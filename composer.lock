{
    "_readme": [
        "This file locks the dependencies of your project to a known state",
        "Read more about it at https://getcomposer.org/doc/01-basic-usage.md#installing-dependencies",
        "This file is @generated automatically"
    ],
<<<<<<< HEAD
    "content-hash": "d5945e7c615def5bc906a9e876235934",
=======
    "content-hash": "597fe6a47b695221292482fead498d83",
>>>>>>> 28757e40
    "packages": [
        {
            "name": "braintree/braintree_php",
            "version": "3.35.0",
            "source": {
                "type": "git",
                "url": "https://github.com/braintree/braintree_php.git",
                "reference": "6c4388199ce379432804a5c18b88585157ef2ed7"
            },
            "dist": {
                "type": "zip",
                "url": "https://api.github.com/repos/braintree/braintree_php/zipball/6c4388199ce379432804a5c18b88585157ef2ed7",
                "reference": "6c4388199ce379432804a5c18b88585157ef2ed7",
                "shasum": ""
            },
            "require": {
                "ext-curl": "*",
                "ext-dom": "*",
                "ext-hash": "*",
                "ext-openssl": "*",
                "ext-xmlwriter": "*",
                "php": ">=5.4.0"
            },
            "require-dev": {
                "phpunit/phpunit": "3.7.*"
            },
            "type": "library",
            "autoload": {
                "psr-0": {
                    "Braintree": "lib/"
                },
                "psr-4": {
                    "Braintree\\": "lib/Braintree"
                }
            },
            "notification-url": "https://packagist.org/downloads/",
            "license": [
                "MIT"
            ],
            "authors": [
                {
                    "name": "Braintree",
                    "homepage": "https://www.braintreepayments.com"
                }
            ],
            "description": "Braintree PHP Client Library",
            "time": "2018-07-26T14:37:38+00:00"
        },
        {
            "name": "colinmollenhour/cache-backend-file",
            "version": "v1.4.4",
            "source": {
                "type": "git",
                "url": "https://github.com/colinmollenhour/Cm_Cache_Backend_File.git",
                "reference": "184171cc79933a828c3f9b1a1054724cea22a216"
            },
            "dist": {
                "type": "zip",
                "url": "https://api.github.com/repos/colinmollenhour/Cm_Cache_Backend_File/zipball/184171cc79933a828c3f9b1a1054724cea22a216",
                "reference": "184171cc79933a828c3f9b1a1054724cea22a216",
                "shasum": ""
            },
            "type": "magento-module",
            "autoload": {
                "classmap": [
                    "File.php"
                ]
            },
            "notification-url": "https://packagist.org/downloads/",
            "license": [
                "BSD-3-Clause"
            ],
            "authors": [
                {
                    "name": "Colin Mollenhour"
                }
            ],
            "description": "The stock Zend_Cache_Backend_File backend has extremely poor performance for cleaning by tags making it become unusable as the number of cached items increases. This backend makes many changes resulting in a huge performance boost, especially for tag cleaning.",
            "homepage": "https://github.com/colinmollenhour/Cm_Cache_Backend_File",
            "time": "2018-04-05T15:28:43+00:00"
        },
        {
            "name": "colinmollenhour/cache-backend-redis",
            "version": "1.10.6",
            "source": {
                "type": "git",
                "url": "https://github.com/colinmollenhour/Cm_Cache_Backend_Redis.git",
                "reference": "cc941a5f4cc017e11d3eab9061811ba9583ed6bf"
            },
            "dist": {
                "type": "zip",
                "url": "https://api.github.com/repos/colinmollenhour/Cm_Cache_Backend_Redis/zipball/cc941a5f4cc017e11d3eab9061811ba9583ed6bf",
                "reference": "cc941a5f4cc017e11d3eab9061811ba9583ed6bf",
                "shasum": ""
            },
            "require": {
                "magento-hackathon/magento-composer-installer": "*"
            },
            "type": "magento-module",
            "autoload": {
                "classmap": [
                    "Cm/Cache/Backend/Redis.php"
                ]
            },
            "notification-url": "https://packagist.org/downloads/",
            "license": [
                "BSD-3-Clause"
            ],
            "authors": [
                {
                    "name": "Colin Mollenhour"
                }
            ],
            "description": "Zend_Cache backend using Redis with full support for tags.",
            "homepage": "https://github.com/colinmollenhour/Cm_Cache_Backend_Redis",
            "time": "2018-09-24T16:02:07+00:00"
        },
        {
            "name": "colinmollenhour/credis",
            "version": "1.10.0",
            "source": {
                "type": "git",
                "url": "https://github.com/colinmollenhour/credis.git",
                "reference": "8ab6db707c821055f9856b8cf76d5f44beb6fd8a"
            },
            "dist": {
                "type": "zip",
                "url": "https://api.github.com/repos/colinmollenhour/credis/zipball/8ab6db707c821055f9856b8cf76d5f44beb6fd8a",
                "reference": "8ab6db707c821055f9856b8cf76d5f44beb6fd8a",
                "shasum": ""
            },
            "require": {
                "php": ">=5.4.0"
            },
            "type": "library",
            "autoload": {
                "classmap": [
                    "Client.php",
                    "Cluster.php",
                    "Sentinel.php",
                    "Module.php"
                ]
            },
            "notification-url": "https://packagist.org/downloads/",
            "license": [
                "MIT"
            ],
            "authors": [
                {
                    "name": "Colin Mollenhour",
                    "email": "colin@mollenhour.com"
                }
            ],
            "description": "Credis is a lightweight interface to the Redis key-value store which wraps the phpredis library when available for better performance.",
            "homepage": "https://github.com/colinmollenhour/credis",
            "time": "2018-05-07T14:45:04+00:00"
        },
        {
            "name": "colinmollenhour/php-redis-session-abstract",
            "version": "v1.4.0",
            "source": {
                "type": "git",
                "url": "https://github.com/colinmollenhour/php-redis-session-abstract.git",
                "reference": "4cb15d557f58f45ad257cbcce3c12511e6deb5bc"
            },
            "dist": {
                "type": "zip",
                "url": "https://api.github.com/repos/colinmollenhour/php-redis-session-abstract/zipball/4cb15d557f58f45ad257cbcce3c12511e6deb5bc",
                "reference": "4cb15d557f58f45ad257cbcce3c12511e6deb5bc",
                "shasum": ""
            },
            "require": {
                "colinmollenhour/credis": "~1.6",
                "php": "~5.5.0|~5.6.0|~7.0.0|~7.1.0|~7.2.0"
            },
            "type": "library",
            "autoload": {
                "psr-0": {
                    "Cm\\RedisSession\\": "src/"
                }
            },
            "notification-url": "https://packagist.org/downloads/",
            "license": [
                "BSD-3-Clause"
            ],
            "authors": [
                {
                    "name": "Colin Mollenhour"
                }
            ],
            "description": "A Redis-based session handler with optimistic locking",
            "homepage": "https://github.com/colinmollenhour/php-redis-session-abstract",
            "time": "2018-03-29T15:54:15+00:00"
        },
        {
            "name": "composer/ca-bundle",
            "version": "1.1.4",
            "source": {
                "type": "git",
                "url": "https://github.com/composer/ca-bundle.git",
                "reference": "558f321c52faeb4828c03e7dc0cfe39a09e09a2d"
            },
            "dist": {
                "type": "zip",
                "url": "https://api.github.com/repos/composer/ca-bundle/zipball/558f321c52faeb4828c03e7dc0cfe39a09e09a2d",
                "reference": "558f321c52faeb4828c03e7dc0cfe39a09e09a2d",
                "shasum": ""
            },
            "require": {
                "ext-openssl": "*",
                "ext-pcre": "*",
                "php": "^5.3.2 || ^7.0"
            },
            "require-dev": {
                "phpunit/phpunit": "^4.8.35 || ^5.7 || ^6.5",
                "psr/log": "^1.0",
                "symfony/process": "^2.5 || ^3.0 || ^4.0"
            },
            "type": "library",
            "extra": {
                "branch-alias": {
                    "dev-master": "1.x-dev"
                }
            },
            "autoload": {
                "psr-4": {
                    "Composer\\CaBundle\\": "src"
                }
            },
            "notification-url": "https://packagist.org/downloads/",
            "license": [
                "MIT"
            ],
            "authors": [
                {
                    "name": "Jordi Boggiano",
                    "email": "j.boggiano@seld.be",
                    "homepage": "http://seld.be"
                }
            ],
            "description": "Lets you find a path to the system CA bundle, and includes a fallback to the Mozilla CA bundle.",
            "keywords": [
                "cabundle",
                "cacert",
                "certificate",
                "ssl",
                "tls"
            ],
            "time": "2019-01-28T09:30:10+00:00"
        },
        {
            "name": "composer/composer",
            "version": "1.8.4",
            "source": {
                "type": "git",
                "url": "https://github.com/composer/composer.git",
                "reference": "bc364c2480c17941e2135cfc568fa41794392534"
            },
            "dist": {
                "type": "zip",
                "url": "https://api.github.com/repos/composer/composer/zipball/bc364c2480c17941e2135cfc568fa41794392534",
                "reference": "bc364c2480c17941e2135cfc568fa41794392534",
                "shasum": ""
            },
            "require": {
                "composer/ca-bundle": "^1.0",
                "composer/semver": "^1.0",
                "composer/spdx-licenses": "^1.2",
                "composer/xdebug-handler": "^1.1",
                "justinrainbow/json-schema": "^3.0 || ^4.0 || ^5.0",
                "php": "^5.3.2 || ^7.0",
                "psr/log": "^1.0",
                "seld/jsonlint": "^1.4",
                "seld/phar-utils": "^1.0",
                "symfony/console": "^2.7 || ^3.0 || ^4.0",
                "symfony/filesystem": "^2.7 || ^3.0 || ^4.0",
                "symfony/finder": "^2.7 || ^3.0 || ^4.0",
                "symfony/process": "^2.7 || ^3.0 || ^4.0"
            },
            "conflict": {
                "symfony/console": "2.8.38"
            },
            "require-dev": {
                "phpunit/phpunit": "^4.8.35 || ^5.7",
                "phpunit/phpunit-mock-objects": "^2.3 || ^3.0"
            },
            "suggest": {
                "ext-openssl": "Enabling the openssl extension allows you to access https URLs for repositories and packages",
                "ext-zip": "Enabling the zip extension allows you to unzip archives",
                "ext-zlib": "Allow gzip compression of HTTP requests"
            },
            "bin": [
                "bin/composer"
            ],
            "type": "library",
            "extra": {
                "branch-alias": {
                    "dev-master": "1.8-dev"
                }
            },
            "autoload": {
                "psr-4": {
                    "Composer\\": "src/Composer"
                }
            },
            "notification-url": "https://packagist.org/downloads/",
            "license": [
                "MIT"
            ],
            "authors": [
                {
                    "name": "Nils Adermann",
                    "email": "naderman@naderman.de",
                    "homepage": "http://www.naderman.de"
                },
                {
                    "name": "Jordi Boggiano",
                    "email": "j.boggiano@seld.be",
                    "homepage": "http://seld.be"
                }
            ],
            "description": "Composer helps you declare, manage and install dependencies of PHP projects, ensuring you have the right stack everywhere.",
            "homepage": "https://getcomposer.org/",
            "keywords": [
                "autoload",
                "dependency",
                "package"
            ],
            "time": "2019-02-11T09:52:10+00:00"
        },
        {
            "name": "composer/semver",
            "version": "1.4.2",
            "source": {
                "type": "git",
                "url": "https://github.com/composer/semver.git",
                "reference": "c7cb9a2095a074d131b65a8a0cd294479d785573"
            },
            "dist": {
                "type": "zip",
                "url": "https://api.github.com/repos/composer/semver/zipball/c7cb9a2095a074d131b65a8a0cd294479d785573",
                "reference": "c7cb9a2095a074d131b65a8a0cd294479d785573",
                "shasum": ""
            },
            "require": {
                "php": "^5.3.2 || ^7.0"
            },
            "require-dev": {
                "phpunit/phpunit": "^4.5 || ^5.0.5",
                "phpunit/phpunit-mock-objects": "2.3.0 || ^3.0"
            },
            "type": "library",
            "extra": {
                "branch-alias": {
                    "dev-master": "1.x-dev"
                }
            },
            "autoload": {
                "psr-4": {
                    "Composer\\Semver\\": "src"
                }
            },
            "notification-url": "https://packagist.org/downloads/",
            "license": [
                "MIT"
            ],
            "authors": [
                {
                    "name": "Nils Adermann",
                    "email": "naderman@naderman.de",
                    "homepage": "http://www.naderman.de"
                },
                {
                    "name": "Jordi Boggiano",
                    "email": "j.boggiano@seld.be",
                    "homepage": "http://seld.be"
                },
                {
                    "name": "Rob Bast",
                    "email": "rob.bast@gmail.com",
                    "homepage": "http://robbast.nl"
                }
            ],
            "description": "Semver library that offers utilities, version constraint parsing and validation.",
            "keywords": [
                "semantic",
                "semver",
                "validation",
                "versioning"
            ],
            "time": "2016-08-30T16:08:34+00:00"
        },
        {
            "name": "composer/spdx-licenses",
            "version": "1.5.0",
            "source": {
                "type": "git",
                "url": "https://github.com/composer/spdx-licenses.git",
                "reference": "7a9556b22bd9d4df7cad89876b00af58ef20d3a2"
            },
            "dist": {
                "type": "zip",
                "url": "https://api.github.com/repos/composer/spdx-licenses/zipball/7a9556b22bd9d4df7cad89876b00af58ef20d3a2",
                "reference": "7a9556b22bd9d4df7cad89876b00af58ef20d3a2",
                "shasum": ""
            },
            "require": {
                "php": "^5.3.2 || ^7.0"
            },
            "require-dev": {
                "phpunit/phpunit": "^4.8.35 || ^5.7 || ^6.5",
                "phpunit/phpunit-mock-objects": "2.3.0 || ^3.0"
            },
            "type": "library",
            "extra": {
                "branch-alias": {
                    "dev-master": "1.x-dev"
                }
            },
            "autoload": {
                "psr-4": {
                    "Composer\\Spdx\\": "src"
                }
            },
            "notification-url": "https://packagist.org/downloads/",
            "license": [
                "MIT"
            ],
            "authors": [
                {
                    "name": "Nils Adermann",
                    "email": "naderman@naderman.de",
                    "homepage": "http://www.naderman.de"
                },
                {
                    "name": "Jordi Boggiano",
                    "email": "j.boggiano@seld.be",
                    "homepage": "http://seld.be"
                },
                {
                    "name": "Rob Bast",
                    "email": "rob.bast@gmail.com",
                    "homepage": "http://robbast.nl"
                }
            ],
            "description": "SPDX licenses list and validation library.",
            "keywords": [
                "license",
                "spdx",
                "validator"
            ],
            "time": "2018-11-01T09:45:54+00:00"
        },
        {
            "name": "composer/xdebug-handler",
            "version": "1.3.2",
            "source": {
                "type": "git",
                "url": "https://github.com/composer/xdebug-handler.git",
                "reference": "d17708133b6c276d6e42ef887a877866b909d892"
            },
            "dist": {
                "type": "zip",
                "url": "https://api.github.com/repos/composer/xdebug-handler/zipball/d17708133b6c276d6e42ef887a877866b909d892",
                "reference": "d17708133b6c276d6e42ef887a877866b909d892",
                "shasum": ""
            },
            "require": {
                "php": "^5.3.2 || ^7.0",
                "psr/log": "^1.0"
            },
            "require-dev": {
                "phpunit/phpunit": "^4.8.35 || ^5.7 || ^6.5"
            },
            "type": "library",
            "autoload": {
                "psr-4": {
                    "Composer\\XdebugHandler\\": "src"
                }
            },
            "notification-url": "https://packagist.org/downloads/",
            "license": [
                "MIT"
            ],
            "authors": [
                {
                    "name": "John Stevenson",
                    "email": "john-stevenson@blueyonder.co.uk"
                }
            ],
            "description": "Restarts a process without xdebug.",
            "keywords": [
                "Xdebug",
                "performance"
            ],
            "time": "2019-01-28T20:25:53+00:00"
        },
        {
            "name": "container-interop/container-interop",
            "version": "1.2.0",
            "source": {
                "type": "git",
                "url": "https://github.com/container-interop/container-interop.git",
                "reference": "79cbf1341c22ec75643d841642dd5d6acd83bdb8"
            },
            "dist": {
                "type": "zip",
                "url": "https://api.github.com/repos/container-interop/container-interop/zipball/79cbf1341c22ec75643d841642dd5d6acd83bdb8",
                "reference": "79cbf1341c22ec75643d841642dd5d6acd83bdb8",
                "shasum": ""
            },
            "require": {
                "psr/container": "^1.0"
            },
            "type": "library",
            "autoload": {
                "psr-4": {
                    "Interop\\Container\\": "src/Interop/Container/"
                }
            },
            "notification-url": "https://packagist.org/downloads/",
            "license": [
                "MIT"
            ],
            "description": "Promoting the interoperability of container objects (DIC, SL, etc.)",
            "homepage": "https://github.com/container-interop/container-interop",
            "time": "2017-02-14T19:40:03+00:00"
        },
        {
            "name": "elasticsearch/elasticsearch",
            "version": "v6.1.0",
            "source": {
                "type": "git",
                "url": "https://github.com/elastic/elasticsearch-php.git",
                "reference": "b237a37b2cdf23a5a17fd3576cdea771394ad00d"
            },
            "dist": {
                "type": "zip",
                "url": "https://api.github.com/repos/elastic/elasticsearch-php/zipball/b237a37b2cdf23a5a17fd3576cdea771394ad00d",
                "reference": "b237a37b2cdf23a5a17fd3576cdea771394ad00d",
                "shasum": ""
            },
            "require": {
                "ext-json": ">=1.3.7",
                "guzzlehttp/ringphp": "~1.0",
                "php": "^7.0",
                "psr/log": "~1.0"
            },
            "require-dev": {
                "cpliakas/git-wrapper": "~1.0",
                "doctrine/inflector": "^1.1",
                "mockery/mockery": "0.9.4",
                "phpstan/phpstan-shim": "0.8.3",
                "phpunit/phpunit": "6.3.0",
                "squizlabs/php_codesniffer": "3.0.2",
                "symfony/finder": "^2.8",
                "symfony/yaml": "^2.8"
            },
            "suggest": {
                "ext-curl": "*",
                "monolog/monolog": "Allows for client-level logging and tracing"
            },
            "type": "library",
            "autoload": {
                "psr-4": {
                    "Elasticsearch\\": "src/Elasticsearch/"
                }
            },
            "notification-url": "https://packagist.org/downloads/",
            "license": [
                "Apache-2.0"
            ],
            "authors": [
                {
                    "name": "Zachary Tong"
                }
            ],
            "description": "PHP Client for Elasticsearch",
            "keywords": [
                "client",
                "elasticsearch",
                "search"
            ],
            "time": "2019-01-08T18:53:46+00:00"
        },
        {
            "name": "guzzlehttp/ringphp",
            "version": "1.1.1",
            "source": {
                "type": "git",
                "url": "https://github.com/guzzle/RingPHP.git",
                "reference": "5e2a174052995663dd68e6b5ad838afd47dd615b"
            },
            "dist": {
                "type": "zip",
                "url": "https://api.github.com/repos/guzzle/RingPHP/zipball/5e2a174052995663dd68e6b5ad838afd47dd615b",
                "reference": "5e2a174052995663dd68e6b5ad838afd47dd615b",
                "shasum": ""
            },
            "require": {
                "guzzlehttp/streams": "~3.0",
                "php": ">=5.4.0",
                "react/promise": "~2.0"
            },
            "require-dev": {
                "ext-curl": "*",
                "phpunit/phpunit": "~4.0"
            },
            "suggest": {
                "ext-curl": "Guzzle will use specific adapters if cURL is present"
            },
            "type": "library",
            "extra": {
                "branch-alias": {
                    "dev-master": "1.1-dev"
                }
            },
            "autoload": {
                "psr-4": {
                    "GuzzleHttp\\Ring\\": "src/"
                }
            },
            "notification-url": "https://packagist.org/downloads/",
            "license": [
                "MIT"
            ],
            "authors": [
                {
                    "name": "Michael Dowling",
                    "email": "mtdowling@gmail.com",
                    "homepage": "https://github.com/mtdowling"
                }
            ],
            "description": "Provides a simple API and specification that abstracts away the details of HTTP into a single PHP function.",
            "time": "2018-07-31T13:22:33+00:00"
        },
        {
            "name": "guzzlehttp/streams",
            "version": "3.0.0",
            "source": {
                "type": "git",
                "url": "https://github.com/guzzle/streams.git",
                "reference": "47aaa48e27dae43d39fc1cea0ccf0d84ac1a2ba5"
            },
            "dist": {
                "type": "zip",
                "url": "https://api.github.com/repos/guzzle/streams/zipball/47aaa48e27dae43d39fc1cea0ccf0d84ac1a2ba5",
                "reference": "47aaa48e27dae43d39fc1cea0ccf0d84ac1a2ba5",
                "shasum": ""
            },
            "require": {
                "php": ">=5.4.0"
            },
            "require-dev": {
                "phpunit/phpunit": "~4.0"
            },
            "type": "library",
            "extra": {
                "branch-alias": {
                    "dev-master": "3.0-dev"
                }
            },
            "autoload": {
                "psr-4": {
                    "GuzzleHttp\\Stream\\": "src/"
                }
            },
            "notification-url": "https://packagist.org/downloads/",
            "license": [
                "MIT"
            ],
            "authors": [
                {
                    "name": "Michael Dowling",
                    "email": "mtdowling@gmail.com",
                    "homepage": "https://github.com/mtdowling"
                }
            ],
            "description": "Provides a simple abstraction over streams of data",
            "homepage": "http://guzzlephp.org/",
            "keywords": [
                "Guzzle",
                "stream"
            ],
            "time": "2014-10-12T19:18:40+00:00"
        },
        {
            "name": "justinrainbow/json-schema",
            "version": "5.2.8",
            "source": {
                "type": "git",
                "url": "https://github.com/justinrainbow/json-schema.git",
                "reference": "dcb6e1006bb5fd1e392b4daa68932880f37550d4"
            },
            "dist": {
                "type": "zip",
                "url": "https://api.github.com/repos/justinrainbow/json-schema/zipball/dcb6e1006bb5fd1e392b4daa68932880f37550d4",
                "reference": "dcb6e1006bb5fd1e392b4daa68932880f37550d4",
                "shasum": ""
            },
            "require": {
                "php": ">=5.3.3"
            },
            "require-dev": {
                "friendsofphp/php-cs-fixer": "~2.2.20",
                "json-schema/json-schema-test-suite": "1.2.0",
                "phpunit/phpunit": "^4.8.35"
            },
            "bin": [
                "bin/validate-json"
            ],
            "type": "library",
            "extra": {
                "branch-alias": {
                    "dev-master": "5.0.x-dev"
                }
            },
            "autoload": {
                "psr-4": {
                    "JsonSchema\\": "src/JsonSchema/"
                }
            },
            "notification-url": "https://packagist.org/downloads/",
            "license": [
                "MIT"
            ],
            "authors": [
                {
                    "name": "Bruno Prieto Reis",
                    "email": "bruno.p.reis@gmail.com"
                },
                {
                    "name": "Justin Rainbow",
                    "email": "justin.rainbow@gmail.com"
                },
                {
                    "name": "Igor Wiedler",
                    "email": "igor@wiedler.ch"
                },
                {
                    "name": "Robert Schönthal",
                    "email": "seroscho@googlemail.com"
                }
            ],
            "description": "A library to validate a json schema.",
            "homepage": "https://github.com/justinrainbow/json-schema",
            "keywords": [
                "json",
                "schema"
            ],
            "time": "2019-01-14T23:55:14+00:00"
        },
        {
            "name": "magento/composer",
            "version": "1.4.0",
            "source": {
                "type": "git",
                "url": "https://github.com/magento/composer.git",
                "reference": "6fb9eb3dd72a5e70aa53983f132f8e1883e79978"
            },
            "dist": {
                "type": "zip",
                "url": "https://api.github.com/repos/magento/composer/zipball/6fb9eb3dd72a5e70aa53983f132f8e1883e79978",
                "reference": "6fb9eb3dd72a5e70aa53983f132f8e1883e79978",
                "shasum": ""
            },
            "require": {
                "composer/composer": "^1.6",
                "php": "~7.1.3|~7.2.0",
                "symfony/console": "~4.0.0 || ~4.1.0"
            },
            "require-dev": {
                "phpunit/phpunit": "~7.0.0"
            },
            "type": "library",
            "autoload": {
                "psr-4": {
                    "Magento\\Composer\\": "src"
                }
            },
            "notification-url": "https://packagist.org/downloads/",
            "license": [
                "OSL-3.0",
                "AFL-3.0"
            ],
            "description": "Magento composer library helps to instantiate Composer application and run composer commands.",
            "time": "2018-06-29T18:46:51+00:00"
        },
        {
            "name": "magento/magento-composer-installer",
            "version": "0.1.13",
            "source": {
                "type": "git",
                "url": "https://github.com/magento/magento-composer-installer.git",
                "reference": "8b6c32f53b4944a5d6656e86344cd0f9784709a1"
            },
            "dist": {
                "type": "zip",
                "url": "https://api.github.com/repos/magento/magento-composer-installer/zipball/8b6c32f53b4944a5d6656e86344cd0f9784709a1",
                "reference": "8b6c32f53b4944a5d6656e86344cd0f9784709a1",
                "shasum": ""
            },
            "require": {
                "composer-plugin-api": "^1.0"
            },
            "replace": {
                "magento-hackathon/magento-composer-installer": "*"
            },
            "require-dev": {
                "composer/composer": "*@dev",
                "firegento/phpcs": "dev-patch-1",
                "mikey179/vfsstream": "*",
                "phpunit/phpunit": "*",
                "phpunit/phpunit-mock-objects": "dev-master",
                "squizlabs/php_codesniffer": "1.4.7",
                "symfony/process": "*"
            },
            "type": "composer-plugin",
            "extra": {
                "composer-command-registry": [
                    "MagentoHackathon\\Composer\\Magento\\Command\\DeployCommand"
                ],
                "class": "MagentoHackathon\\Composer\\Magento\\Plugin"
            },
            "autoload": {
                "psr-0": {
                    "MagentoHackathon\\Composer\\Magento": "src/"
                }
            },
            "notification-url": "https://packagist.org/downloads/",
            "license": [
                "OSL-3.0"
            ],
            "authors": [
                {
                    "name": "Vinai Kopp",
                    "email": "vinai@netzarbeiter.com"
                },
                {
                    "name": "Daniel Fahlke aka Flyingmana",
                    "email": "flyingmana@googlemail.com"
                },
                {
                    "name": "Jörg Weller",
                    "email": "weller@flagbit.de"
                },
                {
                    "name": "Karl Spies",
                    "email": "karl.spies@gmx.net"
                },
                {
                    "name": "Tobias Vogt",
                    "email": "tobi@webguys.de"
                },
                {
                    "name": "David Fuhr",
                    "email": "fuhr@flagbit.de"
                }
            ],
            "description": "Composer installer for Magento modules",
            "homepage": "https://github.com/magento/magento-composer-installer",
            "keywords": [
                "composer-installer",
                "magento"
            ],
            "time": "2017-12-29T16:45:24+00:00"
        },
        {
            "name": "magento/zendframework1",
            "version": "1.14.1",
            "source": {
                "type": "git",
                "url": "https://github.com/magento/zf1.git",
                "reference": "4df018254c70b5b998b00a8cb1a30760f831ff0d"
            },
            "dist": {
                "type": "zip",
                "url": "https://api.github.com/repos/magento/zf1/zipball/4df018254c70b5b998b00a8cb1a30760f831ff0d",
                "reference": "4df018254c70b5b998b00a8cb1a30760f831ff0d",
                "shasum": ""
            },
            "require": {
                "php": ">=5.2.11"
            },
            "require-dev": {
                "phpunit/dbunit": "1.3.*",
                "phpunit/phpunit": "3.7.*"
            },
            "type": "library",
            "extra": {
                "branch-alias": {
                    "dev-master": "1.12.x-dev"
                }
            },
            "autoload": {
                "psr-0": {
                    "Zend_": "library/"
                }
            },
            "notification-url": "https://packagist.org/downloads/",
            "include-path": [
                "library/"
            ],
            "license": [
                "BSD-3-Clause"
            ],
            "description": "Magento Zend Framework 1",
            "homepage": "http://framework.zend.com/",
            "keywords": [
                "ZF1",
                "framework"
            ],
            "time": "2018-08-09T15:03:40+00:00"
        },
        {
            "name": "monolog/monolog",
            "version": "1.24.0",
            "source": {
                "type": "git",
                "url": "https://github.com/Seldaek/monolog.git",
                "reference": "bfc9ebb28f97e7a24c45bdc3f0ff482e47bb0266"
            },
            "dist": {
                "type": "zip",
                "url": "https://api.github.com/repos/Seldaek/monolog/zipball/bfc9ebb28f97e7a24c45bdc3f0ff482e47bb0266",
                "reference": "bfc9ebb28f97e7a24c45bdc3f0ff482e47bb0266",
                "shasum": ""
            },
            "require": {
                "php": ">=5.3.0",
                "psr/log": "~1.0"
            },
            "provide": {
                "psr/log-implementation": "1.0.0"
            },
            "require-dev": {
                "aws/aws-sdk-php": "^2.4.9 || ^3.0",
                "doctrine/couchdb": "~1.0@dev",
                "graylog2/gelf-php": "~1.0",
                "jakub-onderka/php-parallel-lint": "0.9",
                "php-amqplib/php-amqplib": "~2.4",
                "php-console/php-console": "^3.1.3",
                "phpunit/phpunit": "~4.5",
                "phpunit/phpunit-mock-objects": "2.3.0",
                "ruflin/elastica": ">=0.90 <3.0",
                "sentry/sentry": "^0.13",
                "swiftmailer/swiftmailer": "^5.3|^6.0"
            },
            "suggest": {
                "aws/aws-sdk-php": "Allow sending log messages to AWS services like DynamoDB",
                "doctrine/couchdb": "Allow sending log messages to a CouchDB server",
                "ext-amqp": "Allow sending log messages to an AMQP server (1.0+ required)",
                "ext-mongo": "Allow sending log messages to a MongoDB server",
                "graylog2/gelf-php": "Allow sending log messages to a GrayLog2 server",
                "mongodb/mongodb": "Allow sending log messages to a MongoDB server via PHP Driver",
                "php-amqplib/php-amqplib": "Allow sending log messages to an AMQP server using php-amqplib",
                "php-console/php-console": "Allow sending log messages to Google Chrome",
                "rollbar/rollbar": "Allow sending log messages to Rollbar",
                "ruflin/elastica": "Allow sending log messages to an Elastic Search server",
                "sentry/sentry": "Allow sending log messages to a Sentry server"
            },
            "type": "library",
            "extra": {
                "branch-alias": {
                    "dev-master": "2.0.x-dev"
                }
            },
            "autoload": {
                "psr-4": {
                    "Monolog\\": "src/Monolog"
                }
            },
            "notification-url": "https://packagist.org/downloads/",
            "license": [
                "MIT"
            ],
            "authors": [
                {
                    "name": "Jordi Boggiano",
                    "email": "j.boggiano@seld.be",
                    "homepage": "http://seld.be"
                }
            ],
            "description": "Sends your logs to files, sockets, inboxes, databases and various web services",
            "homepage": "http://github.com/Seldaek/monolog",
            "keywords": [
                "log",
                "logging",
                "psr-3"
            ],
            "time": "2018-11-05T09:00:11+00:00"
        },
        {
            "name": "oyejorge/less.php",
            "version": "v1.7.0.14",
            "source": {
                "type": "git",
                "url": "https://github.com/oyejorge/less.php.git",
                "reference": "42925c5a01a07d67ca7e82dfc8fb31814d557bc9"
            },
            "dist": {
                "type": "zip",
                "url": "https://api.github.com/repos/oyejorge/less.php/zipball/42925c5a01a07d67ca7e82dfc8fb31814d557bc9",
                "reference": "42925c5a01a07d67ca7e82dfc8fb31814d557bc9",
                "shasum": ""
            },
            "require": {
                "php": ">=5.3"
            },
            "require-dev": {
                "phpunit/phpunit": "~4.8.24"
            },
            "bin": [
                "bin/lessc"
            ],
            "type": "library",
            "autoload": {
                "psr-0": {
                    "Less": "lib/"
                },
                "classmap": [
                    "lessc.inc.php"
                ]
            },
            "notification-url": "https://packagist.org/downloads/",
            "license": [
                "Apache-2.0"
            ],
            "authors": [
                {
                    "name": "Matt Agar",
                    "homepage": "https://github.com/agar"
                },
                {
                    "name": "Martin Jantošovič",
                    "homepage": "https://github.com/Mordred"
                },
                {
                    "name": "Josh Schmidt",
                    "homepage": "https://github.com/oyejorge"
                }
            ],
            "description": "PHP port of the Javascript version of LESS http://lesscss.org (Originally maintained by Josh Schmidt)",
            "homepage": "http://lessphp.gpeasy.com",
            "keywords": [
                "css",
                "less",
                "less.js",
                "lesscss",
                "php",
                "stylesheet"
            ],
            "time": "2017-03-28T22:19:25+00:00"
        },
        {
            "name": "paragonie/random_compat",
            "version": "v9.99.99",
            "source": {
                "type": "git",
                "url": "https://github.com/paragonie/random_compat.git",
                "reference": "84b4dfb120c6f9b4ff7b3685f9b8f1aa365a0c95"
            },
            "dist": {
                "type": "zip",
                "url": "https://api.github.com/repos/paragonie/random_compat/zipball/84b4dfb120c6f9b4ff7b3685f9b8f1aa365a0c95",
                "reference": "84b4dfb120c6f9b4ff7b3685f9b8f1aa365a0c95",
                "shasum": ""
            },
            "require": {
                "php": "^7"
            },
            "require-dev": {
                "phpunit/phpunit": "4.*|5.*",
                "vimeo/psalm": "^1"
            },
            "suggest": {
                "ext-libsodium": "Provides a modern crypto API that can be used to generate random bytes."
            },
            "type": "library",
            "notification-url": "https://packagist.org/downloads/",
            "license": [
                "MIT"
            ],
            "authors": [
                {
                    "name": "Paragon Initiative Enterprises",
                    "email": "security@paragonie.com",
                    "homepage": "https://paragonie.com"
                }
            ],
            "description": "PHP 5.x polyfill for random_bytes() and random_int() from PHP 7",
            "keywords": [
                "csprng",
                "polyfill",
                "pseudorandom",
                "random"
            ],
            "time": "2018-07-02T15:55:56+00:00"
        },
        {
            "name": "paragonie/sodium_compat",
            "version": "v1.8.1",
            "source": {
                "type": "git",
                "url": "https://github.com/paragonie/sodium_compat.git",
                "reference": "57bb5ef079d3724148da3d5c99e30695ab17afda"
            },
            "dist": {
                "type": "zip",
                "url": "https://api.github.com/repos/paragonie/sodium_compat/zipball/57bb5ef079d3724148da3d5c99e30695ab17afda",
                "reference": "57bb5ef079d3724148da3d5c99e30695ab17afda",
                "shasum": ""
            },
            "require": {
                "paragonie/random_compat": ">=1",
                "php": "^5.2.4|^5.3|^5.4|^5.5|^5.6|^7"
            },
            "require-dev": {
                "phpunit/phpunit": "^3|^4|^5"
            },
            "suggest": {
                "ext-libsodium": "PHP < 7.0: Better performance, password hashing (Argon2i), secure memory management (memzero), and better security.",
                "ext-sodium": "PHP >= 7.0: Better performance, password hashing (Argon2i), secure memory management (memzero), and better security."
            },
            "type": "library",
            "autoload": {
                "files": [
                    "autoload.php"
                ]
            },
            "notification-url": "https://packagist.org/downloads/",
            "license": [
                "ISC"
            ],
            "authors": [
                {
                    "name": "Paragon Initiative Enterprises",
                    "email": "security@paragonie.com"
                },
                {
                    "name": "Frank Denis",
                    "email": "jedisct1@pureftpd.org"
                }
            ],
            "description": "Pure PHP implementation of libsodium; uses the PHP extension if it exists",
            "keywords": [
                "Authentication",
                "BLAKE2b",
                "ChaCha20",
                "ChaCha20-Poly1305",
                "Chapoly",
                "Curve25519",
                "Ed25519",
                "EdDSA",
                "Edwards-curve Digital Signature Algorithm",
                "Elliptic Curve Diffie-Hellman",
                "Poly1305",
                "Pure-PHP cryptography",
                "RFC 7748",
                "RFC 8032",
                "Salpoly",
                "Salsa20",
                "X25519",
                "XChaCha20-Poly1305",
                "XSalsa20-Poly1305",
                "Xchacha20",
                "Xsalsa20",
                "aead",
                "cryptography",
                "ecdh",
                "elliptic curve",
                "elliptic curve cryptography",
                "encryption",
                "libsodium",
                "php",
                "public-key cryptography",
                "secret-key cryptography",
                "side-channel resistant"
            ],
            "time": "2019-01-03T21:00:55+00:00"
        },
        {
            "name": "pelago/emogrifier",
            "version": "v2.1.1",
            "source": {
                "type": "git",
                "url": "https://github.com/MyIntervals/emogrifier.git",
                "reference": "8ee7fb5ad772915451ed3415c1992bd3697d4983"
            },
            "dist": {
                "type": "zip",
                "url": "https://api.github.com/repos/MyIntervals/emogrifier/zipball/8ee7fb5ad772915451ed3415c1992bd3697d4983",
                "reference": "8ee7fb5ad772915451ed3415c1992bd3697d4983",
                "shasum": ""
            },
            "require": {
                "ext-dom": "*",
                "ext-libxml": "*",
                "php": "^5.5.0 || ~7.0.0 || ~7.1.0 || ~7.2.0 || ~7.3.0",
                "symfony/css-selector": "^3.4.0 || ^4.0.0"
            },
            "require-dev": {
                "friendsofphp/php-cs-fixer": "^2.2.0",
                "phpmd/phpmd": "^2.6.0",
                "phpunit/phpunit": "^4.8.0",
                "squizlabs/php_codesniffer": "^3.3.2"
            },
            "type": "library",
            "extra": {
                "branch-alias": {
                    "dev-master": "2.1.x-dev"
                }
            },
            "autoload": {
                "psr-4": {
                    "Pelago\\": "src/"
                }
            },
            "notification-url": "https://packagist.org/downloads/",
            "license": [
                "MIT"
            ],
            "authors": [
                {
                    "name": "John Reeve",
                    "email": "jreeve@pelagodesign.com"
                },
                {
                    "name": "Cameron Brooks"
                },
                {
                    "name": "Jaime Prado"
                },
                {
                    "name": "Oliver Klee",
                    "email": "github@oliverklee.de"
                },
                {
                    "name": "Zoli Szabó",
                    "email": "zoli.szabo+github@gmail.com"
                },
                {
                    "name": "Jake Hotson",
                    "email": "jake@qzdesign.co.uk"
                }
            ],
            "description": "Converts CSS styles into inline style attributes in your HTML code",
            "homepage": "https://www.myintervals.com/emogrifier.php",
            "keywords": [
                "css",
                "email",
                "pre-processing"
            ],
            "time": "2018-12-10T10:36:30+00:00"
        },
        {
            "name": "php-amqplib/php-amqplib",
            "version": "v2.7.3",
            "source": {
                "type": "git",
                "url": "https://github.com/php-amqplib/php-amqplib.git",
                "reference": "a8ba54bd35b973fc6861e4c2e105f71e9e95f43f"
            },
            "dist": {
                "type": "zip",
                "url": "https://api.github.com/repos/php-amqplib/php-amqplib/zipball/a8ba54bd35b973fc6861e4c2e105f71e9e95f43f",
                "reference": "a8ba54bd35b973fc6861e4c2e105f71e9e95f43f",
                "shasum": ""
            },
            "require": {
                "ext-bcmath": "*",
                "ext-mbstring": "*",
                "php": ">=5.3.0"
            },
            "replace": {
                "videlalvaro/php-amqplib": "self.version"
            },
            "require-dev": {
                "phpdocumentor/phpdocumentor": "^2.9",
                "phpunit/phpunit": "^4.8",
                "scrutinizer/ocular": "^1.1",
                "squizlabs/php_codesniffer": "^2.5"
            },
            "suggest": {
                "ext-sockets": "Use AMQPSocketConnection"
            },
            "type": "library",
            "extra": {
                "branch-alias": {
                    "dev-master": "2.7-dev"
                }
            },
            "autoload": {
                "psr-4": {
                    "PhpAmqpLib\\": "PhpAmqpLib/"
                }
            },
            "notification-url": "https://packagist.org/downloads/",
            "license": [
                "LGPL-2.1-or-later"
            ],
            "authors": [
                {
                    "name": "Alvaro Videla",
                    "role": "Original Maintainer"
                },
                {
                    "name": "John Kelly",
                    "email": "johnmkelly86@gmail.com",
                    "role": "Maintainer"
                },
                {
                    "name": "Raúl Araya",
                    "email": "nubeiro@gmail.com",
                    "role": "Maintainer"
                }
            ],
            "description": "Formerly videlalvaro/php-amqplib.  This library is a pure PHP implementation of the AMQP protocol. It's been tested against RabbitMQ.",
            "homepage": "https://github.com/php-amqplib/php-amqplib/",
            "keywords": [
                "message",
                "queue",
                "rabbitmq"
            ],
            "time": "2018-04-30T03:54:54+00:00"
        },
        {
            "name": "phpseclib/mcrypt_compat",
            "version": "1.0.8",
            "source": {
                "type": "git",
                "url": "https://github.com/phpseclib/mcrypt_compat.git",
                "reference": "f74c7b1897b62f08f268184b8bb98d9d9ab723b0"
            },
            "dist": {
                "type": "zip",
                "url": "https://api.github.com/repos/phpseclib/mcrypt_compat/zipball/f74c7b1897b62f08f268184b8bb98d9d9ab723b0",
                "reference": "f74c7b1897b62f08f268184b8bb98d9d9ab723b0",
                "shasum": ""
            },
            "require": {
                "php": ">=5.3.3",
                "phpseclib/phpseclib": ">=2.0.11 <3.0.0"
            },
            "require-dev": {
                "phpunit/phpunit": "^4.8.35|^5.7|^6.0"
            },
            "suggest": {
                "ext-openssl": "Will enable faster cryptographic operations"
            },
            "type": "library",
            "autoload": {
                "files": [
                    "lib/mcrypt.php"
                ]
            },
            "notification-url": "https://packagist.org/downloads/",
            "license": [
                "MIT"
            ],
            "authors": [
                {
                    "name": "Jim Wigginton",
                    "email": "terrafrost@php.net",
                    "homepage": "http://phpseclib.sourceforge.net"
                }
            ],
            "description": "PHP 7.1 polyfill for the mcrypt extension from PHP <= 7.0",
            "keywords": [
                "cryptograpy",
                "encryption",
                "mcrypt"
            ],
            "time": "2018-08-22T03:11:43+00:00"
        },
        {
            "name": "phpseclib/phpseclib",
            "version": "2.0.14",
            "source": {
                "type": "git",
                "url": "https://github.com/phpseclib/phpseclib.git",
                "reference": "8ebfcadbf30524aeb75b2c446bc2519d5b321478"
            },
            "dist": {
                "type": "zip",
                "url": "https://api.github.com/repos/phpseclib/phpseclib/zipball/8ebfcadbf30524aeb75b2c446bc2519d5b321478",
                "reference": "8ebfcadbf30524aeb75b2c446bc2519d5b321478",
                "shasum": ""
            },
            "require": {
                "php": ">=5.3.3"
            },
            "require-dev": {
                "phing/phing": "~2.7",
                "phpunit/phpunit": "^4.8.35|^5.7|^6.0",
                "sami/sami": "~2.0",
                "squizlabs/php_codesniffer": "~2.0"
            },
            "suggest": {
                "ext-gmp": "Install the GMP (GNU Multiple Precision) extension in order to speed up arbitrary precision integer arithmetic operations.",
                "ext-libsodium": "SSH2/SFTP can make use of some algorithms provided by the libsodium-php extension.",
                "ext-mcrypt": "Install the Mcrypt extension in order to speed up a few other cryptographic operations.",
                "ext-openssl": "Install the OpenSSL extension in order to speed up a wide variety of cryptographic operations."
            },
            "type": "library",
            "autoload": {
                "files": [
                    "phpseclib/bootstrap.php"
                ],
                "psr-4": {
                    "phpseclib\\": "phpseclib/"
                }
            },
            "notification-url": "https://packagist.org/downloads/",
            "license": [
                "MIT"
            ],
            "authors": [
                {
                    "name": "Jim Wigginton",
                    "email": "terrafrost@php.net",
                    "role": "Lead Developer"
                },
                {
                    "name": "Patrick Monnerat",
                    "email": "pm@datasphere.ch",
                    "role": "Developer"
                },
                {
                    "name": "Andreas Fischer",
                    "email": "bantu@phpbb.com",
                    "role": "Developer"
                },
                {
                    "name": "Hans-Jürgen Petrich",
                    "email": "petrich@tronic-media.com",
                    "role": "Developer"
                },
                {
                    "name": "Graham Campbell",
                    "email": "graham@alt-three.com",
                    "role": "Developer"
                }
            ],
            "description": "PHP Secure Communications Library - Pure-PHP implementations of RSA, AES, SSH2, SFTP, X.509 etc.",
            "homepage": "http://phpseclib.sourceforge.net",
            "keywords": [
                "BigInteger",
                "aes",
                "asn.1",
                "asn1",
                "blowfish",
                "crypto",
                "cryptography",
                "encryption",
                "rsa",
                "security",
                "sftp",
                "signature",
                "signing",
                "ssh",
                "twofish",
                "x.509",
                "x509"
            ],
            "time": "2019-01-27T19:37:29+00:00"
        },
        {
            "name": "psr/container",
            "version": "1.0.0",
            "source": {
                "type": "git",
                "url": "https://github.com/php-fig/container.git",
                "reference": "b7ce3b176482dbbc1245ebf52b181af44c2cf55f"
            },
            "dist": {
                "type": "zip",
                "url": "https://api.github.com/repos/php-fig/container/zipball/b7ce3b176482dbbc1245ebf52b181af44c2cf55f",
                "reference": "b7ce3b176482dbbc1245ebf52b181af44c2cf55f",
                "shasum": ""
            },
            "require": {
                "php": ">=5.3.0"
            },
            "type": "library",
            "extra": {
                "branch-alias": {
                    "dev-master": "1.0.x-dev"
                }
            },
            "autoload": {
                "psr-4": {
                    "Psr\\Container\\": "src/"
                }
            },
            "notification-url": "https://packagist.org/downloads/",
            "license": [
                "MIT"
            ],
            "authors": [
                {
                    "name": "PHP-FIG",
                    "homepage": "http://www.php-fig.org/"
                }
            ],
            "description": "Common Container Interface (PHP FIG PSR-11)",
            "homepage": "https://github.com/php-fig/container",
            "keywords": [
                "PSR-11",
                "container",
                "container-interface",
                "container-interop",
                "psr"
            ],
            "time": "2017-02-14T16:28:37+00:00"
        },
        {
            "name": "psr/http-message",
            "version": "1.0.1",
            "source": {
                "type": "git",
                "url": "https://github.com/php-fig/http-message.git",
                "reference": "f6561bf28d520154e4b0ec72be95418abe6d9363"
            },
            "dist": {
                "type": "zip",
                "url": "https://api.github.com/repos/php-fig/http-message/zipball/f6561bf28d520154e4b0ec72be95418abe6d9363",
                "reference": "f6561bf28d520154e4b0ec72be95418abe6d9363",
                "shasum": ""
            },
            "require": {
                "php": ">=5.3.0"
            },
            "type": "library",
            "extra": {
                "branch-alias": {
                    "dev-master": "1.0.x-dev"
                }
            },
            "autoload": {
                "psr-4": {
                    "Psr\\Http\\Message\\": "src/"
                }
            },
            "notification-url": "https://packagist.org/downloads/",
            "license": [
                "MIT"
            ],
            "authors": [
                {
                    "name": "PHP-FIG",
                    "homepage": "http://www.php-fig.org/"
                }
            ],
            "description": "Common interface for HTTP messages",
            "homepage": "https://github.com/php-fig/http-message",
            "keywords": [
                "http",
                "http-message",
                "psr",
                "psr-7",
                "request",
                "response"
            ],
            "time": "2016-08-06T14:39:51+00:00"
        },
        {
            "name": "psr/log",
            "version": "1.1.0",
            "source": {
                "type": "git",
                "url": "https://github.com/php-fig/log.git",
                "reference": "6c001f1daafa3a3ac1d8ff69ee4db8e799a654dd"
            },
            "dist": {
                "type": "zip",
                "url": "https://api.github.com/repos/php-fig/log/zipball/6c001f1daafa3a3ac1d8ff69ee4db8e799a654dd",
                "reference": "6c001f1daafa3a3ac1d8ff69ee4db8e799a654dd",
                "shasum": ""
            },
            "require": {
                "php": ">=5.3.0"
            },
            "type": "library",
            "extra": {
                "branch-alias": {
                    "dev-master": "1.0.x-dev"
                }
            },
            "autoload": {
                "psr-4": {
                    "Psr\\Log\\": "Psr/Log/"
                }
            },
            "notification-url": "https://packagist.org/downloads/",
            "license": [
                "MIT"
            ],
            "authors": [
                {
                    "name": "PHP-FIG",
                    "homepage": "http://www.php-fig.org/"
                }
            ],
            "description": "Common interface for logging libraries",
            "homepage": "https://github.com/php-fig/log",
            "keywords": [
                "log",
                "psr",
                "psr-3"
            ],
            "time": "2018-11-20T15:27:04+00:00"
        },
        {
            "name": "ramsey/uuid",
            "version": "3.8.0",
            "source": {
                "type": "git",
                "url": "https://github.com/ramsey/uuid.git",
                "reference": "d09ea80159c1929d75b3f9c60504d613aeb4a1e3"
            },
            "dist": {
                "type": "zip",
                "url": "https://api.github.com/repos/ramsey/uuid/zipball/d09ea80159c1929d75b3f9c60504d613aeb4a1e3",
                "reference": "d09ea80159c1929d75b3f9c60504d613aeb4a1e3",
                "shasum": ""
            },
            "require": {
                "paragonie/random_compat": "^1.0|^2.0|9.99.99",
                "php": "^5.4 || ^7.0",
                "symfony/polyfill-ctype": "^1.8"
            },
            "replace": {
                "rhumsaa/uuid": "self.version"
            },
            "require-dev": {
                "codeception/aspect-mock": "^1.0 | ~2.0.0",
                "doctrine/annotations": "~1.2.0",
                "goaop/framework": "1.0.0-alpha.2 | ^1.0 | ~2.1.0",
                "ircmaxell/random-lib": "^1.1",
                "jakub-onderka/php-parallel-lint": "^0.9.0",
                "mockery/mockery": "^0.9.9",
                "moontoast/math": "^1.1",
                "php-mock/php-mock-phpunit": "^0.3|^1.1",
                "phpunit/phpunit": "^4.7|^5.0|^6.5",
                "squizlabs/php_codesniffer": "^2.3"
            },
            "suggest": {
                "ext-ctype": "Provides support for PHP Ctype functions",
                "ext-libsodium": "Provides the PECL libsodium extension for use with the SodiumRandomGenerator",
                "ext-uuid": "Provides the PECL UUID extension for use with the PeclUuidTimeGenerator and PeclUuidRandomGenerator",
                "ircmaxell/random-lib": "Provides RandomLib for use with the RandomLibAdapter",
                "moontoast/math": "Provides support for converting UUID to 128-bit integer (in string form).",
                "ramsey/uuid-console": "A console application for generating UUIDs with ramsey/uuid",
                "ramsey/uuid-doctrine": "Allows the use of Ramsey\\Uuid\\Uuid as Doctrine field type."
            },
            "type": "library",
            "extra": {
                "branch-alias": {
                    "dev-master": "3.x-dev"
                }
            },
            "autoload": {
                "psr-4": {
                    "Ramsey\\Uuid\\": "src/"
                }
            },
            "notification-url": "https://packagist.org/downloads/",
            "license": [
                "MIT"
            ],
            "authors": [
                {
                    "name": "Marijn Huizendveld",
                    "email": "marijn.huizendveld@gmail.com"
                },
                {
                    "name": "Thibaud Fabre",
                    "email": "thibaud@aztech.io"
                },
                {
                    "name": "Ben Ramsey",
                    "email": "ben@benramsey.com",
                    "homepage": "https://benramsey.com"
                }
            ],
            "description": "Formerly rhumsaa/uuid. A PHP 5.4+ library for generating RFC 4122 version 1, 3, 4, and 5 universally unique identifiers (UUID).",
            "homepage": "https://github.com/ramsey/uuid",
            "keywords": [
                "guid",
                "identifier",
                "uuid"
            ],
            "time": "2018-07-19T23:38:55+00:00"
        },
        {
            "name": "react/promise",
            "version": "v2.7.1",
            "source": {
                "type": "git",
                "url": "https://github.com/reactphp/promise.git",
                "reference": "31ffa96f8d2ed0341a57848cbb84d88b89dd664d"
            },
            "dist": {
                "type": "zip",
                "url": "https://api.github.com/repos/reactphp/promise/zipball/31ffa96f8d2ed0341a57848cbb84d88b89dd664d",
                "reference": "31ffa96f8d2ed0341a57848cbb84d88b89dd664d",
                "shasum": ""
            },
            "require": {
                "php": ">=5.4.0"
            },
            "require-dev": {
                "phpunit/phpunit": "~4.8"
            },
            "type": "library",
            "autoload": {
                "psr-4": {
                    "React\\Promise\\": "src/"
                },
                "files": [
                    "src/functions_include.php"
                ]
            },
            "notification-url": "https://packagist.org/downloads/",
            "license": [
                "MIT"
            ],
            "authors": [
                {
                    "name": "Jan Sorgalla",
                    "email": "jsorgalla@gmail.com"
                }
            ],
            "description": "A lightweight implementation of CommonJS Promises/A for PHP",
            "keywords": [
                "promise",
                "promises"
            ],
            "time": "2019-01-07T21:25:54+00:00"
        },
        {
            "name": "seld/jsonlint",
            "version": "1.7.1",
            "source": {
                "type": "git",
                "url": "https://github.com/Seldaek/jsonlint.git",
                "reference": "d15f59a67ff805a44c50ea0516d2341740f81a38"
            },
            "dist": {
                "type": "zip",
                "url": "https://api.github.com/repos/Seldaek/jsonlint/zipball/d15f59a67ff805a44c50ea0516d2341740f81a38",
                "reference": "d15f59a67ff805a44c50ea0516d2341740f81a38",
                "shasum": ""
            },
            "require": {
                "php": "^5.3 || ^7.0"
            },
            "require-dev": {
                "phpunit/phpunit": "^4.8.35 || ^5.7 || ^6.0"
            },
            "bin": [
                "bin/jsonlint"
            ],
            "type": "library",
            "autoload": {
                "psr-4": {
                    "Seld\\JsonLint\\": "src/Seld/JsonLint/"
                }
            },
            "notification-url": "https://packagist.org/downloads/",
            "license": [
                "MIT"
            ],
            "authors": [
                {
                    "name": "Jordi Boggiano",
                    "email": "j.boggiano@seld.be",
                    "homepage": "http://seld.be"
                }
            ],
            "description": "JSON Linter",
            "keywords": [
                "json",
                "linter",
                "parser",
                "validator"
            ],
            "time": "2018-01-24T12:46:19+00:00"
        },
        {
            "name": "seld/phar-utils",
            "version": "1.0.1",
            "source": {
                "type": "git",
                "url": "https://github.com/Seldaek/phar-utils.git",
                "reference": "7009b5139491975ef6486545a39f3e6dad5ac30a"
            },
            "dist": {
                "type": "zip",
                "url": "https://api.github.com/repos/Seldaek/phar-utils/zipball/7009b5139491975ef6486545a39f3e6dad5ac30a",
                "reference": "7009b5139491975ef6486545a39f3e6dad5ac30a",
                "shasum": ""
            },
            "require": {
                "php": ">=5.3"
            },
            "type": "library",
            "extra": {
                "branch-alias": {
                    "dev-master": "1.x-dev"
                }
            },
            "autoload": {
                "psr-4": {
                    "Seld\\PharUtils\\": "src/"
                }
            },
            "notification-url": "https://packagist.org/downloads/",
            "license": [
                "MIT"
            ],
            "authors": [
                {
                    "name": "Jordi Boggiano",
                    "email": "j.boggiano@seld.be"
                }
            ],
            "description": "PHAR file format utilities, for when PHP phars you up",
            "keywords": [
                "phra"
            ],
            "time": "2015-10-13T18:44:15+00:00"
        },
        {
            "name": "symfony/console",
            "version": "v4.1.11",
            "source": {
                "type": "git",
                "url": "https://github.com/symfony/console.git",
                "reference": "9e87c798f67dc9fceeb4f3d57847b52d945d1a02"
            },
            "dist": {
                "type": "zip",
                "url": "https://api.github.com/repos/symfony/console/zipball/9e87c798f67dc9fceeb4f3d57847b52d945d1a02",
                "reference": "9e87c798f67dc9fceeb4f3d57847b52d945d1a02",
                "shasum": ""
            },
            "require": {
                "php": "^7.1.3",
                "symfony/polyfill-mbstring": "~1.0"
            },
            "conflict": {
                "symfony/dependency-injection": "<3.4",
                "symfony/process": "<3.3"
            },
            "provide": {
                "psr/log-implementation": "1.0"
            },
            "require-dev": {
                "psr/log": "~1.0",
                "symfony/config": "~3.4|~4.0",
                "symfony/dependency-injection": "~3.4|~4.0",
                "symfony/event-dispatcher": "~3.4|~4.0",
                "symfony/lock": "~3.4|~4.0",
                "symfony/process": "~3.4|~4.0"
            },
            "suggest": {
                "psr/log": "For using the console logger",
                "symfony/event-dispatcher": "",
                "symfony/lock": "",
                "symfony/process": ""
            },
            "type": "library",
            "extra": {
                "branch-alias": {
                    "dev-master": "4.1-dev"
                }
            },
            "autoload": {
                "psr-4": {
                    "Symfony\\Component\\Console\\": ""
                },
                "exclude-from-classmap": [
                    "/Tests/"
                ]
            },
            "notification-url": "https://packagist.org/downloads/",
            "license": [
                "MIT"
            ],
            "authors": [
                {
                    "name": "Fabien Potencier",
                    "email": "fabien@symfony.com"
                },
                {
                    "name": "Symfony Community",
                    "homepage": "https://symfony.com/contributors"
                }
            ],
            "description": "Symfony Console Component",
            "homepage": "https://symfony.com",
            "time": "2019-01-25T14:34:37+00:00"
        },
        {
            "name": "symfony/css-selector",
            "version": "v4.2.4",
            "source": {
                "type": "git",
                "url": "https://github.com/symfony/css-selector.git",
                "reference": "48eddf66950fa57996e1be4a55916d65c10c604a"
            },
            "dist": {
                "type": "zip",
                "url": "https://api.github.com/repos/symfony/css-selector/zipball/48eddf66950fa57996e1be4a55916d65c10c604a",
                "reference": "48eddf66950fa57996e1be4a55916d65c10c604a",
                "shasum": ""
            },
            "require": {
                "php": "^7.1.3"
            },
            "type": "library",
            "extra": {
                "branch-alias": {
                    "dev-master": "4.2-dev"
                }
            },
            "autoload": {
                "psr-4": {
                    "Symfony\\Component\\CssSelector\\": ""
                },
                "exclude-from-classmap": [
                    "/Tests/"
                ]
            },
            "notification-url": "https://packagist.org/downloads/",
            "license": [
                "MIT"
            ],
            "authors": [
                {
                    "name": "Jean-François Simon",
                    "email": "jeanfrancois.simon@sensiolabs.com"
                },
                {
                    "name": "Fabien Potencier",
                    "email": "fabien@symfony.com"
                },
                {
                    "name": "Symfony Community",
                    "homepage": "https://symfony.com/contributors"
                }
            ],
            "description": "Symfony CssSelector Component",
            "homepage": "https://symfony.com",
            "time": "2019-01-16T20:31:39+00:00"
        },
        {
            "name": "symfony/event-dispatcher",
            "version": "v4.1.11",
            "source": {
                "type": "git",
                "url": "https://github.com/symfony/event-dispatcher.git",
                "reference": "51be1b61dfe04d64a260223f2b81475fa8066b97"
            },
            "dist": {
                "type": "zip",
                "url": "https://api.github.com/repos/symfony/event-dispatcher/zipball/51be1b61dfe04d64a260223f2b81475fa8066b97",
                "reference": "51be1b61dfe04d64a260223f2b81475fa8066b97",
                "shasum": ""
            },
            "require": {
                "php": "^7.1.3"
            },
            "conflict": {
                "symfony/dependency-injection": "<3.4"
            },
            "require-dev": {
                "psr/log": "~1.0",
                "symfony/config": "~3.4|~4.0",
                "symfony/dependency-injection": "~3.4|~4.0",
                "symfony/expression-language": "~3.4|~4.0",
                "symfony/stopwatch": "~3.4|~4.0"
            },
            "suggest": {
                "symfony/dependency-injection": "",
                "symfony/http-kernel": ""
            },
            "type": "library",
            "extra": {
                "branch-alias": {
                    "dev-master": "4.1-dev"
                }
            },
            "autoload": {
                "psr-4": {
                    "Symfony\\Component\\EventDispatcher\\": ""
                },
                "exclude-from-classmap": [
                    "/Tests/"
                ]
            },
            "notification-url": "https://packagist.org/downloads/",
            "license": [
                "MIT"
            ],
            "authors": [
                {
                    "name": "Fabien Potencier",
                    "email": "fabien@symfony.com"
                },
                {
                    "name": "Symfony Community",
                    "homepage": "https://symfony.com/contributors"
                }
            ],
            "description": "Symfony EventDispatcher Component",
            "homepage": "https://symfony.com",
            "time": "2019-01-16T18:35:49+00:00"
        },
        {
            "name": "symfony/filesystem",
            "version": "v4.2.4",
            "source": {
                "type": "git",
                "url": "https://github.com/symfony/filesystem.git",
                "reference": "e16b9e471703b2c60b95f14d31c1239f68f11601"
            },
            "dist": {
                "type": "zip",
                "url": "https://api.github.com/repos/symfony/filesystem/zipball/e16b9e471703b2c60b95f14d31c1239f68f11601",
                "reference": "e16b9e471703b2c60b95f14d31c1239f68f11601",
                "shasum": ""
            },
            "require": {
                "php": "^7.1.3",
                "symfony/polyfill-ctype": "~1.8"
            },
            "type": "library",
            "extra": {
                "branch-alias": {
                    "dev-master": "4.2-dev"
                }
            },
            "autoload": {
                "psr-4": {
                    "Symfony\\Component\\Filesystem\\": ""
                },
                "exclude-from-classmap": [
                    "/Tests/"
                ]
            },
            "notification-url": "https://packagist.org/downloads/",
            "license": [
                "MIT"
            ],
            "authors": [
                {
                    "name": "Fabien Potencier",
                    "email": "fabien@symfony.com"
                },
                {
                    "name": "Symfony Community",
                    "homepage": "https://symfony.com/contributors"
                }
            ],
            "description": "Symfony Filesystem Component",
            "homepage": "https://symfony.com",
            "time": "2019-02-07T11:40:08+00:00"
        },
        {
            "name": "symfony/finder",
            "version": "v4.2.4",
            "source": {
                "type": "git",
                "url": "https://github.com/symfony/finder.git",
                "reference": "267b7002c1b70ea80db0833c3afe05f0fbde580a"
            },
            "dist": {
                "type": "zip",
                "url": "https://api.github.com/repos/symfony/finder/zipball/267b7002c1b70ea80db0833c3afe05f0fbde580a",
                "reference": "267b7002c1b70ea80db0833c3afe05f0fbde580a",
                "shasum": ""
            },
            "require": {
                "php": "^7.1.3"
            },
            "type": "library",
            "extra": {
                "branch-alias": {
                    "dev-master": "4.2-dev"
                }
            },
            "autoload": {
                "psr-4": {
                    "Symfony\\Component\\Finder\\": ""
                },
                "exclude-from-classmap": [
                    "/Tests/"
                ]
            },
            "notification-url": "https://packagist.org/downloads/",
            "license": [
                "MIT"
            ],
            "authors": [
                {
                    "name": "Fabien Potencier",
                    "email": "fabien@symfony.com"
                },
                {
                    "name": "Symfony Community",
                    "homepage": "https://symfony.com/contributors"
                }
            ],
            "description": "Symfony Finder Component",
            "homepage": "https://symfony.com",
            "time": "2019-02-23T15:42:05+00:00"
        },
        {
            "name": "symfony/polyfill-ctype",
            "version": "v1.10.0",
            "source": {
                "type": "git",
                "url": "https://github.com/symfony/polyfill-ctype.git",
                "reference": "e3d826245268269cd66f8326bd8bc066687b4a19"
            },
            "dist": {
                "type": "zip",
                "url": "https://api.github.com/repos/symfony/polyfill-ctype/zipball/e3d826245268269cd66f8326bd8bc066687b4a19",
                "reference": "e3d826245268269cd66f8326bd8bc066687b4a19",
                "shasum": ""
            },
            "require": {
                "php": ">=5.3.3"
            },
            "suggest": {
                "ext-ctype": "For best performance"
            },
            "type": "library",
            "extra": {
                "branch-alias": {
                    "dev-master": "1.9-dev"
                }
            },
            "autoload": {
                "psr-4": {
                    "Symfony\\Polyfill\\Ctype\\": ""
                },
                "files": [
                    "bootstrap.php"
                ]
            },
            "notification-url": "https://packagist.org/downloads/",
            "license": [
                "MIT"
            ],
            "authors": [
                {
                    "name": "Symfony Community",
                    "homepage": "https://symfony.com/contributors"
                },
                {
                    "name": "Gert de Pagter",
                    "email": "BackEndTea@gmail.com"
                }
            ],
            "description": "Symfony polyfill for ctype functions",
            "homepage": "https://symfony.com",
            "keywords": [
                "compatibility",
                "ctype",
                "polyfill",
                "portable"
            ],
            "time": "2018-08-06T14:22:27+00:00"
        },
        {
            "name": "symfony/polyfill-mbstring",
            "version": "v1.10.0",
            "source": {
                "type": "git",
                "url": "https://github.com/symfony/polyfill-mbstring.git",
                "reference": "c79c051f5b3a46be09205c73b80b346e4153e494"
            },
            "dist": {
                "type": "zip",
                "url": "https://api.github.com/repos/symfony/polyfill-mbstring/zipball/c79c051f5b3a46be09205c73b80b346e4153e494",
                "reference": "c79c051f5b3a46be09205c73b80b346e4153e494",
                "shasum": ""
            },
            "require": {
                "php": ">=5.3.3"
            },
            "suggest": {
                "ext-mbstring": "For best performance"
            },
            "type": "library",
            "extra": {
                "branch-alias": {
                    "dev-master": "1.9-dev"
                }
            },
            "autoload": {
                "psr-4": {
                    "Symfony\\Polyfill\\Mbstring\\": ""
                },
                "files": [
                    "bootstrap.php"
                ]
            },
            "notification-url": "https://packagist.org/downloads/",
            "license": [
                "MIT"
            ],
            "authors": [
                {
                    "name": "Nicolas Grekas",
                    "email": "p@tchwork.com"
                },
                {
                    "name": "Symfony Community",
                    "homepage": "https://symfony.com/contributors"
                }
            ],
            "description": "Symfony polyfill for the Mbstring extension",
            "homepage": "https://symfony.com",
            "keywords": [
                "compatibility",
                "mbstring",
                "polyfill",
                "portable",
                "shim"
            ],
            "time": "2018-09-21T13:07:52+00:00"
        },
        {
            "name": "symfony/process",
            "version": "v4.1.11",
            "source": {
                "type": "git",
                "url": "https://github.com/symfony/process.git",
                "reference": "72d838aafaa7c790330fe362b9cecec362c64629"
            },
            "dist": {
                "type": "zip",
                "url": "https://api.github.com/repos/symfony/process/zipball/72d838aafaa7c790330fe362b9cecec362c64629",
                "reference": "72d838aafaa7c790330fe362b9cecec362c64629",
                "shasum": ""
            },
            "require": {
                "php": "^7.1.3"
            },
            "type": "library",
            "extra": {
                "branch-alias": {
                    "dev-master": "4.1-dev"
                }
            },
            "autoload": {
                "psr-4": {
                    "Symfony\\Component\\Process\\": ""
                },
                "exclude-from-classmap": [
                    "/Tests/"
                ]
            },
            "notification-url": "https://packagist.org/downloads/",
            "license": [
                "MIT"
            ],
            "authors": [
                {
                    "name": "Fabien Potencier",
                    "email": "fabien@symfony.com"
                },
                {
                    "name": "Symfony Community",
                    "homepage": "https://symfony.com/contributors"
                }
            ],
            "description": "Symfony Process Component",
            "homepage": "https://symfony.com",
            "time": "2019-01-16T19:07:26+00:00"
        },
        {
            "name": "tedivm/jshrink",
            "version": "v1.3.1",
            "source": {
                "type": "git",
                "url": "https://github.com/tedious/JShrink.git",
                "reference": "21254058dc3ce6aba6bef458cff4bfa25cf8b198"
            },
            "dist": {
                "type": "zip",
                "url": "https://api.github.com/repos/tedious/JShrink/zipball/21254058dc3ce6aba6bef458cff4bfa25cf8b198",
                "reference": "21254058dc3ce6aba6bef458cff4bfa25cf8b198",
                "shasum": ""
            },
            "require": {
                "php": "^5.6|^7.0"
            },
            "require-dev": {
                "friendsofphp/php-cs-fixer": "^2.8",
                "php-coveralls/php-coveralls": "^1.1.0",
                "phpunit/phpunit": "^6"
            },
            "type": "library",
            "autoload": {
                "psr-0": {
                    "JShrink": "src/"
                }
            },
            "notification-url": "https://packagist.org/downloads/",
            "license": [
                "BSD-3-Clause"
            ],
            "authors": [
                {
                    "name": "Robert Hafner",
                    "email": "tedivm@tedivm.com"
                }
            ],
            "description": "Javascript Minifier built in PHP",
            "homepage": "http://github.com/tedious/JShrink",
            "keywords": [
                "javascript",
                "minifier"
            ],
            "time": "2018-09-16T00:02:51+00:00"
        },
        {
            "name": "true/punycode",
            "version": "v2.1.1",
            "source": {
                "type": "git",
                "url": "https://github.com/true/php-punycode.git",
                "reference": "a4d0c11a36dd7f4e7cd7096076cab6d3378a071e"
            },
            "dist": {
                "type": "zip",
                "url": "https://api.github.com/repos/true/php-punycode/zipball/a4d0c11a36dd7f4e7cd7096076cab6d3378a071e",
                "reference": "a4d0c11a36dd7f4e7cd7096076cab6d3378a071e",
                "shasum": ""
            },
            "require": {
                "php": ">=5.3.0",
                "symfony/polyfill-mbstring": "^1.3"
            },
            "require-dev": {
                "phpunit/phpunit": "~4.7",
                "squizlabs/php_codesniffer": "~2.0"
            },
            "type": "library",
            "autoload": {
                "psr-4": {
                    "TrueBV\\": "src/"
                }
            },
            "notification-url": "https://packagist.org/downloads/",
            "license": [
                "MIT"
            ],
            "authors": [
                {
                    "name": "Renan Gonçalves",
                    "email": "renan.saddam@gmail.com"
                }
            ],
            "description": "A Bootstring encoding of Unicode for Internationalized Domain Names in Applications (IDNA)",
            "homepage": "https://github.com/true/php-punycode",
            "keywords": [
                "idna",
                "punycode"
            ],
            "time": "2016-11-16T10:37:54+00:00"
        },
        {
            "name": "tubalmartin/cssmin",
            "version": "v4.1.1",
            "source": {
                "type": "git",
                "url": "https://github.com/tubalmartin/YUI-CSS-compressor-PHP-port.git",
                "reference": "3cbf557f4079d83a06f9c3ff9b957c022d7805cf"
            },
            "dist": {
                "type": "zip",
                "url": "https://api.github.com/repos/tubalmartin/YUI-CSS-compressor-PHP-port/zipball/3cbf557f4079d83a06f9c3ff9b957c022d7805cf",
                "reference": "3cbf557f4079d83a06f9c3ff9b957c022d7805cf",
                "shasum": ""
            },
            "require": {
                "ext-pcre": "*",
                "php": ">=5.3.2"
            },
            "require-dev": {
                "cogpowered/finediff": "0.3.*",
                "phpunit/phpunit": "4.8.*"
            },
            "bin": [
                "cssmin"
            ],
            "type": "library",
            "autoload": {
                "psr-4": {
                    "tubalmartin\\CssMin\\": "src"
                }
            },
            "notification-url": "https://packagist.org/downloads/",
            "license": [
                "BSD-3-Clause"
            ],
            "authors": [
                {
                    "name": "Túbal Martín",
                    "homepage": "http://tubalmartin.me/"
                }
            ],
            "description": "A PHP port of the YUI CSS compressor",
            "homepage": "https://github.com/tubalmartin/YUI-CSS-compressor-PHP-port",
            "keywords": [
                "compress",
                "compressor",
                "css",
                "cssmin",
                "minify",
                "yui"
            ],
            "time": "2018-01-15T15:26:51+00:00"
        },
        {
            "name": "webonyx/graphql-php",
            "version": "v0.12.6",
            "source": {
                "type": "git",
                "url": "https://github.com/webonyx/graphql-php.git",
                "reference": "4c545e5ec4fc37f6eb36c19f5a0e7feaf5979c95"
            },
            "dist": {
                "type": "zip",
                "url": "https://api.github.com/repos/webonyx/graphql-php/zipball/4c545e5ec4fc37f6eb36c19f5a0e7feaf5979c95",
                "reference": "4c545e5ec4fc37f6eb36c19f5a0e7feaf5979c95",
                "shasum": ""
            },
            "require": {
                "ext-mbstring": "*",
                "php": ">=5.6"
            },
            "require-dev": {
                "phpunit/phpunit": "^4.8",
                "psr/http-message": "^1.0",
                "react/promise": "2.*"
            },
            "suggest": {
                "psr/http-message": "To use standard GraphQL server",
                "react/promise": "To leverage async resolving on React PHP platform"
            },
            "type": "library",
            "autoload": {
                "psr-4": {
                    "GraphQL\\": "src/"
                }
            },
            "notification-url": "https://packagist.org/downloads/",
            "license": [
                "MIT"
            ],
            "description": "A PHP port of GraphQL reference implementation",
            "homepage": "https://github.com/webonyx/graphql-php",
            "keywords": [
                "api",
                "graphql"
            ],
            "time": "2018-09-02T14:59:54+00:00"
        },
        {
            "name": "zendframework/zend-captcha",
            "version": "2.8.0",
            "source": {
                "type": "git",
                "url": "https://github.com/zendframework/zend-captcha.git",
                "reference": "37e9b6a4f632a9399eecbf2e5e325ad89083f87b"
            },
            "dist": {
                "type": "zip",
                "url": "https://api.github.com/repos/zendframework/zend-captcha/zipball/37e9b6a4f632a9399eecbf2e5e325ad89083f87b",
                "reference": "37e9b6a4f632a9399eecbf2e5e325ad89083f87b",
                "shasum": ""
            },
            "require": {
                "php": "^5.6 || ^7.0",
                "zendframework/zend-math": "^2.7 || ^3.0",
                "zendframework/zend-stdlib": "^2.7.7 || ^3.1"
            },
            "require-dev": {
                "phpunit/phpunit": "^5.7.27 || ^6.5.8 || ^7.1.2",
                "zendframework/zend-coding-standard": "~1.0.0",
                "zendframework/zend-session": "^2.8",
                "zendframework/zend-text": "^2.6",
                "zendframework/zend-validator": "^2.10.1",
                "zendframework/zendservice-recaptcha": "^3.0"
            },
            "suggest": {
                "zendframework/zend-i18n-resources": "Translations of captcha messages",
                "zendframework/zend-session": "Zend\\Session component",
                "zendframework/zend-text": "Zend\\Text component",
                "zendframework/zend-validator": "Zend\\Validator component",
                "zendframework/zendservice-recaptcha": "ZendService\\ReCaptcha component"
            },
            "type": "library",
            "extra": {
                "branch-alias": {
                    "dev-master": "2.8.x-dev",
                    "dev-develop": "2.9.x-dev"
                }
            },
            "autoload": {
                "psr-4": {
                    "Zend\\Captcha\\": "src/"
                }
            },
            "notification-url": "https://packagist.org/downloads/",
            "license": [
                "BSD-3-Clause"
            ],
            "description": "Generate and validate CAPTCHAs using Figlets, images, ReCaptcha, and more",
            "keywords": [
                "ZendFramework",
                "captcha",
                "zf"
            ],
            "time": "2018-04-24T17:24:10+00:00"
        },
        {
            "name": "zendframework/zend-code",
            "version": "3.3.1",
            "source": {
                "type": "git",
                "url": "https://github.com/zendframework/zend-code.git",
                "reference": "c21db169075c6ec4b342149f446e7b7b724f95eb"
            },
            "dist": {
                "type": "zip",
                "url": "https://api.github.com/repos/zendframework/zend-code/zipball/c21db169075c6ec4b342149f446e7b7b724f95eb",
                "reference": "c21db169075c6ec4b342149f446e7b7b724f95eb",
                "shasum": ""
            },
            "require": {
                "php": "^7.1",
                "zendframework/zend-eventmanager": "^2.6 || ^3.0"
            },
            "require-dev": {
                "doctrine/annotations": "~1.0",
                "ext-phar": "*",
                "phpunit/phpunit": "^6.2.3",
                "zendframework/zend-coding-standard": "^1.0.0",
                "zendframework/zend-stdlib": "^2.7 || ^3.0"
            },
            "suggest": {
                "doctrine/annotations": "Doctrine\\Common\\Annotations >=1.0 for annotation features",
                "zendframework/zend-stdlib": "Zend\\Stdlib component"
            },
            "type": "library",
            "extra": {
                "branch-alias": {
                    "dev-master": "3.3.x-dev",
                    "dev-develop": "3.4.x-dev"
                }
            },
            "autoload": {
                "psr-4": {
                    "Zend\\Code\\": "src/"
                }
            },
            "notification-url": "https://packagist.org/downloads/",
            "license": [
                "BSD-3-Clause"
            ],
            "description": "provides facilities to generate arbitrary code using an object oriented interface",
            "homepage": "https://github.com/zendframework/zend-code",
            "keywords": [
                "code",
                "zf2"
            ],
            "time": "2018-08-13T20:36:59+00:00"
        },
        {
            "name": "zendframework/zend-config",
            "version": "2.6.0",
            "source": {
                "type": "git",
                "url": "https://github.com/zendframework/zend-config.git",
                "reference": "2920e877a9f6dca9fa8f6bd3b1ffc2e19bb1e30d"
            },
            "dist": {
                "type": "zip",
                "url": "https://api.github.com/repos/zendframework/zend-config/zipball/2920e877a9f6dca9fa8f6bd3b1ffc2e19bb1e30d",
                "reference": "2920e877a9f6dca9fa8f6bd3b1ffc2e19bb1e30d",
                "shasum": ""
            },
            "require": {
                "php": "^5.5 || ^7.0",
                "zendframework/zend-stdlib": "^2.7 || ^3.0"
            },
            "require-dev": {
                "fabpot/php-cs-fixer": "1.7.*",
                "phpunit/phpunit": "~4.0",
                "zendframework/zend-filter": "^2.6",
                "zendframework/zend-i18n": "^2.5",
                "zendframework/zend-json": "^2.6.1",
                "zendframework/zend-servicemanager": "^2.7.5 || ^3.0.3"
            },
            "suggest": {
                "zendframework/zend-filter": "Zend\\Filter component",
                "zendframework/zend-i18n": "Zend\\I18n component",
                "zendframework/zend-json": "Zend\\Json to use the Json reader or writer classes",
                "zendframework/zend-servicemanager": "Zend\\ServiceManager for use with the Config Factory to retrieve reader and writer instances"
            },
            "type": "library",
            "extra": {
                "branch-alias": {
                    "dev-master": "2.6-dev",
                    "dev-develop": "2.7-dev"
                }
            },
            "autoload": {
                "psr-4": {
                    "Zend\\Config\\": "src/"
                }
            },
            "notification-url": "https://packagist.org/downloads/",
            "license": [
                "BSD-3-Clause"
            ],
            "description": "provides a nested object property based user interface for accessing this configuration data within application code",
            "homepage": "https://github.com/zendframework/zend-config",
            "keywords": [
                "config",
                "zf2"
            ],
            "time": "2016-02-04T23:01:10+00:00"
        },
        {
            "name": "zendframework/zend-console",
            "version": "2.7.0",
            "source": {
                "type": "git",
                "url": "https://github.com/zendframework/zend-console.git",
                "reference": "e8aa08da83de3d265256c40ba45cd649115f0e18"
            },
            "dist": {
                "type": "zip",
                "url": "https://api.github.com/repos/zendframework/zend-console/zipball/e8aa08da83de3d265256c40ba45cd649115f0e18",
                "reference": "e8aa08da83de3d265256c40ba45cd649115f0e18",
                "shasum": ""
            },
            "require": {
                "php": "^5.6 || ^7.0",
                "zendframework/zend-stdlib": "^2.7.7 || ^3.1"
            },
            "require-dev": {
                "phpunit/phpunit": "^5.7.23 || ^6.4.3",
                "zendframework/zend-coding-standard": "~1.0.0",
                "zendframework/zend-filter": "^2.7.2",
                "zendframework/zend-json": "^2.6 || ^3.0",
                "zendframework/zend-validator": "^2.10.1"
            },
            "suggest": {
                "zendframework/zend-filter": "To support DefaultRouteMatcher usage",
                "zendframework/zend-validator": "To support DefaultRouteMatcher usage"
            },
            "type": "library",
            "extra": {
                "branch-alias": {
                    "dev-master": "2.7.x-dev",
                    "dev-develop": "2.8.x-dev"
                }
            },
            "autoload": {
                "psr-4": {
                    "Zend\\Console\\": "src/"
                }
            },
            "notification-url": "https://packagist.org/downloads/",
            "license": [
                "BSD-3-Clause"
            ],
            "description": "Build console applications using getopt syntax or routing, complete with prompts",
            "keywords": [
                "ZendFramework",
                "console",
                "zf"
            ],
            "time": "2018-01-25T19:08:04+00:00"
        },
        {
            "name": "zendframework/zend-crypt",
            "version": "2.6.0",
            "source": {
                "type": "git",
                "url": "https://github.com/zendframework/zend-crypt.git",
                "reference": "1b2f5600bf6262904167116fa67b58ab1457036d"
            },
            "dist": {
                "type": "zip",
                "url": "https://api.github.com/repos/zendframework/zend-crypt/zipball/1b2f5600bf6262904167116fa67b58ab1457036d",
                "reference": "1b2f5600bf6262904167116fa67b58ab1457036d",
                "shasum": ""
            },
            "require": {
                "container-interop/container-interop": "~1.0",
                "php": "^5.5 || ^7.0",
                "zendframework/zend-math": "^2.6",
                "zendframework/zend-stdlib": "^2.7 || ^3.0"
            },
            "require-dev": {
                "fabpot/php-cs-fixer": "1.7.*",
                "phpunit/phpunit": "~4.0"
            },
            "suggest": {
                "ext-mcrypt": "Required for most features of Zend\\Crypt"
            },
            "type": "library",
            "extra": {
                "branch-alias": {
                    "dev-master": "2.6-dev",
                    "dev-develop": "2.7-dev"
                }
            },
            "autoload": {
                "psr-4": {
                    "Zend\\Crypt\\": "src/"
                }
            },
            "notification-url": "https://packagist.org/downloads/",
            "license": [
                "BSD-3-Clause"
            ],
            "homepage": "https://github.com/zendframework/zend-crypt",
            "keywords": [
                "crypt",
                "zf2"
            ],
            "time": "2016-02-03T23:46:30+00:00"
        },
        {
            "name": "zendframework/zend-db",
            "version": "2.10.0",
            "source": {
                "type": "git",
                "url": "https://github.com/zendframework/zend-db.git",
                "reference": "77022f06f6ffd384fa86d22ab8d8bbdb925a1e8e"
            },
            "dist": {
                "type": "zip",
                "url": "https://api.github.com/repos/zendframework/zend-db/zipball/77022f06f6ffd384fa86d22ab8d8bbdb925a1e8e",
                "reference": "77022f06f6ffd384fa86d22ab8d8bbdb925a1e8e",
                "shasum": ""
            },
            "require": {
                "php": "^5.6 || ^7.0",
                "zendframework/zend-stdlib": "^2.7 || ^3.0"
            },
            "require-dev": {
                "phpunit/phpunit": "^5.7.25 || ^6.4.4",
                "zendframework/zend-coding-standard": "~1.0.0",
                "zendframework/zend-eventmanager": "^2.6.2 || ^3.0",
                "zendframework/zend-hydrator": "^1.1 || ^2.1 || ^3.0",
                "zendframework/zend-servicemanager": "^2.7.5 || ^3.0.3"
            },
            "suggest": {
                "zendframework/zend-eventmanager": "Zend\\EventManager component",
                "zendframework/zend-hydrator": "Zend\\Hydrator component for using HydratingResultSets",
                "zendframework/zend-servicemanager": "Zend\\ServiceManager component"
            },
            "type": "library",
            "extra": {
                "branch-alias": {
                    "dev-master": "2.9-dev",
                    "dev-develop": "2.10-dev"
                },
                "zf": {
                    "component": "Zend\\Db",
                    "config-provider": "Zend\\Db\\ConfigProvider"
                }
            },
            "autoload": {
                "psr-4": {
                    "Zend\\Db\\": "src/"
                }
            },
            "notification-url": "https://packagist.org/downloads/",
            "license": [
                "BSD-3-Clause"
            ],
            "description": "Database abstraction layer, SQL abstraction, result set abstraction, and RowDataGateway and TableDataGateway implementations",
            "keywords": [
                "ZendFramework",
                "db",
                "zf"
            ],
            "time": "2019-02-25T11:37:45+00:00"
        },
        {
            "name": "zendframework/zend-di",
            "version": "2.6.1",
            "source": {
                "type": "git",
                "url": "https://github.com/zendframework/zend-di.git",
                "reference": "1fd1ba85660b5a2718741b38639dc7c4c3194b37"
            },
            "dist": {
                "type": "zip",
                "url": "https://api.github.com/repos/zendframework/zend-di/zipball/1fd1ba85660b5a2718741b38639dc7c4c3194b37",
                "reference": "1fd1ba85660b5a2718741b38639dc7c4c3194b37",
                "shasum": ""
            },
            "require": {
                "container-interop/container-interop": "^1.1",
                "php": "^5.5 || ^7.0",
                "zendframework/zend-code": "^2.6 || ^3.0",
                "zendframework/zend-stdlib": "^2.7 || ^3.0"
            },
            "require-dev": {
                "fabpot/php-cs-fixer": "1.7.*",
                "phpunit/phpunit": "~4.0"
            },
            "type": "library",
            "extra": {
                "branch-alias": {
                    "dev-master": "2.6-dev",
                    "dev-develop": "2.7-dev"
                }
            },
            "autoload": {
                "psr-4": {
                    "Zend\\Di\\": "src/"
                }
            },
            "notification-url": "https://packagist.org/downloads/",
            "license": [
                "BSD-3-Clause"
            ],
            "homepage": "https://github.com/zendframework/zend-di",
            "keywords": [
                "di",
                "zf2"
            ],
            "time": "2016-04-25T20:58:11+00:00"
        },
        {
            "name": "zendframework/zend-diactoros",
            "version": "1.8.6",
            "source": {
                "type": "git",
                "url": "https://github.com/zendframework/zend-diactoros.git",
                "reference": "20da13beba0dde8fb648be3cc19765732790f46e"
            },
            "dist": {
                "type": "zip",
                "url": "https://api.github.com/repos/zendframework/zend-diactoros/zipball/20da13beba0dde8fb648be3cc19765732790f46e",
                "reference": "20da13beba0dde8fb648be3cc19765732790f46e",
                "shasum": ""
            },
            "require": {
                "php": "^5.6 || ^7.0",
                "psr/http-message": "^1.0"
            },
            "provide": {
                "psr/http-message-implementation": "1.0"
            },
            "require-dev": {
                "ext-dom": "*",
                "ext-libxml": "*",
                "php-http/psr7-integration-tests": "dev-master",
                "phpunit/phpunit": "^5.7.16 || ^6.0.8 || ^7.2.7",
                "zendframework/zend-coding-standard": "~1.0"
            },
            "type": "library",
            "extra": {
                "branch-alias": {
                    "dev-master": "1.8.x-dev",
                    "dev-develop": "1.9.x-dev",
                    "dev-release-2.0": "2.0.x-dev"
                }
            },
            "autoload": {
                "files": [
                    "src/functions/create_uploaded_file.php",
                    "src/functions/marshal_headers_from_sapi.php",
                    "src/functions/marshal_method_from_sapi.php",
                    "src/functions/marshal_protocol_version_from_sapi.php",
                    "src/functions/marshal_uri_from_sapi.php",
                    "src/functions/normalize_server.php",
                    "src/functions/normalize_uploaded_files.php",
                    "src/functions/parse_cookie_header.php"
                ],
                "psr-4": {
                    "Zend\\Diactoros\\": "src/"
                }
            },
            "notification-url": "https://packagist.org/downloads/",
            "license": [
                "BSD-2-Clause"
            ],
            "description": "PSR HTTP Message implementations",
            "homepage": "https://github.com/zendframework/zend-diactoros",
            "keywords": [
                "http",
                "psr",
                "psr-7"
            ],
            "time": "2018-09-05T19:29:37+00:00"
        },
        {
            "name": "zendframework/zend-escaper",
            "version": "2.6.0",
            "source": {
                "type": "git",
                "url": "https://github.com/zendframework/zend-escaper.git",
                "reference": "31d8aafae982f9568287cb4dce987e6aff8fd074"
            },
            "dist": {
                "type": "zip",
                "url": "https://api.github.com/repos/zendframework/zend-escaper/zipball/31d8aafae982f9568287cb4dce987e6aff8fd074",
                "reference": "31d8aafae982f9568287cb4dce987e6aff8fd074",
                "shasum": ""
            },
            "require": {
                "php": "^5.6 || ^7.0"
            },
            "require-dev": {
                "phpunit/phpunit": "^5.7.27 || ^6.5.8 || ^7.1.2",
                "zendframework/zend-coding-standard": "~1.0.0"
            },
            "type": "library",
            "extra": {
                "branch-alias": {
                    "dev-master": "2.6.x-dev",
                    "dev-develop": "2.7.x-dev"
                }
            },
            "autoload": {
                "psr-4": {
                    "Zend\\Escaper\\": "src/"
                }
            },
            "notification-url": "https://packagist.org/downloads/",
            "license": [
                "BSD-3-Clause"
            ],
            "description": "Securely and safely escape HTML, HTML attributes, JavaScript, CSS, and URLs",
            "keywords": [
                "ZendFramework",
                "escaper",
                "zf"
            ],
            "time": "2018-04-25T15:48:53+00:00"
        },
        {
            "name": "zendframework/zend-eventmanager",
            "version": "2.6.4",
            "source": {
                "type": "git",
                "url": "https://github.com/zendframework/zend-eventmanager.git",
                "reference": "d238c443220dce4b6396579c8ab2200ec25f9108"
            },
            "dist": {
                "type": "zip",
                "url": "https://api.github.com/repos/zendframework/zend-eventmanager/zipball/d238c443220dce4b6396579c8ab2200ec25f9108",
                "reference": "d238c443220dce4b6396579c8ab2200ec25f9108",
                "shasum": ""
            },
            "require": {
                "php": "^5.5 || ^7.0",
                "zendframework/zend-stdlib": "^2.7"
            },
            "require-dev": {
                "athletic/athletic": "dev-master",
                "fabpot/php-cs-fixer": "1.7.*",
                "phpunit/phpunit": "~4.0"
            },
            "type": "library",
            "extra": {
                "branch-alias": {
                    "dev-release-2.6": "2.6-dev",
                    "dev-master": "3.0-dev",
                    "dev-develop": "3.1-dev"
                }
            },
            "autoload": {
                "psr-4": {
                    "Zend\\EventManager\\": "src/"
                }
            },
            "notification-url": "https://packagist.org/downloads/",
            "license": [
                "BSD-3-Clause"
            ],
            "homepage": "https://github.com/zendframework/zend-eventmanager",
            "keywords": [
                "eventmanager",
                "zf2"
            ],
            "time": "2017-12-12T17:48:56+00:00"
        },
        {
            "name": "zendframework/zend-feed",
            "version": "2.10.3",
            "source": {
                "type": "git",
                "url": "https://github.com/zendframework/zend-feed.git",
                "reference": "6641f4cf3f4586c63f83fd70b6d19966025c8888"
            },
            "dist": {
                "type": "zip",
                "url": "https://api.github.com/repos/zendframework/zend-feed/zipball/6641f4cf3f4586c63f83fd70b6d19966025c8888",
                "reference": "6641f4cf3f4586c63f83fd70b6d19966025c8888",
                "shasum": ""
            },
            "require": {
                "php": "^5.6 || ^7.0",
                "zendframework/zend-escaper": "^2.5.2",
                "zendframework/zend-stdlib": "^2.7.7 || ^3.1"
            },
            "require-dev": {
                "phpunit/phpunit": "^5.7.23 || ^6.4.3",
                "psr/http-message": "^1.0.1",
                "zendframework/zend-cache": "^2.7.2",
                "zendframework/zend-coding-standard": "~1.0.0",
                "zendframework/zend-db": "^2.8.2",
                "zendframework/zend-http": "^2.7",
                "zendframework/zend-servicemanager": "^2.7.8 || ^3.3",
                "zendframework/zend-validator": "^2.10.1"
            },
            "suggest": {
                "psr/http-message": "PSR-7 ^1.0.1, if you wish to use Zend\\Feed\\Reader\\Http\\Psr7ResponseDecorator",
                "zendframework/zend-cache": "Zend\\Cache component, for optionally caching feeds between requests",
                "zendframework/zend-db": "Zend\\Db component, for use with PubSubHubbub",
                "zendframework/zend-http": "Zend\\Http for PubSubHubbub, and optionally for use with Zend\\Feed\\Reader",
                "zendframework/zend-servicemanager": "Zend\\ServiceManager component, for easily extending ExtensionManager implementations",
                "zendframework/zend-validator": "Zend\\Validator component, for validating email addresses used in Atom feeds and entries when using the Writer subcomponent"
            },
            "type": "library",
            "extra": {
                "branch-alias": {
                    "dev-master": "2.10.x-dev",
                    "dev-develop": "2.11.x-dev"
                }
            },
            "autoload": {
                "psr-4": {
                    "Zend\\Feed\\": "src/"
                }
            },
            "notification-url": "https://packagist.org/downloads/",
            "license": [
                "BSD-3-Clause"
            ],
            "description": "provides functionality for consuming RSS and Atom feeds",
            "keywords": [
                "ZendFramework",
                "feed",
                "zf"
            ],
            "time": "2018-08-01T13:53:20+00:00"
        },
        {
            "name": "zendframework/zend-filter",
            "version": "2.9.1",
            "source": {
                "type": "git",
                "url": "https://github.com/zendframework/zend-filter.git",
                "reference": "1c3e6d02f9cd5f6c929c9859498f5efbe216e86f"
            },
            "dist": {
                "type": "zip",
                "url": "https://api.github.com/repos/zendframework/zend-filter/zipball/1c3e6d02f9cd5f6c929c9859498f5efbe216e86f",
                "reference": "1c3e6d02f9cd5f6c929c9859498f5efbe216e86f",
                "shasum": ""
            },
            "require": {
                "php": "^5.6 || ^7.0",
                "zendframework/zend-stdlib": "^2.7.7 || ^3.1"
            },
            "conflict": {
                "zendframework/zend-validator": "<2.10.1"
            },
            "require-dev": {
                "pear/archive_tar": "^1.4.3",
                "phpunit/phpunit": "^5.7.23 || ^6.4.3",
                "psr/http-factory": "^1.0",
                "zendframework/zend-coding-standard": "~1.0.0",
                "zendframework/zend-crypt": "^3.2.1",
                "zendframework/zend-servicemanager": "^2.7.8 || ^3.3",
                "zendframework/zend-uri": "^2.6"
            },
            "suggest": {
                "psr/http-factory-implementation": "psr/http-factory-implementation, for creating file upload instances when consuming PSR-7 in file upload filters",
                "zendframework/zend-crypt": "Zend\\Crypt component, for encryption filters",
                "zendframework/zend-i18n": "Zend\\I18n component for filters depending on i18n functionality",
                "zendframework/zend-servicemanager": "Zend\\ServiceManager component, for using the filter chain functionality",
                "zendframework/zend-uri": "Zend\\Uri component, for the UriNormalize filter"
            },
            "type": "library",
            "extra": {
                "branch-alias": {
                    "dev-master": "2.9.x-dev",
                    "dev-develop": "2.10.x-dev"
                },
                "zf": {
                    "component": "Zend\\Filter",
                    "config-provider": "Zend\\Filter\\ConfigProvider"
                }
            },
            "autoload": {
                "psr-4": {
                    "Zend\\Filter\\": "src/"
                }
            },
            "notification-url": "https://packagist.org/downloads/",
            "license": [
                "BSD-3-Clause"
            ],
            "description": "provides a set of commonly needed data filters",
            "keywords": [
                "ZendFramework",
                "filter",
                "zf"
            ],
            "time": "2018-12-17T16:00:04+00:00"
        },
        {
            "name": "zendframework/zend-form",
            "version": "2.13.0",
            "source": {
                "type": "git",
                "url": "https://github.com/zendframework/zend-form.git",
                "reference": "c713a12ccbd43148b71c9339e171ca11e3f8a1da"
            },
            "dist": {
                "type": "zip",
                "url": "https://api.github.com/repos/zendframework/zend-form/zipball/c713a12ccbd43148b71c9339e171ca11e3f8a1da",
                "reference": "c713a12ccbd43148b71c9339e171ca11e3f8a1da",
                "shasum": ""
            },
            "require": {
                "php": "^5.6 || ^7.0",
                "zendframework/zend-hydrator": "^1.1 || ^2.1 || ^3.0",
                "zendframework/zend-inputfilter": "^2.8",
                "zendframework/zend-stdlib": "^2.7 || ^3.0"
            },
            "require-dev": {
                "doctrine/annotations": "~1.0",
                "phpunit/phpunit": "^5.7.23 || ^6.5.3",
                "zendframework/zend-cache": "^2.6.1",
                "zendframework/zend-captcha": "^2.7.1",
                "zendframework/zend-code": "^2.6 || ^3.0",
                "zendframework/zend-coding-standard": "~1.0.0",
                "zendframework/zend-escaper": "^2.5",
                "zendframework/zend-eventmanager": "^2.6.2 || ^3.0",
                "zendframework/zend-filter": "^2.6",
                "zendframework/zend-i18n": "^2.6",
                "zendframework/zend-servicemanager": "^2.7.5 || ^3.0.3",
                "zendframework/zend-session": "^2.8.1",
                "zendframework/zend-text": "^2.6",
                "zendframework/zend-validator": "^2.6",
                "zendframework/zend-view": "^2.6.2",
                "zendframework/zendservice-recaptcha": "^3.0.0"
            },
            "suggest": {
                "zendframework/zend-captcha": "^2.7.1, required for using CAPTCHA form elements",
                "zendframework/zend-code": "^2.6 || ^3.0, required to use zend-form annotations support",
                "zendframework/zend-eventmanager": "^2.6.2 || ^3.0, reuired for zend-form annotations support",
                "zendframework/zend-i18n": "^2.6, required when using zend-form view helpers",
                "zendframework/zend-servicemanager": "^2.7.5 || ^3.0.3, required to use the form factories or provide services",
                "zendframework/zend-view": "^2.6.2, required for using the zend-form view helpers",
                "zendframework/zendservice-recaptcha": "in order to use the ReCaptcha form element"
            },
            "type": "library",
            "extra": {
                "branch-alias": {
                    "dev-master": "2.13.x-dev",
                    "dev-develop": "2.14.x-dev"
                },
                "zf": {
                    "component": "Zend\\Form",
                    "config-provider": "Zend\\Form\\ConfigProvider"
                }
            },
            "autoload": {
                "psr-4": {
                    "Zend\\Form\\": "src/"
                },
                "files": [
                    "autoload/formElementManagerPolyfill.php"
                ]
            },
            "notification-url": "https://packagist.org/downloads/",
            "license": [
                "BSD-3-Clause"
            ],
            "description": "Validate and display simple and complex forms, casting forms to business objects and vice versa",
            "keywords": [
                "ZendFramework",
                "form",
                "zf"
            ],
            "time": "2018-12-11T22:51:29+00:00"
        },
        {
            "name": "zendframework/zend-http",
            "version": "2.8.4",
            "source": {
                "type": "git",
                "url": "https://github.com/zendframework/zend-http.git",
                "reference": "d160aedc096be230af0fe9c31151b2b33ad4e807"
            },
            "dist": {
                "type": "zip",
                "url": "https://api.github.com/repos/zendframework/zend-http/zipball/d160aedc096be230af0fe9c31151b2b33ad4e807",
                "reference": "d160aedc096be230af0fe9c31151b2b33ad4e807",
                "shasum": ""
            },
            "require": {
                "php": "^5.6 || ^7.0",
                "zendframework/zend-loader": "^2.5.1",
                "zendframework/zend-stdlib": "^3.1 || ^2.7.7",
                "zendframework/zend-uri": "^2.5.2",
                "zendframework/zend-validator": "^2.10.1"
            },
            "require-dev": {
                "phpunit/phpunit": "^5.7.27 || ^6.5.8 || ^7.1.3",
                "zendframework/zend-coding-standard": "~1.0.0",
                "zendframework/zend-config": "^3.1 || ^2.6"
            },
            "suggest": {
                "paragonie/certainty": "For automated management of cacert.pem"
            },
            "type": "library",
            "extra": {
                "branch-alias": {
                    "dev-master": "2.8.x-dev",
                    "dev-develop": "2.9.x-dev"
                }
            },
            "autoload": {
                "psr-4": {
                    "Zend\\Http\\": "src/"
                }
            },
            "notification-url": "https://packagist.org/downloads/",
            "license": [
                "BSD-3-Clause"
            ],
            "description": "Provides an easy interface for performing Hyper-Text Transfer Protocol (HTTP) requests",
            "keywords": [
                "ZendFramework",
                "http",
                "http client",
                "zend",
                "zf"
            ],
            "time": "2019-02-07T17:47:08+00:00"
        },
        {
            "name": "zendframework/zend-hydrator",
            "version": "1.1.0",
            "source": {
                "type": "git",
                "url": "https://github.com/zendframework/zend-hydrator.git",
                "reference": "22652e1661a5a10b3f564cf7824a2206cf5a4a65"
            },
            "dist": {
                "type": "zip",
                "url": "https://api.github.com/repos/zendframework/zend-hydrator/zipball/22652e1661a5a10b3f564cf7824a2206cf5a4a65",
                "reference": "22652e1661a5a10b3f564cf7824a2206cf5a4a65",
                "shasum": ""
            },
            "require": {
                "php": "^5.5 || ^7.0",
                "zendframework/zend-stdlib": "^2.7 || ^3.0"
            },
            "require-dev": {
                "phpunit/phpunit": "~4.0",
                "squizlabs/php_codesniffer": "^2.0@dev",
                "zendframework/zend-eventmanager": "^2.6.2 || ^3.0",
                "zendframework/zend-filter": "^2.6",
                "zendframework/zend-inputfilter": "^2.6",
                "zendframework/zend-serializer": "^2.6.1",
                "zendframework/zend-servicemanager": "^2.7.5 || ^3.0.3"
            },
            "suggest": {
                "zendframework/zend-eventmanager": "^2.6.2 || ^3.0, to support aggregate hydrator usage",
                "zendframework/zend-filter": "^2.6, to support naming strategy hydrator usage",
                "zendframework/zend-serializer": "^2.6.1, to use the SerializableStrategy",
                "zendframework/zend-servicemanager": "^2.7.5 || ^3.0.3, to support hydrator plugin manager usage"
            },
            "type": "library",
            "extra": {
                "branch-alias": {
                    "dev-release-1.0": "1.0-dev",
                    "dev-release-1.1": "1.1-dev",
                    "dev-master": "2.0-dev",
                    "dev-develop": "2.1-dev"
                }
            },
            "autoload": {
                "psr-4": {
                    "Zend\\Hydrator\\": "src/"
                }
            },
            "notification-url": "https://packagist.org/downloads/",
            "license": [
                "BSD-3-Clause"
            ],
            "homepage": "https://github.com/zendframework/zend-hydrator",
            "keywords": [
                "hydrator",
                "zf2"
            ],
            "time": "2016-02-18T22:38:26+00:00"
        },
        {
            "name": "zendframework/zend-i18n",
            "version": "2.9.0",
            "source": {
                "type": "git",
                "url": "https://github.com/zendframework/zend-i18n.git",
                "reference": "6d69af5a04e1a4de7250043cb1322f077a0cdb7f"
            },
            "dist": {
                "type": "zip",
                "url": "https://api.github.com/repos/zendframework/zend-i18n/zipball/6d69af5a04e1a4de7250043cb1322f077a0cdb7f",
                "reference": "6d69af5a04e1a4de7250043cb1322f077a0cdb7f",
                "shasum": ""
            },
            "require": {
                "php": "^5.6 || ^7.0",
                "zendframework/zend-stdlib": "^2.7 || ^3.0"
            },
            "require-dev": {
                "phpunit/phpunit": "^5.7.27 || ^6.5.8 || ^7.1.2",
                "zendframework/zend-cache": "^2.6.1",
                "zendframework/zend-coding-standard": "~1.0.0",
                "zendframework/zend-config": "^2.6",
                "zendframework/zend-eventmanager": "^2.6.2 || ^3.0",
                "zendframework/zend-filter": "^2.6.1",
                "zendframework/zend-servicemanager": "^2.7.5 || ^3.0.3",
                "zendframework/zend-validator": "^2.6",
                "zendframework/zend-view": "^2.6.3"
            },
            "suggest": {
                "ext-intl": "Required for most features of Zend\\I18n; included in default builds of PHP",
                "zendframework/zend-cache": "Zend\\Cache component",
                "zendframework/zend-config": "Zend\\Config component",
                "zendframework/zend-eventmanager": "You should install this package to use the events in the translator",
                "zendframework/zend-filter": "You should install this package to use the provided filters",
                "zendframework/zend-i18n-resources": "Translation resources",
                "zendframework/zend-servicemanager": "Zend\\ServiceManager component",
                "zendframework/zend-validator": "You should install this package to use the provided validators",
                "zendframework/zend-view": "You should install this package to use the provided view helpers"
            },
            "type": "library",
            "extra": {
                "branch-alias": {
                    "dev-master": "2.9.x-dev",
                    "dev-develop": "2.10.x-dev"
                },
                "zf": {
                    "component": "Zend\\I18n",
                    "config-provider": "Zend\\I18n\\ConfigProvider"
                }
            },
            "autoload": {
                "psr-4": {
                    "Zend\\I18n\\": "src/"
                }
            },
            "notification-url": "https://packagist.org/downloads/",
            "license": [
                "BSD-3-Clause"
            ],
            "description": "Provide translations for your application, and filter and validate internationalized values",
            "keywords": [
                "ZendFramework",
                "i18n",
                "zf"
            ],
            "time": "2018-05-16T16:39:13+00:00"
        },
        {
            "name": "zendframework/zend-inputfilter",
            "version": "2.10.0",
            "source": {
                "type": "git",
                "url": "https://github.com/zendframework/zend-inputfilter.git",
                "reference": "4f52b71ec9cef3a06e3bba8f5c2124e94055ec0c"
            },
            "dist": {
                "type": "zip",
                "url": "https://api.github.com/repos/zendframework/zend-inputfilter/zipball/4f52b71ec9cef3a06e3bba8f5c2124e94055ec0c",
                "reference": "4f52b71ec9cef3a06e3bba8f5c2124e94055ec0c",
                "shasum": ""
            },
            "require": {
                "php": "^5.6 || ^7.0",
                "zendframework/zend-filter": "^2.9.1",
                "zendframework/zend-servicemanager": "^2.7.10 || ^3.3.1",
                "zendframework/zend-stdlib": "^2.7 || ^3.0",
                "zendframework/zend-validator": "^2.11"
            },
            "require-dev": {
                "phpunit/phpunit": "^5.7.23 || ^6.4.3",
                "psr/http-message": "^1.0",
                "zendframework/zend-coding-standard": "~1.0.0"
            },
            "suggest": {
                "psr/http-message-implementation": "PSR-7 is required if you wish to validate PSR-7 UploadedFileInterface payloads"
            },
            "type": "library",
            "extra": {
                "branch-alias": {
                    "dev-master": "2.10.x-dev",
                    "dev-develop": "2.11.x-dev"
                },
                "zf": {
                    "component": "Zend\\InputFilter",
                    "config-provider": "Zend\\InputFilter\\ConfigProvider"
                }
            },
            "autoload": {
                "psr-4": {
                    "Zend\\InputFilter\\": "src/"
                }
            },
            "notification-url": "https://packagist.org/downloads/",
            "license": [
                "BSD-3-Clause"
            ],
            "description": "Normalize and validate input sets from the web, APIs, the CLI, and more, including files",
            "keywords": [
                "ZendFramework",
                "inputfilter",
                "zf"
            ],
            "time": "2019-01-30T16:58:51+00:00"
        },
        {
            "name": "zendframework/zend-json",
            "version": "2.6.1",
            "source": {
                "type": "git",
                "url": "https://github.com/zendframework/zend-json.git",
                "reference": "4c8705dbe4ad7d7e51b2876c5b9eea0ef916ba28"
            },
            "dist": {
                "type": "zip",
                "url": "https://api.github.com/repos/zendframework/zend-json/zipball/4c8705dbe4ad7d7e51b2876c5b9eea0ef916ba28",
                "reference": "4c8705dbe4ad7d7e51b2876c5b9eea0ef916ba28",
                "shasum": ""
            },
            "require": {
                "php": "^5.5 || ^7.0"
            },
            "require-dev": {
                "fabpot/php-cs-fixer": "1.7.*",
                "phpunit/phpunit": "~4.0",
                "zendframework/zend-http": "^2.5.4",
                "zendframework/zend-server": "^2.6.1",
                "zendframework/zend-stdlib": "^2.5 || ^3.0",
                "zendframework/zendxml": "^1.0.2"
            },
            "suggest": {
                "zendframework/zend-http": "Zend\\Http component, required to use Zend\\Json\\Server",
                "zendframework/zend-server": "Zend\\Server component, required to use Zend\\Json\\Server",
                "zendframework/zend-stdlib": "Zend\\Stdlib component, for use with caching Zend\\Json\\Server responses",
                "zendframework/zendxml": "To support Zend\\Json\\Json::fromXml() usage"
            },
            "type": "library",
            "extra": {
                "branch-alias": {
                    "dev-master": "2.6-dev",
                    "dev-develop": "2.7-dev"
                }
            },
            "autoload": {
                "psr-4": {
                    "Zend\\Json\\": "src/"
                }
            },
            "notification-url": "https://packagist.org/downloads/",
            "license": [
                "BSD-3-Clause"
            ],
            "description": "provides convenience methods for serializing native PHP to JSON and decoding JSON to native PHP",
            "homepage": "https://github.com/zendframework/zend-json",
            "keywords": [
                "json",
                "zf2"
            ],
            "time": "2016-02-04T21:20:26+00:00"
        },
        {
            "name": "zendframework/zend-loader",
            "version": "2.6.0",
            "source": {
                "type": "git",
                "url": "https://github.com/zendframework/zend-loader.git",
                "reference": "78f11749ea340f6ca316bca5958eef80b38f9b6c"
            },
            "dist": {
                "type": "zip",
                "url": "https://api.github.com/repos/zendframework/zend-loader/zipball/78f11749ea340f6ca316bca5958eef80b38f9b6c",
                "reference": "78f11749ea340f6ca316bca5958eef80b38f9b6c",
                "shasum": ""
            },
            "require": {
                "php": "^5.6 || ^7.0"
            },
            "require-dev": {
                "phpunit/phpunit": "^5.7.27 || ^6.5.8 || ^7.1.4",
                "zendframework/zend-coding-standard": "~1.0.0"
            },
            "type": "library",
            "extra": {
                "branch-alias": {
                    "dev-master": "2.6.x-dev",
                    "dev-develop": "2.7.x-dev"
                }
            },
            "autoload": {
                "psr-4": {
                    "Zend\\Loader\\": "src/"
                }
            },
            "notification-url": "https://packagist.org/downloads/",
            "license": [
                "BSD-3-Clause"
            ],
            "description": "Autoloading and plugin loading strategies",
            "keywords": [
                "ZendFramework",
                "loader",
                "zf"
            ],
            "time": "2018-04-30T15:20:54+00:00"
        },
        {
            "name": "zendframework/zend-log",
            "version": "2.10.0",
            "source": {
                "type": "git",
                "url": "https://github.com/zendframework/zend-log.git",
                "reference": "9cec3b092acb39963659c2f32441cccc56b3f430"
            },
            "dist": {
                "type": "zip",
                "url": "https://api.github.com/repos/zendframework/zend-log/zipball/9cec3b092acb39963659c2f32441cccc56b3f430",
                "reference": "9cec3b092acb39963659c2f32441cccc56b3f430",
                "shasum": ""
            },
            "require": {
                "php": "^5.6 || ^7.0",
                "psr/log": "^1.0",
                "zendframework/zend-servicemanager": "^2.7.5 || ^3.0.3",
                "zendframework/zend-stdlib": "^2.7 || ^3.0"
            },
            "provide": {
                "psr/log-implementation": "1.0.0"
            },
            "require-dev": {
                "mikey179/vfsstream": "^1.6",
                "phpunit/phpunit": "^5.7.15 || ^6.0.8",
                "zendframework/zend-coding-standard": "~1.0.0",
                "zendframework/zend-db": "^2.6",
                "zendframework/zend-escaper": "^2.5",
                "zendframework/zend-filter": "^2.5",
                "zendframework/zend-mail": "^2.6.1",
                "zendframework/zend-validator": "^2.10.1"
            },
            "suggest": {
                "ext-mongo": "mongo extension to use Mongo writer",
                "ext-mongodb": "mongodb extension to use MongoDB writer",
                "zendframework/zend-console": "Zend\\Console component to use the RequestID log processor",
                "zendframework/zend-db": "Zend\\Db component to use the database log writer",
                "zendframework/zend-escaper": "Zend\\Escaper component, for use in the XML log formatter",
                "zendframework/zend-mail": "Zend\\Mail component to use the email log writer",
                "zendframework/zend-validator": "Zend\\Validator component to block invalid log messages"
            },
            "type": "library",
            "extra": {
                "branch-alias": {
                    "dev-master": "2.10.x-dev",
                    "dev-develop": "2.11.x-dev"
                },
                "zf": {
                    "component": "Zend\\Log",
                    "config-provider": "Zend\\Log\\ConfigProvider"
                }
            },
            "autoload": {
                "psr-4": {
                    "Zend\\Log\\": "src/"
                }
            },
            "notification-url": "https://packagist.org/downloads/",
            "license": [
                "BSD-3-Clause"
            ],
            "description": "component for general purpose logging",
            "homepage": "https://github.com/zendframework/zend-log",
            "keywords": [
                "log",
                "logging",
                "zf2"
            ],
            "time": "2018-04-09T21:59:51+00:00"
        },
        {
            "name": "zendframework/zend-mail",
            "version": "2.10.0",
            "source": {
                "type": "git",
                "url": "https://github.com/zendframework/zend-mail.git",
                "reference": "d7beb63d5f7144a21ac100072c453e63860cdab8"
            },
            "dist": {
                "type": "zip",
                "url": "https://api.github.com/repos/zendframework/zend-mail/zipball/d7beb63d5f7144a21ac100072c453e63860cdab8",
                "reference": "d7beb63d5f7144a21ac100072c453e63860cdab8",
                "shasum": ""
            },
            "require": {
                "ext-iconv": "*",
                "php": "^5.6 || ^7.0",
                "true/punycode": "^2.1",
                "zendframework/zend-loader": "^2.5",
                "zendframework/zend-mime": "^2.5",
                "zendframework/zend-stdlib": "^2.7 || ^3.0",
                "zendframework/zend-validator": "^2.10.2"
            },
            "require-dev": {
                "phpunit/phpunit": "^5.7.25 || ^6.4.4 || ^7.1.4",
                "zendframework/zend-coding-standard": "~1.0.0",
                "zendframework/zend-config": "^2.6",
                "zendframework/zend-crypt": "^2.6 || ^3.0",
                "zendframework/zend-servicemanager": "^2.7.10 || ^3.3.1"
            },
            "suggest": {
                "zendframework/zend-crypt": "Crammd5 support in SMTP Auth",
                "zendframework/zend-servicemanager": "^2.7.10 || ^3.3.1 when using SMTP to deliver messages"
            },
            "type": "library",
            "extra": {
                "branch-alias": {
                    "dev-master": "2.10.x-dev",
                    "dev-develop": "2.11.x-dev"
                },
                "zf": {
                    "component": "Zend\\Mail",
                    "config-provider": "Zend\\Mail\\ConfigProvider"
                }
            },
            "autoload": {
                "psr-4": {
                    "Zend\\Mail\\": "src/"
                }
            },
            "notification-url": "https://packagist.org/downloads/",
            "license": [
                "BSD-3-Clause"
            ],
            "description": "Provides generalized functionality to compose and send both text and MIME-compliant multipart e-mail messages",
            "keywords": [
                "ZendFramework",
                "mail",
                "zf"
            ],
            "time": "2018-06-07T13:37:07+00:00"
        },
        {
            "name": "zendframework/zend-math",
            "version": "2.7.1",
            "source": {
                "type": "git",
                "url": "https://github.com/zendframework/zend-math.git",
                "reference": "1abce074004dacac1a32cd54de94ad47ef960d38"
            },
            "dist": {
                "type": "zip",
                "url": "https://api.github.com/repos/zendframework/zend-math/zipball/1abce074004dacac1a32cd54de94ad47ef960d38",
                "reference": "1abce074004dacac1a32cd54de94ad47ef960d38",
                "shasum": ""
            },
            "require": {
                "php": "^5.5 || ^7.0"
            },
            "require-dev": {
                "fabpot/php-cs-fixer": "1.7.*",
                "ircmaxell/random-lib": "~1.1",
                "phpunit/phpunit": "~4.0"
            },
            "suggest": {
                "ext-bcmath": "If using the bcmath functionality",
                "ext-gmp": "If using the gmp functionality",
                "ircmaxell/random-lib": "Fallback random byte generator for Zend\\Math\\Rand if Mcrypt extensions is unavailable"
            },
            "type": "library",
            "extra": {
                "branch-alias": {
                    "dev-master": "2.7-dev",
                    "dev-develop": "2.8-dev"
                }
            },
            "autoload": {
                "psr-4": {
                    "Zend\\Math\\": "src/"
                }
            },
            "notification-url": "https://packagist.org/downloads/",
            "license": [
                "BSD-3-Clause"
            ],
            "homepage": "https://github.com/zendframework/zend-math",
            "keywords": [
                "math",
                "zf2"
            ],
            "time": "2018-12-04T15:34:17+00:00"
        },
        {
            "name": "zendframework/zend-mime",
            "version": "2.7.1",
            "source": {
                "type": "git",
                "url": "https://github.com/zendframework/zend-mime.git",
                "reference": "52ae5fa9f12845cae749271034a2d594f0e4c6f2"
            },
            "dist": {
                "type": "zip",
                "url": "https://api.github.com/repos/zendframework/zend-mime/zipball/52ae5fa9f12845cae749271034a2d594f0e4c6f2",
                "reference": "52ae5fa9f12845cae749271034a2d594f0e4c6f2",
                "shasum": ""
            },
            "require": {
                "php": "^5.6 || ^7.0",
                "zendframework/zend-stdlib": "^2.7 || ^3.0"
            },
            "require-dev": {
                "phpunit/phpunit": "^5.7.21 || ^6.3",
                "zendframework/zend-coding-standard": "~1.0.0",
                "zendframework/zend-mail": "^2.6"
            },
            "suggest": {
                "zendframework/zend-mail": "Zend\\Mail component"
            },
            "type": "library",
            "extra": {
                "branch-alias": {
                    "dev-master": "2.7-dev",
                    "dev-develop": "2.8-dev"
                }
            },
            "autoload": {
                "psr-4": {
                    "Zend\\Mime\\": "src/"
                }
            },
            "notification-url": "https://packagist.org/downloads/",
            "license": [
                "BSD-3-Clause"
            ],
            "description": "Create and parse MIME messages and parts",
            "homepage": "https://github.com/zendframework/zend-mime",
            "keywords": [
                "ZendFramework",
                "mime",
                "zf"
            ],
            "time": "2018-05-14T19:02:50+00:00"
        },
        {
            "name": "zendframework/zend-modulemanager",
            "version": "2.8.2",
            "source": {
                "type": "git",
                "url": "https://github.com/zendframework/zend-modulemanager.git",
                "reference": "394df6e12248ac430a312d4693f793ee7120baa6"
            },
            "dist": {
                "type": "zip",
                "url": "https://api.github.com/repos/zendframework/zend-modulemanager/zipball/394df6e12248ac430a312d4693f793ee7120baa6",
                "reference": "394df6e12248ac430a312d4693f793ee7120baa6",
                "shasum": ""
            },
            "require": {
                "php": "^5.6 || ^7.0",
                "zendframework/zend-config": "^3.1 || ^2.6",
                "zendframework/zend-eventmanager": "^3.2 || ^2.6.3",
                "zendframework/zend-stdlib": "^3.1 || ^2.7"
            },
            "require-dev": {
                "phpunit/phpunit": "^6.0.8 || ^5.7.15",
                "zendframework/zend-coding-standard": "~1.0.0",
                "zendframework/zend-console": "^2.6",
                "zendframework/zend-di": "^2.6",
                "zendframework/zend-loader": "^2.5",
                "zendframework/zend-mvc": "^3.0 || ^2.7",
                "zendframework/zend-servicemanager": "^3.0.3 || ^2.7.5"
            },
            "suggest": {
                "zendframework/zend-console": "Zend\\Console component",
                "zendframework/zend-loader": "Zend\\Loader component if you are not using Composer autoloading for your modules",
                "zendframework/zend-mvc": "Zend\\Mvc component",
                "zendframework/zend-servicemanager": "Zend\\ServiceManager component"
            },
            "type": "library",
            "extra": {
                "branch-alias": {
                    "dev-master": "2.7-dev",
                    "dev-develop": "2.8-dev"
                }
            },
            "autoload": {
                "psr-4": {
                    "Zend\\ModuleManager\\": "src/"
                }
            },
            "notification-url": "https://packagist.org/downloads/",
            "license": [
                "BSD-3-Clause"
            ],
            "description": "Modular application system for zend-mvc applications",
            "homepage": "https://github.com/zendframework/zend-modulemanager",
            "keywords": [
                "ZendFramework",
                "modulemanager",
                "zf"
            ],
            "time": "2017-12-02T06:11:18+00:00"
        },
        {
            "name": "zendframework/zend-mvc",
            "version": "2.7.15",
            "source": {
                "type": "git",
                "url": "https://github.com/zendframework/zend-mvc.git",
                "reference": "a8d45689d37a9e4ff4b75ea0b7478fa3d4f9c089"
            },
            "dist": {
                "type": "zip",
                "url": "https://api.github.com/repos/zendframework/zend-mvc/zipball/a8d45689d37a9e4ff4b75ea0b7478fa3d4f9c089",
                "reference": "a8d45689d37a9e4ff4b75ea0b7478fa3d4f9c089",
                "shasum": ""
            },
            "require": {
                "container-interop/container-interop": "^1.1",
                "php": "^5.5 || ^7.0",
                "zendframework/zend-console": "^2.7",
                "zendframework/zend-eventmanager": "^2.6.4 || ^3.0",
                "zendframework/zend-form": "^2.11",
                "zendframework/zend-hydrator": "^1.1 || ^2.4",
                "zendframework/zend-psr7bridge": "^0.2",
                "zendframework/zend-servicemanager": "^2.7.10 || ^3.0.3",
                "zendframework/zend-stdlib": "^2.7.5 || ^3.0"
            },
            "replace": {
                "zendframework/zend-router": "^2.0"
            },
            "require-dev": {
                "friendsofphp/php-cs-fixer": "1.7.*",
                "phpunit/phpunit": "^4.8.36",
                "sebastian/comparator": "^1.2.4",
                "sebastian/version": "^1.0.4",
                "zendframework/zend-authentication": "^2.6",
                "zendframework/zend-cache": "^2.8",
                "zendframework/zend-di": "^2.6",
                "zendframework/zend-filter": "^2.8",
                "zendframework/zend-http": "^2.8",
                "zendframework/zend-i18n": "^2.8",
                "zendframework/zend-inputfilter": "^2.8",
                "zendframework/zend-json": "^2.6.1",
                "zendframework/zend-log": "^2.9.3",
                "zendframework/zend-modulemanager": "^2.8",
                "zendframework/zend-serializer": "^2.8",
                "zendframework/zend-session": "^2.8.1",
                "zendframework/zend-text": "^2.7",
                "zendframework/zend-uri": "^2.6",
                "zendframework/zend-validator": "^2.10",
                "zendframework/zend-view": "^2.9"
            },
            "suggest": {
                "zendframework/zend-authentication": "Zend\\Authentication component for Identity plugin",
                "zendframework/zend-config": "Zend\\Config component",
                "zendframework/zend-di": "Zend\\Di component",
                "zendframework/zend-filter": "Zend\\Filter component",
                "zendframework/zend-http": "Zend\\Http component",
                "zendframework/zend-i18n": "Zend\\I18n component for translatable segments",
                "zendframework/zend-inputfilter": "Zend\\Inputfilter component",
                "zendframework/zend-json": "Zend\\Json component",
                "zendframework/zend-log": "Zend\\Log component",
                "zendframework/zend-modulemanager": "Zend\\ModuleManager component",
                "zendframework/zend-serializer": "Zend\\Serializer component",
                "zendframework/zend-servicemanager-di": "^1.0.1, if using zend-servicemanager v3 and requiring the zend-di integration",
                "zendframework/zend-session": "Zend\\Session component for FlashMessenger, PRG, and FPRG plugins",
                "zendframework/zend-text": "Zend\\Text component",
                "zendframework/zend-uri": "Zend\\Uri component",
                "zendframework/zend-validator": "Zend\\Validator component",
                "zendframework/zend-view": "Zend\\View component"
            },
            "type": "library",
            "extra": {
                "branch-alias": {
                    "dev-master": "2.7-dev",
                    "dev-develop": "3.0-dev"
                }
            },
            "autoload": {
                "files": [
                    "src/autoload.php"
                ],
                "psr-4": {
                    "Zend\\Mvc\\": "src/"
                }
            },
            "notification-url": "https://packagist.org/downloads/",
            "license": [
                "BSD-3-Clause"
            ],
            "homepage": "https://github.com/zendframework/zend-mvc",
            "keywords": [
                "mvc",
                "zf2"
            ],
            "time": "2018-05-03T13:13:41+00:00"
        },
        {
            "name": "zendframework/zend-psr7bridge",
            "version": "0.2.2",
            "source": {
                "type": "git",
                "url": "https://github.com/zendframework/zend-psr7bridge.git",
                "reference": "86c0b53b0c6381391c4add4a93a56e51d5c74605"
            },
            "dist": {
                "type": "zip",
                "url": "https://api.github.com/repos/zendframework/zend-psr7bridge/zipball/86c0b53b0c6381391c4add4a93a56e51d5c74605",
                "reference": "86c0b53b0c6381391c4add4a93a56e51d5c74605",
                "shasum": ""
            },
            "require": {
                "php": ">=5.5",
                "psr/http-message": "^1.0",
                "zendframework/zend-diactoros": "^1.1",
                "zendframework/zend-http": "^2.5"
            },
            "require-dev": {
                "phpunit/phpunit": "^4.7",
                "squizlabs/php_codesniffer": "^2.3"
            },
            "type": "library",
            "extra": {
                "branch-alias": {
                    "dev-master": "1.0-dev",
                    "dev-develop": "1.1-dev"
                }
            },
            "autoload": {
                "psr-4": {
                    "Zend\\Psr7Bridge\\": "src/"
                }
            },
            "notification-url": "https://packagist.org/downloads/",
            "license": [
                "BSD-3-Clause"
            ],
            "description": "PSR-7 <-> Zend\\Http bridge",
            "homepage": "https://github.com/zendframework/zend-psr7bridge",
            "keywords": [
                "http",
                "psr",
                "psr-7"
            ],
            "time": "2016-05-10T21:44:39+00:00"
        },
        {
            "name": "zendframework/zend-serializer",
            "version": "2.9.0",
            "source": {
                "type": "git",
                "url": "https://github.com/zendframework/zend-serializer.git",
                "reference": "0172690db48d8935edaf625c4cba38b79719892c"
            },
            "dist": {
                "type": "zip",
                "url": "https://api.github.com/repos/zendframework/zend-serializer/zipball/0172690db48d8935edaf625c4cba38b79719892c",
                "reference": "0172690db48d8935edaf625c4cba38b79719892c",
                "shasum": ""
            },
            "require": {
                "php": "^5.6 || ^7.0",
                "zendframework/zend-json": "^2.5 || ^3.0",
                "zendframework/zend-stdlib": "^2.7 || ^3.0"
            },
            "require-dev": {
                "phpunit/phpunit": "^5.7.25 || ^6.4.4",
                "zendframework/zend-coding-standard": "~1.0.0",
                "zendframework/zend-math": "^2.6 || ^3.0",
                "zendframework/zend-servicemanager": "^2.7.5 || ^3.0.3"
            },
            "suggest": {
                "zendframework/zend-math": "(^2.6 || ^3.0) To support Python Pickle serialization",
                "zendframework/zend-servicemanager": "(^2.7.5 || ^3.0.3) To support plugin manager support"
            },
            "type": "library",
            "extra": {
                "branch-alias": {
                    "dev-master": "2.9.x-dev",
                    "dev-develop": "2.10.x-dev"
                },
                "zf": {
                    "component": "Zend\\Serializer",
                    "config-provider": "Zend\\Serializer\\ConfigProvider"
                }
            },
            "autoload": {
                "psr-4": {
                    "Zend\\Serializer\\": "src/"
                }
            },
            "notification-url": "https://packagist.org/downloads/",
            "license": [
                "BSD-3-Clause"
            ],
            "description": "provides an adapter based interface to simply generate storable representation of PHP types by different facilities, and recover",
            "keywords": [
                "ZendFramework",
                "serializer",
                "zf"
            ],
            "time": "2018-05-14T18:45:18+00:00"
        },
        {
            "name": "zendframework/zend-server",
            "version": "2.8.0",
            "source": {
                "type": "git",
                "url": "https://github.com/zendframework/zend-server.git",
                "reference": "23a2e9a5599c83c05da831cb7c649e8a7809595e"
            },
            "dist": {
                "type": "zip",
                "url": "https://api.github.com/repos/zendframework/zend-server/zipball/23a2e9a5599c83c05da831cb7c649e8a7809595e",
                "reference": "23a2e9a5599c83c05da831cb7c649e8a7809595e",
                "shasum": ""
            },
            "require": {
                "php": "^5.6 || ^7.0",
                "zendframework/zend-code": "^2.5 || ^3.0",
                "zendframework/zend-stdlib": "^2.5 || ^3.0"
            },
            "require-dev": {
                "phpunit/phpunit": "^5.7.27 || ^6.5.8 || ^7.1.4",
                "zendframework/zend-coding-standard": "~1.0.0"
            },
            "type": "library",
            "extra": {
                "branch-alias": {
                    "dev-master": "2.8.x-dev",
                    "dev-develop": "2.9.x-dev"
                }
            },
            "autoload": {
                "psr-4": {
                    "Zend\\Server\\": "src/"
                }
            },
            "notification-url": "https://packagist.org/downloads/",
            "license": [
                "BSD-3-Clause"
            ],
            "description": "Create Reflection-based RPC servers",
            "keywords": [
                "ZendFramework",
                "server",
                "zf"
            ],
            "time": "2018-04-30T22:21:28+00:00"
        },
        {
            "name": "zendframework/zend-servicemanager",
            "version": "2.7.11",
            "source": {
                "type": "git",
                "url": "https://github.com/zendframework/zend-servicemanager.git",
                "reference": "99ec9ed5d0f15aed9876433c74c2709eb933d4c7"
            },
            "dist": {
                "type": "zip",
                "url": "https://api.github.com/repos/zendframework/zend-servicemanager/zipball/99ec9ed5d0f15aed9876433c74c2709eb933d4c7",
                "reference": "99ec9ed5d0f15aed9876433c74c2709eb933d4c7",
                "shasum": ""
            },
            "require": {
                "container-interop/container-interop": "~1.0",
                "php": "^5.5 || ^7.0"
            },
            "require-dev": {
                "athletic/athletic": "dev-master",
                "fabpot/php-cs-fixer": "1.7.*",
                "phpunit/phpunit": "~4.0",
                "zendframework/zend-di": "~2.5",
                "zendframework/zend-mvc": "~2.5"
            },
            "suggest": {
                "ocramius/proxy-manager": "ProxyManager 0.5.* to handle lazy initialization of services",
                "zendframework/zend-di": "Zend\\Di component"
            },
            "type": "library",
            "extra": {
                "branch-alias": {
                    "dev-master": "2.7-dev",
                    "dev-develop": "3.0-dev"
                }
            },
            "autoload": {
                "psr-4": {
                    "Zend\\ServiceManager\\": "src/"
                }
            },
            "notification-url": "https://packagist.org/downloads/",
            "license": [
                "BSD-3-Clause"
            ],
            "homepage": "https://github.com/zendframework/zend-servicemanager",
            "keywords": [
                "servicemanager",
                "zf2"
            ],
            "time": "2018-06-22T14:49:54+00:00"
        },
        {
            "name": "zendframework/zend-session",
            "version": "2.8.5",
            "source": {
                "type": "git",
                "url": "https://github.com/zendframework/zend-session.git",
                "reference": "2cfd90e1a2f6b066b9f908599251d8f64f07021b"
            },
            "dist": {
                "type": "zip",
                "url": "https://api.github.com/repos/zendframework/zend-session/zipball/2cfd90e1a2f6b066b9f908599251d8f64f07021b",
                "reference": "2cfd90e1a2f6b066b9f908599251d8f64f07021b",
                "shasum": ""
            },
            "require": {
                "php": "^5.6 || ^7.0",
                "zendframework/zend-eventmanager": "^2.6.2 || ^3.0",
                "zendframework/zend-stdlib": "^2.7 || ^3.0"
            },
            "require-dev": {
                "container-interop/container-interop": "^1.1",
                "mongodb/mongodb": "^1.0.1",
                "php-mock/php-mock-phpunit": "^1.1.2 || ^2.0",
                "phpunit/phpunit": "^5.7.5 || >=6.0.13 <6.5.0",
                "zendframework/zend-cache": "^2.6.1",
                "zendframework/zend-coding-standard": "~1.0.0",
                "zendframework/zend-db": "^2.7",
                "zendframework/zend-http": "^2.5.4",
                "zendframework/zend-servicemanager": "^2.7.5 || ^3.0.3",
                "zendframework/zend-validator": "^2.6"
            },
            "suggest": {
                "mongodb/mongodb": "If you want to use the MongoDB session save handler",
                "zendframework/zend-cache": "Zend\\Cache component",
                "zendframework/zend-db": "Zend\\Db component",
                "zendframework/zend-http": "Zend\\Http component",
                "zendframework/zend-servicemanager": "Zend\\ServiceManager component",
                "zendframework/zend-validator": "Zend\\Validator component"
            },
            "type": "library",
            "extra": {
                "branch-alias": {
                    "dev-master": "2.8-dev",
                    "dev-develop": "2.9-dev"
                },
                "zf": {
                    "component": "Zend\\Session",
                    "config-provider": "Zend\\Session\\ConfigProvider"
                }
            },
            "autoload": {
                "psr-4": {
                    "Zend\\Session\\": "src/"
                }
            },
            "notification-url": "https://packagist.org/downloads/",
            "license": [
                "BSD-3-Clause"
            ],
            "description": "manage and preserve session data, a logical complement of cookie data, across multiple page requests by the same client",
            "keywords": [
                "ZendFramework",
                "session",
                "zf"
            ],
            "time": "2018-02-22T16:33:54+00:00"
        },
        {
            "name": "zendframework/zend-soap",
            "version": "2.7.0",
            "source": {
                "type": "git",
                "url": "https://github.com/zendframework/zend-soap.git",
                "reference": "af03c32f0db2b899b3df8cfe29aeb2b49857d284"
            },
            "dist": {
                "type": "zip",
                "url": "https://api.github.com/repos/zendframework/zend-soap/zipball/af03c32f0db2b899b3df8cfe29aeb2b49857d284",
                "reference": "af03c32f0db2b899b3df8cfe29aeb2b49857d284",
                "shasum": ""
            },
            "require": {
                "ext-soap": "*",
                "php": "^5.6 || ^7.0",
                "zendframework/zend-server": "^2.6.1",
                "zendframework/zend-stdlib": "^2.7 || ^3.0",
                "zendframework/zend-uri": "^2.5.2"
            },
            "require-dev": {
                "phpunit/phpunit": "^5.7.21 || ^6.3",
                "zendframework/zend-coding-standard": "~1.0.0",
                "zendframework/zend-config": "^2.6",
                "zendframework/zend-http": "^2.5.4"
            },
            "suggest": {
                "zendframework/zend-http": "Zend\\Http component"
            },
            "type": "library",
            "extra": {
                "branch-alias": {
                    "dev-master": "2.7.x-dev",
                    "dev-develop": "2.8.x-dev"
                }
            },
            "autoload": {
                "psr-4": {
                    "Zend\\Soap\\": "src/"
                }
            },
            "notification-url": "https://packagist.org/downloads/",
            "license": [
                "BSD-3-Clause"
            ],
            "homepage": "https://github.com/zendframework/zend-soap",
            "keywords": [
                "soap",
                "zf2"
            ],
            "time": "2018-01-29T17:51:26+00:00"
        },
        {
            "name": "zendframework/zend-stdlib",
            "version": "2.7.7",
            "source": {
                "type": "git",
                "url": "https://github.com/zendframework/zend-stdlib.git",
                "reference": "0e44eb46788f65e09e077eb7f44d2659143bcc1f"
            },
            "dist": {
                "type": "zip",
                "url": "https://api.github.com/repos/zendframework/zend-stdlib/zipball/0e44eb46788f65e09e077eb7f44d2659143bcc1f",
                "reference": "0e44eb46788f65e09e077eb7f44d2659143bcc1f",
                "shasum": ""
            },
            "require": {
                "php": "^5.5 || ^7.0",
                "zendframework/zend-hydrator": "~1.1"
            },
            "require-dev": {
                "athletic/athletic": "~0.1",
                "fabpot/php-cs-fixer": "1.7.*",
                "phpunit/phpunit": "~4.0",
                "zendframework/zend-config": "~2.5",
                "zendframework/zend-eventmanager": "~2.5",
                "zendframework/zend-filter": "~2.5",
                "zendframework/zend-inputfilter": "~2.5",
                "zendframework/zend-serializer": "~2.5",
                "zendframework/zend-servicemanager": "~2.5"
            },
            "suggest": {
                "zendframework/zend-eventmanager": "To support aggregate hydrator usage",
                "zendframework/zend-filter": "To support naming strategy hydrator usage",
                "zendframework/zend-serializer": "Zend\\Serializer component",
                "zendframework/zend-servicemanager": "To support hydrator plugin manager usage"
            },
            "type": "library",
            "extra": {
                "branch-alias": {
                    "dev-release-2.7": "2.7-dev",
                    "dev-master": "3.0-dev",
                    "dev-develop": "3.1-dev"
                }
            },
            "autoload": {
                "psr-4": {
                    "Zend\\Stdlib\\": "src/"
                }
            },
            "notification-url": "https://packagist.org/downloads/",
            "license": [
                "BSD-3-Clause"
            ],
            "homepage": "https://github.com/zendframework/zend-stdlib",
            "keywords": [
                "stdlib",
                "zf2"
            ],
            "time": "2016-04-12T21:17:31+00:00"
        },
        {
            "name": "zendframework/zend-text",
            "version": "2.7.0",
            "source": {
                "type": "git",
                "url": "https://github.com/zendframework/zend-text.git",
                "reference": "ca987dd4594f5f9508771fccd82c89bc7fbb39ac"
            },
            "dist": {
                "type": "zip",
                "url": "https://api.github.com/repos/zendframework/zend-text/zipball/ca987dd4594f5f9508771fccd82c89bc7fbb39ac",
                "reference": "ca987dd4594f5f9508771fccd82c89bc7fbb39ac",
                "shasum": ""
            },
            "require": {
                "php": "^5.6 || ^7.0",
                "zendframework/zend-servicemanager": "^2.7.5 || ^3.0.3",
                "zendframework/zend-stdlib": "^2.7 || ^3.0"
            },
            "require-dev": {
                "phpunit/phpunit": "^5.7.27 || ^6.5.8 || ^7.1.4",
                "zendframework/zend-coding-standard": "~1.0.0",
                "zendframework/zend-config": "^2.6"
            },
            "type": "library",
            "extra": {
                "branch-alias": {
                    "dev-master": "2.7.x-dev",
                    "dev-develop": "2.8.x-dev"
                }
            },
            "autoload": {
                "psr-4": {
                    "Zend\\Text\\": "src/"
                }
            },
            "notification-url": "https://packagist.org/downloads/",
            "license": [
                "BSD-3-Clause"
            ],
            "description": "Create FIGlets and text-based tables",
            "keywords": [
                "ZendFramework",
                "text",
                "zf"
            ],
            "time": "2018-04-30T14:55:10+00:00"
        },
        {
            "name": "zendframework/zend-uri",
            "version": "2.7.0",
            "source": {
                "type": "git",
                "url": "https://github.com/zendframework/zend-uri.git",
                "reference": "b2785cd38fe379a784645449db86f21b7739b1ee"
            },
            "dist": {
                "type": "zip",
                "url": "https://api.github.com/repos/zendframework/zend-uri/zipball/b2785cd38fe379a784645449db86f21b7739b1ee",
                "reference": "b2785cd38fe379a784645449db86f21b7739b1ee",
                "shasum": ""
            },
            "require": {
                "php": "^5.6 || ^7.0",
                "zendframework/zend-escaper": "^2.5",
                "zendframework/zend-validator": "^2.10"
            },
            "require-dev": {
                "phpunit/phpunit": "^5.7.27 || ^6.5.8 || ^7.1.4",
                "zendframework/zend-coding-standard": "~1.0.0"
            },
            "type": "library",
            "extra": {
                "branch-alias": {
                    "dev-master": "2.7.x-dev",
                    "dev-develop": "2.8.x-dev"
                }
            },
            "autoload": {
                "psr-4": {
                    "Zend\\Uri\\": "src/"
                }
            },
            "notification-url": "https://packagist.org/downloads/",
            "license": [
                "BSD-3-Clause"
            ],
            "description": "A component that aids in manipulating and validating » Uniform Resource Identifiers (URIs)",
            "keywords": [
                "ZendFramework",
                "uri",
                "zf"
            ],
            "time": "2019-02-27T21:39:04+00:00"
        },
        {
            "name": "zendframework/zend-validator",
            "version": "2.11.1",
            "source": {
                "type": "git",
                "url": "https://github.com/zendframework/zend-validator.git",
                "reference": "3c28dfe4e5951ba38059cea895244d9d206190b3"
            },
            "dist": {
                "type": "zip",
                "url": "https://api.github.com/repos/zendframework/zend-validator/zipball/3c28dfe4e5951ba38059cea895244d9d206190b3",
                "reference": "3c28dfe4e5951ba38059cea895244d9d206190b3",
                "shasum": ""
            },
            "require": {
                "container-interop/container-interop": "^1.1",
                "php": "^5.6 || ^7.0",
                "zendframework/zend-stdlib": "^2.7.6 || ^3.1"
            },
            "require-dev": {
                "phpunit/phpunit": "^6.0.8 || ^5.7.15",
                "psr/http-message": "^1.0",
                "zendframework/zend-cache": "^2.6.1",
                "zendframework/zend-coding-standard": "~1.0.0",
                "zendframework/zend-config": "^2.6",
                "zendframework/zend-db": "^2.7",
                "zendframework/zend-filter": "^2.6",
                "zendframework/zend-http": "^2.5.4",
                "zendframework/zend-i18n": "^2.6",
                "zendframework/zend-math": "^2.6",
                "zendframework/zend-servicemanager": "^2.7.5 || ^3.0.3",
                "zendframework/zend-session": "^2.8",
                "zendframework/zend-uri": "^2.5"
            },
            "suggest": {
                "psr/http-message": "psr/http-message, required when validating PSR-7 UploadedFileInterface instances via the Upload and UploadFile validators",
                "zendframework/zend-db": "Zend\\Db component, required by the (No)RecordExists validator",
                "zendframework/zend-filter": "Zend\\Filter component, required by the Digits validator",
                "zendframework/zend-i18n": "Zend\\I18n component to allow translation of validation error messages",
                "zendframework/zend-i18n-resources": "Translations of validator messages",
                "zendframework/zend-math": "Zend\\Math component, required by the Csrf validator",
                "zendframework/zend-servicemanager": "Zend\\ServiceManager component to allow using the ValidatorPluginManager and validator chains",
                "zendframework/zend-session": "Zend\\Session component, ^2.8; required by the Csrf validator",
                "zendframework/zend-uri": "Zend\\Uri component, required by the Uri and Sitemap\\Loc validators"
            },
            "type": "library",
            "extra": {
                "branch-alias": {
                    "dev-master": "2.11.x-dev",
                    "dev-develop": "2.12.x-dev"
                },
                "zf": {
                    "component": "Zend\\Validator",
                    "config-provider": "Zend\\Validator\\ConfigProvider"
                }
            },
            "autoload": {
                "psr-4": {
                    "Zend\\Validator\\": "src/"
                }
            },
            "notification-url": "https://packagist.org/downloads/",
            "license": [
                "BSD-3-Clause"
            ],
            "description": "provides a set of commonly needed validators",
            "homepage": "https://github.com/zendframework/zend-validator",
            "keywords": [
                "validator",
                "zf2"
            ],
            "time": "2019-01-29T22:26:39+00:00"
        },
        {
            "name": "zendframework/zend-view",
            "version": "2.10.1",
            "source": {
                "type": "git",
                "url": "https://github.com/zendframework/zend-view.git",
                "reference": "c1a3f2043fb75b5983ab9adfc369ae396601be7e"
            },
            "dist": {
                "type": "zip",
                "url": "https://api.github.com/repos/zendframework/zend-view/zipball/c1a3f2043fb75b5983ab9adfc369ae396601be7e",
                "reference": "c1a3f2043fb75b5983ab9adfc369ae396601be7e",
                "shasum": ""
            },
            "require": {
                "php": "^5.6 || ^7.0",
                "zendframework/zend-eventmanager": "^2.6.2 || ^3.0",
                "zendframework/zend-json": "^2.6.1",
                "zendframework/zend-loader": "^2.5",
                "zendframework/zend-stdlib": "^2.7 || ^3.0"
            },
            "require-dev": {
                "phpunit/phpunit": "^5.7.15 || ^6.0.8",
                "zendframework/zend-authentication": "^2.5",
                "zendframework/zend-cache": "^2.6.1",
                "zendframework/zend-coding-standard": "~1.0.0",
                "zendframework/zend-config": "^2.6",
                "zendframework/zend-console": "^2.6",
                "zendframework/zend-escaper": "^2.5",
                "zendframework/zend-feed": "^2.7",
                "zendframework/zend-filter": "^2.6.1",
                "zendframework/zend-http": "^2.5.4",
                "zendframework/zend-i18n": "^2.6",
                "zendframework/zend-log": "^2.7",
                "zendframework/zend-modulemanager": "^2.7.1",
                "zendframework/zend-mvc": "^2.7.14 || ^3.0",
                "zendframework/zend-navigation": "^2.5",
                "zendframework/zend-paginator": "^2.5",
                "zendframework/zend-permissions-acl": "^2.6",
                "zendframework/zend-router": "^3.0.1",
                "zendframework/zend-serializer": "^2.6.1",
                "zendframework/zend-servicemanager": "^2.7.5 || ^3.0.3",
                "zendframework/zend-session": "^2.8.1",
                "zendframework/zend-uri": "^2.5"
            },
            "suggest": {
                "zendframework/zend-authentication": "Zend\\Authentication component",
                "zendframework/zend-escaper": "Zend\\Escaper component",
                "zendframework/zend-feed": "Zend\\Feed component",
                "zendframework/zend-filter": "Zend\\Filter component",
                "zendframework/zend-http": "Zend\\Http component",
                "zendframework/zend-i18n": "Zend\\I18n component",
                "zendframework/zend-mvc": "Zend\\Mvc component",
                "zendframework/zend-mvc-plugin-flashmessenger": "zend-mvc-plugin-flashmessenger component, if you want to use the FlashMessenger view helper with zend-mvc versions 3 and up",
                "zendframework/zend-navigation": "Zend\\Navigation component",
                "zendframework/zend-paginator": "Zend\\Paginator component",
                "zendframework/zend-permissions-acl": "Zend\\Permissions\\Acl component",
                "zendframework/zend-servicemanager": "Zend\\ServiceManager component",
                "zendframework/zend-uri": "Zend\\Uri component"
            },
            "bin": [
                "bin/templatemap_generator.php"
            ],
            "type": "library",
            "extra": {
                "branch-alias": {
                    "dev-master": "2.10.x-dev",
                    "dev-develop": "2.11.x-dev"
                }
            },
            "autoload": {
                "psr-4": {
                    "Zend\\View\\": "src/"
                }
            },
            "notification-url": "https://packagist.org/downloads/",
            "license": [
                "BSD-3-Clause"
            ],
            "description": "provides a system of helpers, output filters, and variable escaping",
            "homepage": "https://github.com/zendframework/zend-view",
            "keywords": [
                "view",
                "zf2"
            ],
            "time": "2018-12-06T21:20:01+00:00"
        }
    ],
    "packages-dev": [
        {
            "name": "allure-framework/allure-codeception",
            "version": "1.3.0",
            "source": {
                "type": "git",
                "url": "https://github.com/allure-framework/allure-codeception.git",
                "reference": "9d31d781b3622b028f1f6210bc76ba88438bd518"
            },
            "dist": {
                "type": "zip",
                "url": "https://api.github.com/repos/allure-framework/allure-codeception/zipball/9d31d781b3622b028f1f6210bc76ba88438bd518",
                "reference": "9d31d781b3622b028f1f6210bc76ba88438bd518",
                "shasum": ""
            },
            "require": {
                "allure-framework/allure-php-api": "~1.1.0",
                "codeception/codeception": "~2.1",
                "php": ">=5.4.0",
                "symfony/filesystem": ">=2.6",
                "symfony/finder": ">=2.6"
            },
            "type": "library",
            "autoload": {
                "psr-0": {
                    "Yandex": "src/"
                }
            },
            "notification-url": "https://packagist.org/downloads/",
            "license": [
                "Apache-2.0"
            ],
            "authors": [
                {
                    "name": "Ivan Krutov",
                    "email": "vania-pooh@yandex-team.ru",
                    "role": "Developer"
                }
            ],
            "description": "A Codeception adapter for Allure report.",
            "homepage": "http://allure.qatools.ru/",
            "keywords": [
                "allure",
                "attachments",
                "cases",
                "codeception",
                "report",
                "steps",
                "testing"
            ],
            "time": "2018-12-18T19:47:23+00:00"
        },
        {
            "name": "allure-framework/allure-php-api",
            "version": "1.1.4",
            "source": {
                "type": "git",
                "url": "https://github.com/allure-framework/allure-php-adapter-api.git",
                "reference": "a462a0da121681577033e13c123b6cc4e89cdc64"
            },
            "dist": {
                "type": "zip",
                "url": "https://api.github.com/repos/allure-framework/allure-php-adapter-api/zipball/a462a0da121681577033e13c123b6cc4e89cdc64",
                "reference": "a462a0da121681577033e13c123b6cc4e89cdc64",
                "shasum": ""
            },
            "require": {
                "jms/serializer": ">=0.16.0",
                "moontoast/math": ">=1.1.0",
                "php": ">=5.4.0",
                "phpunit/phpunit": ">=4.0.0",
                "ramsey/uuid": ">=3.0.0",
                "symfony/http-foundation": ">=2.0"
            },
            "type": "library",
            "autoload": {
                "psr-0": {
                    "Yandex": [
                        "src/",
                        "test/"
                    ]
                }
            },
            "notification-url": "https://packagist.org/downloads/",
            "license": [
                "Apache-2.0"
            ],
            "authors": [
                {
                    "name": "Ivan Krutov",
                    "email": "vania-pooh@yandex-team.ru",
                    "role": "Developer"
                }
            ],
            "description": "PHP API for Allure adapter",
            "homepage": "http://allure.qatools.ru/",
            "keywords": [
                "allure",
                "api",
                "php",
                "report"
            ],
            "time": "2016-12-07T12:15:46+00:00"
        },
        {
            "name": "allure-framework/allure-phpunit",
            "version": "1.2.3",
            "source": {
                "type": "git",
                "url": "https://github.com/allure-framework/allure-phpunit.git",
                "reference": "45504aeba41304cf155a898fa9ac1aae79f4a089"
            },
            "dist": {
                "type": "zip",
                "url": "https://api.github.com/repos/allure-framework/allure-phpunit/zipball/45504aeba41304cf155a898fa9ac1aae79f4a089",
                "reference": "45504aeba41304cf155a898fa9ac1aae79f4a089",
                "shasum": ""
            },
            "require": {
                "allure-framework/allure-php-api": "~1.1.0",
                "mikey179/vfsstream": "1.*",
                "php": ">=7.0.0",
                "phpunit/phpunit": ">=6.0.0"
            },
            "type": "library",
            "autoload": {
                "psr-0": {
                    "Yandex": "src/"
                }
            },
            "notification-url": "https://packagist.org/downloads/",
            "license": [
                "Apache-2.0"
            ],
            "authors": [
                {
                    "name": "Ivan Krutov",
                    "email": "vania-pooh@yandex-team.ru",
                    "role": "Developer"
                }
            ],
            "description": "A PHPUnit adapter for Allure report.",
            "homepage": "http://allure.qatools.ru/",
            "keywords": [
                "allure",
                "attachments",
                "cases",
                "phpunit",
                "report",
                "steps",
                "testing"
            ],
            "time": "2017-11-03T13:08:21+00:00"
        },
        {
            "name": "behat/gherkin",
            "version": "v4.6.0",
            "source": {
                "type": "git",
                "url": "https://github.com/Behat/Gherkin.git",
                "reference": "ab0a02ea14893860bca00f225f5621d351a3ad07"
            },
            "dist": {
                "type": "zip",
                "url": "https://api.github.com/repos/Behat/Gherkin/zipball/ab0a02ea14893860bca00f225f5621d351a3ad07",
                "reference": "ab0a02ea14893860bca00f225f5621d351a3ad07",
                "shasum": ""
            },
            "require": {
                "php": ">=5.3.1"
            },
            "require-dev": {
                "phpunit/phpunit": "~4.5|~5",
                "symfony/phpunit-bridge": "~2.7|~3|~4",
                "symfony/yaml": "~2.3|~3|~4"
            },
            "suggest": {
                "symfony/yaml": "If you want to parse features, represented in YAML files"
            },
            "type": "library",
            "extra": {
                "branch-alias": {
                    "dev-master": "4.4-dev"
                }
            },
            "autoload": {
                "psr-0": {
                    "Behat\\Gherkin": "src/"
                }
            },
            "notification-url": "https://packagist.org/downloads/",
            "license": [
                "MIT"
            ],
            "authors": [
                {
                    "name": "Konstantin Kudryashov",
                    "email": "ever.zet@gmail.com",
                    "homepage": "http://everzet.com"
                }
            ],
            "description": "Gherkin DSL parser for PHP 5.3",
            "homepage": "http://behat.org/",
            "keywords": [
                "BDD",
                "Behat",
                "Cucumber",
                "DSL",
                "gherkin",
                "parser"
            ],
            "time": "2019-01-16T14:22:17+00:00"
        },
        {
            "name": "codeception/codeception",
            "version": "2.4.5",
            "source": {
                "type": "git",
                "url": "https://github.com/Codeception/Codeception.git",
                "reference": "5fee32d5c82791548931cbc34806b4de6aa1abfc"
            },
            "dist": {
                "type": "zip",
                "url": "https://api.github.com/repos/Codeception/Codeception/zipball/5fee32d5c82791548931cbc34806b4de6aa1abfc",
                "reference": "5fee32d5c82791548931cbc34806b4de6aa1abfc",
                "shasum": ""
            },
            "require": {
                "behat/gherkin": "^4.4.0",
                "codeception/phpunit-wrapper": "^6.0.9|^7.0.6",
                "codeception/stub": "^2.0",
                "ext-json": "*",
                "ext-mbstring": "*",
                "facebook/webdriver": ">=1.1.3 <2.0",
                "guzzlehttp/guzzle": ">=4.1.4 <7.0",
                "guzzlehttp/psr7": "~1.0",
                "php": ">=5.6.0 <8.0",
                "symfony/browser-kit": ">=2.7 <5.0",
                "symfony/console": ">=2.7 <5.0",
                "symfony/css-selector": ">=2.7 <5.0",
                "symfony/dom-crawler": ">=2.7 <5.0",
                "symfony/event-dispatcher": ">=2.7 <5.0",
                "symfony/finder": ">=2.7 <5.0",
                "symfony/yaml": ">=2.7 <5.0"
            },
            "require-dev": {
                "codeception/specify": "~0.3",
                "facebook/graph-sdk": "~5.3",
                "flow/jsonpath": "~0.2",
                "monolog/monolog": "~1.8",
                "pda/pheanstalk": "~3.0",
                "php-amqplib/php-amqplib": "~2.4",
                "predis/predis": "^1.0",
                "squizlabs/php_codesniffer": "~2.0",
                "symfony/process": ">=2.7 <5.0",
                "vlucas/phpdotenv": "^2.4.0"
            },
            "suggest": {
                "aws/aws-sdk-php": "For using AWS Auth in REST module and Queue module",
                "codeception/phpbuiltinserver": "Start and stop PHP built-in web server for your tests",
                "codeception/specify": "BDD-style code blocks",
                "codeception/verify": "BDD-style assertions",
                "flow/jsonpath": "For using JSONPath in REST module",
                "league/factory-muffin": "For DataFactory module",
                "league/factory-muffin-faker": "For Faker support in DataFactory module",
                "phpseclib/phpseclib": "for SFTP option in FTP Module",
                "stecman/symfony-console-completion": "For BASH autocompletion",
                "symfony/phpunit-bridge": "For phpunit-bridge support"
            },
            "bin": [
                "codecept"
            ],
            "type": "library",
            "extra": {
                "branch-alias": []
            },
            "autoload": {
                "psr-4": {
                    "Codeception\\": "src\\Codeception",
                    "Codeception\\Extension\\": "ext"
                }
            },
            "notification-url": "https://packagist.org/downloads/",
            "license": [
                "MIT"
            ],
            "authors": [
                {
                    "name": "Michael Bodnarchuk",
                    "email": "davert@mail.ua",
                    "homepage": "http://codegyre.com"
                }
            ],
            "description": "BDD-style testing framework",
            "homepage": "http://codeception.com/",
            "keywords": [
                "BDD",
                "TDD",
                "acceptance testing",
                "functional testing",
                "unit testing"
            ],
            "time": "2018-08-01T07:21:49+00:00"
        },
        {
            "name": "codeception/phpunit-wrapper",
            "version": "6.6.1",
            "source": {
                "type": "git",
                "url": "https://github.com/Codeception/phpunit-wrapper.git",
                "reference": "d0da25a98bcebeb15d97c2ad3b2de6166b6e7a0c"
            },
            "dist": {
                "type": "zip",
                "url": "https://api.github.com/repos/Codeception/phpunit-wrapper/zipball/d0da25a98bcebeb15d97c2ad3b2de6166b6e7a0c",
                "reference": "d0da25a98bcebeb15d97c2ad3b2de6166b6e7a0c",
                "shasum": ""
            },
            "require": {
                "phpunit/php-code-coverage": ">=4.0.4 <6.0",
                "phpunit/phpunit": ">=6.5.13 <7.0",
                "sebastian/comparator": ">=1.2.4 <3.0",
                "sebastian/diff": ">=1.4 <4.0"
            },
            "replace": {
                "codeception/phpunit-wrapper": "*"
            },
            "require-dev": {
                "codeception/specify": "*",
                "vlucas/phpdotenv": "^3.0"
            },
            "type": "library",
            "autoload": {
                "psr-4": {
                    "Codeception\\PHPUnit\\": "src\\"
                }
            },
            "notification-url": "https://packagist.org/downloads/",
            "license": [
                "MIT"
            ],
            "authors": [
                {
                    "name": "Davert",
                    "email": "davert.php@resend.cc"
                }
            ],
            "description": "PHPUnit classes used by Codeception",
            "time": "2019-02-26T20:47:39+00:00"
        },
        {
            "name": "codeception/stub",
            "version": "2.1.0",
            "source": {
                "type": "git",
                "url": "https://github.com/Codeception/Stub.git",
                "reference": "853657f988942f7afb69becf3fd0059f192c705a"
            },
            "dist": {
                "type": "zip",
                "url": "https://api.github.com/repos/Codeception/Stub/zipball/853657f988942f7afb69becf3fd0059f192c705a",
                "reference": "853657f988942f7afb69becf3fd0059f192c705a",
                "shasum": ""
            },
            "require": {
                "codeception/phpunit-wrapper": ">6.0.15 <6.1.0 | ^6.6.1 | ^7.7.1 | ^8.0.3"
            },
            "type": "library",
            "autoload": {
                "psr-4": {
                    "Codeception\\": "src/"
                }
            },
            "notification-url": "https://packagist.org/downloads/",
            "license": [
                "MIT"
            ],
            "description": "Flexible Stub wrapper for PHPUnit's Mock Builder",
            "time": "2019-03-02T15:35:10+00:00"
        },
        {
            "name": "consolidation/annotated-command",
            "version": "2.11.2",
            "source": {
                "type": "git",
                "url": "https://github.com/consolidation/annotated-command.git",
                "reference": "004af26391cd7d1cd04b0ac736dc1324d1b4f572"
            },
            "dist": {
                "type": "zip",
                "url": "https://api.github.com/repos/consolidation/annotated-command/zipball/004af26391cd7d1cd04b0ac736dc1324d1b4f572",
                "reference": "004af26391cd7d1cd04b0ac736dc1324d1b4f572",
                "shasum": ""
            },
            "require": {
                "consolidation/output-formatters": "^3.4",
                "php": ">=5.4.5",
                "psr/log": "^1",
                "symfony/console": "^2.8|^3|^4",
                "symfony/event-dispatcher": "^2.5|^3|^4",
                "symfony/finder": "^2.5|^3|^4"
            },
            "require-dev": {
                "g1a/composer-test-scenarios": "^3",
                "php-coveralls/php-coveralls": "^1",
                "phpunit/phpunit": "^6",
                "squizlabs/php_codesniffer": "^2.7"
            },
            "type": "library",
            "extra": {
                "scenarios": {
                    "symfony4": {
                        "require": {
                            "symfony/console": "^4.0"
                        },
                        "config": {
                            "platform": {
                                "php": "7.1.3"
                            }
                        }
                    },
                    "symfony2": {
                        "require": {
                            "symfony/console": "^2.8"
                        },
                        "require-dev": {
                            "phpunit/phpunit": "^4.8.36"
                        },
                        "remove": [
                            "php-coveralls/php-coveralls"
                        ],
                        "config": {
                            "platform": {
                                "php": "5.4.8"
                            }
                        },
                        "scenario-options": {
                            "create-lockfile": "false"
                        }
                    },
                    "phpunit4": {
                        "require-dev": {
                            "phpunit/phpunit": "^4.8.36"
                        },
                        "remove": [
                            "php-coveralls/php-coveralls"
                        ],
                        "config": {
                            "platform": {
                                "php": "5.4.8"
                            }
                        }
                    }
                },
                "branch-alias": {
                    "dev-master": "2.x-dev"
                }
            },
            "autoload": {
                "psr-4": {
                    "Consolidation\\AnnotatedCommand\\": "src"
                }
            },
            "notification-url": "https://packagist.org/downloads/",
            "license": [
                "MIT"
            ],
            "authors": [
                {
                    "name": "Greg Anderson",
                    "email": "greg.1.anderson@greenknowe.org"
                }
            ],
            "description": "Initialize Symfony Console commands from annotated command class methods.",
            "time": "2019-02-02T02:29:53+00:00"
        },
        {
            "name": "consolidation/config",
            "version": "1.2.1",
            "source": {
                "type": "git",
                "url": "https://github.com/consolidation/config.git",
                "reference": "cac1279bae7efb5c7fb2ca4c3ba4b8eb741a96c1"
            },
            "dist": {
                "type": "zip",
                "url": "https://api.github.com/repos/consolidation/config/zipball/cac1279bae7efb5c7fb2ca4c3ba4b8eb741a96c1",
                "reference": "cac1279bae7efb5c7fb2ca4c3ba4b8eb741a96c1",
                "shasum": ""
            },
            "require": {
                "dflydev/dot-access-data": "^1.1.0",
                "grasmash/expander": "^1",
                "php": ">=5.4.0"
            },
            "require-dev": {
                "g1a/composer-test-scenarios": "^3",
                "php-coveralls/php-coveralls": "^1",
                "phpunit/phpunit": "^5",
                "squizlabs/php_codesniffer": "2.*",
                "symfony/console": "^2.5|^3|^4",
                "symfony/yaml": "^2.8.11|^3|^4"
            },
            "suggest": {
                "symfony/yaml": "Required to use Consolidation\\Config\\Loader\\YamlConfigLoader"
            },
            "type": "library",
            "extra": {
                "scenarios": {
                    "symfony4": {
                        "require-dev": {
                            "symfony/console": "^4.0"
                        },
                        "config": {
                            "platform": {
                                "php": "7.1.3"
                            }
                        }
                    },
                    "symfony2": {
                        "require-dev": {
                            "symfony/console": "^2.8",
                            "symfony/event-dispatcher": "^2.8",
                            "phpunit/phpunit": "^4.8.36"
                        },
                        "remove": [
                            "php-coveralls/php-coveralls"
                        ],
                        "config": {
                            "platform": {
                                "php": "5.4.8"
                            }
                        }
                    }
                },
                "branch-alias": {
                    "dev-master": "1.x-dev"
                }
            },
            "autoload": {
                "psr-4": {
                    "Consolidation\\Config\\": "src"
                }
            },
            "notification-url": "https://packagist.org/downloads/",
            "license": [
                "MIT"
            ],
            "authors": [
                {
                    "name": "Greg Anderson",
                    "email": "greg.1.anderson@greenknowe.org"
                }
            ],
            "description": "Provide configuration services for a commandline tool.",
            "time": "2019-03-03T19:37:04+00:00"
        },
        {
            "name": "consolidation/log",
            "version": "1.1.1",
            "source": {
                "type": "git",
                "url": "https://github.com/consolidation/log.git",
                "reference": "b2e887325ee90abc96b0a8b7b474cd9e7c896e3a"
            },
            "dist": {
                "type": "zip",
                "url": "https://api.github.com/repos/consolidation/log/zipball/b2e887325ee90abc96b0a8b7b474cd9e7c896e3a",
                "reference": "b2e887325ee90abc96b0a8b7b474cd9e7c896e3a",
                "shasum": ""
            },
            "require": {
                "php": ">=5.4.5",
                "psr/log": "^1.0",
                "symfony/console": "^2.8|^3|^4"
            },
            "require-dev": {
                "g1a/composer-test-scenarios": "^3",
                "php-coveralls/php-coveralls": "^1",
                "phpunit/phpunit": "^6",
                "squizlabs/php_codesniffer": "^2"
            },
            "type": "library",
            "extra": {
                "scenarios": {
                    "symfony4": {
                        "require": {
                            "symfony/console": "^4.0"
                        },
                        "config": {
                            "platform": {
                                "php": "7.1.3"
                            }
                        }
                    },
                    "symfony2": {
                        "require": {
                            "symfony/console": "^2.8"
                        },
                        "require-dev": {
                            "phpunit/phpunit": "^4.8.36"
                        },
                        "remove": [
                            "php-coveralls/php-coveralls"
                        ],
                        "config": {
                            "platform": {
                                "php": "5.4.8"
                            }
                        }
                    },
                    "phpunit4": {
                        "require-dev": {
                            "phpunit/phpunit": "^4.8.36"
                        },
                        "remove": [
                            "php-coveralls/php-coveralls"
                        ],
                        "config": {
                            "platform": {
                                "php": "5.4.8"
                            }
                        }
                    }
                },
                "branch-alias": {
                    "dev-master": "1.x-dev"
                }
            },
            "autoload": {
                "psr-4": {
                    "Consolidation\\Log\\": "src"
                }
            },
            "notification-url": "https://packagist.org/downloads/",
            "license": [
                "MIT"
            ],
            "authors": [
                {
                    "name": "Greg Anderson",
                    "email": "greg.1.anderson@greenknowe.org"
                }
            ],
            "description": "Improved Psr-3 / Psr\\Log logger based on Symfony Console components.",
            "time": "2019-01-01T17:30:51+00:00"
        },
        {
            "name": "consolidation/output-formatters",
            "version": "3.4.0",
            "source": {
                "type": "git",
                "url": "https://github.com/consolidation/output-formatters.git",
                "reference": "a942680232094c4a5b21c0b7e54c20cce623ae19"
            },
            "dist": {
                "type": "zip",
                "url": "https://api.github.com/repos/consolidation/output-formatters/zipball/a942680232094c4a5b21c0b7e54c20cce623ae19",
                "reference": "a942680232094c4a5b21c0b7e54c20cce623ae19",
                "shasum": ""
            },
            "require": {
                "dflydev/dot-access-data": "^1.1.0",
                "php": ">=5.4.0",
                "symfony/console": "^2.8|^3|^4",
                "symfony/finder": "^2.5|^3|^4"
            },
            "require-dev": {
                "g1a/composer-test-scenarios": "^2",
                "phpunit/phpunit": "^5.7.27",
                "satooshi/php-coveralls": "^2",
                "squizlabs/php_codesniffer": "^2.7",
                "symfony/console": "3.2.3",
                "symfony/var-dumper": "^2.8|^3|^4",
                "victorjonsson/markdowndocs": "^1.3"
            },
            "suggest": {
                "symfony/var-dumper": "For using the var_dump formatter"
            },
            "type": "library",
            "extra": {
                "branch-alias": {
                    "dev-master": "3.x-dev"
                }
            },
            "autoload": {
                "psr-4": {
                    "Consolidation\\OutputFormatters\\": "src"
                }
            },
            "notification-url": "https://packagist.org/downloads/",
            "license": [
                "MIT"
            ],
            "authors": [
                {
                    "name": "Greg Anderson",
                    "email": "greg.1.anderson@greenknowe.org"
                }
            ],
            "description": "Format text by applying transformations provided by plug-in formatters.",
            "time": "2018-10-19T22:35:38+00:00"
        },
        {
            "name": "consolidation/robo",
            "version": "1.4.6",
            "source": {
                "type": "git",
                "url": "https://github.com/consolidation/Robo.git",
                "reference": "d4805a1abbc730e9a6d64ede2eba56f91a2b4eb3"
            },
            "dist": {
                "type": "zip",
                "url": "https://api.github.com/repos/consolidation/Robo/zipball/d4805a1abbc730e9a6d64ede2eba56f91a2b4eb3",
                "reference": "d4805a1abbc730e9a6d64ede2eba56f91a2b4eb3",
                "shasum": ""
            },
            "require": {
                "consolidation/annotated-command": "^2.10.2",
                "consolidation/config": "^1.0.10",
                "consolidation/log": "~1",
                "consolidation/output-formatters": "^3.1.13",
                "consolidation/self-update": "^1",
                "grasmash/yaml-expander": "^1.3",
                "league/container": "^2.2",
                "php": ">=5.5.0",
                "symfony/console": "^2.8|^3|^4",
                "symfony/event-dispatcher": "^2.5|^3|^4",
                "symfony/filesystem": "^2.5|^3|^4",
                "symfony/finder": "^2.5|^3|^4",
                "symfony/process": "^2.5|^3|^4"
            },
            "replace": {
                "codegyre/robo": "< 1.0"
            },
            "require-dev": {
                "codeception/aspect-mock": "^1|^2.1.1",
                "codeception/base": "^2.3.7",
                "codeception/verify": "^0.3.2",
                "g1a/composer-test-scenarios": "^3",
                "goaop/framework": "~2.1.2",
                "goaop/parser-reflection": "^1.1.0",
                "natxet/cssmin": "3.0.4",
                "nikic/php-parser": "^3.1.5",
                "patchwork/jsqueeze": "~2",
                "pear/archive_tar": "^1.4.4",
                "php-coveralls/php-coveralls": "^1",
                "phpunit/php-code-coverage": "~2|~4",
                "squizlabs/php_codesniffer": "^2.8"
            },
            "suggest": {
                "henrikbjorn/lurker": "For monitoring filesystem changes in taskWatch",
                "natxet/CssMin": "For minifying CSS files in taskMinify",
                "patchwork/jsqueeze": "For minifying JS files in taskMinify",
                "pear/archive_tar": "Allows tar archives to be created and extracted in taskPack and taskExtract, respectively."
            },
            "bin": [
                "robo"
            ],
            "type": "library",
            "extra": {
                "scenarios": {
                    "symfony4": {
                        "require": {
                            "symfony/console": "^4"
                        },
                        "config": {
                            "platform": {
                                "php": "7.1.3"
                            }
                        }
                    },
                    "symfony2": {
                        "require": {
                            "symfony/console": "^2.8"
                        },
                        "remove": [
                            "goaop/framework"
                        ],
                        "config": {
                            "platform": {
                                "php": "5.5.9"
                            }
                        },
                        "scenario-options": {
                            "create-lockfile": "false"
                        }
                    }
                },
                "branch-alias": {
                    "dev-master": "2.x-dev"
                }
            },
            "autoload": {
                "psr-4": {
                    "Robo\\": "src"
                }
            },
            "notification-url": "https://packagist.org/downloads/",
            "license": [
                "MIT"
            ],
            "authors": [
                {
                    "name": "Davert",
                    "email": "davert.php@resend.cc"
                }
            ],
            "description": "Modern task runner",
            "time": "2019-02-17T05:32:27+00:00"
        },
        {
            "name": "consolidation/self-update",
            "version": "1.1.5",
            "source": {
                "type": "git",
                "url": "https://github.com/consolidation/self-update.git",
                "reference": "a1c273b14ce334789825a09d06d4c87c0a02ad54"
            },
            "dist": {
                "type": "zip",
                "url": "https://api.github.com/repos/consolidation/self-update/zipball/a1c273b14ce334789825a09d06d4c87c0a02ad54",
                "reference": "a1c273b14ce334789825a09d06d4c87c0a02ad54",
                "shasum": ""
            },
            "require": {
                "php": ">=5.5.0",
                "symfony/console": "^2.8|^3|^4",
                "symfony/filesystem": "^2.5|^3|^4"
            },
            "bin": [
                "scripts/release"
            ],
            "type": "library",
            "extra": {
                "branch-alias": {
                    "dev-master": "1.x-dev"
                }
            },
            "autoload": {
                "psr-4": {
                    "SelfUpdate\\": "src"
                }
            },
            "notification-url": "https://packagist.org/downloads/",
            "license": [
                "MIT"
            ],
            "authors": [
                {
                    "name": "Greg Anderson",
                    "email": "greg.1.anderson@greenknowe.org"
                },
                {
                    "name": "Alexander Menk",
                    "email": "menk@mestrona.net"
                }
            ],
            "description": "Provides a self:update command for Symfony Console applications.",
            "time": "2018-10-28T01:52:03+00:00"
        },
        {
            "name": "dflydev/dot-access-data",
            "version": "v1.1.0",
            "source": {
                "type": "git",
                "url": "https://github.com/dflydev/dflydev-dot-access-data.git",
                "reference": "3fbd874921ab2c041e899d044585a2ab9795df8a"
            },
            "dist": {
                "type": "zip",
                "url": "https://api.github.com/repos/dflydev/dflydev-dot-access-data/zipball/3fbd874921ab2c041e899d044585a2ab9795df8a",
                "reference": "3fbd874921ab2c041e899d044585a2ab9795df8a",
                "shasum": ""
            },
            "require": {
                "php": ">=5.3.2"
            },
            "type": "library",
            "extra": {
                "branch-alias": {
                    "dev-master": "1.0-dev"
                }
            },
            "autoload": {
                "psr-0": {
                    "Dflydev\\DotAccessData": "src"
                }
            },
            "notification-url": "https://packagist.org/downloads/",
            "license": [
                "MIT"
            ],
            "authors": [
                {
                    "name": "Dragonfly Development Inc.",
                    "email": "info@dflydev.com",
                    "homepage": "http://dflydev.com"
                },
                {
                    "name": "Beau Simensen",
                    "email": "beau@dflydev.com",
                    "homepage": "http://beausimensen.com"
                },
                {
                    "name": "Carlos Frutos",
                    "email": "carlos@kiwing.it",
                    "homepage": "https://github.com/cfrutos"
                }
            ],
            "description": "Given a deep data structure, access data by dot notation.",
            "homepage": "https://github.com/dflydev/dflydev-dot-access-data",
            "keywords": [
                "access",
                "data",
                "dot",
                "notation"
            ],
            "time": "2017-01-20T21:14:22+00:00"
        },
        {
            "name": "doctrine/annotations",
            "version": "v1.6.0",
            "source": {
                "type": "git",
                "url": "https://github.com/doctrine/annotations.git",
                "reference": "c7f2050c68a9ab0bdb0f98567ec08d80ea7d24d5"
            },
            "dist": {
                "type": "zip",
                "url": "https://api.github.com/repos/doctrine/annotations/zipball/c7f2050c68a9ab0bdb0f98567ec08d80ea7d24d5",
                "reference": "c7f2050c68a9ab0bdb0f98567ec08d80ea7d24d5",
                "shasum": ""
            },
            "require": {
                "doctrine/lexer": "1.*",
                "php": "^7.1"
            },
            "require-dev": {
                "doctrine/cache": "1.*",
                "phpunit/phpunit": "^6.4"
            },
            "type": "library",
            "extra": {
                "branch-alias": {
                    "dev-master": "1.6.x-dev"
                }
            },
            "autoload": {
                "psr-4": {
                    "Doctrine\\Common\\Annotations\\": "lib/Doctrine/Common/Annotations"
                }
            },
            "notification-url": "https://packagist.org/downloads/",
            "license": [
                "MIT"
            ],
            "authors": [
                {
                    "name": "Roman Borschel",
                    "email": "roman@code-factory.org"
                },
                {
                    "name": "Benjamin Eberlei",
                    "email": "kontakt@beberlei.de"
                },
                {
                    "name": "Guilherme Blanco",
                    "email": "guilhermeblanco@gmail.com"
                },
                {
                    "name": "Jonathan Wage",
                    "email": "jonwage@gmail.com"
                },
                {
                    "name": "Johannes Schmitt",
                    "email": "schmittjoh@gmail.com"
                }
            ],
            "description": "Docblock Annotations Parser",
            "homepage": "http://www.doctrine-project.org",
            "keywords": [
                "annotations",
                "docblock",
                "parser"
            ],
            "time": "2017-12-06T07:11:42+00:00"
        },
        {
            "name": "doctrine/collections",
            "version": "v1.5.0",
            "source": {
                "type": "git",
                "url": "https://github.com/doctrine/collections.git",
                "reference": "a01ee38fcd999f34d9bfbcee59dbda5105449cbf"
            },
            "dist": {
                "type": "zip",
                "url": "https://api.github.com/repos/doctrine/collections/zipball/a01ee38fcd999f34d9bfbcee59dbda5105449cbf",
                "reference": "a01ee38fcd999f34d9bfbcee59dbda5105449cbf",
                "shasum": ""
            },
            "require": {
                "php": "^7.1"
            },
            "require-dev": {
                "doctrine/coding-standard": "~0.1@dev",
                "phpunit/phpunit": "^5.7"
            },
            "type": "library",
            "extra": {
                "branch-alias": {
                    "dev-master": "1.3.x-dev"
                }
            },
            "autoload": {
                "psr-0": {
                    "Doctrine\\Common\\Collections\\": "lib/"
                }
            },
            "notification-url": "https://packagist.org/downloads/",
            "license": [
                "MIT"
            ],
            "authors": [
                {
                    "name": "Roman Borschel",
                    "email": "roman@code-factory.org"
                },
                {
                    "name": "Benjamin Eberlei",
                    "email": "kontakt@beberlei.de"
                },
                {
                    "name": "Guilherme Blanco",
                    "email": "guilhermeblanco@gmail.com"
                },
                {
                    "name": "Jonathan Wage",
                    "email": "jonwage@gmail.com"
                },
                {
                    "name": "Johannes Schmitt",
                    "email": "schmittjoh@gmail.com"
                }
            ],
            "description": "Collections Abstraction library",
            "homepage": "http://www.doctrine-project.org",
            "keywords": [
                "array",
                "collections",
                "iterator"
            ],
            "time": "2017-07-22T10:37:32+00:00"
        },
        {
            "name": "doctrine/instantiator",
            "version": "1.1.0",
            "source": {
                "type": "git",
                "url": "https://github.com/doctrine/instantiator.git",
                "reference": "185b8868aa9bf7159f5f953ed5afb2d7fcdc3bda"
            },
            "dist": {
                "type": "zip",
                "url": "https://api.github.com/repos/doctrine/instantiator/zipball/185b8868aa9bf7159f5f953ed5afb2d7fcdc3bda",
                "reference": "185b8868aa9bf7159f5f953ed5afb2d7fcdc3bda",
                "shasum": ""
            },
            "require": {
                "php": "^7.1"
            },
            "require-dev": {
                "athletic/athletic": "~0.1.8",
                "ext-pdo": "*",
                "ext-phar": "*",
                "phpunit/phpunit": "^6.2.3",
                "squizlabs/php_codesniffer": "^3.0.2"
            },
            "type": "library",
            "extra": {
                "branch-alias": {
                    "dev-master": "1.2.x-dev"
                }
            },
            "autoload": {
                "psr-4": {
                    "Doctrine\\Instantiator\\": "src/Doctrine/Instantiator/"
                }
            },
            "notification-url": "https://packagist.org/downloads/",
            "license": [
                "MIT"
            ],
            "authors": [
                {
                    "name": "Marco Pivetta",
                    "email": "ocramius@gmail.com",
                    "homepage": "http://ocramius.github.com/"
                }
            ],
            "description": "A small, lightweight utility to instantiate objects in PHP without invoking their constructors",
            "homepage": "https://github.com/doctrine/instantiator",
            "keywords": [
                "constructor",
                "instantiate"
            ],
            "time": "2017-07-22T11:58:36+00:00"
        },
        {
            "name": "doctrine/lexer",
            "version": "v1.0.1",
            "source": {
                "type": "git",
                "url": "https://github.com/doctrine/lexer.git",
                "reference": "83893c552fd2045dd78aef794c31e694c37c0b8c"
            },
            "dist": {
                "type": "zip",
                "url": "https://api.github.com/repos/doctrine/lexer/zipball/83893c552fd2045dd78aef794c31e694c37c0b8c",
                "reference": "83893c552fd2045dd78aef794c31e694c37c0b8c",
                "shasum": ""
            },
            "require": {
                "php": ">=5.3.2"
            },
            "type": "library",
            "extra": {
                "branch-alias": {
                    "dev-master": "1.0.x-dev"
                }
            },
            "autoload": {
                "psr-0": {
                    "Doctrine\\Common\\Lexer\\": "lib/"
                }
            },
            "notification-url": "https://packagist.org/downloads/",
            "license": [
                "MIT"
            ],
            "authors": [
                {
                    "name": "Roman Borschel",
                    "email": "roman@code-factory.org"
                },
                {
                    "name": "Guilherme Blanco",
                    "email": "guilhermeblanco@gmail.com"
                },
                {
                    "name": "Johannes Schmitt",
                    "email": "schmittjoh@gmail.com"
                }
            ],
            "description": "Base library for a lexer that can be used in Top-Down, Recursive Descent Parsers.",
            "homepage": "http://www.doctrine-project.org",
            "keywords": [
                "lexer",
                "parser"
            ],
            "time": "2014-09-09T13:34:57+00:00"
        },
        {
            "name": "epfremme/swagger-php",
            "version": "v2.0.0",
            "source": {
                "type": "git",
                "url": "https://github.com/epfremmer/swagger-php.git",
                "reference": "eee28a442b7e6220391ec953d3c9b936354f23bc"
            },
            "dist": {
                "type": "zip",
                "url": "https://api.github.com/repos/epfremmer/swagger-php/zipball/eee28a442b7e6220391ec953d3c9b936354f23bc",
                "reference": "eee28a442b7e6220391ec953d3c9b936354f23bc",
                "shasum": ""
            },
            "require": {
                "doctrine/annotations": "^1.2",
                "doctrine/collections": "^1.3",
                "jms/serializer": "^1.1",
                "php": ">=5.5",
                "phpoption/phpoption": "^1.1",
                "symfony/yaml": "^2.7|^3.1"
            },
            "require-dev": {
                "mockery/mockery": "^0.9.4",
                "phpunit/phpunit": "~4.8|~5.0",
                "satooshi/php-coveralls": "^1.0"
            },
            "type": "package",
            "autoload": {
                "psr-4": {
                    "Epfremme\\Swagger\\": "src/"
                }
            },
            "notification-url": "https://packagist.org/downloads/",
            "license": [
                "MIT"
            ],
            "authors": [
                {
                    "name": "Edward Pfremmer",
                    "email": "epfremme@nerdery.com"
                }
            ],
            "description": "Library for parsing swagger documentation into PHP entities for use in testing and code generation",
            "time": "2016-09-26T17:24:17+00:00"
        },
        {
            "name": "facebook/webdriver",
            "version": "1.6.0",
            "source": {
                "type": "git",
                "url": "https://github.com/facebook/php-webdriver.git",
                "reference": "bd8c740097eb9f2fc3735250fc1912bc811a954e"
            },
            "dist": {
                "type": "zip",
                "url": "https://api.github.com/repos/facebook/php-webdriver/zipball/bd8c740097eb9f2fc3735250fc1912bc811a954e",
                "reference": "bd8c740097eb9f2fc3735250fc1912bc811a954e",
                "shasum": ""
            },
            "require": {
                "ext-curl": "*",
                "ext-json": "*",
                "ext-mbstring": "*",
                "ext-zip": "*",
                "php": "^5.6 || ~7.0",
                "symfony/process": "^2.8 || ^3.1 || ^4.0"
            },
            "require-dev": {
                "friendsofphp/php-cs-fixer": "^2.0",
                "jakub-onderka/php-parallel-lint": "^0.9.2",
                "php-coveralls/php-coveralls": "^2.0",
                "php-mock/php-mock-phpunit": "^1.1",
                "phpunit/phpunit": "^5.7",
                "sebastian/environment": "^1.3.4 || ^2.0 || ^3.0",
                "squizlabs/php_codesniffer": "^2.6",
                "symfony/var-dumper": "^3.3 || ^4.0"
            },
            "suggest": {
                "ext-SimpleXML": "For Firefox profile creation"
            },
            "type": "library",
            "extra": {
                "branch-alias": {
                    "dev-community": "1.5-dev"
                }
            },
            "autoload": {
                "psr-4": {
                    "Facebook\\WebDriver\\": "lib/"
                }
            },
            "notification-url": "https://packagist.org/downloads/",
            "license": [
                "Apache-2.0"
            ],
            "description": "A PHP client for Selenium WebDriver",
            "homepage": "https://github.com/facebook/php-webdriver",
            "keywords": [
                "facebook",
                "php",
                "selenium",
                "webdriver"
            ],
            "time": "2018-05-16T17:37:13+00:00"
        },
        {
            "name": "flow/jsonpath",
            "version": "0.4.0",
            "source": {
                "type": "git",
                "url": "https://github.com/FlowCommunications/JSONPath.git",
                "reference": "f0222818d5c938e4ab668ab2e2c079bd51a27112"
            },
            "dist": {
                "type": "zip",
                "url": "https://api.github.com/repos/FlowCommunications/JSONPath/zipball/f0222818d5c938e4ab668ab2e2c079bd51a27112",
                "reference": "f0222818d5c938e4ab668ab2e2c079bd51a27112",
                "shasum": ""
            },
            "require": {
                "php": ">=5.4.0"
            },
            "require-dev": {
                "peekmo/jsonpath": "dev-master",
                "phpunit/phpunit": "^4.0"
            },
            "type": "library",
            "autoload": {
                "psr-0": {
                    "Flow\\JSONPath": "src/",
                    "Flow\\JSONPath\\Test": "tests/"
                }
            },
            "notification-url": "https://packagist.org/downloads/",
            "license": [
                "MIT"
            ],
            "authors": [
                {
                    "name": "Stephen Frank",
                    "email": "stephen@flowsa.com"
                }
            ],
            "description": "JSONPath implementation for parsing, searching and flattening arrays",
            "time": "2018-03-04T16:39:47+00:00"
        },
        {
            "name": "friendsofphp/php-cs-fixer",
            "version": "v2.13.3",
            "source": {
                "type": "git",
                "url": "https://github.com/FriendsOfPHP/PHP-CS-Fixer.git",
                "reference": "38d6f2e9be2aa80bf3c7365612af7f9eb9078719"
            },
            "dist": {
                "type": "zip",
                "url": "https://api.github.com/repos/FriendsOfPHP/PHP-CS-Fixer/zipball/38d6f2e9be2aa80bf3c7365612af7f9eb9078719",
                "reference": "38d6f2e9be2aa80bf3c7365612af7f9eb9078719",
                "shasum": ""
            },
            "require": {
                "composer/semver": "^1.4",
                "composer/xdebug-handler": "^1.2",
                "doctrine/annotations": "^1.2",
                "ext-json": "*",
                "ext-tokenizer": "*",
                "php": "^5.6 || >=7.0 <7.3",
                "php-cs-fixer/diff": "^1.3",
                "symfony/console": "^3.4.17 || ^4.1.6",
                "symfony/event-dispatcher": "^3.0 || ^4.0",
                "symfony/filesystem": "^3.0 || ^4.0",
                "symfony/finder": "^3.0 || ^4.0",
                "symfony/options-resolver": "^3.0 || ^4.0",
                "symfony/polyfill-php70": "^1.0",
                "symfony/polyfill-php72": "^1.4",
                "symfony/process": "^3.0 || ^4.0",
                "symfony/stopwatch": "^3.0 || ^4.0"
            },
            "conflict": {
                "hhvm": "*"
            },
            "require-dev": {
                "johnkary/phpunit-speedtrap": "^1.1 || ^2.0 || ^3.0",
                "justinrainbow/json-schema": "^5.0",
                "keradus/cli-executor": "^1.2",
                "mikey179/vfsstream": "^1.6",
                "php-coveralls/php-coveralls": "^2.1",
                "php-cs-fixer/accessible-object": "^1.0",
                "php-cs-fixer/phpunit-constraint-isidenticalstring": "^1.0.1",
                "php-cs-fixer/phpunit-constraint-xmlmatchesxsd": "^1.0.1",
                "phpunit/phpunit": "^5.7.27 || ^6.5.8 || ^7.1",
                "phpunitgoodpractices/traits": "^1.5.1",
                "symfony/phpunit-bridge": "^4.0"
            },
            "suggest": {
                "ext-mbstring": "For handling non-UTF8 characters in cache signature.",
                "php-cs-fixer/phpunit-constraint-isidenticalstring": "For IsIdenticalString constraint.",
                "php-cs-fixer/phpunit-constraint-xmlmatchesxsd": "For XmlMatchesXsd constraint.",
                "symfony/polyfill-mbstring": "When enabling `ext-mbstring` is not possible."
            },
            "bin": [
                "php-cs-fixer"
            ],
            "type": "application",
            "autoload": {
                "psr-4": {
                    "PhpCsFixer\\": "src/"
                },
                "classmap": [
                    "tests/Test/AbstractFixerTestCase.php",
                    "tests/Test/AbstractIntegrationCaseFactory.php",
                    "tests/Test/AbstractIntegrationTestCase.php",
                    "tests/Test/Assert/AssertTokensTrait.php",
                    "tests/Test/IntegrationCase.php",
                    "tests/Test/IntegrationCaseFactory.php",
                    "tests/Test/IntegrationCaseFactoryInterface.php",
                    "tests/Test/InternalIntegrationCaseFactory.php",
                    "tests/TestCase.php"
                ]
            },
            "notification-url": "https://packagist.org/downloads/",
            "license": [
                "MIT"
            ],
            "authors": [
                {
                    "name": "Dariusz Rumiński",
                    "email": "dariusz.ruminski@gmail.com"
                },
                {
                    "name": "Fabien Potencier",
                    "email": "fabien@symfony.com"
                }
            ],
            "description": "A tool to automatically fix PHP code style",
            "time": "2019-01-04T18:24:28+00:00"
        },
        {
            "name": "fzaninotto/faker",
            "version": "v1.8.0",
            "source": {
                "type": "git",
                "url": "https://github.com/fzaninotto/Faker.git",
                "reference": "f72816b43e74063c8b10357394b6bba8cb1c10de"
            },
            "dist": {
                "type": "zip",
                "url": "https://api.github.com/repos/fzaninotto/Faker/zipball/f72816b43e74063c8b10357394b6bba8cb1c10de",
                "reference": "f72816b43e74063c8b10357394b6bba8cb1c10de",
                "shasum": ""
            },
            "require": {
                "php": "^5.3.3 || ^7.0"
            },
            "require-dev": {
                "ext-intl": "*",
                "phpunit/phpunit": "^4.8.35 || ^5.7",
                "squizlabs/php_codesniffer": "^1.5"
            },
            "type": "library",
            "extra": {
                "branch-alias": {
                    "dev-master": "1.8-dev"
                }
            },
            "autoload": {
                "psr-4": {
                    "Faker\\": "src/Faker/"
                }
            },
            "notification-url": "https://packagist.org/downloads/",
            "license": [
                "MIT"
            ],
            "authors": [
                {
                    "name": "François Zaninotto"
                }
            ],
            "description": "Faker is a PHP library that generates fake data for you.",
            "keywords": [
                "data",
                "faker",
                "fixtures"
            ],
            "time": "2018-07-12T10:23:15+00:00"
        },
        {
            "name": "grasmash/expander",
            "version": "1.0.0",
            "source": {
                "type": "git",
                "url": "https://github.com/grasmash/expander.git",
                "reference": "95d6037344a4be1dd5f8e0b0b2571a28c397578f"
            },
            "dist": {
                "type": "zip",
                "url": "https://api.github.com/repos/grasmash/expander/zipball/95d6037344a4be1dd5f8e0b0b2571a28c397578f",
                "reference": "95d6037344a4be1dd5f8e0b0b2571a28c397578f",
                "shasum": ""
            },
            "require": {
                "dflydev/dot-access-data": "^1.1.0",
                "php": ">=5.4"
            },
            "require-dev": {
                "greg-1-anderson/composer-test-scenarios": "^1",
                "phpunit/phpunit": "^4|^5.5.4",
                "satooshi/php-coveralls": "^1.0.2|dev-master",
                "squizlabs/php_codesniffer": "^2.7"
            },
            "type": "library",
            "extra": {
                "branch-alias": {
                    "dev-master": "1.x-dev"
                }
            },
            "autoload": {
                "psr-4": {
                    "Grasmash\\Expander\\": "src/"
                }
            },
            "notification-url": "https://packagist.org/downloads/",
            "license": [
                "MIT"
            ],
            "authors": [
                {
                    "name": "Matthew Grasmick"
                }
            ],
            "description": "Expands internal property references in PHP arrays file.",
            "time": "2017-12-21T22:14:55+00:00"
        },
        {
            "name": "grasmash/yaml-expander",
            "version": "1.4.0",
            "source": {
                "type": "git",
                "url": "https://github.com/grasmash/yaml-expander.git",
                "reference": "3f0f6001ae707a24f4d9733958d77d92bf9693b1"
            },
            "dist": {
                "type": "zip",
                "url": "https://api.github.com/repos/grasmash/yaml-expander/zipball/3f0f6001ae707a24f4d9733958d77d92bf9693b1",
                "reference": "3f0f6001ae707a24f4d9733958d77d92bf9693b1",
                "shasum": ""
            },
            "require": {
                "dflydev/dot-access-data": "^1.1.0",
                "php": ">=5.4",
                "symfony/yaml": "^2.8.11|^3|^4"
            },
            "require-dev": {
                "greg-1-anderson/composer-test-scenarios": "^1",
                "phpunit/phpunit": "^4.8|^5.5.4",
                "satooshi/php-coveralls": "^1.0.2|dev-master",
                "squizlabs/php_codesniffer": "^2.7"
            },
            "type": "library",
            "extra": {
                "branch-alias": {
                    "dev-master": "1.x-dev"
                }
            },
            "autoload": {
                "psr-4": {
                    "Grasmash\\YamlExpander\\": "src/"
                }
            },
            "notification-url": "https://packagist.org/downloads/",
            "license": [
                "MIT"
            ],
            "authors": [
                {
                    "name": "Matthew Grasmick"
                }
            ],
            "description": "Expands internal property references in a yaml file.",
            "time": "2017-12-16T16:06:03+00:00"
        },
        {
            "name": "guzzlehttp/guzzle",
            "version": "6.3.3",
            "source": {
                "type": "git",
                "url": "https://github.com/guzzle/guzzle.git",
                "reference": "407b0cb880ace85c9b63c5f9551db498cb2d50ba"
            },
            "dist": {
                "type": "zip",
                "url": "https://api.github.com/repos/guzzle/guzzle/zipball/407b0cb880ace85c9b63c5f9551db498cb2d50ba",
                "reference": "407b0cb880ace85c9b63c5f9551db498cb2d50ba",
                "shasum": ""
            },
            "require": {
                "guzzlehttp/promises": "^1.0",
                "guzzlehttp/psr7": "^1.4",
                "php": ">=5.5"
            },
            "require-dev": {
                "ext-curl": "*",
                "phpunit/phpunit": "^4.8.35 || ^5.7 || ^6.4 || ^7.0",
                "psr/log": "^1.0"
            },
            "suggest": {
                "psr/log": "Required for using the Log middleware"
            },
            "type": "library",
            "extra": {
                "branch-alias": {
                    "dev-master": "6.3-dev"
                }
            },
            "autoload": {
                "files": [
                    "src/functions_include.php"
                ],
                "psr-4": {
                    "GuzzleHttp\\": "src/"
                }
            },
            "notification-url": "https://packagist.org/downloads/",
            "license": [
                "MIT"
            ],
            "authors": [
                {
                    "name": "Michael Dowling",
                    "email": "mtdowling@gmail.com",
                    "homepage": "https://github.com/mtdowling"
                }
            ],
            "description": "Guzzle is a PHP HTTP client library",
            "homepage": "http://guzzlephp.org/",
            "keywords": [
                "client",
                "curl",
                "framework",
                "http",
                "http client",
                "rest",
                "web service"
            ],
            "time": "2018-04-22T15:46:56+00:00"
        },
        {
            "name": "guzzlehttp/promises",
            "version": "v1.3.1",
            "source": {
                "type": "git",
                "url": "https://github.com/guzzle/promises.git",
                "reference": "a59da6cf61d80060647ff4d3eb2c03a2bc694646"
            },
            "dist": {
                "type": "zip",
                "url": "https://api.github.com/repos/guzzle/promises/zipball/a59da6cf61d80060647ff4d3eb2c03a2bc694646",
                "reference": "a59da6cf61d80060647ff4d3eb2c03a2bc694646",
                "shasum": ""
            },
            "require": {
                "php": ">=5.5.0"
            },
            "require-dev": {
                "phpunit/phpunit": "^4.0"
            },
            "type": "library",
            "extra": {
                "branch-alias": {
                    "dev-master": "1.4-dev"
                }
            },
            "autoload": {
                "psr-4": {
                    "GuzzleHttp\\Promise\\": "src/"
                },
                "files": [
                    "src/functions_include.php"
                ]
            },
            "notification-url": "https://packagist.org/downloads/",
            "license": [
                "MIT"
            ],
            "authors": [
                {
                    "name": "Michael Dowling",
                    "email": "mtdowling@gmail.com",
                    "homepage": "https://github.com/mtdowling"
                }
            ],
            "description": "Guzzle promises library",
            "keywords": [
                "promise"
            ],
            "time": "2016-12-20T10:07:11+00:00"
        },
        {
            "name": "guzzlehttp/psr7",
            "version": "1.5.2",
            "source": {
                "type": "git",
                "url": "https://github.com/guzzle/psr7.git",
                "reference": "9f83dded91781a01c63574e387eaa769be769115"
            },
            "dist": {
                "type": "zip",
                "url": "https://api.github.com/repos/guzzle/psr7/zipball/9f83dded91781a01c63574e387eaa769be769115",
                "reference": "9f83dded91781a01c63574e387eaa769be769115",
                "shasum": ""
            },
            "require": {
                "php": ">=5.4.0",
                "psr/http-message": "~1.0",
                "ralouphie/getallheaders": "^2.0.5"
            },
            "provide": {
                "psr/http-message-implementation": "1.0"
            },
            "require-dev": {
                "phpunit/phpunit": "~4.8.36 || ^5.7.27 || ^6.5.8"
            },
            "type": "library",
            "extra": {
                "branch-alias": {
                    "dev-master": "1.5-dev"
                }
            },
            "autoload": {
                "psr-4": {
                    "GuzzleHttp\\Psr7\\": "src/"
                },
                "files": [
                    "src/functions_include.php"
                ]
            },
            "notification-url": "https://packagist.org/downloads/",
            "license": [
                "MIT"
            ],
            "authors": [
                {
                    "name": "Michael Dowling",
                    "email": "mtdowling@gmail.com",
                    "homepage": "https://github.com/mtdowling"
                },
                {
                    "name": "Tobias Schultze",
                    "homepage": "https://github.com/Tobion"
                }
            ],
            "description": "PSR-7 message implementation that also provides common utility methods",
            "keywords": [
                "http",
                "message",
                "psr-7",
                "request",
                "response",
                "stream",
                "uri",
                "url"
            ],
            "time": "2018-12-04T20:46:45+00:00"
        },
        {
            "name": "jms/metadata",
            "version": "1.7.0",
            "source": {
                "type": "git",
                "url": "https://github.com/schmittjoh/metadata.git",
                "reference": "e5854ab1aa643623dc64adde718a8eec32b957a8"
            },
            "dist": {
                "type": "zip",
                "url": "https://api.github.com/repos/schmittjoh/metadata/zipball/e5854ab1aa643623dc64adde718a8eec32b957a8",
                "reference": "e5854ab1aa643623dc64adde718a8eec32b957a8",
                "shasum": ""
            },
            "require": {
                "php": ">=5.3.0"
            },
            "require-dev": {
                "doctrine/cache": "~1.0",
                "symfony/cache": "~3.1"
            },
            "type": "library",
            "extra": {
                "branch-alias": {
                    "dev-master": "1.5.x-dev"
                }
            },
            "autoload": {
                "psr-0": {
                    "Metadata\\": "src/"
                }
            },
            "notification-url": "https://packagist.org/downloads/",
            "license": [
                "MIT"
            ],
            "authors": [
                {
                    "name": "Asmir Mustafic",
                    "email": "goetas@gmail.com"
                },
                {
                    "name": "Johannes M. Schmitt",
                    "email": "schmittjoh@gmail.com"
                }
            ],
            "description": "Class/method/property metadata management in PHP",
            "keywords": [
                "annotations",
                "metadata",
                "xml",
                "yaml"
            ],
            "time": "2018-10-26T12:40:10+00:00"
        },
        {
            "name": "jms/parser-lib",
            "version": "1.0.0",
            "source": {
                "type": "git",
                "url": "https://github.com/schmittjoh/parser-lib.git",
                "reference": "c509473bc1b4866415627af0e1c6cc8ac97fa51d"
            },
            "dist": {
                "type": "zip",
                "url": "https://api.github.com/repos/schmittjoh/parser-lib/zipball/c509473bc1b4866415627af0e1c6cc8ac97fa51d",
                "reference": "c509473bc1b4866415627af0e1c6cc8ac97fa51d",
                "shasum": ""
            },
            "require": {
                "phpoption/phpoption": ">=0.9,<2.0-dev"
            },
            "type": "library",
            "extra": {
                "branch-alias": {
                    "dev-master": "1.0-dev"
                }
            },
            "autoload": {
                "psr-0": {
                    "JMS\\": "src/"
                }
            },
            "notification-url": "https://packagist.org/downloads/",
            "license": [
                "Apache2"
            ],
            "description": "A library for easily creating recursive-descent parsers.",
            "time": "2012-11-18T18:08:43+00:00"
        },
        {
            "name": "jms/serializer",
            "version": "1.13.0",
            "source": {
                "type": "git",
                "url": "https://github.com/schmittjoh/serializer.git",
                "reference": "00863e1d55b411cc33ad3e1de09a4c8d3aae793c"
            },
            "dist": {
                "type": "zip",
                "url": "https://api.github.com/repos/schmittjoh/serializer/zipball/00863e1d55b411cc33ad3e1de09a4c8d3aae793c",
                "reference": "00863e1d55b411cc33ad3e1de09a4c8d3aae793c",
                "shasum": ""
            },
            "require": {
                "doctrine/annotations": "^1.0",
                "doctrine/instantiator": "^1.0.3",
                "jms/metadata": "^1.3",
                "jms/parser-lib": "1.*",
                "php": "^5.5|^7.0",
                "phpcollection/phpcollection": "~0.1",
                "phpoption/phpoption": "^1.1"
            },
            "conflict": {
                "twig/twig": "<1.12"
            },
            "require-dev": {
                "doctrine/orm": "~2.1",
                "doctrine/phpcr-odm": "^1.3|^2.0",
                "ext-pdo_sqlite": "*",
                "jackalope/jackalope-doctrine-dbal": "^1.1.5",
                "phpunit/phpunit": "^4.8|^5.0",
                "propel/propel1": "~1.7",
                "psr/container": "^1.0",
                "symfony/dependency-injection": "^2.7|^3.3|^4.0",
                "symfony/expression-language": "^2.6|^3.0",
                "symfony/filesystem": "^2.1",
                "symfony/form": "~2.1|^3.0",
                "symfony/translation": "^2.1|^3.0",
                "symfony/validator": "^2.2|^3.0",
                "symfony/yaml": "^2.1|^3.0",
                "twig/twig": "~1.12|~2.0"
            },
            "suggest": {
                "doctrine/cache": "Required if you like to use cache functionality.",
                "doctrine/collections": "Required if you like to use doctrine collection types as ArrayCollection.",
                "symfony/yaml": "Required if you'd like to serialize data to YAML format."
            },
            "type": "library",
            "extra": {
                "branch-alias": {
                    "dev-1.x": "1.13-dev"
                }
            },
            "autoload": {
                "psr-0": {
                    "JMS\\Serializer": "src/"
                }
            },
            "notification-url": "https://packagist.org/downloads/",
            "license": [
                "MIT"
            ],
            "authors": [
                {
                    "name": "Asmir Mustafic",
                    "email": "goetas@gmail.com"
                },
                {
                    "name": "Johannes M. Schmitt",
                    "email": "schmittjoh@gmail.com"
                }
            ],
            "description": "Library for (de-)serializing data of any complexity; supports XML, JSON, and YAML.",
            "homepage": "http://jmsyst.com/libs/serializer",
            "keywords": [
                "deserialization",
                "jaxb",
                "json",
                "serialization",
                "xml"
            ],
            "time": "2018-07-25T13:58:54+00:00"
        },
        {
            "name": "league/container",
            "version": "2.4.1",
            "source": {
                "type": "git",
                "url": "https://github.com/thephpleague/container.git",
                "reference": "43f35abd03a12977a60ffd7095efd6a7808488c0"
            },
            "dist": {
                "type": "zip",
                "url": "https://api.github.com/repos/thephpleague/container/zipball/43f35abd03a12977a60ffd7095efd6a7808488c0",
                "reference": "43f35abd03a12977a60ffd7095efd6a7808488c0",
                "shasum": ""
            },
            "require": {
                "container-interop/container-interop": "^1.2",
                "php": "^5.4.0 || ^7.0"
            },
            "provide": {
                "container-interop/container-interop-implementation": "^1.2",
                "psr/container-implementation": "^1.0"
            },
            "replace": {
                "orno/di": "~2.0"
            },
            "require-dev": {
                "phpunit/phpunit": "4.*"
            },
            "type": "library",
            "extra": {
                "branch-alias": {
                    "dev-2.x": "2.x-dev",
                    "dev-1.x": "1.x-dev"
                }
            },
            "autoload": {
                "psr-4": {
                    "League\\Container\\": "src"
                }
            },
            "notification-url": "https://packagist.org/downloads/",
            "license": [
                "MIT"
            ],
            "authors": [
                {
                    "name": "Phil Bennett",
                    "email": "philipobenito@gmail.com",
                    "homepage": "http://www.philipobenito.com",
                    "role": "Developer"
                }
            ],
            "description": "A fast and intuitive dependency injection container.",
            "homepage": "https://github.com/thephpleague/container",
            "keywords": [
                "container",
                "dependency",
                "di",
                "injection",
                "league",
                "provider",
                "service"
            ],
            "time": "2017-05-10T09:20:27+00:00"
        },
        {
            "name": "lusitanian/oauth",
            "version": "v0.8.11",
            "source": {
                "type": "git",
                "url": "https://github.com/Lusitanian/PHPoAuthLib.git",
                "reference": "fc11a53db4b66da555a6a11fce294f574a8374f9"
            },
            "dist": {
                "type": "zip",
                "url": "https://api.github.com/repos/Lusitanian/PHPoAuthLib/zipball/fc11a53db4b66da555a6a11fce294f574a8374f9",
                "reference": "fc11a53db4b66da555a6a11fce294f574a8374f9",
                "shasum": ""
            },
            "require": {
                "php": ">=5.3.0"
            },
            "require-dev": {
                "phpunit/phpunit": "3.7.*",
                "predis/predis": "0.8.*@dev",
                "squizlabs/php_codesniffer": "2.*",
                "symfony/http-foundation": "~2.1"
            },
            "suggest": {
                "ext-openssl": "Allows for usage of secure connections with the stream-based HTTP client.",
                "predis/predis": "Allows using the Redis storage backend.",
                "symfony/http-foundation": "Allows using the Symfony Session storage backend."
            },
            "type": "library",
            "extra": {
                "branch-alias": {
                    "dev-master": "0.1-dev"
                }
            },
            "autoload": {
                "psr-0": {
                    "OAuth": "src",
                    "OAuth\\Unit": "tests"
                }
            },
            "notification-url": "https://packagist.org/downloads/",
            "license": [
                "MIT"
            ],
            "authors": [
                {
                    "name": "David Desberg",
                    "email": "david@daviddesberg.com"
                },
                {
                    "name": "Elliot Chance",
                    "email": "elliotchance@gmail.com"
                },
                {
                    "name": "Pieter Hordijk",
                    "email": "info@pieterhordijk.com"
                }
            ],
            "description": "PHP 5.3+ oAuth 1/2 Library",
            "keywords": [
                "Authentication",
                "authorization",
                "oauth",
                "security"
            ],
            "time": "2018-02-14T22:37:14+00:00"
        },
        {
            "name": "magento/magento-coding-standard",
            "version": "1.0.2",
            "source": {
                "type": "git",
                "url": "https://github.com/magento/magento-coding-standard.git",
                "reference": "f7de26fb6add389d1b42286f67ee87424588a868"
            },
            "dist": {
                "type": "zip",
                "url": "https://api.github.com/repos/magento/magento-coding-standard/zipball/f7de26fb6add389d1b42286f67ee87424588a868",
                "reference": "f7de26fb6add389d1b42286f67ee87424588a868",
                "shasum": ""
            },
            "require": {
                "php": ">=5.6.0",
                "squizlabs/php_codesniffer": "~3.3.0"
            },
            "require-dev": {
                "phpunit/phpunit": "^4.0 || ^5.0 || ^6.0 || ^7.0"
            },
            "type": "phpcodesniffer-standard",
            "notification-url": "https://packagist.org/downloads/",
            "license": [
                "OSL-3.0",
                "AFL-3.0"
            ],
            "description": "A set of Magento specific PHP CodeSniffer rules.",
            "time": "2019-04-05T19:05:17+00:00"
        },
        {
            "name": "magento/magento2-functional-testing-framework",
            "version": "2.3.14",
            "source": {
                "type": "git",
                "url": "https://github.com/magento/magento2-functional-testing-framework.git",
                "reference": "b4002b3fe53884895921b44cf519d42918e3c7c6"
            },
            "dist": {
                "type": "zip",
                "url": "https://api.github.com/repos/magento/magento2-functional-testing-framework/zipball/b4002b3fe53884895921b44cf519d42918e3c7c6",
                "reference": "b4002b3fe53884895921b44cf519d42918e3c7c6",
                "shasum": ""
            },
            "require": {
                "allure-framework/allure-codeception": "~1.3.0",
                "codeception/codeception": "~2.3.4 || ~2.4.0 ",
                "consolidation/robo": "^1.0.0",
                "epfremme/swagger-php": "^2.0",
                "ext-curl": "*",
                "flow/jsonpath": ">0.2",
                "fzaninotto/faker": "^1.6",
                "monolog/monolog": "^1.0",
                "mustache/mustache": "~2.5",
                "php": "7.0.2|7.0.4|~7.0.6|~7.1.0|~7.2.0",
                "symfony/process": "^2.8 || ^3.1 || ^4.0",
                "vlucas/phpdotenv": "^2.4"
            },
            "require-dev": {
                "brainmaestro/composer-git-hooks": "^2.3",
                "codacy/coverage": "^1.4",
                "codeception/aspect-mock": "^3.0",
                "doctrine/cache": "<1.7.0",
                "goaop/framework": "2.2.0",
                "php-coveralls/php-coveralls": "^1.0",
                "phpmd/phpmd": "^2.6.0",
                "phpunit/phpunit": "~6.5.0 || ~7.0.0",
                "rregeer/phpunit-coverage-check": "^0.1.4",
                "sebastian/phpcpd": "~3.0 || ~4.0",
                "squizlabs/php_codesniffer": "~3.2",
                "symfony/stopwatch": "~3.4.6"
            },
            "bin": [
                "bin/mftf"
            ],
            "type": "library",
            "extra": {
                "hooks": {
                    "pre-push": "bin/all-checks"
                }
            },
            "autoload": {
                "files": [
                    "src/Magento/FunctionalTestingFramework/_bootstrap.php"
                ],
                "psr-4": {
                    "Magento\\FunctionalTestingFramework\\": "src/Magento/FunctionalTestingFramework",
                    "MFTF\\": "dev/tests/functional/MFTF"
                }
            },
            "notification-url": "https://packagist.org/downloads/",
            "license": [
                "AGPL-3.0"
            ],
            "description": "Magento2 Functional Testing Framework",
            "keywords": [
                "automation",
                "functional",
                "magento",
                "testing"
            ],
            "time": "2019-02-19T16:03:22+00:00"
        },
        {
            "name": "mikey179/vfsStream",
            "version": "v1.6.5",
            "source": {
                "type": "git",
                "url": "https://github.com/mikey179/vfsStream.git",
                "reference": "d5fec95f541d4d71c4823bb5e30cf9b9e5b96145"
            },
            "dist": {
                "type": "zip",
                "url": "https://api.github.com/repos/mikey179/vfsStream/zipball/d5fec95f541d4d71c4823bb5e30cf9b9e5b96145",
                "reference": "d5fec95f541d4d71c4823bb5e30cf9b9e5b96145",
                "shasum": ""
            },
            "require": {
                "php": ">=5.3.0"
            },
            "require-dev": {
                "phpunit/phpunit": "~4.5"
            },
            "type": "library",
            "extra": {
                "branch-alias": {
                    "dev-master": "1.6.x-dev"
                }
            },
            "autoload": {
                "psr-0": {
                    "org\\bovigo\\vfs\\": "src/main/php"
                }
            },
            "notification-url": "https://packagist.org/downloads/",
            "license": [
                "BSD-3-Clause"
            ],
            "authors": [
                {
                    "name": "Frank Kleine",
                    "homepage": "http://frankkleine.de/",
                    "role": "Developer"
                }
            ],
            "description": "Virtual file system to mock the real file system in unit tests.",
            "homepage": "http://vfs.bovigo.org/",
            "time": "2017-08-01T08:02:14+00:00"
        },
        {
            "name": "moontoast/math",
            "version": "1.1.2",
            "source": {
                "type": "git",
                "url": "https://github.com/ramsey/moontoast-math.git",
                "reference": "c2792a25df5cad4ff3d760dd37078fc5b6fccc79"
            },
            "dist": {
                "type": "zip",
                "url": "https://api.github.com/repos/ramsey/moontoast-math/zipball/c2792a25df5cad4ff3d760dd37078fc5b6fccc79",
                "reference": "c2792a25df5cad4ff3d760dd37078fc5b6fccc79",
                "shasum": ""
            },
            "require": {
                "ext-bcmath": "*",
                "php": ">=5.3.3"
            },
            "require-dev": {
                "jakub-onderka/php-parallel-lint": "^0.9.0",
                "phpunit/phpunit": "^4.7|>=5.0 <5.4",
                "satooshi/php-coveralls": "^0.6.1",
                "squizlabs/php_codesniffer": "^2.3"
            },
            "type": "library",
            "autoload": {
                "psr-4": {
                    "Moontoast\\Math\\": "src/Moontoast/Math/"
                }
            },
            "notification-url": "https://packagist.org/downloads/",
            "license": [
                "Apache-2.0"
            ],
            "authors": [
                {
                    "name": "Ben Ramsey",
                    "email": "ben@benramsey.com",
                    "homepage": "https://benramsey.com"
                }
            ],
            "description": "A mathematics library, providing functionality for large numbers",
            "homepage": "https://github.com/ramsey/moontoast-math",
            "keywords": [
                "bcmath",
                "math"
            ],
            "time": "2017-02-16T16:54:46+00:00"
        },
        {
            "name": "mustache/mustache",
            "version": "v2.12.0",
            "source": {
                "type": "git",
                "url": "https://github.com/bobthecow/mustache.php.git",
                "reference": "fe8fe72e9d580591854de404cc59a1b83ca4d19e"
            },
            "dist": {
                "type": "zip",
                "url": "https://api.github.com/repos/bobthecow/mustache.php/zipball/fe8fe72e9d580591854de404cc59a1b83ca4d19e",
                "reference": "fe8fe72e9d580591854de404cc59a1b83ca4d19e",
                "shasum": ""
            },
            "require": {
                "php": ">=5.2.4"
            },
            "require-dev": {
                "friendsofphp/php-cs-fixer": "~1.11",
                "phpunit/phpunit": "~3.7|~4.0|~5.0"
            },
            "type": "library",
            "autoload": {
                "psr-0": {
                    "Mustache": "src/"
                }
            },
            "notification-url": "https://packagist.org/downloads/",
            "license": [
                "MIT"
            ],
            "authors": [
                {
                    "name": "Justin Hileman",
                    "email": "justin@justinhileman.info",
                    "homepage": "http://justinhileman.com"
                }
            ],
            "description": "A Mustache implementation in PHP.",
            "homepage": "https://github.com/bobthecow/mustache.php",
            "keywords": [
                "mustache",
                "templating"
            ],
            "time": "2017-07-11T12:54:05+00:00"
        },
        {
            "name": "myclabs/deep-copy",
            "version": "1.8.1",
            "source": {
                "type": "git",
                "url": "https://github.com/myclabs/DeepCopy.git",
                "reference": "3e01bdad3e18354c3dce54466b7fbe33a9f9f7f8"
            },
            "dist": {
                "type": "zip",
                "url": "https://api.github.com/repos/myclabs/DeepCopy/zipball/3e01bdad3e18354c3dce54466b7fbe33a9f9f7f8",
                "reference": "3e01bdad3e18354c3dce54466b7fbe33a9f9f7f8",
                "shasum": ""
            },
            "require": {
                "php": "^7.1"
            },
            "replace": {
                "myclabs/deep-copy": "self.version"
            },
            "require-dev": {
                "doctrine/collections": "^1.0",
                "doctrine/common": "^2.6",
                "phpunit/phpunit": "^7.1"
            },
            "type": "library",
            "autoload": {
                "psr-4": {
                    "DeepCopy\\": "src/DeepCopy/"
                },
                "files": [
                    "src/DeepCopy/deep_copy.php"
                ]
            },
            "notification-url": "https://packagist.org/downloads/",
            "license": [
                "MIT"
            ],
            "description": "Create deep copies (clones) of your objects",
            "keywords": [
                "clone",
                "copy",
                "duplicate",
                "object",
                "object graph"
            ],
            "time": "2018-06-11T23:09:50+00:00"
        },
        {
            "name": "pdepend/pdepend",
            "version": "2.5.2",
            "source": {
                "type": "git",
                "url": "https://github.com/pdepend/pdepend.git",
                "reference": "9daf26d0368d4a12bed1cacae1a9f3a6f0adf239"
            },
            "dist": {
                "type": "zip",
                "url": "https://api.github.com/repos/pdepend/pdepend/zipball/9daf26d0368d4a12bed1cacae1a9f3a6f0adf239",
                "reference": "9daf26d0368d4a12bed1cacae1a9f3a6f0adf239",
                "shasum": ""
            },
            "require": {
                "php": ">=5.3.7",
                "symfony/config": "^2.3.0|^3|^4",
                "symfony/dependency-injection": "^2.3.0|^3|^4",
                "symfony/filesystem": "^2.3.0|^3|^4"
            },
            "require-dev": {
                "phpunit/phpunit": "^4.8|^5.7",
                "squizlabs/php_codesniffer": "^2.0.0"
            },
            "bin": [
                "src/bin/pdepend"
            ],
            "type": "library",
            "autoload": {
                "psr-4": {
                    "PDepend\\": "src/main/php/PDepend"
                }
            },
            "notification-url": "https://packagist.org/downloads/",
            "license": [
                "BSD-3-Clause"
            ],
            "description": "Official version of pdepend to be handled with Composer",
            "time": "2017-12-13T13:21:38+00:00"
        },
        {
            "name": "phar-io/manifest",
            "version": "1.0.1",
            "source": {
                "type": "git",
                "url": "https://github.com/phar-io/manifest.git",
                "reference": "2df402786ab5368a0169091f61a7c1e0eb6852d0"
            },
            "dist": {
                "type": "zip",
                "url": "https://api.github.com/repos/phar-io/manifest/zipball/2df402786ab5368a0169091f61a7c1e0eb6852d0",
                "reference": "2df402786ab5368a0169091f61a7c1e0eb6852d0",
                "shasum": ""
            },
            "require": {
                "ext-dom": "*",
                "ext-phar": "*",
                "phar-io/version": "^1.0.1",
                "php": "^5.6 || ^7.0"
            },
            "type": "library",
            "extra": {
                "branch-alias": {
                    "dev-master": "1.0.x-dev"
                }
            },
            "autoload": {
                "classmap": [
                    "src/"
                ]
            },
            "notification-url": "https://packagist.org/downloads/",
            "license": [
                "BSD-3-Clause"
            ],
            "authors": [
                {
                    "name": "Arne Blankerts",
                    "email": "arne@blankerts.de",
                    "role": "Developer"
                },
                {
                    "name": "Sebastian Heuer",
                    "email": "sebastian@phpeople.de",
                    "role": "Developer"
                },
                {
                    "name": "Sebastian Bergmann",
                    "email": "sebastian@phpunit.de",
                    "role": "Developer"
                }
            ],
            "description": "Component for reading phar.io manifest information from a PHP Archive (PHAR)",
            "time": "2017-03-05T18:14:27+00:00"
        },
        {
            "name": "phar-io/version",
            "version": "1.0.1",
            "source": {
                "type": "git",
                "url": "https://github.com/phar-io/version.git",
                "reference": "a70c0ced4be299a63d32fa96d9281d03e94041df"
            },
            "dist": {
                "type": "zip",
                "url": "https://api.github.com/repos/phar-io/version/zipball/a70c0ced4be299a63d32fa96d9281d03e94041df",
                "reference": "a70c0ced4be299a63d32fa96d9281d03e94041df",
                "shasum": ""
            },
            "require": {
                "php": "^5.6 || ^7.0"
            },
            "type": "library",
            "autoload": {
                "classmap": [
                    "src/"
                ]
            },
            "notification-url": "https://packagist.org/downloads/",
            "license": [
                "BSD-3-Clause"
            ],
            "authors": [
                {
                    "name": "Arne Blankerts",
                    "email": "arne@blankerts.de",
                    "role": "Developer"
                },
                {
                    "name": "Sebastian Heuer",
                    "email": "sebastian@phpeople.de",
                    "role": "Developer"
                },
                {
                    "name": "Sebastian Bergmann",
                    "email": "sebastian@phpunit.de",
                    "role": "Developer"
                }
            ],
            "description": "Library for handling version information and constraints",
            "time": "2017-03-05T17:38:23+00:00"
        },
        {
            "name": "php-cs-fixer/diff",
            "version": "v1.3.0",
            "source": {
                "type": "git",
                "url": "https://github.com/PHP-CS-Fixer/diff.git",
                "reference": "78bb099e9c16361126c86ce82ec4405ebab8e756"
            },
            "dist": {
                "type": "zip",
                "url": "https://api.github.com/repos/PHP-CS-Fixer/diff/zipball/78bb099e9c16361126c86ce82ec4405ebab8e756",
                "reference": "78bb099e9c16361126c86ce82ec4405ebab8e756",
                "shasum": ""
            },
            "require": {
                "php": "^5.6 || ^7.0"
            },
            "require-dev": {
                "phpunit/phpunit": "^5.7.23 || ^6.4.3",
                "symfony/process": "^3.3"
            },
            "type": "library",
            "autoload": {
                "classmap": [
                    "src/"
                ]
            },
            "notification-url": "https://packagist.org/downloads/",
            "license": [
                "BSD-3-Clause"
            ],
            "authors": [
                {
                    "name": "Kore Nordmann",
                    "email": "mail@kore-nordmann.de"
                },
                {
                    "name": "Sebastian Bergmann",
                    "email": "sebastian@phpunit.de"
                },
                {
                    "name": "SpacePossum"
                }
            ],
            "description": "sebastian/diff v2 backport support for PHP5.6",
            "homepage": "https://github.com/PHP-CS-Fixer",
            "keywords": [
                "diff"
            ],
            "time": "2018-02-15T16:58:55+00:00"
        },
        {
            "name": "phpcollection/phpcollection",
            "version": "0.5.0",
            "source": {
                "type": "git",
                "url": "https://github.com/schmittjoh/php-collection.git",
                "reference": "f2bcff45c0da7c27991bbc1f90f47c4b7fb434a6"
            },
            "dist": {
                "type": "zip",
                "url": "https://api.github.com/repos/schmittjoh/php-collection/zipball/f2bcff45c0da7c27991bbc1f90f47c4b7fb434a6",
                "reference": "f2bcff45c0da7c27991bbc1f90f47c4b7fb434a6",
                "shasum": ""
            },
            "require": {
                "phpoption/phpoption": "1.*"
            },
            "type": "library",
            "extra": {
                "branch-alias": {
                    "dev-master": "0.4-dev"
                }
            },
            "autoload": {
                "psr-0": {
                    "PhpCollection": "src/"
                }
            },
            "notification-url": "https://packagist.org/downloads/",
            "license": [
                "Apache2"
            ],
            "authors": [
                {
                    "name": "Johannes M. Schmitt",
                    "email": "schmittjoh@gmail.com"
                }
            ],
            "description": "General-Purpose Collection Library for PHP",
            "keywords": [
                "collection",
                "list",
                "map",
                "sequence",
                "set"
            ],
            "time": "2015-05-17T12:39:23+00:00"
        },
        {
            "name": "phpdocumentor/reflection-common",
            "version": "1.0.1",
            "source": {
                "type": "git",
                "url": "https://github.com/phpDocumentor/ReflectionCommon.git",
                "reference": "21bdeb5f65d7ebf9f43b1b25d404f87deab5bfb6"
            },
            "dist": {
                "type": "zip",
                "url": "https://api.github.com/repos/phpDocumentor/ReflectionCommon/zipball/21bdeb5f65d7ebf9f43b1b25d404f87deab5bfb6",
                "reference": "21bdeb5f65d7ebf9f43b1b25d404f87deab5bfb6",
                "shasum": ""
            },
            "require": {
                "php": ">=5.5"
            },
            "require-dev": {
                "phpunit/phpunit": "^4.6"
            },
            "type": "library",
            "extra": {
                "branch-alias": {
                    "dev-master": "1.0.x-dev"
                }
            },
            "autoload": {
                "psr-4": {
                    "phpDocumentor\\Reflection\\": [
                        "src"
                    ]
                }
            },
            "notification-url": "https://packagist.org/downloads/",
            "license": [
                "MIT"
            ],
            "authors": [
                {
                    "name": "Jaap van Otterdijk",
                    "email": "opensource@ijaap.nl"
                }
            ],
            "description": "Common reflection classes used by phpdocumentor to reflect the code structure",
            "homepage": "http://www.phpdoc.org",
            "keywords": [
                "FQSEN",
                "phpDocumentor",
                "phpdoc",
                "reflection",
                "static analysis"
            ],
            "time": "2017-09-11T18:02:19+00:00"
        },
        {
            "name": "phpdocumentor/reflection-docblock",
            "version": "4.3.0",
            "source": {
                "type": "git",
                "url": "https://github.com/phpDocumentor/ReflectionDocBlock.git",
                "reference": "94fd0001232e47129dd3504189fa1c7225010d08"
            },
            "dist": {
                "type": "zip",
                "url": "https://api.github.com/repos/phpDocumentor/ReflectionDocBlock/zipball/94fd0001232e47129dd3504189fa1c7225010d08",
                "reference": "94fd0001232e47129dd3504189fa1c7225010d08",
                "shasum": ""
            },
            "require": {
                "php": "^7.0",
                "phpdocumentor/reflection-common": "^1.0.0",
                "phpdocumentor/type-resolver": "^0.4.0",
                "webmozart/assert": "^1.0"
            },
            "require-dev": {
                "doctrine/instantiator": "~1.0.5",
                "mockery/mockery": "^1.0",
                "phpunit/phpunit": "^6.4"
            },
            "type": "library",
            "extra": {
                "branch-alias": {
                    "dev-master": "4.x-dev"
                }
            },
            "autoload": {
                "psr-4": {
                    "phpDocumentor\\Reflection\\": [
                        "src/"
                    ]
                }
            },
            "notification-url": "https://packagist.org/downloads/",
            "license": [
                "MIT"
            ],
            "authors": [
                {
                    "name": "Mike van Riel",
                    "email": "me@mikevanriel.com"
                }
            ],
            "description": "With this component, a library can provide support for annotations via DocBlocks or otherwise retrieve information that is embedded in a DocBlock.",
            "time": "2017-11-30T07:14:17+00:00"
        },
        {
            "name": "phpdocumentor/type-resolver",
            "version": "0.4.0",
            "source": {
                "type": "git",
                "url": "https://github.com/phpDocumentor/TypeResolver.git",
                "reference": "9c977708995954784726e25d0cd1dddf4e65b0f7"
            },
            "dist": {
                "type": "zip",
                "url": "https://api.github.com/repos/phpDocumentor/TypeResolver/zipball/9c977708995954784726e25d0cd1dddf4e65b0f7",
                "reference": "9c977708995954784726e25d0cd1dddf4e65b0f7",
                "shasum": ""
            },
            "require": {
                "php": "^5.5 || ^7.0",
                "phpdocumentor/reflection-common": "^1.0"
            },
            "require-dev": {
                "mockery/mockery": "^0.9.4",
                "phpunit/phpunit": "^5.2||^4.8.24"
            },
            "type": "library",
            "extra": {
                "branch-alias": {
                    "dev-master": "1.0.x-dev"
                }
            },
            "autoload": {
                "psr-4": {
                    "phpDocumentor\\Reflection\\": [
                        "src/"
                    ]
                }
            },
            "notification-url": "https://packagist.org/downloads/",
            "license": [
                "MIT"
            ],
            "authors": [
                {
                    "name": "Mike van Riel",
                    "email": "me@mikevanriel.com"
                }
            ],
            "time": "2017-07-14T14:27:02+00:00"
        },
        {
            "name": "phpmd/phpmd",
            "version": "2.6.0",
            "source": {
                "type": "git",
                "url": "https://github.com/phpmd/phpmd.git",
                "reference": "4e9924b2c157a3eb64395460fcf56b31badc8374"
            },
            "dist": {
                "type": "zip",
                "url": "https://api.github.com/repos/phpmd/phpmd/zipball/4e9924b2c157a3eb64395460fcf56b31badc8374",
                "reference": "4e9924b2c157a3eb64395460fcf56b31badc8374",
                "shasum": ""
            },
            "require": {
                "ext-xml": "*",
                "pdepend/pdepend": "^2.5",
                "php": ">=5.3.9"
            },
            "require-dev": {
                "phpunit/phpunit": "^4.0",
                "squizlabs/php_codesniffer": "^2.0"
            },
            "bin": [
                "src/bin/phpmd"
            ],
            "type": "project",
            "autoload": {
                "psr-0": {
                    "PHPMD\\": "src/main/php"
                }
            },
            "notification-url": "https://packagist.org/downloads/",
            "license": [
                "BSD-3-Clause"
            ],
            "authors": [
                {
                    "name": "Manuel Pichler",
                    "email": "github@manuel-pichler.de",
                    "homepage": "https://github.com/manuelpichler",
                    "role": "Project Founder"
                },
                {
                    "name": "Other contributors",
                    "homepage": "https://github.com/phpmd/phpmd/graphs/contributors",
                    "role": "Contributors"
                },
                {
                    "name": "Marc Würth",
                    "email": "ravage@bluewin.ch",
                    "homepage": "https://github.com/ravage84",
                    "role": "Project Maintainer"
                }
            ],
            "description": "PHPMD is a spin-off project of PHP Depend and aims to be a PHP equivalent of the well known Java tool PMD.",
            "homepage": "http://phpmd.org/",
            "keywords": [
                "mess detection",
                "mess detector",
                "pdepend",
                "phpmd",
                "pmd"
            ],
            "time": "2017-01-20T14:41:10+00:00"
        },
        {
            "name": "phpoption/phpoption",
            "version": "1.5.0",
            "source": {
                "type": "git",
                "url": "https://github.com/schmittjoh/php-option.git",
                "reference": "94e644f7d2051a5f0fcf77d81605f152eecff0ed"
            },
            "dist": {
                "type": "zip",
                "url": "https://api.github.com/repos/schmittjoh/php-option/zipball/94e644f7d2051a5f0fcf77d81605f152eecff0ed",
                "reference": "94e644f7d2051a5f0fcf77d81605f152eecff0ed",
                "shasum": ""
            },
            "require": {
                "php": ">=5.3.0"
            },
            "require-dev": {
                "phpunit/phpunit": "4.7.*"
            },
            "type": "library",
            "extra": {
                "branch-alias": {
                    "dev-master": "1.3-dev"
                }
            },
            "autoload": {
                "psr-0": {
                    "PhpOption\\": "src/"
                }
            },
            "notification-url": "https://packagist.org/downloads/",
            "license": [
                "Apache2"
            ],
            "authors": [
                {
                    "name": "Johannes M. Schmitt",
                    "email": "schmittjoh@gmail.com"
                }
            ],
            "description": "Option Type for PHP",
            "keywords": [
                "language",
                "option",
                "php",
                "type"
            ],
            "time": "2015-07-25T16:39:46+00:00"
        },
        {
            "name": "phpspec/prophecy",
            "version": "1.8.0",
            "source": {
                "type": "git",
                "url": "https://github.com/phpspec/prophecy.git",
                "reference": "4ba436b55987b4bf311cb7c6ba82aa528aac0a06"
            },
            "dist": {
                "type": "zip",
                "url": "https://api.github.com/repos/phpspec/prophecy/zipball/4ba436b55987b4bf311cb7c6ba82aa528aac0a06",
                "reference": "4ba436b55987b4bf311cb7c6ba82aa528aac0a06",
                "shasum": ""
            },
            "require": {
                "doctrine/instantiator": "^1.0.2",
                "php": "^5.3|^7.0",
                "phpdocumentor/reflection-docblock": "^2.0|^3.0.2|^4.0",
                "sebastian/comparator": "^1.1|^2.0|^3.0",
                "sebastian/recursion-context": "^1.0|^2.0|^3.0"
            },
            "require-dev": {
                "phpspec/phpspec": "^2.5|^3.2",
                "phpunit/phpunit": "^4.8.35 || ^5.7 || ^6.5 || ^7.1"
            },
            "type": "library",
            "extra": {
                "branch-alias": {
                    "dev-master": "1.8.x-dev"
                }
            },
            "autoload": {
                "psr-0": {
                    "Prophecy\\": "src/"
                }
            },
            "notification-url": "https://packagist.org/downloads/",
            "license": [
                "MIT"
            ],
            "authors": [
                {
                    "name": "Konstantin Kudryashov",
                    "email": "ever.zet@gmail.com",
                    "homepage": "http://everzet.com"
                },
                {
                    "name": "Marcello Duarte",
                    "email": "marcello.duarte@gmail.com"
                }
            ],
            "description": "Highly opinionated mocking framework for PHP 5.3+",
            "homepage": "https://github.com/phpspec/prophecy",
            "keywords": [
                "Double",
                "Dummy",
                "fake",
                "mock",
                "spy",
                "stub"
            ],
            "time": "2018-08-05T17:53:17+00:00"
        },
        {
            "name": "phpunit/php-code-coverage",
            "version": "5.3.2",
            "source": {
                "type": "git",
                "url": "https://github.com/sebastianbergmann/php-code-coverage.git",
                "reference": "c89677919c5dd6d3b3852f230a663118762218ac"
            },
            "dist": {
                "type": "zip",
                "url": "https://api.github.com/repos/sebastianbergmann/php-code-coverage/zipball/c89677919c5dd6d3b3852f230a663118762218ac",
                "reference": "c89677919c5dd6d3b3852f230a663118762218ac",
                "shasum": ""
            },
            "require": {
                "ext-dom": "*",
                "ext-xmlwriter": "*",
                "php": "^7.0",
                "phpunit/php-file-iterator": "^1.4.2",
                "phpunit/php-text-template": "^1.2.1",
                "phpunit/php-token-stream": "^2.0.1",
                "sebastian/code-unit-reverse-lookup": "^1.0.1",
                "sebastian/environment": "^3.0",
                "sebastian/version": "^2.0.1",
                "theseer/tokenizer": "^1.1"
            },
            "require-dev": {
                "phpunit/phpunit": "^6.0"
            },
            "suggest": {
                "ext-xdebug": "^2.5.5"
            },
            "type": "library",
            "extra": {
                "branch-alias": {
                    "dev-master": "5.3.x-dev"
                }
            },
            "autoload": {
                "classmap": [
                    "src/"
                ]
            },
            "notification-url": "https://packagist.org/downloads/",
            "license": [
                "BSD-3-Clause"
            ],
            "authors": [
                {
                    "name": "Sebastian Bergmann",
                    "email": "sebastian@phpunit.de",
                    "role": "lead"
                }
            ],
            "description": "Library that provides collection, processing, and rendering functionality for PHP code coverage information.",
            "homepage": "https://github.com/sebastianbergmann/php-code-coverage",
            "keywords": [
                "coverage",
                "testing",
                "xunit"
            ],
            "time": "2018-04-06T15:36:58+00:00"
        },
        {
            "name": "phpunit/php-file-iterator",
            "version": "1.4.5",
            "source": {
                "type": "git",
                "url": "https://github.com/sebastianbergmann/php-file-iterator.git",
                "reference": "730b01bc3e867237eaac355e06a36b85dd93a8b4"
            },
            "dist": {
                "type": "zip",
                "url": "https://api.github.com/repos/sebastianbergmann/php-file-iterator/zipball/730b01bc3e867237eaac355e06a36b85dd93a8b4",
                "reference": "730b01bc3e867237eaac355e06a36b85dd93a8b4",
                "shasum": ""
            },
            "require": {
                "php": ">=5.3.3"
            },
            "type": "library",
            "extra": {
                "branch-alias": {
                    "dev-master": "1.4.x-dev"
                }
            },
            "autoload": {
                "classmap": [
                    "src/"
                ]
            },
            "notification-url": "https://packagist.org/downloads/",
            "license": [
                "BSD-3-Clause"
            ],
            "authors": [
                {
                    "name": "Sebastian Bergmann",
                    "email": "sb@sebastian-bergmann.de",
                    "role": "lead"
                }
            ],
            "description": "FilterIterator implementation that filters files based on a list of suffixes.",
            "homepage": "https://github.com/sebastianbergmann/php-file-iterator/",
            "keywords": [
                "filesystem",
                "iterator"
            ],
            "time": "2017-11-27T13:52:08+00:00"
        },
        {
            "name": "phpunit/php-text-template",
            "version": "1.2.1",
            "source": {
                "type": "git",
                "url": "https://github.com/sebastianbergmann/php-text-template.git",
                "reference": "31f8b717e51d9a2afca6c9f046f5d69fc27c8686"
            },
            "dist": {
                "type": "zip",
                "url": "https://api.github.com/repos/sebastianbergmann/php-text-template/zipball/31f8b717e51d9a2afca6c9f046f5d69fc27c8686",
                "reference": "31f8b717e51d9a2afca6c9f046f5d69fc27c8686",
                "shasum": ""
            },
            "require": {
                "php": ">=5.3.3"
            },
            "type": "library",
            "autoload": {
                "classmap": [
                    "src/"
                ]
            },
            "notification-url": "https://packagist.org/downloads/",
            "license": [
                "BSD-3-Clause"
            ],
            "authors": [
                {
                    "name": "Sebastian Bergmann",
                    "email": "sebastian@phpunit.de",
                    "role": "lead"
                }
            ],
            "description": "Simple template engine.",
            "homepage": "https://github.com/sebastianbergmann/php-text-template/",
            "keywords": [
                "template"
            ],
            "time": "2015-06-21T13:50:34+00:00"
        },
        {
            "name": "phpunit/php-timer",
            "version": "1.0.9",
            "source": {
                "type": "git",
                "url": "https://github.com/sebastianbergmann/php-timer.git",
                "reference": "3dcf38ca72b158baf0bc245e9184d3fdffa9c46f"
            },
            "dist": {
                "type": "zip",
                "url": "https://api.github.com/repos/sebastianbergmann/php-timer/zipball/3dcf38ca72b158baf0bc245e9184d3fdffa9c46f",
                "reference": "3dcf38ca72b158baf0bc245e9184d3fdffa9c46f",
                "shasum": ""
            },
            "require": {
                "php": "^5.3.3 || ^7.0"
            },
            "require-dev": {
                "phpunit/phpunit": "^4.8.35 || ^5.7 || ^6.0"
            },
            "type": "library",
            "extra": {
                "branch-alias": {
                    "dev-master": "1.0-dev"
                }
            },
            "autoload": {
                "classmap": [
                    "src/"
                ]
            },
            "notification-url": "https://packagist.org/downloads/",
            "license": [
                "BSD-3-Clause"
            ],
            "authors": [
                {
                    "name": "Sebastian Bergmann",
                    "email": "sb@sebastian-bergmann.de",
                    "role": "lead"
                }
            ],
            "description": "Utility class for timing",
            "homepage": "https://github.com/sebastianbergmann/php-timer/",
            "keywords": [
                "timer"
            ],
            "time": "2017-02-26T11:10:40+00:00"
        },
        {
            "name": "phpunit/php-token-stream",
            "version": "2.0.2",
            "source": {
                "type": "git",
                "url": "https://github.com/sebastianbergmann/php-token-stream.git",
                "reference": "791198a2c6254db10131eecfe8c06670700904db"
            },
            "dist": {
                "type": "zip",
                "url": "https://api.github.com/repos/sebastianbergmann/php-token-stream/zipball/791198a2c6254db10131eecfe8c06670700904db",
                "reference": "791198a2c6254db10131eecfe8c06670700904db",
                "shasum": ""
            },
            "require": {
                "ext-tokenizer": "*",
                "php": "^7.0"
            },
            "require-dev": {
                "phpunit/phpunit": "^6.2.4"
            },
            "type": "library",
            "extra": {
                "branch-alias": {
                    "dev-master": "2.0-dev"
                }
            },
            "autoload": {
                "classmap": [
                    "src/"
                ]
            },
            "notification-url": "https://packagist.org/downloads/",
            "license": [
                "BSD-3-Clause"
            ],
            "authors": [
                {
                    "name": "Sebastian Bergmann",
                    "email": "sebastian@phpunit.de"
                }
            ],
            "description": "Wrapper around PHP's tokenizer extension.",
            "homepage": "https://github.com/sebastianbergmann/php-token-stream/",
            "keywords": [
                "tokenizer"
            ],
            "time": "2017-11-27T05:48:46+00:00"
        },
        {
            "name": "phpunit/phpunit",
            "version": "6.5.14",
            "source": {
                "type": "git",
                "url": "https://github.com/sebastianbergmann/phpunit.git",
                "reference": "bac23fe7ff13dbdb461481f706f0e9fe746334b7"
            },
            "dist": {
                "type": "zip",
                "url": "https://api.github.com/repos/sebastianbergmann/phpunit/zipball/bac23fe7ff13dbdb461481f706f0e9fe746334b7",
                "reference": "bac23fe7ff13dbdb461481f706f0e9fe746334b7",
                "shasum": ""
            },
            "require": {
                "ext-dom": "*",
                "ext-json": "*",
                "ext-libxml": "*",
                "ext-mbstring": "*",
                "ext-xml": "*",
                "myclabs/deep-copy": "^1.6.1",
                "phar-io/manifest": "^1.0.1",
                "phar-io/version": "^1.0",
                "php": "^7.0",
                "phpspec/prophecy": "^1.7",
                "phpunit/php-code-coverage": "^5.3",
                "phpunit/php-file-iterator": "^1.4.3",
                "phpunit/php-text-template": "^1.2.1",
                "phpunit/php-timer": "^1.0.9",
                "phpunit/phpunit-mock-objects": "^5.0.9",
                "sebastian/comparator": "^2.1",
                "sebastian/diff": "^2.0",
                "sebastian/environment": "^3.1",
                "sebastian/exporter": "^3.1",
                "sebastian/global-state": "^2.0",
                "sebastian/object-enumerator": "^3.0.3",
                "sebastian/resource-operations": "^1.0",
                "sebastian/version": "^2.0.1"
            },
            "conflict": {
                "phpdocumentor/reflection-docblock": "3.0.2",
                "phpunit/dbunit": "<3.0"
            },
            "require-dev": {
                "ext-pdo": "*"
            },
            "suggest": {
                "ext-xdebug": "*",
                "phpunit/php-invoker": "^1.1"
            },
            "bin": [
                "phpunit"
            ],
            "type": "library",
            "extra": {
                "branch-alias": {
                    "dev-master": "6.5.x-dev"
                }
            },
            "autoload": {
                "classmap": [
                    "src/"
                ]
            },
            "notification-url": "https://packagist.org/downloads/",
            "license": [
                "BSD-3-Clause"
            ],
            "authors": [
                {
                    "name": "Sebastian Bergmann",
                    "email": "sebastian@phpunit.de",
                    "role": "lead"
                }
            ],
            "description": "The PHP Unit Testing framework.",
            "homepage": "https://phpunit.de/",
            "keywords": [
                "phpunit",
                "testing",
                "xunit"
            ],
            "time": "2019-02-01T05:22:47+00:00"
        },
        {
            "name": "phpunit/phpunit-mock-objects",
            "version": "5.0.10",
            "source": {
                "type": "git",
                "url": "https://github.com/sebastianbergmann/phpunit-mock-objects.git",
                "reference": "cd1cf05c553ecfec36b170070573e540b67d3f1f"
            },
            "dist": {
                "type": "zip",
                "url": "https://api.github.com/repos/sebastianbergmann/phpunit-mock-objects/zipball/cd1cf05c553ecfec36b170070573e540b67d3f1f",
                "reference": "cd1cf05c553ecfec36b170070573e540b67d3f1f",
                "shasum": ""
            },
            "require": {
                "doctrine/instantiator": "^1.0.5",
                "php": "^7.0",
                "phpunit/php-text-template": "^1.2.1",
                "sebastian/exporter": "^3.1"
            },
            "conflict": {
                "phpunit/phpunit": "<6.0"
            },
            "require-dev": {
                "phpunit/phpunit": "^6.5.11"
            },
            "suggest": {
                "ext-soap": "*"
            },
            "type": "library",
            "extra": {
                "branch-alias": {
                    "dev-master": "5.0.x-dev"
                }
            },
            "autoload": {
                "classmap": [
                    "src/"
                ]
            },
            "notification-url": "https://packagist.org/downloads/",
            "license": [
                "BSD-3-Clause"
            ],
            "authors": [
                {
                    "name": "Sebastian Bergmann",
                    "email": "sebastian@phpunit.de",
                    "role": "lead"
                }
            ],
            "description": "Mock Object library for PHPUnit",
            "homepage": "https://github.com/sebastianbergmann/phpunit-mock-objects/",
            "keywords": [
                "mock",
                "xunit"
            ],
            "abandoned": true,
            "time": "2018-08-09T05:50:03+00:00"
        },
        {
            "name": "ralouphie/getallheaders",
            "version": "2.0.5",
            "source": {
                "type": "git",
                "url": "https://github.com/ralouphie/getallheaders.git",
                "reference": "5601c8a83fbba7ef674a7369456d12f1e0d0eafa"
            },
            "dist": {
                "type": "zip",
                "url": "https://api.github.com/repos/ralouphie/getallheaders/zipball/5601c8a83fbba7ef674a7369456d12f1e0d0eafa",
                "reference": "5601c8a83fbba7ef674a7369456d12f1e0d0eafa",
                "shasum": ""
            },
            "require": {
                "php": ">=5.3"
            },
            "require-dev": {
                "phpunit/phpunit": "~3.7.0",
                "satooshi/php-coveralls": ">=1.0"
            },
            "type": "library",
            "autoload": {
                "files": [
                    "src/getallheaders.php"
                ]
            },
            "notification-url": "https://packagist.org/downloads/",
            "license": [
                "MIT"
            ],
            "authors": [
                {
                    "name": "Ralph Khattar",
                    "email": "ralph.khattar@gmail.com"
                }
            ],
            "description": "A polyfill for getallheaders.",
            "time": "2016-02-11T07:05:27+00:00"
        },
        {
            "name": "sebastian/code-unit-reverse-lookup",
            "version": "1.0.1",
            "source": {
                "type": "git",
                "url": "https://github.com/sebastianbergmann/code-unit-reverse-lookup.git",
                "reference": "4419fcdb5eabb9caa61a27c7a1db532a6b55dd18"
            },
            "dist": {
                "type": "zip",
                "url": "https://api.github.com/repos/sebastianbergmann/code-unit-reverse-lookup/zipball/4419fcdb5eabb9caa61a27c7a1db532a6b55dd18",
                "reference": "4419fcdb5eabb9caa61a27c7a1db532a6b55dd18",
                "shasum": ""
            },
            "require": {
                "php": "^5.6 || ^7.0"
            },
            "require-dev": {
                "phpunit/phpunit": "^5.7 || ^6.0"
            },
            "type": "library",
            "extra": {
                "branch-alias": {
                    "dev-master": "1.0.x-dev"
                }
            },
            "autoload": {
                "classmap": [
                    "src/"
                ]
            },
            "notification-url": "https://packagist.org/downloads/",
            "license": [
                "BSD-3-Clause"
            ],
            "authors": [
                {
                    "name": "Sebastian Bergmann",
                    "email": "sebastian@phpunit.de"
                }
            ],
            "description": "Looks up which function or method a line of code belongs to",
            "homepage": "https://github.com/sebastianbergmann/code-unit-reverse-lookup/",
            "time": "2017-03-04T06:30:41+00:00"
        },
        {
            "name": "sebastian/comparator",
            "version": "2.1.3",
            "source": {
                "type": "git",
                "url": "https://github.com/sebastianbergmann/comparator.git",
                "reference": "34369daee48eafb2651bea869b4b15d75ccc35f9"
            },
            "dist": {
                "type": "zip",
                "url": "https://api.github.com/repos/sebastianbergmann/comparator/zipball/34369daee48eafb2651bea869b4b15d75ccc35f9",
                "reference": "34369daee48eafb2651bea869b4b15d75ccc35f9",
                "shasum": ""
            },
            "require": {
                "php": "^7.0",
                "sebastian/diff": "^2.0 || ^3.0",
                "sebastian/exporter": "^3.1"
            },
            "require-dev": {
                "phpunit/phpunit": "^6.4"
            },
            "type": "library",
            "extra": {
                "branch-alias": {
                    "dev-master": "2.1.x-dev"
                }
            },
            "autoload": {
                "classmap": [
                    "src/"
                ]
            },
            "notification-url": "https://packagist.org/downloads/",
            "license": [
                "BSD-3-Clause"
            ],
            "authors": [
                {
                    "name": "Jeff Welch",
                    "email": "whatthejeff@gmail.com"
                },
                {
                    "name": "Volker Dusch",
                    "email": "github@wallbash.com"
                },
                {
                    "name": "Bernhard Schussek",
                    "email": "bschussek@2bepublished.at"
                },
                {
                    "name": "Sebastian Bergmann",
                    "email": "sebastian@phpunit.de"
                }
            ],
            "description": "Provides the functionality to compare PHP values for equality",
            "homepage": "https://github.com/sebastianbergmann/comparator",
            "keywords": [
                "comparator",
                "compare",
                "equality"
            ],
            "time": "2018-02-01T13:46:46+00:00"
        },
        {
            "name": "sebastian/diff",
            "version": "2.0.1",
            "source": {
                "type": "git",
                "url": "https://github.com/sebastianbergmann/diff.git",
                "reference": "347c1d8b49c5c3ee30c7040ea6fc446790e6bddd"
            },
            "dist": {
                "type": "zip",
                "url": "https://api.github.com/repos/sebastianbergmann/diff/zipball/347c1d8b49c5c3ee30c7040ea6fc446790e6bddd",
                "reference": "347c1d8b49c5c3ee30c7040ea6fc446790e6bddd",
                "shasum": ""
            },
            "require": {
                "php": "^7.0"
            },
            "require-dev": {
                "phpunit/phpunit": "^6.2"
            },
            "type": "library",
            "extra": {
                "branch-alias": {
                    "dev-master": "2.0-dev"
                }
            },
            "autoload": {
                "classmap": [
                    "src/"
                ]
            },
            "notification-url": "https://packagist.org/downloads/",
            "license": [
                "BSD-3-Clause"
            ],
            "authors": [
                {
                    "name": "Kore Nordmann",
                    "email": "mail@kore-nordmann.de"
                },
                {
                    "name": "Sebastian Bergmann",
                    "email": "sebastian@phpunit.de"
                }
            ],
            "description": "Diff implementation",
            "homepage": "https://github.com/sebastianbergmann/diff",
            "keywords": [
                "diff"
            ],
            "time": "2017-08-03T08:09:46+00:00"
        },
        {
            "name": "sebastian/environment",
            "version": "3.1.0",
            "source": {
                "type": "git",
                "url": "https://github.com/sebastianbergmann/environment.git",
                "reference": "cd0871b3975fb7fc44d11314fd1ee20925fce4f5"
            },
            "dist": {
                "type": "zip",
                "url": "https://api.github.com/repos/sebastianbergmann/environment/zipball/cd0871b3975fb7fc44d11314fd1ee20925fce4f5",
                "reference": "cd0871b3975fb7fc44d11314fd1ee20925fce4f5",
                "shasum": ""
            },
            "require": {
                "php": "^7.0"
            },
            "require-dev": {
                "phpunit/phpunit": "^6.1"
            },
            "type": "library",
            "extra": {
                "branch-alias": {
                    "dev-master": "3.1.x-dev"
                }
            },
            "autoload": {
                "classmap": [
                    "src/"
                ]
            },
            "notification-url": "https://packagist.org/downloads/",
            "license": [
                "BSD-3-Clause"
            ],
            "authors": [
                {
                    "name": "Sebastian Bergmann",
                    "email": "sebastian@phpunit.de"
                }
            ],
            "description": "Provides functionality to handle HHVM/PHP environments",
            "homepage": "http://www.github.com/sebastianbergmann/environment",
            "keywords": [
                "Xdebug",
                "environment",
                "hhvm"
            ],
            "time": "2017-07-01T08:51:00+00:00"
        },
        {
            "name": "sebastian/exporter",
            "version": "3.1.0",
            "source": {
                "type": "git",
                "url": "https://github.com/sebastianbergmann/exporter.git",
                "reference": "234199f4528de6d12aaa58b612e98f7d36adb937"
            },
            "dist": {
                "type": "zip",
                "url": "https://api.github.com/repos/sebastianbergmann/exporter/zipball/234199f4528de6d12aaa58b612e98f7d36adb937",
                "reference": "234199f4528de6d12aaa58b612e98f7d36adb937",
                "shasum": ""
            },
            "require": {
                "php": "^7.0",
                "sebastian/recursion-context": "^3.0"
            },
            "require-dev": {
                "ext-mbstring": "*",
                "phpunit/phpunit": "^6.0"
            },
            "type": "library",
            "extra": {
                "branch-alias": {
                    "dev-master": "3.1.x-dev"
                }
            },
            "autoload": {
                "classmap": [
                    "src/"
                ]
            },
            "notification-url": "https://packagist.org/downloads/",
            "license": [
                "BSD-3-Clause"
            ],
            "authors": [
                {
                    "name": "Jeff Welch",
                    "email": "whatthejeff@gmail.com"
                },
                {
                    "name": "Volker Dusch",
                    "email": "github@wallbash.com"
                },
                {
                    "name": "Bernhard Schussek",
                    "email": "bschussek@2bepublished.at"
                },
                {
                    "name": "Sebastian Bergmann",
                    "email": "sebastian@phpunit.de"
                },
                {
                    "name": "Adam Harvey",
                    "email": "aharvey@php.net"
                }
            ],
            "description": "Provides the functionality to export PHP variables for visualization",
            "homepage": "http://www.github.com/sebastianbergmann/exporter",
            "keywords": [
                "export",
                "exporter"
            ],
            "time": "2017-04-03T13:19:02+00:00"
        },
        {
            "name": "sebastian/finder-facade",
            "version": "1.2.2",
            "source": {
                "type": "git",
                "url": "https://github.com/sebastianbergmann/finder-facade.git",
                "reference": "4a3174709c2dc565fe5fb26fcf827f6a1fc7b09f"
            },
            "dist": {
                "type": "zip",
                "url": "https://api.github.com/repos/sebastianbergmann/finder-facade/zipball/4a3174709c2dc565fe5fb26fcf827f6a1fc7b09f",
                "reference": "4a3174709c2dc565fe5fb26fcf827f6a1fc7b09f",
                "shasum": ""
            },
            "require": {
                "symfony/finder": "~2.3|~3.0|~4.0",
                "theseer/fdomdocument": "~1.3"
            },
            "type": "library",
            "autoload": {
                "classmap": [
                    "src/"
                ]
            },
            "notification-url": "https://packagist.org/downloads/",
            "license": [
                "BSD-3-Clause"
            ],
            "authors": [
                {
                    "name": "Sebastian Bergmann",
                    "email": "sebastian@phpunit.de",
                    "role": "lead"
                }
            ],
            "description": "FinderFacade is a convenience wrapper for Symfony's Finder component.",
            "homepage": "https://github.com/sebastianbergmann/finder-facade",
            "time": "2017-11-18T17:31:49+00:00"
        },
        {
            "name": "sebastian/global-state",
            "version": "2.0.0",
            "source": {
                "type": "git",
                "url": "https://github.com/sebastianbergmann/global-state.git",
                "reference": "e8ba02eed7bbbb9e59e43dedd3dddeff4a56b0c4"
            },
            "dist": {
                "type": "zip",
                "url": "https://api.github.com/repos/sebastianbergmann/global-state/zipball/e8ba02eed7bbbb9e59e43dedd3dddeff4a56b0c4",
                "reference": "e8ba02eed7bbbb9e59e43dedd3dddeff4a56b0c4",
                "shasum": ""
            },
            "require": {
                "php": "^7.0"
            },
            "require-dev": {
                "phpunit/phpunit": "^6.0"
            },
            "suggest": {
                "ext-uopz": "*"
            },
            "type": "library",
            "extra": {
                "branch-alias": {
                    "dev-master": "2.0-dev"
                }
            },
            "autoload": {
                "classmap": [
                    "src/"
                ]
            },
            "notification-url": "https://packagist.org/downloads/",
            "license": [
                "BSD-3-Clause"
            ],
            "authors": [
                {
                    "name": "Sebastian Bergmann",
                    "email": "sebastian@phpunit.de"
                }
            ],
            "description": "Snapshotting of global state",
            "homepage": "http://www.github.com/sebastianbergmann/global-state",
            "keywords": [
                "global state"
            ],
            "time": "2017-04-27T15:39:26+00:00"
        },
        {
            "name": "sebastian/object-enumerator",
            "version": "3.0.3",
            "source": {
                "type": "git",
                "url": "https://github.com/sebastianbergmann/object-enumerator.git",
                "reference": "7cfd9e65d11ffb5af41198476395774d4c8a84c5"
            },
            "dist": {
                "type": "zip",
                "url": "https://api.github.com/repos/sebastianbergmann/object-enumerator/zipball/7cfd9e65d11ffb5af41198476395774d4c8a84c5",
                "reference": "7cfd9e65d11ffb5af41198476395774d4c8a84c5",
                "shasum": ""
            },
            "require": {
                "php": "^7.0",
                "sebastian/object-reflector": "^1.1.1",
                "sebastian/recursion-context": "^3.0"
            },
            "require-dev": {
                "phpunit/phpunit": "^6.0"
            },
            "type": "library",
            "extra": {
                "branch-alias": {
                    "dev-master": "3.0.x-dev"
                }
            },
            "autoload": {
                "classmap": [
                    "src/"
                ]
            },
            "notification-url": "https://packagist.org/downloads/",
            "license": [
                "BSD-3-Clause"
            ],
            "authors": [
                {
                    "name": "Sebastian Bergmann",
                    "email": "sebastian@phpunit.de"
                }
            ],
            "description": "Traverses array structures and object graphs to enumerate all referenced objects",
            "homepage": "https://github.com/sebastianbergmann/object-enumerator/",
            "time": "2017-08-03T12:35:26+00:00"
        },
        {
            "name": "sebastian/object-reflector",
            "version": "1.1.1",
            "source": {
                "type": "git",
                "url": "https://github.com/sebastianbergmann/object-reflector.git",
                "reference": "773f97c67f28de00d397be301821b06708fca0be"
            },
            "dist": {
                "type": "zip",
                "url": "https://api.github.com/repos/sebastianbergmann/object-reflector/zipball/773f97c67f28de00d397be301821b06708fca0be",
                "reference": "773f97c67f28de00d397be301821b06708fca0be",
                "shasum": ""
            },
            "require": {
                "php": "^7.0"
            },
            "require-dev": {
                "phpunit/phpunit": "^6.0"
            },
            "type": "library",
            "extra": {
                "branch-alias": {
                    "dev-master": "1.1-dev"
                }
            },
            "autoload": {
                "classmap": [
                    "src/"
                ]
            },
            "notification-url": "https://packagist.org/downloads/",
            "license": [
                "BSD-3-Clause"
            ],
            "authors": [
                {
                    "name": "Sebastian Bergmann",
                    "email": "sebastian@phpunit.de"
                }
            ],
            "description": "Allows reflection of object attributes, including inherited and non-public ones",
            "homepage": "https://github.com/sebastianbergmann/object-reflector/",
            "time": "2017-03-29T09:07:27+00:00"
        },
        {
            "name": "sebastian/phpcpd",
            "version": "3.0.1",
            "source": {
                "type": "git",
                "url": "https://github.com/sebastianbergmann/phpcpd.git",
                "reference": "dfed51c1288790fc957c9433e2f49ab152e8a564"
            },
            "dist": {
                "type": "zip",
                "url": "https://api.github.com/repos/sebastianbergmann/phpcpd/zipball/dfed51c1288790fc957c9433e2f49ab152e8a564",
                "reference": "dfed51c1288790fc957c9433e2f49ab152e8a564",
                "shasum": ""
            },
            "require": {
                "php": "^5.6|^7.0",
                "phpunit/php-timer": "^1.0.6",
                "sebastian/finder-facade": "^1.1",
                "sebastian/version": "^1.0|^2.0",
                "symfony/console": "^2.7|^3.0|^4.0"
            },
            "bin": [
                "phpcpd"
            ],
            "type": "library",
            "extra": {
                "branch-alias": {
                    "dev-master": "3.0-dev"
                }
            },
            "autoload": {
                "classmap": [
                    "src/"
                ]
            },
            "notification-url": "https://packagist.org/downloads/",
            "license": [
                "BSD-3-Clause"
            ],
            "authors": [
                {
                    "name": "Sebastian Bergmann",
                    "email": "sebastian@phpunit.de",
                    "role": "lead"
                }
            ],
            "description": "Copy/Paste Detector (CPD) for PHP code.",
            "homepage": "https://github.com/sebastianbergmann/phpcpd",
            "time": "2017-11-16T08:49:28+00:00"
        },
        {
            "name": "sebastian/recursion-context",
            "version": "3.0.0",
            "source": {
                "type": "git",
                "url": "https://github.com/sebastianbergmann/recursion-context.git",
                "reference": "5b0cd723502bac3b006cbf3dbf7a1e3fcefe4fa8"
            },
            "dist": {
                "type": "zip",
                "url": "https://api.github.com/repos/sebastianbergmann/recursion-context/zipball/5b0cd723502bac3b006cbf3dbf7a1e3fcefe4fa8",
                "reference": "5b0cd723502bac3b006cbf3dbf7a1e3fcefe4fa8",
                "shasum": ""
            },
            "require": {
                "php": "^7.0"
            },
            "require-dev": {
                "phpunit/phpunit": "^6.0"
            },
            "type": "library",
            "extra": {
                "branch-alias": {
                    "dev-master": "3.0.x-dev"
                }
            },
            "autoload": {
                "classmap": [
                    "src/"
                ]
            },
            "notification-url": "https://packagist.org/downloads/",
            "license": [
                "BSD-3-Clause"
            ],
            "authors": [
                {
                    "name": "Jeff Welch",
                    "email": "whatthejeff@gmail.com"
                },
                {
                    "name": "Sebastian Bergmann",
                    "email": "sebastian@phpunit.de"
                },
                {
                    "name": "Adam Harvey",
                    "email": "aharvey@php.net"
                }
            ],
            "description": "Provides functionality to recursively process PHP variables",
            "homepage": "http://www.github.com/sebastianbergmann/recursion-context",
            "time": "2017-03-03T06:23:57+00:00"
        },
        {
            "name": "sebastian/resource-operations",
            "version": "1.0.0",
            "source": {
                "type": "git",
                "url": "https://github.com/sebastianbergmann/resource-operations.git",
                "reference": "ce990bb21759f94aeafd30209e8cfcdfa8bc3f52"
            },
            "dist": {
                "type": "zip",
                "url": "https://api.github.com/repos/sebastianbergmann/resource-operations/zipball/ce990bb21759f94aeafd30209e8cfcdfa8bc3f52",
                "reference": "ce990bb21759f94aeafd30209e8cfcdfa8bc3f52",
                "shasum": ""
            },
            "require": {
                "php": ">=5.6.0"
            },
            "type": "library",
            "extra": {
                "branch-alias": {
                    "dev-master": "1.0.x-dev"
                }
            },
            "autoload": {
                "classmap": [
                    "src/"
                ]
            },
            "notification-url": "https://packagist.org/downloads/",
            "license": [
                "BSD-3-Clause"
            ],
            "authors": [
                {
                    "name": "Sebastian Bergmann",
                    "email": "sebastian@phpunit.de"
                }
            ],
            "description": "Provides a list of PHP built-in functions that operate on resources",
            "homepage": "https://www.github.com/sebastianbergmann/resource-operations",
            "time": "2015-07-28T20:34:47+00:00"
        },
        {
            "name": "sebastian/version",
            "version": "2.0.1",
            "source": {
                "type": "git",
                "url": "https://github.com/sebastianbergmann/version.git",
                "reference": "99732be0ddb3361e16ad77b68ba41efc8e979019"
            },
            "dist": {
                "type": "zip",
                "url": "https://api.github.com/repos/sebastianbergmann/version/zipball/99732be0ddb3361e16ad77b68ba41efc8e979019",
                "reference": "99732be0ddb3361e16ad77b68ba41efc8e979019",
                "shasum": ""
            },
            "require": {
                "php": ">=5.6"
            },
            "type": "library",
            "extra": {
                "branch-alias": {
                    "dev-master": "2.0.x-dev"
                }
            },
            "autoload": {
                "classmap": [
                    "src/"
                ]
            },
            "notification-url": "https://packagist.org/downloads/",
            "license": [
                "BSD-3-Clause"
            ],
            "authors": [
                {
                    "name": "Sebastian Bergmann",
                    "email": "sebastian@phpunit.de",
                    "role": "lead"
                }
            ],
            "description": "Library that helps with managing the version number of Git-hosted PHP projects",
            "homepage": "https://github.com/sebastianbergmann/version",
            "time": "2016-10-03T07:35:21+00:00"
        },
        {
            "name": "squizlabs/php_codesniffer",
            "version": "3.3.1",
            "source": {
                "type": "git",
                "url": "https://github.com/squizlabs/PHP_CodeSniffer.git",
                "reference": "628a481780561150481a9ec74709092b9759b3ec"
            },
            "dist": {
                "type": "zip",
                "url": "https://api.github.com/repos/squizlabs/PHP_CodeSniffer/zipball/628a481780561150481a9ec74709092b9759b3ec",
                "reference": "628a481780561150481a9ec74709092b9759b3ec",
                "shasum": ""
            },
            "require": {
                "ext-simplexml": "*",
                "ext-tokenizer": "*",
                "ext-xmlwriter": "*",
                "php": ">=5.4.0"
            },
            "require-dev": {
                "phpunit/phpunit": "^4.0 || ^5.0 || ^6.0 || ^7.0"
            },
            "bin": [
                "bin/phpcs",
                "bin/phpcbf"
            ],
            "type": "library",
            "extra": {
                "branch-alias": {
                    "dev-master": "3.x-dev"
                }
            },
            "notification-url": "https://packagist.org/downloads/",
            "license": [
                "BSD-3-Clause"
            ],
            "authors": [
                {
                    "name": "Greg Sherwood",
                    "role": "lead"
                }
            ],
            "description": "PHP_CodeSniffer tokenizes PHP, JavaScript and CSS files and detects violations of a defined set of coding standards.",
            "homepage": "http://www.squizlabs.com/php-codesniffer",
            "keywords": [
                "phpcs",
                "standards"
            ],
            "time": "2018-07-26T23:47:18+00:00"
        },
        {
            "name": "symfony/browser-kit",
            "version": "v4.2.4",
            "source": {
                "type": "git",
                "url": "https://github.com/symfony/browser-kit.git",
                "reference": "61d85c5af2fc058014c7c89504c3944e73a086f0"
            },
            "dist": {
                "type": "zip",
                "url": "https://api.github.com/repos/symfony/browser-kit/zipball/61d85c5af2fc058014c7c89504c3944e73a086f0",
                "reference": "61d85c5af2fc058014c7c89504c3944e73a086f0",
                "shasum": ""
            },
            "require": {
                "php": "^7.1.3",
                "symfony/dom-crawler": "~3.4|~4.0"
            },
            "require-dev": {
                "symfony/css-selector": "~3.4|~4.0",
                "symfony/process": "~3.4|~4.0"
            },
            "suggest": {
                "symfony/process": ""
            },
            "type": "library",
            "extra": {
                "branch-alias": {
                    "dev-master": "4.2-dev"
                }
            },
            "autoload": {
                "psr-4": {
                    "Symfony\\Component\\BrowserKit\\": ""
                },
                "exclude-from-classmap": [
                    "/Tests/"
                ]
            },
            "notification-url": "https://packagist.org/downloads/",
            "license": [
                "MIT"
            ],
            "authors": [
                {
                    "name": "Fabien Potencier",
                    "email": "fabien@symfony.com"
                },
                {
                    "name": "Symfony Community",
                    "homepage": "https://symfony.com/contributors"
                }
            ],
            "description": "Symfony BrowserKit Component",
            "homepage": "https://symfony.com",
            "time": "2019-02-23T15:17:42+00:00"
        },
        {
            "name": "symfony/config",
            "version": "v4.2.4",
            "source": {
                "type": "git",
                "url": "https://github.com/symfony/config.git",
                "reference": "7f70d79c7a24a94f8e98abb988049403a53d7b31"
            },
            "dist": {
                "type": "zip",
                "url": "https://api.github.com/repos/symfony/config/zipball/7f70d79c7a24a94f8e98abb988049403a53d7b31",
                "reference": "7f70d79c7a24a94f8e98abb988049403a53d7b31",
                "shasum": ""
            },
            "require": {
                "php": "^7.1.3",
                "symfony/filesystem": "~3.4|~4.0",
                "symfony/polyfill-ctype": "~1.8"
            },
            "conflict": {
                "symfony/finder": "<3.4"
            },
            "require-dev": {
                "symfony/dependency-injection": "~3.4|~4.0",
                "symfony/event-dispatcher": "~3.4|~4.0",
                "symfony/finder": "~3.4|~4.0",
                "symfony/yaml": "~3.4|~4.0"
            },
            "suggest": {
                "symfony/yaml": "To use the yaml reference dumper"
            },
            "type": "library",
            "extra": {
                "branch-alias": {
                    "dev-master": "4.2-dev"
                }
            },
            "autoload": {
                "psr-4": {
                    "Symfony\\Component\\Config\\": ""
                },
                "exclude-from-classmap": [
                    "/Tests/"
                ]
            },
            "notification-url": "https://packagist.org/downloads/",
            "license": [
                "MIT"
            ],
            "authors": [
                {
                    "name": "Fabien Potencier",
                    "email": "fabien@symfony.com"
                },
                {
                    "name": "Symfony Community",
                    "homepage": "https://symfony.com/contributors"
                }
            ],
            "description": "Symfony Config Component",
            "homepage": "https://symfony.com",
            "time": "2019-02-23T15:17:42+00:00"
        },
        {
            "name": "symfony/contracts",
            "version": "v1.0.2",
            "source": {
                "type": "git",
                "url": "https://github.com/symfony/contracts.git",
                "reference": "1aa7ab2429c3d594dd70689604b5cf7421254cdf"
            },
            "dist": {
                "type": "zip",
                "url": "https://api.github.com/repos/symfony/contracts/zipball/1aa7ab2429c3d594dd70689604b5cf7421254cdf",
                "reference": "1aa7ab2429c3d594dd70689604b5cf7421254cdf",
                "shasum": ""
            },
            "require": {
                "php": "^7.1.3"
            },
            "require-dev": {
                "psr/cache": "^1.0",
                "psr/container": "^1.0"
            },
            "suggest": {
                "psr/cache": "When using the Cache contracts",
                "psr/container": "When using the Service contracts",
                "symfony/cache-contracts-implementation": "",
                "symfony/service-contracts-implementation": "",
                "symfony/translation-contracts-implementation": ""
            },
            "type": "library",
            "extra": {
                "branch-alias": {
                    "dev-master": "1.0-dev"
                }
            },
            "autoload": {
                "psr-4": {
                    "Symfony\\Contracts\\": ""
                },
                "exclude-from-classmap": [
                    "**/Tests/"
                ]
            },
            "notification-url": "https://packagist.org/downloads/",
            "license": [
                "MIT"
            ],
            "authors": [
                {
                    "name": "Nicolas Grekas",
                    "email": "p@tchwork.com"
                },
                {
                    "name": "Symfony Community",
                    "homepage": "https://symfony.com/contributors"
                }
            ],
            "description": "A set of abstractions extracted out of the Symfony components",
            "homepage": "https://symfony.com",
            "keywords": [
                "abstractions",
                "contracts",
                "decoupling",
                "interfaces",
                "interoperability",
                "standards"
            ],
            "time": "2018-12-05T08:06:11+00:00"
        },
        {
            "name": "symfony/dependency-injection",
            "version": "v4.2.4",
            "source": {
                "type": "git",
                "url": "https://github.com/symfony/dependency-injection.git",
                "reference": "cdadb3765df7c89ac93628743913b92bb91f1704"
            },
            "dist": {
                "type": "zip",
                "url": "https://api.github.com/repos/symfony/dependency-injection/zipball/cdadb3765df7c89ac93628743913b92bb91f1704",
                "reference": "cdadb3765df7c89ac93628743913b92bb91f1704",
                "shasum": ""
            },
            "require": {
                "php": "^7.1.3",
                "psr/container": "^1.0",
                "symfony/contracts": "^1.0"
            },
            "conflict": {
                "symfony/config": "<4.2",
                "symfony/finder": "<3.4",
                "symfony/proxy-manager-bridge": "<3.4",
                "symfony/yaml": "<3.4"
            },
            "provide": {
                "psr/container-implementation": "1.0",
                "symfony/service-contracts-implementation": "1.0"
            },
            "require-dev": {
                "symfony/config": "~4.2",
                "symfony/expression-language": "~3.4|~4.0",
                "symfony/yaml": "~3.4|~4.0"
            },
            "suggest": {
                "symfony/config": "",
                "symfony/expression-language": "For using expressions in service container configuration",
                "symfony/finder": "For using double-star glob patterns or when GLOB_BRACE portability is required",
                "symfony/proxy-manager-bridge": "Generate service proxies to lazy load them",
                "symfony/yaml": ""
            },
            "type": "library",
            "extra": {
                "branch-alias": {
                    "dev-master": "4.2-dev"
                }
            },
            "autoload": {
                "psr-4": {
                    "Symfony\\Component\\DependencyInjection\\": ""
                },
                "exclude-from-classmap": [
                    "/Tests/"
                ]
            },
            "notification-url": "https://packagist.org/downloads/",
            "license": [
                "MIT"
            ],
            "authors": [
                {
                    "name": "Fabien Potencier",
                    "email": "fabien@symfony.com"
                },
                {
                    "name": "Symfony Community",
                    "homepage": "https://symfony.com/contributors"
                }
            ],
            "description": "Symfony DependencyInjection Component",
            "homepage": "https://symfony.com",
            "time": "2019-02-23T15:17:42+00:00"
        },
        {
            "name": "symfony/dom-crawler",
            "version": "v4.2.4",
            "source": {
                "type": "git",
                "url": "https://github.com/symfony/dom-crawler.git",
                "reference": "53c97769814c80a84a8403efcf3ae7ae966d53bb"
            },
            "dist": {
                "type": "zip",
                "url": "https://api.github.com/repos/symfony/dom-crawler/zipball/53c97769814c80a84a8403efcf3ae7ae966d53bb",
                "reference": "53c97769814c80a84a8403efcf3ae7ae966d53bb",
                "shasum": ""
            },
            "require": {
                "php": "^7.1.3",
                "symfony/polyfill-ctype": "~1.8",
                "symfony/polyfill-mbstring": "~1.0"
            },
            "require-dev": {
                "symfony/css-selector": "~3.4|~4.0"
            },
            "suggest": {
                "symfony/css-selector": ""
            },
            "type": "library",
            "extra": {
                "branch-alias": {
                    "dev-master": "4.2-dev"
                }
            },
            "autoload": {
                "psr-4": {
                    "Symfony\\Component\\DomCrawler\\": ""
                },
                "exclude-from-classmap": [
                    "/Tests/"
                ]
            },
            "notification-url": "https://packagist.org/downloads/",
            "license": [
                "MIT"
            ],
            "authors": [
                {
                    "name": "Fabien Potencier",
                    "email": "fabien@symfony.com"
                },
                {
                    "name": "Symfony Community",
                    "homepage": "https://symfony.com/contributors"
                }
            ],
            "description": "Symfony DomCrawler Component",
            "homepage": "https://symfony.com",
            "time": "2019-02-23T15:17:42+00:00"
        },
        {
            "name": "symfony/http-foundation",
            "version": "v4.2.4",
            "source": {
                "type": "git",
                "url": "https://github.com/symfony/http-foundation.git",
                "reference": "850a667d6254ccf6c61d853407b16f21c4579c77"
            },
            "dist": {
                "type": "zip",
                "url": "https://api.github.com/repos/symfony/http-foundation/zipball/850a667d6254ccf6c61d853407b16f21c4579c77",
                "reference": "850a667d6254ccf6c61d853407b16f21c4579c77",
                "shasum": ""
            },
            "require": {
                "php": "^7.1.3",
                "symfony/polyfill-mbstring": "~1.1"
            },
            "require-dev": {
                "predis/predis": "~1.0",
                "symfony/expression-language": "~3.4|~4.0"
            },
            "type": "library",
            "extra": {
                "branch-alias": {
                    "dev-master": "4.2-dev"
                }
            },
            "autoload": {
                "psr-4": {
                    "Symfony\\Component\\HttpFoundation\\": ""
                },
                "exclude-from-classmap": [
                    "/Tests/"
                ]
            },
            "notification-url": "https://packagist.org/downloads/",
            "license": [
                "MIT"
            ],
            "authors": [
                {
                    "name": "Fabien Potencier",
                    "email": "fabien@symfony.com"
                },
                {
                    "name": "Symfony Community",
                    "homepage": "https://symfony.com/contributors"
                }
            ],
            "description": "Symfony HttpFoundation Component",
            "homepage": "https://symfony.com",
            "time": "2019-02-26T08:03:39+00:00"
        },
        {
            "name": "symfony/options-resolver",
            "version": "v4.2.4",
            "source": {
                "type": "git",
                "url": "https://github.com/symfony/options-resolver.git",
                "reference": "3896e5a7d06fd15fa4947694c8dcdd371ff147d1"
            },
            "dist": {
                "type": "zip",
                "url": "https://api.github.com/repos/symfony/options-resolver/zipball/3896e5a7d06fd15fa4947694c8dcdd371ff147d1",
                "reference": "3896e5a7d06fd15fa4947694c8dcdd371ff147d1",
                "shasum": ""
            },
            "require": {
                "php": "^7.1.3"
            },
            "type": "library",
            "extra": {
                "branch-alias": {
                    "dev-master": "4.2-dev"
                }
            },
            "autoload": {
                "psr-4": {
                    "Symfony\\Component\\OptionsResolver\\": ""
                },
                "exclude-from-classmap": [
                    "/Tests/"
                ]
            },
            "notification-url": "https://packagist.org/downloads/",
            "license": [
                "MIT"
            ],
            "authors": [
                {
                    "name": "Fabien Potencier",
                    "email": "fabien@symfony.com"
                },
                {
                    "name": "Symfony Community",
                    "homepage": "https://symfony.com/contributors"
                }
            ],
            "description": "Symfony OptionsResolver Component",
            "homepage": "https://symfony.com",
            "keywords": [
                "config",
                "configuration",
                "options"
            ],
            "time": "2019-02-23T15:17:42+00:00"
        },
        {
            "name": "symfony/polyfill-php70",
            "version": "v1.10.0",
            "source": {
                "type": "git",
                "url": "https://github.com/symfony/polyfill-php70.git",
                "reference": "6b88000cdd431cd2e940caa2cb569201f3f84224"
            },
            "dist": {
                "type": "zip",
                "url": "https://api.github.com/repos/symfony/polyfill-php70/zipball/6b88000cdd431cd2e940caa2cb569201f3f84224",
                "reference": "6b88000cdd431cd2e940caa2cb569201f3f84224",
                "shasum": ""
            },
            "require": {
                "paragonie/random_compat": "~1.0|~2.0|~9.99",
                "php": ">=5.3.3"
            },
            "type": "library",
            "extra": {
                "branch-alias": {
                    "dev-master": "1.9-dev"
                }
            },
            "autoload": {
                "psr-4": {
                    "Symfony\\Polyfill\\Php70\\": ""
                },
                "files": [
                    "bootstrap.php"
                ],
                "classmap": [
                    "Resources/stubs"
                ]
            },
            "notification-url": "https://packagist.org/downloads/",
            "license": [
                "MIT"
            ],
            "authors": [
                {
                    "name": "Nicolas Grekas",
                    "email": "p@tchwork.com"
                },
                {
                    "name": "Symfony Community",
                    "homepage": "https://symfony.com/contributors"
                }
            ],
            "description": "Symfony polyfill backporting some PHP 7.0+ features to lower PHP versions",
            "homepage": "https://symfony.com",
            "keywords": [
                "compatibility",
                "polyfill",
                "portable",
                "shim"
            ],
            "time": "2018-09-21T06:26:08+00:00"
        },
        {
            "name": "symfony/polyfill-php72",
            "version": "v1.10.0",
            "source": {
                "type": "git",
                "url": "https://github.com/symfony/polyfill-php72.git",
                "reference": "9050816e2ca34a8e916c3a0ae8b9c2fccf68b631"
            },
            "dist": {
                "type": "zip",
                "url": "https://api.github.com/repos/symfony/polyfill-php72/zipball/9050816e2ca34a8e916c3a0ae8b9c2fccf68b631",
                "reference": "9050816e2ca34a8e916c3a0ae8b9c2fccf68b631",
                "shasum": ""
            },
            "require": {
                "php": ">=5.3.3"
            },
            "type": "library",
            "extra": {
                "branch-alias": {
                    "dev-master": "1.9-dev"
                }
            },
            "autoload": {
                "psr-4": {
                    "Symfony\\Polyfill\\Php72\\": ""
                },
                "files": [
                    "bootstrap.php"
                ]
            },
            "notification-url": "https://packagist.org/downloads/",
            "license": [
                "MIT"
            ],
            "authors": [
                {
                    "name": "Nicolas Grekas",
                    "email": "p@tchwork.com"
                },
                {
                    "name": "Symfony Community",
                    "homepage": "https://symfony.com/contributors"
                }
            ],
            "description": "Symfony polyfill backporting some PHP 7.2+ features to lower PHP versions",
            "homepage": "https://symfony.com",
            "keywords": [
                "compatibility",
                "polyfill",
                "portable",
                "shim"
            ],
            "time": "2018-09-21T13:07:52+00:00"
        },
        {
            "name": "symfony/stopwatch",
            "version": "v4.2.4",
            "source": {
                "type": "git",
                "url": "https://github.com/symfony/stopwatch.git",
                "reference": "b1a5f646d56a3290230dbc8edf2a0d62cda23f67"
            },
            "dist": {
                "type": "zip",
                "url": "https://api.github.com/repos/symfony/stopwatch/zipball/b1a5f646d56a3290230dbc8edf2a0d62cda23f67",
                "reference": "b1a5f646d56a3290230dbc8edf2a0d62cda23f67",
                "shasum": ""
            },
            "require": {
                "php": "^7.1.3",
                "symfony/contracts": "^1.0"
            },
            "type": "library",
            "extra": {
                "branch-alias": {
                    "dev-master": "4.2-dev"
                }
            },
            "autoload": {
                "psr-4": {
                    "Symfony\\Component\\Stopwatch\\": ""
                },
                "exclude-from-classmap": [
                    "/Tests/"
                ]
            },
            "notification-url": "https://packagist.org/downloads/",
            "license": [
                "MIT"
            ],
            "authors": [
                {
                    "name": "Fabien Potencier",
                    "email": "fabien@symfony.com"
                },
                {
                    "name": "Symfony Community",
                    "homepage": "https://symfony.com/contributors"
                }
            ],
            "description": "Symfony Stopwatch Component",
            "homepage": "https://symfony.com",
            "time": "2019-01-16T20:31:39+00:00"
        },
        {
            "name": "symfony/yaml",
            "version": "v3.4.23",
            "source": {
                "type": "git",
                "url": "https://github.com/symfony/yaml.git",
                "reference": "57f1ce82c997f5a8701b89ef970e36bb657fd09c"
            },
            "dist": {
                "type": "zip",
                "url": "https://api.github.com/repos/symfony/yaml/zipball/57f1ce82c997f5a8701b89ef970e36bb657fd09c",
                "reference": "57f1ce82c997f5a8701b89ef970e36bb657fd09c",
                "shasum": ""
            },
            "require": {
                "php": "^5.5.9|>=7.0.8",
                "symfony/polyfill-ctype": "~1.8"
            },
            "conflict": {
                "symfony/console": "<3.4"
            },
            "require-dev": {
                "symfony/console": "~3.4|~4.0"
            },
            "suggest": {
                "symfony/console": "For validating YAML files using the lint command"
            },
            "type": "library",
            "extra": {
                "branch-alias": {
                    "dev-master": "3.4-dev"
                }
            },
            "autoload": {
                "psr-4": {
                    "Symfony\\Component\\Yaml\\": ""
                },
                "exclude-from-classmap": [
                    "/Tests/"
                ]
            },
            "notification-url": "https://packagist.org/downloads/",
            "license": [
                "MIT"
            ],
            "authors": [
                {
                    "name": "Fabien Potencier",
                    "email": "fabien@symfony.com"
                },
                {
                    "name": "Symfony Community",
                    "homepage": "https://symfony.com/contributors"
                }
            ],
            "description": "Symfony Yaml Component",
            "homepage": "https://symfony.com",
            "time": "2019-02-23T15:06:07+00:00"
        },
        {
            "name": "theseer/fdomdocument",
            "version": "1.6.6",
            "source": {
                "type": "git",
                "url": "https://github.com/theseer/fDOMDocument.git",
                "reference": "6e8203e40a32a9c770bcb62fe37e68b948da6dca"
            },
            "dist": {
                "type": "zip",
                "url": "https://api.github.com/repos/theseer/fDOMDocument/zipball/6e8203e40a32a9c770bcb62fe37e68b948da6dca",
                "reference": "6e8203e40a32a9c770bcb62fe37e68b948da6dca",
                "shasum": ""
            },
            "require": {
                "ext-dom": "*",
                "lib-libxml": "*",
                "php": ">=5.3.3"
            },
            "type": "library",
            "autoload": {
                "classmap": [
                    "src/"
                ]
            },
            "notification-url": "https://packagist.org/downloads/",
            "license": [
                "BSD-3-Clause"
            ],
            "authors": [
                {
                    "name": "Arne Blankerts",
                    "email": "arne@blankerts.de",
                    "role": "lead"
                }
            ],
            "description": "The classes contained within this repository extend the standard DOM to use exceptions at all occasions of errors instead of PHP warnings or notices. They also add various custom methods and shortcuts for convenience and to simplify the usage of DOM.",
            "homepage": "https://github.com/theseer/fDOMDocument",
            "time": "2017-06-30T11:53:12+00:00"
        },
        {
            "name": "theseer/tokenizer",
            "version": "1.1.0",
            "source": {
                "type": "git",
                "url": "https://github.com/theseer/tokenizer.git",
                "reference": "cb2f008f3f05af2893a87208fe6a6c4985483f8b"
            },
            "dist": {
                "type": "zip",
                "url": "https://api.github.com/repos/theseer/tokenizer/zipball/cb2f008f3f05af2893a87208fe6a6c4985483f8b",
                "reference": "cb2f008f3f05af2893a87208fe6a6c4985483f8b",
                "shasum": ""
            },
            "require": {
                "ext-dom": "*",
                "ext-tokenizer": "*",
                "ext-xmlwriter": "*",
                "php": "^7.0"
            },
            "type": "library",
            "autoload": {
                "classmap": [
                    "src/"
                ]
            },
            "notification-url": "https://packagist.org/downloads/",
            "license": [
                "BSD-3-Clause"
            ],
            "authors": [
                {
                    "name": "Arne Blankerts",
                    "email": "arne@blankerts.de",
                    "role": "Developer"
                }
            ],
            "description": "A small library for converting tokenized PHP source code into XML and potentially other formats",
            "time": "2017-04-07T12:08:54+00:00"
        },
        {
            "name": "vlucas/phpdotenv",
            "version": "v2.6.1",
            "source": {
                "type": "git",
                "url": "https://github.com/vlucas/phpdotenv.git",
                "reference": "2a7dcf7e3e02dc5e701004e51a6f304b713107d5"
            },
            "dist": {
                "type": "zip",
                "url": "https://api.github.com/repos/vlucas/phpdotenv/zipball/2a7dcf7e3e02dc5e701004e51a6f304b713107d5",
                "reference": "2a7dcf7e3e02dc5e701004e51a6f304b713107d5",
                "shasum": ""
            },
            "require": {
                "php": ">=5.3.9",
                "symfony/polyfill-ctype": "^1.9"
            },
            "require-dev": {
                "phpunit/phpunit": "^4.8.35 || ^5.0"
            },
            "type": "library",
            "extra": {
                "branch-alias": {
                    "dev-master": "2.6-dev"
                }
            },
            "autoload": {
                "psr-4": {
                    "Dotenv\\": "src/"
                }
            },
            "notification-url": "https://packagist.org/downloads/",
            "license": [
                "BSD-3-Clause"
            ],
            "authors": [
                {
                    "name": "Vance Lucas",
                    "email": "vance@vancelucas.com",
                    "homepage": "http://www.vancelucas.com"
                }
            ],
            "description": "Loads environment variables from `.env` to `getenv()`, `$_ENV` and `$_SERVER` automagically.",
            "keywords": [
                "dotenv",
                "env",
                "environment"
            ],
            "time": "2019-01-29T11:11:52+00:00"
        },
        {
            "name": "webmozart/assert",
            "version": "1.4.0",
            "source": {
                "type": "git",
                "url": "https://github.com/webmozart/assert.git",
                "reference": "83e253c8e0be5b0257b881e1827274667c5c17a9"
            },
            "dist": {
                "type": "zip",
                "url": "https://api.github.com/repos/webmozart/assert/zipball/83e253c8e0be5b0257b881e1827274667c5c17a9",
                "reference": "83e253c8e0be5b0257b881e1827274667c5c17a9",
                "shasum": ""
            },
            "require": {
                "php": "^5.3.3 || ^7.0",
                "symfony/polyfill-ctype": "^1.8"
            },
            "require-dev": {
                "phpunit/phpunit": "^4.6",
                "sebastian/version": "^1.0.1"
            },
            "type": "library",
            "extra": {
                "branch-alias": {
                    "dev-master": "1.3-dev"
                }
            },
            "autoload": {
                "psr-4": {
                    "Webmozart\\Assert\\": "src/"
                }
            },
            "notification-url": "https://packagist.org/downloads/",
            "license": [
                "MIT"
            ],
            "authors": [
                {
                    "name": "Bernhard Schussek",
                    "email": "bschussek@gmail.com"
                }
            ],
            "description": "Assertions to validate method input/output with nice error messages.",
            "keywords": [
                "assert",
                "check",
                "validate"
            ],
            "time": "2018-12-25T11:19:39+00:00"
        }
    ],
    "aliases": [],
    "minimum-stability": "stable",
    "stability-flags": {
        "phpmd/phpmd": 0
    },
    "prefer-stable": true,
    "prefer-lowest": false,
    "platform": {
        "php": "~7.1.3||~7.2.0",
        "ext-bcmath": "*",
        "ext-ctype": "*",
        "ext-curl": "*",
        "ext-dom": "*",
        "ext-gd": "*",
        "ext-hash": "*",
        "ext-iconv": "*",
        "ext-intl": "*",
        "ext-mbstring": "*",
        "ext-openssl": "*",
        "ext-pdo_mysql": "*",
        "ext-simplexml": "*",
        "ext-soap": "*",
        "ext-spl": "*",
        "ext-xsl": "*",
        "ext-zip": "*",
        "lib-libxml": "*"
    },
    "platform-dev": []
}<|MERGE_RESOLUTION|>--- conflicted
+++ resolved
@@ -4,11 +4,7 @@
         "Read more about it at https://getcomposer.org/doc/01-basic-usage.md#installing-dependencies",
         "This file is @generated automatically"
     ],
-<<<<<<< HEAD
-    "content-hash": "d5945e7c615def5bc906a9e876235934",
-=======
     "content-hash": "597fe6a47b695221292482fead498d83",
->>>>>>> 28757e40
     "packages": [
         {
             "name": "braintree/braintree_php",
@@ -168,21 +164,21 @@
         },
         {
             "name": "colinmollenhour/php-redis-session-abstract",
-            "version": "v1.4.0",
+            "version": "v1.4.1",
             "source": {
                 "type": "git",
                 "url": "https://github.com/colinmollenhour/php-redis-session-abstract.git",
-                "reference": "4cb15d557f58f45ad257cbcce3c12511e6deb5bc"
-            },
-            "dist": {
-                "type": "zip",
-                "url": "https://api.github.com/repos/colinmollenhour/php-redis-session-abstract/zipball/4cb15d557f58f45ad257cbcce3c12511e6deb5bc",
-                "reference": "4cb15d557f58f45ad257cbcce3c12511e6deb5bc",
+                "reference": "4949ca28b86037abb44984c77bab9d0a4e075643"
+            },
+            "dist": {
+                "type": "zip",
+                "url": "https://api.github.com/repos/colinmollenhour/php-redis-session-abstract/zipball/4949ca28b86037abb44984c77bab9d0a4e075643",
+                "reference": "4949ca28b86037abb44984c77bab9d0a4e075643",
                 "shasum": ""
             },
             "require": {
                 "colinmollenhour/credis": "~1.6",
-                "php": "~5.5.0|~5.6.0|~7.0.0|~7.1.0|~7.2.0"
+                "php": "^5.5 || ^7.0"
             },
             "type": "library",
             "autoload": {
@@ -201,7 +197,7 @@
             ],
             "description": "A Redis-based session handler with optimistic locking",
             "homepage": "https://github.com/colinmollenhour/php-redis-session-abstract",
-            "time": "2018-03-29T15:54:15+00:00"
+            "time": "2019-03-18T14:43:14+00:00"
         },
         {
             "name": "composer/ca-bundle",
@@ -341,16 +337,16 @@
         },
         {
             "name": "composer/semver",
-            "version": "1.4.2",
+            "version": "1.5.0",
             "source": {
                 "type": "git",
                 "url": "https://github.com/composer/semver.git",
-                "reference": "c7cb9a2095a074d131b65a8a0cd294479d785573"
-            },
-            "dist": {
-                "type": "zip",
-                "url": "https://api.github.com/repos/composer/semver/zipball/c7cb9a2095a074d131b65a8a0cd294479d785573",
-                "reference": "c7cb9a2095a074d131b65a8a0cd294479d785573",
+                "reference": "46d9139568ccb8d9e7cdd4539cab7347568a5e2e"
+            },
+            "dist": {
+                "type": "zip",
+                "url": "https://api.github.com/repos/composer/semver/zipball/46d9139568ccb8d9e7cdd4539cab7347568a5e2e",
+                "reference": "46d9139568ccb8d9e7cdd4539cab7347568a5e2e",
                 "shasum": ""
             },
             "require": {
@@ -399,28 +395,27 @@
                 "validation",
                 "versioning"
             ],
-            "time": "2016-08-30T16:08:34+00:00"
+            "time": "2019-03-19T17:25:45+00:00"
         },
         {
             "name": "composer/spdx-licenses",
-            "version": "1.5.0",
+            "version": "1.5.1",
             "source": {
                 "type": "git",
                 "url": "https://github.com/composer/spdx-licenses.git",
-                "reference": "7a9556b22bd9d4df7cad89876b00af58ef20d3a2"
-            },
-            "dist": {
-                "type": "zip",
-                "url": "https://api.github.com/repos/composer/spdx-licenses/zipball/7a9556b22bd9d4df7cad89876b00af58ef20d3a2",
-                "reference": "7a9556b22bd9d4df7cad89876b00af58ef20d3a2",
-                "shasum": ""
-            },
-            "require": {
-                "php": "^5.3.2 || ^7.0"
-            },
-            "require-dev": {
-                "phpunit/phpunit": "^4.8.35 || ^5.7 || ^6.5",
-                "phpunit/phpunit-mock-objects": "2.3.0 || ^3.0"
+                "reference": "a1aa51cf3ab838b83b0867b14e56fc20fbd55b3d"
+            },
+            "dist": {
+                "type": "zip",
+                "url": "https://api.github.com/repos/composer/spdx-licenses/zipball/a1aa51cf3ab838b83b0867b14e56fc20fbd55b3d",
+                "reference": "a1aa51cf3ab838b83b0867b14e56fc20fbd55b3d",
+                "shasum": ""
+            },
+            "require": {
+                "php": "^5.3.2 || ^7.0 || ^8.0"
+            },
+            "require-dev": {
+                "phpunit/phpunit": "^4.8.35 || ^5.7 || 6.5 - 7"
             },
             "type": "library",
             "extra": {
@@ -460,7 +455,7 @@
                 "spdx",
                 "validator"
             ],
-            "time": "2018-11-01T09:45:54+00:00"
+            "time": "2019-03-26T10:23:26+00:00"
         },
         {
             "name": "composer/xdebug-handler",
@@ -1110,21 +1105,21 @@
         },
         {
             "name": "paragonie/sodium_compat",
-            "version": "v1.8.1",
+            "version": "v1.9.1",
             "source": {
                 "type": "git",
                 "url": "https://github.com/paragonie/sodium_compat.git",
-                "reference": "57bb5ef079d3724148da3d5c99e30695ab17afda"
-            },
-            "dist": {
-                "type": "zip",
-                "url": "https://api.github.com/repos/paragonie/sodium_compat/zipball/57bb5ef079d3724148da3d5c99e30695ab17afda",
-                "reference": "57bb5ef079d3724148da3d5c99e30695ab17afda",
+                "reference": "87125d5b265f98c4d1b8d83a1f0726607c229421"
+            },
+            "dist": {
+                "type": "zip",
+                "url": "https://api.github.com/repos/paragonie/sodium_compat/zipball/87125d5b265f98c4d1b8d83a1f0726607c229421",
+                "reference": "87125d5b265f98c4d1b8d83a1f0726607c229421",
                 "shasum": ""
             },
             "require": {
                 "paragonie/random_compat": ">=1",
-                "php": "^5.2.4|^5.3|^5.4|^5.5|^5.6|^7"
+                "php": "^5.2.4|^5.3|^5.4|^5.5|^5.6|^7|^8"
             },
             "require-dev": {
                 "phpunit/phpunit": "^3|^4|^5"
@@ -1188,7 +1183,7 @@
                 "secret-key cryptography",
                 "side-channel resistant"
             ],
-            "time": "2019-01-03T21:00:55+00:00"
+            "time": "2019-03-20T17:19:05+00:00"
         },
         {
             "name": "pelago/emogrifier",
@@ -1386,16 +1381,16 @@
         },
         {
             "name": "phpseclib/phpseclib",
-            "version": "2.0.14",
+            "version": "2.0.15",
             "source": {
                 "type": "git",
                 "url": "https://github.com/phpseclib/phpseclib.git",
-                "reference": "8ebfcadbf30524aeb75b2c446bc2519d5b321478"
-            },
-            "dist": {
-                "type": "zip",
-                "url": "https://api.github.com/repos/phpseclib/phpseclib/zipball/8ebfcadbf30524aeb75b2c446bc2519d5b321478",
-                "reference": "8ebfcadbf30524aeb75b2c446bc2519d5b321478",
+                "reference": "11cf67cf78dc4acb18dc9149a57be4aee5036ce0"
+            },
+            "dist": {
+                "type": "zip",
+                "url": "https://api.github.com/repos/phpseclib/phpseclib/zipball/11cf67cf78dc4acb18dc9149a57be4aee5036ce0",
+                "reference": "11cf67cf78dc4acb18dc9149a57be4aee5036ce0",
                 "shasum": ""
             },
             "require": {
@@ -1474,7 +1469,7 @@
                 "x.509",
                 "x509"
             ],
-            "time": "2019-01-27T19:37:29+00:00"
+            "time": "2019-03-10T16:53:45+00:00"
         },
         {
             "name": "psr/container",
@@ -2131,16 +2126,16 @@
         },
         {
             "name": "symfony/polyfill-ctype",
-            "version": "v1.10.0",
+            "version": "v1.11.0",
             "source": {
                 "type": "git",
                 "url": "https://github.com/symfony/polyfill-ctype.git",
-                "reference": "e3d826245268269cd66f8326bd8bc066687b4a19"
-            },
-            "dist": {
-                "type": "zip",
-                "url": "https://api.github.com/repos/symfony/polyfill-ctype/zipball/e3d826245268269cd66f8326bd8bc066687b4a19",
-                "reference": "e3d826245268269cd66f8326bd8bc066687b4a19",
+                "reference": "82ebae02209c21113908c229e9883c419720738a"
+            },
+            "dist": {
+                "type": "zip",
+                "url": "https://api.github.com/repos/symfony/polyfill-ctype/zipball/82ebae02209c21113908c229e9883c419720738a",
+                "reference": "82ebae02209c21113908c229e9883c419720738a",
                 "shasum": ""
             },
             "require": {
@@ -2152,7 +2147,7 @@
             "type": "library",
             "extra": {
                 "branch-alias": {
-                    "dev-master": "1.9-dev"
+                    "dev-master": "1.11-dev"
                 }
             },
             "autoload": {
@@ -2174,7 +2169,7 @@
                 },
                 {
                     "name": "Gert de Pagter",
-                    "email": "BackEndTea@gmail.com"
+                    "email": "backendtea@gmail.com"
                 }
             ],
             "description": "Symfony polyfill for ctype functions",
@@ -2185,20 +2180,20 @@
                 "polyfill",
                 "portable"
             ],
-            "time": "2018-08-06T14:22:27+00:00"
+            "time": "2019-02-06T07:57:58+00:00"
         },
         {
             "name": "symfony/polyfill-mbstring",
-            "version": "v1.10.0",
+            "version": "v1.11.0",
             "source": {
                 "type": "git",
                 "url": "https://github.com/symfony/polyfill-mbstring.git",
-                "reference": "c79c051f5b3a46be09205c73b80b346e4153e494"
-            },
-            "dist": {
-                "type": "zip",
-                "url": "https://api.github.com/repos/symfony/polyfill-mbstring/zipball/c79c051f5b3a46be09205c73b80b346e4153e494",
-                "reference": "c79c051f5b3a46be09205c73b80b346e4153e494",
+                "reference": "fe5e94c604826c35a32fa832f35bd036b6799609"
+            },
+            "dist": {
+                "type": "zip",
+                "url": "https://api.github.com/repos/symfony/polyfill-mbstring/zipball/fe5e94c604826c35a32fa832f35bd036b6799609",
+                "reference": "fe5e94c604826c35a32fa832f35bd036b6799609",
                 "shasum": ""
             },
             "require": {
@@ -2210,7 +2205,7 @@
             "type": "library",
             "extra": {
                 "branch-alias": {
-                    "dev-master": "1.9-dev"
+                    "dev-master": "1.11-dev"
                 }
             },
             "autoload": {
@@ -2244,7 +2239,7 @@
                 "portable",
                 "shim"
             ],
-            "time": "2018-09-21T13:07:52+00:00"
+            "time": "2019-02-06T07:57:58+00:00"
         },
         {
             "name": "symfony/process",
@@ -4969,16 +4964,16 @@
         },
         {
             "name": "consolidation/annotated-command",
-            "version": "2.11.2",
+            "version": "2.12.0",
             "source": {
                 "type": "git",
                 "url": "https://github.com/consolidation/annotated-command.git",
-                "reference": "004af26391cd7d1cd04b0ac736dc1324d1b4f572"
-            },
-            "dist": {
-                "type": "zip",
-                "url": "https://api.github.com/repos/consolidation/annotated-command/zipball/004af26391cd7d1cd04b0ac736dc1324d1b4f572",
-                "reference": "004af26391cd7d1cd04b0ac736dc1324d1b4f572",
+                "reference": "512a2e54c98f3af377589de76c43b24652bcb789"
+            },
+            "dist": {
+                "type": "zip",
+                "url": "https://api.github.com/repos/consolidation/annotated-command/zipball/512a2e54c98f3af377589de76c43b24652bcb789",
+                "reference": "512a2e54c98f3af377589de76c43b24652bcb789",
                 "shasum": ""
             },
             "require": {
@@ -5061,7 +5056,7 @@
                 }
             ],
             "description": "Initialize Symfony Console commands from annotated command class methods.",
-            "time": "2019-02-02T02:29:53+00:00"
+            "time": "2019-03-08T16:55:03+00:00"
         },
         {
             "name": "consolidation/config",
@@ -5236,16 +5231,16 @@
         },
         {
             "name": "consolidation/output-formatters",
-            "version": "3.4.0",
+            "version": "3.4.1",
             "source": {
                 "type": "git",
                 "url": "https://github.com/consolidation/output-formatters.git",
-                "reference": "a942680232094c4a5b21c0b7e54c20cce623ae19"
-            },
-            "dist": {
-                "type": "zip",
-                "url": "https://api.github.com/repos/consolidation/output-formatters/zipball/a942680232094c4a5b21c0b7e54c20cce623ae19",
-                "reference": "a942680232094c4a5b21c0b7e54c20cce623ae19",
+                "reference": "0881112642ad9059071f13f397f571035b527cb9"
+            },
+            "dist": {
+                "type": "zip",
+                "url": "https://api.github.com/repos/consolidation/output-formatters/zipball/0881112642ad9059071f13f397f571035b527cb9",
+                "reference": "0881112642ad9059071f13f397f571035b527cb9",
                 "shasum": ""
             },
             "require": {
@@ -5255,11 +5250,10 @@
                 "symfony/finder": "^2.5|^3|^4"
             },
             "require-dev": {
-                "g1a/composer-test-scenarios": "^2",
+                "g1a/composer-test-scenarios": "^3",
+                "php-coveralls/php-coveralls": "^1",
                 "phpunit/phpunit": "^5.7.27",
-                "satooshi/php-coveralls": "^2",
                 "squizlabs/php_codesniffer": "^2.7",
-                "symfony/console": "3.2.3",
                 "symfony/var-dumper": "^2.8|^3|^4",
                 "victorjonsson/markdowndocs": "^1.3"
             },
@@ -5268,6 +5262,52 @@
             },
             "type": "library",
             "extra": {
+                "scenarios": {
+                    "symfony4": {
+                        "require": {
+                            "symfony/console": "^4.0"
+                        },
+                        "require-dev": {
+                            "phpunit/phpunit": "^6"
+                        },
+                        "config": {
+                            "platform": {
+                                "php": "7.1.3"
+                            }
+                        }
+                    },
+                    "symfony3": {
+                        "require": {
+                            "symfony/console": "^3.4",
+                            "symfony/finder": "^3.4",
+                            "symfony/var-dumper": "^3.4"
+                        },
+                        "config": {
+                            "platform": {
+                                "php": "5.6.32"
+                            }
+                        }
+                    },
+                    "symfony2": {
+                        "require": {
+                            "symfony/console": "^2.8"
+                        },
+                        "require-dev": {
+                            "phpunit/phpunit": "^4.8.36"
+                        },
+                        "remove": [
+                            "php-coveralls/php-coveralls"
+                        ],
+                        "config": {
+                            "platform": {
+                                "php": "5.4.8"
+                            }
+                        },
+                        "scenario-options": {
+                            "create-lockfile": "false"
+                        }
+                    }
+                },
                 "branch-alias": {
                     "dev-master": "3.x-dev"
                 }
@@ -5288,25 +5328,25 @@
                 }
             ],
             "description": "Format text by applying transformations provided by plug-in formatters.",
-            "time": "2018-10-19T22:35:38+00:00"
+            "time": "2019-03-14T03:45:44+00:00"
         },
         {
             "name": "consolidation/robo",
-            "version": "1.4.6",
+            "version": "1.4.9",
             "source": {
                 "type": "git",
                 "url": "https://github.com/consolidation/Robo.git",
-                "reference": "d4805a1abbc730e9a6d64ede2eba56f91a2b4eb3"
-            },
-            "dist": {
-                "type": "zip",
-                "url": "https://api.github.com/repos/consolidation/Robo/zipball/d4805a1abbc730e9a6d64ede2eba56f91a2b4eb3",
-                "reference": "d4805a1abbc730e9a6d64ede2eba56f91a2b4eb3",
+                "reference": "5c6b3840a45afda1cbffbb3bb1f94dd5f9f83345"
+            },
+            "dist": {
+                "type": "zip",
+                "url": "https://api.github.com/repos/consolidation/Robo/zipball/5c6b3840a45afda1cbffbb3bb1f94dd5f9f83345",
+                "reference": "5c6b3840a45afda1cbffbb3bb1f94dd5f9f83345",
                 "shasum": ""
             },
             "require": {
                 "consolidation/annotated-command": "^2.10.2",
-                "consolidation/config": "^1.0.10",
+                "consolidation/config": "^1.2",
                 "consolidation/log": "~1",
                 "consolidation/output-formatters": "^3.1.13",
                 "consolidation/self-update": "^1",
@@ -5396,7 +5436,7 @@
                 }
             ],
             "description": "Modern task runner",
-            "time": "2019-02-17T05:32:27+00:00"
+            "time": "2019-03-19T18:07:19+00:00"
         },
         {
             "name": "consolidation/self-update",
@@ -5509,16 +5549,16 @@
         },
         {
             "name": "doctrine/annotations",
-            "version": "v1.6.0",
+            "version": "v1.6.1",
             "source": {
                 "type": "git",
                 "url": "https://github.com/doctrine/annotations.git",
-                "reference": "c7f2050c68a9ab0bdb0f98567ec08d80ea7d24d5"
-            },
-            "dist": {
-                "type": "zip",
-                "url": "https://api.github.com/repos/doctrine/annotations/zipball/c7f2050c68a9ab0bdb0f98567ec08d80ea7d24d5",
-                "reference": "c7f2050c68a9ab0bdb0f98567ec08d80ea7d24d5",
+                "reference": "53120e0eb10355388d6ccbe462f1fea34ddadb24"
+            },
+            "dist": {
+                "type": "zip",
+                "url": "https://api.github.com/repos/doctrine/annotations/zipball/53120e0eb10355388d6ccbe462f1fea34ddadb24",
+                "reference": "53120e0eb10355388d6ccbe462f1fea34ddadb24",
                 "shasum": ""
             },
             "require": {
@@ -5573,38 +5613,40 @@
                 "docblock",
                 "parser"
             ],
-            "time": "2017-12-06T07:11:42+00:00"
+            "time": "2019-03-25T19:12:02+00:00"
         },
         {
             "name": "doctrine/collections",
-            "version": "v1.5.0",
+            "version": "v1.6.1",
             "source": {
                 "type": "git",
                 "url": "https://github.com/doctrine/collections.git",
-                "reference": "a01ee38fcd999f34d9bfbcee59dbda5105449cbf"
-            },
-            "dist": {
-                "type": "zip",
-                "url": "https://api.github.com/repos/doctrine/collections/zipball/a01ee38fcd999f34d9bfbcee59dbda5105449cbf",
-                "reference": "a01ee38fcd999f34d9bfbcee59dbda5105449cbf",
-                "shasum": ""
-            },
-            "require": {
-                "php": "^7.1"
-            },
-            "require-dev": {
-                "doctrine/coding-standard": "~0.1@dev",
-                "phpunit/phpunit": "^5.7"
-            },
-            "type": "library",
-            "extra": {
-                "branch-alias": {
-                    "dev-master": "1.3.x-dev"
-                }
-            },
-            "autoload": {
-                "psr-0": {
-                    "Doctrine\\Common\\Collections\\": "lib/"
+                "reference": "d2ae4ef05e25197343b6a39bae1d3c427a2f6956"
+            },
+            "dist": {
+                "type": "zip",
+                "url": "https://api.github.com/repos/doctrine/collections/zipball/d2ae4ef05e25197343b6a39bae1d3c427a2f6956",
+                "reference": "d2ae4ef05e25197343b6a39bae1d3c427a2f6956",
+                "shasum": ""
+            },
+            "require": {
+                "php": "^7.1.3"
+            },
+            "require-dev": {
+                "doctrine/coding-standard": "^6.0",
+                "phpstan/phpstan-shim": "^0.9.2",
+                "phpunit/phpunit": "^7.0",
+                "vimeo/psalm": "^3.2.2"
+            },
+            "type": "library",
+            "extra": {
+                "branch-alias": {
+                    "dev-master": "1.6.x-dev"
+                }
+            },
+            "autoload": {
+                "psr-4": {
+                    "Doctrine\\Common\\Collections\\": "lib/Doctrine/Common/Collections"
                 }
             },
             "notification-url": "https://packagist.org/downloads/",
@@ -5633,38 +5675,41 @@
                     "email": "schmittjoh@gmail.com"
                 }
             ],
-            "description": "Collections Abstraction library",
-            "homepage": "http://www.doctrine-project.org",
+            "description": "PHP Doctrine Collections library that adds additional functionality on top of PHP arrays.",
+            "homepage": "https://www.doctrine-project.org/projects/collections.html",
             "keywords": [
                 "array",
                 "collections",
-                "iterator"
-            ],
-            "time": "2017-07-22T10:37:32+00:00"
+                "iterators",
+                "php"
+            ],
+            "time": "2019-03-25T19:03:48+00:00"
         },
         {
             "name": "doctrine/instantiator",
-            "version": "1.1.0",
+            "version": "1.2.0",
             "source": {
                 "type": "git",
                 "url": "https://github.com/doctrine/instantiator.git",
-                "reference": "185b8868aa9bf7159f5f953ed5afb2d7fcdc3bda"
-            },
-            "dist": {
-                "type": "zip",
-                "url": "https://api.github.com/repos/doctrine/instantiator/zipball/185b8868aa9bf7159f5f953ed5afb2d7fcdc3bda",
-                "reference": "185b8868aa9bf7159f5f953ed5afb2d7fcdc3bda",
+                "reference": "a2c590166b2133a4633738648b6b064edae0814a"
+            },
+            "dist": {
+                "type": "zip",
+                "url": "https://api.github.com/repos/doctrine/instantiator/zipball/a2c590166b2133a4633738648b6b064edae0814a",
+                "reference": "a2c590166b2133a4633738648b6b064edae0814a",
                 "shasum": ""
             },
             "require": {
                 "php": "^7.1"
             },
             "require-dev": {
-                "athletic/athletic": "~0.1.8",
+                "doctrine/coding-standard": "^6.0",
                 "ext-pdo": "*",
                 "ext-phar": "*",
-                "phpunit/phpunit": "^6.2.3",
-                "squizlabs/php_codesniffer": "^3.0.2"
+                "phpbench/phpbench": "^0.13",
+                "phpstan/phpstan-phpunit": "^0.11",
+                "phpstan/phpstan-shim": "^0.11",
+                "phpunit/phpunit": "^7.0"
             },
             "type": "library",
             "extra": {
@@ -5689,12 +5734,12 @@
                 }
             ],
             "description": "A small, lightweight utility to instantiate objects in PHP without invoking their constructors",
-            "homepage": "https://github.com/doctrine/instantiator",
+            "homepage": "https://www.doctrine-project.org/projects/instantiator.html",
             "keywords": [
                 "constructor",
                 "instantiate"
             ],
-            "time": "2017-07-22T11:58:36+00:00"
+            "time": "2019-03-17T17:37:11+00:00"
         },
         {
             "name": "doctrine/lexer",
@@ -6624,16 +6669,16 @@
         },
         {
             "name": "magento/magento-coding-standard",
-            "version": "1.0.2",
+            "version": "1.0.1",
             "source": {
                 "type": "git",
                 "url": "https://github.com/magento/magento-coding-standard.git",
-                "reference": "f7de26fb6add389d1b42286f67ee87424588a868"
-            },
-            "dist": {
-                "type": "zip",
-                "url": "https://api.github.com/repos/magento/magento-coding-standard/zipball/f7de26fb6add389d1b42286f67ee87424588a868",
-                "reference": "f7de26fb6add389d1b42286f67ee87424588a868",
+                "reference": "489029a285c637825294e272d31c3f4ac00a454e"
+            },
+            "dist": {
+                "type": "zip",
+                "url": "https://api.github.com/repos/magento/magento-coding-standard/zipball/489029a285c637825294e272d31c3f4ac00a454e",
+                "reference": "489029a285c637825294e272d31c3f4ac00a454e",
                 "shasum": ""
             },
             "require": {
@@ -6650,7 +6695,7 @@
                 "AFL-3.0"
             ],
             "description": "A set of Magento specific PHP CodeSniffer rules.",
-            "time": "2019-04-05T19:05:17+00:00"
+            "time": "2019-04-01T17:03:33+00:00"
         },
         {
             "name": "magento/magento2-functional-testing-framework",
@@ -9046,16 +9091,16 @@
         },
         {
             "name": "symfony/polyfill-php70",
-            "version": "v1.10.0",
+            "version": "v1.11.0",
             "source": {
                 "type": "git",
                 "url": "https://github.com/symfony/polyfill-php70.git",
-                "reference": "6b88000cdd431cd2e940caa2cb569201f3f84224"
-            },
-            "dist": {
-                "type": "zip",
-                "url": "https://api.github.com/repos/symfony/polyfill-php70/zipball/6b88000cdd431cd2e940caa2cb569201f3f84224",
-                "reference": "6b88000cdd431cd2e940caa2cb569201f3f84224",
+                "reference": "bc4858fb611bda58719124ca079baff854149c89"
+            },
+            "dist": {
+                "type": "zip",
+                "url": "https://api.github.com/repos/symfony/polyfill-php70/zipball/bc4858fb611bda58719124ca079baff854149c89",
+                "reference": "bc4858fb611bda58719124ca079baff854149c89",
                 "shasum": ""
             },
             "require": {
@@ -9065,7 +9110,7 @@
             "type": "library",
             "extra": {
                 "branch-alias": {
-                    "dev-master": "1.9-dev"
+                    "dev-master": "1.11-dev"
                 }
             },
             "autoload": {
@@ -9101,20 +9146,20 @@
                 "portable",
                 "shim"
             ],
-            "time": "2018-09-21T06:26:08+00:00"
+            "time": "2019-02-06T07:57:58+00:00"
         },
         {
             "name": "symfony/polyfill-php72",
-            "version": "v1.10.0",
+            "version": "v1.11.0",
             "source": {
                 "type": "git",
                 "url": "https://github.com/symfony/polyfill-php72.git",
-                "reference": "9050816e2ca34a8e916c3a0ae8b9c2fccf68b631"
-            },
-            "dist": {
-                "type": "zip",
-                "url": "https://api.github.com/repos/symfony/polyfill-php72/zipball/9050816e2ca34a8e916c3a0ae8b9c2fccf68b631",
-                "reference": "9050816e2ca34a8e916c3a0ae8b9c2fccf68b631",
+                "reference": "ab50dcf166d5f577978419edd37aa2bb8eabce0c"
+            },
+            "dist": {
+                "type": "zip",
+                "url": "https://api.github.com/repos/symfony/polyfill-php72/zipball/ab50dcf166d5f577978419edd37aa2bb8eabce0c",
+                "reference": "ab50dcf166d5f577978419edd37aa2bb8eabce0c",
                 "shasum": ""
             },
             "require": {
@@ -9123,7 +9168,7 @@
             "type": "library",
             "extra": {
                 "branch-alias": {
-                    "dev-master": "1.9-dev"
+                    "dev-master": "1.11-dev"
                 }
             },
             "autoload": {
@@ -9156,7 +9201,7 @@
                 "portable",
                 "shim"
             ],
-            "time": "2018-09-21T13:07:52+00:00"
+            "time": "2019-02-06T07:57:58+00:00"
         },
         {
             "name": "symfony/stopwatch",
