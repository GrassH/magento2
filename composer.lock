{
    "_readme": [
        "This file locks the dependencies of your project to a known state",
        "Read more about it at https://getcomposer.org/doc/01-basic-usage.md#composer-lock-the-lock-file",
        "This file is @generated automatically"
    ],
<<<<<<< HEAD
    "hash": "f3c53cf398f7b677c1bf14c866afde4c",
    "content-hash": "72dda5be4a68027b377bea0094310df8",
=======
    "hash": "bf2c89e347ccaa2666b266414a3ee2a9",
    "content-hash": "89c54eeb2840525b6f8706c940757d51",
>>>>>>> 3fa0347b
    "packages": [
        {
            "name": "braintree/braintree_php",
            "version": "3.7.0",
            "source": {
                "type": "git",
                "url": "https://github.com/braintree/braintree_php.git",
                "reference": "36c2b9de6793a28e25f5f9e265f60aaffef2cfe2"
            },
            "dist": {
                "type": "zip",
                "url": "https://api.github.com/repos/braintree/braintree_php/zipball/36c2b9de6793a28e25f5f9e265f60aaffef2cfe2",
                "reference": "36c2b9de6793a28e25f5f9e265f60aaffef2cfe2",
                "shasum": ""
            },
            "require": {
                "ext-curl": "*",
                "ext-dom": "*",
                "ext-hash": "*",
                "ext-openssl": "*",
                "ext-xmlwriter": "*",
                "php": ">=5.4.0"
            },
            "require-dev": {
                "phpunit/phpunit": "3.7.*"
            },
            "type": "library",
            "autoload": {
                "psr-0": {
                    "Braintree": "lib/"
                },
                "psr-4": {
                    "Braintree\\": "lib/Braintree"
                }
            },
            "notification-url": "https://packagist.org/downloads/",
            "license": [
                "MIT"
            ],
            "authors": [
                {
                    "name": "Braintree",
                    "homepage": "http://www.braintreepayments.com"
                }
            ],
            "description": "Braintree PHP Client Library",
            "time": "2015-11-19 19:14:47"
        },
        {
            "name": "colinmollenhour/credis",
            "version": "1.6",
            "source": {
                "type": "git",
                "url": "https://github.com/colinmollenhour/credis.git",
                "reference": "409edfd0ea81f5cb74afbdb86df54890c207b5e4"
            },
            "dist": {
                "type": "zip",
                "url": "https://api.github.com/repos/colinmollenhour/credis/zipball/409edfd0ea81f5cb74afbdb86df54890c207b5e4",
                "reference": "409edfd0ea81f5cb74afbdb86df54890c207b5e4",
                "shasum": ""
            },
            "require": {
                "php": ">=5.3.0"
            },
            "type": "library",
            "autoload": {
                "classmap": [
                    "Client.php",
                    "Cluster.php",
                    "Sentinel.php"
                ]
            },
            "notification-url": "https://packagist.org/downloads/",
            "license": [
                "MIT"
            ],
            "authors": [
                {
                    "name": "Colin Mollenhour",
                    "email": "colin@mollenhour.com"
                }
            ],
            "description": "Credis is a lightweight interface to the Redis key-value store which wraps the phpredis library when available for better performance.",
            "homepage": "https://github.com/colinmollenhour/credis",
            "time": "2015-11-28 01:20:04"
        },
        {
            "name": "colinmollenhour/php-redis-session-abstract",
            "version": "v1.1",
            "source": {
                "type": "git",
                "url": "https://github.com/colinmollenhour/php-redis-session-abstract.git",
                "reference": "95330b7f29663dab81f53d1a438e4d927b6c5f66"
            },
            "dist": {
                "type": "zip",
                "url": "https://api.github.com/repos/colinmollenhour/php-redis-session-abstract/zipball/95330b7f29663dab81f53d1a438e4d927b6c5f66",
                "reference": "95330b7f29663dab81f53d1a438e4d927b6c5f66",
                "shasum": ""
            },
            "require": {
                "colinmollenhour/credis": "1.6",
                "magento/zendframework1": "1.12.16",
                "php": "~5.5.0|~5.6.0|~7.0.0"
            },
            "type": "library",
            "autoload": {
                "psr-0": {
                    "Cm\\RedisSession\\": "src/"
                }
            },
            "notification-url": "https://packagist.org/downloads/",
            "license": [
                "BSD-3-Clause"
            ],
            "authors": [
                {
                    "name": "Colin Mollenhour"
                }
            ],
            "description": "A Redis-based session handler with optimistic locking",
            "homepage": "https://github.com/colinmollenhour/php-redis-session-abstract",
            "time": "2016-02-03 18:13:49"
        },
        {
            "name": "composer/composer",
            "version": "1.0.0-beta1",
            "source": {
                "type": "git",
                "url": "https://github.com/composer/composer.git",
                "reference": "5cb2b522637a941d608c58bd522f3b2a7bda4a1c"
            },
            "dist": {
                "type": "zip",
                "url": "https://api.github.com/repos/composer/composer/zipball/5cb2b522637a941d608c58bd522f3b2a7bda4a1c",
                "reference": "5cb2b522637a941d608c58bd522f3b2a7bda4a1c",
                "shasum": ""
            },
            "require": {
                "composer/semver": "^1.0",
                "composer/spdx-licenses": "^1.0",
                "justinrainbow/json-schema": "^1.6",
                "php": "^5.3.2 || ^7.0",
                "seld/cli-prompt": "^1.0",
                "seld/jsonlint": "^1.4",
                "seld/phar-utils": "^1.0",
                "symfony/console": "^2.5 || ^3.0",
                "symfony/filesystem": "^2.5 || ^3.0",
                "symfony/finder": "^2.2 || ^3.0",
                "symfony/process": "^2.1 || ^3.0"
            },
            "require-dev": {
                "phpunit/phpunit": "^4.5 || ^5.0.5",
                "phpunit/phpunit-mock-objects": "2.3.0 || ^3.0"
            },
            "suggest": {
                "ext-openssl": "Enabling the openssl extension allows you to access https URLs for repositories and packages",
                "ext-zip": "Enabling the zip extension allows you to unzip archives",
                "ext-zlib": "Allow gzip compression of HTTP requests"
            },
            "bin": [
                "bin/composer"
            ],
            "type": "library",
            "extra": {
                "branch-alias": {
                    "dev-master": "1.0-dev"
                }
            },
            "autoload": {
                "psr-4": {
                    "Composer\\": "src/Composer"
                }
            },
            "notification-url": "https://packagist.org/downloads/",
            "license": [
                "MIT"
            ],
            "authors": [
                {
                    "name": "Nils Adermann",
                    "email": "naderman@naderman.de",
                    "homepage": "http://www.naderman.de"
                },
                {
                    "name": "Jordi Boggiano",
                    "email": "j.boggiano@seld.be",
                    "homepage": "http://seld.be"
                }
            ],
            "description": "Composer helps you declare, manage and install dependencies of PHP projects, ensuring you have the right stack everywhere.",
            "homepage": "https://getcomposer.org/",
            "keywords": [
                "autoload",
                "dependency",
                "package"
            ],
            "time": "2016-03-03 15:15:10"
        },
        {
            "name": "composer/semver",
            "version": "1.4.0",
            "source": {
                "type": "git",
                "url": "https://github.com/composer/semver.git",
                "reference": "84c47f3d8901440403217afc120683c7385aecb8"
            },
            "dist": {
                "type": "zip",
                "url": "https://api.github.com/repos/composer/semver/zipball/84c47f3d8901440403217afc120683c7385aecb8",
                "reference": "84c47f3d8901440403217afc120683c7385aecb8",
                "shasum": ""
            },
            "require": {
                "php": "^5.3.2 || ^7.0"
            },
            "require-dev": {
                "phpunit/phpunit": "^4.5 || ^5.0.5",
                "phpunit/phpunit-mock-objects": "2.3.0 || ^3.0"
            },
            "type": "library",
            "extra": {
                "branch-alias": {
                    "dev-master": "1.x-dev"
                }
            },
            "autoload": {
                "psr-4": {
                    "Composer\\Semver\\": "src"
                }
            },
            "notification-url": "https://packagist.org/downloads/",
            "license": [
                "MIT"
            ],
            "authors": [
                {
                    "name": "Nils Adermann",
                    "email": "naderman@naderman.de",
                    "homepage": "http://www.naderman.de"
                },
                {
                    "name": "Jordi Boggiano",
                    "email": "j.boggiano@seld.be",
                    "homepage": "http://seld.be"
                },
                {
                    "name": "Rob Bast",
                    "email": "rob.bast@gmail.com",
                    "homepage": "http://robbast.nl"
                }
            ],
            "description": "Semver library that offers utilities, version constraint parsing and validation.",
            "keywords": [
                "semantic",
                "semver",
                "validation",
                "versioning"
            ],
            "time": "2016-03-30 13:16:03"
        },
        {
            "name": "composer/spdx-licenses",
            "version": "1.1.3",
            "source": {
                "type": "git",
                "url": "https://github.com/composer/spdx-licenses.git",
                "reference": "547659c3cacd3ccfe1b4714c2ff88cafc6b6793b"
            },
            "dist": {
                "type": "zip",
                "url": "https://api.github.com/repos/composer/spdx-licenses/zipball/547659c3cacd3ccfe1b4714c2ff88cafc6b6793b",
                "reference": "547659c3cacd3ccfe1b4714c2ff88cafc6b6793b",
                "shasum": ""
            },
            "require": {
                "php": "^5.3.2 || ^7.0"
            },
            "require-dev": {
                "phpunit/phpunit": "^4.5 || ^5.0.5",
                "phpunit/phpunit-mock-objects": "2.3.0 || ^3.0"
            },
            "type": "library",
            "extra": {
                "branch-alias": {
                    "dev-master": "1.x-dev"
                }
            },
            "autoload": {
                "psr-4": {
                    "Composer\\Spdx\\": "src"
                }
            },
            "notification-url": "https://packagist.org/downloads/",
            "license": [
                "MIT"
            ],
            "authors": [
                {
                    "name": "Nils Adermann",
                    "email": "naderman@naderman.de",
                    "homepage": "http://www.naderman.de"
                },
                {
                    "name": "Jordi Boggiano",
                    "email": "j.boggiano@seld.be",
                    "homepage": "http://seld.be"
                },
                {
                    "name": "Rob Bast",
                    "email": "rob.bast@gmail.com",
                    "homepage": "http://robbast.nl"
                }
            ],
            "description": "SPDX licenses list and validation library.",
            "keywords": [
                "license",
                "spdx",
                "validator"
            ],
            "time": "2016-03-25 10:57:10"
        },
        {
            "name": "justinrainbow/json-schema",
            "version": "1.6.1",
            "source": {
                "type": "git",
                "url": "https://github.com/justinrainbow/json-schema.git",
                "reference": "cc84765fb7317f6b07bd8ac78364747f95b86341"
            },
            "dist": {
                "type": "zip",
                "url": "https://api.github.com/repos/justinrainbow/json-schema/zipball/cc84765fb7317f6b07bd8ac78364747f95b86341",
                "reference": "cc84765fb7317f6b07bd8ac78364747f95b86341",
                "shasum": ""
            },
            "require": {
                "php": ">=5.3.29"
            },
            "require-dev": {
                "json-schema/json-schema-test-suite": "1.1.0",
                "phpdocumentor/phpdocumentor": "~2",
                "phpunit/phpunit": "~3.7"
            },
            "bin": [
                "bin/validate-json"
            ],
            "type": "library",
            "extra": {
                "branch-alias": {
                    "dev-master": "1.6.x-dev"
                }
            },
            "autoload": {
                "psr-4": {
                    "JsonSchema\\": "src/JsonSchema/"
                }
            },
            "notification-url": "https://packagist.org/downloads/",
            "license": [
                "BSD-3-Clause"
            ],
            "authors": [
                {
                    "name": "Bruno Prieto Reis",
                    "email": "bruno.p.reis@gmail.com"
                },
                {
                    "name": "Justin Rainbow",
                    "email": "justin.rainbow@gmail.com"
                },
                {
                    "name": "Igor Wiedler",
                    "email": "igor@wiedler.ch"
                },
                {
                    "name": "Robert Schönthal",
                    "email": "seroscho@googlemail.com"
                }
            ],
            "description": "A library to validate a json schema.",
            "homepage": "https://github.com/justinrainbow/json-schema",
            "keywords": [
                "json",
                "schema"
            ],
            "time": "2016-01-25 15:43:01"
        },
        {
            "name": "league/climate",
            "version": "2.6.1",
            "source": {
                "type": "git",
                "url": "https://github.com/thephpleague/climate.git",
                "reference": "28851c909017424f61cc6a62089316313c645d1c"
            },
            "dist": {
                "type": "zip",
                "url": "https://api.github.com/repos/thephpleague/climate/zipball/28851c909017424f61cc6a62089316313c645d1c",
                "reference": "28851c909017424f61cc6a62089316313c645d1c",
                "shasum": ""
            },
            "require": {
                "php": ">=5.4.0"
            },
            "require-dev": {
                "mockery/mockery": "dev-master",
                "phpunit/phpunit": "4.1.*"
            },
            "type": "library",
            "autoload": {
                "psr-4": {
                    "League\\CLImate\\": "src/"
                }
            },
            "notification-url": "https://packagist.org/downloads/",
            "license": [
                "MIT"
            ],
            "authors": [
                {
                    "name": "Joe Tannenbaum",
                    "email": "hey@joe.codes",
                    "homepage": "http://joe.codes/",
                    "role": "Developer"
                }
            ],
            "description": "PHP's best friend for the terminal. CLImate allows you to easily output colored text, special formats, and more.",
            "keywords": [
                "cli",
                "colors",
                "command",
                "php",
                "terminal"
            ],
            "time": "2015-01-18 14:31:58"
        },
        {
            "name": "magento/composer",
            "version": "1.0.3",
            "source": {
                "type": "git",
                "url": "https://github.com/magento/composer.git",
                "reference": "b53f7c8a037860b467083e94de7c17cfd323e365"
            },
            "dist": {
                "type": "zip",
                "url": "https://api.github.com/repos/magento/composer/zipball/b53f7c8a037860b467083e94de7c17cfd323e365",
                "reference": "b53f7c8a037860b467083e94de7c17cfd323e365",
                "shasum": ""
            },
            "require": {
                "composer/composer": "1.0.0-beta1",
                "php": "~5.5.0|~5.6.0|~7.0.0",
                "symfony/console": "~2.3 <2.7"
            },
            "require-dev": {
                "phpunit/phpunit": "4.1.0"
            },
            "type": "library",
            "autoload": {
                "psr-4": {
                    "Magento\\Composer\\": "src"
                }
            },
            "notification-url": "https://packagist.org/downloads/",
            "license": [
                "OSL-3.0",
                "AFL-3.0"
            ],
            "description": "Magento composer library helps to instantiate Composer application and run composer commands.",
            "time": "2016-03-08 20:50:51"
        },
        {
            "name": "magento/magento-composer-installer",
            "version": "0.1.7",
            "source": {
                "type": "git",
                "url": "https://github.com/magento/magento-composer-installer.git",
                "reference": "9a415d7617d07f3270d22c374611252369f957e7"
            },
            "dist": {
                "type": "zip",
                "url": "https://api.github.com/repos/magento/magento-composer-installer/zipball/9a415d7617d07f3270d22c374611252369f957e7",
                "reference": "9a415d7617d07f3270d22c374611252369f957e7",
                "shasum": ""
            },
            "require": {
                "composer-plugin-api": "^1.0"
            },
            "require-dev": {
                "composer/composer": "*@dev",
                "firegento/phpcs": "dev-patch-1",
                "mikey179/vfsstream": "*",
                "phpunit/phpunit": "*",
                "phpunit/phpunit-mock-objects": "dev-master",
                "squizlabs/php_codesniffer": "1.4.7",
                "symfony/process": "*"
            },
            "type": "composer-plugin",
            "extra": {
                "composer-command-registry": [
                    "MagentoHackathon\\Composer\\Magento\\Command\\DeployCommand"
                ],
                "class": "MagentoHackathon\\Composer\\Magento\\Plugin"
            },
            "autoload": {
                "psr-0": {
                    "MagentoHackathon\\Composer\\Magento": "src/"
                }
            },
            "notification-url": "https://packagist.org/downloads/",
            "license": [
                "OSL-3.0"
            ],
            "authors": [
                {
                    "name": "Vinai Kopp",
                    "email": "vinai@netzarbeiter.com"
                },
                {
                    "name": "Daniel Fahlke aka Flyingmana",
                    "email": "flyingmana@googlemail.com"
                },
                {
                    "name": "Jörg Weller",
                    "email": "weller@flagbit.de"
                },
                {
                    "name": "Karl Spies",
                    "email": "karl.spies@gmx.net"
                },
                {
                    "name": "Tobias Vogt",
                    "email": "tobi@webguys.de"
                },
                {
                    "name": "David Fuhr",
                    "email": "fuhr@flagbit.de"
                }
            ],
            "description": "Composer installer for Magento modules",
            "homepage": "https://github.com/magento/magento-composer-installer",
            "keywords": [
                "composer-installer",
                "magento"
            ],
            "time": "2016-04-06 16:10:50"
        },
        {
            "name": "magento/zendframework1",
            "version": "1.12.16",
            "source": {
                "type": "git",
                "url": "https://github.com/magento/zf1.git",
                "reference": "c9d607bfd9454bc18b9deff737ccd5d044e2ab10"
            },
            "dist": {
                "type": "zip",
                "url": "https://api.github.com/repos/magento/zf1/zipball/c9d607bfd9454bc18b9deff737ccd5d044e2ab10",
                "reference": "c9d607bfd9454bc18b9deff737ccd5d044e2ab10",
                "shasum": ""
            },
            "require": {
                "php": ">=5.2.11"
            },
            "require-dev": {
                "phpunit/dbunit": "1.3.*",
                "phpunit/phpunit": "3.7.*"
            },
            "type": "library",
            "extra": {
                "branch-alias": {
                    "dev-master": "1.12.x-dev"
                }
            },
            "autoload": {
                "psr-0": {
                    "Zend_": "library/"
                }
            },
            "notification-url": "https://packagist.org/downloads/",
            "include-path": [
                "library/"
            ],
            "license": [
                "BSD-3-Clause"
            ],
            "description": "Magento Zend Framework 1",
            "homepage": "http://framework.zend.com/",
            "keywords": [
                "ZF1",
                "framework"
            ],
            "time": "2015-10-29 14:34:55"
        },
        {
            "name": "monolog/monolog",
            "version": "1.16.0",
            "source": {
                "type": "git",
                "url": "https://github.com/Seldaek/monolog.git",
                "reference": "c0c0b4bee3aabce7182876b0d912ef2595563db7"
            },
            "dist": {
                "type": "zip",
                "url": "https://api.github.com/repos/Seldaek/monolog/zipball/c0c0b4bee3aabce7182876b0d912ef2595563db7",
                "reference": "c0c0b4bee3aabce7182876b0d912ef2595563db7",
                "shasum": ""
            },
            "require": {
                "php": ">=5.3.0",
                "psr/log": "~1.0"
            },
            "provide": {
                "psr/log-implementation": "1.0.0"
            },
            "require-dev": {
                "aws/aws-sdk-php": "^2.4.9",
                "doctrine/couchdb": "~1.0@dev",
                "graylog2/gelf-php": "~1.0",
                "php-console/php-console": "^3.1.3",
                "phpunit/phpunit": "~4.5",
                "phpunit/phpunit-mock-objects": "2.3.0",
                "raven/raven": "~0.8",
                "ruflin/elastica": ">=0.90 <3.0",
                "swiftmailer/swiftmailer": "~5.3",
                "videlalvaro/php-amqplib": "~2.4"
            },
            "suggest": {
                "aws/aws-sdk-php": "Allow sending log messages to AWS services like DynamoDB",
                "doctrine/couchdb": "Allow sending log messages to a CouchDB server",
                "ext-amqp": "Allow sending log messages to an AMQP server (1.0+ required)",
                "ext-mongo": "Allow sending log messages to a MongoDB server",
                "graylog2/gelf-php": "Allow sending log messages to a GrayLog2 server",
                "php-console/php-console": "Allow sending log messages to Google Chrome",
                "raven/raven": "Allow sending log messages to a Sentry server",
                "rollbar/rollbar": "Allow sending log messages to Rollbar",
                "ruflin/elastica": "Allow sending log messages to an Elastic Search server",
                "videlalvaro/php-amqplib": "Allow sending log messages to an AMQP server using php-amqplib"
            },
            "type": "library",
            "extra": {
                "branch-alias": {
                    "dev-master": "1.16.x-dev"
                }
            },
            "autoload": {
                "psr-4": {
                    "Monolog\\": "src/Monolog"
                }
            },
            "notification-url": "https://packagist.org/downloads/",
            "license": [
                "MIT"
            ],
            "authors": [
                {
                    "name": "Jordi Boggiano",
                    "email": "j.boggiano@seld.be",
                    "homepage": "http://seld.be"
                }
            ],
            "description": "Sends your logs to files, sockets, inboxes, databases and various web services",
            "homepage": "http://github.com/Seldaek/monolog",
            "keywords": [
                "log",
                "logging",
                "psr-3"
            ],
            "time": "2015-08-09 17:44:44"
        },
        {
            "name": "oyejorge/less.php",
            "version": "v1.7.0.10",
            "source": {
                "type": "git",
                "url": "https://github.com/oyejorge/less.php.git",
                "reference": "a1e2d3c20794b37ac4d0baeb24613e579584033b"
            },
            "dist": {
                "type": "zip",
                "url": "https://api.github.com/repos/oyejorge/less.php/zipball/a1e2d3c20794b37ac4d0baeb24613e579584033b",
                "reference": "a1e2d3c20794b37ac4d0baeb24613e579584033b",
                "shasum": ""
            },
            "require": {
                "php": ">=5.3"
            },
            "require-dev": {
                "phpunit/phpunit": "~4.8.18"
            },
            "bin": [
                "bin/lessc"
            ],
            "type": "library",
            "autoload": {
                "psr-0": {
                    "Less": "lib/"
                },
                "classmap": [
                    "lessc.inc.php"
                ]
            },
            "notification-url": "https://packagist.org/downloads/",
            "license": [
                "Apache-2.0"
            ],
            "authors": [
                {
                    "name": "Matt Agar",
                    "homepage": "https://github.com/agar"
                },
                {
                    "name": "Martin Jantošovič",
                    "homepage": "https://github.com/Mordred"
                },
                {
                    "name": "Josh Schmidt",
                    "homepage": "https://github.com/oyejorge"
                }
            ],
            "description": "PHP port of the Javascript version of LESS http://lesscss.org",
            "homepage": "http://lessphp.gpeasy.com",
            "keywords": [
                "css",
                "less",
                "less.js",
                "lesscss",
                "php",
                "stylesheet"
            ],
            "time": "2015-12-30 05:47:36"
        },
        {
            "name": "pelago/emogrifier",
            "version": "v0.1.1",
            "source": {
                "type": "git",
                "url": "https://github.com/jjriv/emogrifier.git",
                "reference": "ed72bcd6a3c7014862ff86d026193667a172fedf"
            },
            "dist": {
                "type": "zip",
                "url": "https://api.github.com/repos/jjriv/emogrifier/zipball/ed72bcd6a3c7014862ff86d026193667a172fedf",
                "reference": "ed72bcd6a3c7014862ff86d026193667a172fedf",
                "shasum": ""
            },
            "require": {
                "ext-mbstring": "*",
                "php": ">=5.4.0"
            },
            "require-dev": {
                "phpunit/phpunit": "~4.6.0",
                "squizlabs/php_codesniffer": "~2.3.0"
            },
            "type": "library",
            "autoload": {
                "psr-4": {
                    "Pelago\\": "Classes/"
                }
            },
            "notification-url": "https://packagist.org/downloads/",
            "license": [
                "MIT"
            ],
            "authors": [
                {
                    "name": "John Reeve",
                    "email": "jreeve@pelagodesign.com"
                },
                {
                    "name": "Cameron Brooks"
                },
                {
                    "name": "Jaime Prado"
                },
                {
                    "name": "Oliver Klee",
                    "email": "typo3-coding@oliverklee.de"
                },
                {
                    "name": "Roman Ožana",
                    "email": "ozana@omdesign.cz"
                }
            ],
            "description": "Converts CSS styles into inline style attributes in your HTML code",
            "homepage": "http://www.pelagodesign.com/sidecar/emogrifier/",
            "time": "2015-05-15 11:37:51"
        },
        {
            "name": "phpseclib/phpseclib",
            "version": "2.0.1",
            "source": {
                "type": "git",
                "url": "https://github.com/phpseclib/phpseclib.git",
                "reference": "ba6fb78f727cd09f2a649113b95468019e490585"
            },
            "dist": {
                "type": "zip",
                "url": "https://api.github.com/repos/phpseclib/phpseclib/zipball/ba6fb78f727cd09f2a649113b95468019e490585",
                "reference": "ba6fb78f727cd09f2a649113b95468019e490585",
                "shasum": ""
            },
            "require": {
                "php": ">=5.3.3"
            },
            "require-dev": {
                "phing/phing": "~2.7",
                "phpunit/phpunit": "~4.0",
                "sami/sami": "~2.0",
                "squizlabs/php_codesniffer": "~2.0"
            },
            "suggest": {
                "ext-gmp": "Install the GMP (GNU Multiple Precision) extension in order to speed up arbitrary precision integer arithmetic operations.",
                "ext-libsodium": "SSH2/SFTP can make use of some algorithms provided by the libsodium-php extension.",
                "ext-mcrypt": "Install the Mcrypt extension in order to speed up a few other cryptographic operations.",
                "ext-openssl": "Install the OpenSSL extension in order to speed up a wide variety of cryptographic operations."
            },
            "type": "library",
            "autoload": {
                "psr-4": {
                    "phpseclib\\": "phpseclib/"
                }
            },
            "notification-url": "https://packagist.org/downloads/",
            "license": [
                "MIT"
            ],
            "authors": [
                {
                    "name": "Jim Wigginton",
                    "email": "terrafrost@php.net",
                    "role": "Lead Developer"
                },
                {
                    "name": "Patrick Monnerat",
                    "email": "pm@datasphere.ch",
                    "role": "Developer"
                },
                {
                    "name": "Andreas Fischer",
                    "email": "bantu@phpbb.com",
                    "role": "Developer"
                },
                {
                    "name": "Hans-Jürgen Petrich",
                    "email": "petrich@tronic-media.com",
                    "role": "Developer"
                },
                {
                    "name": "Graham Campbell",
                    "email": "graham@alt-three.com",
                    "role": "Developer"
                }
            ],
            "description": "PHP Secure Communications Library - Pure-PHP implementations of RSA, AES, SSH2, SFTP, X.509 etc.",
            "homepage": "http://phpseclib.sourceforge.net",
            "keywords": [
                "BigInteger",
                "aes",
                "asn.1",
                "asn1",
                "blowfish",
                "crypto",
                "cryptography",
                "encryption",
                "rsa",
                "security",
                "sftp",
                "signature",
                "signing",
                "ssh",
                "twofish",
                "x.509",
                "x509"
            ],
            "time": "2016-01-18 17:07:21"
        },
        {
            "name": "psr/log",
            "version": "1.0.0",
            "source": {
                "type": "git",
                "url": "https://github.com/php-fig/log.git",
                "reference": "fe0936ee26643249e916849d48e3a51d5f5e278b"
            },
            "dist": {
                "type": "zip",
                "url": "https://api.github.com/repos/php-fig/log/zipball/fe0936ee26643249e916849d48e3a51d5f5e278b",
                "reference": "fe0936ee26643249e916849d48e3a51d5f5e278b",
                "shasum": ""
            },
            "type": "library",
            "autoload": {
                "psr-0": {
                    "Psr\\Log\\": ""
                }
            },
            "notification-url": "https://packagist.org/downloads/",
            "license": [
                "MIT"
            ],
            "authors": [
                {
                    "name": "PHP-FIG",
                    "homepage": "http://www.php-fig.org/"
                }
            ],
            "description": "Common interface for logging libraries",
            "keywords": [
                "log",
                "psr",
                "psr-3"
            ],
            "time": "2012-12-21 11:40:51"
        },
        {
            "name": "seld/cli-prompt",
            "version": "1.0.1",
            "source": {
                "type": "git",
                "url": "https://github.com/Seldaek/cli-prompt.git",
                "reference": "b27db1514f7d7bb7a366ad95d4eb2b17140a0691"
            },
            "dist": {
                "type": "zip",
                "url": "https://api.github.com/repos/Seldaek/cli-prompt/zipball/b27db1514f7d7bb7a366ad95d4eb2b17140a0691",
                "reference": "b27db1514f7d7bb7a366ad95d4eb2b17140a0691",
                "shasum": ""
            },
            "require": {
                "php": ">=5.3"
            },
            "type": "library",
            "extra": {
                "branch-alias": {
                    "dev-master": "1.x-dev"
                }
            },
            "autoload": {
                "psr-4": {
                    "Seld\\CliPrompt\\": "src/"
                }
            },
            "notification-url": "https://packagist.org/downloads/",
            "license": [
                "MIT"
            ],
            "authors": [
                {
                    "name": "Jordi Boggiano",
                    "email": "j.boggiano@seld.be"
                }
            ],
            "description": "Allows you to prompt for user input on the command line, and optionally hide the characters they type",
            "keywords": [
                "cli",
                "console",
                "hidden",
                "input",
                "prompt"
            ],
            "time": "2016-01-09 17:55:27"
        },
        {
            "name": "seld/jsonlint",
            "version": "1.4.0",
            "source": {
                "type": "git",
                "url": "https://github.com/Seldaek/jsonlint.git",
                "reference": "66834d3e3566bb5798db7294619388786ae99394"
            },
            "dist": {
                "type": "zip",
                "url": "https://api.github.com/repos/Seldaek/jsonlint/zipball/66834d3e3566bb5798db7294619388786ae99394",
                "reference": "66834d3e3566bb5798db7294619388786ae99394",
                "shasum": ""
            },
            "require": {
                "php": "^5.3 || ^7.0"
            },
            "bin": [
                "bin/jsonlint"
            ],
            "type": "library",
            "autoload": {
                "psr-4": {
                    "Seld\\JsonLint\\": "src/Seld/JsonLint/"
                }
            },
            "notification-url": "https://packagist.org/downloads/",
            "license": [
                "MIT"
            ],
            "authors": [
                {
                    "name": "Jordi Boggiano",
                    "email": "j.boggiano@seld.be",
                    "homepage": "http://seld.be"
                }
            ],
            "description": "JSON Linter",
            "keywords": [
                "json",
                "linter",
                "parser",
                "validator"
            ],
            "time": "2015-11-21 02:21:41"
        },
        {
            "name": "seld/phar-utils",
            "version": "1.0.1",
            "source": {
                "type": "git",
                "url": "https://github.com/Seldaek/phar-utils.git",
                "reference": "7009b5139491975ef6486545a39f3e6dad5ac30a"
            },
            "dist": {
                "type": "zip",
                "url": "https://api.github.com/repos/Seldaek/phar-utils/zipball/7009b5139491975ef6486545a39f3e6dad5ac30a",
                "reference": "7009b5139491975ef6486545a39f3e6dad5ac30a",
                "shasum": ""
            },
            "require": {
                "php": ">=5.3"
            },
            "type": "library",
            "extra": {
                "branch-alias": {
                    "dev-master": "1.x-dev"
                }
            },
            "autoload": {
                "psr-4": {
                    "Seld\\PharUtils\\": "src/"
                }
            },
            "notification-url": "https://packagist.org/downloads/",
            "license": [
                "MIT"
            ],
            "authors": [
                {
                    "name": "Jordi Boggiano",
                    "email": "j.boggiano@seld.be"
                }
            ],
            "description": "PHAR file format utilities, for when PHP phars you up",
            "keywords": [
                "phra"
            ],
            "time": "2015-10-13 18:44:15"
        },
        {
            "name": "sjparkinson/static-review",
            "version": "4.1.1",
            "source": {
                "type": "git",
                "url": "https://github.com/sjparkinson/static-review.git",
                "reference": "493c3410cf146a12fca84209bad126c494e125f0"
            },
            "dist": {
                "type": "zip",
                "url": "https://api.github.com/repos/sjparkinson/static-review/zipball/493c3410cf146a12fca84209bad126c494e125f0",
                "reference": "493c3410cf146a12fca84209bad126c494e125f0",
                "shasum": ""
            },
            "require": {
                "league/climate": "~2.0",
                "php": ">=5.4.0",
                "symfony/console": "~2.0",
                "symfony/process": "~2.0"
            },
            "require-dev": {
                "mockery/mockery": "~0.9",
                "phpunit/phpunit": "~4.0",
                "sensiolabs/security-checker": "~2.0",
                "squizlabs/php_codesniffer": "~1.0"
            },
            "suggest": {
                "sensiolabs/security-checker": "Required for ComposerSecurityReview.",
                "squizlabs/php_codesniffer": "Required for PhpCodeSnifferReview."
            },
            "bin": [
                "bin/static-review.php"
            ],
            "type": "library",
            "autoload": {
                "psr-4": {
                    "StaticReview\\": "src/"
                }
            },
            "notification-url": "https://packagist.org/downloads/",
            "license": [
                "MIT"
            ],
            "authors": [
                {
                    "name": "Samuel Parkinson",
                    "email": "sam.james.parkinson@gmail.com",
                    "homepage": "http://samp.im"
                }
            ],
            "description": "An extendable framework for version control hooks.",
            "time": "2014-09-22 08:40:36"
        },
        {
            "name": "symfony/console",
            "version": "v2.6.13",
            "target-dir": "Symfony/Component/Console",
            "source": {
                "type": "git",
                "url": "https://github.com/symfony/console.git",
                "reference": "0e5e18ae09d3f5c06367759be940e9ed3f568359"
            },
            "dist": {
                "type": "zip",
                "url": "https://api.github.com/repos/symfony/console/zipball/0e5e18ae09d3f5c06367759be940e9ed3f568359",
                "reference": "0e5e18ae09d3f5c06367759be940e9ed3f568359",
                "shasum": ""
            },
            "require": {
                "php": ">=5.3.3"
            },
            "require-dev": {
                "psr/log": "~1.0",
                "symfony/event-dispatcher": "~2.1",
                "symfony/phpunit-bridge": "~2.7",
                "symfony/process": "~2.1"
            },
            "suggest": {
                "psr/log": "For using the console logger",
                "symfony/event-dispatcher": "",
                "symfony/process": ""
            },
            "type": "library",
            "extra": {
                "branch-alias": {
                    "dev-master": "2.6-dev"
                }
            },
            "autoload": {
                "psr-0": {
                    "Symfony\\Component\\Console\\": ""
                }
            },
            "notification-url": "https://packagist.org/downloads/",
            "license": [
                "MIT"
            ],
            "authors": [
                {
                    "name": "Fabien Potencier",
                    "email": "fabien@symfony.com"
                },
                {
                    "name": "Symfony Community",
                    "homepage": "https://symfony.com/contributors"
                }
            ],
            "description": "Symfony Console Component",
            "homepage": "https://symfony.com",
            "time": "2015-07-26 09:08:40"
        },
        {
            "name": "symfony/event-dispatcher",
            "version": "v2.8.4",
            "source": {
                "type": "git",
                "url": "https://github.com/symfony/event-dispatcher.git",
                "reference": "47d2d8cade9b1c3987573d2943bb9352536cdb87"
            },
            "dist": {
                "type": "zip",
                "url": "https://api.github.com/repos/symfony/event-dispatcher/zipball/47d2d8cade9b1c3987573d2943bb9352536cdb87",
                "reference": "47d2d8cade9b1c3987573d2943bb9352536cdb87",
                "shasum": ""
            },
            "require": {
                "php": ">=5.3.9"
            },
            "require-dev": {
                "psr/log": "~1.0",
                "symfony/config": "~2.0,>=2.0.5|~3.0.0",
                "symfony/dependency-injection": "~2.6|~3.0.0",
                "symfony/expression-language": "~2.6|~3.0.0",
                "symfony/stopwatch": "~2.3|~3.0.0"
            },
            "suggest": {
                "symfony/dependency-injection": "",
                "symfony/http-kernel": ""
            },
            "type": "library",
            "extra": {
                "branch-alias": {
                    "dev-master": "2.8-dev"
                }
            },
            "autoload": {
                "psr-4": {
                    "Symfony\\Component\\EventDispatcher\\": ""
                },
                "exclude-from-classmap": [
                    "/Tests/"
                ]
            },
            "notification-url": "https://packagist.org/downloads/",
            "license": [
                "MIT"
            ],
            "authors": [
                {
                    "name": "Fabien Potencier",
                    "email": "fabien@symfony.com"
                },
                {
                    "name": "Symfony Community",
                    "homepage": "https://symfony.com/contributors"
                }
            ],
            "description": "Symfony EventDispatcher Component",
            "homepage": "https://symfony.com",
            "time": "2016-03-07 14:04:32"
        },
        {
            "name": "symfony/filesystem",
            "version": "v2.8.4",
            "source": {
                "type": "git",
                "url": "https://github.com/symfony/filesystem.git",
                "reference": "f08ffdf229252cd2745558cb2112df43903bcae4"
            },
            "dist": {
                "type": "zip",
                "url": "https://api.github.com/repos/symfony/filesystem/zipball/f08ffdf229252cd2745558cb2112df43903bcae4",
                "reference": "f08ffdf229252cd2745558cb2112df43903bcae4",
                "shasum": ""
            },
            "require": {
                "php": ">=5.3.9"
            },
            "type": "library",
            "extra": {
                "branch-alias": {
                    "dev-master": "2.8-dev"
                }
            },
            "autoload": {
                "psr-4": {
                    "Symfony\\Component\\Filesystem\\": ""
                },
                "exclude-from-classmap": [
                    "/Tests/"
                ]
            },
            "notification-url": "https://packagist.org/downloads/",
            "license": [
                "MIT"
            ],
            "authors": [
                {
                    "name": "Fabien Potencier",
                    "email": "fabien@symfony.com"
                },
                {
                    "name": "Symfony Community",
                    "homepage": "https://symfony.com/contributors"
                }
            ],
            "description": "Symfony Filesystem Component",
            "homepage": "https://symfony.com",
            "time": "2016-03-27 10:20:16"
        },
        {
            "name": "symfony/finder",
            "version": "v3.0.4",
            "source": {
                "type": "git",
                "url": "https://github.com/symfony/finder.git",
                "reference": "c54e407b35bc098916704e9fd090da21da4c4f52"
            },
            "dist": {
                "type": "zip",
                "url": "https://api.github.com/repos/symfony/finder/zipball/c54e407b35bc098916704e9fd090da21da4c4f52",
                "reference": "c54e407b35bc098916704e9fd090da21da4c4f52",
                "shasum": ""
            },
            "require": {
                "php": ">=5.5.9"
            },
            "type": "library",
            "extra": {
                "branch-alias": {
                    "dev-master": "3.0-dev"
                }
            },
            "autoload": {
                "psr-4": {
                    "Symfony\\Component\\Finder\\": ""
                },
                "exclude-from-classmap": [
                    "/Tests/"
                ]
            },
            "notification-url": "https://packagist.org/downloads/",
            "license": [
                "MIT"
            ],
            "authors": [
                {
                    "name": "Fabien Potencier",
                    "email": "fabien@symfony.com"
                },
                {
                    "name": "Symfony Community",
                    "homepage": "https://symfony.com/contributors"
                }
            ],
            "description": "Symfony Finder Component",
            "homepage": "https://symfony.com",
            "time": "2016-03-10 11:13:05"
        },
        {
            "name": "symfony/process",
            "version": "v2.8.4",
            "source": {
                "type": "git",
                "url": "https://github.com/symfony/process.git",
                "reference": "fb467471952ef5cf8497c029980e556b47545333"
            },
            "dist": {
                "type": "zip",
                "url": "https://api.github.com/repos/symfony/process/zipball/fb467471952ef5cf8497c029980e556b47545333",
                "reference": "fb467471952ef5cf8497c029980e556b47545333",
                "shasum": ""
            },
            "require": {
                "php": ">=5.3.9"
            },
            "type": "library",
            "extra": {
                "branch-alias": {
                    "dev-master": "2.8-dev"
                }
            },
            "autoload": {
                "psr-4": {
                    "Symfony\\Component\\Process\\": ""
                },
                "exclude-from-classmap": [
                    "/Tests/"
                ]
            },
            "notification-url": "https://packagist.org/downloads/",
            "license": [
                "MIT"
            ],
            "authors": [
                {
                    "name": "Fabien Potencier",
                    "email": "fabien@symfony.com"
                },
                {
                    "name": "Symfony Community",
                    "homepage": "https://symfony.com/contributors"
                }
            ],
            "description": "Symfony Process Component",
            "homepage": "https://symfony.com",
            "time": "2016-03-23 13:11:46"
        },
        {
            "name": "tedivm/jshrink",
            "version": "v1.0.1",
            "source": {
                "type": "git",
                "url": "https://github.com/tedious/JShrink.git",
                "reference": "7575d9d96f113bc7c1c28ec8231ee086751a9078"
            },
            "dist": {
                "type": "zip",
                "url": "https://api.github.com/repos/tedious/JShrink/zipball/7575d9d96f113bc7c1c28ec8231ee086751a9078",
                "reference": "7575d9d96f113bc7c1c28ec8231ee086751a9078",
                "shasum": ""
            },
            "require": {
                "php": ">=5.3.0"
            },
            "require-dev": {
                "fabpot/php-cs-fixer": "0.4.0",
                "phpunit/phpunit": "4.0.*",
                "satooshi/php-coveralls": "dev-master"
            },
            "type": "library",
            "autoload": {
                "psr-0": {
                    "JShrink": "src/"
                }
            },
            "notification-url": "https://packagist.org/downloads/",
            "license": [
                "BSD-3-Clause"
            ],
            "authors": [
                {
                    "name": "Robert Hafner",
                    "email": "tedivm@tedivm.com"
                }
            ],
            "description": "Javascript Minifier built in PHP",
            "homepage": "http://github.com/tedious/JShrink",
            "keywords": [
                "javascript",
                "minifier"
            ],
            "time": "2014-11-11 03:54:14"
        },
        {
            "name": "tubalmartin/cssmin",
            "version": "v2.4.8-p4",
            "source": {
                "type": "git",
                "url": "https://github.com/tubalmartin/YUI-CSS-compressor-PHP-port.git",
                "reference": "fe84d71e8420243544c0ce3bd0f5d7c1936b0f90"
            },
            "dist": {
                "type": "zip",
                "url": "https://api.github.com/repos/tubalmartin/YUI-CSS-compressor-PHP-port/zipball/fe84d71e8420243544c0ce3bd0f5d7c1936b0f90",
                "reference": "fe84d71e8420243544c0ce3bd0f5d7c1936b0f90",
                "shasum": ""
            },
            "require": {
                "php": ">=5.0.0"
            },
            "type": "library",
            "autoload": {
                "classmap": [
                    "cssmin.php"
                ]
            },
            "notification-url": "https://packagist.org/downloads/",
            "license": [
                "BSD-3-Clause"
            ],
            "authors": [
                {
                    "name": "Túbal Martín",
                    "homepage": "http://tubalmartin.me/"
                }
            ],
            "description": "A PHP port of the YUI CSS compressor",
            "homepage": "https://github.com/tubalmartin/YUI-CSS-compressor-PHP-port",
            "keywords": [
                "compress",
                "compressor",
                "css",
                "minify",
                "yui"
            ],
            "time": "2014-09-22 08:08:50"
        },
        {
            "name": "zendframework/zend-code",
            "version": "2.4.9",
            "source": {
                "type": "git",
                "url": "https://github.com/zendframework/zend-code.git",
                "reference": "e3b32fa0fa358643aa6880b04944650981208c20"
            },
            "dist": {
                "type": "zip",
                "url": "https://api.github.com/repos/zendframework/zend-code/zipball/e3b32fa0fa358643aa6880b04944650981208c20",
                "reference": "e3b32fa0fa358643aa6880b04944650981208c20",
                "shasum": ""
            },
            "require": {
                "php": ">=5.3.23",
                "zendframework/zend-eventmanager": "self.version"
            },
            "require-dev": {
                "doctrine/common": ">=2.1",
                "fabpot/php-cs-fixer": "1.7.*",
                "phpunit/phpunit": "~4.0",
                "satooshi/php-coveralls": "dev-master",
                "zendframework/zend-stdlib": "self.version"
            },
            "suggest": {
                "doctrine/common": "Doctrine\\Common >=2.1 for annotation features",
                "zendframework/zend-stdlib": "Zend\\Stdlib component"
            },
            "type": "library",
            "extra": {
                "branch-alias": {
                    "dev-master": "2.4-dev",
                    "dev-develop": "2.5-dev"
                }
            },
            "autoload": {
                "psr-4": {
                    "Zend\\Code\\": "src/"
                }
            },
            "notification-url": "https://packagist.org/downloads/",
            "license": [
                "BSD-3-Clause"
            ],
            "description": "provides facilities to generate arbitrary code using an object oriented interface",
            "homepage": "https://github.com/zendframework/zend-code",
            "keywords": [
                "code",
                "zf2"
            ],
            "time": "2015-05-11 16:17:05"
        },
        {
            "name": "zendframework/zend-config",
            "version": "2.4.9",
            "source": {
                "type": "git",
                "url": "https://github.com/zendframework/zend-config.git",
                "reference": "6b879e54096b8e0d2290f7414c38f9a5947cb8ac"
            },
            "dist": {
                "type": "zip",
                "url": "https://api.github.com/repos/zendframework/zend-config/zipball/6b879e54096b8e0d2290f7414c38f9a5947cb8ac",
                "reference": "6b879e54096b8e0d2290f7414c38f9a5947cb8ac",
                "shasum": ""
            },
            "require": {
                "php": ">=5.3.23",
                "zendframework/zend-stdlib": "self.version"
            },
            "require-dev": {
                "fabpot/php-cs-fixer": "1.7.*",
                "phpunit/phpunit": "~4.0",
                "satooshi/php-coveralls": "dev-master",
                "zendframework/zend-filter": "self.version",
                "zendframework/zend-i18n": "self.version",
                "zendframework/zend-json": "self.version",
                "zendframework/zend-servicemanager": "self.version"
            },
            "suggest": {
                "zendframework/zend-filter": "Zend\\Filter component",
                "zendframework/zend-i18n": "Zend\\I18n component",
                "zendframework/zend-json": "Zend\\Json to use the Json reader or writer classes",
                "zendframework/zend-servicemanager": "Zend\\ServiceManager for use with the Config Factory to retrieve reader and writer instances"
            },
            "type": "library",
            "extra": {
                "branch-alias": {
                    "dev-master": "2.4-dev",
                    "dev-develop": "2.5-dev"
                }
            },
            "autoload": {
                "psr-4": {
                    "Zend\\Config\\": "src/"
                }
            },
            "notification-url": "https://packagist.org/downloads/",
            "license": [
                "BSD-3-Clause"
            ],
            "description": "provides a nested object property based user interface for accessing this configuration data within application code",
            "homepage": "https://github.com/zendframework/zend-config",
            "keywords": [
                "config",
                "zf2"
            ],
            "time": "2015-05-07 14:55:31"
        },
        {
            "name": "zendframework/zend-console",
            "version": "2.4.9",
            "source": {
                "type": "git",
                "url": "https://github.com/zendframework/zend-console.git",
                "reference": "92f9c51bdc42332e63914eec892364594a9b68c8"
            },
            "dist": {
                "type": "zip",
                "url": "https://api.github.com/repos/zendframework/zend-console/zipball/92f9c51bdc42332e63914eec892364594a9b68c8",
                "reference": "92f9c51bdc42332e63914eec892364594a9b68c8",
                "shasum": ""
            },
            "require": {
                "php": ">=5.3.23",
                "zendframework/zend-stdlib": "self.version"
            },
            "require-dev": {
                "fabpot/php-cs-fixer": "1.7.*",
                "phpunit/phpunit": "~4.0",
                "satooshi/php-coveralls": "dev-master"
            },
            "suggest": {
                "zendframework/zend-filter": "To support DefaultRouteMatcher usage",
                "zendframework/zend-validator": "To support DefaultRouteMatcher usage"
            },
            "type": "library",
            "extra": {
                "branch-alias": {
                    "dev-master": "2.4-dev",
                    "dev-develop": "2.5-dev"
                }
            },
            "autoload": {
                "psr-4": {
                    "Zend\\Console\\": "src/"
                }
            },
            "notification-url": "https://packagist.org/downloads/",
            "license": [
                "BSD-3-Clause"
            ],
            "homepage": "https://github.com/zendframework/zend-console",
            "keywords": [
                "console",
                "zf2"
            ],
            "time": "2015-05-07 14:55:31"
        },
        {
            "name": "zendframework/zend-crypt",
            "version": "2.4.9",
            "source": {
                "type": "git",
                "url": "https://github.com/zendframework/zend-crypt.git",
                "reference": "165ec063868884eb952f6bca258f464f7103b79f"
            },
            "dist": {
                "type": "zip",
                "url": "https://api.github.com/repos/zendframework/zend-crypt/zipball/165ec063868884eb952f6bca258f464f7103b79f",
                "reference": "165ec063868884eb952f6bca258f464f7103b79f",
                "shasum": ""
            },
            "require": {
                "php": ">=5.3.23",
                "zendframework/zend-math": "~2.4.0",
                "zendframework/zend-servicemanager": "~2.4.0",
                "zendframework/zend-stdlib": "~2.4.0"
            },
            "require-dev": {
                "fabpot/php-cs-fixer": "1.7.*",
                "phpunit/phpunit": "~4.0",
                "satooshi/php-coveralls": "dev-master",
                "zendframework/zend-config": "~2.4.0"
            },
            "suggest": {
                "ext-mcrypt": "Required for most features of Zend\\Crypt"
            },
            "type": "library",
            "extra": {
                "branch-alias": {
                    "dev-master": "2.4-dev",
                    "dev-develop": "2.5-dev"
                }
            },
            "autoload": {
                "psr-4": {
                    "Zend\\Crypt\\": "src/"
                }
            },
            "notification-url": "https://packagist.org/downloads/",
            "license": [
                "BSD-3-Clause"
            ],
            "homepage": "https://github.com/zendframework/zend-crypt",
            "keywords": [
                "crypt",
                "zf2"
            ],
            "time": "2015-11-23 16:33:27"
        },
        {
            "name": "zendframework/zend-di",
            "version": "2.4.9",
            "source": {
                "type": "git",
                "url": "https://github.com/zendframework/zend-di.git",
                "reference": "fb578aa1e1ce9fb2dccec920f113e7db4ad44297"
            },
            "dist": {
                "type": "zip",
                "url": "https://api.github.com/repos/zendframework/zend-di/zipball/fb578aa1e1ce9fb2dccec920f113e7db4ad44297",
                "reference": "fb578aa1e1ce9fb2dccec920f113e7db4ad44297",
                "shasum": ""
            },
            "require": {
                "php": ">=5.3.23",
                "zendframework/zend-code": "self.version",
                "zendframework/zend-stdlib": "self.version"
            },
            "require-dev": {
                "fabpot/php-cs-fixer": "1.7.*",
                "phpunit/phpunit": "~4.0",
                "satooshi/php-coveralls": "dev-master",
                "zendframework/zend-servicemanager": "self.version"
            },
            "suggest": {
                "zendframework/zend-servicemanager": "Zend\\ServiceManager component"
            },
            "type": "library",
            "extra": {
                "branch-alias": {
                    "dev-master": "2.4-dev",
                    "dev-develop": "2.5-dev"
                }
            },
            "autoload": {
                "psr-4": {
                    "Zend\\Di\\": "src/"
                }
            },
            "notification-url": "https://packagist.org/downloads/",
            "license": [
                "BSD-3-Clause"
            ],
            "homepage": "https://github.com/zendframework/zend-di",
            "keywords": [
                "di",
                "zf2"
            ],
            "time": "2015-05-07 14:55:31"
        },
        {
            "name": "zendframework/zend-escaper",
            "version": "2.4.9",
            "source": {
                "type": "git",
                "url": "https://github.com/zendframework/zend-escaper.git",
                "reference": "13f468ff824f3c83018b90aff892a1b3201383a9"
            },
            "dist": {
                "type": "zip",
                "url": "https://api.github.com/repos/zendframework/zend-escaper/zipball/13f468ff824f3c83018b90aff892a1b3201383a9",
                "reference": "13f468ff824f3c83018b90aff892a1b3201383a9",
                "shasum": ""
            },
            "require": {
                "php": ">=5.3.23"
            },
            "require-dev": {
                "fabpot/php-cs-fixer": "1.7.*",
                "phpunit/phpunit": "~4.0",
                "satooshi/php-coveralls": "dev-master"
            },
            "type": "library",
            "extra": {
                "branch-alias": {
                    "dev-master": "2.4-dev",
                    "dev-develop": "2.5-dev"
                }
            },
            "autoload": {
                "psr-4": {
                    "Zend\\Escaper\\": "src/"
                }
            },
            "notification-url": "https://packagist.org/downloads/",
            "license": [
                "BSD-3-Clause"
            ],
            "homepage": "https://github.com/zendframework/zend-escaper",
            "keywords": [
                "escaper",
                "zf2"
            ],
            "time": "2015-05-07 14:55:31"
        },
        {
            "name": "zendframework/zend-eventmanager",
            "version": "2.4.9",
            "source": {
                "type": "git",
                "url": "https://github.com/zendframework/zend-eventmanager.git",
                "reference": "c2c46a7a2809b74ceb66fd79f66d43f97e1747b4"
            },
            "dist": {
                "type": "zip",
                "url": "https://api.github.com/repos/zendframework/zend-eventmanager/zipball/c2c46a7a2809b74ceb66fd79f66d43f97e1747b4",
                "reference": "c2c46a7a2809b74ceb66fd79f66d43f97e1747b4",
                "shasum": ""
            },
            "require": {
                "php": ">=5.3.23",
                "zendframework/zend-stdlib": "self.version"
            },
            "require-dev": {
                "fabpot/php-cs-fixer": "1.7.*",
                "phpunit/phpunit": "~4.0",
                "satooshi/php-coveralls": "dev-master"
            },
            "type": "library",
            "extra": {
                "branch-alias": {
                    "dev-master": "2.4-dev",
                    "dev-develop": "2.5-dev"
                }
            },
            "autoload": {
                "psr-4": {
                    "Zend\\EventManager\\": "src/"
                }
            },
            "notification-url": "https://packagist.org/downloads/",
            "license": [
                "BSD-3-Clause"
            ],
            "homepage": "https://github.com/zendframework/zend-event-manager",
            "keywords": [
                "eventmanager",
                "zf2"
            ],
            "time": "2015-05-07 14:55:31"
        },
        {
            "name": "zendframework/zend-filter",
            "version": "2.4.9",
            "source": {
                "type": "git",
                "url": "https://github.com/zendframework/zend-filter.git",
                "reference": "a3711101850078b2aa69586c71897acaada2e9cb"
            },
            "dist": {
                "type": "zip",
                "url": "https://api.github.com/repos/zendframework/zend-filter/zipball/a3711101850078b2aa69586c71897acaada2e9cb",
                "reference": "a3711101850078b2aa69586c71897acaada2e9cb",
                "shasum": ""
            },
            "require": {
                "php": ">=5.3.23",
                "zendframework/zend-stdlib": "self.version"
            },
            "require-dev": {
                "fabpot/php-cs-fixer": "1.7.*",
                "phpunit/phpunit": "~4.0",
                "satooshi/php-coveralls": "dev-master",
                "zendframework/zend-crypt": "self.version",
                "zendframework/zend-servicemanager": "self.version",
                "zendframework/zend-uri": "self.version"
            },
            "suggest": {
                "zendframework/zend-crypt": "Zend\\Crypt component",
                "zendframework/zend-i18n": "Zend\\I18n component",
                "zendframework/zend-servicemanager": "Zend\\ServiceManager component",
                "zendframework/zend-uri": "Zend\\Uri component for UriNormalize filter"
            },
            "type": "library",
            "extra": {
                "branch-alias": {
                    "dev-master": "2.4-dev",
                    "dev-develop": "2.5-dev"
                }
            },
            "autoload": {
                "psr-4": {
                    "Zend\\Filter\\": "src/"
                }
            },
            "notification-url": "https://packagist.org/downloads/",
            "license": [
                "BSD-3-Clause"
            ],
            "description": "provides a set of commonly needed data filters",
            "homepage": "https://github.com/zendframework/zend-filter",
            "keywords": [
                "filter",
                "zf2"
            ],
            "time": "2015-05-07 14:55:31"
        },
        {
            "name": "zendframework/zend-form",
            "version": "2.4.9",
            "source": {
                "type": "git",
                "url": "https://github.com/zendframework/zend-form.git",
                "reference": "779ba5da3dc040c52e632ea340462af2306c7682"
            },
            "dist": {
                "type": "zip",
                "url": "https://api.github.com/repos/zendframework/zend-form/zipball/779ba5da3dc040c52e632ea340462af2306c7682",
                "reference": "779ba5da3dc040c52e632ea340462af2306c7682",
                "shasum": ""
            },
            "require": {
                "php": ">=5.3.23",
                "zendframework/zend-inputfilter": "~2.4.0",
                "zendframework/zend-stdlib": "~2.4.0"
            },
            "require-dev": {
                "fabpot/php-cs-fixer": "1.7.*",
                "ircmaxell/random-lib": "^1.1",
                "phpunit/phpunit": "~4.0",
                "satooshi/php-coveralls": "dev-master",
                "zendframework/zend-cache": "~2.4.0",
                "zendframework/zend-captcha": "~2.4.0",
                "zendframework/zend-code": "~2.4.0",
                "zendframework/zend-eventmanager": "~2.4.0",
                "zendframework/zend-filter": "~2.4.0",
                "zendframework/zend-i18n": "~2.4.0",
                "zendframework/zend-servicemanager": "~2.4.0",
                "zendframework/zend-session": "~2.4.0",
                "zendframework/zend-text": "~2.4.0",
                "zendframework/zend-validator": "~2.4.0",
                "zendframework/zend-view": "~2.4.0",
                "zendframework/zendservice-recaptcha": "~2.0"
            },
            "suggest": {
                "zendframework/zend-captcha": "Zend\\Captcha component",
                "zendframework/zend-code": "Zend\\Code component",
                "zendframework/zend-eventmanager": "Zend\\EventManager component",
                "zendframework/zend-filter": "Zend\\Filter component",
                "zendframework/zend-i18n": "Zend\\I18n component",
                "zendframework/zend-servicemanager": "Zend\\ServiceManager component",
                "zendframework/zend-validator": "Zend\\Validator component",
                "zendframework/zend-view": "Zend\\View component",
                "zendframework/zendservice-recaptcha": "ZendService\\ReCaptcha component"
            },
            "type": "library",
            "extra": {
                "branch-alias": {
                    "dev-master": "2.4-dev",
                    "dev-develop": "2.5-dev"
                }
            },
            "autoload": {
                "psr-4": {
                    "Zend\\Form\\": "src/"
                }
            },
            "notification-url": "https://packagist.org/downloads/",
            "license": [
                "BSD-3-Clause"
            ],
            "homepage": "https://github.com/zendframework/zend-form",
            "keywords": [
                "form",
                "zf2"
            ],
            "time": "2015-09-09 19:11:05"
        },
        {
            "name": "zendframework/zend-http",
            "version": "2.4.9",
            "source": {
                "type": "git",
                "url": "https://github.com/zendframework/zend-http.git",
                "reference": "0456267c3825f3c4b558460e0bffeb4c496e6fb8"
            },
            "dist": {
                "type": "zip",
                "url": "https://api.github.com/repos/zendframework/zend-http/zipball/0456267c3825f3c4b558460e0bffeb4c496e6fb8",
                "reference": "0456267c3825f3c4b558460e0bffeb4c496e6fb8",
                "shasum": ""
            },
            "require": {
                "php": ">=5.3.23",
                "zendframework/zend-loader": "~2.4.0",
                "zendframework/zend-stdlib": "~2.4.0",
                "zendframework/zend-uri": "~2.4.0",
                "zendframework/zend-validator": "~2.4.0"
            },
            "require-dev": {
                "fabpot/php-cs-fixer": "1.7.*",
                "phpunit/phpunit": "~4.0",
                "satooshi/php-coveralls": "dev-master",
                "zendframework/zend-config": "~2.4.0"
            },
            "type": "library",
            "extra": {
                "branch-alias": {
                    "dev-master": "2.4-dev",
                    "dev-develop": "2.5-dev"
                }
            },
            "autoload": {
                "psr-4": {
                    "Zend\\Http\\": "src/"
                }
            },
            "notification-url": "https://packagist.org/downloads/",
            "license": [
                "BSD-3-Clause"
            ],
            "description": "provides an easy interface for performing Hyper-Text Transfer Protocol (HTTP) requests",
            "homepage": "https://github.com/zendframework/zend-http",
            "keywords": [
                "http",
                "zf2"
            ],
            "time": "2015-09-14 16:11:20"
        },
        {
            "name": "zendframework/zend-i18n",
            "version": "2.4.9",
            "source": {
                "type": "git",
                "url": "https://github.com/zendframework/zend-i18n.git",
                "reference": "f26d6ae4be3f1ac98fbb3708aafae908c38f46c8"
            },
            "dist": {
                "type": "zip",
                "url": "https://api.github.com/repos/zendframework/zend-i18n/zipball/f26d6ae4be3f1ac98fbb3708aafae908c38f46c8",
                "reference": "f26d6ae4be3f1ac98fbb3708aafae908c38f46c8",
                "shasum": ""
            },
            "require": {
                "php": ">=5.3.23",
                "zendframework/zend-stdlib": "self.version"
            },
            "require-dev": {
                "fabpot/php-cs-fixer": "1.7.*",
                "phpunit/phpunit": "~4.0",
                "satooshi/php-coveralls": "dev-master",
                "zendframework/zend-cache": "self.version",
                "zendframework/zend-config": "self.version",
                "zendframework/zend-eventmanager": "self.version",
                "zendframework/zend-filter": "self.version",
                "zendframework/zend-servicemanager": "self.version",
                "zendframework/zend-validator": "self.version",
                "zendframework/zend-view": "self.version"
            },
            "suggest": {
                "ext-intl": "Required for most features of Zend\\I18n; included in default builds of PHP",
                "zendframework/zend-cache": "Zend\\Cache component",
                "zendframework/zend-config": "Zend\\Config component",
                "zendframework/zend-eventmanager": "You should install this package to use the events in the translator",
                "zendframework/zend-filter": "You should install this package to use the provided filters",
                "zendframework/zend-resources": "Translation resources",
                "zendframework/zend-servicemanager": "Zend\\ServiceManager component",
                "zendframework/zend-validator": "You should install this package to use the provided validators",
                "zendframework/zend-view": "You should install this package to use the provided view helpers"
            },
            "type": "library",
            "extra": {
                "branch-alias": {
                    "dev-master": "2.4-dev",
                    "dev-develop": "2.5-dev"
                }
            },
            "autoload": {
                "psr-4": {
                    "Zend\\I18n\\": "src/"
                }
            },
            "notification-url": "https://packagist.org/downloads/",
            "license": [
                "BSD-3-Clause"
            ],
            "homepage": "https://github.com/zendframework/zend-i18n",
            "keywords": [
                "i18n",
                "zf2"
            ],
            "time": "2015-05-07 14:55:31"
        },
        {
            "name": "zendframework/zend-inputfilter",
            "version": "2.4.9",
            "source": {
                "type": "git",
                "url": "https://github.com/zendframework/zend-inputfilter.git",
                "reference": "6305e9acf7da9f5481b5266cb6e0353a96c10a06"
            },
            "dist": {
                "type": "zip",
                "url": "https://api.github.com/repos/zendframework/zend-inputfilter/zipball/6305e9acf7da9f5481b5266cb6e0353a96c10a06",
                "reference": "6305e9acf7da9f5481b5266cb6e0353a96c10a06",
                "shasum": ""
            },
            "require": {
                "php": ">=5.3.23",
                "zendframework/zend-filter": "~2.4.0",
                "zendframework/zend-stdlib": "~2.4.0",
                "zendframework/zend-validator": "~2.4.8"
            },
            "require-dev": {
                "fabpot/php-cs-fixer": "1.7.*",
                "phpunit/phpunit": "^4.5",
                "zendframework/zend-servicemanager": "~2.4.0"
            },
            "suggest": {
                "zendframework/zend-servicemanager": "To support plugin manager support"
            },
            "type": "library",
            "extra": {
                "branch-alias": {
                    "dev-master": "2.4-dev",
                    "dev-develop": "2.5-dev"
                }
            },
            "autoload": {
                "psr-4": {
                    "Zend\\InputFilter\\": "src/"
                }
            },
            "notification-url": "https://packagist.org/downloads/",
            "license": [
                "BSD-3-Clause"
            ],
            "homepage": "https://github.com/zendframework/zend-inputfilter",
            "keywords": [
                "inputfilter",
                "zf2"
            ],
            "time": "2015-09-09 15:44:54"
        },
        {
            "name": "zendframework/zend-json",
            "version": "2.4.9",
            "source": {
                "type": "git",
                "url": "https://github.com/zendframework/zend-json.git",
                "reference": "1db4b878846520e619fbcdc7ce826c8563f8e839"
            },
            "dist": {
                "type": "zip",
                "url": "https://api.github.com/repos/zendframework/zend-json/zipball/1db4b878846520e619fbcdc7ce826c8563f8e839",
                "reference": "1db4b878846520e619fbcdc7ce826c8563f8e839",
                "shasum": ""
            },
            "require": {
                "php": ">=5.3.23",
                "zendframework/zend-stdlib": "self.version"
            },
            "require-dev": {
                "fabpot/php-cs-fixer": "1.7.*",
                "phpunit/phpunit": "~4.0",
                "satooshi/php-coveralls": "dev-master",
                "zendframework/zend-http": "self.version",
                "zendframework/zend-server": "self.version"
            },
            "suggest": {
                "zendframework/zend-http": "Zend\\Http component",
                "zendframework/zend-server": "Zend\\Server component",
                "zendframework/zendxml": "To support Zend\\Json\\Json::fromXml() usage"
            },
            "type": "library",
            "extra": {
                "branch-alias": {
                    "dev-master": "2.4-dev",
                    "dev-develop": "2.5-dev"
                }
            },
            "autoload": {
                "psr-4": {
                    "Zend\\Json\\": "src/"
                }
            },
            "notification-url": "https://packagist.org/downloads/",
            "license": [
                "BSD-3-Clause"
            ],
            "description": "provides convenience methods for serializing native PHP to JSON and decoding JSON to native PHP",
            "homepage": "https://github.com/zendframework/zend-json",
            "keywords": [
                "json",
                "zf2"
            ],
            "time": "2015-05-07 14:55:31"
        },
        {
            "name": "zendframework/zend-loader",
            "version": "2.4.9",
            "source": {
                "type": "git",
                "url": "https://github.com/zendframework/zend-loader.git",
                "reference": "5e62c44a4d23c4e09d35fcc2a3b109c944dbdc22"
            },
            "dist": {
                "type": "zip",
                "url": "https://api.github.com/repos/zendframework/zend-loader/zipball/5e62c44a4d23c4e09d35fcc2a3b109c944dbdc22",
                "reference": "5e62c44a4d23c4e09d35fcc2a3b109c944dbdc22",
                "shasum": ""
            },
            "require": {
                "php": ">=5.3.23"
            },
            "require-dev": {
                "fabpot/php-cs-fixer": "1.7.*",
                "phpunit/phpunit": "~4.0",
                "satooshi/php-coveralls": "dev-master"
            },
            "type": "library",
            "extra": {
                "branch-alias": {
                    "dev-master": "2.4-dev",
                    "dev-develop": "2.5-dev"
                }
            },
            "autoload": {
                "psr-4": {
                    "Zend\\Loader\\": "src/"
                }
            },
            "notification-url": "https://packagist.org/downloads/",
            "license": [
                "BSD-3-Clause"
            ],
            "homepage": "https://github.com/zendframework/zend-loader",
            "keywords": [
                "loader",
                "zf2"
            ],
            "time": "2015-05-07 14:55:31"
        },
        {
            "name": "zendframework/zend-log",
            "version": "2.4.9",
            "source": {
                "type": "git",
                "url": "https://github.com/zendframework/zend-log.git",
                "reference": "f6538f4b61cdacafa47c7cef26c5c0204f2d1eef"
            },
            "dist": {
                "type": "zip",
                "url": "https://api.github.com/repos/zendframework/zend-log/zipball/f6538f4b61cdacafa47c7cef26c5c0204f2d1eef",
                "reference": "f6538f4b61cdacafa47c7cef26c5c0204f2d1eef",
                "shasum": ""
            },
            "require": {
                "php": ">=5.3.23",
                "zendframework/zend-servicemanager": "self.version",
                "zendframework/zend-stdlib": "self.version"
            },
            "require-dev": {
                "fabpot/php-cs-fixer": "1.7.*",
                "phpunit/phpunit": "~4.0",
                "satooshi/php-coveralls": "dev-master",
                "zendframework/zend-console": "self.version",
                "zendframework/zend-db": "self.version",
                "zendframework/zend-escaper": "self.version",
                "zendframework/zend-mail": "self.version",
                "zendframework/zend-validator": "self.version"
            },
            "suggest": {
                "ext-mongo": "*",
                "zendframework/zend-console": "Zend\\Console component",
                "zendframework/zend-db": "Zend\\Db component",
                "zendframework/zend-escaper": "Zend\\Escaper component, for use in the XML formatter",
                "zendframework/zend-mail": "Zend\\Mail component",
                "zendframework/zend-validator": "Zend\\Validator component"
            },
            "type": "library",
            "extra": {
                "branch-alias": {
                    "dev-master": "2.4-dev",
                    "dev-develop": "2.5-dev"
                }
            },
            "autoload": {
                "psr-4": {
                    "Zend\\Log\\": "src/"
                }
            },
            "notification-url": "https://packagist.org/downloads/",
            "license": [
                "BSD-3-Clause"
            ],
            "description": "component for general purpose logging",
            "homepage": "https://github.com/zendframework/zend-log",
            "keywords": [
                "log",
                "logging",
                "zf2"
            ],
            "time": "2015-05-07 14:55:31"
        },
        {
            "name": "zendframework/zend-math",
            "version": "2.4.9",
            "source": {
                "type": "git",
                "url": "https://github.com/zendframework/zend-math.git",
                "reference": "1e7e803366fc7618a8668ce2403c932196174faa"
            },
            "dist": {
                "type": "zip",
                "url": "https://api.github.com/repos/zendframework/zend-math/zipball/1e7e803366fc7618a8668ce2403c932196174faa",
                "reference": "1e7e803366fc7618a8668ce2403c932196174faa",
                "shasum": ""
            },
            "require": {
                "php": ">=5.3.23"
            },
            "require-dev": {
                "fabpot/php-cs-fixer": "1.7.*",
                "phpunit/phpunit": "~4.0",
                "satooshi/php-coveralls": "dev-master"
            },
            "suggest": {
                "ext-bcmath": "If using the bcmath functionality",
                "ext-gmp": "If using the gmp functionality",
                "ircmaxell/random-lib": "Fallback random byte generator for Zend\\Math\\Rand if OpenSSL/Mcrypt extensions are unavailable",
                "zendframework/zend-servicemanager": ">= current version, if using the BigInteger::factory functionality"
            },
            "type": "library",
            "extra": {
                "branch-alias": {
                    "dev-master": "2.4-dev",
                    "dev-develop": "2.5-dev"
                }
            },
            "autoload": {
                "psr-4": {
                    "Zend\\Math\\": "src/"
                }
            },
            "notification-url": "https://packagist.org/downloads/",
            "license": [
                "BSD-3-Clause"
            ],
            "homepage": "https://github.com/zendframework/zend-math",
            "keywords": [
                "math",
                "zf2"
            ],
            "time": "2015-05-07 14:55:31"
        },
        {
            "name": "zendframework/zend-modulemanager",
            "version": "2.4.9",
            "source": {
                "type": "git",
                "url": "https://github.com/zendframework/zend-modulemanager.git",
                "reference": "49c0713c2b560dd434aa36b83df4c89f51f8dab4"
            },
            "dist": {
                "type": "zip",
                "url": "https://api.github.com/repos/zendframework/zend-modulemanager/zipball/49c0713c2b560dd434aa36b83df4c89f51f8dab4",
                "reference": "49c0713c2b560dd434aa36b83df4c89f51f8dab4",
                "shasum": ""
            },
            "require": {
                "php": ">=5.3.23",
                "zendframework/zend-eventmanager": "self.version",
                "zendframework/zend-stdlib": "self.version"
            },
            "require-dev": {
                "fabpot/php-cs-fixer": "1.7.*",
                "phpunit/phpunit": "~4.0",
                "satooshi/php-coveralls": "dev-master",
                "zendframework/zend-config": "self.version",
                "zendframework/zend-console": "self.version",
                "zendframework/zend-loader": "self.version",
                "zendframework/zend-servicemanager": "self.version"
            },
            "suggest": {
                "zendframework/zend-config": "Zend\\Config component",
                "zendframework/zend-console": "Zend\\Console component",
                "zendframework/zend-loader": "Zend\\Loader component",
                "zendframework/zend-mvc": "Zend\\Mvc component",
                "zendframework/zend-servicemanager": "Zend\\ServiceManager component"
            },
            "type": "library",
            "extra": {
                "branch-alias": {
                    "dev-master": "2.4-dev",
                    "dev-develop": "2.5-dev"
                }
            },
            "autoload": {
                "psr-4": {
                    "Zend\\ModuleManager\\": "src/"
                }
            },
            "notification-url": "https://packagist.org/downloads/",
            "license": [
                "BSD-3-Clause"
            ],
            "homepage": "https://github.com/zendframework/zend-module-manager",
            "keywords": [
                "modulemanager",
                "zf2"
            ],
            "time": "2015-05-07 14:55:31"
        },
        {
            "name": "zendframework/zend-mvc",
            "version": "2.4.9",
            "source": {
                "type": "git",
                "url": "https://github.com/zendframework/zend-mvc.git",
                "reference": "5ecf513a82fe9fdeee84919eee45e8098639df04"
            },
            "dist": {
                "type": "zip",
                "url": "https://api.github.com/repos/zendframework/zend-mvc/zipball/5ecf513a82fe9fdeee84919eee45e8098639df04",
                "reference": "5ecf513a82fe9fdeee84919eee45e8098639df04",
                "shasum": ""
            },
            "require": {
                "php": ">=5.3.23",
                "zendframework/zend-eventmanager": "~2.4.0",
                "zendframework/zend-form": "~2.4.8",
                "zendframework/zend-servicemanager": "~2.4.0",
                "zendframework/zend-stdlib": "~2.4.0"
            },
            "require-dev": {
                "fabpot/php-cs-fixer": "1.7.*",
                "phpunit/phpunit": "~4.0",
                "satooshi/php-coveralls": "dev-master",
                "zendframework/zend-authentication": "~2.4.0",
                "zendframework/zend-cache": "~2.4.0",
                "zendframework/zend-console": "~2.4.0",
                "zendframework/zend-di": "~2.4.0",
                "zendframework/zend-filter": "~2.4.0",
                "zendframework/zend-http": "~2.4.8",
                "zendframework/zend-i18n": "~2.4.0",
                "zendframework/zend-inputfilter": "~2.4.8",
                "zendframework/zend-json": "~2.4.0",
                "zendframework/zend-log": "~2.4.0",
                "zendframework/zend-modulemanager": "~2.4.0",
                "zendframework/zend-serializer": "~2.4.0",
                "zendframework/zend-session": "~2.4.0",
                "zendframework/zend-text": "~2.4.0",
                "zendframework/zend-uri": "~2.4.0",
                "zendframework/zend-validator": "~2.4.8",
                "zendframework/zend-version": "~2.4.0",
                "zendframework/zend-view": "~2.4.0"
            },
            "suggest": {
                "zendframework/zend-authentication": "Zend\\Authentication component for Identity plugin",
                "zendframework/zend-config": "Zend\\Config component",
                "zendframework/zend-console": "Zend\\Console component",
                "zendframework/zend-di": "Zend\\Di component",
                "zendframework/zend-filter": "Zend\\Filter component",
                "zendframework/zend-http": "Zend\\Http component",
                "zendframework/zend-i18n": "Zend\\I18n component for translatable segments",
                "zendframework/zend-inputfilter": "Zend\\Inputfilter component",
                "zendframework/zend-json": "Zend\\Json component",
                "zendframework/zend-log": "Zend\\Log component",
                "zendframework/zend-modulemanager": "Zend\\ModuleManager component",
                "zendframework/zend-serializer": "Zend\\Serializer component",
                "zendframework/zend-session": "Zend\\Session component for FlashMessenger, PRG, and FPRG plugins",
                "zendframework/zend-stdlib": "Zend\\Stdlib component",
                "zendframework/zend-text": "Zend\\Text component",
                "zendframework/zend-uri": "Zend\\Uri component",
                "zendframework/zend-validator": "Zend\\Validator component",
                "zendframework/zend-version": "Zend\\Version component",
                "zendframework/zend-view": "Zend\\View component"
            },
            "type": "library",
            "extra": {
                "branch-alias": {
                    "dev-master": "2.4-dev",
                    "dev-develop": "2.5-dev"
                }
            },
            "autoload": {
                "psr-4": {
                    "Zend\\Mvc\\": "src/"
                }
            },
            "notification-url": "https://packagist.org/downloads/",
            "license": [
                "BSD-3-Clause"
            ],
            "homepage": "https://github.com/zendframework/zend-mvc",
            "keywords": [
                "mvc",
                "zf2"
            ],
            "time": "2015-09-14 16:32:50"
        },
        {
            "name": "zendframework/zend-serializer",
            "version": "2.4.9",
            "source": {
                "type": "git",
                "url": "https://github.com/zendframework/zend-serializer.git",
                "reference": "31a0da5c09f54fe76bc4e145e348b0d3d277aaf0"
            },
            "dist": {
                "type": "zip",
                "url": "https://api.github.com/repos/zendframework/zend-serializer/zipball/31a0da5c09f54fe76bc4e145e348b0d3d277aaf0",
                "reference": "31a0da5c09f54fe76bc4e145e348b0d3d277aaf0",
                "shasum": ""
            },
            "require": {
                "php": ">=5.3.23",
                "zendframework/zend-json": "self.version",
                "zendframework/zend-math": "self.version",
                "zendframework/zend-stdlib": "self.version"
            },
            "require-dev": {
                "fabpot/php-cs-fixer": "1.7.*",
                "phpunit/phpunit": "~4.0",
                "satooshi/php-coveralls": "dev-master",
                "zendframework/zend-servicemanager": "self.version"
            },
            "suggest": {
                "zendframework/zend-servicemanager": "To support plugin manager support"
            },
            "type": "library",
            "extra": {
                "branch-alias": {
                    "dev-master": "2.4-dev",
                    "dev-develop": "2.5-dev"
                }
            },
            "autoload": {
                "psr-4": {
                    "Zend\\Serializer\\": "src/"
                }
            },
            "notification-url": "https://packagist.org/downloads/",
            "license": [
                "BSD-3-Clause"
            ],
            "description": "provides an adapter based interface to simply generate storable representation of PHP types by different facilities, and recover",
            "homepage": "https://github.com/zendframework/zend-serializer",
            "keywords": [
                "serializer",
                "zf2"
            ],
            "time": "2015-05-07 14:55:31"
        },
        {
            "name": "zendframework/zend-server",
            "version": "2.4.9",
            "source": {
                "type": "git",
                "url": "https://github.com/zendframework/zend-server.git",
                "reference": "dd6da0d3c304cb43d3ac0be2dc9c334372d3734c"
            },
            "dist": {
                "type": "zip",
                "url": "https://api.github.com/repos/zendframework/zend-server/zipball/dd6da0d3c304cb43d3ac0be2dc9c334372d3734c",
                "reference": "dd6da0d3c304cb43d3ac0be2dc9c334372d3734c",
                "shasum": ""
            },
            "require": {
                "php": ">=5.3.23",
                "zendframework/zend-code": "self.version",
                "zendframework/zend-stdlib": "self.version"
            },
            "require-dev": {
                "fabpot/php-cs-fixer": "1.7.*",
                "phpunit/phpunit": "~4.0",
                "satooshi/php-coveralls": "dev-master"
            },
            "type": "library",
            "extra": {
                "branch-alias": {
                    "dev-master": "2.4-dev",
                    "dev-develop": "2.5-dev"
                }
            },
            "autoload": {
                "psr-4": {
                    "Zend\\Server\\": "src/"
                }
            },
            "notification-url": "https://packagist.org/downloads/",
            "license": [
                "BSD-3-Clause"
            ],
            "homepage": "https://github.com/zendframework/zend-server",
            "keywords": [
                "server",
                "zf2"
            ],
            "time": "2015-05-07 14:55:31"
        },
        {
            "name": "zendframework/zend-servicemanager",
            "version": "2.4.9",
            "source": {
                "type": "git",
                "url": "https://github.com/zendframework/zend-servicemanager.git",
                "reference": "855294e12771b4295c26446b6ed2df2f1785f234"
            },
            "dist": {
                "type": "zip",
                "url": "https://api.github.com/repos/zendframework/zend-servicemanager/zipball/855294e12771b4295c26446b6ed2df2f1785f234",
                "reference": "855294e12771b4295c26446b6ed2df2f1785f234",
                "shasum": ""
            },
            "require": {
                "php": ">=5.3.23"
            },
            "require-dev": {
                "fabpot/php-cs-fixer": "1.7.*",
                "phpunit/phpunit": "~4.0",
                "satooshi/php-coveralls": "dev-master",
                "zendframework/zend-di": "self.version"
            },
            "suggest": {
                "ocramius/proxy-manager": "ProxyManager 0.5.* to handle lazy initialization of services",
                "zendframework/zend-di": "Zend\\Di component"
            },
            "type": "library",
            "extra": {
                "branch-alias": {
                    "dev-master": "2.4-dev",
                    "dev-develop": "2.5-dev"
                }
            },
            "autoload": {
                "psr-4": {
                    "Zend\\ServiceManager\\": "src/"
                }
            },
            "notification-url": "https://packagist.org/downloads/",
            "license": [
                "BSD-3-Clause"
            ],
            "homepage": "https://github.com/zendframework/zend-service-manager",
            "keywords": [
                "servicemanager",
                "zf2"
            ],
            "time": "2015-05-07 14:55:31"
        },
        {
            "name": "zendframework/zend-soap",
            "version": "2.4.9",
            "source": {
                "type": "git",
                "url": "https://github.com/zendframework/zend-soap.git",
                "reference": "743ab449c4d0d03cee21db743c5aed360be49d36"
            },
            "dist": {
                "type": "zip",
                "url": "https://api.github.com/repos/zendframework/zend-soap/zipball/743ab449c4d0d03cee21db743c5aed360be49d36",
                "reference": "743ab449c4d0d03cee21db743c5aed360be49d36",
                "shasum": ""
            },
            "require": {
                "php": ">=5.3.23",
                "zendframework/zend-server": "self.version",
                "zendframework/zend-stdlib": "self.version",
                "zendframework/zend-uri": "self.version"
            },
            "require-dev": {
                "fabpot/php-cs-fixer": "1.7.*",
                "phpunit/phpunit": "~4.0",
                "satooshi/php-coveralls": "dev-master",
                "zendframework/zend-http": "self.version"
            },
            "suggest": {
                "zendframework/zend-http": "Zend\\Http component"
            },
            "type": "library",
            "extra": {
                "branch-alias": {
                    "dev-master": "2.4-dev",
                    "dev-develop": "2.5-dev"
                }
            },
            "autoload": {
                "psr-4": {
                    "Zend\\Soap\\": "src/"
                }
            },
            "notification-url": "https://packagist.org/downloads/",
            "license": [
                "BSD-3-Clause"
            ],
            "homepage": "https://github.com/zendframework/zend-soap",
            "keywords": [
                "soap",
                "zf2"
            ],
            "time": "2015-05-07 14:55:31"
        },
        {
            "name": "zendframework/zend-stdlib",
            "version": "2.4.9",
            "source": {
                "type": "git",
                "url": "https://github.com/zendframework/zend-stdlib.git",
                "reference": "d8ecb629a72da9f91bd95c5af006384823560b42"
            },
            "dist": {
                "type": "zip",
                "url": "https://api.github.com/repos/zendframework/zend-stdlib/zipball/d8ecb629a72da9f91bd95c5af006384823560b42",
                "reference": "d8ecb629a72da9f91bd95c5af006384823560b42",
                "shasum": ""
            },
            "require": {
                "php": ">=5.3.23"
            },
            "require-dev": {
                "fabpot/php-cs-fixer": "1.7.*",
                "phpunit/phpunit": "~4.0",
                "satooshi/php-coveralls": "dev-master",
                "zendframework/zend-eventmanager": "self.version",
                "zendframework/zend-filter": "self.version",
                "zendframework/zend-serializer": "self.version",
                "zendframework/zend-servicemanager": "self.version"
            },
            "suggest": {
                "zendframework/zend-eventmanager": "To support aggregate hydrator usage",
                "zendframework/zend-filter": "To support naming strategy hydrator usage",
                "zendframework/zend-serializer": "Zend\\Serializer component",
                "zendframework/zend-servicemanager": "To support hydrator plugin manager usage"
            },
            "type": "library",
            "extra": {
                "branch-alias": {
                    "dev-master": "2.4-dev",
                    "dev-develop": "2.5-dev"
                }
            },
            "autoload": {
                "psr-4": {
                    "Zend\\Stdlib\\": "src/"
                }
            },
            "notification-url": "https://packagist.org/downloads/",
            "license": [
                "BSD-3-Clause"
            ],
            "homepage": "https://github.com/zendframework/zend-stdlib",
            "keywords": [
                "stdlib",
                "zf2"
            ],
            "time": "2015-07-21 13:55:46"
        },
        {
            "name": "zendframework/zend-text",
            "version": "2.4.9",
            "source": {
                "type": "git",
                "url": "https://github.com/zendframework/zend-text.git",
                "reference": "bd2393fa1f88b719be033a07fdff23f5fa745ad5"
            },
            "dist": {
                "type": "zip",
                "url": "https://api.github.com/repos/zendframework/zend-text/zipball/bd2393fa1f88b719be033a07fdff23f5fa745ad5",
                "reference": "bd2393fa1f88b719be033a07fdff23f5fa745ad5",
                "shasum": ""
            },
            "require": {
                "php": ">=5.3.23",
                "zendframework/zend-servicemanager": "self.version",
                "zendframework/zend-stdlib": "self.version"
            },
            "require-dev": {
                "fabpot/php-cs-fixer": "1.7.*",
                "phpunit/phpunit": "~4.0",
                "satooshi/php-coveralls": "dev-master"
            },
            "type": "library",
            "extra": {
                "branch-alias": {
                    "dev-master": "2.4-dev",
                    "dev-develop": "2.5-dev"
                }
            },
            "autoload": {
                "psr-4": {
                    "Zend\\Text\\": "src/"
                }
            },
            "notification-url": "https://packagist.org/downloads/",
            "license": [
                "BSD-3-Clause"
            ],
            "homepage": "https://github.com/zendframework/zend-text",
            "keywords": [
                "text",
                "zf2"
            ],
            "time": "2015-05-07 14:55:31"
        },
        {
            "name": "zendframework/zend-uri",
            "version": "2.4.9",
            "source": {
                "type": "git",
                "url": "https://github.com/zendframework/zend-uri.git",
                "reference": "33512866d20cc4bc54a0c1a6a0bdfcf5088939b3"
            },
            "dist": {
                "type": "zip",
                "url": "https://api.github.com/repos/zendframework/zend-uri/zipball/33512866d20cc4bc54a0c1a6a0bdfcf5088939b3",
                "reference": "33512866d20cc4bc54a0c1a6a0bdfcf5088939b3",
                "shasum": ""
            },
            "require": {
                "php": ">=5.3.23",
                "zendframework/zend-escaper": "~2.4.0",
                "zendframework/zend-validator": "~2.4.0"
            },
            "require-dev": {
                "fabpot/php-cs-fixer": "1.7.*",
                "phpunit/phpunit": "~4.0",
                "satooshi/php-coveralls": "dev-master"
            },
            "type": "library",
            "extra": {
                "branch-alias": {
                    "dev-master": "2.4-dev",
                    "dev-develop": "2.5-dev"
                }
            },
            "autoload": {
                "psr-4": {
                    "Zend\\Uri\\": "src/"
                }
            },
            "notification-url": "https://packagist.org/downloads/",
            "license": [
                "BSD-3-Clause"
            ],
            "description": "a component that aids in manipulating and validating » Uniform Resource Identifiers (URIs)",
            "homepage": "https://github.com/zendframework/zend-uri",
            "keywords": [
                "uri",
                "zf2"
            ],
            "time": "2015-09-14 16:17:10"
        },
        {
            "name": "zendframework/zend-validator",
            "version": "2.4.9",
            "source": {
                "type": "git",
                "url": "https://github.com/zendframework/zend-validator.git",
                "reference": "81415511fe729e6de19a61936313cef43c80d337"
            },
            "dist": {
                "type": "zip",
                "url": "https://api.github.com/repos/zendframework/zend-validator/zipball/81415511fe729e6de19a61936313cef43c80d337",
                "reference": "81415511fe729e6de19a61936313cef43c80d337",
                "shasum": ""
            },
            "require": {
                "php": ">=5.3.23",
                "zendframework/zend-stdlib": "~2.4.0"
            },
            "require-dev": {
                "fabpot/php-cs-fixer": "1.7.*",
                "phpunit/phpunit": "~4.0",
                "satooshi/php-coveralls": "dev-master",
                "zendframework/zend-config": "~2.4.0",
                "zendframework/zend-db": "~2.4.0",
                "zendframework/zend-filter": "~2.4.0",
                "zendframework/zend-i18n": "~2.4.0",
                "zendframework/zend-math": "~2.4.0",
                "zendframework/zend-servicemanager": "~2.4.0",
                "zendframework/zend-session": "~2.4.0",
                "zendframework/zend-uri": "~2.4.0"
            },
            "suggest": {
                "zendframework/zend-db": "Zend\\Db component",
                "zendframework/zend-filter": "Zend\\Filter component, required by the Digits validator",
                "zendframework/zend-i18n": "Zend\\I18n component to allow translation of validation error messages as well as to use the various Date validators",
                "zendframework/zend-math": "Zend\\Math component",
                "zendframework/zend-resources": "Translations of validator messages",
                "zendframework/zend-servicemanager": "Zend\\ServiceManager component to allow using the ValidatorPluginManager and validator chains",
                "zendframework/zend-session": "Zend\\Session component",
                "zendframework/zend-uri": "Zend\\Uri component, required by the Uri and Sitemap\\Loc validators"
            },
            "type": "library",
            "extra": {
                "branch-alias": {
                    "dev-master": "2.4-dev",
                    "dev-develop": "2.5-dev"
                }
            },
            "autoload": {
                "psr-4": {
                    "Zend\\Validator\\": "src/"
                }
            },
            "notification-url": "https://packagist.org/downloads/",
            "license": [
                "BSD-3-Clause"
            ],
            "description": "provides a set of commonly needed validators",
            "homepage": "https://github.com/zendframework/zend-validator",
            "keywords": [
                "validator",
                "zf2"
            ],
            "time": "2015-09-08 21:04:17"
        },
        {
            "name": "zendframework/zend-view",
            "version": "2.4.9",
            "source": {
                "type": "git",
                "url": "https://github.com/zendframework/zend-view.git",
                "reference": "d81da0d932a0e35f8cbc6f10d80c8b4ab54973ea"
            },
            "dist": {
                "type": "zip",
                "url": "https://api.github.com/repos/zendframework/zend-view/zipball/d81da0d932a0e35f8cbc6f10d80c8b4ab54973ea",
                "reference": "d81da0d932a0e35f8cbc6f10d80c8b4ab54973ea",
                "shasum": ""
            },
            "require": {
                "php": ">=5.3.23",
                "zendframework/zend-eventmanager": "self.version",
                "zendframework/zend-loader": "self.version",
                "zendframework/zend-stdlib": "self.version"
            },
            "require-dev": {
                "fabpot/php-cs-fixer": "1.7.*",
                "phpunit/phpunit": "~4.0",
                "satooshi/php-coveralls": "dev-master",
                "zendframework/zend-authentication": "self.version",
                "zendframework/zend-escaper": "self.version",
                "zendframework/zend-feed": "self.version",
                "zendframework/zend-filter": "self.version",
                "zendframework/zend-http": "self.version",
                "zendframework/zend-i18n": "self.version",
                "zendframework/zend-json": "self.version",
                "zendframework/zend-mvc": "self.version",
                "zendframework/zend-navigation": "self.version",
                "zendframework/zend-paginator": "self.version",
                "zendframework/zend-permissions-acl": "self.version",
                "zendframework/zend-servicemanager": "self.version",
                "zendframework/zend-uri": "self.version"
            },
            "suggest": {
                "zendframework/zend-authentication": "Zend\\Authentication component",
                "zendframework/zend-escaper": "Zend\\Escaper component",
                "zendframework/zend-feed": "Zend\\Feed component",
                "zendframework/zend-filter": "Zend\\Filter component",
                "zendframework/zend-http": "Zend\\Http component",
                "zendframework/zend-i18n": "Zend\\I18n component",
                "zendframework/zend-json": "Zend\\Json component",
                "zendframework/zend-mvc": "Zend\\Mvc component",
                "zendframework/zend-navigation": "Zend\\Navigation component",
                "zendframework/zend-paginator": "Zend\\Paginator component",
                "zendframework/zend-permissions-acl": "Zend\\Permissions\\Acl component",
                "zendframework/zend-servicemanager": "Zend\\ServiceManager component",
                "zendframework/zend-uri": "Zend\\Uri component"
            },
            "type": "library",
            "extra": {
                "branch-alias": {
                    "dev-master": "2.4-dev",
                    "dev-develop": "2.5-dev"
                }
            },
            "autoload": {
                "psr-4": {
                    "Zend\\View\\": "src/"
                }
            },
            "notification-url": "https://packagist.org/downloads/",
            "license": [
                "BSD-3-Clause"
            ],
            "description": "provides a system of helpers, output filters, and variable escaping",
            "homepage": "https://github.com/zendframework/zend-view",
            "keywords": [
                "view",
                "zf2"
            ],
            "time": "2015-06-16 15:22:37"
        }
    ],
    "packages-dev": [
        {
            "name": "doctrine/instantiator",
            "version": "1.0.5",
            "source": {
                "type": "git",
                "url": "https://github.com/doctrine/instantiator.git",
                "reference": "8e884e78f9f0eb1329e445619e04456e64d8051d"
            },
            "dist": {
                "type": "zip",
                "url": "https://api.github.com/repos/doctrine/instantiator/zipball/8e884e78f9f0eb1329e445619e04456e64d8051d",
                "reference": "8e884e78f9f0eb1329e445619e04456e64d8051d",
                "shasum": ""
            },
            "require": {
                "php": ">=5.3,<8.0-DEV"
            },
            "require-dev": {
                "athletic/athletic": "~0.1.8",
                "ext-pdo": "*",
                "ext-phar": "*",
                "phpunit/phpunit": "~4.0",
                "squizlabs/php_codesniffer": "~2.0"
            },
            "type": "library",
            "extra": {
                "branch-alias": {
                    "dev-master": "1.0.x-dev"
                }
            },
            "autoload": {
                "psr-4": {
                    "Doctrine\\Instantiator\\": "src/Doctrine/Instantiator/"
                }
            },
            "notification-url": "https://packagist.org/downloads/",
            "license": [
                "MIT"
            ],
            "authors": [
                {
                    "name": "Marco Pivetta",
                    "email": "ocramius@gmail.com",
                    "homepage": "http://ocramius.github.com/"
                }
            ],
            "description": "A small, lightweight utility to instantiate objects in PHP without invoking their constructors",
            "homepage": "https://github.com/doctrine/instantiator",
            "keywords": [
                "constructor",
                "instantiate"
            ],
            "time": "2015-06-14 21:17:01"
        },
        {
            "name": "fabpot/php-cs-fixer",
            "version": "v1.11.2",
            "source": {
                "type": "git",
                "url": "https://github.com/FriendsOfPHP/PHP-CS-Fixer.git",
                "reference": "41f70154642ec0f9ea9ea9c290943f3b5dfa76fc"
            },
            "dist": {
                "type": "zip",
                "url": "https://api.github.com/repos/FriendsOfPHP/PHP-CS-Fixer/zipball/41f70154642ec0f9ea9ea9c290943f3b5dfa76fc",
                "reference": "41f70154642ec0f9ea9ea9c290943f3b5dfa76fc",
                "shasum": ""
            },
            "require": {
                "ext-tokenizer": "*",
                "php": ">=5.3.6",
                "sebastian/diff": "~1.1",
                "symfony/console": "~2.3|~3.0",
                "symfony/event-dispatcher": "~2.1|~3.0",
                "symfony/filesystem": "~2.1|~3.0",
                "symfony/finder": "~2.1|~3.0",
                "symfony/process": "~2.3|~3.0",
                "symfony/stopwatch": "~2.5|~3.0"
            },
            "require-dev": {
                "satooshi/php-coveralls": "0.7.*@dev"
            },
            "bin": [
                "php-cs-fixer"
            ],
            "type": "application",
            "autoload": {
                "psr-4": {
                    "Symfony\\CS\\": "Symfony/CS/"
                }
            },
            "notification-url": "https://packagist.org/downloads/",
            "license": [
                "MIT"
            ],
            "authors": [
                {
                    "name": "Dariusz Rumiński",
                    "email": "dariusz.ruminski@gmail.com"
                },
                {
                    "name": "Fabien Potencier",
                    "email": "fabien@symfony.com"
                }
            ],
            "description": "A tool to automatically fix PHP code style",
            "time": "2016-02-26 07:37:29"
        },
        {
            "name": "lusitanian/oauth",
            "version": "v0.7.0",
            "source": {
                "type": "git",
                "url": "https://github.com/Lusitanian/PHPoAuthLib.git",
                "reference": "a48f63ce1a636c86f901b9bdbdadcdbf473bb07b"
            },
            "dist": {
                "type": "zip",
                "url": "https://api.github.com/repos/Lusitanian/PHPoAuthLib/zipball/a48f63ce1a636c86f901b9bdbdadcdbf473bb07b",
                "reference": "a48f63ce1a636c86f901b9bdbdadcdbf473bb07b",
                "shasum": ""
            },
            "require": {
                "php": ">=5.3.0"
            },
            "require-dev": {
                "phpunit/phpunit": "3.7.*",
                "predis/predis": "0.8.*@dev",
                "squizlabs/php_codesniffer": "2.*",
                "symfony/http-foundation": "~2.1"
            },
            "suggest": {
                "ext-openssl": "Allows for usage of secure connections with the stream-based HTTP client.",
                "predis/predis": "Allows using the Redis storage backend.",
                "symfony/http-foundation": "Allows using the Symfony Session storage backend."
            },
            "type": "library",
            "extra": {
                "branch-alias": {
                    "dev-master": "0.1-dev"
                }
            },
            "autoload": {
                "psr-0": {
                    "OAuth": "src",
                    "OAuth\\Unit": "tests"
                }
            },
            "notification-url": "https://packagist.org/downloads/",
            "license": [
                "MIT"
            ],
            "authors": [
                {
                    "name": "David Desberg",
                    "email": "david@daviddesberg.com"
                },
                {
                    "name": "Elliot Chance",
                    "email": "elliotchance@gmail.com"
                },
                {
                    "name": "Pieter Hordijk",
                    "email": "info@pieterhordijk.com"
                }
            ],
            "description": "PHP 5.3+ oAuth 1/2 Library",
            "keywords": [
                "Authentication",
                "authorization",
                "oauth",
                "security"
            ],
            "time": "2015-10-07 00:20:04"
        },
        {
            "name": "pdepend/pdepend",
            "version": "2.2.2",
            "source": {
                "type": "git",
                "url": "https://github.com/pdepend/pdepend.git",
                "reference": "d3ae0d084d526cdc6c3f1b858fb7148de77b41c5"
            },
            "dist": {
                "type": "zip",
                "url": "https://api.github.com/repos/pdepend/pdepend/zipball/d3ae0d084d526cdc6c3f1b858fb7148de77b41c5",
                "reference": "d3ae0d084d526cdc6c3f1b858fb7148de77b41c5",
                "shasum": ""
            },
            "require": {
                "php": ">=5.3.7",
                "symfony/config": "^2.3.0",
                "symfony/dependency-injection": "^2.3.0",
                "symfony/filesystem": "^2.3.0"
            },
            "require-dev": {
                "phpunit/phpunit": "^4.0.0,<4.8",
                "squizlabs/php_codesniffer": "^2.0.0"
            },
            "bin": [
                "src/bin/pdepend"
            ],
            "type": "library",
            "autoload": {
                "psr-0": {
                    "PDepend\\": "src/main/php/"
                }
            },
            "notification-url": "https://packagist.org/downloads/",
            "license": [
                "BSD-3-Clause"
            ],
            "description": "Official version of pdepend to be handled with Composer",
            "time": "2015-10-16 08:49:58"
        },
        {
            "name": "phpmd/phpmd",
            "version": "2.4.2",
            "source": {
                "type": "git",
                "url": "https://github.com/phpmd/phpmd.git",
                "reference": "fccbdb6b222f6d7a6d35af1c396ba5435cec76a9"
            },
            "dist": {
                "type": "zip",
                "url": "https://api.github.com/repos/phpmd/phpmd/zipball/fccbdb6b222f6d7a6d35af1c396ba5435cec76a9",
                "reference": "fccbdb6b222f6d7a6d35af1c396ba5435cec76a9",
                "shasum": ""
            },
            "require": {
                "pdepend/pdepend": "~2.0",
                "php": ">=5.3.0"
            },
            "require-dev": {
                "phpunit/phpunit": "^4.0",
                "squizlabs/php_codesniffer": "^2.0"
            },
            "bin": [
                "src/bin/phpmd"
            ],
            "type": "project",
            "autoload": {
                "psr-0": {
                    "PHPMD\\": "src/main/php"
                }
            },
            "notification-url": "https://packagist.org/downloads/",
            "license": [
                "BSD-3-Clause"
            ],
            "authors": [
                {
                    "name": "Manuel Pichler",
                    "email": "github@manuel-pichler.de",
                    "homepage": "https://github.com/manuelpichler",
                    "role": "Project Founder"
                },
                {
                    "name": "Other contributors",
                    "homepage": "https://github.com/phpmd/phpmd/graphs/contributors",
                    "role": "Contributors"
                },
                {
                    "name": "Marc Würth",
                    "email": "ravage@bluewin.ch",
                    "homepage": "https://github.com/ravage84",
                    "role": "Project Maintainer"
                }
            ],
            "description": "PHPMD is a spin-off project of PHP Depend and aims to be a PHP equivalent of the well known Java tool PMD.",
            "homepage": "http://phpmd.org/",
            "keywords": [
                "mess detection",
                "mess detector",
                "pdepend",
                "phpmd",
                "pmd"
            ],
            "time": "2016-03-10 17:17:44"
        },
        {
            "name": "phpunit/php-code-coverage",
            "version": "2.2.4",
            "source": {
                "type": "git",
                "url": "https://github.com/sebastianbergmann/php-code-coverage.git",
                "reference": "eabf68b476ac7d0f73793aada060f1c1a9bf8979"
            },
            "dist": {
                "type": "zip",
                "url": "https://api.github.com/repos/sebastianbergmann/php-code-coverage/zipball/eabf68b476ac7d0f73793aada060f1c1a9bf8979",
                "reference": "eabf68b476ac7d0f73793aada060f1c1a9bf8979",
                "shasum": ""
            },
            "require": {
                "php": ">=5.3.3",
                "phpunit/php-file-iterator": "~1.3",
                "phpunit/php-text-template": "~1.2",
                "phpunit/php-token-stream": "~1.3",
                "sebastian/environment": "^1.3.2",
                "sebastian/version": "~1.0"
            },
            "require-dev": {
                "ext-xdebug": ">=2.1.4",
                "phpunit/phpunit": "~4"
            },
            "suggest": {
                "ext-dom": "*",
                "ext-xdebug": ">=2.2.1",
                "ext-xmlwriter": "*"
            },
            "type": "library",
            "extra": {
                "branch-alias": {
                    "dev-master": "2.2.x-dev"
                }
            },
            "autoload": {
                "classmap": [
                    "src/"
                ]
            },
            "notification-url": "https://packagist.org/downloads/",
            "license": [
                "BSD-3-Clause"
            ],
            "authors": [
                {
                    "name": "Sebastian Bergmann",
                    "email": "sb@sebastian-bergmann.de",
                    "role": "lead"
                }
            ],
            "description": "Library that provides collection, processing, and rendering functionality for PHP code coverage information.",
            "homepage": "https://github.com/sebastianbergmann/php-code-coverage",
            "keywords": [
                "coverage",
                "testing",
                "xunit"
            ],
            "time": "2015-10-06 15:47:00"
        },
        {
            "name": "phpunit/php-file-iterator",
            "version": "1.3.4",
            "source": {
                "type": "git",
                "url": "https://github.com/sebastianbergmann/php-file-iterator.git",
                "reference": "acd690379117b042d1c8af1fafd61bde001bf6bb"
            },
            "dist": {
                "type": "zip",
                "url": "https://api.github.com/repos/sebastianbergmann/php-file-iterator/zipball/acd690379117b042d1c8af1fafd61bde001bf6bb",
                "reference": "acd690379117b042d1c8af1fafd61bde001bf6bb",
                "shasum": ""
            },
            "require": {
                "php": ">=5.3.3"
            },
            "type": "library",
            "autoload": {
                "classmap": [
                    "File/"
                ]
            },
            "notification-url": "https://packagist.org/downloads/",
            "include-path": [
                ""
            ],
            "license": [
                "BSD-3-Clause"
            ],
            "authors": [
                {
                    "name": "Sebastian Bergmann",
                    "email": "sb@sebastian-bergmann.de",
                    "role": "lead"
                }
            ],
            "description": "FilterIterator implementation that filters files based on a list of suffixes.",
            "homepage": "https://github.com/sebastianbergmann/php-file-iterator/",
            "keywords": [
                "filesystem",
                "iterator"
            ],
            "time": "2013-10-10 15:34:57"
        },
        {
            "name": "phpunit/php-text-template",
            "version": "1.2.1",
            "source": {
                "type": "git",
                "url": "https://github.com/sebastianbergmann/php-text-template.git",
                "reference": "31f8b717e51d9a2afca6c9f046f5d69fc27c8686"
            },
            "dist": {
                "type": "zip",
                "url": "https://api.github.com/repos/sebastianbergmann/php-text-template/zipball/31f8b717e51d9a2afca6c9f046f5d69fc27c8686",
                "reference": "31f8b717e51d9a2afca6c9f046f5d69fc27c8686",
                "shasum": ""
            },
            "require": {
                "php": ">=5.3.3"
            },
            "type": "library",
            "autoload": {
                "classmap": [
                    "src/"
                ]
            },
            "notification-url": "https://packagist.org/downloads/",
            "license": [
                "BSD-3-Clause"
            ],
            "authors": [
                {
                    "name": "Sebastian Bergmann",
                    "email": "sebastian@phpunit.de",
                    "role": "lead"
                }
            ],
            "description": "Simple template engine.",
            "homepage": "https://github.com/sebastianbergmann/php-text-template/",
            "keywords": [
                "template"
            ],
            "time": "2015-06-21 13:50:34"
        },
        {
            "name": "phpunit/php-timer",
            "version": "1.0.7",
            "source": {
                "type": "git",
                "url": "https://github.com/sebastianbergmann/php-timer.git",
                "reference": "3e82f4e9fc92665fafd9157568e4dcb01d014e5b"
            },
            "dist": {
                "type": "zip",
                "url": "https://api.github.com/repos/sebastianbergmann/php-timer/zipball/3e82f4e9fc92665fafd9157568e4dcb01d014e5b",
                "reference": "3e82f4e9fc92665fafd9157568e4dcb01d014e5b",
                "shasum": ""
            },
            "require": {
                "php": ">=5.3.3"
            },
            "type": "library",
            "autoload": {
                "classmap": [
                    "src/"
                ]
            },
            "notification-url": "https://packagist.org/downloads/",
            "license": [
                "BSD-3-Clause"
            ],
            "authors": [
                {
                    "name": "Sebastian Bergmann",
                    "email": "sb@sebastian-bergmann.de",
                    "role": "lead"
                }
            ],
            "description": "Utility class for timing",
            "homepage": "https://github.com/sebastianbergmann/php-timer/",
            "keywords": [
                "timer"
            ],
            "time": "2015-06-21 08:01:12"
        },
        {
            "name": "phpunit/php-token-stream",
            "version": "1.4.8",
            "source": {
                "type": "git",
                "url": "https://github.com/sebastianbergmann/php-token-stream.git",
                "reference": "3144ae21711fb6cac0b1ab4cbe63b75ce3d4e8da"
            },
            "dist": {
                "type": "zip",
                "url": "https://api.github.com/repos/sebastianbergmann/php-token-stream/zipball/3144ae21711fb6cac0b1ab4cbe63b75ce3d4e8da",
                "reference": "3144ae21711fb6cac0b1ab4cbe63b75ce3d4e8da",
                "shasum": ""
            },
            "require": {
                "ext-tokenizer": "*",
                "php": ">=5.3.3"
            },
            "require-dev": {
                "phpunit/phpunit": "~4.2"
            },
            "type": "library",
            "extra": {
                "branch-alias": {
                    "dev-master": "1.4-dev"
                }
            },
            "autoload": {
                "classmap": [
                    "src/"
                ]
            },
            "notification-url": "https://packagist.org/downloads/",
            "license": [
                "BSD-3-Clause"
            ],
            "authors": [
                {
                    "name": "Sebastian Bergmann",
                    "email": "sebastian@phpunit.de"
                }
            ],
            "description": "Wrapper around PHP's tokenizer extension.",
            "homepage": "https://github.com/sebastianbergmann/php-token-stream/",
            "keywords": [
                "tokenizer"
            ],
            "time": "2015-09-15 10:49:45"
        },
        {
            "name": "phpunit/phpunit",
            "version": "4.1.0",
            "source": {
                "type": "git",
                "url": "https://github.com/sebastianbergmann/phpunit.git",
                "reference": "efb1b1334605594417a3bd466477772d06d460a8"
            },
            "dist": {
                "type": "zip",
                "url": "https://api.github.com/repos/sebastianbergmann/phpunit/zipball/efb1b1334605594417a3bd466477772d06d460a8",
                "reference": "efb1b1334605594417a3bd466477772d06d460a8",
                "shasum": ""
            },
            "require": {
                "ext-dom": "*",
                "ext-json": "*",
                "ext-pcre": "*",
                "ext-reflection": "*",
                "ext-spl": "*",
                "php": ">=5.3.3",
                "phpunit/php-code-coverage": "~2.0",
                "phpunit/php-file-iterator": "~1.3.1",
                "phpunit/php-text-template": "~1.2",
                "phpunit/php-timer": "~1.0.2",
                "phpunit/phpunit-mock-objects": "~2.1",
                "sebastian/comparator": "~1.0",
                "sebastian/diff": "~1.1",
                "sebastian/environment": "~1.0",
                "sebastian/exporter": "~1.0",
                "sebastian/version": "~1.0",
                "symfony/yaml": "~2.0"
            },
            "suggest": {
                "phpunit/php-invoker": "~1.1"
            },
            "bin": [
                "phpunit"
            ],
            "type": "library",
            "extra": {
                "branch-alias": {
                    "dev-master": "4.1.x-dev"
                }
            },
            "autoload": {
                "classmap": [
                    "src/"
                ]
            },
            "notification-url": "https://packagist.org/downloads/",
            "include-path": [
                "",
                "../../symfony/yaml/"
            ],
            "license": [
                "BSD-3-Clause"
            ],
            "authors": [
                {
                    "name": "Sebastian Bergmann",
                    "email": "sebastian@phpunit.de",
                    "role": "lead"
                }
            ],
            "description": "The PHP Unit Testing framework.",
            "homepage": "http://www.phpunit.de/",
            "keywords": [
                "phpunit",
                "testing",
                "xunit"
            ],
            "time": "2014-05-02 07:13:40"
        },
        {
            "name": "phpunit/phpunit-mock-objects",
            "version": "2.3.8",
            "source": {
                "type": "git",
                "url": "https://github.com/sebastianbergmann/phpunit-mock-objects.git",
                "reference": "ac8e7a3db35738d56ee9a76e78a4e03d97628983"
            },
            "dist": {
                "type": "zip",
                "url": "https://api.github.com/repos/sebastianbergmann/phpunit-mock-objects/zipball/ac8e7a3db35738d56ee9a76e78a4e03d97628983",
                "reference": "ac8e7a3db35738d56ee9a76e78a4e03d97628983",
                "shasum": ""
            },
            "require": {
                "doctrine/instantiator": "^1.0.2",
                "php": ">=5.3.3",
                "phpunit/php-text-template": "~1.2",
                "sebastian/exporter": "~1.2"
            },
            "require-dev": {
                "phpunit/phpunit": "~4.4"
            },
            "suggest": {
                "ext-soap": "*"
            },
            "type": "library",
            "extra": {
                "branch-alias": {
                    "dev-master": "2.3.x-dev"
                }
            },
            "autoload": {
                "classmap": [
                    "src/"
                ]
            },
            "notification-url": "https://packagist.org/downloads/",
            "license": [
                "BSD-3-Clause"
            ],
            "authors": [
                {
                    "name": "Sebastian Bergmann",
                    "email": "sb@sebastian-bergmann.de",
                    "role": "lead"
                }
            ],
            "description": "Mock Object library for PHPUnit",
            "homepage": "https://github.com/sebastianbergmann/phpunit-mock-objects/",
            "keywords": [
                "mock",
                "xunit"
            ],
            "time": "2015-10-02 06:51:40"
        },
        {
            "name": "sebastian/comparator",
            "version": "1.2.0",
            "source": {
                "type": "git",
                "url": "https://github.com/sebastianbergmann/comparator.git",
                "reference": "937efb279bd37a375bcadf584dec0726f84dbf22"
            },
            "dist": {
                "type": "zip",
                "url": "https://api.github.com/repos/sebastianbergmann/comparator/zipball/937efb279bd37a375bcadf584dec0726f84dbf22",
                "reference": "937efb279bd37a375bcadf584dec0726f84dbf22",
                "shasum": ""
            },
            "require": {
                "php": ">=5.3.3",
                "sebastian/diff": "~1.2",
                "sebastian/exporter": "~1.2"
            },
            "require-dev": {
                "phpunit/phpunit": "~4.4"
            },
            "type": "library",
            "extra": {
                "branch-alias": {
                    "dev-master": "1.2.x-dev"
                }
            },
            "autoload": {
                "classmap": [
                    "src/"
                ]
            },
            "notification-url": "https://packagist.org/downloads/",
            "license": [
                "BSD-3-Clause"
            ],
            "authors": [
                {
                    "name": "Jeff Welch",
                    "email": "whatthejeff@gmail.com"
                },
                {
                    "name": "Volker Dusch",
                    "email": "github@wallbash.com"
                },
                {
                    "name": "Bernhard Schussek",
                    "email": "bschussek@2bepublished.at"
                },
                {
                    "name": "Sebastian Bergmann",
                    "email": "sebastian@phpunit.de"
                }
            ],
            "description": "Provides the functionality to compare PHP values for equality",
            "homepage": "http://www.github.com/sebastianbergmann/comparator",
            "keywords": [
                "comparator",
                "compare",
                "equality"
            ],
            "time": "2015-07-26 15:48:44"
        },
        {
            "name": "sebastian/diff",
            "version": "1.4.1",
            "source": {
                "type": "git",
                "url": "https://github.com/sebastianbergmann/diff.git",
                "reference": "13edfd8706462032c2f52b4b862974dd46b71c9e"
            },
            "dist": {
                "type": "zip",
                "url": "https://api.github.com/repos/sebastianbergmann/diff/zipball/13edfd8706462032c2f52b4b862974dd46b71c9e",
                "reference": "13edfd8706462032c2f52b4b862974dd46b71c9e",
                "shasum": ""
            },
            "require": {
                "php": ">=5.3.3"
            },
            "require-dev": {
                "phpunit/phpunit": "~4.8"
            },
            "type": "library",
            "extra": {
                "branch-alias": {
                    "dev-master": "1.4-dev"
                }
            },
            "autoload": {
                "classmap": [
                    "src/"
                ]
            },
            "notification-url": "https://packagist.org/downloads/",
            "license": [
                "BSD-3-Clause"
            ],
            "authors": [
                {
                    "name": "Kore Nordmann",
                    "email": "mail@kore-nordmann.de"
                },
                {
                    "name": "Sebastian Bergmann",
                    "email": "sebastian@phpunit.de"
                }
            ],
            "description": "Diff implementation",
            "homepage": "https://github.com/sebastianbergmann/diff",
            "keywords": [
                "diff"
            ],
            "time": "2015-12-08 07:14:41"
        },
        {
            "name": "sebastian/environment",
            "version": "1.3.5",
            "source": {
                "type": "git",
                "url": "https://github.com/sebastianbergmann/environment.git",
                "reference": "dc7a29032cf72b54f36dac15a1ca5b3a1b6029bf"
            },
            "dist": {
                "type": "zip",
                "url": "https://api.github.com/repos/sebastianbergmann/environment/zipball/dc7a29032cf72b54f36dac15a1ca5b3a1b6029bf",
                "reference": "dc7a29032cf72b54f36dac15a1ca5b3a1b6029bf",
                "shasum": ""
            },
            "require": {
                "php": ">=5.3.3"
            },
            "require-dev": {
                "phpunit/phpunit": "~4.4"
            },
            "type": "library",
            "extra": {
                "branch-alias": {
                    "dev-master": "1.3.x-dev"
                }
            },
            "autoload": {
                "classmap": [
                    "src/"
                ]
            },
            "notification-url": "https://packagist.org/downloads/",
            "license": [
                "BSD-3-Clause"
            ],
            "authors": [
                {
                    "name": "Sebastian Bergmann",
                    "email": "sebastian@phpunit.de"
                }
            ],
            "description": "Provides functionality to handle HHVM/PHP environments",
            "homepage": "http://www.github.com/sebastianbergmann/environment",
            "keywords": [
                "Xdebug",
                "environment",
                "hhvm"
            ],
            "time": "2016-02-26 18:40:46"
        },
        {
            "name": "sebastian/exporter",
            "version": "1.2.1",
            "source": {
                "type": "git",
                "url": "https://github.com/sebastianbergmann/exporter.git",
                "reference": "7ae5513327cb536431847bcc0c10edba2701064e"
            },
            "dist": {
                "type": "zip",
                "url": "https://api.github.com/repos/sebastianbergmann/exporter/zipball/7ae5513327cb536431847bcc0c10edba2701064e",
                "reference": "7ae5513327cb536431847bcc0c10edba2701064e",
                "shasum": ""
            },
            "require": {
                "php": ">=5.3.3",
                "sebastian/recursion-context": "~1.0"
            },
            "require-dev": {
                "phpunit/phpunit": "~4.4"
            },
            "type": "library",
            "extra": {
                "branch-alias": {
                    "dev-master": "1.2.x-dev"
                }
            },
            "autoload": {
                "classmap": [
                    "src/"
                ]
            },
            "notification-url": "https://packagist.org/downloads/",
            "license": [
                "BSD-3-Clause"
            ],
            "authors": [
                {
                    "name": "Jeff Welch",
                    "email": "whatthejeff@gmail.com"
                },
                {
                    "name": "Volker Dusch",
                    "email": "github@wallbash.com"
                },
                {
                    "name": "Bernhard Schussek",
                    "email": "bschussek@2bepublished.at"
                },
                {
                    "name": "Sebastian Bergmann",
                    "email": "sebastian@phpunit.de"
                },
                {
                    "name": "Adam Harvey",
                    "email": "aharvey@php.net"
                }
            ],
            "description": "Provides the functionality to export PHP variables for visualization",
            "homepage": "http://www.github.com/sebastianbergmann/exporter",
            "keywords": [
                "export",
                "exporter"
            ],
            "time": "2015-06-21 07:55:53"
        },
        {
            "name": "sebastian/finder-facade",
            "version": "1.2.1",
            "source": {
                "type": "git",
                "url": "https://github.com/sebastianbergmann/finder-facade.git",
                "reference": "2a6f7f57efc0aa2d23297d9fd9e2a03111a8c0b9"
            },
            "dist": {
                "type": "zip",
                "url": "https://api.github.com/repos/sebastianbergmann/finder-facade/zipball/2a6f7f57efc0aa2d23297d9fd9e2a03111a8c0b9",
                "reference": "2a6f7f57efc0aa2d23297d9fd9e2a03111a8c0b9",
                "shasum": ""
            },
            "require": {
                "symfony/finder": "~2.3|~3.0",
                "theseer/fdomdocument": "~1.3"
            },
            "type": "library",
            "autoload": {
                "classmap": [
                    "src/"
                ]
            },
            "notification-url": "https://packagist.org/downloads/",
            "license": [
                "BSD-3-Clause"
            ],
            "authors": [
                {
                    "name": "Sebastian Bergmann",
                    "email": "sebastian@phpunit.de",
                    "role": "lead"
                }
            ],
            "description": "FinderFacade is a convenience wrapper for Symfony's Finder component.",
            "homepage": "https://github.com/sebastianbergmann/finder-facade",
            "time": "2016-02-17 07:02:23"
        },
        {
            "name": "sebastian/phpcpd",
            "version": "2.0.0",
            "source": {
                "type": "git",
                "url": "https://github.com/sebastianbergmann/phpcpd.git",
                "reference": "346c909de7adc3979988a6505a80814c8562d6b3"
            },
            "dist": {
                "type": "zip",
                "url": "https://api.github.com/repos/sebastianbergmann/phpcpd/zipball/346c909de7adc3979988a6505a80814c8562d6b3",
                "reference": "346c909de7adc3979988a6505a80814c8562d6b3",
                "shasum": ""
            },
            "require": {
                "php": ">=5.3.3",
                "phpunit/php-timer": ">=1.0.4",
                "sebastian/finder-facade": ">=1.1.0",
                "sebastian/version": ">=1.0.0",
                "symfony/console": ">=2.2.0",
                "theseer/fdomdocument": "~1.4"
            },
            "bin": [
                "composer/bin/phpcpd"
            ],
            "type": "library",
            "extra": {
                "branch-alias": {
                    "dev-master": "2.0-dev"
                }
            },
            "autoload": {
                "classmap": [
                    "src/"
                ]
            },
            "notification-url": "https://packagist.org/downloads/",
            "license": [
                "BSD-3-Clause"
            ],
            "authors": [
                {
                    "name": "Sebastian Bergmann",
                    "email": "sebastian@phpunit.de",
                    "role": "lead"
                }
            ],
            "description": "Copy/Paste Detector (CPD) for PHP code.",
            "homepage": "https://github.com/sebastianbergmann/phpcpd",
            "time": "2013-11-08 09:05:42"
        },
        {
            "name": "sebastian/recursion-context",
            "version": "1.0.2",
            "source": {
                "type": "git",
                "url": "https://github.com/sebastianbergmann/recursion-context.git",
                "reference": "913401df809e99e4f47b27cdd781f4a258d58791"
            },
            "dist": {
                "type": "zip",
                "url": "https://api.github.com/repos/sebastianbergmann/recursion-context/zipball/913401df809e99e4f47b27cdd781f4a258d58791",
                "reference": "913401df809e99e4f47b27cdd781f4a258d58791",
                "shasum": ""
            },
            "require": {
                "php": ">=5.3.3"
            },
            "require-dev": {
                "phpunit/phpunit": "~4.4"
            },
            "type": "library",
            "extra": {
                "branch-alias": {
                    "dev-master": "1.0.x-dev"
                }
            },
            "autoload": {
                "classmap": [
                    "src/"
                ]
            },
            "notification-url": "https://packagist.org/downloads/",
            "license": [
                "BSD-3-Clause"
            ],
            "authors": [
                {
                    "name": "Jeff Welch",
                    "email": "whatthejeff@gmail.com"
                },
                {
                    "name": "Sebastian Bergmann",
                    "email": "sebastian@phpunit.de"
                },
                {
                    "name": "Adam Harvey",
                    "email": "aharvey@php.net"
                }
            ],
            "description": "Provides functionality to recursively process PHP variables",
            "homepage": "http://www.github.com/sebastianbergmann/recursion-context",
            "time": "2015-11-11 19:50:13"
        },
        {
            "name": "sebastian/version",
            "version": "1.0.6",
            "source": {
                "type": "git",
                "url": "https://github.com/sebastianbergmann/version.git",
                "reference": "58b3a85e7999757d6ad81c787a1fbf5ff6c628c6"
            },
            "dist": {
                "type": "zip",
                "url": "https://api.github.com/repos/sebastianbergmann/version/zipball/58b3a85e7999757d6ad81c787a1fbf5ff6c628c6",
                "reference": "58b3a85e7999757d6ad81c787a1fbf5ff6c628c6",
                "shasum": ""
            },
            "type": "library",
            "autoload": {
                "classmap": [
                    "src/"
                ]
            },
            "notification-url": "https://packagist.org/downloads/",
            "license": [
                "BSD-3-Clause"
            ],
            "authors": [
                {
                    "name": "Sebastian Bergmann",
                    "email": "sebastian@phpunit.de",
                    "role": "lead"
                }
            ],
            "description": "Library that helps with managing the version number of Git-hosted PHP projects",
            "homepage": "https://github.com/sebastianbergmann/version",
            "time": "2015-06-21 13:59:46"
        },
        {
            "name": "squizlabs/php_codesniffer",
            "version": "1.5.3",
            "source": {
                "type": "git",
                "url": "https://github.com/squizlabs/PHP_CodeSniffer.git",
                "reference": "396178ada8499ec492363587f037125bf7b07fcc"
            },
            "dist": {
                "type": "zip",
                "url": "https://api.github.com/repos/squizlabs/PHP_CodeSniffer/zipball/396178ada8499ec492363587f037125bf7b07fcc",
                "reference": "396178ada8499ec492363587f037125bf7b07fcc",
                "shasum": ""
            },
            "require": {
                "ext-tokenizer": "*",
                "php": ">=5.1.2"
            },
            "suggest": {
                "phpunit/php-timer": "dev-master"
            },
            "bin": [
                "scripts/phpcs"
            ],
            "type": "library",
            "extra": {
                "branch-alias": {
                    "dev-phpcs-fixer": "2.0.x-dev"
                }
            },
            "autoload": {
                "classmap": [
                    "CodeSniffer.php",
                    "CodeSniffer/CLI.php",
                    "CodeSniffer/Exception.php",
                    "CodeSniffer/File.php",
                    "CodeSniffer/Report.php",
                    "CodeSniffer/Reporting.php",
                    "CodeSniffer/Sniff.php",
                    "CodeSniffer/Tokens.php",
                    "CodeSniffer/Reports/",
                    "CodeSniffer/CommentParser/",
                    "CodeSniffer/Tokenizers/",
                    "CodeSniffer/DocGenerators/",
                    "CodeSniffer/Standards/AbstractPatternSniff.php",
                    "CodeSniffer/Standards/AbstractScopeSniff.php",
                    "CodeSniffer/Standards/AbstractVariableSniff.php",
                    "CodeSniffer/Standards/IncorrectPatternException.php",
                    "CodeSniffer/Standards/Generic/Sniffs/",
                    "CodeSniffer/Standards/MySource/Sniffs/",
                    "CodeSniffer/Standards/PEAR/Sniffs/",
                    "CodeSniffer/Standards/PSR1/Sniffs/",
                    "CodeSniffer/Standards/PSR2/Sniffs/",
                    "CodeSniffer/Standards/Squiz/Sniffs/",
                    "CodeSniffer/Standards/Zend/Sniffs/"
                ]
            },
            "notification-url": "https://packagist.org/downloads/",
            "license": [
                "BSD-3-Clause"
            ],
            "authors": [
                {
                    "name": "Greg Sherwood",
                    "role": "lead"
                }
            ],
            "description": "PHP_CodeSniffer tokenises PHP, JavaScript and CSS files and detects violations of a defined set of coding standards.",
            "homepage": "http://www.squizlabs.com/php-codesniffer",
            "keywords": [
                "phpcs",
                "standards"
            ],
            "time": "2014-05-01 03:07:07"
        },
        {
            "name": "symfony/config",
            "version": "v2.8.4",
            "source": {
                "type": "git",
                "url": "https://github.com/symfony/config.git",
                "reference": "5273f4724dc5288fe7a33cb08077ab9852621f2c"
            },
            "dist": {
                "type": "zip",
                "url": "https://api.github.com/repos/symfony/config/zipball/5273f4724dc5288fe7a33cb08077ab9852621f2c",
                "reference": "5273f4724dc5288fe7a33cb08077ab9852621f2c",
                "shasum": ""
            },
            "require": {
                "php": ">=5.3.9",
                "symfony/filesystem": "~2.3|~3.0.0"
            },
            "suggest": {
                "symfony/yaml": "To use the yaml reference dumper"
            },
            "type": "library",
            "extra": {
                "branch-alias": {
                    "dev-master": "2.8-dev"
                }
            },
            "autoload": {
                "psr-4": {
                    "Symfony\\Component\\Config\\": ""
                },
                "exclude-from-classmap": [
                    "/Tests/"
                ]
            },
            "notification-url": "https://packagist.org/downloads/",
            "license": [
                "MIT"
            ],
            "authors": [
                {
                    "name": "Fabien Potencier",
                    "email": "fabien@symfony.com"
                },
                {
                    "name": "Symfony Community",
                    "homepage": "https://symfony.com/contributors"
                }
            ],
            "description": "Symfony Config Component",
            "homepage": "https://symfony.com",
            "time": "2016-03-04 07:54:35"
        },
        {
            "name": "symfony/dependency-injection",
            "version": "v2.8.4",
            "source": {
                "type": "git",
                "url": "https://github.com/symfony/dependency-injection.git",
                "reference": "f7b4a498e679fa440b16facb934680a1527ed48c"
            },
            "dist": {
                "type": "zip",
                "url": "https://api.github.com/repos/symfony/dependency-injection/zipball/f7b4a498e679fa440b16facb934680a1527ed48c",
                "reference": "f7b4a498e679fa440b16facb934680a1527ed48c",
                "shasum": ""
            },
            "require": {
                "php": ">=5.3.9"
            },
            "conflict": {
                "symfony/expression-language": "<2.6"
            },
            "require-dev": {
                "symfony/config": "~2.2|~3.0.0",
                "symfony/expression-language": "~2.6|~3.0.0",
                "symfony/yaml": "~2.1|~3.0.0"
            },
            "suggest": {
                "symfony/config": "",
                "symfony/proxy-manager-bridge": "Generate service proxies to lazy load them",
                "symfony/yaml": ""
            },
            "type": "library",
            "extra": {
                "branch-alias": {
                    "dev-master": "2.8-dev"
                }
            },
            "autoload": {
                "psr-4": {
                    "Symfony\\Component\\DependencyInjection\\": ""
                },
                "exclude-from-classmap": [
                    "/Tests/"
                ]
            },
            "notification-url": "https://packagist.org/downloads/",
            "license": [
                "MIT"
            ],
            "authors": [
                {
                    "name": "Fabien Potencier",
                    "email": "fabien@symfony.com"
                },
                {
                    "name": "Symfony Community",
                    "homepage": "https://symfony.com/contributors"
                }
            ],
            "description": "Symfony DependencyInjection Component",
            "homepage": "https://symfony.com",
            "time": "2016-03-21 07:27:21"
        },
        {
            "name": "symfony/stopwatch",
            "version": "v3.0.4",
            "source": {
                "type": "git",
                "url": "https://github.com/symfony/stopwatch.git",
                "reference": "6015187088421e9499d8f8316bdb396f8b806c06"
            },
            "dist": {
                "type": "zip",
                "url": "https://api.github.com/repos/symfony/stopwatch/zipball/6015187088421e9499d8f8316bdb396f8b806c06",
                "reference": "6015187088421e9499d8f8316bdb396f8b806c06",
                "shasum": ""
            },
            "require": {
                "php": ">=5.5.9"
            },
            "type": "library",
            "extra": {
                "branch-alias": {
                    "dev-master": "3.0-dev"
                }
            },
            "autoload": {
                "psr-4": {
                    "Symfony\\Component\\Stopwatch\\": ""
                },
                "exclude-from-classmap": [
                    "/Tests/"
                ]
            },
            "notification-url": "https://packagist.org/downloads/",
            "license": [
                "MIT"
            ],
            "authors": [
                {
                    "name": "Fabien Potencier",
                    "email": "fabien@symfony.com"
                },
                {
                    "name": "Symfony Community",
                    "homepage": "https://symfony.com/contributors"
                }
            ],
            "description": "Symfony Stopwatch Component",
            "homepage": "https://symfony.com",
            "time": "2016-03-04 07:55:57"
        },
        {
            "name": "symfony/yaml",
            "version": "v2.8.4",
            "source": {
                "type": "git",
                "url": "https://github.com/symfony/yaml.git",
                "reference": "584e52cb8f788a887553ba82db6caacb1d6260bb"
            },
            "dist": {
                "type": "zip",
                "url": "https://api.github.com/repos/symfony/yaml/zipball/584e52cb8f788a887553ba82db6caacb1d6260bb",
                "reference": "584e52cb8f788a887553ba82db6caacb1d6260bb",
                "shasum": ""
            },
            "require": {
                "php": ">=5.3.9"
            },
            "type": "library",
            "extra": {
                "branch-alias": {
                    "dev-master": "2.8-dev"
                }
            },
            "autoload": {
                "psr-4": {
                    "Symfony\\Component\\Yaml\\": ""
                },
                "exclude-from-classmap": [
                    "/Tests/"
                ]
            },
            "notification-url": "https://packagist.org/downloads/",
            "license": [
                "MIT"
            ],
            "authors": [
                {
                    "name": "Fabien Potencier",
                    "email": "fabien@symfony.com"
                },
                {
                    "name": "Symfony Community",
                    "homepage": "https://symfony.com/contributors"
                }
            ],
            "description": "Symfony Yaml Component",
            "homepage": "https://symfony.com",
            "time": "2016-03-04 07:54:35"
        },
        {
            "name": "theseer/fdomdocument",
            "version": "1.6.1",
            "source": {
                "type": "git",
                "url": "https://github.com/theseer/fDOMDocument.git",
                "reference": "d9ad139d6c2e8edf5e313ffbe37ff13344cf0684"
            },
            "dist": {
                "type": "zip",
                "url": "https://api.github.com/repos/theseer/fDOMDocument/zipball/d9ad139d6c2e8edf5e313ffbe37ff13344cf0684",
                "reference": "d9ad139d6c2e8edf5e313ffbe37ff13344cf0684",
                "shasum": ""
            },
            "require": {
                "ext-dom": "*",
                "lib-libxml": "*",
                "php": ">=5.3.3"
            },
            "type": "library",
            "autoload": {
                "classmap": [
                    "src/"
                ]
            },
            "notification-url": "https://packagist.org/downloads/",
            "license": [
                "BSD-3-Clause"
            ],
            "authors": [
                {
                    "name": "Arne Blankerts",
                    "email": "arne@blankerts.de",
                    "role": "lead"
                }
            ],
            "description": "The classes contained within this repository extend the standard DOM to use exceptions at all occasions of errors instead of PHP warnings or notices. They also add various custom methods and shortcuts for convenience and to simplify the usage of DOM.",
            "homepage": "https://github.com/theseer/fDOMDocument",
            "time": "2015-05-27 22:58:02"
        }
    ],
    "aliases": [],
    "minimum-stability": "alpha",
    "stability-flags": {
        "phpmd/phpmd": 0
    },
    "prefer-stable": true,
    "prefer-lowest": false,
    "platform": {
        "php": "~5.5.22|~5.6.0|~7.0.0",
        "lib-libxml": "*",
        "ext-ctype": "*",
        "ext-gd": "*",
        "ext-spl": "*",
        "ext-dom": "*",
        "ext-simplexml": "*",
        "ext-mcrypt": "*",
        "ext-hash": "*",
        "ext-curl": "*",
        "ext-iconv": "*",
        "ext-intl": "*",
        "ext-xsl": "*",
        "ext-mbstring": "*",
        "ext-openssl": "*",
        "ext-zip": "*"
    },
    "platform-dev": []
}<|MERGE_RESOLUTION|>--- conflicted
+++ resolved
@@ -4,13 +4,8 @@
         "Read more about it at https://getcomposer.org/doc/01-basic-usage.md#composer-lock-the-lock-file",
         "This file is @generated automatically"
     ],
-<<<<<<< HEAD
-    "hash": "f3c53cf398f7b677c1bf14c866afde4c",
-    "content-hash": "72dda5be4a68027b377bea0094310df8",
-=======
-    "hash": "bf2c89e347ccaa2666b266414a3ee2a9",
-    "content-hash": "89c54eeb2840525b6f8706c940757d51",
->>>>>>> 3fa0347b
+    "hash": "8f49523f4dc40a2799e2318ad47f431e",
+    "content-hash": "6511a92adaa29da68273613d56cf77c8",
     "packages": [
         {
             "name": "braintree/braintree_php",
@@ -931,16 +926,16 @@
         },
         {
             "name": "seld/cli-prompt",
-            "version": "1.0.1",
+            "version": "1.0.2",
             "source": {
                 "type": "git",
                 "url": "https://github.com/Seldaek/cli-prompt.git",
-                "reference": "b27db1514f7d7bb7a366ad95d4eb2b17140a0691"
-            },
-            "dist": {
-                "type": "zip",
-                "url": "https://api.github.com/repos/Seldaek/cli-prompt/zipball/b27db1514f7d7bb7a366ad95d4eb2b17140a0691",
-                "reference": "b27db1514f7d7bb7a366ad95d4eb2b17140a0691",
+                "reference": "8cbe10923cae5bcd7c5a713f6703fc4727c8c1b4"
+            },
+            "dist": {
+                "type": "zip",
+                "url": "https://api.github.com/repos/Seldaek/cli-prompt/zipball/8cbe10923cae5bcd7c5a713f6703fc4727c8c1b4",
+                "reference": "8cbe10923cae5bcd7c5a713f6703fc4727c8c1b4",
                 "shasum": ""
             },
             "require": {
@@ -975,7 +970,7 @@
                 "input",
                 "prompt"
             ],
-            "time": "2016-01-09 17:55:27"
+            "time": "2016-04-18 09:31:41"
         },
         {
             "name": "seld/jsonlint",
@@ -3193,20 +3188,20 @@
         },
         {
             "name": "phpmd/phpmd",
-            "version": "2.4.2",
+            "version": "2.4.3",
             "source": {
                 "type": "git",
                 "url": "https://github.com/phpmd/phpmd.git",
-                "reference": "fccbdb6b222f6d7a6d35af1c396ba5435cec76a9"
-            },
-            "dist": {
-                "type": "zip",
-                "url": "https://api.github.com/repos/phpmd/phpmd/zipball/fccbdb6b222f6d7a6d35af1c396ba5435cec76a9",
-                "reference": "fccbdb6b222f6d7a6d35af1c396ba5435cec76a9",
-                "shasum": ""
-            },
-            "require": {
-                "pdepend/pdepend": "~2.0",
+                "reference": "2b9c2417a18696dfb578b38c116cd0ddc19b256e"
+            },
+            "dist": {
+                "type": "zip",
+                "url": "https://api.github.com/repos/phpmd/phpmd/zipball/2b9c2417a18696dfb578b38c116cd0ddc19b256e",
+                "reference": "2b9c2417a18696dfb578b38c116cd0ddc19b256e",
+                "shasum": ""
+            },
+            "require": {
+                "pdepend/pdepend": "^2.0.4",
                 "php": ">=5.3.0"
             },
             "require-dev": {
@@ -3254,7 +3249,7 @@
                 "phpmd",
                 "pmd"
             ],
-            "time": "2016-03-10 17:17:44"
+            "time": "2016-04-04 11:52:04"
         },
         {
             "name": "phpunit/php-code-coverage",
