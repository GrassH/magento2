--- conflicted
+++ resolved
@@ -4,11 +4,7 @@
         "Read more about it at https://getcomposer.org/doc/01-basic-usage.md#installing-dependencies",
         "This file is @generated automatically"
     ],
-<<<<<<< HEAD
-    "content-hash": "3ca6bfe9b364822d8298c345b85a401c",
-=======
     "content-hash": "55b373c1a62a0f38e6685648529d0351",
->>>>>>> 856d0151
     "packages": [
         {
             "name": "aws/aws-sdk-php",
@@ -215,20 +211,20 @@
         },
         {
             "name": "colinmollenhour/cache-backend-redis",
-            "version": "1.14.2",
+            "version": "1.11.0",
             "source": {
                 "type": "git",
                 "url": "https://github.com/colinmollenhour/Cm_Cache_Backend_Redis.git",
-                "reference": "0b042d26b8c2aa093485bdc4bb03a0113a03778d"
-            },
-            "dist": {
-                "type": "zip",
-                "url": "https://api.github.com/repos/colinmollenhour/Cm_Cache_Backend_Redis/zipball/0b042d26b8c2aa093485bdc4bb03a0113a03778d",
-                "reference": "0b042d26b8c2aa093485bdc4bb03a0113a03778d",
-                "shasum": ""
-            },
-            "require": {
-                "colinmollenhour/credis": "*"
+                "reference": "389fb68de15660e39b055d149d31f3708b5d6cbc"
+            },
+            "dist": {
+                "type": "zip",
+                "url": "https://api.github.com/repos/colinmollenhour/Cm_Cache_Backend_Redis/zipball/389fb68de15660e39b055d149d31f3708b5d6cbc",
+                "reference": "389fb68de15660e39b055d149d31f3708b5d6cbc",
+                "shasum": ""
+            },
+            "require": {
+                "magento-hackathon/magento-composer-installer": "*"
             },
             "type": "magento-module",
             "autoload": {
@@ -247,11 +243,7 @@
             ],
             "description": "Zend_Cache backend using Redis with full support for tags.",
             "homepage": "https://github.com/colinmollenhour/Cm_Cache_Backend_Redis",
-            "support": {
-                "issues": "https://github.com/colinmollenhour/Cm_Cache_Backend_Redis/issues",
-                "source": "https://github.com/colinmollenhour/Cm_Cache_Backend_Redis/tree/1.14.2"
-            },
-            "time": "2021-03-02T18:36:21+00:00"
+            "time": "2019-03-03T04:04:49+00:00"
         },
         {
             "name": "colinmollenhour/credis",
