--- conflicted
+++ resolved
@@ -4,11 +4,7 @@
         "Read more about it at https://getcomposer.org/doc/01-basic-usage.md#installing-dependencies",
         "This file is @generated automatically"
     ],
-<<<<<<< HEAD
-    "content-hash": "ddae5d02e3254e5f765a705c41840625",
-=======
-    "content-hash": "3cbafd4778f61eff78672eeed21a17e3",
->>>>>>> 425eff72
+    "content-hash": "943126626a12443a8f0d6cee131892b4",
     "packages": [
         {
             "name": "aws/aws-sdk-php",
