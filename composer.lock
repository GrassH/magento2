--- conflicted
+++ resolved
@@ -4,11 +4,7 @@
         "Read more about it at https://getcomposer.org/doc/01-basic-usage.md#composer-lock-the-lock-file",
         "This file is @generated automatically"
     ],
-<<<<<<< HEAD
-    "hash": "ec8e767c8fb3111842ee3a69e064abe3",
-=======
     "hash": "e6662098522618747724dd2b1c015dd4",
->>>>>>> 82d790b5
     "packages": [
         {
             "name": "composer/composer",
