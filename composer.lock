{
    "_readme": [
        "This file locks the dependencies of your project to a known state",
        "Read more about it at https://getcomposer.org/doc/01-basic-usage.md#installing-dependencies",
        "This file is @generated automatically"
    ],
<<<<<<< HEAD
    "content-hash": "df8f8fd1b18eb0679e4a2f733023c7ba",
=======
    "content-hash": "6c911b25d0dfce77e210dc1af68a85ef",
>>>>>>> 93f2ab17
    "packages": [
        {
            "name": "aws/aws-sdk-php",
            "version": "3.173.8",
            "source": {
                "type": "git",
                "url": "https://github.com/aws/aws-sdk-php.git",
                "reference": "e6d08cdc8206af55dd7bbb967a0350b41263018c"
            },
            "dist": {
                "type": "zip",
                "url": "https://api.github.com/repos/aws/aws-sdk-php/zipball/e6d08cdc8206af55dd7bbb967a0350b41263018c",
                "reference": "e6d08cdc8206af55dd7bbb967a0350b41263018c",
                "shasum": ""
            },
            "require": {
                "ext-json": "*",
                "ext-pcre": "*",
                "ext-simplexml": "*",
                "guzzlehttp/guzzle": "^5.3.3|^6.2.1|^7.0",
                "guzzlehttp/promises": "^1.0",
                "guzzlehttp/psr7": "^1.4.1",
                "mtdowling/jmespath.php": "^2.5",
                "php": ">=5.5"
            },
            "require-dev": {
                "andrewsville/php-token-reflection": "^1.4",
                "aws/aws-php-sns-message-validator": "~1.0",
                "behat/behat": "~3.0",
                "doctrine/cache": "~1.4",
                "ext-dom": "*",
                "ext-openssl": "*",
                "ext-pcntl": "*",
                "ext-sockets": "*",
                "nette/neon": "^2.3",
                "paragonie/random_compat": ">= 2",
                "phpunit/phpunit": "^4.8.35|^5.4.3",
                "psr/cache": "^1.0",
                "psr/simple-cache": "^1.0",
                "sebastian/comparator": "^1.2.3"
            },
            "suggest": {
                "aws/aws-php-sns-message-validator": "To validate incoming SNS notifications",
                "doctrine/cache": "To use the DoctrineCacheAdapter",
                "ext-curl": "To send requests using cURL",
                "ext-openssl": "Allows working with CloudFront private distributions and verifying received SNS messages",
                "ext-sockets": "To use client-side monitoring"
            },
            "type": "library",
            "extra": {
                "branch-alias": {
                    "dev-master": "3.0-dev"
                }
            },
            "autoload": {
                "psr-4": {
                    "Aws\\": "src/"
                },
                "files": [
                    "src/functions.php"
                ]
            },
            "notification-url": "https://packagist.org/downloads/",
            "license": [
                "Apache-2.0"
            ],
            "authors": [
                {
                    "name": "Amazon Web Services",
                    "homepage": "http://aws.amazon.com"
                }
            ],
            "description": "AWS SDK for PHP - Use Amazon Web Services in your PHP project",
            "homepage": "http://aws.amazon.com/sdkforphp",
            "keywords": [
                "amazon",
                "aws",
                "cloud",
                "dynamodb",
                "ec2",
                "glacier",
                "s3",
                "sdk"
            ],
            "time": "2021-02-12T19:15:02+00:00"
        },
        {
            "name": "brick/varexporter",
            "version": "0.3.5",
            "source": {
                "type": "git",
                "url": "https://github.com/brick/varexporter.git",
                "reference": "05241f28dfcba2b51b11e2d750e296316ebbe518"
            },
            "dist": {
                "type": "zip",
                "url": "https://api.github.com/repos/brick/varexporter/zipball/05241f28dfcba2b51b11e2d750e296316ebbe518",
                "reference": "05241f28dfcba2b51b11e2d750e296316ebbe518",
                "shasum": ""
            },
            "require": {
                "nikic/php-parser": "^4.0",
                "php": "^7.2 || ^8.0"
            },
            "require-dev": {
                "php-coveralls/php-coveralls": "^2.2",
                "phpunit/phpunit": "^8.5 || ^9.0",
                "vimeo/psalm": "4.4.1"
            },
            "type": "library",
            "autoload": {
                "psr-4": {
                    "Brick\\VarExporter\\": "src/"
                }
            },
            "notification-url": "https://packagist.org/downloads/",
            "license": [
                "MIT"
            ],
            "description": "A powerful alternative to var_export(), which can export closures and objects without __set_state()",
            "keywords": [
                "var_export"
            ],
            "time": "2021-02-10T13:53:07+00:00"
        },
        {
            "name": "colinmollenhour/cache-backend-file",
            "version": "v1.4.5",
            "source": {
                "type": "git",
                "url": "https://github.com/colinmollenhour/Cm_Cache_Backend_File.git",
                "reference": "03c7d4c0f43b2de1b559a3527d18ff697d306544"
            },
            "dist": {
                "type": "zip",
                "url": "https://api.github.com/repos/colinmollenhour/Cm_Cache_Backend_File/zipball/03c7d4c0f43b2de1b559a3527d18ff697d306544",
                "reference": "03c7d4c0f43b2de1b559a3527d18ff697d306544",
                "shasum": ""
            },
            "type": "magento-module",
            "autoload": {
                "classmap": [
                    "File.php"
                ]
            },
            "notification-url": "https://packagist.org/downloads/",
            "license": [
                "BSD-3-Clause"
            ],
            "authors": [
                {
                    "name": "Colin Mollenhour"
                }
            ],
            "description": "The stock Zend_Cache_Backend_File backend has extremely poor performance for cleaning by tags making it become unusable as the number of cached items increases. This backend makes many changes resulting in a huge performance boost, especially for tag cleaning.",
            "homepage": "https://github.com/colinmollenhour/Cm_Cache_Backend_File",
            "time": "2019-04-18T21:54:31+00:00"
        },
        {
            "name": "colinmollenhour/cache-backend-redis",
            "version": "1.11.0",
            "source": {
                "type": "git",
                "url": "https://github.com/colinmollenhour/Cm_Cache_Backend_Redis.git",
                "reference": "389fb68de15660e39b055d149d31f3708b5d6cbc"
            },
            "dist": {
                "type": "zip",
                "url": "https://api.github.com/repos/colinmollenhour/Cm_Cache_Backend_Redis/zipball/389fb68de15660e39b055d149d31f3708b5d6cbc",
                "reference": "389fb68de15660e39b055d149d31f3708b5d6cbc",
                "shasum": ""
            },
            "require": {
                "magento-hackathon/magento-composer-installer": "*"
            },
            "type": "magento-module",
            "autoload": {
                "classmap": [
                    "Cm/Cache/Backend/Redis.php"
                ]
            },
            "notification-url": "https://packagist.org/downloads/",
            "license": [
                "BSD-3-Clause"
            ],
            "authors": [
                {
                    "name": "Colin Mollenhour"
                }
            ],
            "description": "Zend_Cache backend using Redis with full support for tags.",
            "homepage": "https://github.com/colinmollenhour/Cm_Cache_Backend_Redis",
            "time": "2019-03-03T04:04:49+00:00"
        },
        {
            "name": "colinmollenhour/credis",
            "version": "1.11.1",
            "source": {
                "type": "git",
                "url": "https://github.com/colinmollenhour/credis.git",
                "reference": "bd1da4698ab1918477f9e71e5ff0062b9a345008"
            },
            "dist": {
                "type": "zip",
                "url": "https://api.github.com/repos/colinmollenhour/credis/zipball/bd1da4698ab1918477f9e71e5ff0062b9a345008",
                "reference": "bd1da4698ab1918477f9e71e5ff0062b9a345008",
                "shasum": ""
            },
            "require": {
                "php": ">=5.4.0"
            },
            "type": "library",
            "autoload": {
                "classmap": [
                    "Client.php",
                    "Cluster.php",
                    "Sentinel.php",
                    "Module.php"
                ]
            },
            "notification-url": "https://packagist.org/downloads/",
            "license": [
                "MIT"
            ],
            "authors": [
                {
                    "name": "Colin Mollenhour",
                    "email": "colin@mollenhour.com"
                }
            ],
            "description": "Credis is a lightweight interface to the Redis key-value store which wraps the phpredis library when available for better performance.",
            "homepage": "https://github.com/colinmollenhour/credis",
            "time": "2019-11-26T18:09:45+00:00"
        },
        {
            "name": "colinmollenhour/php-redis-session-abstract",
            "version": "v1.4.3",
            "source": {
                "type": "git",
                "url": "https://github.com/colinmollenhour/php-redis-session-abstract.git",
                "reference": "39ca38da5e0a981bc1a7e39a86693c128784a513"
            },
            "dist": {
                "type": "zip",
                "url": "https://api.github.com/repos/colinmollenhour/php-redis-session-abstract/zipball/39ca38da5e0a981bc1a7e39a86693c128784a513",
                "reference": "39ca38da5e0a981bc1a7e39a86693c128784a513",
                "shasum": ""
            },
            "require": {
                "colinmollenhour/credis": "~1.6",
                "php": "^5.5 || ^7.0|| ^7.1 || ^7.2"
            },
            "type": "library",
            "autoload": {
                "psr-0": {
                    "Cm\\RedisSession\\": "src/"
                }
            },
            "notification-url": "https://packagist.org/downloads/",
            "license": [
                "BSD-3-Clause"
            ],
            "authors": [
                {
                    "name": "Colin Mollenhour"
                }
            ],
            "description": "A Redis-based session handler with optimistic locking",
            "homepage": "https://github.com/colinmollenhour/php-redis-session-abstract",
            "time": "2020-10-07T09:47:22+00:00"
        },
        {
            "name": "composer/ca-bundle",
            "version": "1.2.9",
            "source": {
                "type": "git",
                "url": "https://github.com/composer/ca-bundle.git",
                "reference": "78a0e288fdcebf92aa2318a8d3656168da6ac1a5"
            },
            "dist": {
                "type": "zip",
                "url": "https://api.github.com/repos/composer/ca-bundle/zipball/78a0e288fdcebf92aa2318a8d3656168da6ac1a5",
                "reference": "78a0e288fdcebf92aa2318a8d3656168da6ac1a5",
                "shasum": ""
            },
            "require": {
                "ext-openssl": "*",
                "ext-pcre": "*",
                "php": "^5.3.2 || ^7.0 || ^8.0"
            },
            "require-dev": {
                "phpstan/phpstan": "^0.12.55",
                "psr/log": "^1.0",
                "symfony/phpunit-bridge": "^4.2 || ^5",
                "symfony/process": "^2.5 || ^3.0 || ^4.0 || ^5.0"
            },
            "type": "library",
            "extra": {
                "branch-alias": {
                    "dev-main": "1.x-dev"
                }
            },
            "autoload": {
                "psr-4": {
                    "Composer\\CaBundle\\": "src"
                }
            },
            "notification-url": "https://packagist.org/downloads/",
            "license": [
                "MIT"
            ],
            "authors": [
                {
                    "name": "Jordi Boggiano",
                    "email": "j.boggiano@seld.be",
                    "homepage": "http://seld.be"
                }
            ],
            "description": "Lets you find a path to the system CA bundle, and includes a fallback to the Mozilla CA bundle.",
            "keywords": [
                "cabundle",
                "cacert",
                "certificate",
                "ssl",
                "tls"
            ],
            "funding": [
                {
                    "url": "https://packagist.com",
                    "type": "custom"
                },
                {
                    "url": "https://github.com/composer",
                    "type": "github"
                },
                {
                    "url": "https://tidelift.com/funding/github/packagist/composer/composer",
                    "type": "tidelift"
                }
            ],
            "time": "2021-01-12T12:10:35+00:00"
        },
        {
            "name": "composer/composer",
            "version": "1.10.20",
            "source": {
                "type": "git",
                "url": "https://github.com/composer/composer.git",
                "reference": "e55d297525f0ecc805c813a0f63a40114fd670f6"
            },
            "dist": {
                "type": "zip",
                "url": "https://api.github.com/repos/composer/composer/zipball/e55d297525f0ecc805c813a0f63a40114fd670f6",
                "reference": "e55d297525f0ecc805c813a0f63a40114fd670f6",
                "shasum": ""
            },
            "require": {
                "composer/ca-bundle": "^1.0",
                "composer/semver": "^1.0",
                "composer/spdx-licenses": "^1.2",
                "composer/xdebug-handler": "^1.1",
                "justinrainbow/json-schema": "^5.2.10",
                "php": "^5.3.2 || ^7.0 || ^8.0",
                "psr/log": "^1.0",
                "seld/jsonlint": "^1.4",
                "seld/phar-utils": "^1.0",
                "symfony/console": "^2.7 || ^3.0 || ^4.0 || ^5.0",
                "symfony/filesystem": "^2.7 || ^3.0 || ^4.0 || ^5.0",
                "symfony/finder": "^2.7 || ^3.0 || ^4.0 || ^5.0",
                "symfony/process": "^2.7 || ^3.0 || ^4.0 || ^5.0"
            },
            "conflict": {
                "symfony/console": "2.8.38"
            },
            "require-dev": {
                "phpspec/prophecy": "^1.10",
                "symfony/phpunit-bridge": "^4.2"
            },
            "suggest": {
                "ext-openssl": "Enabling the openssl extension allows you to access https URLs for repositories and packages",
                "ext-zip": "Enabling the zip extension allows you to unzip archives",
                "ext-zlib": "Allow gzip compression of HTTP requests"
            },
            "bin": [
                "bin/composer"
            ],
            "type": "library",
            "extra": {
                "branch-alias": {
                    "dev-master": "1.10-dev"
                }
            },
            "autoload": {
                "psr-4": {
                    "Composer\\": "src/Composer"
                }
            },
            "notification-url": "https://packagist.org/downloads/",
            "license": [
                "MIT"
            ],
            "authors": [
                {
                    "name": "Nils Adermann",
                    "email": "naderman@naderman.de",
                    "homepage": "http://www.naderman.de"
                },
                {
                    "name": "Jordi Boggiano",
                    "email": "j.boggiano@seld.be",
                    "homepage": "http://seld.be"
                }
            ],
            "description": "Composer helps you declare, manage and install dependencies of PHP projects. It ensures you have the right stack everywhere.",
            "homepage": "https://getcomposer.org/",
            "keywords": [
                "autoload",
                "dependency",
                "package"
            ],
            "funding": [
                {
                    "url": "https://packagist.com",
                    "type": "custom"
                },
                {
                    "url": "https://github.com/composer",
                    "type": "github"
                },
                {
                    "url": "https://tidelift.com/funding/github/packagist/composer/composer",
                    "type": "tidelift"
                }
            ],
            "time": "2021-01-27T14:41:06+00:00"
        },
        {
            "name": "composer/semver",
            "version": "1.7.2",
            "source": {
                "type": "git",
                "url": "https://github.com/composer/semver.git",
                "reference": "647490bbcaf7fc4891c58f47b825eb99d19c377a"
            },
            "dist": {
                "type": "zip",
                "url": "https://api.github.com/repos/composer/semver/zipball/647490bbcaf7fc4891c58f47b825eb99d19c377a",
                "reference": "647490bbcaf7fc4891c58f47b825eb99d19c377a",
                "shasum": ""
            },
            "require": {
                "php": "^5.3.2 || ^7.0 || ^8.0"
            },
            "require-dev": {
                "phpunit/phpunit": "^4.5 || ^5.0.5"
            },
            "type": "library",
            "extra": {
                "branch-alias": {
                    "dev-master": "1.x-dev"
                }
            },
            "autoload": {
                "psr-4": {
                    "Composer\\Semver\\": "src"
                }
            },
            "notification-url": "https://packagist.org/downloads/",
            "license": [
                "MIT"
            ],
            "authors": [
                {
                    "name": "Nils Adermann",
                    "email": "naderman@naderman.de",
                    "homepage": "http://www.naderman.de"
                },
                {
                    "name": "Jordi Boggiano",
                    "email": "j.boggiano@seld.be",
                    "homepage": "http://seld.be"
                },
                {
                    "name": "Rob Bast",
                    "email": "rob.bast@gmail.com",
                    "homepage": "http://robbast.nl"
                }
            ],
            "description": "Semver library that offers utilities, version constraint parsing and validation.",
            "keywords": [
                "semantic",
                "semver",
                "validation",
                "versioning"
            ],
            "funding": [
                {
                    "url": "https://packagist.com",
                    "type": "custom"
                },
                {
                    "url": "https://github.com/composer",
                    "type": "github"
                },
                {
                    "url": "https://tidelift.com/funding/github/packagist/composer/composer",
                    "type": "tidelift"
                }
            ],
            "time": "2020-12-03T15:47:16+00:00"
        },
        {
            "name": "composer/spdx-licenses",
            "version": "1.5.5",
            "source": {
                "type": "git",
                "url": "https://github.com/composer/spdx-licenses.git",
                "reference": "de30328a7af8680efdc03e396aad24befd513200"
            },
            "dist": {
                "type": "zip",
                "url": "https://api.github.com/repos/composer/spdx-licenses/zipball/de30328a7af8680efdc03e396aad24befd513200",
                "reference": "de30328a7af8680efdc03e396aad24befd513200",
                "shasum": ""
            },
            "require": {
                "php": "^5.3.2 || ^7.0 || ^8.0"
            },
            "require-dev": {
                "phpunit/phpunit": "^4.8.35 || ^5.7 || 6.5 - 7"
            },
            "type": "library",
            "extra": {
                "branch-alias": {
                    "dev-main": "1.x-dev"
                }
            },
            "autoload": {
                "psr-4": {
                    "Composer\\Spdx\\": "src"
                }
            },
            "notification-url": "https://packagist.org/downloads/",
            "license": [
                "MIT"
            ],
            "authors": [
                {
                    "name": "Nils Adermann",
                    "email": "naderman@naderman.de",
                    "homepage": "http://www.naderman.de"
                },
                {
                    "name": "Jordi Boggiano",
                    "email": "j.boggiano@seld.be",
                    "homepage": "http://seld.be"
                },
                {
                    "name": "Rob Bast",
                    "email": "rob.bast@gmail.com",
                    "homepage": "http://robbast.nl"
                }
            ],
            "description": "SPDX licenses list and validation library.",
            "keywords": [
                "license",
                "spdx",
                "validator"
            ],
            "funding": [
                {
                    "url": "https://packagist.com",
                    "type": "custom"
                },
                {
                    "url": "https://github.com/composer",
                    "type": "github"
                },
                {
                    "url": "https://tidelift.com/funding/github/packagist/composer/composer",
                    "type": "tidelift"
                }
            ],
            "time": "2020-12-03T16:04:16+00:00"
        },
        {
            "name": "composer/xdebug-handler",
            "version": "1.4.5",
            "source": {
                "type": "git",
                "url": "https://github.com/composer/xdebug-handler.git",
                "reference": "f28d44c286812c714741478d968104c5e604a1d4"
            },
            "dist": {
                "type": "zip",
                "url": "https://api.github.com/repos/composer/xdebug-handler/zipball/f28d44c286812c714741478d968104c5e604a1d4",
                "reference": "f28d44c286812c714741478d968104c5e604a1d4",
                "shasum": ""
            },
            "require": {
                "php": "^5.3.2 || ^7.0 || ^8.0",
                "psr/log": "^1.0"
            },
            "require-dev": {
                "phpunit/phpunit": "^4.8.35 || ^5.7 || 6.5 - 8"
            },
            "type": "library",
            "autoload": {
                "psr-4": {
                    "Composer\\XdebugHandler\\": "src"
                }
            },
            "notification-url": "https://packagist.org/downloads/",
            "license": [
                "MIT"
            ],
            "authors": [
                {
                    "name": "John Stevenson",
                    "email": "john-stevenson@blueyonder.co.uk"
                }
            ],
            "description": "Restarts a process without Xdebug.",
            "keywords": [
                "Xdebug",
                "performance"
            ],
            "funding": [
                {
                    "url": "https://packagist.com",
                    "type": "custom"
                },
                {
                    "url": "https://github.com/composer",
                    "type": "github"
                },
                {
                    "url": "https://tidelift.com/funding/github/packagist/composer/composer",
                    "type": "tidelift"
                }
            ],
            "time": "2020-11-13T08:04:11+00:00"
        },
        {
            "name": "container-interop/container-interop",
            "version": "1.2.0",
            "source": {
                "type": "git",
                "url": "https://github.com/container-interop/container-interop.git",
                "reference": "79cbf1341c22ec75643d841642dd5d6acd83bdb8"
            },
            "dist": {
                "type": "zip",
                "url": "https://api.github.com/repos/container-interop/container-interop/zipball/79cbf1341c22ec75643d841642dd5d6acd83bdb8",
                "reference": "79cbf1341c22ec75643d841642dd5d6acd83bdb8",
                "shasum": ""
            },
            "require": {
                "psr/container": "^1.0"
            },
            "type": "library",
            "autoload": {
                "psr-4": {
                    "Interop\\Container\\": "src/Interop/Container/"
                }
            },
            "notification-url": "https://packagist.org/downloads/",
            "license": [
                "MIT"
            ],
            "description": "Promoting the interoperability of container objects (DIC, SL, etc.)",
            "homepage": "https://github.com/container-interop/container-interop",
            "abandoned": "psr/container",
            "time": "2017-02-14T19:40:03+00:00"
        },
        {
            "name": "elasticsearch/elasticsearch",
            "version": "v7.11.0",
            "source": {
                "type": "git",
                "url": "https://github.com/elastic/elasticsearch-php.git",
                "reference": "277cd5e182827c59c23e146a836a30470c0f879d"
            },
            "dist": {
                "type": "zip",
                "url": "https://api.github.com/repos/elastic/elasticsearch-php/zipball/277cd5e182827c59c23e146a836a30470c0f879d",
                "reference": "277cd5e182827c59c23e146a836a30470c0f879d",
                "shasum": ""
            },
            "require": {
                "ext-json": ">=1.3.7",
                "ezimuel/ringphp": "^1.1.2",
                "php": "^7.1 || ^8.0",
                "psr/log": "~1.0"
            },
            "require-dev": {
                "cpliakas/git-wrapper": "~2.0 || ~3.0",
                "doctrine/inflector": "^1.3",
                "ext-yaml": "*",
                "ext-zip": "*",
                "mockery/mockery": "^1.2",
                "phpstan/phpstan": "^0.12",
                "phpunit/phpunit": "^7.5 || ^8.5 || ^9.3",
                "squizlabs/php_codesniffer": "^3.4",
                "symfony/finder": "~4.0",
                "symfony/yaml": "~4.0"
            },
            "suggest": {
                "ext-curl": "*",
                "monolog/monolog": "Allows for client-level logging and tracing"
            },
            "type": "library",
            "autoload": {
                "files": [
                    "src/autoload.php"
                ],
                "psr-4": {
                    "Elasticsearch\\": "src/Elasticsearch/"
                }
            },
            "notification-url": "https://packagist.org/downloads/",
            "license": [
                "Apache-2.0"
            ],
            "authors": [
                {
                    "name": "Zachary Tong"
                },
                {
                    "name": "Enrico Zimuel"
                }
            ],
            "description": "PHP Client for Elasticsearch",
            "keywords": [
                "client",
                "elasticsearch",
                "search"
            ],
            "time": "2021-02-11T11:04:51+00:00"
        },
        {
            "name": "ezimuel/guzzlestreams",
            "version": "3.0.1",
            "source": {
                "type": "git",
                "url": "https://github.com/ezimuel/guzzlestreams.git",
                "reference": "abe3791d231167f14eb80d413420d1eab91163a8"
            },
            "dist": {
                "type": "zip",
                "url": "https://api.github.com/repos/ezimuel/guzzlestreams/zipball/abe3791d231167f14eb80d413420d1eab91163a8",
                "reference": "abe3791d231167f14eb80d413420d1eab91163a8",
                "shasum": ""
            },
            "require": {
                "php": ">=5.4.0"
            },
            "require-dev": {
                "phpunit/phpunit": "~4.0"
            },
            "type": "library",
            "extra": {
                "branch-alias": {
                    "dev-master": "3.0-dev"
                }
            },
            "autoload": {
                "psr-4": {
                    "GuzzleHttp\\Stream\\": "src/"
                }
            },
            "notification-url": "https://packagist.org/downloads/",
            "license": [
                "MIT"
            ],
            "authors": [
                {
                    "name": "Michael Dowling",
                    "email": "mtdowling@gmail.com",
                    "homepage": "https://github.com/mtdowling"
                }
            ],
            "description": "Fork of guzzle/streams (abandoned) to be used with elasticsearch-php",
            "homepage": "http://guzzlephp.org/",
            "keywords": [
                "Guzzle",
                "stream"
            ],
            "time": "2020-02-14T23:11:50+00:00"
        },
        {
            "name": "ezimuel/ringphp",
            "version": "1.1.2",
            "source": {
                "type": "git",
                "url": "https://github.com/ezimuel/ringphp.git",
                "reference": "0b78f89d8e0bb9e380046c31adfa40347e9f663b"
            },
            "dist": {
                "type": "zip",
                "url": "https://api.github.com/repos/ezimuel/ringphp/zipball/0b78f89d8e0bb9e380046c31adfa40347e9f663b",
                "reference": "0b78f89d8e0bb9e380046c31adfa40347e9f663b",
                "shasum": ""
            },
            "require": {
                "ezimuel/guzzlestreams": "^3.0.1",
                "php": ">=5.4.0",
                "react/promise": "~2.0"
            },
            "require-dev": {
                "ext-curl": "*",
                "phpunit/phpunit": "~4.0"
            },
            "suggest": {
                "ext-curl": "Guzzle will use specific adapters if cURL is present"
            },
            "type": "library",
            "extra": {
                "branch-alias": {
                    "dev-master": "1.1-dev"
                }
            },
            "autoload": {
                "psr-4": {
                    "GuzzleHttp\\Ring\\": "src/"
                }
            },
            "notification-url": "https://packagist.org/downloads/",
            "license": [
                "MIT"
            ],
            "authors": [
                {
                    "name": "Michael Dowling",
                    "email": "mtdowling@gmail.com",
                    "homepage": "https://github.com/mtdowling"
                }
            ],
            "description": "Fork of guzzle/RingPHP (abandoned) to be used with elasticsearch-php",
            "time": "2020-02-14T23:51:21+00:00"
        },
        {
            "name": "guzzlehttp/guzzle",
            "version": "6.5.5",
            "source": {
                "type": "git",
                "url": "https://github.com/guzzle/guzzle.git",
                "reference": "9d4290de1cfd701f38099ef7e183b64b4b7b0c5e"
            },
            "dist": {
                "type": "zip",
                "url": "https://api.github.com/repos/guzzle/guzzle/zipball/9d4290de1cfd701f38099ef7e183b64b4b7b0c5e",
                "reference": "9d4290de1cfd701f38099ef7e183b64b4b7b0c5e",
                "shasum": ""
            },
            "require": {
                "ext-json": "*",
                "guzzlehttp/promises": "^1.0",
                "guzzlehttp/psr7": "^1.6.1",
                "php": ">=5.5",
                "symfony/polyfill-intl-idn": "^1.17.0"
            },
            "require-dev": {
                "ext-curl": "*",
                "phpunit/phpunit": "^4.8.35 || ^5.7 || ^6.4 || ^7.0",
                "psr/log": "^1.1"
            },
            "suggest": {
                "psr/log": "Required for using the Log middleware"
            },
            "type": "library",
            "extra": {
                "branch-alias": {
                    "dev-master": "6.5-dev"
                }
            },
            "autoload": {
                "psr-4": {
                    "GuzzleHttp\\": "src/"
                },
                "files": [
                    "src/functions_include.php"
                ]
            },
            "notification-url": "https://packagist.org/downloads/",
            "license": [
                "MIT"
            ],
            "authors": [
                {
                    "name": "Michael Dowling",
                    "email": "mtdowling@gmail.com",
                    "homepage": "https://github.com/mtdowling"
                }
            ],
            "description": "Guzzle is a PHP HTTP client library",
            "homepage": "http://guzzlephp.org/",
            "keywords": [
                "client",
                "curl",
                "framework",
                "http",
                "http client",
                "rest",
                "web service"
            ],
            "time": "2020-06-16T21:01:06+00:00"
        },
        {
            "name": "guzzlehttp/promises",
            "version": "1.4.0",
            "source": {
                "type": "git",
                "url": "https://github.com/guzzle/promises.git",
                "reference": "60d379c243457e073cff02bc323a2a86cb355631"
            },
            "dist": {
                "type": "zip",
                "url": "https://api.github.com/repos/guzzle/promises/zipball/60d379c243457e073cff02bc323a2a86cb355631",
                "reference": "60d379c243457e073cff02bc323a2a86cb355631",
                "shasum": ""
            },
            "require": {
                "php": ">=5.5"
            },
            "require-dev": {
                "symfony/phpunit-bridge": "^4.4 || ^5.1"
            },
            "type": "library",
            "extra": {
                "branch-alias": {
                    "dev-master": "1.4-dev"
                }
            },
            "autoload": {
                "psr-4": {
                    "GuzzleHttp\\Promise\\": "src/"
                },
                "files": [
                    "src/functions_include.php"
                ]
            },
            "notification-url": "https://packagist.org/downloads/",
            "license": [
                "MIT"
            ],
            "authors": [
                {
                    "name": "Michael Dowling",
                    "email": "mtdowling@gmail.com",
                    "homepage": "https://github.com/mtdowling"
                }
            ],
            "description": "Guzzle promises library",
            "keywords": [
                "promise"
            ],
            "time": "2020-09-30T07:37:28+00:00"
        },
        {
            "name": "guzzlehttp/psr7",
            "version": "1.7.0",
            "source": {
                "type": "git",
                "url": "https://github.com/guzzle/psr7.git",
                "reference": "53330f47520498c0ae1f61f7e2c90f55690c06a3"
            },
            "dist": {
                "type": "zip",
                "url": "https://api.github.com/repos/guzzle/psr7/zipball/53330f47520498c0ae1f61f7e2c90f55690c06a3",
                "reference": "53330f47520498c0ae1f61f7e2c90f55690c06a3",
                "shasum": ""
            },
            "require": {
                "php": ">=5.4.0",
                "psr/http-message": "~1.0",
                "ralouphie/getallheaders": "^2.0.5 || ^3.0.0"
            },
            "provide": {
                "psr/http-message-implementation": "1.0"
            },
            "require-dev": {
                "ext-zlib": "*",
                "phpunit/phpunit": "~4.8.36 || ^5.7.27 || ^6.5.14 || ^7.5.20 || ^8.5.8 || ^9.3.10"
            },
            "suggest": {
                "laminas/laminas-httphandlerrunner": "Emit PSR-7 responses"
            },
            "type": "library",
            "extra": {
                "branch-alias": {
                    "dev-master": "1.7-dev"
                }
            },
            "autoload": {
                "psr-4": {
                    "GuzzleHttp\\Psr7\\": "src/"
                },
                "files": [
                    "src/functions_include.php"
                ]
            },
            "notification-url": "https://packagist.org/downloads/",
            "license": [
                "MIT"
            ],
            "authors": [
                {
                    "name": "Michael Dowling",
                    "email": "mtdowling@gmail.com",
                    "homepage": "https://github.com/mtdowling"
                },
                {
                    "name": "Tobias Schultze",
                    "homepage": "https://github.com/Tobion"
                }
            ],
            "description": "PSR-7 message implementation that also provides common utility methods",
            "keywords": [
                "http",
                "message",
                "psr-7",
                "request",
                "response",
                "stream",
                "uri",
                "url"
            ],
            "time": "2020-09-30T07:37:11+00:00"
        },
        {
            "name": "justinrainbow/json-schema",
            "version": "5.2.10",
            "source": {
                "type": "git",
                "url": "https://github.com/justinrainbow/json-schema.git",
                "reference": "2ba9c8c862ecd5510ed16c6340aa9f6eadb4f31b"
            },
            "dist": {
                "type": "zip",
                "url": "https://api.github.com/repos/justinrainbow/json-schema/zipball/2ba9c8c862ecd5510ed16c6340aa9f6eadb4f31b",
                "reference": "2ba9c8c862ecd5510ed16c6340aa9f6eadb4f31b",
                "shasum": ""
            },
            "require": {
                "php": ">=5.3.3"
            },
            "require-dev": {
                "friendsofphp/php-cs-fixer": "~2.2.20||~2.15.1",
                "json-schema/json-schema-test-suite": "1.2.0",
                "phpunit/phpunit": "^4.8.35"
            },
            "bin": [
                "bin/validate-json"
            ],
            "type": "library",
            "extra": {
                "branch-alias": {
                    "dev-master": "5.0.x-dev"
                }
            },
            "autoload": {
                "psr-4": {
                    "JsonSchema\\": "src/JsonSchema/"
                }
            },
            "notification-url": "https://packagist.org/downloads/",
            "license": [
                "MIT"
            ],
            "authors": [
                {
                    "name": "Bruno Prieto Reis",
                    "email": "bruno.p.reis@gmail.com"
                },
                {
                    "name": "Justin Rainbow",
                    "email": "justin.rainbow@gmail.com"
                },
                {
                    "name": "Igor Wiedler",
                    "email": "igor@wiedler.ch"
                },
                {
                    "name": "Robert Schönthal",
                    "email": "seroscho@googlemail.com"
                }
            ],
            "description": "A library to validate a json schema.",
            "homepage": "https://github.com/justinrainbow/json-schema",
            "keywords": [
                "json",
                "schema"
            ],
            "time": "2020-05-27T16:41:55+00:00"
        },
        {
            "name": "laminas/laminas-captcha",
            "version": "2.9.0",
            "source": {
                "type": "git",
                "url": "https://github.com/laminas/laminas-captcha.git",
                "reference": "b88f650f3adf2d902ef56f6377cceb5cd87b9876"
            },
            "dist": {
                "type": "zip",
                "url": "https://api.github.com/repos/laminas/laminas-captcha/zipball/b88f650f3adf2d902ef56f6377cceb5cd87b9876",
                "reference": "b88f650f3adf2d902ef56f6377cceb5cd87b9876",
                "shasum": ""
            },
            "require": {
                "laminas/laminas-math": "^2.7 || ^3.0",
                "laminas/laminas-stdlib": "^3.2.1",
                "laminas/laminas-zendframework-bridge": "^1.0",
                "php": "^5.6 || ^7.0"
            },
            "replace": {
                "zendframework/zend-captcha": "self.version"
            },
            "require-dev": {
                "laminas/laminas-coding-standard": "~1.0.0",
                "laminas/laminas-recaptcha": "^3.0",
                "laminas/laminas-session": "^2.8",
                "laminas/laminas-text": "^2.6",
                "laminas/laminas-validator": "^2.10.1",
                "phpunit/phpunit": "^5.7.27 || ^6.5.8 || ^7.1.2"
            },
            "suggest": {
                "laminas/laminas-i18n-resources": "Translations of captcha messages",
                "laminas/laminas-recaptcha": "Laminas\\ReCaptcha component",
                "laminas/laminas-session": "Laminas\\Session component",
                "laminas/laminas-text": "Laminas\\Text component",
                "laminas/laminas-validator": "Laminas\\Validator component"
            },
            "type": "library",
            "extra": {
                "branch-alias": {
                    "dev-master": "2.9.x-dev",
                    "dev-develop": "2.10.x-dev"
                }
            },
            "autoload": {
                "psr-4": {
                    "Laminas\\Captcha\\": "src/"
                }
            },
            "notification-url": "https://packagist.org/downloads/",
            "license": [
                "BSD-3-Clause"
            ],
            "description": "Generate and validate CAPTCHAs using Figlets, images, ReCaptcha, and more",
            "homepage": "https://laminas.dev",
            "keywords": [
                "captcha",
                "laminas"
            ],
            "time": "2019-12-31T16:24:14+00:00"
        },
        {
            "name": "laminas/laminas-code",
            "version": "3.5.1",
            "source": {
                "type": "git",
                "url": "https://github.com/laminas/laminas-code.git",
                "reference": "b549b70c0bb6e935d497f84f750c82653326ac77"
            },
            "dist": {
                "type": "zip",
                "url": "https://api.github.com/repos/laminas/laminas-code/zipball/b549b70c0bb6e935d497f84f750c82653326ac77",
                "reference": "b549b70c0bb6e935d497f84f750c82653326ac77",
                "shasum": ""
            },
            "require": {
                "laminas/laminas-eventmanager": "^3.3",
                "laminas/laminas-zendframework-bridge": "^1.1",
                "php": "^7.3 || ~8.0.0"
            },
            "conflict": {
                "phpspec/prophecy": "<1.9.0"
            },
            "replace": {
                "zendframework/zend-code": "^3.4.1"
            },
            "require-dev": {
                "doctrine/annotations": "^1.10.4",
                "ext-phar": "*",
                "laminas/laminas-coding-standard": "^1.0.0",
                "laminas/laminas-stdlib": "^3.3.0",
                "phpunit/phpunit": "^9.4.2"
            },
            "suggest": {
                "doctrine/annotations": "Doctrine\\Common\\Annotations >=1.0 for annotation features",
                "laminas/laminas-stdlib": "Laminas\\Stdlib component"
            },
            "type": "library",
            "autoload": {
                "psr-4": {
                    "Laminas\\Code\\": "src/"
                }
            },
            "notification-url": "https://packagist.org/downloads/",
            "license": [
                "BSD-3-Clause"
            ],
            "description": "Extensions to the PHP Reflection API, static code scanning, and code generation",
            "homepage": "https://laminas.dev",
            "keywords": [
                "code",
                "laminas"
            ],
            "funding": [
                {
                    "url": "https://funding.communitybridge.org/projects/laminas-project",
                    "type": "community_bridge"
                }
            ],
            "time": "2020-11-30T20:16:31+00:00"
        },
        {
            "name": "laminas/laminas-config",
            "version": "3.5.0",
            "source": {
                "type": "git",
                "url": "https://github.com/laminas/laminas-config.git",
                "reference": "f91cd6fe79e82cbbcaa36485108a04e8ef1e679b"
            },
            "dist": {
                "type": "zip",
                "url": "https://api.github.com/repos/laminas/laminas-config/zipball/f91cd6fe79e82cbbcaa36485108a04e8ef1e679b",
                "reference": "f91cd6fe79e82cbbcaa36485108a04e8ef1e679b",
                "shasum": ""
            },
            "require": {
                "ext-json": "*",
                "laminas/laminas-stdlib": "^2.7.7 || ^3.1",
                "laminas/laminas-zendframework-bridge": "^1.0",
                "php": "^7.3 || ~8.0.0",
                "psr/container": "^1.0"
            },
            "conflict": {
                "container-interop/container-interop": "<1.2.0"
            },
            "replace": {
                "zendframework/zend-config": "^3.3.0"
            },
            "require-dev": {
                "laminas/laminas-coding-standard": "~1.0.0",
                "laminas/laminas-filter": "^2.7.2",
                "laminas/laminas-i18n": "^2.10.3",
                "laminas/laminas-servicemanager": "^3.4.1",
                "malukenho/docheader": "^0.1.6",
                "phpunit/phpunit": "^8.5.8"
            },
            "suggest": {
                "laminas/laminas-filter": "^2.7.2; install if you want to use the Filter processor",
                "laminas/laminas-i18n": "^2.7.4; install if you want to use the Translator processor",
                "laminas/laminas-servicemanager": "^2.7.8 || ^3.3; if you need an extensible plugin manager for use with the Config Factory"
            },
            "type": "library",
            "autoload": {
                "psr-4": {
                    "Laminas\\Config\\": "src/"
                }
            },
            "notification-url": "https://packagist.org/downloads/",
            "license": [
                "BSD-3-Clause"
            ],
            "description": "provides a nested object property based user interface for accessing this configuration data within application code",
            "homepage": "https://laminas.dev",
            "keywords": [
                "config",
                "laminas"
            ],
            "funding": [
                {
                    "url": "https://funding.communitybridge.org/projects/laminas-project",
                    "type": "community_bridge"
                }
            ],
            "time": "2021-02-11T15:06:51+00:00"
        },
        {
            "name": "laminas/laminas-crypt",
            "version": "3.4.0",
            "source": {
                "type": "git",
                "url": "https://github.com/laminas/laminas-crypt.git",
                "reference": "a058eeb2fe57824b958ac56753faff790a649e18"
            },
            "dist": {
                "type": "zip",
                "url": "https://api.github.com/repos/laminas/laminas-crypt/zipball/a058eeb2fe57824b958ac56753faff790a649e18",
                "reference": "a058eeb2fe57824b958ac56753faff790a649e18",
                "shasum": ""
            },
            "require": {
                "container-interop/container-interop": "^1.2",
                "ext-mbstring": "*",
                "laminas/laminas-math": "^3.0",
                "laminas/laminas-stdlib": "^2.7.7 || ^3.1",
                "laminas/laminas-zendframework-bridge": "^1.0",
                "php": "^7.3 || ~8.0.0"
            },
            "replace": {
                "zendframework/zend-crypt": "^3.3.1"
            },
            "require-dev": {
                "laminas/laminas-coding-standard": "~1.0.0",
                "phpunit/phpunit": "^9.3"
            },
            "suggest": {
                "ext-openssl": "Required for most features of Laminas\\Crypt"
            },
            "type": "library",
            "autoload": {
                "psr-4": {
                    "Laminas\\Crypt\\": "src/"
                }
            },
            "notification-url": "https://packagist.org/downloads/",
            "license": [
                "BSD-3-Clause"
            ],
            "description": "Strong cryptography tools and password hashing",
            "homepage": "https://laminas.dev",
            "keywords": [
                "crypt",
                "laminas"
            ],
            "funding": [
                {
                    "url": "https://funding.communitybridge.org/projects/laminas-project",
                    "type": "community_bridge"
                }
            ],
            "time": "2021-02-11T19:40:03+00:00"
        },
        {
            "name": "laminas/laminas-db",
            "version": "2.12.0",
            "source": {
                "type": "git",
                "url": "https://github.com/laminas/laminas-db.git",
                "reference": "80cbba4e749f9eb7d8036172acb9ad41e8b6923f"
            },
            "dist": {
                "type": "zip",
                "url": "https://api.github.com/repos/laminas/laminas-db/zipball/80cbba4e749f9eb7d8036172acb9ad41e8b6923f",
                "reference": "80cbba4e749f9eb7d8036172acb9ad41e8b6923f",
                "shasum": ""
            },
            "require": {
                "laminas/laminas-stdlib": "^3.3",
                "laminas/laminas-zendframework-bridge": "^1.0",
                "php": "^7.3 || ~8.0.0"
            },
            "replace": {
                "zendframework/zend-db": "^2.11.0"
            },
            "require-dev": {
                "laminas/laminas-coding-standard": "~1.0.0",
                "laminas/laminas-eventmanager": "^3.3",
                "laminas/laminas-hydrator": "^3.2 || ^4.0",
                "laminas/laminas-servicemanager": "^3.3",
                "phpspec/prophecy-phpunit": "^2.0",
                "phpunit/phpunit": "^9.3"
            },
            "suggest": {
                "laminas/laminas-eventmanager": "Laminas\\EventManager component",
                "laminas/laminas-hydrator": "(^3.2 || ^4.0) Laminas\\Hydrator component for using HydratingResultSets",
                "laminas/laminas-servicemanager": "Laminas\\ServiceManager component"
            },
            "type": "library",
            "extra": {
                "laminas": {
                    "component": "Laminas\\Db",
                    "config-provider": "Laminas\\Db\\ConfigProvider"
                }
            },
            "autoload": {
                "psr-4": {
                    "Laminas\\Db\\": "src/"
                }
            },
            "notification-url": "https://packagist.org/downloads/",
            "license": [
                "BSD-3-Clause"
            ],
            "description": "Database abstraction layer, SQL abstraction, result set abstraction, and RowDataGateway and TableDataGateway implementations",
            "homepage": "https://laminas.dev",
            "keywords": [
                "db",
                "laminas"
            ],
            "funding": [
                {
                    "url": "https://funding.communitybridge.org/projects/laminas-project",
                    "type": "community_bridge"
                }
            ],
            "time": "2021-02-22T22:27:56+00:00"
        },
        {
            "name": "laminas/laminas-dependency-plugin",
            "version": "2.1.2",
            "source": {
                "type": "git",
                "url": "https://github.com/laminas/laminas-dependency-plugin.git",
                "reference": "c5b4bf87729d6f38c73ca8ed22a5d62ec641d075"
            },
            "dist": {
                "type": "zip",
                "url": "https://api.github.com/repos/laminas/laminas-dependency-plugin/zipball/c5b4bf87729d6f38c73ca8ed22a5d62ec641d075",
                "reference": "c5b4bf87729d6f38c73ca8ed22a5d62ec641d075",
                "shasum": ""
            },
            "require": {
                "composer-plugin-api": "^1.1 || ^2.0",
                "php": "^7.3 || ~8.0.0"
            },
            "require-dev": {
                "composer/composer": "^1.9 || ^2.0",
                "mikey179/vfsstream": "^1.6",
                "roave/security-advisories": "dev-master"
            },
            "type": "composer-plugin",
            "extra": {
                "class": "Laminas\\DependencyPlugin\\DependencyRewriterPluginDelegator"
            },
            "autoload": {
                "psr-4": {
                    "Laminas\\DependencyPlugin\\": "src/"
                }
            },
            "notification-url": "https://packagist.org/downloads/",
            "license": [
                "BSD-3-Clause"
            ],
            "description": "Replace zendframework and zfcampus packages with their Laminas Project equivalents.",
            "funding": [
                {
                    "url": "https://funding.communitybridge.org/projects/laminas-project",
                    "type": "community_bridge"
                }
            ],
            "time": "2021-02-15T16:44:31+00:00"
        },
        {
            "name": "laminas/laminas-di",
            "version": "3.2.1",
            "source": {
                "type": "git",
                "url": "https://github.com/laminas/laminas-di.git",
                "reference": "feee971d50ea327a0cac987f5de313a988203b9f"
            },
            "dist": {
                "type": "zip",
                "url": "https://api.github.com/repos/laminas/laminas-di/zipball/feee971d50ea327a0cac987f5de313a988203b9f",
                "reference": "feee971d50ea327a0cac987f5de313a988203b9f",
                "shasum": ""
            },
            "require": {
                "laminas/laminas-stdlib": "^3.3",
                "laminas/laminas-zendframework-bridge": "^0.4.5 || ^1.0",
                "php": "^7.3 || ~8.0.0",
                "psr/container": "^1.0",
                "psr/log": "^1.0"
            },
            "conflict": {
                "laminas/laminas-servicemanager-di": "*",
                "phpspec/prophecy": "<1.9.0"
            },
            "replace": {
                "zendframework/zend-di": "^3.1.2"
            },
            "require-dev": {
                "container-interop/container-interop": "^1.2.0",
                "laminas/laminas-coding-standard": "^2",
                "laminas/laminas-servicemanager": "^3.4",
                "mikey179/vfsstream": "^1.6.7",
                "phpspec/prophecy-phpunit": "^2.0",
                "phpstan/phpstan": "^0.12.64",
                "phpunit/phpunit": "^9.3"
            },
            "suggest": {
                "laminas/laminas-servicemanager": "An IoC container without auto wiring capabilities"
            },
            "type": "library",
            "extra": {
                "laminas": {
                    "component": "Laminas\\Di",
                    "config-provider": "Laminas\\Di\\ConfigProvider"
                }
            },
            "autoload": {
                "psr-4": {
                    "Laminas\\Di\\": "src/"
                }
            },
            "notification-url": "https://packagist.org/downloads/",
            "license": [
                "BSD-3-Clause"
            ],
            "description": "Automated dependency injection for PSR-11 containers",
            "homepage": "https://laminas.dev",
            "keywords": [
                "PSR-11",
                "di",
                "laminas"
            ],
            "funding": [
                {
                    "url": "https://funding.communitybridge.org/projects/laminas-project",
                    "type": "community_bridge"
                }
            ],
            "time": "2020-12-24T12:46:22+00:00"
        },
        {
            "name": "laminas/laminas-escaper",
            "version": "2.7.0",
            "source": {
                "type": "git",
                "url": "https://github.com/laminas/laminas-escaper.git",
                "reference": "5e04bc5ae5990b17159d79d331055e2c645e5cc5"
            },
            "dist": {
                "type": "zip",
                "url": "https://api.github.com/repos/laminas/laminas-escaper/zipball/5e04bc5ae5990b17159d79d331055e2c645e5cc5",
                "reference": "5e04bc5ae5990b17159d79d331055e2c645e5cc5",
                "shasum": ""
            },
            "require": {
                "laminas/laminas-zendframework-bridge": "^1.0",
                "php": "^7.3 || ~8.0.0"
            },
            "replace": {
                "zendframework/zend-escaper": "^2.6.1"
            },
            "require-dev": {
                "laminas/laminas-coding-standard": "~1.0.0",
                "phpunit/phpunit": "^9.3",
                "psalm/plugin-phpunit": "^0.12.2",
                "vimeo/psalm": "^3.16"
            },
            "suggest": {
                "ext-iconv": "*",
                "ext-mbstring": "*"
            },
            "type": "library",
            "autoload": {
                "psr-4": {
                    "Laminas\\Escaper\\": "src/"
                }
            },
            "notification-url": "https://packagist.org/downloads/",
            "license": [
                "BSD-3-Clause"
            ],
            "description": "Securely and safely escape HTML, HTML attributes, JavaScript, CSS, and URLs",
            "homepage": "https://laminas.dev",
            "keywords": [
                "escaper",
                "laminas"
            ],
            "funding": [
                {
                    "url": "https://funding.communitybridge.org/projects/laminas-project",
                    "type": "community_bridge"
                }
            ],
            "time": "2020-11-17T21:26:43+00:00"
        },
        {
            "name": "laminas/laminas-eventmanager",
            "version": "3.3.0",
            "source": {
                "type": "git",
                "url": "https://github.com/laminas/laminas-eventmanager.git",
                "reference": "1940ccf30e058b2fd66f5a9d696f1b5e0027b082"
            },
            "dist": {
                "type": "zip",
                "url": "https://api.github.com/repos/laminas/laminas-eventmanager/zipball/1940ccf30e058b2fd66f5a9d696f1b5e0027b082",
                "reference": "1940ccf30e058b2fd66f5a9d696f1b5e0027b082",
                "shasum": ""
            },
            "require": {
                "laminas/laminas-zendframework-bridge": "^1.0",
                "php": "^7.3 || ^8.0"
            },
            "replace": {
                "zendframework/zend-eventmanager": "^3.2.1"
            },
            "require-dev": {
                "container-interop/container-interop": "^1.1",
                "laminas/laminas-coding-standard": "~1.0.0",
                "laminas/laminas-stdlib": "^2.7.3 || ^3.0",
                "phpbench/phpbench": "^0.17.1",
                "phpunit/phpunit": "^8.5.8"
            },
            "suggest": {
                "container-interop/container-interop": "^1.1, to use the lazy listeners feature",
                "laminas/laminas-stdlib": "^2.7.3 || ^3.0, to use the FilterChain feature"
            },
            "type": "library",
            "extra": {
                "branch-alias": {
                    "dev-master": "3.3.x-dev",
                    "dev-develop": "3.4.x-dev"
                }
            },
            "autoload": {
                "psr-4": {
                    "Laminas\\EventManager\\": "src/"
                }
            },
            "notification-url": "https://packagist.org/downloads/",
            "license": [
                "BSD-3-Clause"
            ],
            "description": "Trigger and listen to events within a PHP application",
            "homepage": "https://laminas.dev",
            "keywords": [
                "event",
                "eventmanager",
                "events",
                "laminas"
            ],
            "funding": [
                {
                    "url": "https://funding.communitybridge.org/projects/laminas-project",
                    "type": "community_bridge"
                }
            ],
            "time": "2020-08-25T11:10:44+00:00"
        },
        {
            "name": "laminas/laminas-feed",
            "version": "2.12.3",
            "source": {
                "type": "git",
                "url": "https://github.com/laminas/laminas-feed.git",
                "reference": "3c91415633cb1be6f9d78683d69b7dcbfe6b4012"
            },
            "dist": {
                "type": "zip",
                "url": "https://api.github.com/repos/laminas/laminas-feed/zipball/3c91415633cb1be6f9d78683d69b7dcbfe6b4012",
                "reference": "3c91415633cb1be6f9d78683d69b7dcbfe6b4012",
                "shasum": ""
            },
            "require": {
                "ext-dom": "*",
                "ext-libxml": "*",
                "laminas/laminas-escaper": "^2.5.2",
                "laminas/laminas-stdlib": "^3.2.1",
                "laminas/laminas-zendframework-bridge": "^1.0",
                "php": "^5.6 || ^7.0"
            },
            "replace": {
                "zendframework/zend-feed": "^2.12.0"
            },
            "require-dev": {
                "laminas/laminas-cache": "^2.7.2",
                "laminas/laminas-coding-standard": "~1.0.0",
                "laminas/laminas-db": "^2.8.2",
                "laminas/laminas-http": "^2.7",
                "laminas/laminas-servicemanager": "^2.7.8 || ^3.3",
                "laminas/laminas-validator": "^2.10.1",
                "phpunit/phpunit": "^5.7.27 || ^6.5.14 || ^7.5.20",
                "psr/http-message": "^1.0.1"
            },
            "suggest": {
                "laminas/laminas-cache": "Laminas\\Cache component, for optionally caching feeds between requests",
                "laminas/laminas-db": "Laminas\\Db component, for use with PubSubHubbub",
                "laminas/laminas-http": "Laminas\\Http for PubSubHubbub, and optionally for use with Laminas\\Feed\\Reader",
                "laminas/laminas-servicemanager": "Laminas\\ServiceManager component, for easily extending ExtensionManager implementations",
                "laminas/laminas-validator": "Laminas\\Validator component, for validating email addresses used in Atom feeds and entries when using the Writer subcomponent",
                "psr/http-message": "PSR-7 ^1.0.1, if you wish to use Laminas\\Feed\\Reader\\Http\\Psr7ResponseDecorator"
            },
            "type": "library",
            "extra": {
                "branch-alias": {
                    "dev-master": "2.12.x-dev",
                    "dev-develop": "2.13.x-dev"
                }
            },
            "autoload": {
                "psr-4": {
                    "Laminas\\Feed\\": "src/"
                }
            },
            "notification-url": "https://packagist.org/downloads/",
            "license": [
                "BSD-3-Clause"
            ],
            "description": "provides functionality for consuming RSS and Atom feeds",
            "homepage": "https://laminas.dev",
            "keywords": [
                "feed",
                "laminas"
            ],
            "funding": [
                {
                    "url": "https://funding.communitybridge.org/projects/laminas-project",
                    "type": "community_bridge"
                }
            ],
            "time": "2020-08-18T13:45:04+00:00"
        },
        {
            "name": "laminas/laminas-filter",
            "version": "2.10.0",
            "source": {
                "type": "git",
                "url": "https://github.com/laminas/laminas-filter.git",
                "reference": "cfb40b104e92a0b52bee696b74f958798ad8faa4"
            },
            "dist": {
                "type": "zip",
                "url": "https://api.github.com/repos/laminas/laminas-filter/zipball/cfb40b104e92a0b52bee696b74f958798ad8faa4",
                "reference": "cfb40b104e92a0b52bee696b74f958798ad8faa4",
                "shasum": ""
            },
            "require": {
                "laminas/laminas-stdlib": "^3.3",
                "laminas/laminas-zendframework-bridge": "^1.0",
                "php": "^7.3 || ~8.0.0"
            },
            "conflict": {
                "laminas/laminas-validator": "<2.10.1"
            },
            "replace": {
                "zendframework/zend-filter": "^2.9.2"
            },
            "require-dev": {
                "laminas/laminas-coding-standard": "~1.0.0",
                "laminas/laminas-crypt": "^3.2.1",
                "laminas/laminas-servicemanager": "^3.3",
                "laminas/laminas-uri": "^2.6",
                "pear/archive_tar": "^1.4.3",
                "phpspec/prophecy-phpunit": "^2.0",
                "phpunit/phpunit": "^9.3",
                "psr/http-factory": "^1.0"
            },
            "suggest": {
                "laminas/laminas-crypt": "Laminas\\Crypt component, for encryption filters",
                "laminas/laminas-i18n": "Laminas\\I18n component for filters depending on i18n functionality",
                "laminas/laminas-servicemanager": "Laminas\\ServiceManager component, for using the filter chain functionality",
                "laminas/laminas-uri": "Laminas\\Uri component, for the UriNormalize filter",
                "psr/http-factory-implementation": "psr/http-factory-implementation, for creating file upload instances when consuming PSR-7 in file upload filters"
            },
            "type": "library",
            "extra": {
                "laminas": {
                    "component": "Laminas\\Filter",
                    "config-provider": "Laminas\\Filter\\ConfigProvider"
                }
            },
            "autoload": {
                "psr-4": {
                    "Laminas\\Filter\\": "src/"
                }
            },
            "notification-url": "https://packagist.org/downloads/",
            "license": [
                "BSD-3-Clause"
            ],
            "description": "Programmatically filter and normalize data and files",
            "homepage": "https://laminas.dev",
            "keywords": [
                "filter",
                "laminas"
            ],
            "funding": [
                {
                    "url": "https://funding.communitybridge.org/projects/laminas-project",
                    "type": "community_bridge"
                }
            ],
            "time": "2021-01-01T14:37:45+00:00"
        },
        {
            "name": "laminas/laminas-form",
            "version": "2.15.0",
            "source": {
                "type": "git",
                "url": "https://github.com/laminas/laminas-form.git",
                "reference": "359cd372c565e18a17f32ccfeacdf21bba091ce2"
            },
            "dist": {
                "type": "zip",
                "url": "https://api.github.com/repos/laminas/laminas-form/zipball/359cd372c565e18a17f32ccfeacdf21bba091ce2",
                "reference": "359cd372c565e18a17f32ccfeacdf21bba091ce2",
                "shasum": ""
            },
            "require": {
                "laminas/laminas-hydrator": "^1.1 || ^2.1 || ^3.0",
                "laminas/laminas-inputfilter": "^2.8",
                "laminas/laminas-stdlib": "^3.2.1",
                "laminas/laminas-zendframework-bridge": "^1.0",
                "php": "^5.6 || ^7.0"
            },
            "replace": {
                "zendframework/zend-form": "^2.14.3"
            },
            "require-dev": {
                "doctrine/annotations": "~1.0",
                "laminas/laminas-cache": "^2.6.1",
                "laminas/laminas-captcha": "^2.7.1",
                "laminas/laminas-code": "^2.6 || ^3.0",
                "laminas/laminas-coding-standard": "~1.0.0",
                "laminas/laminas-escaper": "^2.5",
                "laminas/laminas-eventmanager": "^2.6.2 || ^3.0",
                "laminas/laminas-filter": "^2.6",
                "laminas/laminas-i18n": "^2.6",
                "laminas/laminas-recaptcha": "^3.0.0",
                "laminas/laminas-servicemanager": "^2.7.5 || ^3.0.3",
                "laminas/laminas-session": "^2.8.1",
                "laminas/laminas-text": "^2.6",
                "laminas/laminas-validator": "^2.6",
                "laminas/laminas-view": "^2.6.2",
                "phpunit/phpunit": "^5.7.27 || ^6.5.14 || ^7.5.20"
            },
            "suggest": {
                "laminas/laminas-captcha": "^2.7.1, required for using CAPTCHA form elements",
                "laminas/laminas-code": "^2.6 || ^3.0, required to use laminas-form annotations support",
                "laminas/laminas-eventmanager": "^2.6.2 || ^3.0, reuired for laminas-form annotations support",
                "laminas/laminas-i18n": "^2.6, required when using laminas-form view helpers",
                "laminas/laminas-recaptcha": "in order to use the ReCaptcha form element",
                "laminas/laminas-servicemanager": "^2.7.5 || ^3.0.3, required to use the form factories or provide services",
                "laminas/laminas-view": "^2.6.2, required for using the laminas-form view helpers"
            },
            "type": "library",
            "extra": {
                "branch-alias": {
                    "dev-master": "2.15.x-dev",
                    "dev-develop": "2.16.x-dev"
                },
                "laminas": {
                    "component": "Laminas\\Form",
                    "config-provider": "Laminas\\Form\\ConfigProvider"
                }
            },
            "autoload": {
                "psr-4": {
                    "Laminas\\Form\\": "src/"
                },
                "files": [
                    "autoload/formElementManagerPolyfill.php"
                ]
            },
            "notification-url": "https://packagist.org/downloads/",
            "license": [
                "BSD-3-Clause"
            ],
            "description": "Validate and display simple and complex forms, casting forms to business objects and vice versa",
            "homepage": "https://laminas.dev",
            "keywords": [
                "form",
                "laminas"
            ],
            "funding": [
                {
                    "url": "https://funding.communitybridge.org/projects/laminas-project",
                    "type": "community_bridge"
                }
            ],
            "time": "2020-07-14T13:53:27+00:00"
        },
        {
            "name": "laminas/laminas-http",
            "version": "2.14.2",
            "source": {
                "type": "git",
                "url": "https://github.com/laminas/laminas-http.git",
                "reference": "298f732e1acb031db70ea4fd2133a283b2a4a65e"
            },
            "dist": {
                "type": "zip",
                "url": "https://api.github.com/repos/laminas/laminas-http/zipball/298f732e1acb031db70ea4fd2133a283b2a4a65e",
                "reference": "298f732e1acb031db70ea4fd2133a283b2a4a65e",
                "shasum": ""
            },
            "require": {
                "laminas/laminas-loader": "^2.5.1",
                "laminas/laminas-stdlib": "^3.2.1",
                "laminas/laminas-uri": "^2.5.2",
                "laminas/laminas-validator": "^2.10.1",
                "laminas/laminas-zendframework-bridge": "^1.0",
                "php": "^7.3 || ~8.0.0"
            },
            "replace": {
                "zendframework/zend-http": "^2.11.2"
            },
            "require-dev": {
                "laminas/laminas-coding-standard": "~1.0.0",
                "laminas/laminas-config": "^3.1 || ^2.6",
                "phpunit/phpunit": "^9.3"
            },
            "suggest": {
                "paragonie/certainty": "For automated management of cacert.pem"
            },
            "type": "library",
            "autoload": {
                "psr-4": {
                    "Laminas\\Http\\": "src/"
                }
            },
            "notification-url": "https://packagist.org/downloads/",
            "license": [
                "BSD-3-Clause"
            ],
            "description": "Provides an easy interface for performing Hyper-Text Transfer Protocol (HTTP) requests",
            "homepage": "https://laminas.dev",
            "keywords": [
                "http",
                "http client",
                "laminas"
            ],
            "funding": [
                {
                    "url": "https://funding.communitybridge.org/projects/laminas-project",
                    "type": "community_bridge"
                }
            ],
            "time": "2021-01-05T16:10:52+00:00"
        },
        {
            "name": "laminas/laminas-hydrator",
            "version": "2.4.2",
            "source": {
                "type": "git",
                "url": "https://github.com/laminas/laminas-hydrator.git",
                "reference": "4a0e81cf05f32edcace817f1f48cb4055f689d85"
            },
            "dist": {
                "type": "zip",
                "url": "https://api.github.com/repos/laminas/laminas-hydrator/zipball/4a0e81cf05f32edcace817f1f48cb4055f689d85",
                "reference": "4a0e81cf05f32edcace817f1f48cb4055f689d85",
                "shasum": ""
            },
            "require": {
                "laminas/laminas-stdlib": "^3.0",
                "laminas/laminas-zendframework-bridge": "^1.0",
                "php": "^5.6 || ^7.0"
            },
            "replace": {
                "zendframework/zend-hydrator": "self.version"
            },
            "require-dev": {
                "laminas/laminas-coding-standard": "~1.0.0",
                "laminas/laminas-eventmanager": "^2.6.2 || ^3.0",
                "laminas/laminas-filter": "^2.6",
                "laminas/laminas-inputfilter": "^2.6",
                "laminas/laminas-serializer": "^2.6.1",
                "laminas/laminas-servicemanager": "^2.7.5 || ^3.0.3",
                "phpunit/phpunit": "^5.7.27 || ^6.5.8 || ^7.1.2"
            },
            "suggest": {
                "laminas/laminas-eventmanager": "^2.6.2 || ^3.0, to support aggregate hydrator usage",
                "laminas/laminas-filter": "^2.6, to support naming strategy hydrator usage",
                "laminas/laminas-serializer": "^2.6.1, to use the SerializableStrategy",
                "laminas/laminas-servicemanager": "^2.7.5 || ^3.0.3, to support hydrator plugin manager usage"
            },
            "type": "library",
            "extra": {
                "branch-alias": {
                    "dev-release-2.4": "2.4.x-dev"
                },
                "laminas": {
                    "component": "Laminas\\Hydrator",
                    "config-provider": "Laminas\\Hydrator\\ConfigProvider"
                }
            },
            "autoload": {
                "psr-4": {
                    "Laminas\\Hydrator\\": "src/"
                }
            },
            "notification-url": "https://packagist.org/downloads/",
            "license": [
                "BSD-3-Clause"
            ],
            "description": "Serialize objects to arrays, and vice versa",
            "homepage": "https://laminas.dev",
            "keywords": [
                "hydrator",
                "laminas"
            ],
            "time": "2019-12-31T17:06:38+00:00"
        },
        {
            "name": "laminas/laminas-i18n",
            "version": "2.11.0",
            "source": {
                "type": "git",
                "url": "https://github.com/laminas/laminas-i18n.git",
                "reference": "85678f444b6dcb48e8a04591779e11c24e5bb901"
            },
            "dist": {
                "type": "zip",
                "url": "https://api.github.com/repos/laminas/laminas-i18n/zipball/85678f444b6dcb48e8a04591779e11c24e5bb901",
                "reference": "85678f444b6dcb48e8a04591779e11c24e5bb901",
                "shasum": ""
            },
            "require": {
                "ext-intl": "*",
                "laminas/laminas-stdlib": "^2.7 || ^3.0",
                "laminas/laminas-zendframework-bridge": "^1.0",
                "php": "^7.3 || ~8.0.0"
            },
            "conflict": {
                "phpspec/prophecy": "<1.9.0"
            },
            "replace": {
                "zendframework/zend-i18n": "^2.10.1"
            },
            "require-dev": {
                "laminas/laminas-cache": "^2.6.1",
                "laminas/laminas-coding-standard": "~1.0.0",
                "laminas/laminas-config": "^2.6",
                "laminas/laminas-eventmanager": "^2.6.2 || ^3.0",
                "laminas/laminas-filter": "^2.6.1",
                "laminas/laminas-servicemanager": "^3.2.1",
                "laminas/laminas-validator": "^2.6",
                "laminas/laminas-view": "^2.6.3",
                "phpunit/phpunit": "^9.3"
            },
            "suggest": {
                "laminas/laminas-cache": "Laminas\\Cache component",
                "laminas/laminas-config": "Laminas\\Config component",
                "laminas/laminas-eventmanager": "You should install this package to use the events in the translator",
                "laminas/laminas-filter": "You should install this package to use the provided filters",
                "laminas/laminas-i18n-resources": "Translation resources",
                "laminas/laminas-servicemanager": "Laminas\\ServiceManager component",
                "laminas/laminas-validator": "You should install this package to use the provided validators",
                "laminas/laminas-view": "You should install this package to use the provided view helpers"
            },
            "type": "library",
            "extra": {
                "laminas": {
                    "component": "Laminas\\I18n",
                    "config-provider": "Laminas\\I18n\\ConfigProvider"
                }
            },
            "autoload": {
                "psr-4": {
                    "Laminas\\I18n\\": "src/"
                }
            },
            "notification-url": "https://packagist.org/downloads/",
            "license": [
                "BSD-3-Clause"
            ],
            "description": "Provide translations for your application, and filter and validate internationalized values",
            "homepage": "https://laminas.dev",
            "keywords": [
                "i18n",
                "laminas"
            ],
            "funding": [
                {
                    "url": "https://funding.communitybridge.org/projects/laminas-project",
                    "type": "community_bridge"
                }
            ],
            "time": "2020-10-24T13:14:32+00:00"
        },
        {
            "name": "laminas/laminas-inputfilter",
            "version": "2.10.1",
            "source": {
                "type": "git",
                "url": "git@github.com:laminas/laminas-inputfilter.git",
                "reference": "b29ce8f512c966468eee37ea4873ae5fb545d00a"
            },
            "dist": {
                "type": "zip",
                "url": "https://api.github.com/repos/laminas/laminas-inputfilter/zipball/b29ce8f512c966468eee37ea4873ae5fb545d00a",
                "reference": "b29ce8f512c966468eee37ea4873ae5fb545d00a",
                "shasum": ""
            },
            "require": {
                "laminas/laminas-filter": "^2.9.1",
                "laminas/laminas-servicemanager": "^2.7.10 || ^3.3.1",
                "laminas/laminas-stdlib": "^2.7 || ^3.0",
                "laminas/laminas-validator": "^2.11",
                "laminas/laminas-zendframework-bridge": "^1.0",
                "php": "^5.6 || ^7.0"
            },
            "replace": {
                "zendframework/zend-inputfilter": "self.version"
            },
            "require-dev": {
                "laminas/laminas-coding-standard": "~1.0.0",
                "phpunit/phpunit": "^5.7.27 || ^6.5.14 || ^7.5.15",
                "psr/http-message": "^1.0"
            },
            "suggest": {
                "psr/http-message-implementation": "PSR-7 is required if you wish to validate PSR-7 UploadedFileInterface payloads"
            },
            "type": "library",
            "extra": {
                "branch-alias": {
                    "dev-master": "2.10.x-dev",
                    "dev-develop": "2.11.x-dev"
                },
                "laminas": {
                    "component": "Laminas\\InputFilter",
                    "config-provider": "Laminas\\InputFilter\\ConfigProvider"
                }
            },
            "autoload": {
                "psr-4": {
                    "Laminas\\InputFilter\\": "src/"
                }
            },
            "notification-url": "https://packagist.org/downloads/",
            "license": [
                "BSD-3-Clause"
            ],
            "description": "Normalize and validate input sets from the web, APIs, the CLI, and more, including files",
            "homepage": "https://laminas.dev",
            "keywords": [
                "inputfilter",
                "laminas"
            ],
            "time": "2019-12-31T17:11:54+00:00"
        },
        {
            "name": "laminas/laminas-json",
            "version": "3.2.0",
            "source": {
                "type": "git",
                "url": "https://github.com/laminas/laminas-json.git",
                "reference": "1e3b64d3b21dac0511e628ae8debc81002d14e3c"
            },
            "dist": {
                "type": "zip",
                "url": "https://api.github.com/repos/laminas/laminas-json/zipball/1e3b64d3b21dac0511e628ae8debc81002d14e3c",
                "reference": "1e3b64d3b21dac0511e628ae8debc81002d14e3c",
                "shasum": ""
            },
            "require": {
                "laminas/laminas-zendframework-bridge": "^1.0",
                "php": "^7.3 || ~8.0.0"
            },
            "replace": {
                "zendframework/zend-json": "^3.1.2"
            },
            "require-dev": {
                "laminas/laminas-coding-standard": "~1.0.0",
                "laminas/laminas-stdlib": "^2.7.7 || ^3.1",
                "phpunit/phpunit": "^9.3"
            },
            "suggest": {
                "laminas/laminas-json-server": "For implementing JSON-RPC servers",
                "laminas/laminas-xml2json": "For converting XML documents to JSON"
            },
            "type": "library",
            "autoload": {
                "psr-4": {
                    "Laminas\\Json\\": "src/"
                }
            },
            "notification-url": "https://packagist.org/downloads/",
            "license": [
                "BSD-3-Clause"
            ],
            "description": "provides convenience methods for serializing native PHP to JSON and decoding JSON to native PHP",
            "homepage": "https://laminas.dev",
            "keywords": [
                "json",
                "laminas"
            ],
            "funding": [
                {
                    "url": "https://funding.communitybridge.org/projects/laminas-project",
                    "type": "community_bridge"
                }
            ],
            "time": "2021-02-12T15:38:10+00:00"
        },
        {
            "name": "laminas/laminas-loader",
            "version": "2.7.0",
            "source": {
                "type": "git",
                "url": "https://github.com/laminas/laminas-loader.git",
                "reference": "bcf8a566cb9925a2e7cc41a16db09235ec9fb616"
            },
            "dist": {
                "type": "zip",
                "url": "https://api.github.com/repos/laminas/laminas-loader/zipball/bcf8a566cb9925a2e7cc41a16db09235ec9fb616",
                "reference": "bcf8a566cb9925a2e7cc41a16db09235ec9fb616",
                "shasum": ""
            },
            "require": {
                "laminas/laminas-zendframework-bridge": "^1.0",
                "php": "^7.3 || ~8.0.0"
            },
            "replace": {
                "zendframework/zend-loader": "^2.6.1"
            },
            "require-dev": {
                "laminas/laminas-coding-standard": "~1.0.0",
                "phpunit/phpunit": "^9.3"
            },
            "type": "library",
            "autoload": {
                "psr-4": {
                    "Laminas\\Loader\\": "src/"
                }
            },
            "notification-url": "https://packagist.org/downloads/",
            "license": [
                "BSD-3-Clause"
            ],
            "description": "Autoloading and plugin loading strategies",
            "homepage": "https://laminas.dev",
            "keywords": [
                "laminas",
                "loader"
            ],
            "funding": [
                {
                    "url": "https://funding.communitybridge.org/projects/laminas-project",
                    "type": "community_bridge"
                }
            ],
            "time": "2021-02-12T16:08:18+00:00"
        },
        {
            "name": "laminas/laminas-log",
            "version": "2.12.0",
            "source": {
                "type": "git",
                "url": "https://github.com/laminas/laminas-log.git",
                "reference": "4e92d841b48868714a070b10866e94be80fc92ff"
            },
            "dist": {
                "type": "zip",
                "url": "https://api.github.com/repos/laminas/laminas-log/zipball/4e92d841b48868714a070b10866e94be80fc92ff",
                "reference": "4e92d841b48868714a070b10866e94be80fc92ff",
                "shasum": ""
            },
            "require": {
                "laminas/laminas-servicemanager": "^2.7.5 || ^3.0.3",
                "laminas/laminas-stdlib": "^2.7 || ^3.0",
                "laminas/laminas-zendframework-bridge": "^1.0",
                "php": "^5.6 || ^7.0",
                "psr/log": "^1.1.2"
            },
            "provide": {
                "psr/log-implementation": "1.0.0"
            },
            "replace": {
                "zendframework/zend-log": "self.version"
            },
            "require-dev": {
                "laminas/laminas-coding-standard": "~1.0.0",
                "laminas/laminas-db": "^2.6",
                "laminas/laminas-escaper": "^2.5",
                "laminas/laminas-filter": "^2.5",
                "laminas/laminas-mail": "^2.6.1",
                "laminas/laminas-validator": "^2.10.1",
                "mikey179/vfsstream": "^1.6.7",
                "phpunit/phpunit": "^5.7.27 || ^6.5.14 || ^7.5.15"
            },
            "suggest": {
                "ext-mongo": "mongo extension to use Mongo writer",
                "ext-mongodb": "mongodb extension to use MongoDB writer",
                "laminas/laminas-db": "Laminas\\Db component to use the database log writer",
                "laminas/laminas-escaper": "Laminas\\Escaper component, for use in the XML log formatter",
                "laminas/laminas-mail": "Laminas\\Mail component to use the email log writer",
                "laminas/laminas-validator": "Laminas\\Validator component to block invalid log messages"
            },
            "type": "library",
            "extra": {
                "branch-alias": {
                    "dev-master": "2.12.x-dev",
                    "dev-develop": "2.13.x-dev"
                },
                "laminas": {
                    "component": "Laminas\\Log",
                    "config-provider": "Laminas\\Log\\ConfigProvider"
                }
            },
            "autoload": {
                "psr-4": {
                    "Laminas\\Log\\": "src/"
                }
            },
            "notification-url": "https://packagist.org/downloads/",
            "license": [
                "BSD-3-Clause"
            ],
            "description": "Robust, composite logger with filtering, formatting, and PSR-3 support",
            "homepage": "https://laminas.dev",
            "keywords": [
                "laminas",
                "log",
                "logging"
            ],
            "time": "2019-12-31T17:18:59+00:00"
        },
        {
            "name": "laminas/laminas-mail",
            "version": "2.13.1",
            "source": {
                "type": "git",
                "url": "https://github.com/laminas/laminas-mail.git",
                "reference": "6f6fb7c6f332abea25461eefb3da15e104edfd56"
            },
            "dist": {
                "type": "zip",
                "url": "https://api.github.com/repos/laminas/laminas-mail/zipball/6f6fb7c6f332abea25461eefb3da15e104edfd56",
                "reference": "6f6fb7c6f332abea25461eefb3da15e104edfd56",
                "shasum": ""
            },
            "require": {
                "ext-iconv": "*",
                "laminas/laminas-loader": "^2.5",
                "laminas/laminas-mime": "^2.5",
                "laminas/laminas-stdlib": "^2.7 || ^3.0",
                "laminas/laminas-validator": "^2.10.2",
                "laminas/laminas-zendframework-bridge": "^1.0",
                "php": "^7.3 || ~8.0.0",
                "symfony/polyfill-mbstring": "^1.12.0",
                "true/punycode": "^2.1"
            },
            "replace": {
                "zendframework/zend-mail": "^2.10.0"
            },
            "require-dev": {
                "laminas/laminas-coding-standard": "~1.0.0",
                "laminas/laminas-config": "^3.4",
                "laminas/laminas-crypt": "^2.6 || ^3.0",
                "laminas/laminas-servicemanager": "^3.2.1",
                "phpunit/phpunit": "^9.3"
            },
            "suggest": {
                "laminas/laminas-crypt": "Crammd5 support in SMTP Auth",
                "laminas/laminas-servicemanager": "^2.7.10 || ^3.3.1 when using SMTP to deliver messages"
            },
            "type": "library",
            "extra": {
                "laminas": {
                    "component": "Laminas\\Mail",
                    "config-provider": "Laminas\\Mail\\ConfigProvider"
                }
            },
            "autoload": {
                "psr-4": {
                    "Laminas\\Mail\\": "src/"
                }
            },
            "notification-url": "https://packagist.org/downloads/",
            "license": [
                "BSD-3-Clause"
            ],
            "description": "Provides generalized functionality to compose and send both text and MIME-compliant multipart e-mail messages",
            "homepage": "https://laminas.dev",
            "keywords": [
                "laminas",
                "mail"
            ],
            "funding": [
                {
                    "url": "https://funding.communitybridge.org/projects/laminas-project",
                    "type": "community_bridge"
                }
            ],
            "time": "2021-02-12T17:56:28+00:00"
        },
        {
            "name": "laminas/laminas-math",
            "version": "3.3.2",
            "source": {
                "type": "git",
                "url": "https://github.com/laminas/laminas-math.git",
                "reference": "188456530923a449470963837c25560f1fdd8a60"
            },
            "dist": {
                "type": "zip",
                "url": "https://api.github.com/repos/laminas/laminas-math/zipball/188456530923a449470963837c25560f1fdd8a60",
                "reference": "188456530923a449470963837c25560f1fdd8a60",
                "shasum": ""
            },
            "require": {
                "ext-mbstring": "*",
                "laminas/laminas-zendframework-bridge": "^1.0",
                "php": "^7.3 || ~8.0.0"
            },
            "replace": {
                "zendframework/zend-math": "^3.2.0"
            },
            "require-dev": {
                "laminas/laminas-coding-standard": "~1.0.0",
                "phpunit/phpunit": "^9.3"
            },
            "suggest": {
                "ext-bcmath": "If using the bcmath functionality",
                "ext-gmp": "If using the gmp functionality"
            },
            "type": "library",
            "extra": {
                "branch-alias": {
                    "dev-master": "3.2.x-dev",
                    "dev-develop": "3.3.x-dev"
                }
            },
            "autoload": {
                "psr-4": {
                    "Laminas\\Math\\": "src/"
                }
            },
            "notification-url": "https://packagist.org/downloads/",
            "license": [
                "BSD-3-Clause"
            ],
            "description": "Create cryptographically secure pseudo-random numbers, and manage big integers",
            "homepage": "https://laminas.dev",
            "keywords": [
                "laminas",
                "math"
            ],
            "funding": [
                {
                    "url": "https://funding.communitybridge.org/projects/laminas-project",
                    "type": "community_bridge"
                }
            ],
            "time": "2021-02-16T15:46:01+00:00"
        },
        {
            "name": "laminas/laminas-mime",
            "version": "2.8.0",
            "source": {
                "type": "git",
                "url": "https://github.com/laminas/laminas-mime.git",
                "reference": "9a59704f33106427a384d0ae421f96043174093a"
            },
            "dist": {
                "type": "zip",
                "url": "https://api.github.com/repos/laminas/laminas-mime/zipball/9a59704f33106427a384d0ae421f96043174093a",
                "reference": "9a59704f33106427a384d0ae421f96043174093a",
                "shasum": ""
            },
            "require": {
                "laminas/laminas-stdlib": "^2.7 || ^3.0",
                "laminas/laminas-zendframework-bridge": "^1.0",
                "php": "^7.3 || ~8.0.0"
            },
            "replace": {
                "zendframework/zend-mime": "^2.7.2"
            },
            "require-dev": {
                "laminas/laminas-coding-standard": "~1.0.0",
                "laminas/laminas-mail": "^2.6",
                "phpunit/phpunit": "^9.3"
            },
            "suggest": {
                "laminas/laminas-mail": "Laminas\\Mail component"
            },
            "type": "library",
            "autoload": {
                "psr-4": {
                    "Laminas\\Mime\\": "src/"
                }
            },
            "notification-url": "https://packagist.org/downloads/",
            "license": [
                "BSD-3-Clause"
            ],
            "description": "Create and parse MIME messages and parts",
            "homepage": "https://laminas.dev",
            "keywords": [
                "laminas",
                "mime"
            ],
            "funding": [
                {
                    "url": "https://funding.communitybridge.org/projects/laminas-project",
                    "type": "community_bridge"
                }
            ],
            "time": "2021-02-16T17:40:06+00:00"
        },
        {
            "name": "laminas/laminas-modulemanager",
            "version": "2.10.1",
            "source": {
                "type": "git",
                "url": "https://github.com/laminas/laminas-modulemanager.git",
                "reference": "637aaaf2c85d13694b096e253e5884653f93bb92"
            },
            "dist": {
                "type": "zip",
                "url": "https://api.github.com/repos/laminas/laminas-modulemanager/zipball/637aaaf2c85d13694b096e253e5884653f93bb92",
                "reference": "637aaaf2c85d13694b096e253e5884653f93bb92",
                "shasum": ""
            },
            "require": {
                "brick/varexporter": "^0.3.2",
                "laminas/laminas-config": "^3.4",
                "laminas/laminas-eventmanager": "^3.3",
                "laminas/laminas-stdlib": "^3.3",
                "laminas/laminas-zendframework-bridge": "^1.1",
                "php": "^7.3 || ^8.0",
                "webimpress/safe-writer": "^1.0.2 || ^2.1"
            },
            "replace": {
                "zendframework/zend-modulemanager": "^2.8.4"
            },
            "require-dev": {
                "laminas/laminas-coding-standard": "~1.0.0",
                "laminas/laminas-console": "^2.8",
                "laminas/laminas-di": "^2.6.1",
                "laminas/laminas-loader": "^2.6.1",
                "laminas/laminas-mvc": "^3.1.1",
                "laminas/laminas-servicemanager": "^3.4.1",
                "phpunit/phpunit": "^9.3.7"
            },
            "suggest": {
                "laminas/laminas-console": "Laminas\\Console component",
                "laminas/laminas-loader": "Laminas\\Loader component if you are not using Composer autoloading for your modules",
                "laminas/laminas-mvc": "Laminas\\Mvc component",
                "laminas/laminas-servicemanager": "Laminas\\ServiceManager component"
            },
            "type": "library",
            "autoload": {
                "psr-4": {
                    "Laminas\\ModuleManager\\": "src/"
                }
            },
            "notification-url": "https://packagist.org/downloads/",
            "license": [
                "BSD-3-Clause"
            ],
            "description": "Modular application system for laminas-mvc applications",
            "homepage": "https://laminas.dev",
            "keywords": [
                "laminas",
                "modulemanager"
            ],
            "funding": [
                {
                    "url": "https://funding.communitybridge.org/projects/laminas-project",
                    "type": "community_bridge"
                }
            ],
            "time": "2020-09-01T22:26:46+00:00"
        },
        {
            "name": "laminas/laminas-mvc",
            "version": "3.2.0",
            "source": {
                "type": "git",
                "url": "https://github.com/laminas/laminas-mvc.git",
                "reference": "88da7200cf8f5a970c35d91717a5c4db94981e5e"
            },
            "dist": {
                "type": "zip",
                "url": "https://api.github.com/repos/laminas/laminas-mvc/zipball/88da7200cf8f5a970c35d91717a5c4db94981e5e",
                "reference": "88da7200cf8f5a970c35d91717a5c4db94981e5e",
                "shasum": ""
            },
            "require": {
                "container-interop/container-interop": "^1.2",
                "laminas/laminas-eventmanager": "^3.2",
                "laminas/laminas-http": "^2.7",
                "laminas/laminas-modulemanager": "^2.8",
                "laminas/laminas-router": "^3.0.2",
                "laminas/laminas-servicemanager": "^3.3",
                "laminas/laminas-stdlib": "^3.2.1",
                "laminas/laminas-view": "^2.11.3",
                "laminas/laminas-zendframework-bridge": "^1.0",
                "php": "^7.3 || ~8.0.0"
            },
            "replace": {
                "zendframework/zend-mvc": "^3.1.1"
            },
            "require-dev": {
                "http-interop/http-middleware": "^0.4.1",
                "laminas/laminas-coding-standard": "^1.0.0",
                "laminas/laminas-json": "^2.6.1 || ^3.0",
                "laminas/laminas-psr7bridge": "^1.0",
                "laminas/laminas-stratigility": ">=2.0.1 <2.2",
                "phpspec/prophecy-phpunit": "^2.0",
                "phpunit/phpunit": "^9.4.2"
            },
            "suggest": {
                "laminas/laminas-json": "(^2.6.1 || ^3.0) To auto-deserialize JSON body content in AbstractRestfulController extensions, when json_decode is unavailable",
                "laminas/laminas-log": "^2.9.1  To provide log functionality via LogFilterManager, LogFormatterManager, and LogProcessorManager",
                "laminas/laminas-mvc-console": "laminas-mvc-console provides the ability to expose laminas-mvc as a console application",
                "laminas/laminas-mvc-i18n": "laminas-mvc-i18n provides integration with laminas-i18n, including a translation bridge and translatable route segments",
                "laminas/laminas-mvc-middleware": "To dispatch middleware in your laminas-mvc application",
                "laminas/laminas-mvc-plugin-fileprg": "To provide Post/Redirect/Get functionality around forms that container file uploads",
                "laminas/laminas-mvc-plugin-flashmessenger": "To provide flash messaging capabilities between requests",
                "laminas/laminas-mvc-plugin-identity": "To access the authenticated identity (per laminas-authentication) in controllers",
                "laminas/laminas-mvc-plugin-prg": "To provide Post/Redirect/Get functionality within controllers",
                "laminas/laminas-paginator": "^2.7 To provide pagination functionality via PaginatorPluginManager",
                "laminas/laminas-servicemanager-di": "laminas-servicemanager-di provides utilities for integrating laminas-di and laminas-servicemanager in your laminas-mvc application"
            },
            "type": "library",
            "autoload": {
                "psr-4": {
                    "Laminas\\Mvc\\": "src/"
                }
            },
            "notification-url": "https://packagist.org/downloads/",
            "license": [
                "BSD-3-Clause"
            ],
            "description": "Laminas's event-driven MVC layer, including MVC Applications, Controllers, and Plugins",
            "homepage": "https://laminas.dev",
            "keywords": [
                "laminas",
                "mvc"
            ],
            "funding": [
                {
                    "url": "https://funding.communitybridge.org/projects/laminas-project",
                    "type": "community_bridge"
                }
            ],
            "time": "2020-12-14T21:54:40+00:00"
        },
        {
            "name": "laminas/laminas-router",
            "version": "3.4.4",
            "source": {
                "type": "git",
                "url": "https://github.com/laminas/laminas-router.git",
                "reference": "2a7068508af4de67d80ea292e0cc7c37563a33c6"
            },
            "dist": {
                "type": "zip",
                "url": "https://api.github.com/repos/laminas/laminas-router/zipball/2a7068508af4de67d80ea292e0cc7c37563a33c6",
                "reference": "2a7068508af4de67d80ea292e0cc7c37563a33c6",
                "shasum": ""
            },
            "require": {
                "container-interop/container-interop": "^1.2",
                "laminas/laminas-http": "^2.8.1",
                "laminas/laminas-servicemanager": "^2.7.8 || ^3.3",
                "laminas/laminas-stdlib": "^3.3",
                "laminas/laminas-zendframework-bridge": "^1.0",
                "php": "^7.3 || ~8.0.0"
            },
            "replace": {
                "zendframework/zend-router": "^3.3.0"
            },
            "require-dev": {
                "laminas/laminas-coding-standard": "~1.0.0",
                "laminas/laminas-i18n": "^2.7.4",
                "phpunit/phpunit": "^9.4"
            },
            "suggest": {
                "laminas/laminas-i18n": "^2.7.4, if defining translatable HTTP path segments"
            },
            "type": "library",
            "extra": {
                "laminas": {
                    "component": "Laminas\\Router",
                    "config-provider": "Laminas\\Router\\ConfigProvider"
                }
            },
            "autoload": {
                "psr-4": {
                    "Laminas\\Router\\": "src/"
                }
            },
            "notification-url": "https://packagist.org/downloads/",
            "license": [
                "BSD-3-Clause"
            ],
            "description": "Flexible routing system for HTTP and console applications",
            "homepage": "https://laminas.dev",
            "keywords": [
                "laminas",
                "routing"
            ],
            "funding": [
                {
                    "url": "https://funding.communitybridge.org/projects/laminas-project",
                    "type": "community_bridge"
                }
            ],
            "time": "2020-12-16T22:10:51+00:00"
        },
        {
            "name": "laminas/laminas-serializer",
            "version": "2.9.1",
            "source": {
                "type": "git",
                "url": "https://github.com/laminas/laminas-serializer.git",
                "reference": "c1c9361f114271b0736db74e0083a919081af5e0"
            },
            "dist": {
                "type": "zip",
                "url": "https://api.github.com/repos/laminas/laminas-serializer/zipball/c1c9361f114271b0736db74e0083a919081af5e0",
                "reference": "c1c9361f114271b0736db74e0083a919081af5e0",
                "shasum": ""
            },
            "require": {
                "laminas/laminas-json": "^2.5 || ^3.0",
                "laminas/laminas-stdlib": "^2.7 || ^3.0",
                "laminas/laminas-zendframework-bridge": "^1.0",
                "php": "^5.6 || ^7.0"
            },
            "replace": {
                "zendframework/zend-serializer": "self.version"
            },
            "require-dev": {
                "laminas/laminas-coding-standard": "~1.0.0",
                "laminas/laminas-math": "^2.6 || ^3.0",
                "laminas/laminas-servicemanager": "^2.7.5 || ^3.0.3",
                "phpunit/phpunit": "^5.7.27 || ^6.5.14 || ^7.5.16"
            },
            "suggest": {
                "laminas/laminas-math": "(^2.6 || ^3.0) To support Python Pickle serialization",
                "laminas/laminas-servicemanager": "(^2.7.5 || ^3.0.3) To support plugin manager support"
            },
            "type": "library",
            "extra": {
                "branch-alias": {
                    "dev-master": "2.9.x-dev",
                    "dev-develop": "2.10.x-dev"
                },
                "laminas": {
                    "component": "Laminas\\Serializer",
                    "config-provider": "Laminas\\Serializer\\ConfigProvider"
                }
            },
            "autoload": {
                "psr-4": {
                    "Laminas\\Serializer\\": "src/"
                }
            },
            "notification-url": "https://packagist.org/downloads/",
            "license": [
                "BSD-3-Clause"
            ],
            "description": "Serialize and deserialize PHP structures to a variety of representations",
            "homepage": "https://laminas.dev",
            "keywords": [
                "laminas",
                "serializer"
            ],
            "time": "2019-12-31T17:42:11+00:00"
        },
        {
            "name": "laminas/laminas-server",
            "version": "2.9.1",
            "source": {
                "type": "git",
                "url": "https://github.com/laminas/laminas-server.git",
                "reference": "9b82e3e45f8f01ca6ac5d0003dba58f85043d7e4"
            },
            "dist": {
                "type": "zip",
                "url": "https://api.github.com/repos/laminas/laminas-server/zipball/9b82e3e45f8f01ca6ac5d0003dba58f85043d7e4",
                "reference": "9b82e3e45f8f01ca6ac5d0003dba58f85043d7e4",
                "shasum": ""
            },
            "require": {
                "laminas/laminas-code": "^2.5 || ^3.0",
                "laminas/laminas-stdlib": "^2.5 || ^3.0",
                "laminas/laminas-zendframework-bridge": "^1.0",
                "php": "^7.3 || ~8.0.0"
            },
            "replace": {
                "zendframework/zend-server": "^2.8.1"
            },
            "require-dev": {
                "laminas/laminas-coding-standard": "~1.0.0",
                "phpunit/phpunit": "^9.3",
                "psalm/plugin-phpunit": "^0.13.0",
                "vimeo/psalm": "^4.2"
            },
            "type": "library",
            "autoload": {
                "psr-4": {
                    "Laminas\\Server\\": "src/"
                }
            },
            "notification-url": "https://packagist.org/downloads/",
            "license": [
                "BSD-3-Clause"
            ],
            "description": "Create Reflection-based RPC servers",
            "homepage": "https://laminas.dev",
            "keywords": [
                "laminas",
                "server"
            ],
            "funding": [
                {
                    "url": "https://funding.communitybridge.org/projects/laminas-project",
                    "type": "community_bridge"
                }
            ],
            "time": "2020-12-01T21:06:52+00:00"
        },
        {
            "name": "laminas/laminas-servicemanager",
            "version": "3.6.4",
            "source": {
                "type": "git",
                "url": "https://github.com/laminas/laminas-servicemanager.git",
                "reference": "b1445e1a7077c21b0fad0974a1b7a11b9dbe0828"
            },
            "dist": {
                "type": "zip",
                "url": "https://api.github.com/repos/laminas/laminas-servicemanager/zipball/b1445e1a7077c21b0fad0974a1b7a11b9dbe0828",
                "reference": "b1445e1a7077c21b0fad0974a1b7a11b9dbe0828",
                "shasum": ""
            },
            "require": {
                "container-interop/container-interop": "^1.2",
                "laminas/laminas-stdlib": "^3.2.1",
                "laminas/laminas-zendframework-bridge": "^1.0",
                "php": "^7.3 || ~8.0.0",
                "psr/container": "^1.0"
            },
            "conflict": {
                "laminas/laminas-code": "<3.3.1",
                "zendframework/zend-code": "<3.3.1"
            },
            "provide": {
                "container-interop/container-interop-implementation": "^1.2",
                "psr/container-implementation": "^1.0"
            },
            "replace": {
                "zendframework/zend-servicemanager": "^3.4.0"
            },
            "require-dev": {
                "composer/package-versions-deprecated": "^1.0",
                "laminas/laminas-coding-standard": "~1.0.0",
                "laminas/laminas-container-config-test": "^0.3",
                "laminas/laminas-dependency-plugin": "^2.1",
                "mikey179/vfsstream": "^1.6.8",
                "ocramius/proxy-manager": "^2.2.3",
                "phpbench/phpbench": "^1.0.0-alpha3",
                "phpspec/prophecy-phpunit": "^2.0",
                "phpunit/phpunit": "^9.4"
            },
            "suggest": {
                "ocramius/proxy-manager": "ProxyManager ^2.1.1 to handle lazy initialization of services"
            },
            "bin": [
                "bin/generate-deps-for-config-factory",
                "bin/generate-factory-for-class"
            ],
            "type": "library",
            "autoload": {
                "psr-4": {
                    "Laminas\\ServiceManager\\": "src/"
                }
            },
            "notification-url": "https://packagist.org/downloads/",
            "license": [
                "BSD-3-Clause"
            ],
            "description": "Factory-Driven Dependency Injection Container",
            "homepage": "https://laminas.dev",
            "keywords": [
                "PSR-11",
                "dependency-injection",
                "di",
                "dic",
                "laminas",
                "service-manager",
                "servicemanager"
            ],
            "funding": [
                {
                    "url": "https://funding.communitybridge.org/projects/laminas-project",
                    "type": "community_bridge"
                }
            ],
            "time": "2021-02-03T08:44:41+00:00"
        },
        {
            "name": "laminas/laminas-session",
            "version": "2.10.0",
            "source": {
                "type": "git",
                "url": "https://github.com/laminas/laminas-session.git",
                "reference": "921e6a9f807ee243a9a4f8a8a297929d0c2b50cd"
            },
            "dist": {
                "type": "zip",
                "url": "https://api.github.com/repos/laminas/laminas-session/zipball/921e6a9f807ee243a9a4f8a8a297929d0c2b50cd",
                "reference": "921e6a9f807ee243a9a4f8a8a297929d0c2b50cd",
                "shasum": ""
            },
            "require": {
                "laminas/laminas-eventmanager": "^3.0",
                "laminas/laminas-stdlib": "^3.2.1",
                "laminas/laminas-zendframework-bridge": "^1.0",
                "php": "^7.3 || ~8.0.0"
            },
            "replace": {
                "zendframework/zend-session": "^2.9.1"
            },
            "require-dev": {
                "container-interop/container-interop": "^1.1",
                "laminas/laminas-cache": "^2.6.1",
                "laminas/laminas-coding-standard": "~1.0.0",
                "laminas/laminas-db": "^2.7",
                "laminas/laminas-http": "^2.5.4",
                "laminas/laminas-servicemanager": "^3.0.3",
                "laminas/laminas-validator": "^2.6",
                "mongodb/mongodb": "^1.0.1",
                "php-mock/php-mock-phpunit": "^1.1.2 || ^2.0",
                "phpspec/prophecy-phpunit": "^2.0",
                "phpunit/phpunit": "^9.3"
            },
            "suggest": {
                "laminas/laminas-cache": "Laminas\\Cache component",
                "laminas/laminas-db": "Laminas\\Db component",
                "laminas/laminas-http": "Laminas\\Http component",
                "laminas/laminas-servicemanager": "Laminas\\ServiceManager component",
                "laminas/laminas-validator": "Laminas\\Validator component",
                "mongodb/mongodb": "If you want to use the MongoDB session save handler"
            },
            "type": "library",
            "extra": {
                "laminas": {
                    "component": "Laminas\\Session",
                    "config-provider": "Laminas\\Session\\ConfigProvider"
                }
            },
            "autoload": {
                "psr-4": {
                    "Laminas\\Session\\": "src/"
                }
            },
            "notification-url": "https://packagist.org/downloads/",
            "license": [
                "BSD-3-Clause"
            ],
            "description": "Object-oriented interface to PHP sessions and storage",
            "homepage": "https://laminas.dev",
            "keywords": [
                "laminas",
                "session"
            ],
            "funding": [
                {
                    "url": "https://funding.communitybridge.org/projects/laminas-project",
                    "type": "community_bridge"
                }
            ],
            "time": "2020-10-31T15:33:31+00:00"
        },
        {
            "name": "laminas/laminas-soap",
            "version": "2.9.0",
            "source": {
                "type": "git",
                "url": "https://github.com/laminas/laminas-soap.git",
                "reference": "11672a79e9074fd8e4e7aedd75849902e7b45e23"
            },
            "dist": {
                "type": "zip",
                "url": "https://api.github.com/repos/laminas/laminas-soap/zipball/11672a79e9074fd8e4e7aedd75849902e7b45e23",
                "reference": "11672a79e9074fd8e4e7aedd75849902e7b45e23",
                "shasum": ""
            },
            "require": {
                "ext-dom": "*",
                "ext-soap": "*",
                "laminas/laminas-server": "^2.9",
                "laminas/laminas-stdlib": "^3.3",
                "laminas/laminas-uri": "^2.8",
                "laminas/laminas-zendframework-bridge": "^1.1.0",
                "php": "^7.3 || ~8.0.0"
            },
            "replace": {
                "zendframework/zend-soap": "^2.8.0"
            },
            "require-dev": {
                "laminas/laminas-coding-standard": "~1.0.0",
                "laminas/laminas-config": "^3.4",
                "laminas/laminas-http": "^2.14",
                "phpspec/prophecy-phpunit": "^2.0.1",
                "phpunit/phpunit": "^9.4.3"
            },
            "suggest": {
                "ext-curl": "Curl is required when .NET compatibility is required",
                "laminas/laminas-http": "Laminas\\Http component"
            },
            "type": "library",
            "autoload": {
                "psr-4": {
                    "Laminas\\Soap\\": "src/"
                }
            },
            "notification-url": "https://packagist.org/downloads/",
            "license": [
                "BSD-3-Clause"
            ],
            "homepage": "https://laminas.dev",
            "keywords": [
                "laminas",
                "soap"
            ],
            "funding": [
                {
                    "url": "https://funding.communitybridge.org/projects/laminas-project",
                    "type": "community_bridge"
                }
            ],
            "time": "2021-02-17T18:59:03+00:00"
        },
        {
            "name": "laminas/laminas-stdlib",
            "version": "3.3.1",
            "source": {
                "type": "git",
                "url": "https://github.com/laminas/laminas-stdlib.git",
                "reference": "d81c7ffe602ed0e6ecb18691019111c0f4bf1efe"
            },
            "dist": {
                "type": "zip",
                "url": "https://api.github.com/repos/laminas/laminas-stdlib/zipball/d81c7ffe602ed0e6ecb18691019111c0f4bf1efe",
                "reference": "d81c7ffe602ed0e6ecb18691019111c0f4bf1efe",
                "shasum": ""
            },
            "require": {
                "laminas/laminas-zendframework-bridge": "^1.0",
                "php": "^7.3 || ^8.0"
            },
            "replace": {
                "zendframework/zend-stdlib": "^3.2.1"
            },
            "require-dev": {
                "laminas/laminas-coding-standard": "~1.0.0",
                "phpbench/phpbench": "^0.17.1",
                "phpunit/phpunit": "~9.3.7"
            },
            "type": "library",
            "autoload": {
                "psr-4": {
                    "Laminas\\Stdlib\\": "src/"
                }
            },
            "notification-url": "https://packagist.org/downloads/",
            "license": [
                "BSD-3-Clause"
            ],
            "description": "SPL extensions, array utilities, error handlers, and more",
            "homepage": "https://laminas.dev",
            "keywords": [
                "laminas",
                "stdlib"
            ],
            "funding": [
                {
                    "url": "https://funding.communitybridge.org/projects/laminas-project",
                    "type": "community_bridge"
                }
            ],
            "time": "2020-11-19T20:18:59+00:00"
        },
        {
            "name": "laminas/laminas-text",
            "version": "2.7.1",
            "source": {
                "type": "git",
                "url": "https://github.com/laminas/laminas-text.git",
                "reference": "3601b5eacb06ed0a12f658df860cc0f9613cf4db"
            },
            "dist": {
                "type": "zip",
                "url": "https://api.github.com/repos/laminas/laminas-text/zipball/3601b5eacb06ed0a12f658df860cc0f9613cf4db",
                "reference": "3601b5eacb06ed0a12f658df860cc0f9613cf4db",
                "shasum": ""
            },
            "require": {
                "laminas/laminas-servicemanager": "^2.7.5 || ^3.0.3",
                "laminas/laminas-stdlib": "^2.7 || ^3.0",
                "laminas/laminas-zendframework-bridge": "^1.0",
                "php": "^5.6 || ^7.0"
            },
            "replace": {
                "zendframework/zend-text": "self.version"
            },
            "require-dev": {
                "laminas/laminas-coding-standard": "~1.0.0",
                "laminas/laminas-config": "^2.6",
                "phpunit/phpunit": "^5.7.27 || ^6.5.8 || ^7.1.4"
            },
            "type": "library",
            "extra": {
                "branch-alias": {
                    "dev-master": "2.7.x-dev",
                    "dev-develop": "2.8.x-dev"
                }
            },
            "autoload": {
                "psr-4": {
                    "Laminas\\Text\\": "src/"
                }
            },
            "notification-url": "https://packagist.org/downloads/",
            "license": [
                "BSD-3-Clause"
            ],
            "description": "Create FIGlets and text-based tables",
            "homepage": "https://laminas.dev",
            "keywords": [
                "laminas",
                "text"
            ],
            "time": "2019-12-31T17:54:52+00:00"
        },
        {
            "name": "laminas/laminas-uri",
            "version": "2.8.0",
            "source": {
                "type": "git",
                "url": "https://github.com/laminas/laminas-uri.git",
                "reference": "8651611b6285529f25a4cb9a466c686d9b31468e"
            },
            "dist": {
                "type": "zip",
                "url": "https://api.github.com/repos/laminas/laminas-uri/zipball/8651611b6285529f25a4cb9a466c686d9b31468e",
                "reference": "8651611b6285529f25a4cb9a466c686d9b31468e",
                "shasum": ""
            },
            "require": {
                "laminas/laminas-escaper": "^2.5",
                "laminas/laminas-validator": "^2.10",
                "laminas/laminas-zendframework-bridge": "^1.0",
                "php": "^7.3 || ~8.0.0"
            },
            "replace": {
                "zendframework/zend-uri": "^2.7.1"
            },
            "require-dev": {
                "laminas/laminas-coding-standard": "^2.1",
                "phpunit/phpunit": "^9.3"
            },
            "type": "library",
            "autoload": {
                "psr-4": {
                    "Laminas\\Uri\\": "src/"
                }
            },
            "notification-url": "https://packagist.org/downloads/",
            "license": [
                "BSD-3-Clause"
            ],
            "description": "A component that aids in manipulating and validating » Uniform Resource Identifiers (URIs)",
            "homepage": "https://laminas.dev",
            "keywords": [
                "laminas",
                "uri"
            ],
            "funding": [
                {
                    "url": "https://funding.communitybridge.org/projects/laminas-project",
                    "type": "community_bridge"
                }
            ],
            "time": "2020-10-31T20:20:07+00:00"
        },
        {
            "name": "laminas/laminas-validator",
            "version": "2.14.4",
            "source": {
                "type": "git",
                "url": "https://github.com/laminas/laminas-validator.git",
                "reference": "e370c4695db1c81e6dfad38d8c4dbdb37b23d776"
            },
            "dist": {
                "type": "zip",
                "url": "https://api.github.com/repos/laminas/laminas-validator/zipball/e370c4695db1c81e6dfad38d8c4dbdb37b23d776",
                "reference": "e370c4695db1c81e6dfad38d8c4dbdb37b23d776",
                "shasum": ""
            },
            "require": {
                "container-interop/container-interop": "^1.1",
                "laminas/laminas-stdlib": "^3.3",
                "laminas/laminas-zendframework-bridge": "^1.0",
                "php": "^7.3 || ~8.0.0"
            },
            "replace": {
                "zendframework/zend-validator": "^2.13.0"
            },
            "require-dev": {
                "laminas/laminas-cache": "^2.6.1",
                "laminas/laminas-coding-standard": "~1.0.0",
                "laminas/laminas-config": "^2.6",
                "laminas/laminas-db": "^2.7",
                "laminas/laminas-filter": "^2.6",
                "laminas/laminas-http": "^2.14.2",
                "laminas/laminas-i18n": "^2.6",
                "laminas/laminas-math": "^2.6",
                "laminas/laminas-servicemanager": "^2.7.11 || ^3.0.3",
                "laminas/laminas-session": "^2.8",
                "laminas/laminas-uri": "^2.7",
                "phpspec/prophecy-phpunit": "^2.0",
                "phpunit/phpunit": "^9.3",
                "psalm/plugin-phpunit": "^0.15.0",
                "psr/http-client": "^1.0",
                "psr/http-factory": "^1.0",
                "psr/http-message": "^1.0",
                "vimeo/psalm": "^4.3"
            },
            "suggest": {
                "laminas/laminas-db": "Laminas\\Db component, required by the (No)RecordExists validator",
                "laminas/laminas-filter": "Laminas\\Filter component, required by the Digits validator",
                "laminas/laminas-i18n": "Laminas\\I18n component to allow translation of validation error messages",
                "laminas/laminas-i18n-resources": "Translations of validator messages",
                "laminas/laminas-math": "Laminas\\Math component, required by the Csrf validator",
                "laminas/laminas-servicemanager": "Laminas\\ServiceManager component to allow using the ValidatorPluginManager and validator chains",
                "laminas/laminas-session": "Laminas\\Session component, ^2.8; required by the Csrf validator",
                "laminas/laminas-uri": "Laminas\\Uri component, required by the Uri and Sitemap\\Loc validators",
                "psr/http-message": "psr/http-message, required when validating PSR-7 UploadedFileInterface instances via the Upload and UploadFile validators"
            },
            "type": "library",
            "extra": {
                "laminas": {
                    "component": "Laminas\\Validator",
                    "config-provider": "Laminas\\Validator\\ConfigProvider"
                }
            },
            "autoload": {
                "psr-4": {
                    "Laminas\\Validator\\": "src/"
                }
            },
            "notification-url": "https://packagist.org/downloads/",
            "license": [
                "BSD-3-Clause"
            ],
            "description": "Validation classes for a wide range of domains, and the ability to chain validators to create complex validation criteria",
            "homepage": "https://laminas.dev",
            "keywords": [
                "laminas",
                "validator"
            ],
            "funding": [
                {
                    "url": "https://funding.communitybridge.org/projects/laminas-project",
                    "type": "community_bridge"
                }
            ],
            "time": "2021-01-24T20:45:49+00:00"
        },
        {
            "name": "laminas/laminas-view",
            "version": "2.12.0",
            "source": {
                "type": "git",
                "url": "https://github.com/laminas/laminas-view.git",
                "reference": "3ef103da6887809f08ecf52f42c31a76c9bf08b1"
            },
            "dist": {
                "type": "zip",
                "url": "https://api.github.com/repos/laminas/laminas-view/zipball/3ef103da6887809f08ecf52f42c31a76c9bf08b1",
                "reference": "3ef103da6887809f08ecf52f42c31a76c9bf08b1",
                "shasum": ""
            },
            "require": {
                "laminas/laminas-eventmanager": "^3.0",
                "laminas/laminas-json": "^2.6.1 || ^3.0",
                "laminas/laminas-loader": "^2.5",
                "laminas/laminas-stdlib": "^3.2.1",
                "laminas/laminas-zendframework-bridge": "^1.0",
                "php": "^7.3 || ~8.0.0"
            },
            "conflict": {
                "laminas/laminas-servicemanager": "<3.3"
            },
            "replace": {
                "zendframework/zend-view": "^2.11.4"
            },
            "require-dev": {
                "laminas/laminas-authentication": "^2.5",
                "laminas/laminas-cache": "^2.6.1",
                "laminas/laminas-coding-standard": "~1.0.0",
                "laminas/laminas-config": "^2.6",
                "laminas/laminas-console": "^2.6",
                "laminas/laminas-escaper": "^2.5",
                "laminas/laminas-feed": "^2.7",
                "laminas/laminas-filter": "^2.6.1",
                "laminas/laminas-http": "^2.5.4",
                "laminas/laminas-i18n": "^2.6",
                "laminas/laminas-log": "^2.7",
                "laminas/laminas-modulemanager": "^2.7.1",
                "laminas/laminas-mvc": "^2.7.14 || ^3.0",
                "laminas/laminas-navigation": "^2.5",
                "laminas/laminas-paginator": "^2.5",
                "laminas/laminas-permissions-acl": "^2.6",
                "laminas/laminas-router": "^3.0.1",
                "laminas/laminas-serializer": "^2.6.1",
                "laminas/laminas-servicemanager": "^3.3",
                "laminas/laminas-session": "^2.8.1",
                "laminas/laminas-uri": "^2.5",
                "phpspec/prophecy": "^1.12",
                "phpspec/prophecy-phpunit": "^2.0",
                "phpunit/phpunit": "^9.3"
            },
            "suggest": {
                "laminas/laminas-authentication": "Laminas\\Authentication component",
                "laminas/laminas-escaper": "Laminas\\Escaper component",
                "laminas/laminas-feed": "Laminas\\Feed component",
                "laminas/laminas-filter": "Laminas\\Filter component",
                "laminas/laminas-http": "Laminas\\Http component",
                "laminas/laminas-i18n": "Laminas\\I18n component",
                "laminas/laminas-mvc": "Laminas\\Mvc component",
                "laminas/laminas-mvc-plugin-flashmessenger": "laminas-mvc-plugin-flashmessenger component, if you want to use the FlashMessenger view helper with laminas-mvc versions 3 and up",
                "laminas/laminas-navigation": "Laminas\\Navigation component",
                "laminas/laminas-paginator": "Laminas\\Paginator component",
                "laminas/laminas-permissions-acl": "Laminas\\Permissions\\Acl component",
                "laminas/laminas-servicemanager": "Laminas\\ServiceManager component",
                "laminas/laminas-uri": "Laminas\\Uri component"
            },
            "bin": [
                "bin/templatemap_generator.php"
            ],
            "type": "library",
            "autoload": {
                "psr-4": {
                    "Laminas\\View\\": "src/"
                }
            },
            "notification-url": "https://packagist.org/downloads/",
            "license": [
                "BSD-3-Clause"
            ],
            "description": "Flexible view layer supporting and providing multiple view layers, helpers, and more",
            "homepage": "https://laminas.dev",
            "keywords": [
                "laminas",
                "view"
            ],
            "funding": [
                {
                    "url": "https://funding.communitybridge.org/projects/laminas-project",
                    "type": "community_bridge"
                }
            ],
            "time": "2021-01-01T14:07:41+00:00"
        },
        {
            "name": "laminas/laminas-zendframework-bridge",
            "version": "1.2.0",
            "source": {
                "type": "git",
                "url": "https://github.com/laminas/laminas-zendframework-bridge.git",
                "reference": "6cccbddfcfc742eb02158d6137ca5687d92cee32"
            },
            "dist": {
                "type": "zip",
                "url": "https://api.github.com/repos/laminas/laminas-zendframework-bridge/zipball/6cccbddfcfc742eb02158d6137ca5687d92cee32",
                "reference": "6cccbddfcfc742eb02158d6137ca5687d92cee32",
                "shasum": ""
            },
            "require": {
                "php": "^7.3 || ^8.0"
            },
            "require-dev": {
                "phpunit/phpunit": "^5.7 || ^6.5 || ^7.5 || ^8.1 || ^9.3",
                "psalm/plugin-phpunit": "^0.15.1",
                "squizlabs/php_codesniffer": "^3.5",
                "vimeo/psalm": "^4.6"
            },
            "type": "library",
            "extra": {
                "laminas": {
                    "module": "Laminas\\ZendFrameworkBridge"
                }
            },
            "autoload": {
                "files": [
                    "src/autoload.php"
                ],
                "psr-4": {
                    "Laminas\\ZendFrameworkBridge\\": "src//"
                }
            },
            "notification-url": "https://packagist.org/downloads/",
            "license": [
                "BSD-3-Clause"
            ],
            "description": "Alias legacy ZF class names to Laminas Project equivalents.",
            "keywords": [
                "ZendFramework",
                "autoloading",
                "laminas",
                "zf"
            ],
            "funding": [
                {
                    "url": "https://funding.communitybridge.org/projects/laminas-project",
                    "type": "community_bridge"
                }
            ],
            "time": "2021-02-25T21:54:58+00:00"
        },
        {
            "name": "league/flysystem",
            "version": "1.1.3",
            "source": {
                "type": "git",
                "url": "https://github.com/thephpleague/flysystem.git",
                "reference": "9be3b16c877d477357c015cec057548cf9b2a14a"
            },
            "dist": {
                "type": "zip",
                "url": "https://api.github.com/repos/thephpleague/flysystem/zipball/9be3b16c877d477357c015cec057548cf9b2a14a",
                "reference": "9be3b16c877d477357c015cec057548cf9b2a14a",
                "shasum": ""
            },
            "require": {
                "ext-fileinfo": "*",
                "league/mime-type-detection": "^1.3",
                "php": "^7.2.5 || ^8.0"
            },
            "conflict": {
                "league/flysystem-sftp": "<1.0.6"
            },
            "require-dev": {
                "phpspec/prophecy": "^1.11.1",
                "phpunit/phpunit": "^8.5.8"
            },
            "suggest": {
                "ext-fileinfo": "Required for MimeType",
                "ext-ftp": "Allows you to use FTP server storage",
                "ext-openssl": "Allows you to use FTPS server storage",
                "league/flysystem-aws-s3-v2": "Allows you to use S3 storage with AWS SDK v2",
                "league/flysystem-aws-s3-v3": "Allows you to use S3 storage with AWS SDK v3",
                "league/flysystem-azure": "Allows you to use Windows Azure Blob storage",
                "league/flysystem-cached-adapter": "Flysystem adapter decorator for metadata caching",
                "league/flysystem-eventable-filesystem": "Allows you to use EventableFilesystem",
                "league/flysystem-rackspace": "Allows you to use Rackspace Cloud Files",
                "league/flysystem-sftp": "Allows you to use SFTP server storage via phpseclib",
                "league/flysystem-webdav": "Allows you to use WebDAV storage",
                "league/flysystem-ziparchive": "Allows you to use ZipArchive adapter",
                "spatie/flysystem-dropbox": "Allows you to use Dropbox storage",
                "srmklive/flysystem-dropbox-v2": "Allows you to use Dropbox storage for PHP 5 applications"
            },
            "type": "library",
            "extra": {
                "branch-alias": {
                    "dev-master": "1.1-dev"
                }
            },
            "autoload": {
                "psr-4": {
                    "League\\Flysystem\\": "src/"
                }
            },
            "notification-url": "https://packagist.org/downloads/",
            "license": [
                "MIT"
            ],
            "authors": [
                {
                    "name": "Frank de Jonge",
                    "email": "info@frenky.net"
                }
            ],
            "description": "Filesystem abstraction: Many filesystems, one API.",
            "keywords": [
                "Cloud Files",
                "WebDAV",
                "abstraction",
                "aws",
                "cloud",
                "copy.com",
                "dropbox",
                "file systems",
                "files",
                "filesystem",
                "filesystems",
                "ftp",
                "rackspace",
                "remote",
                "s3",
                "sftp",
                "storage"
            ],
            "funding": [
                {
                    "url": "https://offset.earth/frankdejonge",
                    "type": "other"
                }
            ],
            "time": "2020-08-23T07:39:11+00:00"
        },
        {
            "name": "league/flysystem-aws-s3-v3",
            "version": "1.0.29",
            "source": {
                "type": "git",
                "url": "https://github.com/thephpleague/flysystem-aws-s3-v3.git",
                "reference": "4e25cc0582a36a786c31115e419c6e40498f6972"
            },
            "dist": {
                "type": "zip",
                "url": "https://api.github.com/repos/thephpleague/flysystem-aws-s3-v3/zipball/4e25cc0582a36a786c31115e419c6e40498f6972",
                "reference": "4e25cc0582a36a786c31115e419c6e40498f6972",
                "shasum": ""
            },
            "require": {
                "aws/aws-sdk-php": "^3.20.0",
                "league/flysystem": "^1.0.40",
                "php": ">=5.5.0"
            },
            "require-dev": {
                "henrikbjorn/phpspec-code-coverage": "~1.0.1",
                "phpspec/phpspec": "^2.0.0"
            },
            "type": "library",
            "extra": {
                "branch-alias": {
                    "dev-master": "1.0-dev"
                }
            },
            "autoload": {
                "psr-4": {
                    "League\\Flysystem\\AwsS3v3\\": "src/"
                }
            },
            "notification-url": "https://packagist.org/downloads/",
            "license": [
                "MIT"
            ],
            "authors": [
                {
                    "name": "Frank de Jonge",
                    "email": "info@frenky.net"
                }
            ],
            "description": "Flysystem adapter for the AWS S3 SDK v3.x",
            "time": "2020-10-08T18:58:37+00:00"
        },
        {
            "name": "league/flysystem-cached-adapter",
            "version": "1.1.0",
            "source": {
                "type": "git",
                "url": "https://github.com/thephpleague/flysystem-cached-adapter.git",
                "reference": "d1925efb2207ac4be3ad0c40b8277175f99ffaff"
            },
            "dist": {
                "type": "zip",
                "url": "https://api.github.com/repos/thephpleague/flysystem-cached-adapter/zipball/d1925efb2207ac4be3ad0c40b8277175f99ffaff",
                "reference": "d1925efb2207ac4be3ad0c40b8277175f99ffaff",
                "shasum": ""
            },
            "require": {
                "league/flysystem": "~1.0",
                "psr/cache": "^1.0.0"
            },
            "require-dev": {
                "mockery/mockery": "~0.9",
                "phpspec/phpspec": "^3.4",
                "phpunit/phpunit": "^5.7",
                "predis/predis": "~1.0",
                "tedivm/stash": "~0.12"
            },
            "suggest": {
                "ext-phpredis": "Pure C implemented extension for PHP"
            },
            "type": "library",
            "autoload": {
                "psr-4": {
                    "League\\Flysystem\\Cached\\": "src/"
                }
            },
            "notification-url": "https://packagist.org/downloads/",
            "license": [
                "MIT"
            ],
            "authors": [
                {
                    "name": "frankdejonge",
                    "email": "info@frenky.net"
                }
            ],
            "description": "An adapter decorator to enable meta-data caching.",
            "time": "2020-07-25T15:56:04+00:00"
        },
        {
            "name": "league/mime-type-detection",
            "version": "1.7.0",
            "source": {
                "type": "git",
                "url": "https://github.com/thephpleague/mime-type-detection.git",
                "reference": "3b9dff8aaf7323590c1d2e443db701eb1f9aa0d3"
            },
            "dist": {
                "type": "zip",
                "url": "https://api.github.com/repos/thephpleague/mime-type-detection/zipball/3b9dff8aaf7323590c1d2e443db701eb1f9aa0d3",
                "reference": "3b9dff8aaf7323590c1d2e443db701eb1f9aa0d3",
                "shasum": ""
            },
            "require": {
                "ext-fileinfo": "*",
                "php": "^7.2 || ^8.0"
            },
            "require-dev": {
                "friendsofphp/php-cs-fixer": "^2.18",
                "phpstan/phpstan": "^0.12.68",
                "phpunit/phpunit": "^8.5.8 || ^9.3"
            },
            "type": "library",
            "autoload": {
                "psr-4": {
                    "League\\MimeTypeDetection\\": "src"
                }
            },
            "notification-url": "https://packagist.org/downloads/",
            "license": [
                "MIT"
            ],
            "authors": [
                {
                    "name": "Frank de Jonge",
                    "email": "info@frankdejonge.nl"
                }
            ],
            "description": "Mime-type detection for Flysystem",
            "funding": [
                {
                    "url": "https://github.com/frankdejonge",
                    "type": "github"
                },
                {
                    "url": "https://tidelift.com/funding/github/packagist/league/flysystem",
                    "type": "tidelift"
                }
            ],
            "time": "2021-01-18T20:58:21+00:00"
        },
        {
            "name": "magento/composer",
            "version": "1.6.0",
            "source": {
                "type": "git",
                "url": "https://github.com/magento/composer.git",
                "reference": "fcc66f535d631788f2ba160ff547357086d9b2c9"
            },
            "dist": {
                "type": "zip",
                "url": "https://api.github.com/repos/magento/composer/zipball/fcc66f535d631788f2ba160ff547357086d9b2c9",
                "reference": "fcc66f535d631788f2ba160ff547357086d9b2c9",
                "shasum": ""
            },
            "require": {
                "composer/composer": "^1.9",
                "php": "~7.3.0||~7.4.0",
                "symfony/console": "~4.4.0"
            },
            "require-dev": {
                "phpunit/phpunit": "^9"
            },
            "type": "library",
            "autoload": {
                "psr-4": {
                    "Magento\\Composer\\": "src"
                }
            },
            "notification-url": "https://packagist.org/downloads/",
            "license": [
                "OSL-3.0",
                "AFL-3.0"
            ],
            "description": "Magento composer library helps to instantiate Composer application and run composer commands.",
            "time": "2020-06-15T17:52:31+00:00"
        },
        {
            "name": "magento/magento-composer-installer",
            "version": "0.2.0",
            "source": {
                "type": "git",
                "url": "https://github.com/magento/magento-composer-installer.git",
                "reference": "4adc8a98ae6ba18e9e3a8d03ce6c40adc33bb273"
            },
            "dist": {
                "type": "zip",
                "url": "https://api.github.com/repos/magento/magento-composer-installer/zipball/4adc8a98ae6ba18e9e3a8d03ce6c40adc33bb273",
                "reference": "4adc8a98ae6ba18e9e3a8d03ce6c40adc33bb273",
                "shasum": ""
            },
            "require": {
                "composer-plugin-api": "^1.1 || ^2.0",
                "composer/composer": "^1.9 || ^2.0"
            },
            "replace": {
                "magento-hackathon/magento-composer-installer": "*"
            },
            "require-dev": {
                "firegento/phpcs": "~1.1.0",
                "mikey179/vfsstream": "*",
                "phpunit/phpunit": "*",
                "phpunit/phpunit-mock-objects": "dev-master",
                "squizlabs/php_codesniffer": "1.4.7",
                "symfony/process": "*"
            },
            "type": "composer-plugin",
            "extra": {
                "composer-command-registry": [
                    "MagentoHackathon\\Composer\\Magento\\Command\\DeployCommand"
                ],
                "class": "MagentoHackathon\\Composer\\Magento\\Plugin"
            },
            "autoload": {
                "psr-0": {
                    "MagentoHackathon\\Composer\\Magento": "src/"
                }
            },
            "notification-url": "https://packagist.org/downloads/",
            "license": [
                "OSL-3.0"
            ],
            "authors": [
                {
                    "name": "Daniel Fahlke aka Flyingmana",
                    "email": "flyingmana@googlemail.com"
                },
                {
                    "name": "Jörg Weller",
                    "email": "weller@flagbit.de"
                },
                {
                    "name": "Karl Spies",
                    "email": "karl.spies@gmx.net"
                },
                {
                    "name": "Tobias Vogt",
                    "email": "tobi@webguys.de"
                },
                {
                    "name": "David Fuhr",
                    "email": "fuhr@flagbit.de"
                },
                {
                    "name": "Vinai Kopp",
                    "email": "vinai@netzarbeiter.com"
                }
            ],
            "description": "Composer installer for Magento modules",
            "homepage": "https://github.com/magento/magento-composer-installer",
            "keywords": [
                "composer-installer",
                "magento"
            ],
            "time": "2020-12-17T20:07:29+00:00"
        },
        {
            "name": "magento/zendframework1",
            "version": "1.14.5",
            "source": {
                "type": "git",
                "url": "https://github.com/magento/zf1.git",
                "reference": "6ad81500d33f085ca2391f2b59e37bd34203b29b"
            },
            "dist": {
                "type": "zip",
                "url": "https://api.github.com/repos/magento/zf1/zipball/6ad81500d33f085ca2391f2b59e37bd34203b29b",
                "reference": "6ad81500d33f085ca2391f2b59e37bd34203b29b",
                "shasum": ""
            },
            "require": {
                "php": ">=5.2.11"
            },
            "require-dev": {
                "phpunit/dbunit": "1.3.*",
                "phpunit/phpunit": "3.7.*"
            },
            "type": "library",
            "extra": {
                "branch-alias": {
                    "dev-master": "1.12.x-dev"
                }
            },
            "autoload": {
                "psr-0": {
                    "Zend_": "library/"
                }
            },
            "notification-url": "https://packagist.org/downloads/",
            "include-path": [
                "library/"
            ],
            "license": [
                "BSD-3-Clause"
            ],
            "description": "Magento Zend Framework 1",
            "homepage": "http://framework.zend.com/",
            "keywords": [
                "ZF1",
                "framework"
            ],
            "time": "2020-12-02T21:12:59+00:00"
        },
        {
            "name": "monolog/monolog",
            "version": "1.26.0",
            "source": {
                "type": "git",
                "url": "https://github.com/Seldaek/monolog.git",
                "reference": "2209ddd84e7ef1256b7af205d0717fb62cfc9c33"
            },
            "dist": {
                "type": "zip",
                "url": "https://api.github.com/repos/Seldaek/monolog/zipball/2209ddd84e7ef1256b7af205d0717fb62cfc9c33",
                "reference": "2209ddd84e7ef1256b7af205d0717fb62cfc9c33",
                "shasum": ""
            },
            "require": {
                "php": ">=5.3.0",
                "psr/log": "~1.0"
            },
            "provide": {
                "psr/log-implementation": "1.0.0"
            },
            "require-dev": {
                "aws/aws-sdk-php": "^2.4.9 || ^3.0",
                "doctrine/couchdb": "~1.0@dev",
                "graylog2/gelf-php": "~1.0",
                "php-amqplib/php-amqplib": "~2.4",
                "php-console/php-console": "^3.1.3",
                "phpstan/phpstan": "^0.12.59",
                "phpunit/phpunit": "~4.5",
                "ruflin/elastica": ">=0.90 <3.0",
                "sentry/sentry": "^0.13",
                "swiftmailer/swiftmailer": "^5.3|^6.0"
            },
            "suggest": {
                "aws/aws-sdk-php": "Allow sending log messages to AWS services like DynamoDB",
                "doctrine/couchdb": "Allow sending log messages to a CouchDB server",
                "ext-amqp": "Allow sending log messages to an AMQP server (1.0+ required)",
                "ext-mongo": "Allow sending log messages to a MongoDB server",
                "graylog2/gelf-php": "Allow sending log messages to a GrayLog2 server",
                "mongodb/mongodb": "Allow sending log messages to a MongoDB server via PHP Driver",
                "php-amqplib/php-amqplib": "Allow sending log messages to an AMQP server using php-amqplib",
                "php-console/php-console": "Allow sending log messages to Google Chrome",
                "rollbar/rollbar": "Allow sending log messages to Rollbar",
                "ruflin/elastica": "Allow sending log messages to an Elastic Search server",
                "sentry/sentry": "Allow sending log messages to a Sentry server"
            },
            "type": "library",
            "autoload": {
                "psr-4": {
                    "Monolog\\": "src/Monolog"
                }
            },
            "notification-url": "https://packagist.org/downloads/",
            "license": [
                "MIT"
            ],
            "authors": [
                {
                    "name": "Jordi Boggiano",
                    "email": "j.boggiano@seld.be",
                    "homepage": "http://seld.be"
                }
            ],
            "description": "Sends your logs to files, sockets, inboxes, databases and various web services",
            "homepage": "http://github.com/Seldaek/monolog",
            "keywords": [
                "log",
                "logging",
                "psr-3"
            ],
            "funding": [
                {
                    "url": "https://github.com/Seldaek",
                    "type": "github"
                },
                {
                    "url": "https://tidelift.com/funding/github/packagist/monolog/monolog",
                    "type": "tidelift"
                }
            ],
            "time": "2020-12-14T12:56:38+00:00"
        },
        {
            "name": "mtdowling/jmespath.php",
            "version": "2.6.0",
            "source": {
                "type": "git",
                "url": "https://github.com/jmespath/jmespath.php.git",
                "reference": "42dae2cbd13154083ca6d70099692fef8ca84bfb"
            },
            "dist": {
                "type": "zip",
                "url": "https://api.github.com/repos/jmespath/jmespath.php/zipball/42dae2cbd13154083ca6d70099692fef8ca84bfb",
                "reference": "42dae2cbd13154083ca6d70099692fef8ca84bfb",
                "shasum": ""
            },
            "require": {
                "php": "^5.4 || ^7.0 || ^8.0",
                "symfony/polyfill-mbstring": "^1.17"
            },
            "require-dev": {
                "composer/xdebug-handler": "^1.4",
                "phpunit/phpunit": "^4.8.36 || ^7.5.15"
            },
            "bin": [
                "bin/jp.php"
            ],
            "type": "library",
            "extra": {
                "branch-alias": {
                    "dev-master": "2.6-dev"
                }
            },
            "autoload": {
                "psr-4": {
                    "JmesPath\\": "src/"
                },
                "files": [
                    "src/JmesPath.php"
                ]
            },
            "notification-url": "https://packagist.org/downloads/",
            "license": [
                "MIT"
            ],
            "authors": [
                {
                    "name": "Michael Dowling",
                    "email": "mtdowling@gmail.com",
                    "homepage": "https://github.com/mtdowling"
                }
            ],
            "description": "Declaratively specify how to extract elements from a JSON document",
            "keywords": [
                "json",
                "jsonpath"
            ],
            "time": "2020-07-31T21:01:56+00:00"
        },
        {
            "name": "nikic/php-parser",
            "version": "v4.10.4",
            "source": {
                "type": "git",
                "url": "https://github.com/nikic/PHP-Parser.git",
                "reference": "c6d052fc58cb876152f89f532b95a8d7907e7f0e"
            },
            "dist": {
                "type": "zip",
                "url": "https://api.github.com/repos/nikic/PHP-Parser/zipball/c6d052fc58cb876152f89f532b95a8d7907e7f0e",
                "reference": "c6d052fc58cb876152f89f532b95a8d7907e7f0e",
                "shasum": ""
            },
            "require": {
                "ext-tokenizer": "*",
                "php": ">=7.0"
            },
            "require-dev": {
                "ircmaxell/php-yacc": "^0.0.7",
                "phpunit/phpunit": "^6.5 || ^7.0 || ^8.0 || ^9.0"
            },
            "bin": [
                "bin/php-parse"
            ],
            "type": "library",
            "extra": {
                "branch-alias": {
                    "dev-master": "4.9-dev"
                }
            },
            "autoload": {
                "psr-4": {
                    "PhpParser\\": "lib/PhpParser"
                }
            },
            "notification-url": "https://packagist.org/downloads/",
            "license": [
                "BSD-3-Clause"
            ],
            "authors": [
                {
                    "name": "Nikita Popov"
                }
            ],
            "description": "A PHP parser written in PHP",
            "keywords": [
                "parser",
                "php"
            ],
            "time": "2020-12-20T10:01:03+00:00"
        },
        {
            "name": "paragonie/random_compat",
            "version": "v9.99.99",
            "source": {
                "type": "git",
                "url": "https://github.com/paragonie/random_compat.git",
                "reference": "84b4dfb120c6f9b4ff7b3685f9b8f1aa365a0c95"
            },
            "dist": {
                "type": "zip",
                "url": "https://api.github.com/repos/paragonie/random_compat/zipball/84b4dfb120c6f9b4ff7b3685f9b8f1aa365a0c95",
                "reference": "84b4dfb120c6f9b4ff7b3685f9b8f1aa365a0c95",
                "shasum": ""
            },
            "require": {
                "php": "^7"
            },
            "require-dev": {
                "phpunit/phpunit": "4.*|5.*",
                "vimeo/psalm": "^1"
            },
            "suggest": {
                "ext-libsodium": "Provides a modern crypto API that can be used to generate random bytes."
            },
            "type": "library",
            "notification-url": "https://packagist.org/downloads/",
            "license": [
                "MIT"
            ],
            "authors": [
                {
                    "name": "Paragon Initiative Enterprises",
                    "email": "security@paragonie.com",
                    "homepage": "https://paragonie.com"
                }
            ],
            "description": "PHP 5.x polyfill for random_bytes() and random_int() from PHP 7",
            "keywords": [
                "csprng",
                "polyfill",
                "pseudorandom",
                "random"
            ],
            "time": "2018-07-02T15:55:56+00:00"
        },
        {
            "name": "paragonie/sodium_compat",
            "version": "v1.14.0",
            "source": {
                "type": "git",
                "url": "https://github.com/paragonie/sodium_compat.git",
                "reference": "a1cfe0b21faf9c0b61ac0c6188c4af7fd6fd0db3"
            },
            "dist": {
                "type": "zip",
                "url": "https://api.github.com/repos/paragonie/sodium_compat/zipball/a1cfe0b21faf9c0b61ac0c6188c4af7fd6fd0db3",
                "reference": "a1cfe0b21faf9c0b61ac0c6188c4af7fd6fd0db3",
                "shasum": ""
            },
            "require": {
                "paragonie/random_compat": ">=1",
                "php": "^5.2.4|^5.3|^5.4|^5.5|^5.6|^7|^8"
            },
            "require-dev": {
                "phpunit/phpunit": "^3|^4|^5|^6|^7|^8|^9"
            },
            "suggest": {
                "ext-libsodium": "PHP < 7.0: Better performance, password hashing (Argon2i), secure memory management (memzero), and better security.",
                "ext-sodium": "PHP >= 7.0: Better performance, password hashing (Argon2i), secure memory management (memzero), and better security."
            },
            "type": "library",
            "autoload": {
                "files": [
                    "autoload.php"
                ]
            },
            "notification-url": "https://packagist.org/downloads/",
            "license": [
                "ISC"
            ],
            "authors": [
                {
                    "name": "Paragon Initiative Enterprises",
                    "email": "security@paragonie.com"
                },
                {
                    "name": "Frank Denis",
                    "email": "jedisct1@pureftpd.org"
                }
            ],
            "description": "Pure PHP implementation of libsodium; uses the PHP extension if it exists",
            "keywords": [
                "Authentication",
                "BLAKE2b",
                "ChaCha20",
                "ChaCha20-Poly1305",
                "Chapoly",
                "Curve25519",
                "Ed25519",
                "EdDSA",
                "Edwards-curve Digital Signature Algorithm",
                "Elliptic Curve Diffie-Hellman",
                "Poly1305",
                "Pure-PHP cryptography",
                "RFC 7748",
                "RFC 8032",
                "Salpoly",
                "Salsa20",
                "X25519",
                "XChaCha20-Poly1305",
                "XSalsa20-Poly1305",
                "Xchacha20",
                "Xsalsa20",
                "aead",
                "cryptography",
                "ecdh",
                "elliptic curve",
                "elliptic curve cryptography",
                "encryption",
                "libsodium",
                "php",
                "public-key cryptography",
                "secret-key cryptography",
                "side-channel resistant"
            ],
            "time": "2020-12-03T16:26:19+00:00"
        },
        {
            "name": "pelago/emogrifier",
            "version": "v5.0.0",
            "source": {
                "type": "git",
                "url": "https://github.com/MyIntervals/emogrifier.git",
                "reference": "b43b650880d189b0ada61d95d0729c7424b1752d"
            },
            "dist": {
                "type": "zip",
                "url": "https://api.github.com/repos/MyIntervals/emogrifier/zipball/b43b650880d189b0ada61d95d0729c7424b1752d",
                "reference": "b43b650880d189b0ada61d95d0729c7424b1752d",
                "shasum": ""
            },
            "require": {
                "ext-dom": "*",
                "ext-libxml": "*",
                "php": "~7.1.0 || ~7.2.0 || ~7.3.0 || ~7.4.0 || ~8.0.0",
                "symfony/css-selector": "^3.4.32 || ^4.4 || ^5.1"
            },
            "require-dev": {
                "php-parallel-lint/php-parallel-lint": "^1.2.0",
                "slevomat/coding-standard": "^6.4.1",
                "squizlabs/php_codesniffer": "^3.5.8"
            },
            "type": "library",
            "extra": {
                "branch-alias": {
                    "dev-master": "5.0.x-dev"
                }
            },
            "autoload": {
                "psr-4": {
                    "Pelago\\Emogrifier\\": "src/"
                }
            },
            "notification-url": "https://packagist.org/downloads/",
            "license": [
                "MIT"
            ],
            "authors": [
                {
                    "name": "Oliver Klee",
                    "email": "github@oliverklee.de"
                },
                {
                    "name": "Zoli Szabó",
                    "email": "zoli.szabo+github@gmail.com"
                },
                {
                    "name": "John Reeve",
                    "email": "jreeve@pelagodesign.com"
                },
                {
                    "name": "Jake Hotson",
                    "email": "jake@qzdesign.co.uk"
                },
                {
                    "name": "Cameron Brooks"
                },
                {
                    "name": "Jaime Prado"
                }
            ],
            "description": "Converts CSS styles into inline style attributes in your HTML code",
            "homepage": "https://www.myintervals.com/emogrifier.php",
            "keywords": [
                "css",
                "email",
                "pre-processing"
            ],
            "time": "2020-11-23T18:37:25+00:00"
        },
        {
            "name": "php-amqplib/php-amqplib",
            "version": "v2.10.1",
            "source": {
                "type": "git",
                "url": "https://github.com/php-amqplib/php-amqplib.git",
                "reference": "6e2b2501e021e994fb64429e5a78118f83b5c200"
            },
            "dist": {
                "type": "zip",
                "url": "https://api.github.com/repos/php-amqplib/php-amqplib/zipball/6e2b2501e021e994fb64429e5a78118f83b5c200",
                "reference": "6e2b2501e021e994fb64429e5a78118f83b5c200",
                "shasum": ""
            },
            "require": {
                "ext-bcmath": "*",
                "ext-sockets": "*",
                "php": ">=5.6"
            },
            "replace": {
                "videlalvaro/php-amqplib": "self.version"
            },
            "require-dev": {
                "ext-curl": "*",
                "nategood/httpful": "^0.2.20",
                "phpunit/phpunit": "^5.7|^6.5|^7.0",
                "squizlabs/php_codesniffer": "^2.5"
            },
            "type": "library",
            "extra": {
                "branch-alias": {
                    "dev-master": "2.10-dev"
                }
            },
            "autoload": {
                "psr-4": {
                    "PhpAmqpLib\\": "PhpAmqpLib/"
                }
            },
            "notification-url": "https://packagist.org/downloads/",
            "license": [
                "LGPL-2.1-or-later"
            ],
            "authors": [
                {
                    "name": "Alvaro Videla",
                    "role": "Original Maintainer"
                },
                {
                    "name": "John Kelly",
                    "email": "johnmkelly86@gmail.com",
                    "role": "Maintainer"
                },
                {
                    "name": "Raúl Araya",
                    "email": "nubeiro@gmail.com",
                    "role": "Maintainer"
                },
                {
                    "name": "Luke Bakken",
                    "email": "luke@bakken.io",
                    "role": "Maintainer"
                }
            ],
            "description": "Formerly videlalvaro/php-amqplib.  This library is a pure PHP implementation of the AMQP protocol. It's been tested against RabbitMQ.",
            "homepage": "https://github.com/php-amqplib/php-amqplib/",
            "keywords": [
                "message",
                "queue",
                "rabbitmq"
            ],
            "time": "2019-10-10T13:23:40+00:00"
        },
        {
            "name": "phpseclib/mcrypt_compat",
            "version": "1.0.8",
            "source": {
                "type": "git",
                "url": "https://github.com/phpseclib/mcrypt_compat.git",
                "reference": "f74c7b1897b62f08f268184b8bb98d9d9ab723b0"
            },
            "dist": {
                "type": "zip",
                "url": "https://api.github.com/repos/phpseclib/mcrypt_compat/zipball/f74c7b1897b62f08f268184b8bb98d9d9ab723b0",
                "reference": "f74c7b1897b62f08f268184b8bb98d9d9ab723b0",
                "shasum": ""
            },
            "require": {
                "php": ">=5.3.3",
                "phpseclib/phpseclib": ">=2.0.11 <3.0.0"
            },
            "require-dev": {
                "phpunit/phpunit": "^4.8.35|^5.7|^6.0"
            },
            "suggest": {
                "ext-openssl": "Will enable faster cryptographic operations"
            },
            "type": "library",
            "autoload": {
                "files": [
                    "lib/mcrypt.php"
                ]
            },
            "notification-url": "https://packagist.org/downloads/",
            "license": [
                "MIT"
            ],
            "authors": [
                {
                    "name": "Jim Wigginton",
                    "email": "terrafrost@php.net",
                    "homepage": "http://phpseclib.sourceforge.net"
                }
            ],
            "description": "PHP 7.1 polyfill for the mcrypt extension from PHP <= 7.0",
            "keywords": [
                "cryptograpy",
                "encryption",
                "mcrypt"
            ],
            "time": "2018-08-22T03:11:43+00:00"
        },
        {
            "name": "phpseclib/phpseclib",
            "version": "2.0.30",
            "source": {
                "type": "git",
                "url": "https://github.com/phpseclib/phpseclib.git",
                "reference": "136b9ca7eebef78be14abf90d65c5e57b6bc5d36"
            },
            "dist": {
                "type": "zip",
                "url": "https://api.github.com/repos/phpseclib/phpseclib/zipball/136b9ca7eebef78be14abf90d65c5e57b6bc5d36",
                "reference": "136b9ca7eebef78be14abf90d65c5e57b6bc5d36",
                "shasum": ""
            },
            "require": {
                "php": ">=5.3.3"
            },
            "require-dev": {
                "phing/phing": "~2.7",
                "phpunit/phpunit": "^4.8.35|^5.7|^6.0|^9.4",
                "squizlabs/php_codesniffer": "~2.0"
            },
            "suggest": {
                "ext-gmp": "Install the GMP (GNU Multiple Precision) extension in order to speed up arbitrary precision integer arithmetic operations.",
                "ext-libsodium": "SSH2/SFTP can make use of some algorithms provided by the libsodium-php extension.",
                "ext-mcrypt": "Install the Mcrypt extension in order to speed up a few other cryptographic operations.",
                "ext-openssl": "Install the OpenSSL extension in order to speed up a wide variety of cryptographic operations."
            },
            "type": "library",
            "autoload": {
                "files": [
                    "phpseclib/bootstrap.php"
                ],
                "psr-4": {
                    "phpseclib\\": "phpseclib/"
                }
            },
            "notification-url": "https://packagist.org/downloads/",
            "license": [
                "MIT"
            ],
            "authors": [
                {
                    "name": "Jim Wigginton",
                    "email": "terrafrost@php.net",
                    "role": "Lead Developer"
                },
                {
                    "name": "Patrick Monnerat",
                    "email": "pm@datasphere.ch",
                    "role": "Developer"
                },
                {
                    "name": "Andreas Fischer",
                    "email": "bantu@phpbb.com",
                    "role": "Developer"
                },
                {
                    "name": "Hans-Jürgen Petrich",
                    "email": "petrich@tronic-media.com",
                    "role": "Developer"
                },
                {
                    "name": "Graham Campbell",
                    "email": "graham@alt-three.com",
                    "role": "Developer"
                }
            ],
            "description": "PHP Secure Communications Library - Pure-PHP implementations of RSA, AES, SSH2, SFTP, X.509 etc.",
            "homepage": "http://phpseclib.sourceforge.net",
            "keywords": [
                "BigInteger",
                "aes",
                "asn.1",
                "asn1",
                "blowfish",
                "crypto",
                "cryptography",
                "encryption",
                "rsa",
                "security",
                "sftp",
                "signature",
                "signing",
                "ssh",
                "twofish",
                "x.509",
                "x509"
            ],
            "funding": [
                {
                    "url": "https://github.com/terrafrost",
                    "type": "github"
                },
                {
                    "url": "https://www.patreon.com/phpseclib",
                    "type": "patreon"
                },
                {
                    "url": "https://tidelift.com/funding/github/packagist/phpseclib/phpseclib",
                    "type": "tidelift"
                }
            ],
            "time": "2020-12-17T05:42:04+00:00"
        },
        {
            "name": "psr/cache",
            "version": "1.0.1",
            "source": {
                "type": "git",
                "url": "https://github.com/php-fig/cache.git",
                "reference": "d11b50ad223250cf17b86e38383413f5a6764bf8"
            },
            "dist": {
                "type": "zip",
                "url": "https://api.github.com/repos/php-fig/cache/zipball/d11b50ad223250cf17b86e38383413f5a6764bf8",
                "reference": "d11b50ad223250cf17b86e38383413f5a6764bf8",
                "shasum": ""
            },
            "require": {
                "php": ">=5.3.0"
            },
            "type": "library",
            "extra": {
                "branch-alias": {
                    "dev-master": "1.0.x-dev"
                }
            },
            "autoload": {
                "psr-4": {
                    "Psr\\Cache\\": "src/"
                }
            },
            "notification-url": "https://packagist.org/downloads/",
            "license": [
                "MIT"
            ],
            "authors": [
                {
                    "name": "PHP-FIG",
                    "homepage": "http://www.php-fig.org/"
                }
            ],
            "description": "Common interface for caching libraries",
            "keywords": [
                "cache",
                "psr",
                "psr-6"
            ],
            "time": "2016-08-06T20:24:11+00:00"
        },
        {
            "name": "psr/container",
            "version": "1.1.1",
            "source": {
                "type": "git",
                "url": "https://github.com/php-fig/container.git",
                "reference": "8622567409010282b7aeebe4bb841fe98b58dcaf"
            },
            "dist": {
                "type": "zip",
                "url": "https://api.github.com/repos/php-fig/container/zipball/8622567409010282b7aeebe4bb841fe98b58dcaf",
                "reference": "8622567409010282b7aeebe4bb841fe98b58dcaf",
                "shasum": ""
            },
            "require": {
                "php": ">=7.2.0"
            },
            "type": "library",
            "autoload": {
                "psr-4": {
                    "Psr\\Container\\": "src/"
                }
            },
            "notification-url": "https://packagist.org/downloads/",
            "license": [
                "MIT"
            ],
            "authors": [
                {
                    "name": "PHP-FIG",
                    "homepage": "https://www.php-fig.org/"
                }
            ],
            "description": "Common Container Interface (PHP FIG PSR-11)",
            "homepage": "https://github.com/php-fig/container",
            "keywords": [
                "PSR-11",
                "container",
                "container-interface",
                "container-interop",
                "psr"
            ],
            "time": "2021-03-05T17:36:06+00:00"
        },
        {
            "name": "psr/http-message",
            "version": "1.0.1",
            "source": {
                "type": "git",
                "url": "https://github.com/php-fig/http-message.git",
                "reference": "f6561bf28d520154e4b0ec72be95418abe6d9363"
            },
            "dist": {
                "type": "zip",
                "url": "https://api.github.com/repos/php-fig/http-message/zipball/f6561bf28d520154e4b0ec72be95418abe6d9363",
                "reference": "f6561bf28d520154e4b0ec72be95418abe6d9363",
                "shasum": ""
            },
            "require": {
                "php": ">=5.3.0"
            },
            "type": "library",
            "extra": {
                "branch-alias": {
                    "dev-master": "1.0.x-dev"
                }
            },
            "autoload": {
                "psr-4": {
                    "Psr\\Http\\Message\\": "src/"
                }
            },
            "notification-url": "https://packagist.org/downloads/",
            "license": [
                "MIT"
            ],
            "authors": [
                {
                    "name": "PHP-FIG",
                    "homepage": "http://www.php-fig.org/"
                }
            ],
            "description": "Common interface for HTTP messages",
            "homepage": "https://github.com/php-fig/http-message",
            "keywords": [
                "http",
                "http-message",
                "psr",
                "psr-7",
                "request",
                "response"
            ],
            "time": "2016-08-06T14:39:51+00:00"
        },
        {
            "name": "psr/log",
            "version": "1.1.3",
            "source": {
                "type": "git",
                "url": "https://github.com/php-fig/log.git",
                "reference": "0f73288fd15629204f9d42b7055f72dacbe811fc"
            },
            "dist": {
                "type": "zip",
                "url": "https://api.github.com/repos/php-fig/log/zipball/0f73288fd15629204f9d42b7055f72dacbe811fc",
                "reference": "0f73288fd15629204f9d42b7055f72dacbe811fc",
                "shasum": ""
            },
            "require": {
                "php": ">=5.3.0"
            },
            "type": "library",
            "extra": {
                "branch-alias": {
                    "dev-master": "1.1.x-dev"
                }
            },
            "autoload": {
                "psr-4": {
                    "Psr\\Log\\": "Psr/Log/"
                }
            },
            "notification-url": "https://packagist.org/downloads/",
            "license": [
                "MIT"
            ],
            "authors": [
                {
                    "name": "PHP-FIG",
                    "homepage": "http://www.php-fig.org/"
                }
            ],
            "description": "Common interface for logging libraries",
            "homepage": "https://github.com/php-fig/log",
            "keywords": [
                "log",
                "psr",
                "psr-3"
            ],
            "time": "2020-03-23T09:12:05+00:00"
        },
        {
            "name": "ralouphie/getallheaders",
            "version": "3.0.3",
            "source": {
                "type": "git",
                "url": "https://github.com/ralouphie/getallheaders.git",
                "reference": "120b605dfeb996808c31b6477290a714d356e822"
            },
            "dist": {
                "type": "zip",
                "url": "https://api.github.com/repos/ralouphie/getallheaders/zipball/120b605dfeb996808c31b6477290a714d356e822",
                "reference": "120b605dfeb996808c31b6477290a714d356e822",
                "shasum": ""
            },
            "require": {
                "php": ">=5.6"
            },
            "require-dev": {
                "php-coveralls/php-coveralls": "^2.1",
                "phpunit/phpunit": "^5 || ^6.5"
            },
            "type": "library",
            "autoload": {
                "files": [
                    "src/getallheaders.php"
                ]
            },
            "notification-url": "https://packagist.org/downloads/",
            "license": [
                "MIT"
            ],
            "authors": [
                {
                    "name": "Ralph Khattar",
                    "email": "ralph.khattar@gmail.com"
                }
            ],
            "description": "A polyfill for getallheaders.",
            "time": "2019-03-08T08:55:37+00:00"
        },
        {
            "name": "ramsey/uuid",
            "version": "3.8.0",
            "source": {
                "type": "git",
                "url": "https://github.com/ramsey/uuid.git",
                "reference": "d09ea80159c1929d75b3f9c60504d613aeb4a1e3"
            },
            "dist": {
                "type": "zip",
                "url": "https://api.github.com/repos/ramsey/uuid/zipball/d09ea80159c1929d75b3f9c60504d613aeb4a1e3",
                "reference": "d09ea80159c1929d75b3f9c60504d613aeb4a1e3",
                "shasum": ""
            },
            "require": {
                "paragonie/random_compat": "^1.0|^2.0|9.99.99",
                "php": "^5.4 || ^7.0",
                "symfony/polyfill-ctype": "^1.8"
            },
            "replace": {
                "rhumsaa/uuid": "self.version"
            },
            "require-dev": {
                "codeception/aspect-mock": "^1.0 | ~2.0.0",
                "doctrine/annotations": "~1.2.0",
                "goaop/framework": "1.0.0-alpha.2 | ^1.0 | ~2.1.0",
                "ircmaxell/random-lib": "^1.1",
                "jakub-onderka/php-parallel-lint": "^0.9.0",
                "mockery/mockery": "^0.9.9",
                "moontoast/math": "^1.1",
                "php-mock/php-mock-phpunit": "^0.3|^1.1",
                "phpunit/phpunit": "^4.7|^5.0|^6.5",
                "squizlabs/php_codesniffer": "^2.3"
            },
            "suggest": {
                "ext-ctype": "Provides support for PHP Ctype functions",
                "ext-libsodium": "Provides the PECL libsodium extension for use with the SodiumRandomGenerator",
                "ext-uuid": "Provides the PECL UUID extension for use with the PeclUuidTimeGenerator and PeclUuidRandomGenerator",
                "ircmaxell/random-lib": "Provides RandomLib for use with the RandomLibAdapter",
                "moontoast/math": "Provides support for converting UUID to 128-bit integer (in string form).",
                "ramsey/uuid-console": "A console application for generating UUIDs with ramsey/uuid",
                "ramsey/uuid-doctrine": "Allows the use of Ramsey\\Uuid\\Uuid as Doctrine field type."
            },
            "type": "library",
            "extra": {
                "branch-alias": {
                    "dev-master": "3.x-dev"
                }
            },
            "autoload": {
                "psr-4": {
                    "Ramsey\\Uuid\\": "src/"
                }
            },
            "notification-url": "https://packagist.org/downloads/",
            "license": [
                "MIT"
            ],
            "authors": [
                {
                    "name": "Marijn Huizendveld",
                    "email": "marijn.huizendveld@gmail.com"
                },
                {
                    "name": "Thibaud Fabre",
                    "email": "thibaud@aztech.io"
                },
                {
                    "name": "Ben Ramsey",
                    "email": "ben@benramsey.com",
                    "homepage": "https://benramsey.com"
                }
            ],
            "description": "Formerly rhumsaa/uuid. A PHP 5.4+ library for generating RFC 4122 version 1, 3, 4, and 5 universally unique identifiers (UUID).",
            "homepage": "https://github.com/ramsey/uuid",
            "keywords": [
                "guid",
                "identifier",
                "uuid"
            ],
            "time": "2018-07-19T23:38:55+00:00"
        },
        {
            "name": "react/promise",
            "version": "v2.8.0",
            "source": {
                "type": "git",
                "url": "https://github.com/reactphp/promise.git",
                "reference": "f3cff96a19736714524ca0dd1d4130de73dbbbc4"
            },
            "dist": {
                "type": "zip",
                "url": "https://api.github.com/repos/reactphp/promise/zipball/f3cff96a19736714524ca0dd1d4130de73dbbbc4",
                "reference": "f3cff96a19736714524ca0dd1d4130de73dbbbc4",
                "shasum": ""
            },
            "require": {
                "php": ">=5.4.0"
            },
            "require-dev": {
                "phpunit/phpunit": "^7.0 || ^6.5 || ^5.7 || ^4.8.36"
            },
            "type": "library",
            "autoload": {
                "psr-4": {
                    "React\\Promise\\": "src/"
                },
                "files": [
                    "src/functions_include.php"
                ]
            },
            "notification-url": "https://packagist.org/downloads/",
            "license": [
                "MIT"
            ],
            "authors": [
                {
                    "name": "Jan Sorgalla",
                    "email": "jsorgalla@gmail.com"
                }
            ],
            "description": "A lightweight implementation of CommonJS Promises/A for PHP",
            "keywords": [
                "promise",
                "promises"
            ],
            "time": "2020-05-12T15:16:56+00:00"
        },
        {
            "name": "seld/jsonlint",
            "version": "1.8.3",
            "source": {
                "type": "git",
                "url": "https://github.com/Seldaek/jsonlint.git",
                "reference": "9ad6ce79c342fbd44df10ea95511a1b24dee5b57"
            },
            "dist": {
                "type": "zip",
                "url": "https://api.github.com/repos/Seldaek/jsonlint/zipball/9ad6ce79c342fbd44df10ea95511a1b24dee5b57",
                "reference": "9ad6ce79c342fbd44df10ea95511a1b24dee5b57",
                "shasum": ""
            },
            "require": {
                "php": "^5.3 || ^7.0 || ^8.0"
            },
            "require-dev": {
                "phpunit/phpunit": "^4.8.35 || ^5.7 || ^6.0"
            },
            "bin": [
                "bin/jsonlint"
            ],
            "type": "library",
            "autoload": {
                "psr-4": {
                    "Seld\\JsonLint\\": "src/Seld/JsonLint/"
                }
            },
            "notification-url": "https://packagist.org/downloads/",
            "license": [
                "MIT"
            ],
            "authors": [
                {
                    "name": "Jordi Boggiano",
                    "email": "j.boggiano@seld.be",
                    "homepage": "http://seld.be"
                }
            ],
            "description": "JSON Linter",
            "keywords": [
                "json",
                "linter",
                "parser",
                "validator"
            ],
            "funding": [
                {
                    "url": "https://github.com/Seldaek",
                    "type": "github"
                },
                {
                    "url": "https://tidelift.com/funding/github/packagist/seld/jsonlint",
                    "type": "tidelift"
                }
            ],
            "time": "2020-11-11T09:19:24+00:00"
        },
        {
            "name": "seld/phar-utils",
            "version": "1.1.1",
            "source": {
                "type": "git",
                "url": "https://github.com/Seldaek/phar-utils.git",
                "reference": "8674b1d84ffb47cc59a101f5d5a3b61e87d23796"
            },
            "dist": {
                "type": "zip",
                "url": "https://api.github.com/repos/Seldaek/phar-utils/zipball/8674b1d84ffb47cc59a101f5d5a3b61e87d23796",
                "reference": "8674b1d84ffb47cc59a101f5d5a3b61e87d23796",
                "shasum": ""
            },
            "require": {
                "php": ">=5.3"
            },
            "type": "library",
            "extra": {
                "branch-alias": {
                    "dev-master": "1.x-dev"
                }
            },
            "autoload": {
                "psr-4": {
                    "Seld\\PharUtils\\": "src/"
                }
            },
            "notification-url": "https://packagist.org/downloads/",
            "license": [
                "MIT"
            ],
            "authors": [
                {
                    "name": "Jordi Boggiano",
                    "email": "j.boggiano@seld.be"
                }
            ],
            "description": "PHAR file format utilities, for when PHP phars you up",
            "keywords": [
                "phar"
            ],
            "time": "2020-07-07T18:42:57+00:00"
        },
        {
            "name": "symfony/console",
            "version": "v4.4.19",
            "source": {
                "type": "git",
                "url": "https://github.com/symfony/console.git",
                "reference": "24026c44fc37099fa145707fecd43672831b837a"
            },
            "dist": {
                "type": "zip",
                "url": "https://api.github.com/repos/symfony/console/zipball/24026c44fc37099fa145707fecd43672831b837a",
                "reference": "24026c44fc37099fa145707fecd43672831b837a",
                "shasum": ""
            },
            "require": {
                "php": ">=7.1.3",
                "symfony/polyfill-mbstring": "~1.0",
                "symfony/polyfill-php73": "^1.8",
                "symfony/polyfill-php80": "^1.15",
                "symfony/service-contracts": "^1.1|^2"
            },
            "conflict": {
                "symfony/dependency-injection": "<3.4",
                "symfony/event-dispatcher": "<4.3|>=5",
                "symfony/lock": "<4.4",
                "symfony/process": "<3.3"
            },
            "provide": {
                "psr/log-implementation": "1.0"
            },
            "require-dev": {
                "psr/log": "~1.0",
                "symfony/config": "^3.4|^4.0|^5.0",
                "symfony/dependency-injection": "^3.4|^4.0|^5.0",
                "symfony/event-dispatcher": "^4.3",
                "symfony/lock": "^4.4|^5.0",
                "symfony/process": "^3.4|^4.0|^5.0",
                "symfony/var-dumper": "^4.3|^5.0"
            },
            "suggest": {
                "psr/log": "For using the console logger",
                "symfony/event-dispatcher": "",
                "symfony/lock": "",
                "symfony/process": ""
            },
            "type": "library",
            "autoload": {
                "psr-4": {
                    "Symfony\\Component\\Console\\": ""
                },
                "exclude-from-classmap": [
                    "/Tests/"
                ]
            },
            "notification-url": "https://packagist.org/downloads/",
            "license": [
                "MIT"
            ],
            "authors": [
                {
                    "name": "Fabien Potencier",
                    "email": "fabien@symfony.com"
                },
                {
                    "name": "Symfony Community",
                    "homepage": "https://symfony.com/contributors"
                }
            ],
            "description": "Eases the creation of beautiful and testable command line interfaces",
            "homepage": "https://symfony.com",
            "funding": [
                {
                    "url": "https://symfony.com/sponsor",
                    "type": "custom"
                },
                {
                    "url": "https://github.com/fabpot",
                    "type": "github"
                },
                {
                    "url": "https://tidelift.com/funding/github/packagist/symfony/symfony",
                    "type": "tidelift"
                }
            ],
            "time": "2021-01-27T09:09:26+00:00"
        },
        {
            "name": "symfony/css-selector",
            "version": "v5.2.3",
            "source": {
                "type": "git",
                "url": "https://github.com/symfony/css-selector.git",
                "reference": "f65f217b3314504a1ec99c2d6ef69016bb13490f"
            },
            "dist": {
                "type": "zip",
                "url": "https://api.github.com/repos/symfony/css-selector/zipball/f65f217b3314504a1ec99c2d6ef69016bb13490f",
                "reference": "f65f217b3314504a1ec99c2d6ef69016bb13490f",
                "shasum": ""
            },
            "require": {
                "php": ">=7.2.5"
            },
            "type": "library",
            "autoload": {
                "psr-4": {
                    "Symfony\\Component\\CssSelector\\": ""
                },
                "exclude-from-classmap": [
                    "/Tests/"
                ]
            },
            "notification-url": "https://packagist.org/downloads/",
            "license": [
                "MIT"
            ],
            "authors": [
                {
                    "name": "Fabien Potencier",
                    "email": "fabien@symfony.com"
                },
                {
                    "name": "Jean-François Simon",
                    "email": "jeanfrancois.simon@sensiolabs.com"
                },
                {
                    "name": "Symfony Community",
                    "homepage": "https://symfony.com/contributors"
                }
            ],
            "description": "Converts CSS selectors to XPath expressions",
            "homepage": "https://symfony.com",
            "funding": [
                {
                    "url": "https://symfony.com/sponsor",
                    "type": "custom"
                },
                {
                    "url": "https://github.com/fabpot",
                    "type": "github"
                },
                {
                    "url": "https://tidelift.com/funding/github/packagist/symfony/symfony",
                    "type": "tidelift"
                }
            ],
            "time": "2021-01-27T10:01:46+00:00"
        },
        {
            "name": "symfony/event-dispatcher",
            "version": "v4.4.19",
            "source": {
                "type": "git",
                "url": "https://github.com/symfony/event-dispatcher.git",
                "reference": "c352647244bd376bf7d31efbd5401f13f50dad0c"
            },
            "dist": {
                "type": "zip",
                "url": "https://api.github.com/repos/symfony/event-dispatcher/zipball/c352647244bd376bf7d31efbd5401f13f50dad0c",
                "reference": "c352647244bd376bf7d31efbd5401f13f50dad0c",
                "shasum": ""
            },
            "require": {
                "php": ">=7.1.3",
                "symfony/event-dispatcher-contracts": "^1.1"
            },
            "conflict": {
                "symfony/dependency-injection": "<3.4"
            },
            "provide": {
                "psr/event-dispatcher-implementation": "1.0",
                "symfony/event-dispatcher-implementation": "1.1"
            },
            "require-dev": {
                "psr/log": "~1.0",
                "symfony/config": "^3.4|^4.0|^5.0",
                "symfony/dependency-injection": "^3.4|^4.0|^5.0",
                "symfony/error-handler": "~3.4|~4.4",
                "symfony/expression-language": "^3.4|^4.0|^5.0",
                "symfony/http-foundation": "^3.4|^4.0|^5.0",
                "symfony/service-contracts": "^1.1|^2",
                "symfony/stopwatch": "^3.4|^4.0|^5.0"
            },
            "suggest": {
                "symfony/dependency-injection": "",
                "symfony/http-kernel": ""
            },
            "type": "library",
            "autoload": {
                "psr-4": {
                    "Symfony\\Component\\EventDispatcher\\": ""
                },
                "exclude-from-classmap": [
                    "/Tests/"
                ]
            },
            "notification-url": "https://packagist.org/downloads/",
            "license": [
                "MIT"
            ],
            "authors": [
                {
                    "name": "Fabien Potencier",
                    "email": "fabien@symfony.com"
                },
                {
                    "name": "Symfony Community",
                    "homepage": "https://symfony.com/contributors"
                }
            ],
            "description": "Provides tools that allow your application components to communicate with each other by dispatching events and listening to them",
            "homepage": "https://symfony.com",
            "funding": [
                {
                    "url": "https://symfony.com/sponsor",
                    "type": "custom"
                },
                {
                    "url": "https://github.com/fabpot",
                    "type": "github"
                },
                {
                    "url": "https://tidelift.com/funding/github/packagist/symfony/symfony",
                    "type": "tidelift"
                }
            ],
            "time": "2021-01-27T09:09:26+00:00"
        },
        {
            "name": "symfony/event-dispatcher-contracts",
            "version": "v1.1.9",
            "source": {
                "type": "git",
                "url": "https://github.com/symfony/event-dispatcher-contracts.git",
                "reference": "84e23fdcd2517bf37aecbd16967e83f0caee25a7"
            },
            "dist": {
                "type": "zip",
                "url": "https://api.github.com/repos/symfony/event-dispatcher-contracts/zipball/84e23fdcd2517bf37aecbd16967e83f0caee25a7",
                "reference": "84e23fdcd2517bf37aecbd16967e83f0caee25a7",
                "shasum": ""
            },
            "require": {
                "php": ">=7.1.3"
            },
            "suggest": {
                "psr/event-dispatcher": "",
                "symfony/event-dispatcher-implementation": ""
            },
            "type": "library",
            "extra": {
                "branch-alias": {
                    "dev-master": "1.1-dev"
                },
                "thanks": {
                    "name": "symfony/contracts",
                    "url": "https://github.com/symfony/contracts"
                }
            },
            "autoload": {
                "psr-4": {
                    "Symfony\\Contracts\\EventDispatcher\\": ""
                }
            },
            "notification-url": "https://packagist.org/downloads/",
            "license": [
                "MIT"
            ],
            "authors": [
                {
                    "name": "Nicolas Grekas",
                    "email": "p@tchwork.com"
                },
                {
                    "name": "Symfony Community",
                    "homepage": "https://symfony.com/contributors"
                }
            ],
            "description": "Generic abstractions related to dispatching event",
            "homepage": "https://symfony.com",
            "keywords": [
                "abstractions",
                "contracts",
                "decoupling",
                "interfaces",
                "interoperability",
                "standards"
            ],
            "funding": [
                {
                    "url": "https://symfony.com/sponsor",
                    "type": "custom"
                },
                {
                    "url": "https://github.com/fabpot",
                    "type": "github"
                },
                {
                    "url": "https://tidelift.com/funding/github/packagist/symfony/symfony",
                    "type": "tidelift"
                }
            ],
            "time": "2020-07-06T13:19:58+00:00"
        },
        {
            "name": "symfony/filesystem",
            "version": "v5.2.3",
            "source": {
                "type": "git",
                "url": "https://github.com/symfony/filesystem.git",
                "reference": "262d033b57c73e8b59cd6e68a45c528318b15038"
            },
            "dist": {
                "type": "zip",
                "url": "https://api.github.com/repos/symfony/filesystem/zipball/262d033b57c73e8b59cd6e68a45c528318b15038",
                "reference": "262d033b57c73e8b59cd6e68a45c528318b15038",
                "shasum": ""
            },
            "require": {
                "php": ">=7.2.5",
                "symfony/polyfill-ctype": "~1.8"
            },
            "type": "library",
            "autoload": {
                "psr-4": {
                    "Symfony\\Component\\Filesystem\\": ""
                },
                "exclude-from-classmap": [
                    "/Tests/"
                ]
            },
            "notification-url": "https://packagist.org/downloads/",
            "license": [
                "MIT"
            ],
            "authors": [
                {
                    "name": "Fabien Potencier",
                    "email": "fabien@symfony.com"
                },
                {
                    "name": "Symfony Community",
                    "homepage": "https://symfony.com/contributors"
                }
            ],
            "description": "Provides basic utilities for the filesystem",
            "homepage": "https://symfony.com",
            "funding": [
                {
                    "url": "https://symfony.com/sponsor",
                    "type": "custom"
                },
                {
                    "url": "https://github.com/fabpot",
                    "type": "github"
                },
                {
                    "url": "https://tidelift.com/funding/github/packagist/symfony/symfony",
                    "type": "tidelift"
                }
            ],
            "time": "2021-01-27T10:01:46+00:00"
        },
        {
            "name": "symfony/finder",
            "version": "v5.2.3",
            "source": {
                "type": "git",
                "url": "https://github.com/symfony/finder.git",
                "reference": "4adc8d172d602008c204c2e16956f99257248e03"
            },
            "dist": {
                "type": "zip",
                "url": "https://api.github.com/repos/symfony/finder/zipball/4adc8d172d602008c204c2e16956f99257248e03",
                "reference": "4adc8d172d602008c204c2e16956f99257248e03",
                "shasum": ""
            },
            "require": {
                "php": ">=7.2.5"
            },
            "type": "library",
            "autoload": {
                "psr-4": {
                    "Symfony\\Component\\Finder\\": ""
                },
                "exclude-from-classmap": [
                    "/Tests/"
                ]
            },
            "notification-url": "https://packagist.org/downloads/",
            "license": [
                "MIT"
            ],
            "authors": [
                {
                    "name": "Fabien Potencier",
                    "email": "fabien@symfony.com"
                },
                {
                    "name": "Symfony Community",
                    "homepage": "https://symfony.com/contributors"
                }
            ],
            "description": "Finds files and directories via an intuitive fluent interface",
            "homepage": "https://symfony.com",
            "funding": [
                {
                    "url": "https://symfony.com/sponsor",
                    "type": "custom"
                },
                {
                    "url": "https://github.com/fabpot",
                    "type": "github"
                },
                {
                    "url": "https://tidelift.com/funding/github/packagist/symfony/symfony",
                    "type": "tidelift"
                }
            ],
            "time": "2021-01-28T22:06:19+00:00"
        },
        {
            "name": "symfony/polyfill-ctype",
            "version": "v1.22.0",
            "source": {
                "type": "git",
                "url": "https://github.com/symfony/polyfill-ctype.git",
                "reference": "c6c942b1ac76c82448322025e084cadc56048b4e"
            },
            "dist": {
                "type": "zip",
                "url": "https://api.github.com/repos/symfony/polyfill-ctype/zipball/c6c942b1ac76c82448322025e084cadc56048b4e",
                "reference": "c6c942b1ac76c82448322025e084cadc56048b4e",
                "shasum": ""
            },
            "require": {
                "php": ">=7.1"
            },
            "suggest": {
                "ext-ctype": "For best performance"
            },
            "type": "library",
            "extra": {
                "branch-alias": {
                    "dev-main": "1.22-dev"
                },
                "thanks": {
                    "name": "symfony/polyfill",
                    "url": "https://github.com/symfony/polyfill"
                }
            },
            "autoload": {
                "psr-4": {
                    "Symfony\\Polyfill\\Ctype\\": ""
                },
                "files": [
                    "bootstrap.php"
                ]
            },
            "notification-url": "https://packagist.org/downloads/",
            "license": [
                "MIT"
            ],
            "authors": [
                {
                    "name": "Gert de Pagter",
                    "email": "BackEndTea@gmail.com"
                },
                {
                    "name": "Symfony Community",
                    "homepage": "https://symfony.com/contributors"
                }
            ],
            "description": "Symfony polyfill for ctype functions",
            "homepage": "https://symfony.com",
            "keywords": [
                "compatibility",
                "ctype",
                "polyfill",
                "portable"
            ],
            "funding": [
                {
                    "url": "https://symfony.com/sponsor",
                    "type": "custom"
                },
                {
                    "url": "https://github.com/fabpot",
                    "type": "github"
                },
                {
                    "url": "https://tidelift.com/funding/github/packagist/symfony/symfony",
                    "type": "tidelift"
                }
            ],
            "time": "2021-01-07T16:49:33+00:00"
        },
        {
            "name": "symfony/polyfill-intl-idn",
            "version": "v1.22.0",
            "source": {
                "type": "git",
                "url": "https://github.com/symfony/polyfill-intl-idn.git",
                "reference": "0eb8293dbbcd6ef6bf81404c9ce7d95bcdf34f44"
            },
            "dist": {
                "type": "zip",
                "url": "https://api.github.com/repos/symfony/polyfill-intl-idn/zipball/0eb8293dbbcd6ef6bf81404c9ce7d95bcdf34f44",
                "reference": "0eb8293dbbcd6ef6bf81404c9ce7d95bcdf34f44",
                "shasum": ""
            },
            "require": {
                "php": ">=7.1",
                "symfony/polyfill-intl-normalizer": "^1.10",
                "symfony/polyfill-php72": "^1.10"
            },
            "suggest": {
                "ext-intl": "For best performance"
            },
            "type": "library",
            "extra": {
                "branch-alias": {
                    "dev-main": "1.22-dev"
                },
                "thanks": {
                    "name": "symfony/polyfill",
                    "url": "https://github.com/symfony/polyfill"
                }
            },
            "autoload": {
                "psr-4": {
                    "Symfony\\Polyfill\\Intl\\Idn\\": ""
                },
                "files": [
                    "bootstrap.php"
                ]
            },
            "notification-url": "https://packagist.org/downloads/",
            "license": [
                "MIT"
            ],
            "authors": [
                {
                    "name": "Laurent Bassin",
                    "email": "laurent@bassin.info"
                },
                {
                    "name": "Trevor Rowbotham",
                    "email": "trevor.rowbotham@pm.me"
                },
                {
                    "name": "Symfony Community",
                    "homepage": "https://symfony.com/contributors"
                }
            ],
            "description": "Symfony polyfill for intl's idn_to_ascii and idn_to_utf8 functions",
            "homepage": "https://symfony.com",
            "keywords": [
                "compatibility",
                "idn",
                "intl",
                "polyfill",
                "portable",
                "shim"
            ],
            "funding": [
                {
                    "url": "https://symfony.com/sponsor",
                    "type": "custom"
                },
                {
                    "url": "https://github.com/fabpot",
                    "type": "github"
                },
                {
                    "url": "https://tidelift.com/funding/github/packagist/symfony/symfony",
                    "type": "tidelift"
                }
            ],
            "time": "2021-01-07T16:49:33+00:00"
        },
        {
            "name": "symfony/polyfill-intl-normalizer",
            "version": "v1.22.0",
            "source": {
                "type": "git",
                "url": "https://github.com/symfony/polyfill-intl-normalizer.git",
                "reference": "6e971c891537eb617a00bb07a43d182a6915faba"
            },
            "dist": {
                "type": "zip",
                "url": "https://api.github.com/repos/symfony/polyfill-intl-normalizer/zipball/6e971c891537eb617a00bb07a43d182a6915faba",
                "reference": "6e971c891537eb617a00bb07a43d182a6915faba",
                "shasum": ""
            },
            "require": {
                "php": ">=7.1"
            },
            "suggest": {
                "ext-intl": "For best performance"
            },
            "type": "library",
            "extra": {
                "branch-alias": {
                    "dev-main": "1.22-dev"
                },
                "thanks": {
                    "name": "symfony/polyfill",
                    "url": "https://github.com/symfony/polyfill"
                }
            },
            "autoload": {
                "psr-4": {
                    "Symfony\\Polyfill\\Intl\\Normalizer\\": ""
                },
                "files": [
                    "bootstrap.php"
                ],
                "classmap": [
                    "Resources/stubs"
                ]
            },
            "notification-url": "https://packagist.org/downloads/",
            "license": [
                "MIT"
            ],
            "authors": [
                {
                    "name": "Nicolas Grekas",
                    "email": "p@tchwork.com"
                },
                {
                    "name": "Symfony Community",
                    "homepage": "https://symfony.com/contributors"
                }
            ],
            "description": "Symfony polyfill for intl's Normalizer class and related functions",
            "homepage": "https://symfony.com",
            "keywords": [
                "compatibility",
                "intl",
                "normalizer",
                "polyfill",
                "portable",
                "shim"
            ],
            "funding": [
                {
                    "url": "https://symfony.com/sponsor",
                    "type": "custom"
                },
                {
                    "url": "https://github.com/fabpot",
                    "type": "github"
                },
                {
                    "url": "https://tidelift.com/funding/github/packagist/symfony/symfony",
                    "type": "tidelift"
                }
            ],
            "time": "2021-01-07T17:09:11+00:00"
        },
        {
            "name": "symfony/polyfill-mbstring",
            "version": "v1.22.0",
            "source": {
                "type": "git",
                "url": "https://github.com/symfony/polyfill-mbstring.git",
                "reference": "f377a3dd1fde44d37b9831d68dc8dea3ffd28e13"
            },
            "dist": {
                "type": "zip",
                "url": "https://api.github.com/repos/symfony/polyfill-mbstring/zipball/f377a3dd1fde44d37b9831d68dc8dea3ffd28e13",
                "reference": "f377a3dd1fde44d37b9831d68dc8dea3ffd28e13",
                "shasum": ""
            },
            "require": {
                "php": ">=7.1"
            },
            "suggest": {
                "ext-mbstring": "For best performance"
            },
            "type": "library",
            "extra": {
                "branch-alias": {
                    "dev-main": "1.22-dev"
                },
                "thanks": {
                    "name": "symfony/polyfill",
                    "url": "https://github.com/symfony/polyfill"
                }
            },
            "autoload": {
                "psr-4": {
                    "Symfony\\Polyfill\\Mbstring\\": ""
                },
                "files": [
                    "bootstrap.php"
                ]
            },
            "notification-url": "https://packagist.org/downloads/",
            "license": [
                "MIT"
            ],
            "authors": [
                {
                    "name": "Nicolas Grekas",
                    "email": "p@tchwork.com"
                },
                {
                    "name": "Symfony Community",
                    "homepage": "https://symfony.com/contributors"
                }
            ],
            "description": "Symfony polyfill for the Mbstring extension",
            "homepage": "https://symfony.com",
            "keywords": [
                "compatibility",
                "mbstring",
                "polyfill",
                "portable",
                "shim"
            ],
            "funding": [
                {
                    "url": "https://symfony.com/sponsor",
                    "type": "custom"
                },
                {
                    "url": "https://github.com/fabpot",
                    "type": "github"
                },
                {
                    "url": "https://tidelift.com/funding/github/packagist/symfony/symfony",
                    "type": "tidelift"
                }
            ],
            "time": "2021-01-07T16:49:33+00:00"
        },
        {
            "name": "symfony/polyfill-php72",
            "version": "v1.22.0",
            "source": {
                "type": "git",
                "url": "https://github.com/symfony/polyfill-php72.git",
                "reference": "cc6e6f9b39fe8075b3dabfbaf5b5f645ae1340c9"
            },
            "dist": {
                "type": "zip",
                "url": "https://api.github.com/repos/symfony/polyfill-php72/zipball/cc6e6f9b39fe8075b3dabfbaf5b5f645ae1340c9",
                "reference": "cc6e6f9b39fe8075b3dabfbaf5b5f645ae1340c9",
                "shasum": ""
            },
            "require": {
                "php": ">=7.1"
            },
            "type": "library",
            "extra": {
                "branch-alias": {
                    "dev-main": "1.22-dev"
                },
                "thanks": {
                    "name": "symfony/polyfill",
                    "url": "https://github.com/symfony/polyfill"
                }
            },
            "autoload": {
                "psr-4": {
                    "Symfony\\Polyfill\\Php72\\": ""
                },
                "files": [
                    "bootstrap.php"
                ]
            },
            "notification-url": "https://packagist.org/downloads/",
            "license": [
                "MIT"
            ],
            "authors": [
                {
                    "name": "Nicolas Grekas",
                    "email": "p@tchwork.com"
                },
                {
                    "name": "Symfony Community",
                    "homepage": "https://symfony.com/contributors"
                }
            ],
            "description": "Symfony polyfill backporting some PHP 7.2+ features to lower PHP versions",
            "homepage": "https://symfony.com",
            "keywords": [
                "compatibility",
                "polyfill",
                "portable",
                "shim"
            ],
            "funding": [
                {
                    "url": "https://symfony.com/sponsor",
                    "type": "custom"
                },
                {
                    "url": "https://github.com/fabpot",
                    "type": "github"
                },
                {
                    "url": "https://tidelift.com/funding/github/packagist/symfony/symfony",
                    "type": "tidelift"
                }
            ],
            "time": "2021-01-07T16:49:33+00:00"
        },
        {
            "name": "symfony/polyfill-php73",
            "version": "v1.22.0",
            "source": {
                "type": "git",
                "url": "https://github.com/symfony/polyfill-php73.git",
                "reference": "a678b42e92f86eca04b7fa4c0f6f19d097fb69e2"
            },
            "dist": {
                "type": "zip",
                "url": "https://api.github.com/repos/symfony/polyfill-php73/zipball/a678b42e92f86eca04b7fa4c0f6f19d097fb69e2",
                "reference": "a678b42e92f86eca04b7fa4c0f6f19d097fb69e2",
                "shasum": ""
            },
            "require": {
                "php": ">=7.1"
            },
            "type": "library",
            "extra": {
                "branch-alias": {
                    "dev-main": "1.22-dev"
                },
                "thanks": {
                    "name": "symfony/polyfill",
                    "url": "https://github.com/symfony/polyfill"
                }
            },
            "autoload": {
                "psr-4": {
                    "Symfony\\Polyfill\\Php73\\": ""
                },
                "files": [
                    "bootstrap.php"
                ],
                "classmap": [
                    "Resources/stubs"
                ]
            },
            "notification-url": "https://packagist.org/downloads/",
            "license": [
                "MIT"
            ],
            "authors": [
                {
                    "name": "Nicolas Grekas",
                    "email": "p@tchwork.com"
                },
                {
                    "name": "Symfony Community",
                    "homepage": "https://symfony.com/contributors"
                }
            ],
            "description": "Symfony polyfill backporting some PHP 7.3+ features to lower PHP versions",
            "homepage": "https://symfony.com",
            "keywords": [
                "compatibility",
                "polyfill",
                "portable",
                "shim"
            ],
            "funding": [
                {
                    "url": "https://symfony.com/sponsor",
                    "type": "custom"
                },
                {
                    "url": "https://github.com/fabpot",
                    "type": "github"
                },
                {
                    "url": "https://tidelift.com/funding/github/packagist/symfony/symfony",
                    "type": "tidelift"
                }
            ],
            "time": "2021-01-07T16:49:33+00:00"
        },
        {
            "name": "symfony/polyfill-php80",
            "version": "v1.22.0",
            "source": {
                "type": "git",
                "url": "https://github.com/symfony/polyfill-php80.git",
                "reference": "dc3063ba22c2a1fd2f45ed856374d79114998f91"
            },
            "dist": {
                "type": "zip",
                "url": "https://api.github.com/repos/symfony/polyfill-php80/zipball/dc3063ba22c2a1fd2f45ed856374d79114998f91",
                "reference": "dc3063ba22c2a1fd2f45ed856374d79114998f91",
                "shasum": ""
            },
            "require": {
                "php": ">=7.1"
            },
            "type": "library",
            "extra": {
                "branch-alias": {
                    "dev-main": "1.22-dev"
                },
                "thanks": {
                    "name": "symfony/polyfill",
                    "url": "https://github.com/symfony/polyfill"
                }
            },
            "autoload": {
                "psr-4": {
                    "Symfony\\Polyfill\\Php80\\": ""
                },
                "files": [
                    "bootstrap.php"
                ],
                "classmap": [
                    "Resources/stubs"
                ]
            },
            "notification-url": "https://packagist.org/downloads/",
            "license": [
                "MIT"
            ],
            "authors": [
                {
                    "name": "Ion Bazan",
                    "email": "ion.bazan@gmail.com"
                },
                {
                    "name": "Nicolas Grekas",
                    "email": "p@tchwork.com"
                },
                {
                    "name": "Symfony Community",
                    "homepage": "https://symfony.com/contributors"
                }
            ],
            "description": "Symfony polyfill backporting some PHP 8.0+ features to lower PHP versions",
            "homepage": "https://symfony.com",
            "keywords": [
                "compatibility",
                "polyfill",
                "portable",
                "shim"
            ],
            "funding": [
                {
                    "url": "https://symfony.com/sponsor",
                    "type": "custom"
                },
                {
                    "url": "https://github.com/fabpot",
                    "type": "github"
                },
                {
                    "url": "https://tidelift.com/funding/github/packagist/symfony/symfony",
                    "type": "tidelift"
                }
            ],
            "time": "2021-01-07T16:49:33+00:00"
        },
        {
            "name": "symfony/process",
            "version": "v4.4.19",
            "source": {
                "type": "git",
                "url": "https://github.com/symfony/process.git",
                "reference": "7e950b6366d4da90292c2e7fa820b3c1842b965a"
            },
            "dist": {
                "type": "zip",
                "url": "https://api.github.com/repos/symfony/process/zipball/7e950b6366d4da90292c2e7fa820b3c1842b965a",
                "reference": "7e950b6366d4da90292c2e7fa820b3c1842b965a",
                "shasum": ""
            },
            "require": {
                "php": ">=7.1.3"
            },
            "type": "library",
            "autoload": {
                "psr-4": {
                    "Symfony\\Component\\Process\\": ""
                },
                "exclude-from-classmap": [
                    "/Tests/"
                ]
            },
            "notification-url": "https://packagist.org/downloads/",
            "license": [
                "MIT"
            ],
            "authors": [
                {
                    "name": "Fabien Potencier",
                    "email": "fabien@symfony.com"
                },
                {
                    "name": "Symfony Community",
                    "homepage": "https://symfony.com/contributors"
                }
            ],
            "description": "Executes commands in sub-processes",
            "homepage": "https://symfony.com",
            "funding": [
                {
                    "url": "https://symfony.com/sponsor",
                    "type": "custom"
                },
                {
                    "url": "https://github.com/fabpot",
                    "type": "github"
                },
                {
                    "url": "https://tidelift.com/funding/github/packagist/symfony/symfony",
                    "type": "tidelift"
                }
            ],
            "time": "2021-01-27T09:09:26+00:00"
        },
        {
            "name": "symfony/service-contracts",
            "version": "v2.2.0",
            "source": {
                "type": "git",
                "url": "https://github.com/symfony/service-contracts.git",
                "reference": "d15da7ba4957ffb8f1747218be9e1a121fd298a1"
            },
            "dist": {
                "type": "zip",
                "url": "https://api.github.com/repos/symfony/service-contracts/zipball/d15da7ba4957ffb8f1747218be9e1a121fd298a1",
                "reference": "d15da7ba4957ffb8f1747218be9e1a121fd298a1",
                "shasum": ""
            },
            "require": {
                "php": ">=7.2.5",
                "psr/container": "^1.0"
            },
            "suggest": {
                "symfony/service-implementation": ""
            },
            "type": "library",
            "extra": {
                "branch-alias": {
                    "dev-master": "2.2-dev"
                },
                "thanks": {
                    "name": "symfony/contracts",
                    "url": "https://github.com/symfony/contracts"
                }
            },
            "autoload": {
                "psr-4": {
                    "Symfony\\Contracts\\Service\\": ""
                }
            },
            "notification-url": "https://packagist.org/downloads/",
            "license": [
                "MIT"
            ],
            "authors": [
                {
                    "name": "Nicolas Grekas",
                    "email": "p@tchwork.com"
                },
                {
                    "name": "Symfony Community",
                    "homepage": "https://symfony.com/contributors"
                }
            ],
            "description": "Generic abstractions related to writing services",
            "homepage": "https://symfony.com",
            "keywords": [
                "abstractions",
                "contracts",
                "decoupling",
                "interfaces",
                "interoperability",
                "standards"
            ],
            "funding": [
                {
                    "url": "https://symfony.com/sponsor",
                    "type": "custom"
                },
                {
                    "url": "https://github.com/fabpot",
                    "type": "github"
                },
                {
                    "url": "https://tidelift.com/funding/github/packagist/symfony/symfony",
                    "type": "tidelift"
                }
            ],
            "time": "2020-09-07T11:33:47+00:00"
        },
        {
            "name": "tedivm/jshrink",
            "version": "v1.4.0",
            "source": {
                "type": "git",
                "url": "https://github.com/tedious/JShrink.git",
                "reference": "0513ba1407b1f235518a939455855e6952a48bbc"
            },
            "dist": {
                "type": "zip",
                "url": "https://api.github.com/repos/tedious/JShrink/zipball/0513ba1407b1f235518a939455855e6952a48bbc",
                "reference": "0513ba1407b1f235518a939455855e6952a48bbc",
                "shasum": ""
            },
            "require": {
                "php": "^5.6|^7.0|^8.0"
            },
            "require-dev": {
                "friendsofphp/php-cs-fixer": "^2.8",
                "php-coveralls/php-coveralls": "^1.1.0",
                "phpunit/phpunit": "^6"
            },
            "type": "library",
            "autoload": {
                "psr-0": {
                    "JShrink": "src/"
                }
            },
            "notification-url": "https://packagist.org/downloads/",
            "license": [
                "BSD-3-Clause"
            ],
            "authors": [
                {
                    "name": "Robert Hafner",
                    "email": "tedivm@tedivm.com"
                }
            ],
            "description": "Javascript Minifier built in PHP",
            "homepage": "http://github.com/tedious/JShrink",
            "keywords": [
                "javascript",
                "minifier"
            ],
            "funding": [
                {
                    "url": "https://tidelift.com/funding/github/packagist/tedivm/jshrink",
                    "type": "tidelift"
                }
            ],
            "time": "2020-11-30T18:10:21+00:00"
        },
        {
            "name": "true/punycode",
            "version": "v2.1.1",
            "source": {
                "type": "git",
                "url": "https://github.com/true/php-punycode.git",
                "reference": "a4d0c11a36dd7f4e7cd7096076cab6d3378a071e"
            },
            "dist": {
                "type": "zip",
                "url": "https://api.github.com/repos/true/php-punycode/zipball/a4d0c11a36dd7f4e7cd7096076cab6d3378a071e",
                "reference": "a4d0c11a36dd7f4e7cd7096076cab6d3378a071e",
                "shasum": ""
            },
            "require": {
                "php": ">=5.3.0",
                "symfony/polyfill-mbstring": "^1.3"
            },
            "require-dev": {
                "phpunit/phpunit": "~4.7",
                "squizlabs/php_codesniffer": "~2.0"
            },
            "type": "library",
            "autoload": {
                "psr-4": {
                    "TrueBV\\": "src/"
                }
            },
            "notification-url": "https://packagist.org/downloads/",
            "license": [
                "MIT"
            ],
            "authors": [
                {
                    "name": "Renan Gonçalves",
                    "email": "renan.saddam@gmail.com"
                }
            ],
            "description": "A Bootstring encoding of Unicode for Internationalized Domain Names in Applications (IDNA)",
            "homepage": "https://github.com/true/php-punycode",
            "keywords": [
                "idna",
                "punycode"
            ],
            "time": "2016-11-16T10:37:54+00:00"
        },
        {
            "name": "tubalmartin/cssmin",
            "version": "v4.1.1",
            "source": {
                "type": "git",
                "url": "https://github.com/tubalmartin/YUI-CSS-compressor-PHP-port.git",
                "reference": "3cbf557f4079d83a06f9c3ff9b957c022d7805cf"
            },
            "dist": {
                "type": "zip",
                "url": "https://api.github.com/repos/tubalmartin/YUI-CSS-compressor-PHP-port/zipball/3cbf557f4079d83a06f9c3ff9b957c022d7805cf",
                "reference": "3cbf557f4079d83a06f9c3ff9b957c022d7805cf",
                "shasum": ""
            },
            "require": {
                "ext-pcre": "*",
                "php": ">=5.3.2"
            },
            "require-dev": {
                "cogpowered/finediff": "0.3.*",
                "phpunit/phpunit": "4.8.*"
            },
            "bin": [
                "cssmin"
            ],
            "type": "library",
            "autoload": {
                "psr-4": {
                    "tubalmartin\\CssMin\\": "src"
                }
            },
            "notification-url": "https://packagist.org/downloads/",
            "license": [
                "BSD-3-Clause"
            ],
            "authors": [
                {
                    "name": "Túbal Martín",
                    "homepage": "http://tubalmartin.me/"
                }
            ],
            "description": "A PHP port of the YUI CSS compressor",
            "homepage": "https://github.com/tubalmartin/YUI-CSS-compressor-PHP-port",
            "keywords": [
                "compress",
                "compressor",
                "css",
                "cssmin",
                "minify",
                "yui"
            ],
            "time": "2018-01-15T15:26:51+00:00"
        },
        {
            "name": "webimpress/safe-writer",
            "version": "2.1.0",
            "source": {
                "type": "git",
                "url": "https://github.com/webimpress/safe-writer.git",
                "reference": "5cfafdec5873c389036f14bf832a5efc9390dcdd"
            },
            "dist": {
                "type": "zip",
                "url": "https://api.github.com/repos/webimpress/safe-writer/zipball/5cfafdec5873c389036f14bf832a5efc9390dcdd",
                "reference": "5cfafdec5873c389036f14bf832a5efc9390dcdd",
                "shasum": ""
            },
            "require": {
                "php": "^7.2 || ^8.0"
            },
            "require-dev": {
                "phpunit/phpunit": "^8.5.8 || ^9.3.7",
                "vimeo/psalm": "^3.14.2",
                "webimpress/coding-standard": "^1.1.5"
            },
            "type": "library",
            "extra": {
                "branch-alias": {
                    "dev-master": "2.1.x-dev",
                    "dev-develop": "2.2.x-dev",
                    "dev-release-1.0": "1.0.x-dev"
                }
            },
            "autoload": {
                "psr-4": {
                    "Webimpress\\SafeWriter\\": "src/"
                }
            },
            "notification-url": "https://packagist.org/downloads/",
            "license": [
                "BSD-2-Clause"
            ],
            "description": "Tool to write files safely, to avoid race conditions",
            "keywords": [
                "concurrent write",
                "file writer",
                "race condition",
                "safe writer",
                "webimpress"
            ],
            "funding": [
                {
                    "url": "https://github.com/michalbundyra",
                    "type": "github"
                }
            ],
            "time": "2020-08-25T07:21:11+00:00"
        },
        {
            "name": "webonyx/graphql-php",
            "version": "v0.13.9",
            "source": {
                "type": "git",
                "url": "https://github.com/webonyx/graphql-php.git",
                "reference": "d9a94fddcad0a35d4bced212b8a44ad1bc59bdf3"
            },
            "dist": {
                "type": "zip",
                "url": "https://api.github.com/repos/webonyx/graphql-php/zipball/d9a94fddcad0a35d4bced212b8a44ad1bc59bdf3",
                "reference": "d9a94fddcad0a35d4bced212b8a44ad1bc59bdf3",
                "shasum": ""
            },
            "require": {
                "ext-json": "*",
                "ext-mbstring": "*",
                "php": "^7.1||^8.0"
            },
            "require-dev": {
                "doctrine/coding-standard": "^6.0",
                "phpbench/phpbench": "^0.14.0",
                "phpstan/phpstan": "^0.11.4",
                "phpstan/phpstan-phpunit": "^0.11.0",
                "phpstan/phpstan-strict-rules": "^0.11.0",
                "phpunit/phpcov": "^5.0",
                "phpunit/phpunit": "^7.2",
                "psr/http-message": "^1.0",
                "react/promise": "2.*"
            },
            "suggest": {
                "psr/http-message": "To use standard GraphQL server",
                "react/promise": "To leverage async resolving on React PHP platform"
            },
            "type": "library",
            "autoload": {
                "psr-4": {
                    "GraphQL\\": "src/"
                }
            },
            "notification-url": "https://packagist.org/downloads/",
            "license": [
                "MIT"
            ],
            "description": "A PHP port of GraphQL reference implementation",
            "homepage": "https://github.com/webonyx/graphql-php",
            "keywords": [
                "api",
                "graphql"
            ],
            "funding": [
                {
                    "url": "https://opencollective.com/webonyx-graphql-php",
                    "type": "open_collective"
                }
            ],
            "time": "2020-07-02T05:49:25+00:00"
        },
        {
            "name": "wikimedia/less.php",
            "version": "v3.1.0",
            "source": {
                "type": "git",
                "url": "https://github.com/wikimedia/less.php.git",
                "reference": "a486d78b9bd16b72f237fc6093aa56d69ce8bd13"
            },
            "dist": {
                "type": "zip",
                "url": "https://api.github.com/repos/wikimedia/less.php/zipball/a486d78b9bd16b72f237fc6093aa56d69ce8bd13",
                "reference": "a486d78b9bd16b72f237fc6093aa56d69ce8bd13",
                "shasum": ""
            },
            "require": {
                "php": ">=7.2.9"
            },
            "require-dev": {
                "mediawiki/mediawiki-codesniffer": "34.0.0",
                "mediawiki/minus-x": "1.0.0",
                "php-parallel-lint/php-console-highlighter": "0.5.0",
                "php-parallel-lint/php-parallel-lint": "1.2.0",
                "phpunit/phpunit": "^8.5"
            },
            "bin": [
                "bin/lessc"
            ],
            "type": "library",
            "autoload": {
                "psr-0": {
                    "Less": "lib/"
                },
                "classmap": [
                    "lessc.inc.php"
                ]
            },
            "notification-url": "https://packagist.org/downloads/",
            "license": [
                "Apache-2.0"
            ],
            "authors": [
                {
                    "name": "Josh Schmidt",
                    "homepage": "https://github.com/oyejorge"
                },
                {
                    "name": "Matt Agar",
                    "homepage": "https://github.com/agar"
                },
                {
                    "name": "Martin Jantošovič",
                    "homepage": "https://github.com/Mordred"
                }
            ],
            "description": "PHP port of the Javascript version of LESS http://lesscss.org (Originally maintained by Josh Schmidt)",
            "keywords": [
                "css",
                "less",
                "less.js",
                "lesscss",
                "php",
                "stylesheet"
            ],
            "time": "2020-12-11T19:33:31+00:00"
        }
    ],
    "packages-dev": [
        {
            "name": "allure-framework/allure-codeception",
            "version": "1.4.4",
            "source": {
                "type": "git",
                "url": "https://github.com/allure-framework/allure-codeception.git",
                "reference": "a69800eeef83007ced9502a3349ff72f5fb6b4e2"
            },
            "dist": {
                "type": "zip",
                "url": "https://api.github.com/repos/allure-framework/allure-codeception/zipball/a69800eeef83007ced9502a3349ff72f5fb6b4e2",
                "reference": "a69800eeef83007ced9502a3349ff72f5fb6b4e2",
                "shasum": ""
            },
            "require": {
                "allure-framework/allure-php-api": "~1.1.8",
                "codeception/codeception": "^2.3|^3.0|^4.0",
                "php": ">=5.6",
                "symfony/filesystem": ">=2.6",
                "symfony/finder": ">=2.6"
            },
            "type": "library",
            "autoload": {
                "psr-0": {
                    "Yandex": "src/"
                }
            },
            "notification-url": "https://packagist.org/downloads/",
            "license": [
                "Apache-2.0"
            ],
            "authors": [
                {
                    "name": "Ivan Krutov",
                    "email": "vania-pooh@yandex-team.ru",
                    "role": "Developer"
                }
            ],
            "description": "A Codeception adapter for Allure report.",
            "homepage": "http://allure.qatools.ru/",
            "keywords": [
                "allure",
                "attachments",
                "cases",
                "codeception",
                "report",
                "steps",
                "testing"
            ],
            "time": "2020-09-09T10:51:33+00:00"
        },
        {
            "name": "allure-framework/allure-php-api",
            "version": "1.1.8",
            "source": {
                "type": "git",
                "url": "https://github.com/allure-framework/allure-php-commons.git",
                "reference": "5ae2deac1c7e1b992cfa572167370de45bdd346d"
            },
            "dist": {
                "type": "zip",
                "url": "https://api.github.com/repos/allure-framework/allure-php-commons/zipball/5ae2deac1c7e1b992cfa572167370de45bdd346d",
                "reference": "5ae2deac1c7e1b992cfa572167370de45bdd346d",
                "shasum": ""
            },
            "require": {
                "jms/serializer": "^0.16 || ^1.0",
                "php": ">=5.4.0",
                "ramsey/uuid": "^3.0",
                "symfony/http-foundation": "^2.0 || ^3.0 || ^4.0 || ^5.0"
            },
            "require-dev": {
                "phpunit/phpunit": "^4.0.0"
            },
            "type": "library",
            "autoload": {
                "psr-0": {
                    "Yandex": [
                        "src/",
                        "test/"
                    ]
                }
            },
            "notification-url": "https://packagist.org/downloads/",
            "license": [
                "Apache-2.0"
            ],
            "authors": [
                {
                    "name": "Ivan Krutov",
                    "email": "vania-pooh@yandex-team.ru",
                    "role": "Developer"
                }
            ],
            "description": "PHP API for Allure adapter",
            "homepage": "http://allure.qatools.ru/",
            "keywords": [
                "allure",
                "api",
                "php",
                "report"
            ],
            "time": "2020-03-13T10:47:35+00:00"
        },
        {
            "name": "allure-framework/allure-phpunit",
            "version": "1.2.4",
            "source": {
                "type": "git",
                "url": "https://github.com/allure-framework/allure-phpunit.git",
                "reference": "9399629c6eed79da4be18fd22adf83ef36c2d2e0"
            },
            "dist": {
                "type": "zip",
                "url": "https://api.github.com/repos/allure-framework/allure-phpunit/zipball/9399629c6eed79da4be18fd22adf83ef36c2d2e0",
                "reference": "9399629c6eed79da4be18fd22adf83ef36c2d2e0",
                "shasum": ""
            },
            "require": {
                "allure-framework/allure-php-api": "~1.1.0",
                "mikey179/vfsstream": "1.*",
                "php": ">=7.1.0",
                "phpunit/phpunit": ">=7.0.0"
            },
            "type": "library",
            "autoload": {
                "psr-0": {
                    "Yandex": "src/"
                }
            },
            "notification-url": "https://packagist.org/downloads/",
            "license": [
                "Apache-2.0"
            ],
            "authors": [
                {
                    "name": "Ivan Krutov",
                    "email": "vania-pooh@yandex-team.ru",
                    "role": "Developer"
                }
            ],
            "description": "A PHPUnit adapter for Allure report.",
            "homepage": "http://allure.qatools.ru/",
            "keywords": [
                "allure",
                "attachments",
                "cases",
                "phpunit",
                "report",
                "steps",
                "testing"
            ],
            "time": "2018-10-25T12:03:54+00:00"
        },
        {
            "name": "beberlei/assert",
            "version": "v3.3.0",
            "source": {
                "type": "git",
                "url": "https://github.com/beberlei/assert.git",
                "reference": "5367e3895976b49704ae671f75bc5f0ba1b986ab"
            },
            "dist": {
                "type": "zip",
                "url": "https://api.github.com/repos/beberlei/assert/zipball/5367e3895976b49704ae671f75bc5f0ba1b986ab",
                "reference": "5367e3895976b49704ae671f75bc5f0ba1b986ab",
                "shasum": ""
            },
            "require": {
                "ext-ctype": "*",
                "ext-intl": "*",
                "ext-json": "*",
                "ext-mbstring": "*",
                "ext-simplexml": "*",
                "php": "^7.0 || ^8.0"
            },
            "require-dev": {
                "friendsofphp/php-cs-fixer": "*",
                "phpstan/phpstan": "*",
                "phpunit/phpunit": ">=6.0.0",
                "yoast/phpunit-polyfills": "^0.1.0"
            },
            "type": "library",
            "autoload": {
                "psr-4": {
                    "Assert\\": "lib/Assert"
                },
                "files": [
                    "lib/Assert/functions.php"
                ]
            },
            "notification-url": "https://packagist.org/downloads/",
            "license": [
                "BSD-2-Clause"
            ],
            "authors": [
                {
                    "name": "Benjamin Eberlei",
                    "email": "kontakt@beberlei.de",
                    "role": "Lead Developer"
                },
                {
                    "name": "Richard Quadling",
                    "email": "rquadling@gmail.com",
                    "role": "Collaborator"
                }
            ],
            "description": "Thin assertion library for input validation in business models.",
            "keywords": [
                "assert",
                "assertion",
                "validation"
            ],
            "time": "2020-11-13T20:02:54+00:00"
        },
        {
            "name": "behat/gherkin",
            "version": "v4.8.0",
            "source": {
                "type": "git",
                "url": "https://github.com/Behat/Gherkin.git",
                "reference": "2391482cd003dfdc36b679b27e9f5326bd656acd"
            },
            "dist": {
                "type": "zip",
                "url": "https://api.github.com/repos/Behat/Gherkin/zipball/2391482cd003dfdc36b679b27e9f5326bd656acd",
                "reference": "2391482cd003dfdc36b679b27e9f5326bd656acd",
                "shasum": ""
            },
            "require": {
                "php": "~7.2|~8.0"
            },
            "require-dev": {
                "cucumber/cucumber": "dev-gherkin-16.0.0",
                "phpunit/phpunit": "~8|~9",
                "symfony/phpunit-bridge": "~3|~4|~5",
                "symfony/yaml": "~3|~4|~5"
            },
            "suggest": {
                "symfony/yaml": "If you want to parse features, represented in YAML files"
            },
            "type": "library",
            "extra": {
                "branch-alias": {
                    "dev-master": "4.4-dev"
                }
            },
            "autoload": {
                "psr-0": {
                    "Behat\\Gherkin": "src/"
                }
            },
            "notification-url": "https://packagist.org/downloads/",
            "license": [
                "MIT"
            ],
            "authors": [
                {
                    "name": "Konstantin Kudryashov",
                    "email": "ever.zet@gmail.com",
                    "homepage": "http://everzet.com"
                }
            ],
            "description": "Gherkin DSL parser for PHP",
            "homepage": "http://behat.org/",
            "keywords": [
                "BDD",
                "Behat",
                "Cucumber",
                "DSL",
                "gherkin",
                "parser"
            ],
            "time": "2021-02-04T12:44:21+00:00"
        },
        {
            "name": "cache/cache",
            "version": "0.4.0",
            "source": {
                "type": "git",
                "url": "https://github.com/php-cache/cache.git",
                "reference": "902b2e5b54ea57e3a801437748652228c4c58604"
            },
            "dist": {
                "type": "zip",
                "url": "https://api.github.com/repos/php-cache/cache/zipball/902b2e5b54ea57e3a801437748652228c4c58604",
                "reference": "902b2e5b54ea57e3a801437748652228c4c58604",
                "shasum": ""
            },
            "require": {
                "doctrine/cache": "^1.3",
                "league/flysystem": "^1.0",
                "php": "^5.6 || ^7.0",
                "psr/cache": "^1.0",
                "psr/log": "^1.0",
                "psr/simple-cache": "^1.0"
            },
            "conflict": {
                "cache/adapter-common": "*",
                "cache/apc-adapter": "*",
                "cache/apcu-adapter": "*",
                "cache/array-adapter": "*",
                "cache/chain-adapter": "*",
                "cache/doctrine-adapter": "*",
                "cache/filesystem-adapter": "*",
                "cache/hierarchical-cache": "*",
                "cache/illuminate-adapter": "*",
                "cache/memcache-adapter": "*",
                "cache/memcached-adapter": "*",
                "cache/mongodb-adapter": "*",
                "cache/predis-adapter": "*",
                "cache/psr-6-doctrine-bridge": "*",
                "cache/redis-adapter": "*",
                "cache/session-handler": "*",
                "cache/taggable-cache": "*",
                "cache/void-adapter": "*"
            },
            "require-dev": {
                "cache/integration-tests": "^0.16",
                "defuse/php-encryption": "^2.0",
                "illuminate/cache": "^5.4",
                "mockery/mockery": "^0.9",
                "phpunit/phpunit": "^4.0 || ^5.1",
                "predis/predis": "^1.0",
                "symfony/cache": "dev-master"
            },
            "suggest": {
                "ext-apc": "APC extension is required to use the APC Adapter",
                "ext-apcu": "APCu extension is required to use the APCu Adapter",
                "ext-memcache": "Memcache extension is required to use the Memcache Adapter",
                "ext-memcached": "Memcached extension is required to use the Memcached Adapter",
                "ext-mongodb": "Mongodb extension required to use the Mongodb adapter",
                "ext-redis": "Redis extension is required to use the Redis adapter",
                "mongodb/mongodb": "Mongodb lib required to use the Mongodb adapter"
            },
            "type": "library",
            "autoload": {
                "psr-4": {
                    "Cache\\": "src/"
                },
                "exclude-from-classmap": [
                    "**/Tests/"
                ]
            },
            "notification-url": "https://packagist.org/downloads/",
            "license": [
                "MIT"
            ],
            "authors": [
                {
                    "name": "Aaron Scherer",
                    "email": "aequasi@gmail.com",
                    "homepage": "https://github.com/aequasi"
                },
                {
                    "name": "Tobias Nyholm",
                    "email": "tobias.nyholm@gmail.com",
                    "homepage": "https://github.com/Nyholm"
                }
            ],
            "description": "Library of all the php-cache adapters",
            "homepage": "http://www.php-cache.com/en/latest/",
            "keywords": [
                "cache",
                "psr6"
            ],
            "time": "2017-03-28T16:08:48+00:00"
        },
        {
            "name": "codeception/codeception",
            "version": "4.1.17",
            "source": {
                "type": "git",
                "url": "https://github.com/Codeception/Codeception.git",
                "reference": "c153b1ab289b3e3109e685379aa8847c54ac2b68"
            },
            "dist": {
                "type": "zip",
                "url": "https://api.github.com/repos/Codeception/Codeception/zipball/c153b1ab289b3e3109e685379aa8847c54ac2b68",
                "reference": "c153b1ab289b3e3109e685379aa8847c54ac2b68",
                "shasum": ""
            },
            "require": {
                "behat/gherkin": "^4.4.0",
                "codeception/lib-asserts": "^1.0",
                "codeception/phpunit-wrapper": ">6.0.15 <6.1.0 | ^6.6.1 | ^7.7.1 | ^8.1.1 | ^9.0",
                "codeception/stub": "^2.0 | ^3.0",
                "ext-curl": "*",
                "ext-json": "*",
                "ext-mbstring": "*",
                "guzzlehttp/psr7": "~1.4",
                "php": ">=5.6.0 <9.0",
                "symfony/console": ">=2.7 <6.0",
                "symfony/css-selector": ">=2.7 <6.0",
                "symfony/event-dispatcher": ">=2.7 <6.0",
                "symfony/finder": ">=2.7 <6.0",
                "symfony/yaml": ">=2.7 <6.0"
            },
            "require-dev": {
                "codeception/module-asserts": "*@dev",
                "codeception/module-cli": "*@dev",
                "codeception/module-db": "*@dev",
                "codeception/module-filesystem": "*@dev",
                "codeception/module-phpbrowser": "*@dev",
                "codeception/specify": "~0.3",
                "codeception/util-universalframework": "*@dev",
                "monolog/monolog": "~1.8",
                "squizlabs/php_codesniffer": "~2.0",
                "symfony/process": ">=2.7 <6.0",
                "vlucas/phpdotenv": "^2.0 | ^3.0 | ^4.0 | ^5.0"
            },
            "suggest": {
                "codeception/specify": "BDD-style code blocks",
                "codeception/verify": "BDD-style assertions",
                "hoa/console": "For interactive console functionality",
                "stecman/symfony-console-completion": "For BASH autocompletion",
                "symfony/phpunit-bridge": "For phpunit-bridge support"
            },
            "bin": [
                "codecept"
            ],
            "type": "library",
            "extra": {
                "branch-alias": []
            },
            "autoload": {
                "psr-4": {
                    "Codeception\\": "src/Codeception",
                    "Codeception\\Extension\\": "ext"
                }
            },
            "notification-url": "https://packagist.org/downloads/",
            "license": [
                "MIT"
            ],
            "authors": [
                {
                    "name": "Michael Bodnarchuk",
                    "email": "davert@mail.ua",
                    "homepage": "http://codegyre.com"
                }
            ],
            "description": "BDD-style testing framework",
            "homepage": "http://codeception.com/",
            "keywords": [
                "BDD",
                "TDD",
                "acceptance testing",
                "functional testing",
                "unit testing"
            ],
            "funding": [
                {
                    "url": "https://opencollective.com/codeception",
                    "type": "open_collective"
                }
            ],
            "time": "2021-02-01T07:30:47+00:00"
        },
        {
            "name": "codeception/lib-asserts",
            "version": "1.13.2",
            "source": {
                "type": "git",
                "url": "https://github.com/Codeception/lib-asserts.git",
                "reference": "184231d5eab66bc69afd6b9429344d80c67a33b6"
            },
            "dist": {
                "type": "zip",
                "url": "https://api.github.com/repos/Codeception/lib-asserts/zipball/184231d5eab66bc69afd6b9429344d80c67a33b6",
                "reference": "184231d5eab66bc69afd6b9429344d80c67a33b6",
                "shasum": ""
            },
            "require": {
                "codeception/phpunit-wrapper": ">6.0.15 <6.1.0 | ^6.6.1 | ^7.7.1 | ^8.0.3 | ^9.0",
                "ext-dom": "*",
                "php": ">=5.6.0 <9.0"
            },
            "type": "library",
            "autoload": {
                "classmap": [
                    "src/"
                ]
            },
            "notification-url": "https://packagist.org/downloads/",
            "license": [
                "MIT"
            ],
            "authors": [
                {
                    "name": "Michael Bodnarchuk",
                    "email": "davert@mail.ua",
                    "homepage": "http://codegyre.com"
                },
                {
                    "name": "Gintautas Miselis"
                },
                {
                    "name": "Gustavo Nieves",
                    "homepage": "https://medium.com/@ganieves"
                }
            ],
            "description": "Assertion methods used by Codeception core and Asserts module",
            "homepage": "https://codeception.com/",
            "keywords": [
                "codeception"
            ],
            "time": "2020-10-21T16:26:20+00:00"
        },
        {
            "name": "codeception/module-asserts",
            "version": "1.3.1",
            "source": {
                "type": "git",
                "url": "https://github.com/Codeception/module-asserts.git",
                "reference": "59374f2fef0cabb9e8ddb53277e85cdca74328de"
            },
            "dist": {
                "type": "zip",
                "url": "https://api.github.com/repos/Codeception/module-asserts/zipball/59374f2fef0cabb9e8ddb53277e85cdca74328de",
                "reference": "59374f2fef0cabb9e8ddb53277e85cdca74328de",
                "shasum": ""
            },
            "require": {
                "codeception/codeception": "*@dev",
                "codeception/lib-asserts": "^1.13.1",
                "php": ">=5.6.0 <9.0"
            },
            "conflict": {
                "codeception/codeception": "<4.0"
            },
            "type": "library",
            "autoload": {
                "classmap": [
                    "src/"
                ]
            },
            "notification-url": "https://packagist.org/downloads/",
            "license": [
                "MIT"
            ],
            "authors": [
                {
                    "name": "Michael Bodnarchuk"
                },
                {
                    "name": "Gintautas Miselis"
                },
                {
                    "name": "Gustavo Nieves",
                    "homepage": "https://medium.com/@ganieves"
                }
            ],
            "description": "Codeception module containing various assertions",
            "homepage": "https://codeception.com/",
            "keywords": [
                "assertions",
                "asserts",
                "codeception"
            ],
            "time": "2020-10-21T16:48:15+00:00"
        },
        {
            "name": "codeception/module-sequence",
            "version": "1.0.1",
            "source": {
                "type": "git",
                "url": "https://github.com/Codeception/module-sequence.git",
                "reference": "b75be26681ae90824cde8f8df785981f293667e1"
            },
            "dist": {
                "type": "zip",
                "url": "https://api.github.com/repos/Codeception/module-sequence/zipball/b75be26681ae90824cde8f8df785981f293667e1",
                "reference": "b75be26681ae90824cde8f8df785981f293667e1",
                "shasum": ""
            },
            "require": {
                "codeception/codeception": "^4.0",
                "php": ">=5.6.0 <9.0"
            },
            "type": "library",
            "autoload": {
                "classmap": [
                    "src/"
                ]
            },
            "notification-url": "https://packagist.org/downloads/",
            "license": [
                "MIT"
            ],
            "authors": [
                {
                    "name": "Michael Bodnarchuk"
                }
            ],
            "description": "Sequence module for Codeception",
            "homepage": "http://codeception.com/",
            "keywords": [
                "codeception"
            ],
            "time": "2020-10-31T18:36:26+00:00"
        },
        {
            "name": "codeception/module-webdriver",
            "version": "1.2.0",
            "source": {
                "type": "git",
                "url": "https://github.com/Codeception/module-webdriver.git",
                "reference": "63ea08880a44df809bdfbca08597e1b68cee9f87"
            },
            "dist": {
                "type": "zip",
                "url": "https://api.github.com/repos/Codeception/module-webdriver/zipball/63ea08880a44df809bdfbca08597e1b68cee9f87",
                "reference": "63ea08880a44df809bdfbca08597e1b68cee9f87",
                "shasum": ""
            },
            "require": {
                "codeception/codeception": "^4.0",
                "php": ">=5.6.0 <9.0",
                "php-webdriver/webdriver": "^1.8.0"
            },
            "suggest": {
                "codeception/phpbuiltinserver": "Start and stop PHP built-in web server for your tests"
            },
            "type": "library",
            "autoload": {
                "classmap": [
                    "src/"
                ]
            },
            "notification-url": "https://packagist.org/downloads/",
            "license": [
                "MIT"
            ],
            "authors": [
                {
                    "name": "Michael Bodnarchuk"
                },
                {
                    "name": "Gintautas Miselis"
                },
                {
                    "name": "Zaahid Bateson"
                }
            ],
            "description": "WebDriver module for Codeception",
            "homepage": "http://codeception.com/",
            "keywords": [
                "acceptance-testing",
                "browser-testing",
                "codeception"
            ],
            "time": "2021-01-17T19:23:20+00:00"
        },
        {
            "name": "codeception/phpunit-wrapper",
            "version": "9.0.6",
            "source": {
                "type": "git",
                "url": "https://github.com/Codeception/phpunit-wrapper.git",
                "reference": "b0c06abb3181eedca690170f7ed0fd26a70bfacc"
            },
            "dist": {
                "type": "zip",
                "url": "https://api.github.com/repos/Codeception/phpunit-wrapper/zipball/b0c06abb3181eedca690170f7ed0fd26a70bfacc",
                "reference": "b0c06abb3181eedca690170f7ed0fd26a70bfacc",
                "shasum": ""
            },
            "require": {
                "php": ">=7.2",
                "phpunit/phpunit": "^9.0"
            },
            "require-dev": {
                "codeception/specify": "*",
                "consolidation/robo": "^3.0.0-alpha3",
                "vlucas/phpdotenv": "^3.0"
            },
            "type": "library",
            "autoload": {
                "psr-4": {
                    "Codeception\\PHPUnit\\": "src/"
                }
            },
            "notification-url": "https://packagist.org/downloads/",
            "license": [
                "MIT"
            ],
            "authors": [
                {
                    "name": "Davert",
                    "email": "davert.php@resend.cc"
                },
                {
                    "name": "Naktibalda"
                }
            ],
            "description": "PHPUnit classes used by Codeception",
            "time": "2020-12-28T13:59:47+00:00"
        },
        {
            "name": "codeception/stub",
            "version": "3.7.0",
            "source": {
                "type": "git",
                "url": "https://github.com/Codeception/Stub.git",
                "reference": "468dd5fe659f131fc997f5196aad87512f9b1304"
            },
            "dist": {
                "type": "zip",
                "url": "https://api.github.com/repos/Codeception/Stub/zipball/468dd5fe659f131fc997f5196aad87512f9b1304",
                "reference": "468dd5fe659f131fc997f5196aad87512f9b1304",
                "shasum": ""
            },
            "require": {
                "phpunit/phpunit": "^8.4 | ^9.0"
            },
            "type": "library",
            "autoload": {
                "psr-4": {
                    "Codeception\\": "src/"
                }
            },
            "notification-url": "https://packagist.org/downloads/",
            "license": [
                "MIT"
            ],
            "description": "Flexible Stub wrapper for PHPUnit's Mock Builder",
            "time": "2020-07-03T15:54:43+00:00"
        },
        {
            "name": "csharpru/vault-php",
            "version": "3.5.3",
            "source": {
                "type": "git",
                "url": "https://github.com/CSharpRU/vault-php.git",
                "reference": "04be9776310fe7d1afb97795645f95c21e6b4fcf"
            },
            "dist": {
                "type": "zip",
                "url": "https://api.github.com/repos/CSharpRU/vault-php/zipball/04be9776310fe7d1afb97795645f95c21e6b4fcf",
                "reference": "04be9776310fe7d1afb97795645f95c21e6b4fcf",
                "shasum": ""
            },
            "require": {
                "cache/cache": "^0.4.0",
                "doctrine/inflector": "~1.1.0",
                "guzzlehttp/promises": "^1.3",
                "guzzlehttp/psr7": "^1.4",
                "psr/cache": "^1.0",
                "psr/log": "^1.0",
                "weew/helpers-array": "^1.3"
            },
            "require-dev": {
                "codacy/coverage": "^1.1",
                "codeception/codeception": "^2.2",
                "csharpru/vault-php-guzzle6-transport": "~2.0",
                "php-vcr/php-vcr": "^1.3"
            },
            "type": "library",
            "autoload": {
                "psr-4": {
                    "Vault\\": "src/"
                }
            },
            "notification-url": "https://packagist.org/downloads/",
            "license": [
                "MIT"
            ],
            "authors": [
                {
                    "name": "Yaroslav Lukyanov",
                    "email": "c_sharp@mail.ru"
                }
            ],
            "description": "Best Vault client for PHP that you can find",
            "time": "2018-04-28T04:52:17+00:00"
        },
        {
            "name": "csharpru/vault-php-guzzle6-transport",
            "version": "2.0.4",
            "source": {
                "type": "git",
                "url": "https://github.com/CSharpRU/vault-php-guzzle6-transport.git",
                "reference": "33c392120ac9f253b62b034e0e8ffbbdb3513bd8"
            },
            "dist": {
                "type": "zip",
                "url": "https://api.github.com/repos/CSharpRU/vault-php-guzzle6-transport/zipball/33c392120ac9f253b62b034e0e8ffbbdb3513bd8",
                "reference": "33c392120ac9f253b62b034e0e8ffbbdb3513bd8",
                "shasum": ""
            },
            "require": {
                "guzzlehttp/guzzle": "~6.2",
                "guzzlehttp/promises": "^1.3",
                "guzzlehttp/psr7": "^1.4"
            },
            "type": "library",
            "autoload": {
                "psr-4": {
                    "VaultTransports\\": "src/"
                }
            },
            "notification-url": "https://packagist.org/downloads/",
            "license": [
                "MIT"
            ],
            "authors": [
                {
                    "name": "Yaroslav Lukyanov",
                    "email": "c_sharp@mail.ru"
                }
            ],
            "description": "Guzzle6 transport for Vault PHP client",
            "time": "2019-03-10T06:17:37+00:00"
        },
        {
            "name": "dealerdirect/phpcodesniffer-composer-installer",
            "version": "v0.7.1",
            "source": {
                "type": "git",
                "url": "https://github.com/Dealerdirect/phpcodesniffer-composer-installer.git",
                "reference": "fe390591e0241955f22eb9ba327d137e501c771c"
            },
            "dist": {
                "type": "zip",
                "url": "https://api.github.com/repos/Dealerdirect/phpcodesniffer-composer-installer/zipball/fe390591e0241955f22eb9ba327d137e501c771c",
                "reference": "fe390591e0241955f22eb9ba327d137e501c771c",
                "shasum": ""
            },
            "require": {
                "composer-plugin-api": "^1.0 || ^2.0",
                "php": ">=5.3",
                "squizlabs/php_codesniffer": "^2.0 || ^3.0 || ^4.0"
            },
            "require-dev": {
                "composer/composer": "*",
                "phpcompatibility/php-compatibility": "^9.0",
                "sensiolabs/security-checker": "^4.1.0"
            },
            "type": "composer-plugin",
            "extra": {
                "class": "Dealerdirect\\Composer\\Plugin\\Installers\\PHPCodeSniffer\\Plugin"
            },
            "autoload": {
                "psr-4": {
                    "Dealerdirect\\Composer\\Plugin\\Installers\\PHPCodeSniffer\\": "src/"
                }
            },
            "notification-url": "https://packagist.org/downloads/",
            "license": [
                "MIT"
            ],
            "authors": [
                {
                    "name": "Franck Nijhof",
                    "email": "franck.nijhof@dealerdirect.com",
                    "homepage": "http://www.frenck.nl",
                    "role": "Developer / IT Manager"
                }
            ],
            "description": "PHP_CodeSniffer Standards Composer Installer Plugin",
            "homepage": "http://www.dealerdirect.com",
            "keywords": [
                "PHPCodeSniffer",
                "PHP_CodeSniffer",
                "code quality",
                "codesniffer",
                "composer",
                "installer",
                "phpcs",
                "plugin",
                "qa",
                "quality",
                "standard",
                "standards",
                "style guide",
                "stylecheck",
                "tests"
            ],
            "time": "2020-12-07T18:04:37+00:00"
        },
        {
            "name": "doctrine/annotations",
            "version": "1.11.1",
            "source": {
                "type": "git",
                "url": "https://github.com/doctrine/annotations.git",
                "reference": "ce77a7ba1770462cd705a91a151b6c3746f9c6ad"
            },
            "dist": {
                "type": "zip",
                "url": "https://api.github.com/repos/doctrine/annotations/zipball/ce77a7ba1770462cd705a91a151b6c3746f9c6ad",
                "reference": "ce77a7ba1770462cd705a91a151b6c3746f9c6ad",
                "shasum": ""
            },
            "require": {
                "doctrine/lexer": "1.*",
                "ext-tokenizer": "*",
                "php": "^7.1 || ^8.0"
            },
            "require-dev": {
                "doctrine/cache": "1.*",
                "doctrine/coding-standard": "^6.0 || ^8.1",
                "phpstan/phpstan": "^0.12.20",
                "phpunit/phpunit": "^7.5 || ^9.1.5"
            },
            "type": "library",
            "extra": {
                "branch-alias": {
                    "dev-master": "1.11.x-dev"
                }
            },
            "autoload": {
                "psr-4": {
                    "Doctrine\\Common\\Annotations\\": "lib/Doctrine/Common/Annotations"
                }
            },
            "notification-url": "https://packagist.org/downloads/",
            "license": [
                "MIT"
            ],
            "authors": [
                {
                    "name": "Guilherme Blanco",
                    "email": "guilhermeblanco@gmail.com"
                },
                {
                    "name": "Roman Borschel",
                    "email": "roman@code-factory.org"
                },
                {
                    "name": "Benjamin Eberlei",
                    "email": "kontakt@beberlei.de"
                },
                {
                    "name": "Jonathan Wage",
                    "email": "jonwage@gmail.com"
                },
                {
                    "name": "Johannes Schmitt",
                    "email": "schmittjoh@gmail.com"
                }
            ],
            "description": "Docblock Annotations Parser",
            "homepage": "https://www.doctrine-project.org/projects/annotations.html",
            "keywords": [
                "annotations",
                "docblock",
                "parser"
            ],
            "time": "2020-10-26T10:28:16+00:00"
        },
        {
            "name": "doctrine/cache",
            "version": "1.10.2",
            "source": {
                "type": "git",
                "url": "https://github.com/doctrine/cache.git",
                "reference": "13e3381b25847283a91948d04640543941309727"
            },
            "dist": {
                "type": "zip",
                "url": "https://api.github.com/repos/doctrine/cache/zipball/13e3381b25847283a91948d04640543941309727",
                "reference": "13e3381b25847283a91948d04640543941309727",
                "shasum": ""
            },
            "require": {
                "php": "~7.1 || ^8.0"
            },
            "conflict": {
                "doctrine/common": ">2.2,<2.4"
            },
            "require-dev": {
                "alcaeus/mongo-php-adapter": "^1.1",
                "doctrine/coding-standard": "^6.0",
                "mongodb/mongodb": "^1.1",
                "phpunit/phpunit": "^7.0",
                "predis/predis": "~1.0"
            },
            "suggest": {
                "alcaeus/mongo-php-adapter": "Required to use legacy MongoDB driver"
            },
            "type": "library",
            "extra": {
                "branch-alias": {
                    "dev-master": "1.9.x-dev"
                }
            },
            "autoload": {
                "psr-4": {
                    "Doctrine\\Common\\Cache\\": "lib/Doctrine/Common/Cache"
                }
            },
            "notification-url": "https://packagist.org/downloads/",
            "license": [
                "MIT"
            ],
            "authors": [
                {
                    "name": "Guilherme Blanco",
                    "email": "guilhermeblanco@gmail.com"
                },
                {
                    "name": "Roman Borschel",
                    "email": "roman@code-factory.org"
                },
                {
                    "name": "Benjamin Eberlei",
                    "email": "kontakt@beberlei.de"
                },
                {
                    "name": "Jonathan Wage",
                    "email": "jonwage@gmail.com"
                },
                {
                    "name": "Johannes Schmitt",
                    "email": "schmittjoh@gmail.com"
                }
            ],
            "description": "PHP Doctrine Cache library is a popular cache implementation that supports many different drivers such as redis, memcache, apc, mongodb and others.",
            "homepage": "https://www.doctrine-project.org/projects/cache.html",
            "keywords": [
                "abstraction",
                "apcu",
                "cache",
                "caching",
                "couchdb",
                "memcached",
                "php",
                "redis",
                "xcache"
            ],
            "funding": [
                {
                    "url": "https://www.doctrine-project.org/sponsorship.html",
                    "type": "custom"
                },
                {
                    "url": "https://www.patreon.com/phpdoctrine",
                    "type": "patreon"
                },
                {
                    "url": "https://tidelift.com/funding/github/packagist/doctrine%2Fcache",
                    "type": "tidelift"
                }
            ],
            "time": "2020-07-07T18:54:01+00:00"
        },
        {
            "name": "doctrine/inflector",
            "version": "v1.1.0",
            "source": {
                "type": "git",
                "url": "https://github.com/doctrine/inflector.git",
                "reference": "90b2128806bfde671b6952ab8bea493942c1fdae"
            },
            "dist": {
                "type": "zip",
                "url": "https://api.github.com/repos/doctrine/inflector/zipball/90b2128806bfde671b6952ab8bea493942c1fdae",
                "reference": "90b2128806bfde671b6952ab8bea493942c1fdae",
                "shasum": ""
            },
            "require": {
                "php": ">=5.3.2"
            },
            "require-dev": {
                "phpunit/phpunit": "4.*"
            },
            "type": "library",
            "extra": {
                "branch-alias": {
                    "dev-master": "1.1.x-dev"
                }
            },
            "autoload": {
                "psr-0": {
                    "Doctrine\\Common\\Inflector\\": "lib/"
                }
            },
            "notification-url": "https://packagist.org/downloads/",
            "license": [
                "MIT"
            ],
            "authors": [
                {
                    "name": "Roman Borschel",
                    "email": "roman@code-factory.org"
                },
                {
                    "name": "Benjamin Eberlei",
                    "email": "kontakt@beberlei.de"
                },
                {
                    "name": "Guilherme Blanco",
                    "email": "guilhermeblanco@gmail.com"
                },
                {
                    "name": "Jonathan Wage",
                    "email": "jonwage@gmail.com"
                },
                {
                    "name": "Johannes Schmitt",
                    "email": "schmittjoh@gmail.com"
                }
            ],
            "description": "Common String Manipulations with regard to casing and singular/plural rules.",
            "homepage": "http://www.doctrine-project.org",
            "keywords": [
                "inflection",
                "pluralize",
                "singularize",
                "string"
            ],
            "time": "2015-11-06T14:35:42+00:00"
        },
        {
            "name": "doctrine/instantiator",
            "version": "1.4.0",
            "source": {
                "type": "git",
                "url": "https://github.com/doctrine/instantiator.git",
                "reference": "d56bf6102915de5702778fe20f2de3b2fe570b5b"
            },
            "dist": {
                "type": "zip",
                "url": "https://api.github.com/repos/doctrine/instantiator/zipball/d56bf6102915de5702778fe20f2de3b2fe570b5b",
                "reference": "d56bf6102915de5702778fe20f2de3b2fe570b5b",
                "shasum": ""
            },
            "require": {
                "php": "^7.1 || ^8.0"
            },
            "require-dev": {
                "doctrine/coding-standard": "^8.0",
                "ext-pdo": "*",
                "ext-phar": "*",
                "phpbench/phpbench": "^0.13 || 1.0.0-alpha2",
                "phpstan/phpstan": "^0.12",
                "phpstan/phpstan-phpunit": "^0.12",
                "phpunit/phpunit": "^7.0 || ^8.0 || ^9.0"
            },
            "type": "library",
            "autoload": {
                "psr-4": {
                    "Doctrine\\Instantiator\\": "src/Doctrine/Instantiator/"
                }
            },
            "notification-url": "https://packagist.org/downloads/",
            "license": [
                "MIT"
            ],
            "authors": [
                {
                    "name": "Marco Pivetta",
                    "email": "ocramius@gmail.com",
                    "homepage": "https://ocramius.github.io/"
                }
            ],
            "description": "A small, lightweight utility to instantiate objects in PHP without invoking their constructors",
            "homepage": "https://www.doctrine-project.org/projects/instantiator.html",
            "keywords": [
                "constructor",
                "instantiate"
            ],
            "funding": [
                {
                    "url": "https://www.doctrine-project.org/sponsorship.html",
                    "type": "custom"
                },
                {
                    "url": "https://www.patreon.com/phpdoctrine",
                    "type": "patreon"
                },
                {
                    "url": "https://tidelift.com/funding/github/packagist/doctrine%2Finstantiator",
                    "type": "tidelift"
                }
            ],
            "time": "2020-11-10T18:47:58+00:00"
        },
        {
            "name": "doctrine/lexer",
            "version": "1.2.1",
            "source": {
                "type": "git",
                "url": "https://github.com/doctrine/lexer.git",
                "reference": "e864bbf5904cb8f5bb334f99209b48018522f042"
            },
            "dist": {
                "type": "zip",
                "url": "https://api.github.com/repos/doctrine/lexer/zipball/e864bbf5904cb8f5bb334f99209b48018522f042",
                "reference": "e864bbf5904cb8f5bb334f99209b48018522f042",
                "shasum": ""
            },
            "require": {
                "php": "^7.2 || ^8.0"
            },
            "require-dev": {
                "doctrine/coding-standard": "^6.0",
                "phpstan/phpstan": "^0.11.8",
                "phpunit/phpunit": "^8.2"
            },
            "type": "library",
            "extra": {
                "branch-alias": {
                    "dev-master": "1.2.x-dev"
                }
            },
            "autoload": {
                "psr-4": {
                    "Doctrine\\Common\\Lexer\\": "lib/Doctrine/Common/Lexer"
                }
            },
            "notification-url": "https://packagist.org/downloads/",
            "license": [
                "MIT"
            ],
            "authors": [
                {
                    "name": "Guilherme Blanco",
                    "email": "guilhermeblanco@gmail.com"
                },
                {
                    "name": "Roman Borschel",
                    "email": "roman@code-factory.org"
                },
                {
                    "name": "Johannes Schmitt",
                    "email": "schmittjoh@gmail.com"
                }
            ],
            "description": "PHP Doctrine Lexer parser library that can be used in Top-Down, Recursive Descent Parsers.",
            "homepage": "https://www.doctrine-project.org/projects/lexer.html",
            "keywords": [
                "annotations",
                "docblock",
                "lexer",
                "parser",
                "php"
            ],
            "funding": [
                {
                    "url": "https://www.doctrine-project.org/sponsorship.html",
                    "type": "custom"
                },
                {
                    "url": "https://www.patreon.com/phpdoctrine",
                    "type": "patreon"
                },
                {
                    "url": "https://tidelift.com/funding/github/packagist/doctrine%2Flexer",
                    "type": "tidelift"
                }
            ],
            "time": "2020-05-25T17:44:05+00:00"
        },
        {
            "name": "friendsofphp/php-cs-fixer",
            "version": "v2.18.2",
            "source": {
                "type": "git",
                "url": "https://github.com/FriendsOfPHP/PHP-CS-Fixer.git",
                "reference": "18f8c9d184ba777380794a389fabc179896ba913"
            },
            "dist": {
                "type": "zip",
                "url": "https://api.github.com/repos/FriendsOfPHP/PHP-CS-Fixer/zipball/18f8c9d184ba777380794a389fabc179896ba913",
                "reference": "18f8c9d184ba777380794a389fabc179896ba913",
                "shasum": ""
            },
            "require": {
                "composer/semver": "^1.4 || ^2.0 || ^3.0",
                "composer/xdebug-handler": "^1.2",
                "doctrine/annotations": "^1.2",
                "ext-json": "*",
                "ext-tokenizer": "*",
                "php": "^5.6 || ^7.0 || ^8.0",
                "php-cs-fixer/diff": "^1.3",
                "symfony/console": "^3.4.43 || ^4.1.6 || ^5.0",
                "symfony/event-dispatcher": "^3.0 || ^4.0 || ^5.0",
                "symfony/filesystem": "^3.0 || ^4.0 || ^5.0",
                "symfony/finder": "^3.0 || ^4.0 || ^5.0",
                "symfony/options-resolver": "^3.0 || ^4.0 || ^5.0",
                "symfony/polyfill-php70": "^1.0",
                "symfony/polyfill-php72": "^1.4",
                "symfony/process": "^3.0 || ^4.0 || ^5.0",
                "symfony/stopwatch": "^3.0 || ^4.0 || ^5.0"
            },
            "require-dev": {
                "justinrainbow/json-schema": "^5.0",
                "keradus/cli-executor": "^1.4",
                "mikey179/vfsstream": "^1.6",
                "php-coveralls/php-coveralls": "^2.4.2",
                "php-cs-fixer/accessible-object": "^1.0",
                "php-cs-fixer/phpunit-constraint-isidenticalstring": "^1.2",
                "php-cs-fixer/phpunit-constraint-xmlmatchesxsd": "^1.2.1",
                "phpspec/prophecy-phpunit": "^1.1 || ^2.0",
                "phpunit/phpunit": "^5.7.27 || ^6.5.14 || ^7.5.20 || ^8.5.13 || ^9.5",
                "phpunitgoodpractices/polyfill": "^1.5",
                "phpunitgoodpractices/traits": "^1.9.1",
                "sanmai/phpunit-legacy-adapter": "^6.4 || ^8.2.1",
                "symfony/phpunit-bridge": "^5.2.1",
                "symfony/yaml": "^3.0 || ^4.0 || ^5.0"
            },
            "suggest": {
                "ext-dom": "For handling output formats in XML",
                "ext-mbstring": "For handling non-UTF8 characters.",
                "php-cs-fixer/phpunit-constraint-isidenticalstring": "For IsIdenticalString constraint.",
                "php-cs-fixer/phpunit-constraint-xmlmatchesxsd": "For XmlMatchesXsd constraint.",
                "symfony/polyfill-mbstring": "When enabling `ext-mbstring` is not possible."
            },
            "bin": [
                "php-cs-fixer"
            ],
            "type": "application",
            "autoload": {
                "psr-4": {
                    "PhpCsFixer\\": "src/"
                },
                "classmap": [
                    "tests/Test/AbstractFixerTestCase.php",
                    "tests/Test/AbstractIntegrationCaseFactory.php",
                    "tests/Test/AbstractIntegrationTestCase.php",
                    "tests/Test/Assert/AssertTokensTrait.php",
                    "tests/Test/IntegrationCase.php",
                    "tests/Test/IntegrationCaseFactory.php",
                    "tests/Test/IntegrationCaseFactoryInterface.php",
                    "tests/Test/InternalIntegrationCaseFactory.php",
                    "tests/Test/IsIdenticalConstraint.php",
                    "tests/TestCase.php"
                ]
            },
            "notification-url": "https://packagist.org/downloads/",
            "license": [
                "MIT"
            ],
            "authors": [
                {
                    "name": "Fabien Potencier",
                    "email": "fabien@symfony.com"
                },
                {
                    "name": "Dariusz Rumiński",
                    "email": "dariusz.ruminski@gmail.com"
                }
            ],
            "description": "A tool to automatically fix PHP code style",
            "funding": [
                {
                    "url": "https://github.com/keradus",
                    "type": "github"
                }
            ],
            "time": "2021-01-26T00:22:21+00:00"
        },
        {
            "name": "hoa/consistency",
            "version": "1.17.05.02",
            "source": {
                "type": "git",
                "url": "https://github.com/hoaproject/Consistency.git",
                "reference": "fd7d0adc82410507f332516faf655b6ed22e4c2f"
            },
            "dist": {
                "type": "zip",
                "url": "https://api.github.com/repos/hoaproject/Consistency/zipball/fd7d0adc82410507f332516faf655b6ed22e4c2f",
                "reference": "fd7d0adc82410507f332516faf655b6ed22e4c2f",
                "shasum": ""
            },
            "require": {
                "hoa/exception": "~1.0",
                "php": ">=5.5.0"
            },
            "require-dev": {
                "hoa/stream": "~1.0",
                "hoa/test": "~2.0"
            },
            "type": "library",
            "extra": {
                "branch-alias": {
                    "dev-master": "1.x-dev"
                }
            },
            "autoload": {
                "psr-4": {
                    "Hoa\\Consistency\\": "."
                },
                "files": [
                    "Prelude.php"
                ]
            },
            "notification-url": "https://packagist.org/downloads/",
            "license": [
                "BSD-3-Clause"
            ],
            "authors": [
                {
                    "name": "Ivan Enderlin",
                    "email": "ivan.enderlin@hoa-project.net"
                },
                {
                    "name": "Hoa community",
                    "homepage": "https://hoa-project.net/"
                }
            ],
            "description": "The Hoa\\Consistency library.",
            "homepage": "https://hoa-project.net/",
            "keywords": [
                "autoloader",
                "callable",
                "consistency",
                "entity",
                "flex",
                "keyword",
                "library"
            ],
            "time": "2017-05-02T12:18:12+00:00"
        },
        {
            "name": "hoa/console",
            "version": "3.17.05.02",
            "source": {
                "type": "git",
                "url": "https://github.com/hoaproject/Console.git",
                "reference": "e231fd3ea70e6d773576ae78de0bdc1daf331a66"
            },
            "dist": {
                "type": "zip",
                "url": "https://api.github.com/repos/hoaproject/Console/zipball/e231fd3ea70e6d773576ae78de0bdc1daf331a66",
                "reference": "e231fd3ea70e6d773576ae78de0bdc1daf331a66",
                "shasum": ""
            },
            "require": {
                "hoa/consistency": "~1.0",
                "hoa/event": "~1.0",
                "hoa/exception": "~1.0",
                "hoa/file": "~1.0",
                "hoa/protocol": "~1.0",
                "hoa/stream": "~1.0",
                "hoa/ustring": "~4.0"
            },
            "require-dev": {
                "hoa/test": "~2.0"
            },
            "suggest": {
                "ext-pcntl": "To enable hoa://Event/Console/Window:resize.",
                "hoa/dispatcher": "To use the console kit.",
                "hoa/router": "To use the console kit."
            },
            "type": "library",
            "extra": {
                "branch-alias": {
                    "dev-master": "3.x-dev"
                }
            },
            "autoload": {
                "psr-4": {
                    "Hoa\\Console\\": "."
                }
            },
            "notification-url": "https://packagist.org/downloads/",
            "license": [
                "BSD-3-Clause"
            ],
            "authors": [
                {
                    "name": "Ivan Enderlin",
                    "email": "ivan.enderlin@hoa-project.net"
                },
                {
                    "name": "Hoa community",
                    "homepage": "https://hoa-project.net/"
                }
            ],
            "description": "The Hoa\\Console library.",
            "homepage": "https://hoa-project.net/",
            "keywords": [
                "autocompletion",
                "chrome",
                "cli",
                "console",
                "cursor",
                "getoption",
                "library",
                "option",
                "parser",
                "processus",
                "readline",
                "terminfo",
                "tput",
                "window"
            ],
            "time": "2017-05-02T12:26:19+00:00"
        },
        {
            "name": "hoa/event",
            "version": "1.17.01.13",
            "source": {
                "type": "git",
                "url": "https://github.com/hoaproject/Event.git",
                "reference": "6c0060dced212ffa3af0e34bb46624f990b29c54"
            },
            "dist": {
                "type": "zip",
                "url": "https://api.github.com/repos/hoaproject/Event/zipball/6c0060dced212ffa3af0e34bb46624f990b29c54",
                "reference": "6c0060dced212ffa3af0e34bb46624f990b29c54",
                "shasum": ""
            },
            "require": {
                "hoa/consistency": "~1.0",
                "hoa/exception": "~1.0"
            },
            "require-dev": {
                "hoa/test": "~2.0"
            },
            "type": "library",
            "extra": {
                "branch-alias": {
                    "dev-master": "1.x-dev"
                }
            },
            "autoload": {
                "psr-4": {
                    "Hoa\\Event\\": "."
                }
            },
            "notification-url": "https://packagist.org/downloads/",
            "license": [
                "BSD-3-Clause"
            ],
            "authors": [
                {
                    "name": "Ivan Enderlin",
                    "email": "ivan.enderlin@hoa-project.net"
                },
                {
                    "name": "Hoa community",
                    "homepage": "https://hoa-project.net/"
                }
            ],
            "description": "The Hoa\\Event library.",
            "homepage": "https://hoa-project.net/",
            "keywords": [
                "event",
                "library",
                "listener",
                "observer"
            ],
            "time": "2017-01-13T15:30:50+00:00"
        },
        {
            "name": "hoa/exception",
            "version": "1.17.01.16",
            "source": {
                "type": "git",
                "url": "https://github.com/hoaproject/Exception.git",
                "reference": "091727d46420a3d7468ef0595651488bfc3a458f"
            },
            "dist": {
                "type": "zip",
                "url": "https://api.github.com/repos/hoaproject/Exception/zipball/091727d46420a3d7468ef0595651488bfc3a458f",
                "reference": "091727d46420a3d7468ef0595651488bfc3a458f",
                "shasum": ""
            },
            "require": {
                "hoa/consistency": "~1.0",
                "hoa/event": "~1.0"
            },
            "require-dev": {
                "hoa/test": "~2.0"
            },
            "type": "library",
            "extra": {
                "branch-alias": {
                    "dev-master": "1.x-dev"
                }
            },
            "autoload": {
                "psr-4": {
                    "Hoa\\Exception\\": "."
                }
            },
            "notification-url": "https://packagist.org/downloads/",
            "license": [
                "BSD-3-Clause"
            ],
            "authors": [
                {
                    "name": "Ivan Enderlin",
                    "email": "ivan.enderlin@hoa-project.net"
                },
                {
                    "name": "Hoa community",
                    "homepage": "https://hoa-project.net/"
                }
            ],
            "description": "The Hoa\\Exception library.",
            "homepage": "https://hoa-project.net/",
            "keywords": [
                "exception",
                "library"
            ],
            "time": "2017-01-16T07:53:27+00:00"
        },
        {
            "name": "hoa/file",
            "version": "1.17.07.11",
            "source": {
                "type": "git",
                "url": "https://github.com/hoaproject/File.git",
                "reference": "35cb979b779bc54918d2f9a4e02ed6c7a1fa67ca"
            },
            "dist": {
                "type": "zip",
                "url": "https://api.github.com/repos/hoaproject/File/zipball/35cb979b779bc54918d2f9a4e02ed6c7a1fa67ca",
                "reference": "35cb979b779bc54918d2f9a4e02ed6c7a1fa67ca",
                "shasum": ""
            },
            "require": {
                "hoa/consistency": "~1.0",
                "hoa/event": "~1.0",
                "hoa/exception": "~1.0",
                "hoa/iterator": "~2.0",
                "hoa/stream": "~1.0"
            },
            "require-dev": {
                "hoa/test": "~2.0"
            },
            "type": "library",
            "extra": {
                "branch-alias": {
                    "dev-master": "1.x-dev"
                }
            },
            "autoload": {
                "psr-4": {
                    "Hoa\\File\\": "."
                }
            },
            "notification-url": "https://packagist.org/downloads/",
            "license": [
                "BSD-3-Clause"
            ],
            "authors": [
                {
                    "name": "Ivan Enderlin",
                    "email": "ivan.enderlin@hoa-project.net"
                },
                {
                    "name": "Hoa community",
                    "homepage": "https://hoa-project.net/"
                }
            ],
            "description": "The Hoa\\File library.",
            "homepage": "https://hoa-project.net/",
            "keywords": [
                "Socket",
                "directory",
                "file",
                "finder",
                "library",
                "link",
                "temporary"
            ],
            "time": "2017-07-11T07:42:15+00:00"
        },
        {
            "name": "hoa/iterator",
            "version": "2.17.01.10",
            "source": {
                "type": "git",
                "url": "https://github.com/hoaproject/Iterator.git",
                "reference": "d1120ba09cb4ccd049c86d10058ab94af245f0cc"
            },
            "dist": {
                "type": "zip",
                "url": "https://api.github.com/repos/hoaproject/Iterator/zipball/d1120ba09cb4ccd049c86d10058ab94af245f0cc",
                "reference": "d1120ba09cb4ccd049c86d10058ab94af245f0cc",
                "shasum": ""
            },
            "require": {
                "hoa/consistency": "~1.0",
                "hoa/exception": "~1.0"
            },
            "require-dev": {
                "hoa/test": "~2.0"
            },
            "type": "library",
            "extra": {
                "branch-alias": {
                    "dev-master": "2.x-dev"
                }
            },
            "autoload": {
                "psr-4": {
                    "Hoa\\Iterator\\": "."
                }
            },
            "notification-url": "https://packagist.org/downloads/",
            "license": [
                "BSD-3-Clause"
            ],
            "authors": [
                {
                    "name": "Ivan Enderlin",
                    "email": "ivan.enderlin@hoa-project.net"
                },
                {
                    "name": "Hoa community",
                    "homepage": "https://hoa-project.net/"
                }
            ],
            "description": "The Hoa\\Iterator library.",
            "homepage": "https://hoa-project.net/",
            "keywords": [
                "iterator",
                "library"
            ],
            "time": "2017-01-10T10:34:47+00:00"
        },
        {
            "name": "hoa/protocol",
            "version": "1.17.01.14",
            "source": {
                "type": "git",
                "url": "https://github.com/hoaproject/Protocol.git",
                "reference": "5c2cf972151c45f373230da170ea015deecf19e2"
            },
            "dist": {
                "type": "zip",
                "url": "https://api.github.com/repos/hoaproject/Protocol/zipball/5c2cf972151c45f373230da170ea015deecf19e2",
                "reference": "5c2cf972151c45f373230da170ea015deecf19e2",
                "shasum": ""
            },
            "require": {
                "hoa/consistency": "~1.0",
                "hoa/exception": "~1.0"
            },
            "require-dev": {
                "hoa/test": "~2.0"
            },
            "type": "library",
            "extra": {
                "branch-alias": {
                    "dev-master": "1.x-dev"
                }
            },
            "autoload": {
                "psr-4": {
                    "Hoa\\Protocol\\": "."
                },
                "files": [
                    "Wrapper.php"
                ]
            },
            "notification-url": "https://packagist.org/downloads/",
            "license": [
                "BSD-3-Clause"
            ],
            "authors": [
                {
                    "name": "Ivan Enderlin",
                    "email": "ivan.enderlin@hoa-project.net"
                },
                {
                    "name": "Hoa community",
                    "homepage": "https://hoa-project.net/"
                }
            ],
            "description": "The Hoa\\Protocol library.",
            "homepage": "https://hoa-project.net/",
            "keywords": [
                "library",
                "protocol",
                "resource",
                "stream",
                "wrapper"
            ],
            "time": "2017-01-14T12:26:10+00:00"
        },
        {
            "name": "hoa/stream",
            "version": "1.17.02.21",
            "source": {
                "type": "git",
                "url": "https://github.com/hoaproject/Stream.git",
                "reference": "3293cfffca2de10525df51436adf88a559151d82"
            },
            "dist": {
                "type": "zip",
                "url": "https://api.github.com/repos/hoaproject/Stream/zipball/3293cfffca2de10525df51436adf88a559151d82",
                "reference": "3293cfffca2de10525df51436adf88a559151d82",
                "shasum": ""
            },
            "require": {
                "hoa/consistency": "~1.0",
                "hoa/event": "~1.0",
                "hoa/exception": "~1.0",
                "hoa/protocol": "~1.0"
            },
            "require-dev": {
                "hoa/test": "~2.0"
            },
            "type": "library",
            "extra": {
                "branch-alias": {
                    "dev-master": "1.x-dev"
                }
            },
            "autoload": {
                "psr-4": {
                    "Hoa\\Stream\\": "."
                }
            },
            "notification-url": "https://packagist.org/downloads/",
            "license": [
                "BSD-3-Clause"
            ],
            "authors": [
                {
                    "name": "Ivan Enderlin",
                    "email": "ivan.enderlin@hoa-project.net"
                },
                {
                    "name": "Hoa community",
                    "homepage": "https://hoa-project.net/"
                }
            ],
            "description": "The Hoa\\Stream library.",
            "homepage": "https://hoa-project.net/",
            "keywords": [
                "Context",
                "bucket",
                "composite",
                "filter",
                "in",
                "library",
                "out",
                "protocol",
                "stream",
                "wrapper"
            ],
            "time": "2017-02-21T16:01:06+00:00"
        },
        {
            "name": "hoa/ustring",
            "version": "4.17.01.16",
            "source": {
                "type": "git",
                "url": "https://github.com/hoaproject/Ustring.git",
                "reference": "e6326e2739178799b1fe3fdd92029f9517fa17a0"
            },
            "dist": {
                "type": "zip",
                "url": "https://api.github.com/repos/hoaproject/Ustring/zipball/e6326e2739178799b1fe3fdd92029f9517fa17a0",
                "reference": "e6326e2739178799b1fe3fdd92029f9517fa17a0",
                "shasum": ""
            },
            "require": {
                "hoa/consistency": "~1.0",
                "hoa/exception": "~1.0"
            },
            "require-dev": {
                "hoa/test": "~2.0"
            },
            "suggest": {
                "ext-iconv": "ext/iconv must be present (or a third implementation) to use Hoa\\Ustring::transcode().",
                "ext-intl": "To get a better Hoa\\Ustring::toAscii() and Hoa\\Ustring::compareTo()."
            },
            "type": "library",
            "extra": {
                "branch-alias": {
                    "dev-master": "4.x-dev"
                }
            },
            "autoload": {
                "psr-4": {
                    "Hoa\\Ustring\\": "."
                }
            },
            "notification-url": "https://packagist.org/downloads/",
            "license": [
                "BSD-3-Clause"
            ],
            "authors": [
                {
                    "name": "Ivan Enderlin",
                    "email": "ivan.enderlin@hoa-project.net"
                },
                {
                    "name": "Hoa community",
                    "homepage": "https://hoa-project.net/"
                }
            ],
            "description": "The Hoa\\Ustring library.",
            "homepage": "https://hoa-project.net/",
            "keywords": [
                "library",
                "search",
                "string",
                "unicode"
            ],
            "time": "2017-01-16T07:08:25+00:00"
        },
        {
            "name": "jms/metadata",
            "version": "1.7.0",
            "source": {
                "type": "git",
                "url": "https://github.com/schmittjoh/metadata.git",
                "reference": "e5854ab1aa643623dc64adde718a8eec32b957a8"
            },
            "dist": {
                "type": "zip",
                "url": "https://api.github.com/repos/schmittjoh/metadata/zipball/e5854ab1aa643623dc64adde718a8eec32b957a8",
                "reference": "e5854ab1aa643623dc64adde718a8eec32b957a8",
                "shasum": ""
            },
            "require": {
                "php": ">=5.3.0"
            },
            "require-dev": {
                "doctrine/cache": "~1.0",
                "symfony/cache": "~3.1"
            },
            "type": "library",
            "extra": {
                "branch-alias": {
                    "dev-master": "1.5.x-dev"
                }
            },
            "autoload": {
                "psr-0": {
                    "Metadata\\": "src/"
                }
            },
            "notification-url": "https://packagist.org/downloads/",
            "license": [
                "MIT"
            ],
            "authors": [
                {
                    "name": "Asmir Mustafic",
                    "email": "goetas@gmail.com"
                },
                {
                    "name": "Johannes M. Schmitt",
                    "email": "schmittjoh@gmail.com"
                }
            ],
            "description": "Class/method/property metadata management in PHP",
            "keywords": [
                "annotations",
                "metadata",
                "xml",
                "yaml"
            ],
            "time": "2018-10-26T12:40:10+00:00"
        },
        {
            "name": "jms/parser-lib",
            "version": "1.0.0",
            "source": {
                "type": "git",
                "url": "https://github.com/schmittjoh/parser-lib.git",
                "reference": "c509473bc1b4866415627af0e1c6cc8ac97fa51d"
            },
            "dist": {
                "type": "zip",
                "url": "https://api.github.com/repos/schmittjoh/parser-lib/zipball/c509473bc1b4866415627af0e1c6cc8ac97fa51d",
                "reference": "c509473bc1b4866415627af0e1c6cc8ac97fa51d",
                "shasum": ""
            },
            "require": {
                "phpoption/phpoption": ">=0.9,<2.0-dev"
            },
            "type": "library",
            "extra": {
                "branch-alias": {
                    "dev-master": "1.0-dev"
                }
            },
            "autoload": {
                "psr-0": {
                    "JMS\\": "src/"
                }
            },
            "notification-url": "https://packagist.org/downloads/",
            "license": [
                "Apache2"
            ],
            "description": "A library for easily creating recursive-descent parsers.",
            "time": "2012-11-18T18:08:43+00:00"
        },
        {
            "name": "jms/serializer",
            "version": "1.14.1",
            "source": {
                "type": "git",
                "url": "https://github.com/schmittjoh/serializer.git",
                "reference": "ba908d278fff27ec01fb4349f372634ffcd697c0"
            },
            "dist": {
                "type": "zip",
                "url": "https://api.github.com/repos/schmittjoh/serializer/zipball/ba908d278fff27ec01fb4349f372634ffcd697c0",
                "reference": "ba908d278fff27ec01fb4349f372634ffcd697c0",
                "shasum": ""
            },
            "require": {
                "doctrine/annotations": "^1.0",
                "doctrine/instantiator": "^1.0.3",
                "jms/metadata": "^1.3",
                "jms/parser-lib": "1.*",
                "php": "^5.5|^7.0",
                "phpcollection/phpcollection": "~0.1",
                "phpoption/phpoption": "^1.1"
            },
            "conflict": {
                "twig/twig": "<1.12"
            },
            "require-dev": {
                "doctrine/orm": "~2.1",
                "doctrine/phpcr-odm": "^1.3|^2.0",
                "ext-pdo_sqlite": "*",
                "jackalope/jackalope-doctrine-dbal": "^1.1.5",
                "phpunit/phpunit": "^4.8|^5.0",
                "propel/propel1": "~1.7",
                "psr/container": "^1.0",
                "symfony/dependency-injection": "^2.7|^3.3|^4.0",
                "symfony/expression-language": "^2.6|^3.0",
                "symfony/filesystem": "^2.1",
                "symfony/form": "~2.1|^3.0",
                "symfony/translation": "^2.1|^3.0",
                "symfony/validator": "^2.2|^3.0",
                "symfony/yaml": "^2.1|^3.0",
                "twig/twig": "~1.12|~2.0"
            },
            "suggest": {
                "doctrine/cache": "Required if you like to use cache functionality.",
                "doctrine/collections": "Required if you like to use doctrine collection types as ArrayCollection.",
                "symfony/yaml": "Required if you'd like to serialize data to YAML format."
            },
            "type": "library",
            "extra": {
                "branch-alias": {
                    "dev-1.x": "1.14-dev"
                }
            },
            "autoload": {
                "psr-0": {
                    "JMS\\Serializer": "src/"
                }
            },
            "notification-url": "https://packagist.org/downloads/",
            "license": [
                "MIT"
            ],
            "authors": [
                {
                    "name": "Johannes M. Schmitt",
                    "email": "schmittjoh@gmail.com"
                },
                {
                    "name": "Asmir Mustafic",
                    "email": "goetas@gmail.com"
                }
            ],
            "description": "Library for (de-)serializing data of any complexity; supports XML, JSON, and YAML.",
            "homepage": "http://jmsyst.com/libs/serializer",
            "keywords": [
                "deserialization",
                "jaxb",
                "json",
                "serialization",
                "xml"
            ],
            "time": "2020-02-22T20:59:37+00:00"
        },
        {
            "name": "laminas/laminas-diactoros",
            "version": "1.8.7p2",
            "source": {
                "type": "git",
                "url": "https://github.com/laminas/laminas-diactoros.git",
                "reference": "6991c1af7c8d2c8efee81b22ba97024781824aaa"
            },
            "dist": {
                "type": "zip",
                "url": "https://api.github.com/repos/laminas/laminas-diactoros/zipball/6991c1af7c8d2c8efee81b22ba97024781824aaa",
                "reference": "6991c1af7c8d2c8efee81b22ba97024781824aaa",
                "shasum": ""
            },
            "require": {
                "laminas/laminas-zendframework-bridge": "^1.0",
                "php": "^5.6 || ^7.0",
                "psr/http-message": "^1.0"
            },
            "provide": {
                "psr/http-message-implementation": "1.0"
            },
            "replace": {
                "zendframework/zend-diactoros": "~1.8.7.0"
            },
            "require-dev": {
                "ext-dom": "*",
                "ext-libxml": "*",
                "laminas/laminas-coding-standard": "~1.0",
                "php-http/psr7-integration-tests": "dev-master",
                "phpunit/phpunit": "^5.7.16 || ^6.0.8 || ^7.2.7"
            },
            "type": "library",
            "extra": {
                "branch-alias": {
                    "dev-release-1.8": "1.8.x-dev"
                }
            },
            "autoload": {
                "files": [
                    "src/functions/create_uploaded_file.php",
                    "src/functions/marshal_headers_from_sapi.php",
                    "src/functions/marshal_method_from_sapi.php",
                    "src/functions/marshal_protocol_version_from_sapi.php",
                    "src/functions/marshal_uri_from_sapi.php",
                    "src/functions/normalize_server.php",
                    "src/functions/normalize_uploaded_files.php",
                    "src/functions/parse_cookie_header.php",
                    "src/functions/create_uploaded_file.legacy.php",
                    "src/functions/marshal_headers_from_sapi.legacy.php",
                    "src/functions/marshal_method_from_sapi.legacy.php",
                    "src/functions/marshal_protocol_version_from_sapi.legacy.php",
                    "src/functions/marshal_uri_from_sapi.legacy.php",
                    "src/functions/normalize_server.legacy.php",
                    "src/functions/normalize_uploaded_files.legacy.php",
                    "src/functions/parse_cookie_header.legacy.php"
                ],
                "psr-4": {
                    "Laminas\\Diactoros\\": "src/"
                }
            },
            "notification-url": "https://packagist.org/downloads/",
            "license": [
                "BSD-3-Clause"
            ],
            "description": "PSR HTTP Message implementations",
            "homepage": "https://laminas.dev",
            "keywords": [
                "http",
                "laminas",
                "psr",
                "psr-7"
            ],
            "time": "2020-03-23T15:28:28+00:00"
        },
        {
            "name": "laminas/laminas-psr7bridge",
            "version": "0.2.2",
            "source": {
                "type": "git",
                "url": "https://github.com/laminas/laminas-psr7bridge.git",
                "reference": "14780ef1d40effd59d77ab29c6d439b2af42cdfa"
            },
            "dist": {
                "type": "zip",
                "url": "https://api.github.com/repos/laminas/laminas-psr7bridge/zipball/14780ef1d40effd59d77ab29c6d439b2af42cdfa",
                "reference": "14780ef1d40effd59d77ab29c6d439b2af42cdfa",
                "shasum": ""
            },
            "require": {
                "laminas/laminas-diactoros": "^1.1",
                "laminas/laminas-http": "^2.5",
                "laminas/laminas-zendframework-bridge": "^1.0",
                "php": ">=5.5",
                "psr/http-message": "^1.0"
            },
            "replace": {
                "zendframework/zend-psr7bridge": "self.version"
            },
            "require-dev": {
                "phpunit/phpunit": "^4.7",
                "squizlabs/php_codesniffer": "^2.3"
            },
            "type": "library",
            "extra": {
                "branch-alias": {
                    "dev-master": "1.0-dev",
                    "dev-develop": "1.1-dev"
                }
            },
            "autoload": {
                "psr-4": {
                    "Laminas\\Psr7Bridge\\": "src/"
                }
            },
            "notification-url": "https://packagist.org/downloads/",
            "license": [
                "BSD-3-Clause"
            ],
            "description": "PSR-7 <-> Laminas\\Http bridge",
            "homepage": "https://laminas.dev",
            "keywords": [
                "http",
                "laminas",
                "psr",
                "psr-7"
            ],
            "time": "2019-12-31T17:38:47+00:00"
        },
        {
            "name": "lusitanian/oauth",
            "version": "v0.8.11",
            "source": {
                "type": "git",
                "url": "https://github.com/Lusitanian/PHPoAuthLib.git",
                "reference": "fc11a53db4b66da555a6a11fce294f574a8374f9"
            },
            "dist": {
                "type": "zip",
                "url": "https://api.github.com/repos/Lusitanian/PHPoAuthLib/zipball/fc11a53db4b66da555a6a11fce294f574a8374f9",
                "reference": "fc11a53db4b66da555a6a11fce294f574a8374f9",
                "shasum": ""
            },
            "require": {
                "php": ">=5.3.0"
            },
            "require-dev": {
                "phpunit/phpunit": "3.7.*",
                "predis/predis": "0.8.*@dev",
                "squizlabs/php_codesniffer": "2.*",
                "symfony/http-foundation": "~2.1"
            },
            "suggest": {
                "ext-openssl": "Allows for usage of secure connections with the stream-based HTTP client.",
                "predis/predis": "Allows using the Redis storage backend.",
                "symfony/http-foundation": "Allows using the Symfony Session storage backend."
            },
            "type": "library",
            "extra": {
                "branch-alias": {
                    "dev-master": "0.1-dev"
                }
            },
            "autoload": {
                "psr-0": {
                    "OAuth": "src",
                    "OAuth\\Unit": "tests"
                }
            },
            "notification-url": "https://packagist.org/downloads/",
            "license": [
                "MIT"
            ],
            "authors": [
                {
                    "name": "David Desberg",
                    "email": "david@daviddesberg.com"
                },
                {
                    "name": "Elliot Chance",
                    "email": "elliotchance@gmail.com"
                },
                {
                    "name": "Pieter Hordijk",
                    "email": "info@pieterhordijk.com"
                }
            ],
            "description": "PHP 5.3+ oAuth 1/2 Library",
            "keywords": [
                "Authentication",
                "authorization",
                "oauth",
                "security"
            ],
            "time": "2018-02-14T22:37:14+00:00"
        },
        {
            "name": "magento/magento-coding-standard",
            "version": "6",
            "source": {
                "type": "git",
                "url": "https://github.com/magento/magento-coding-standard.git",
                "reference": "efc9084db3d1bd145b92d6b8a2e9cb0faec54fa7"
            },
            "dist": {
                "type": "zip",
                "url": "https://api.github.com/repos/magento/magento-coding-standard/zipball/efc9084db3d1bd145b92d6b8a2e9cb0faec54fa7",
                "reference": "efc9084db3d1bd145b92d6b8a2e9cb0faec54fa7",
                "shasum": ""
            },
            "require": {
                "php": ">=5.6.0",
                "squizlabs/php_codesniffer": "^3.5",
                "webonyx/graphql-php": ">=0.12.6 <1.0"
            },
            "require-dev": {
                "phpunit/phpunit": "^4.0 || ^5.0 || ^6.0 || ^7.0"
            },
            "type": "phpcodesniffer-standard",
            "autoload": {
                "classmap": [
                    "PHP_CodeSniffer/Tokenizers/"
                ],
                "psr-4": {
                    "Magento2\\": "Magento2/"
                }
            },
            "notification-url": "https://packagist.org/downloads/",
            "license": [
                "OSL-3.0",
                "AFL-3.0"
            ],
            "description": "A set of Magento specific PHP CodeSniffer rules.",
            "time": "2020-12-03T14:41:54+00:00"
        },
        {
            "name": "magento/magento2-functional-testing-framework",
            "version": "3.2.1",
            "source": {
                "type": "git",
                "url": "https://github.com/magento/magento2-functional-testing-framework.git",
                "reference": "2503527cf3ee20e199489d7dcd0e3b242e62d426"
            },
            "dist": {
                "type": "zip",
                "url": "https://api.github.com/repos/magento/magento2-functional-testing-framework/zipball/2503527cf3ee20e199489d7dcd0e3b242e62d426",
                "reference": "2503527cf3ee20e199489d7dcd0e3b242e62d426",
                "shasum": ""
            },
            "require": {
                "allure-framework/allure-codeception": "~1.4.0",
                "aws/aws-sdk-php": "^3.132",
                "codeception/codeception": "~4.1.4",
                "codeception/module-asserts": "^1.1",
                "codeception/module-sequence": "^1.0",
                "codeception/module-webdriver": "^1.0",
                "composer/composer": "^1.9",
                "csharpru/vault-php": "~3.5.3",
                "csharpru/vault-php-guzzle6-transport": "^2.0",
                "ext-curl": "*",
                "ext-dom": "*",
                "ext-intl": "*",
                "ext-json": "*",
                "ext-openssl": "*",
                "hoa/console": "~3.0",
                "monolog/monolog": "^1.17",
                "mustache/mustache": "~2.5",
                "php": "^7.3",
                "php-webdriver/webdriver": "^1.8.0",
                "spomky-labs/otphp": "^10.0",
                "symfony/console": "^4.4",
                "symfony/finder": "^5.0",
                "symfony/http-foundation": "^5.0",
                "symfony/mime": "^5.0",
                "symfony/process": "^4.4",
                "vlucas/phpdotenv": "^2.4",
                "weew/helpers-array": "^1.3"
            },
            "replace": {
                "facebook/webdriver": "^1.7.1"
            },
            "require-dev": {
                "brainmaestro/composer-git-hooks": "^2.3.1",
                "codacy/coverage": "^1.4",
                "codeception/aspect-mock": "^3.0",
                "doctrine/cache": "<1.7.0",
                "goaop/framework": "~2.3.4",
                "php-coveralls/php-coveralls": "^1.0",
                "phpmd/phpmd": "^2.8.0",
                "phpunit/phpunit": "^9.0",
                "rregeer/phpunit-coverage-check": "^0.1.4",
                "sebastian/phpcpd": "~5.0.0",
                "squizlabs/php_codesniffer": "~3.5.4",
                "symfony/stopwatch": "~3.4.6"
            },
            "bin": [
                "bin/mftf"
            ],
            "type": "library",
            "extra": {
                "hooks": {
                    "pre-push": "bin/all-checks"
                }
            },
            "autoload": {
                "files": [
                    "src/Magento/FunctionalTestingFramework/_bootstrap.php"
                ],
                "psr-4": {
                    "Magento\\FunctionalTestingFramework\\": "src/Magento/FunctionalTestingFramework",
                    "MFTF\\": "dev/tests/functional/tests/MFTF"
                }
            },
            "notification-url": "https://packagist.org/downloads/",
            "license": [
                "AGPL-3.0"
            ],
            "description": "Magento2 Functional Testing Framework",
            "keywords": [
                "automation",
                "functional",
                "magento",
                "testing"
            ],
            "time": "2020-12-14T18:10:31+00:00"
        },
        {
            "name": "mikey179/vfsstream",
            "version": "v1.6.8",
            "source": {
                "type": "git",
                "url": "https://github.com/bovigo/vfsStream.git",
                "reference": "231c73783ebb7dd9ec77916c10037eff5a2b6efe"
            },
            "dist": {
                "type": "zip",
                "url": "https://api.github.com/repos/bovigo/vfsStream/zipball/231c73783ebb7dd9ec77916c10037eff5a2b6efe",
                "reference": "231c73783ebb7dd9ec77916c10037eff5a2b6efe",
                "shasum": ""
            },
            "require": {
                "php": ">=5.3.0"
            },
            "require-dev": {
                "phpunit/phpunit": "^4.5|^5.0"
            },
            "type": "library",
            "extra": {
                "branch-alias": {
                    "dev-master": "1.6.x-dev"
                }
            },
            "autoload": {
                "psr-0": {
                    "org\\bovigo\\vfs\\": "src/main/php"
                }
            },
            "notification-url": "https://packagist.org/downloads/",
            "license": [
                "BSD-3-Clause"
            ],
            "authors": [
                {
                    "name": "Frank Kleine",
                    "homepage": "http://frankkleine.de/",
                    "role": "Developer"
                }
            ],
            "description": "Virtual file system to mock the real file system in unit tests.",
            "homepage": "http://vfs.bovigo.org/",
            "time": "2019-10-30T15:31:00+00:00"
        },
        {
            "name": "mustache/mustache",
            "version": "v2.13.0",
            "source": {
                "type": "git",
                "url": "https://github.com/bobthecow/mustache.php.git",
                "reference": "e95c5a008c23d3151d59ea72484d4f72049ab7f4"
            },
            "dist": {
                "type": "zip",
                "url": "https://api.github.com/repos/bobthecow/mustache.php/zipball/e95c5a008c23d3151d59ea72484d4f72049ab7f4",
                "reference": "e95c5a008c23d3151d59ea72484d4f72049ab7f4",
                "shasum": ""
            },
            "require": {
                "php": ">=5.2.4"
            },
            "require-dev": {
                "friendsofphp/php-cs-fixer": "~1.11",
                "phpunit/phpunit": "~3.7|~4.0|~5.0"
            },
            "type": "library",
            "autoload": {
                "psr-0": {
                    "Mustache": "src/"
                }
            },
            "notification-url": "https://packagist.org/downloads/",
            "license": [
                "MIT"
            ],
            "authors": [
                {
                    "name": "Justin Hileman",
                    "email": "justin@justinhileman.info",
                    "homepage": "http://justinhileman.com"
                }
            ],
            "description": "A Mustache implementation in PHP.",
            "homepage": "https://github.com/bobthecow/mustache.php",
            "keywords": [
                "mustache",
                "templating"
            ],
            "time": "2019-11-23T21:40:31+00:00"
        },
        {
            "name": "myclabs/deep-copy",
            "version": "1.10.2",
            "source": {
                "type": "git",
                "url": "https://github.com/myclabs/DeepCopy.git",
                "reference": "776f831124e9c62e1a2c601ecc52e776d8bb7220"
            },
            "dist": {
                "type": "zip",
                "url": "https://api.github.com/repos/myclabs/DeepCopy/zipball/776f831124e9c62e1a2c601ecc52e776d8bb7220",
                "reference": "776f831124e9c62e1a2c601ecc52e776d8bb7220",
                "shasum": ""
            },
            "require": {
                "php": "^7.1 || ^8.0"
            },
            "replace": {
                "myclabs/deep-copy": "self.version"
            },
            "require-dev": {
                "doctrine/collections": "^1.0",
                "doctrine/common": "^2.6",
                "phpunit/phpunit": "^7.1"
            },
            "type": "library",
            "autoload": {
                "psr-4": {
                    "DeepCopy\\": "src/DeepCopy/"
                },
                "files": [
                    "src/DeepCopy/deep_copy.php"
                ]
            },
            "notification-url": "https://packagist.org/downloads/",
            "license": [
                "MIT"
            ],
            "description": "Create deep copies (clones) of your objects",
            "keywords": [
                "clone",
                "copy",
                "duplicate",
                "object",
                "object graph"
            ],
            "funding": [
                {
                    "url": "https://tidelift.com/funding/github/packagist/myclabs/deep-copy",
                    "type": "tidelift"
                }
            ],
            "time": "2020-11-13T09:40:50+00:00"
        },
        {
            "name": "paragonie/constant_time_encoding",
            "version": "v2.4.0",
            "source": {
                "type": "git",
                "url": "https://github.com/paragonie/constant_time_encoding.git",
                "reference": "f34c2b11eb9d2c9318e13540a1dbc2a3afbd939c"
            },
            "dist": {
                "type": "zip",
                "url": "https://api.github.com/repos/paragonie/constant_time_encoding/zipball/f34c2b11eb9d2c9318e13540a1dbc2a3afbd939c",
                "reference": "f34c2b11eb9d2c9318e13540a1dbc2a3afbd939c",
                "shasum": ""
            },
            "require": {
                "php": "^7|^8"
            },
            "require-dev": {
                "phpunit/phpunit": "^6|^7|^8|^9",
                "vimeo/psalm": "^1|^2|^3|^4"
            },
            "type": "library",
            "autoload": {
                "psr-4": {
                    "ParagonIE\\ConstantTime\\": "src/"
                }
            },
            "notification-url": "https://packagist.org/downloads/",
            "license": [
                "MIT"
            ],
            "authors": [
                {
                    "name": "Paragon Initiative Enterprises",
                    "email": "security@paragonie.com",
                    "homepage": "https://paragonie.com",
                    "role": "Maintainer"
                },
                {
                    "name": "Steve 'Sc00bz' Thomas",
                    "email": "steve@tobtu.com",
                    "homepage": "https://www.tobtu.com",
                    "role": "Original Developer"
                }
            ],
            "description": "Constant-time Implementations of RFC 4648 Encoding (Base-64, Base-32, Base-16)",
            "keywords": [
                "base16",
                "base32",
                "base32_decode",
                "base32_encode",
                "base64",
                "base64_decode",
                "base64_encode",
                "bin2hex",
                "encoding",
                "hex",
                "hex2bin",
                "rfc4648"
            ],
            "time": "2020-12-06T15:14:20+00:00"
        },
        {
            "name": "pdepend/pdepend",
            "version": "2.7.1",
            "source": {
                "type": "git",
                "url": "https://github.com/pdepend/pdepend.git",
                "reference": "daba1cf0a6edaf172fa02a17807ae29f4c1c7471"
            },
            "dist": {
                "type": "zip",
                "url": "https://api.github.com/repos/pdepend/pdepend/zipball/daba1cf0a6edaf172fa02a17807ae29f4c1c7471",
                "reference": "daba1cf0a6edaf172fa02a17807ae29f4c1c7471",
                "shasum": ""
            },
            "require": {
                "php": ">=5.3.7",
                "symfony/config": "^2.3.0|^3|^4|^5",
                "symfony/dependency-injection": "^2.3.0|^3|^4|^5",
                "symfony/filesystem": "^2.3.0|^3|^4|^5"
            },
            "require-dev": {
                "easy-doc/easy-doc": "0.0.0 || ^1.2.3",
                "gregwar/rst": "^1.0",
                "phpunit/phpunit": "^4.8.35|^5.7",
                "squizlabs/php_codesniffer": "^2.0.0"
            },
            "bin": [
                "src/bin/pdepend"
            ],
            "type": "library",
            "extra": {
                "branch-alias": {
                    "dev-master": "2.x-dev"
                }
            },
            "autoload": {
                "psr-4": {
                    "PDepend\\": "src/main/php/PDepend"
                }
            },
            "notification-url": "https://packagist.org/downloads/",
            "license": [
                "BSD-3-Clause"
            ],
            "description": "Official version of pdepend to be handled with Composer",
            "time": "2020-02-08T12:06:13+00:00"
        },
        {
            "name": "phar-io/manifest",
            "version": "1.0.3",
            "source": {
                "type": "git",
                "url": "https://github.com/phar-io/manifest.git",
                "reference": "7761fcacf03b4d4f16e7ccb606d4879ca431fcf4"
            },
            "dist": {
                "type": "zip",
                "url": "https://api.github.com/repos/phar-io/manifest/zipball/7761fcacf03b4d4f16e7ccb606d4879ca431fcf4",
                "reference": "7761fcacf03b4d4f16e7ccb606d4879ca431fcf4",
                "shasum": ""
            },
            "require": {
                "ext-dom": "*",
                "ext-phar": "*",
                "phar-io/version": "^2.0",
                "php": "^5.6 || ^7.0"
            },
            "type": "library",
            "extra": {
                "branch-alias": {
                    "dev-master": "1.0.x-dev"
                }
            },
            "autoload": {
                "classmap": [
                    "src/"
                ]
            },
            "notification-url": "https://packagist.org/downloads/",
            "license": [
                "BSD-3-Clause"
            ],
            "authors": [
                {
                    "name": "Arne Blankerts",
                    "email": "arne@blankerts.de",
                    "role": "Developer"
                },
                {
                    "name": "Sebastian Heuer",
                    "email": "sebastian@phpeople.de",
                    "role": "Developer"
                },
                {
                    "name": "Sebastian Bergmann",
                    "email": "sebastian@phpunit.de",
                    "role": "Developer"
                }
            ],
            "description": "Component for reading phar.io manifest information from a PHP Archive (PHAR)",
            "time": "2018-07-08T19:23:20+00:00"
        },
        {
            "name": "phar-io/version",
            "version": "2.0.1",
            "source": {
                "type": "git",
                "url": "https://github.com/phar-io/version.git",
                "reference": "45a2ec53a73c70ce41d55cedef9063630abaf1b6"
            },
            "dist": {
                "type": "zip",
                "url": "https://api.github.com/repos/phar-io/version/zipball/45a2ec53a73c70ce41d55cedef9063630abaf1b6",
                "reference": "45a2ec53a73c70ce41d55cedef9063630abaf1b6",
                "shasum": ""
            },
            "require": {
                "php": "^5.6 || ^7.0"
            },
            "type": "library",
            "autoload": {
                "classmap": [
                    "src/"
                ]
            },
            "notification-url": "https://packagist.org/downloads/",
            "license": [
                "BSD-3-Clause"
            ],
            "authors": [
                {
                    "name": "Arne Blankerts",
                    "email": "arne@blankerts.de",
                    "role": "Developer"
                },
                {
                    "name": "Sebastian Heuer",
                    "email": "sebastian@phpeople.de",
                    "role": "Developer"
                },
                {
                    "name": "Sebastian Bergmann",
                    "email": "sebastian@phpunit.de",
                    "role": "Developer"
                }
            ],
            "description": "Library for handling version information and constraints",
            "time": "2018-07-08T19:19:57+00:00"
        },
        {
            "name": "php-cs-fixer/diff",
            "version": "v1.3.1",
            "source": {
                "type": "git",
                "url": "https://github.com/PHP-CS-Fixer/diff.git",
                "reference": "dbd31aeb251639ac0b9e7e29405c1441907f5759"
            },
            "dist": {
                "type": "zip",
                "url": "https://api.github.com/repos/PHP-CS-Fixer/diff/zipball/dbd31aeb251639ac0b9e7e29405c1441907f5759",
                "reference": "dbd31aeb251639ac0b9e7e29405c1441907f5759",
                "shasum": ""
            },
            "require": {
                "php": "^5.6 || ^7.0 || ^8.0"
            },
            "require-dev": {
                "phpunit/phpunit": "^5.7.23 || ^6.4.3 || ^7.0",
                "symfony/process": "^3.3"
            },
            "type": "library",
            "autoload": {
                "classmap": [
                    "src/"
                ]
            },
            "notification-url": "https://packagist.org/downloads/",
            "license": [
                "BSD-3-Clause"
            ],
            "authors": [
                {
                    "name": "Sebastian Bergmann",
                    "email": "sebastian@phpunit.de"
                },
                {
                    "name": "Kore Nordmann",
                    "email": "mail@kore-nordmann.de"
                },
                {
                    "name": "SpacePossum"
                }
            ],
            "description": "sebastian/diff v2 backport support for PHP5.6",
            "homepage": "https://github.com/PHP-CS-Fixer",
            "keywords": [
                "diff"
            ],
            "time": "2020-10-14T08:39:05+00:00"
        },
        {
            "name": "php-webdriver/webdriver",
            "version": "1.8.2",
            "source": {
                "type": "git",
                "url": "https://github.com/php-webdriver/php-webdriver.git",
                "reference": "3308a70be084d6d7fd1ee5787b4c2e6eb4b70aab"
            },
            "dist": {
                "type": "zip",
                "url": "https://api.github.com/repos/php-webdriver/php-webdriver/zipball/3308a70be084d6d7fd1ee5787b4c2e6eb4b70aab",
                "reference": "3308a70be084d6d7fd1ee5787b4c2e6eb4b70aab",
                "shasum": ""
            },
            "require": {
                "ext-curl": "*",
                "ext-json": "*",
                "ext-zip": "*",
                "php": "^5.6 || ~7.0",
                "symfony/polyfill-mbstring": "^1.12",
                "symfony/process": "^2.8 || ^3.1 || ^4.0 || ^5.0"
            },
            "require-dev": {
                "friendsofphp/php-cs-fixer": "^2.0",
                "jakub-onderka/php-parallel-lint": "^1.0",
                "php-coveralls/php-coveralls": "^2.0",
                "php-mock/php-mock-phpunit": "^1.1",
                "phpunit/phpunit": "^5.7",
                "sebastian/environment": "^1.3.4 || ^2.0 || ^3.0",
                "sminnee/phpunit-mock-objects": "^3.4",
                "squizlabs/php_codesniffer": "^3.5",
                "symfony/var-dumper": "^3.3 || ^4.0 || ^5.0"
            },
            "suggest": {
                "ext-SimpleXML": "For Firefox profile creation"
            },
            "type": "library",
            "extra": {
                "branch-alias": {
                    "dev-master": "1.8.x-dev"
                }
            },
            "autoload": {
                "psr-4": {
                    "Facebook\\WebDriver\\": "lib/"
                },
                "files": [
                    "lib/Exception/TimeoutException.php"
                ]
            },
            "notification-url": "https://packagist.org/downloads/",
            "license": [
                "MIT"
            ],
            "description": "A PHP client for Selenium WebDriver. Previously facebook/webdriver.",
            "homepage": "https://github.com/php-webdriver/php-webdriver",
            "keywords": [
                "Chromedriver",
                "geckodriver",
                "php",
                "selenium",
                "webdriver"
            ],
            "time": "2020-03-04T14:40:12+00:00"
        },
        {
            "name": "phpcollection/phpcollection",
            "version": "0.5.0",
            "source": {
                "type": "git",
                "url": "https://github.com/schmittjoh/php-collection.git",
                "reference": "f2bcff45c0da7c27991bbc1f90f47c4b7fb434a6"
            },
            "dist": {
                "type": "zip",
                "url": "https://api.github.com/repos/schmittjoh/php-collection/zipball/f2bcff45c0da7c27991bbc1f90f47c4b7fb434a6",
                "reference": "f2bcff45c0da7c27991bbc1f90f47c4b7fb434a6",
                "shasum": ""
            },
            "require": {
                "phpoption/phpoption": "1.*"
            },
            "type": "library",
            "extra": {
                "branch-alias": {
                    "dev-master": "0.4-dev"
                }
            },
            "autoload": {
                "psr-0": {
                    "PhpCollection": "src/"
                }
            },
            "notification-url": "https://packagist.org/downloads/",
            "license": [
                "Apache2"
            ],
            "authors": [
                {
                    "name": "Johannes M. Schmitt",
                    "email": "schmittjoh@gmail.com"
                }
            ],
            "description": "General-Purpose Collection Library for PHP",
            "keywords": [
                "collection",
                "list",
                "map",
                "sequence",
                "set"
            ],
            "time": "2015-05-17T12:39:23+00:00"
        },
        {
            "name": "phpcompatibility/php-compatibility",
            "version": "9.3.5",
            "source": {
                "type": "git",
                "url": "https://github.com/PHPCompatibility/PHPCompatibility.git",
                "reference": "9fb324479acf6f39452e0655d2429cc0d3914243"
            },
            "dist": {
                "type": "zip",
                "url": "https://api.github.com/repos/PHPCompatibility/PHPCompatibility/zipball/9fb324479acf6f39452e0655d2429cc0d3914243",
                "reference": "9fb324479acf6f39452e0655d2429cc0d3914243",
                "shasum": ""
            },
            "require": {
                "php": ">=5.3",
                "squizlabs/php_codesniffer": "^2.3 || ^3.0.2"
            },
            "conflict": {
                "squizlabs/php_codesniffer": "2.6.2"
            },
            "require-dev": {
                "phpunit/phpunit": "~4.5 || ^5.0 || ^6.0 || ^7.0"
            },
            "suggest": {
                "dealerdirect/phpcodesniffer-composer-installer": "^0.5 || This Composer plugin will sort out the PHPCS 'installed_paths' automatically.",
                "roave/security-advisories": "dev-master || Helps prevent installing dependencies with known security issues."
            },
            "type": "phpcodesniffer-standard",
            "notification-url": "https://packagist.org/downloads/",
            "license": [
                "LGPL-3.0-or-later"
            ],
            "authors": [
                {
                    "name": "Wim Godden",
                    "homepage": "https://github.com/wimg",
                    "role": "lead"
                },
                {
                    "name": "Juliette Reinders Folmer",
                    "homepage": "https://github.com/jrfnl",
                    "role": "lead"
                },
                {
                    "name": "Contributors",
                    "homepage": "https://github.com/PHPCompatibility/PHPCompatibility/graphs/contributors"
                }
            ],
            "description": "A set of sniffs for PHP_CodeSniffer that checks for PHP cross-version compatibility.",
            "homepage": "http://techblog.wimgodden.be/tag/codesniffer/",
            "keywords": [
                "compatibility",
                "phpcs",
                "standards"
            ],
            "time": "2019-12-27T09:44:58+00:00"
        },
        {
            "name": "phpdocumentor/reflection-common",
            "version": "2.2.0",
            "source": {
                "type": "git",
                "url": "https://github.com/phpDocumentor/ReflectionCommon.git",
                "reference": "1d01c49d4ed62f25aa84a747ad35d5a16924662b"
            },
            "dist": {
                "type": "zip",
                "url": "https://api.github.com/repos/phpDocumentor/ReflectionCommon/zipball/1d01c49d4ed62f25aa84a747ad35d5a16924662b",
                "reference": "1d01c49d4ed62f25aa84a747ad35d5a16924662b",
                "shasum": ""
            },
            "require": {
                "php": "^7.2 || ^8.0"
            },
            "type": "library",
            "extra": {
                "branch-alias": {
                    "dev-2.x": "2.x-dev"
                }
            },
            "autoload": {
                "psr-4": {
                    "phpDocumentor\\Reflection\\": "src/"
                }
            },
            "notification-url": "https://packagist.org/downloads/",
            "license": [
                "MIT"
            ],
            "authors": [
                {
                    "name": "Jaap van Otterdijk",
                    "email": "opensource@ijaap.nl"
                }
            ],
            "description": "Common reflection classes used by phpdocumentor to reflect the code structure",
            "homepage": "http://www.phpdoc.org",
            "keywords": [
                "FQSEN",
                "phpDocumentor",
                "phpdoc",
                "reflection",
                "static analysis"
            ],
            "time": "2020-06-27T09:03:43+00:00"
        },
        {
            "name": "phpdocumentor/reflection-docblock",
            "version": "5.2.2",
            "source": {
                "type": "git",
                "url": "https://github.com/phpDocumentor/ReflectionDocBlock.git",
                "reference": "069a785b2141f5bcf49f3e353548dc1cce6df556"
            },
            "dist": {
                "type": "zip",
                "url": "https://api.github.com/repos/phpDocumentor/ReflectionDocBlock/zipball/069a785b2141f5bcf49f3e353548dc1cce6df556",
                "reference": "069a785b2141f5bcf49f3e353548dc1cce6df556",
                "shasum": ""
            },
            "require": {
                "ext-filter": "*",
                "php": "^7.2 || ^8.0",
                "phpdocumentor/reflection-common": "^2.2",
                "phpdocumentor/type-resolver": "^1.3",
                "webmozart/assert": "^1.9.1"
            },
            "require-dev": {
                "mockery/mockery": "~1.3.2"
            },
            "type": "library",
            "extra": {
                "branch-alias": {
                    "dev-master": "5.x-dev"
                }
            },
            "autoload": {
                "psr-4": {
                    "phpDocumentor\\Reflection\\": "src"
                }
            },
            "notification-url": "https://packagist.org/downloads/",
            "license": [
                "MIT"
            ],
            "authors": [
                {
                    "name": "Mike van Riel",
                    "email": "me@mikevanriel.com"
                },
                {
                    "name": "Jaap van Otterdijk",
                    "email": "account@ijaap.nl"
                }
            ],
            "description": "With this component, a library can provide support for annotations via DocBlocks or otherwise retrieve information that is embedded in a DocBlock.",
            "time": "2020-09-03T19:13:55+00:00"
        },
        {
            "name": "phpdocumentor/type-resolver",
            "version": "1.4.0",
            "source": {
                "type": "git",
                "url": "https://github.com/phpDocumentor/TypeResolver.git",
                "reference": "6a467b8989322d92aa1c8bf2bebcc6e5c2ba55c0"
            },
            "dist": {
                "type": "zip",
                "url": "https://api.github.com/repos/phpDocumentor/TypeResolver/zipball/6a467b8989322d92aa1c8bf2bebcc6e5c2ba55c0",
                "reference": "6a467b8989322d92aa1c8bf2bebcc6e5c2ba55c0",
                "shasum": ""
            },
            "require": {
                "php": "^7.2 || ^8.0",
                "phpdocumentor/reflection-common": "^2.0"
            },
            "require-dev": {
                "ext-tokenizer": "*"
            },
            "type": "library",
            "extra": {
                "branch-alias": {
                    "dev-1.x": "1.x-dev"
                }
            },
            "autoload": {
                "psr-4": {
                    "phpDocumentor\\Reflection\\": "src"
                }
            },
            "notification-url": "https://packagist.org/downloads/",
            "license": [
                "MIT"
            ],
            "authors": [
                {
                    "name": "Mike van Riel",
                    "email": "me@mikevanriel.com"
                }
            ],
            "description": "A PSR-5 based resolver of Class names, Types and Structural Element Names",
            "time": "2020-09-17T18:55:26+00:00"
        },
        {
            "name": "phpmd/phpmd",
            "version": "2.9.1",
            "source": {
                "type": "git",
                "url": "https://github.com/phpmd/phpmd.git",
                "reference": "ce10831d4ddc2686c1348a98069771dd314534a8"
            },
            "dist": {
                "type": "zip",
                "url": "https://api.github.com/repos/phpmd/phpmd/zipball/ce10831d4ddc2686c1348a98069771dd314534a8",
                "reference": "ce10831d4ddc2686c1348a98069771dd314534a8",
                "shasum": ""
            },
            "require": {
                "composer/xdebug-handler": "^1.0",
                "ext-xml": "*",
                "pdepend/pdepend": "^2.7.1",
                "php": ">=5.3.9"
            },
            "require-dev": {
                "easy-doc/easy-doc": "0.0.0 || ^1.3.2",
                "ext-json": "*",
                "ext-simplexml": "*",
                "gregwar/rst": "^1.0",
                "mikey179/vfsstream": "^1.6.4",
                "phpunit/phpunit": "^4.8.36 || ^5.7.27",
                "squizlabs/php_codesniffer": "^2.0"
            },
            "bin": [
                "src/bin/phpmd"
            ],
            "type": "library",
            "autoload": {
                "psr-0": {
                    "PHPMD\\": "src/main/php"
                }
            },
            "notification-url": "https://packagist.org/downloads/",
            "license": [
                "BSD-3-Clause"
            ],
            "authors": [
                {
                    "name": "Manuel Pichler",
                    "email": "github@manuel-pichler.de",
                    "homepage": "https://github.com/manuelpichler",
                    "role": "Project Founder"
                },
                {
                    "name": "Marc Würth",
                    "email": "ravage@bluewin.ch",
                    "homepage": "https://github.com/ravage84",
                    "role": "Project Maintainer"
                },
                {
                    "name": "Other contributors",
                    "homepage": "https://github.com/phpmd/phpmd/graphs/contributors",
                    "role": "Contributors"
                }
            ],
            "description": "PHPMD is a spin-off project of PHP Depend and aims to be a PHP equivalent of the well known Java tool PMD.",
            "homepage": "https://phpmd.org/",
            "keywords": [
                "mess detection",
                "mess detector",
                "pdepend",
                "phpmd",
                "pmd"
            ],
            "funding": [
                {
                    "url": "https://tidelift.com/funding/github/packagist/phpmd/phpmd",
                    "type": "tidelift"
                }
            ],
            "time": "2020-09-23T22:06:32+00:00"
        },
        {
            "name": "phpoption/phpoption",
            "version": "1.7.5",
            "source": {
                "type": "git",
                "url": "https://github.com/schmittjoh/php-option.git",
                "reference": "994ecccd8f3283ecf5ac33254543eb0ac946d525"
            },
            "dist": {
                "type": "zip",
                "url": "https://api.github.com/repos/schmittjoh/php-option/zipball/994ecccd8f3283ecf5ac33254543eb0ac946d525",
                "reference": "994ecccd8f3283ecf5ac33254543eb0ac946d525",
                "shasum": ""
            },
            "require": {
                "php": "^5.5.9 || ^7.0 || ^8.0"
            },
            "require-dev": {
                "bamarni/composer-bin-plugin": "^1.4.1",
                "phpunit/phpunit": "^4.8.35 || ^5.7.27 || ^6.5.6 || ^7.0 || ^8.0 || ^9.0"
            },
            "type": "library",
            "extra": {
                "branch-alias": {
                    "dev-master": "1.7-dev"
                }
            },
            "autoload": {
                "psr-4": {
                    "PhpOption\\": "src/PhpOption/"
                }
            },
            "notification-url": "https://packagist.org/downloads/",
            "license": [
                "Apache-2.0"
            ],
            "authors": [
                {
                    "name": "Johannes M. Schmitt",
                    "email": "schmittjoh@gmail.com"
                },
                {
                    "name": "Graham Campbell",
                    "email": "graham@alt-three.com"
                }
            ],
            "description": "Option Type for PHP",
            "keywords": [
                "language",
                "option",
                "php",
                "type"
            ],
            "funding": [
                {
                    "url": "https://github.com/GrahamCampbell",
                    "type": "github"
                },
                {
                    "url": "https://tidelift.com/funding/github/packagist/phpoption/phpoption",
                    "type": "tidelift"
                }
            ],
            "time": "2020-07-20T17:29:33+00:00"
        },
        {
            "name": "phpspec/prophecy",
            "version": "1.12.2",
            "source": {
                "type": "git",
                "url": "https://github.com/phpspec/prophecy.git",
                "reference": "245710e971a030f42e08f4912863805570f23d39"
            },
            "dist": {
                "type": "zip",
                "url": "https://api.github.com/repos/phpspec/prophecy/zipball/245710e971a030f42e08f4912863805570f23d39",
                "reference": "245710e971a030f42e08f4912863805570f23d39",
                "shasum": ""
            },
            "require": {
                "doctrine/instantiator": "^1.2",
                "php": "^7.2 || ~8.0, <8.1",
                "phpdocumentor/reflection-docblock": "^5.2",
                "sebastian/comparator": "^3.0 || ^4.0",
                "sebastian/recursion-context": "^3.0 || ^4.0"
            },
            "require-dev": {
                "phpspec/phpspec": "^6.0",
                "phpunit/phpunit": "^8.0 || ^9.0"
            },
            "type": "library",
            "extra": {
                "branch-alias": {
                    "dev-master": "1.11.x-dev"
                }
            },
            "autoload": {
                "psr-4": {
                    "Prophecy\\": "src/Prophecy"
                }
            },
            "notification-url": "https://packagist.org/downloads/",
            "license": [
                "MIT"
            ],
            "authors": [
                {
                    "name": "Konstantin Kudryashov",
                    "email": "ever.zet@gmail.com",
                    "homepage": "http://everzet.com"
                },
                {
                    "name": "Marcello Duarte",
                    "email": "marcello.duarte@gmail.com"
                }
            ],
            "description": "Highly opinionated mocking framework for PHP 5.3+",
            "homepage": "https://github.com/phpspec/prophecy",
            "keywords": [
                "Double",
                "Dummy",
                "fake",
                "mock",
                "spy",
                "stub"
            ],
            "time": "2020-12-19T10:15:11+00:00"
        },
        {
            "name": "phpstan/phpstan",
            "version": "0.12.77",
            "source": {
                "type": "git",
                "url": "https://github.com/phpstan/phpstan.git",
                "reference": "1f10b8c8d118d01e7b492f9707999d456be5812c"
            },
            "dist": {
                "type": "zip",
                "url": "https://api.github.com/repos/phpstan/phpstan/zipball/1f10b8c8d118d01e7b492f9707999d456be5812c",
                "reference": "1f10b8c8d118d01e7b492f9707999d456be5812c",
                "shasum": ""
            },
            "require": {
                "php": "^7.1|^8.0"
            },
            "conflict": {
                "phpstan/phpstan-shim": "*"
            },
            "bin": [
                "phpstan",
                "phpstan.phar"
            ],
            "type": "library",
            "extra": {
                "branch-alias": {
                    "dev-master": "0.12-dev"
                }
            },
            "autoload": {
                "files": [
                    "bootstrap.php"
                ]
            },
            "notification-url": "https://packagist.org/downloads/",
            "license": [
                "MIT"
            ],
            "description": "PHPStan - PHP Static Analysis Tool",
            "funding": [
                {
                    "url": "https://github.com/ondrejmirtes",
                    "type": "github"
                },
                {
                    "url": "https://www.patreon.com/phpstan",
                    "type": "patreon"
                },
                {
                    "url": "https://tidelift.com/funding/github/packagist/phpstan/phpstan",
                    "type": "tidelift"
                }
            ],
            "time": "2021-02-17T16:22:19+00:00"
        },
        {
            "name": "phpunit/php-code-coverage",
            "version": "8.0.2",
            "source": {
                "type": "git",
                "url": "https://github.com/sebastianbergmann/php-code-coverage.git",
                "reference": "ca6647ffddd2add025ab3f21644a441d7c146cdc"
            },
            "dist": {
                "type": "zip",
                "url": "https://api.github.com/repos/sebastianbergmann/php-code-coverage/zipball/ca6647ffddd2add025ab3f21644a441d7c146cdc",
                "reference": "ca6647ffddd2add025ab3f21644a441d7c146cdc",
                "shasum": ""
            },
            "require": {
                "ext-dom": "*",
                "ext-xmlwriter": "*",
                "php": "^7.3",
                "phpunit/php-file-iterator": "^3.0",
                "phpunit/php-text-template": "^2.0",
                "phpunit/php-token-stream": "^4.0",
                "sebastian/code-unit-reverse-lookup": "^2.0",
                "sebastian/environment": "^5.0",
                "sebastian/version": "^3.0",
                "theseer/tokenizer": "^1.1.3"
            },
            "require-dev": {
                "phpunit/phpunit": "^9.0"
            },
            "suggest": {
                "ext-pcov": "*",
                "ext-xdebug": "*"
            },
            "type": "library",
            "extra": {
                "branch-alias": {
                    "dev-master": "8.0-dev"
                }
            },
            "autoload": {
                "classmap": [
                    "src/"
                ]
            },
            "notification-url": "https://packagist.org/downloads/",
            "license": [
                "BSD-3-Clause"
            ],
            "authors": [
                {
                    "name": "Sebastian Bergmann",
                    "email": "sebastian@phpunit.de",
                    "role": "lead"
                }
            ],
            "description": "Library that provides collection, processing, and rendering functionality for PHP code coverage information.",
            "homepage": "https://github.com/sebastianbergmann/php-code-coverage",
            "keywords": [
                "coverage",
                "testing",
                "xunit"
            ],
            "funding": [
                {
                    "url": "https://github.com/sebastianbergmann",
                    "type": "github"
                }
            ],
            "time": "2020-05-23T08:02:54+00:00"
        },
        {
            "name": "phpunit/php-file-iterator",
            "version": "3.0.5",
            "source": {
                "type": "git",
                "url": "https://github.com/sebastianbergmann/php-file-iterator.git",
                "reference": "aa4be8575f26070b100fccb67faabb28f21f66f8"
            },
            "dist": {
                "type": "zip",
                "url": "https://api.github.com/repos/sebastianbergmann/php-file-iterator/zipball/aa4be8575f26070b100fccb67faabb28f21f66f8",
                "reference": "aa4be8575f26070b100fccb67faabb28f21f66f8",
                "shasum": ""
            },
            "require": {
                "php": ">=7.3"
            },
            "require-dev": {
                "phpunit/phpunit": "^9.3"
            },
            "type": "library",
            "extra": {
                "branch-alias": {
                    "dev-master": "3.0-dev"
                }
            },
            "autoload": {
                "classmap": [
                    "src/"
                ]
            },
            "notification-url": "https://packagist.org/downloads/",
            "license": [
                "BSD-3-Clause"
            ],
            "authors": [
                {
                    "name": "Sebastian Bergmann",
                    "email": "sebastian@phpunit.de",
                    "role": "lead"
                }
            ],
            "description": "FilterIterator implementation that filters files based on a list of suffixes.",
            "homepage": "https://github.com/sebastianbergmann/php-file-iterator/",
            "keywords": [
                "filesystem",
                "iterator"
            ],
            "funding": [
                {
                    "url": "https://github.com/sebastianbergmann",
                    "type": "github"
                }
            ],
            "time": "2020-09-28T05:57:25+00:00"
        },
        {
            "name": "phpunit/php-invoker",
            "version": "3.1.1",
            "source": {
                "type": "git",
                "url": "https://github.com/sebastianbergmann/php-invoker.git",
                "reference": "5a10147d0aaf65b58940a0b72f71c9ac0423cc67"
            },
            "dist": {
                "type": "zip",
                "url": "https://api.github.com/repos/sebastianbergmann/php-invoker/zipball/5a10147d0aaf65b58940a0b72f71c9ac0423cc67",
                "reference": "5a10147d0aaf65b58940a0b72f71c9ac0423cc67",
                "shasum": ""
            },
            "require": {
                "php": ">=7.3"
            },
            "require-dev": {
                "ext-pcntl": "*",
                "phpunit/phpunit": "^9.3"
            },
            "suggest": {
                "ext-pcntl": "*"
            },
            "type": "library",
            "extra": {
                "branch-alias": {
                    "dev-master": "3.1-dev"
                }
            },
            "autoload": {
                "classmap": [
                    "src/"
                ]
            },
            "notification-url": "https://packagist.org/downloads/",
            "license": [
                "BSD-3-Clause"
            ],
            "authors": [
                {
                    "name": "Sebastian Bergmann",
                    "email": "sebastian@phpunit.de",
                    "role": "lead"
                }
            ],
            "description": "Invoke callables with a timeout",
            "homepage": "https://github.com/sebastianbergmann/php-invoker/",
            "keywords": [
                "process"
            ],
            "funding": [
                {
                    "url": "https://github.com/sebastianbergmann",
                    "type": "github"
                }
            ],
            "time": "2020-09-28T05:58:55+00:00"
        },
        {
            "name": "phpunit/php-text-template",
            "version": "2.0.4",
            "source": {
                "type": "git",
                "url": "https://github.com/sebastianbergmann/php-text-template.git",
                "reference": "5da5f67fc95621df9ff4c4e5a84d6a8a2acf7c28"
            },
            "dist": {
                "type": "zip",
                "url": "https://api.github.com/repos/sebastianbergmann/php-text-template/zipball/5da5f67fc95621df9ff4c4e5a84d6a8a2acf7c28",
                "reference": "5da5f67fc95621df9ff4c4e5a84d6a8a2acf7c28",
                "shasum": ""
            },
            "require": {
                "php": ">=7.3"
            },
            "require-dev": {
                "phpunit/phpunit": "^9.3"
            },
            "type": "library",
            "extra": {
                "branch-alias": {
                    "dev-master": "2.0-dev"
                }
            },
            "autoload": {
                "classmap": [
                    "src/"
                ]
            },
            "notification-url": "https://packagist.org/downloads/",
            "license": [
                "BSD-3-Clause"
            ],
            "authors": [
                {
                    "name": "Sebastian Bergmann",
                    "email": "sebastian@phpunit.de",
                    "role": "lead"
                }
            ],
            "description": "Simple template engine.",
            "homepage": "https://github.com/sebastianbergmann/php-text-template/",
            "keywords": [
                "template"
            ],
            "funding": [
                {
                    "url": "https://github.com/sebastianbergmann",
                    "type": "github"
                }
            ],
            "time": "2020-10-26T05:33:50+00:00"
        },
        {
            "name": "phpunit/php-timer",
            "version": "3.1.4",
            "source": {
                "type": "git",
                "url": "https://github.com/sebastianbergmann/php-timer.git",
                "reference": "dc9368fae6ef2ffa57eba80a7410bcef81df6258"
            },
            "dist": {
                "type": "zip",
                "url": "https://api.github.com/repos/sebastianbergmann/php-timer/zipball/dc9368fae6ef2ffa57eba80a7410bcef81df6258",
                "reference": "dc9368fae6ef2ffa57eba80a7410bcef81df6258",
                "shasum": ""
            },
            "require": {
                "php": "^7.3"
            },
            "require-dev": {
                "phpunit/phpunit": "^9.0"
            },
            "type": "library",
            "extra": {
                "branch-alias": {
                    "dev-master": "3.1-dev"
                }
            },
            "autoload": {
                "classmap": [
                    "src/"
                ]
            },
            "notification-url": "https://packagist.org/downloads/",
            "license": [
                "BSD-3-Clause"
            ],
            "authors": [
                {
                    "name": "Sebastian Bergmann",
                    "email": "sebastian@phpunit.de",
                    "role": "lead"
                }
            ],
            "description": "Utility class for timing",
            "homepage": "https://github.com/sebastianbergmann/php-timer/",
            "keywords": [
                "timer"
            ],
            "time": "2020-04-20T06:00:37+00:00"
        },
        {
            "name": "phpunit/php-token-stream",
            "version": "4.0.4",
            "source": {
                "type": "git",
                "url": "https://github.com/sebastianbergmann/php-token-stream.git",
                "reference": "a853a0e183b9db7eed023d7933a858fa1c8d25a3"
            },
            "dist": {
                "type": "zip",
                "url": "https://api.github.com/repos/sebastianbergmann/php-token-stream/zipball/a853a0e183b9db7eed023d7933a858fa1c8d25a3",
                "reference": "a853a0e183b9db7eed023d7933a858fa1c8d25a3",
                "shasum": ""
            },
            "require": {
                "ext-tokenizer": "*",
                "php": "^7.3 || ^8.0"
            },
            "require-dev": {
                "phpunit/phpunit": "^9.0"
            },
            "type": "library",
            "extra": {
                "branch-alias": {
                    "dev-master": "4.0-dev"
                }
            },
            "autoload": {
                "classmap": [
                    "src/"
                ]
            },
            "notification-url": "https://packagist.org/downloads/",
            "license": [
                "BSD-3-Clause"
            ],
            "authors": [
                {
                    "name": "Sebastian Bergmann",
                    "email": "sebastian@phpunit.de"
                }
            ],
            "description": "Wrapper around PHP's tokenizer extension.",
            "homepage": "https://github.com/sebastianbergmann/php-token-stream/",
            "keywords": [
                "tokenizer"
            ],
            "funding": [
                {
                    "url": "https://github.com/sebastianbergmann",
                    "type": "github"
                }
            ],
            "abandoned": true,
            "time": "2020-08-04T08:28:15+00:00"
        },
        {
            "name": "phpunit/phpunit",
            "version": "9.1.5",
            "source": {
                "type": "git",
                "url": "https://github.com/sebastianbergmann/phpunit.git",
                "reference": "1b570cd7edbe136055bf5f651857dc8af6b829d2"
            },
            "dist": {
                "type": "zip",
                "url": "https://api.github.com/repos/sebastianbergmann/phpunit/zipball/1b570cd7edbe136055bf5f651857dc8af6b829d2",
                "reference": "1b570cd7edbe136055bf5f651857dc8af6b829d2",
                "shasum": ""
            },
            "require": {
                "doctrine/instantiator": "^1.2.0",
                "ext-dom": "*",
                "ext-json": "*",
                "ext-libxml": "*",
                "ext-mbstring": "*",
                "ext-xml": "*",
                "ext-xmlwriter": "*",
                "myclabs/deep-copy": "^1.9.1",
                "phar-io/manifest": "^1.0.3",
                "phar-io/version": "^2.0.1",
                "php": "^7.3",
                "phpspec/prophecy": "^1.8.1",
                "phpunit/php-code-coverage": "^8.0.1",
                "phpunit/php-file-iterator": "^3.0",
                "phpunit/php-invoker": "^3.0",
                "phpunit/php-text-template": "^2.0",
                "phpunit/php-timer": "^3.1.4",
                "sebastian/code-unit": "^1.0.2",
                "sebastian/comparator": "^4.0",
                "sebastian/diff": "^4.0",
                "sebastian/environment": "^5.0.1",
                "sebastian/exporter": "^4.0",
                "sebastian/global-state": "^4.0",
                "sebastian/object-enumerator": "^4.0",
                "sebastian/resource-operations": "^3.0",
                "sebastian/type": "^2.0",
                "sebastian/version": "^3.0"
            },
            "require-dev": {
                "ext-pdo": "*",
                "phpspec/prophecy-phpunit": "^2.0"
            },
            "suggest": {
                "ext-soap": "*",
                "ext-xdebug": "*"
            },
            "bin": [
                "phpunit"
            ],
            "type": "library",
            "extra": {
                "branch-alias": {
                    "dev-master": "9.1-dev"
                }
            },
            "autoload": {
                "classmap": [
                    "src/"
                ],
                "files": [
                    "src/Framework/Assert/Functions.php"
                ]
            },
            "notification-url": "https://packagist.org/downloads/",
            "license": [
                "BSD-3-Clause"
            ],
            "authors": [
                {
                    "name": "Sebastian Bergmann",
                    "email": "sebastian@phpunit.de",
                    "role": "lead"
                }
            ],
            "description": "The PHP Unit Testing framework.",
            "homepage": "https://phpunit.de/",
            "keywords": [
                "phpunit",
                "testing",
                "xunit"
            ],
            "time": "2020-05-22T13:54:05+00:00"
        },
        {
            "name": "psr/simple-cache",
            "version": "1.0.1",
            "source": {
                "type": "git",
                "url": "https://github.com/php-fig/simple-cache.git",
                "reference": "408d5eafb83c57f6365a3ca330ff23aa4a5fa39b"
            },
            "dist": {
                "type": "zip",
                "url": "https://api.github.com/repos/php-fig/simple-cache/zipball/408d5eafb83c57f6365a3ca330ff23aa4a5fa39b",
                "reference": "408d5eafb83c57f6365a3ca330ff23aa4a5fa39b",
                "shasum": ""
            },
            "require": {
                "php": ">=5.3.0"
            },
            "type": "library",
            "extra": {
                "branch-alias": {
                    "dev-master": "1.0.x-dev"
                }
            },
            "autoload": {
                "psr-4": {
                    "Psr\\SimpleCache\\": "src/"
                }
            },
            "notification-url": "https://packagist.org/downloads/",
            "license": [
                "MIT"
            ],
            "authors": [
                {
                    "name": "PHP-FIG",
                    "homepage": "http://www.php-fig.org/"
                }
            ],
            "description": "Common interfaces for simple caching",
            "keywords": [
                "cache",
                "caching",
                "psr",
                "psr-16",
                "simple-cache"
            ],
            "time": "2017-10-23T01:57:42+00:00"
        },
        {
            "name": "sebastian/code-unit",
            "version": "1.0.8",
            "source": {
                "type": "git",
                "url": "https://github.com/sebastianbergmann/code-unit.git",
                "reference": "1fc9f64c0927627ef78ba436c9b17d967e68e120"
            },
            "dist": {
                "type": "zip",
                "url": "https://api.github.com/repos/sebastianbergmann/code-unit/zipball/1fc9f64c0927627ef78ba436c9b17d967e68e120",
                "reference": "1fc9f64c0927627ef78ba436c9b17d967e68e120",
                "shasum": ""
            },
            "require": {
                "php": ">=7.3"
            },
            "require-dev": {
                "phpunit/phpunit": "^9.3"
            },
            "type": "library",
            "extra": {
                "branch-alias": {
                    "dev-master": "1.0-dev"
                }
            },
            "autoload": {
                "classmap": [
                    "src/"
                ]
            },
            "notification-url": "https://packagist.org/downloads/",
            "license": [
                "BSD-3-Clause"
            ],
            "authors": [
                {
                    "name": "Sebastian Bergmann",
                    "email": "sebastian@phpunit.de",
                    "role": "lead"
                }
            ],
            "description": "Collection of value objects that represent the PHP code units",
            "homepage": "https://github.com/sebastianbergmann/code-unit",
            "funding": [
                {
                    "url": "https://github.com/sebastianbergmann",
                    "type": "github"
                }
            ],
            "time": "2020-10-26T13:08:54+00:00"
        },
        {
            "name": "sebastian/code-unit-reverse-lookup",
            "version": "2.0.3",
            "source": {
                "type": "git",
                "url": "https://github.com/sebastianbergmann/code-unit-reverse-lookup.git",
                "reference": "ac91f01ccec49fb77bdc6fd1e548bc70f7faa3e5"
            },
            "dist": {
                "type": "zip",
                "url": "https://api.github.com/repos/sebastianbergmann/code-unit-reverse-lookup/zipball/ac91f01ccec49fb77bdc6fd1e548bc70f7faa3e5",
                "reference": "ac91f01ccec49fb77bdc6fd1e548bc70f7faa3e5",
                "shasum": ""
            },
            "require": {
                "php": ">=7.3"
            },
            "require-dev": {
                "phpunit/phpunit": "^9.3"
            },
            "type": "library",
            "extra": {
                "branch-alias": {
                    "dev-master": "2.0-dev"
                }
            },
            "autoload": {
                "classmap": [
                    "src/"
                ]
            },
            "notification-url": "https://packagist.org/downloads/",
            "license": [
                "BSD-3-Clause"
            ],
            "authors": [
                {
                    "name": "Sebastian Bergmann",
                    "email": "sebastian@phpunit.de"
                }
            ],
            "description": "Looks up which function or method a line of code belongs to",
            "homepage": "https://github.com/sebastianbergmann/code-unit-reverse-lookup/",
            "funding": [
                {
                    "url": "https://github.com/sebastianbergmann",
                    "type": "github"
                }
            ],
            "time": "2020-09-28T05:30:19+00:00"
        },
        {
            "name": "sebastian/comparator",
            "version": "4.0.6",
            "source": {
                "type": "git",
                "url": "https://github.com/sebastianbergmann/comparator.git",
                "reference": "55f4261989e546dc112258c7a75935a81a7ce382"
            },
            "dist": {
                "type": "zip",
                "url": "https://api.github.com/repos/sebastianbergmann/comparator/zipball/55f4261989e546dc112258c7a75935a81a7ce382",
                "reference": "55f4261989e546dc112258c7a75935a81a7ce382",
                "shasum": ""
            },
            "require": {
                "php": ">=7.3",
                "sebastian/diff": "^4.0",
                "sebastian/exporter": "^4.0"
            },
            "require-dev": {
                "phpunit/phpunit": "^9.3"
            },
            "type": "library",
            "extra": {
                "branch-alias": {
                    "dev-master": "4.0-dev"
                }
            },
            "autoload": {
                "classmap": [
                    "src/"
                ]
            },
            "notification-url": "https://packagist.org/downloads/",
            "license": [
                "BSD-3-Clause"
            ],
            "authors": [
                {
                    "name": "Sebastian Bergmann",
                    "email": "sebastian@phpunit.de"
                },
                {
                    "name": "Jeff Welch",
                    "email": "whatthejeff@gmail.com"
                },
                {
                    "name": "Volker Dusch",
                    "email": "github@wallbash.com"
                },
                {
                    "name": "Bernhard Schussek",
                    "email": "bschussek@2bepublished.at"
                }
            ],
            "description": "Provides the functionality to compare PHP values for equality",
            "homepage": "https://github.com/sebastianbergmann/comparator",
            "keywords": [
                "comparator",
                "compare",
                "equality"
            ],
            "funding": [
                {
                    "url": "https://github.com/sebastianbergmann",
                    "type": "github"
                }
            ],
            "time": "2020-10-26T15:49:45+00:00"
        },
        {
            "name": "sebastian/diff",
            "version": "4.0.4",
            "source": {
                "type": "git",
                "url": "https://github.com/sebastianbergmann/diff.git",
                "reference": "3461e3fccc7cfdfc2720be910d3bd73c69be590d"
            },
            "dist": {
                "type": "zip",
                "url": "https://api.github.com/repos/sebastianbergmann/diff/zipball/3461e3fccc7cfdfc2720be910d3bd73c69be590d",
                "reference": "3461e3fccc7cfdfc2720be910d3bd73c69be590d",
                "shasum": ""
            },
            "require": {
                "php": ">=7.3"
            },
            "require-dev": {
                "phpunit/phpunit": "^9.3",
                "symfony/process": "^4.2 || ^5"
            },
            "type": "library",
            "extra": {
                "branch-alias": {
                    "dev-master": "4.0-dev"
                }
            },
            "autoload": {
                "classmap": [
                    "src/"
                ]
            },
            "notification-url": "https://packagist.org/downloads/",
            "license": [
                "BSD-3-Clause"
            ],
            "authors": [
                {
                    "name": "Sebastian Bergmann",
                    "email": "sebastian@phpunit.de"
                },
                {
                    "name": "Kore Nordmann",
                    "email": "mail@kore-nordmann.de"
                }
            ],
            "description": "Diff implementation",
            "homepage": "https://github.com/sebastianbergmann/diff",
            "keywords": [
                "diff",
                "udiff",
                "unidiff",
                "unified diff"
            ],
            "funding": [
                {
                    "url": "https://github.com/sebastianbergmann",
                    "type": "github"
                }
            ],
            "time": "2020-10-26T13:10:38+00:00"
        },
        {
            "name": "sebastian/environment",
            "version": "5.1.3",
            "source": {
                "type": "git",
                "url": "https://github.com/sebastianbergmann/environment.git",
                "reference": "388b6ced16caa751030f6a69e588299fa09200ac"
            },
            "dist": {
                "type": "zip",
                "url": "https://api.github.com/repos/sebastianbergmann/environment/zipball/388b6ced16caa751030f6a69e588299fa09200ac",
                "reference": "388b6ced16caa751030f6a69e588299fa09200ac",
                "shasum": ""
            },
            "require": {
                "php": ">=7.3"
            },
            "require-dev": {
                "phpunit/phpunit": "^9.3"
            },
            "suggest": {
                "ext-posix": "*"
            },
            "type": "library",
            "extra": {
                "branch-alias": {
                    "dev-master": "5.1-dev"
                }
            },
            "autoload": {
                "classmap": [
                    "src/"
                ]
            },
            "notification-url": "https://packagist.org/downloads/",
            "license": [
                "BSD-3-Clause"
            ],
            "authors": [
                {
                    "name": "Sebastian Bergmann",
                    "email": "sebastian@phpunit.de"
                }
            ],
            "description": "Provides functionality to handle HHVM/PHP environments",
            "homepage": "http://www.github.com/sebastianbergmann/environment",
            "keywords": [
                "Xdebug",
                "environment",
                "hhvm"
            ],
            "funding": [
                {
                    "url": "https://github.com/sebastianbergmann",
                    "type": "github"
                }
            ],
            "time": "2020-09-28T05:52:38+00:00"
        },
        {
            "name": "sebastian/exporter",
            "version": "4.0.3",
            "source": {
                "type": "git",
                "url": "https://github.com/sebastianbergmann/exporter.git",
                "reference": "d89cc98761b8cb5a1a235a6b703ae50d34080e65"
            },
            "dist": {
                "type": "zip",
                "url": "https://api.github.com/repos/sebastianbergmann/exporter/zipball/d89cc98761b8cb5a1a235a6b703ae50d34080e65",
                "reference": "d89cc98761b8cb5a1a235a6b703ae50d34080e65",
                "shasum": ""
            },
            "require": {
                "php": ">=7.3",
                "sebastian/recursion-context": "^4.0"
            },
            "require-dev": {
                "ext-mbstring": "*",
                "phpunit/phpunit": "^9.3"
            },
            "type": "library",
            "extra": {
                "branch-alias": {
                    "dev-master": "4.0-dev"
                }
            },
            "autoload": {
                "classmap": [
                    "src/"
                ]
            },
            "notification-url": "https://packagist.org/downloads/",
            "license": [
                "BSD-3-Clause"
            ],
            "authors": [
                {
                    "name": "Sebastian Bergmann",
                    "email": "sebastian@phpunit.de"
                },
                {
                    "name": "Jeff Welch",
                    "email": "whatthejeff@gmail.com"
                },
                {
                    "name": "Volker Dusch",
                    "email": "github@wallbash.com"
                },
                {
                    "name": "Adam Harvey",
                    "email": "aharvey@php.net"
                },
                {
                    "name": "Bernhard Schussek",
                    "email": "bschussek@gmail.com"
                }
            ],
            "description": "Provides the functionality to export PHP variables for visualization",
            "homepage": "http://www.github.com/sebastianbergmann/exporter",
            "keywords": [
                "export",
                "exporter"
            ],
            "funding": [
                {
                    "url": "https://github.com/sebastianbergmann",
                    "type": "github"
                }
            ],
            "time": "2020-09-28T05:24:23+00:00"
        },
        {
            "name": "sebastian/finder-facade",
            "version": "2.0.0",
            "source": {
                "type": "git",
                "url": "https://github.com/sebastianbergmann/finder-facade.git",
                "reference": "9d3e74b845a2ce50e19b25b5f0c2718e153bee6c"
            },
            "dist": {
                "type": "zip",
                "url": "https://api.github.com/repos/sebastianbergmann/finder-facade/zipball/9d3e74b845a2ce50e19b25b5f0c2718e153bee6c",
                "reference": "9d3e74b845a2ce50e19b25b5f0c2718e153bee6c",
                "shasum": ""
            },
            "require": {
                "ext-ctype": "*",
                "php": "^7.3",
                "symfony/finder": "^4.1|^5.0",
                "theseer/fdomdocument": "^1.6"
            },
            "type": "library",
            "extra": {
                "branch-alias": {
                    "dev-master": "2.0-dev"
                }
            },
            "autoload": {
                "classmap": [
                    "src/"
                ]
            },
            "notification-url": "https://packagist.org/downloads/",
            "license": [
                "BSD-3-Clause"
            ],
            "authors": [
                {
                    "name": "Sebastian Bergmann",
                    "email": "sebastian@phpunit.de",
                    "role": "lead"
                }
            ],
            "description": "FinderFacade is a convenience wrapper for Symfony's Finder component.",
            "homepage": "https://github.com/sebastianbergmann/finder-facade",
            "abandoned": true,
            "time": "2020-02-08T06:07:58+00:00"
        },
        {
            "name": "sebastian/global-state",
            "version": "4.0.0",
            "source": {
                "type": "git",
                "url": "https://github.com/sebastianbergmann/global-state.git",
                "reference": "bdb1e7c79e592b8c82cb1699be3c8743119b8a72"
            },
            "dist": {
                "type": "zip",
                "url": "https://api.github.com/repos/sebastianbergmann/global-state/zipball/bdb1e7c79e592b8c82cb1699be3c8743119b8a72",
                "reference": "bdb1e7c79e592b8c82cb1699be3c8743119b8a72",
                "shasum": ""
            },
            "require": {
                "php": "^7.3",
                "sebastian/object-reflector": "^2.0",
                "sebastian/recursion-context": "^4.0"
            },
            "require-dev": {
                "ext-dom": "*",
                "phpunit/phpunit": "^9.0"
            },
            "suggest": {
                "ext-uopz": "*"
            },
            "type": "library",
            "extra": {
                "branch-alias": {
                    "dev-master": "4.0-dev"
                }
            },
            "autoload": {
                "classmap": [
                    "src/"
                ]
            },
            "notification-url": "https://packagist.org/downloads/",
            "license": [
                "BSD-3-Clause"
            ],
            "authors": [
                {
                    "name": "Sebastian Bergmann",
                    "email": "sebastian@phpunit.de"
                }
            ],
            "description": "Snapshotting of global state",
            "homepage": "http://www.github.com/sebastianbergmann/global-state",
            "keywords": [
                "global state"
            ],
            "time": "2020-02-07T06:11:37+00:00"
        },
        {
            "name": "sebastian/object-enumerator",
            "version": "4.0.4",
            "source": {
                "type": "git",
                "url": "https://github.com/sebastianbergmann/object-enumerator.git",
                "reference": "5c9eeac41b290a3712d88851518825ad78f45c71"
            },
            "dist": {
                "type": "zip",
                "url": "https://api.github.com/repos/sebastianbergmann/object-enumerator/zipball/5c9eeac41b290a3712d88851518825ad78f45c71",
                "reference": "5c9eeac41b290a3712d88851518825ad78f45c71",
                "shasum": ""
            },
            "require": {
                "php": ">=7.3",
                "sebastian/object-reflector": "^2.0",
                "sebastian/recursion-context": "^4.0"
            },
            "require-dev": {
                "phpunit/phpunit": "^9.3"
            },
            "type": "library",
            "extra": {
                "branch-alias": {
                    "dev-master": "4.0-dev"
                }
            },
            "autoload": {
                "classmap": [
                    "src/"
                ]
            },
            "notification-url": "https://packagist.org/downloads/",
            "license": [
                "BSD-3-Clause"
            ],
            "authors": [
                {
                    "name": "Sebastian Bergmann",
                    "email": "sebastian@phpunit.de"
                }
            ],
            "description": "Traverses array structures and object graphs to enumerate all referenced objects",
            "homepage": "https://github.com/sebastianbergmann/object-enumerator/",
            "funding": [
                {
                    "url": "https://github.com/sebastianbergmann",
                    "type": "github"
                }
            ],
            "time": "2020-10-26T13:12:34+00:00"
        },
        {
            "name": "sebastian/object-reflector",
            "version": "2.0.4",
            "source": {
                "type": "git",
                "url": "https://github.com/sebastianbergmann/object-reflector.git",
                "reference": "b4f479ebdbf63ac605d183ece17d8d7fe49c15c7"
            },
            "dist": {
                "type": "zip",
                "url": "https://api.github.com/repos/sebastianbergmann/object-reflector/zipball/b4f479ebdbf63ac605d183ece17d8d7fe49c15c7",
                "reference": "b4f479ebdbf63ac605d183ece17d8d7fe49c15c7",
                "shasum": ""
            },
            "require": {
                "php": ">=7.3"
            },
            "require-dev": {
                "phpunit/phpunit": "^9.3"
            },
            "type": "library",
            "extra": {
                "branch-alias": {
                    "dev-master": "2.0-dev"
                }
            },
            "autoload": {
                "classmap": [
                    "src/"
                ]
            },
            "notification-url": "https://packagist.org/downloads/",
            "license": [
                "BSD-3-Clause"
            ],
            "authors": [
                {
                    "name": "Sebastian Bergmann",
                    "email": "sebastian@phpunit.de"
                }
            ],
            "description": "Allows reflection of object attributes, including inherited and non-public ones",
            "homepage": "https://github.com/sebastianbergmann/object-reflector/",
            "funding": [
                {
                    "url": "https://github.com/sebastianbergmann",
                    "type": "github"
                }
            ],
            "time": "2020-10-26T13:14:26+00:00"
        },
        {
            "name": "sebastian/phpcpd",
            "version": "5.0.2",
            "source": {
                "type": "git",
                "url": "https://github.com/sebastianbergmann/phpcpd.git",
                "reference": "8724382966b1861df4e12db915eaed2165e10bf3"
            },
            "dist": {
                "type": "zip",
                "url": "https://api.github.com/repos/sebastianbergmann/phpcpd/zipball/8724382966b1861df4e12db915eaed2165e10bf3",
                "reference": "8724382966b1861df4e12db915eaed2165e10bf3",
                "shasum": ""
            },
            "require": {
                "ext-dom": "*",
                "php": "^7.3",
                "phpunit/php-timer": "^3.0",
                "sebastian/finder-facade": "^2.0",
                "sebastian/version": "^3.0",
                "symfony/console": "^4.0|^5.0"
            },
            "bin": [
                "phpcpd"
            ],
            "type": "library",
            "extra": {
                "branch-alias": {
                    "dev-master": "5.0-dev"
                }
            },
            "autoload": {
                "classmap": [
                    "src/"
                ]
            },
            "notification-url": "https://packagist.org/downloads/",
            "license": [
                "BSD-3-Clause"
            ],
            "authors": [
                {
                    "name": "Sebastian Bergmann",
                    "email": "sebastian@phpunit.de",
                    "role": "lead"
                }
            ],
            "description": "Copy/Paste Detector (CPD) for PHP code.",
            "homepage": "https://github.com/sebastianbergmann/phpcpd",
            "time": "2020-02-22T06:03:17+00:00"
        },
        {
            "name": "sebastian/recursion-context",
            "version": "4.0.4",
            "source": {
                "type": "git",
                "url": "https://github.com/sebastianbergmann/recursion-context.git",
                "reference": "cd9d8cf3c5804de4341c283ed787f099f5506172"
            },
            "dist": {
                "type": "zip",
                "url": "https://api.github.com/repos/sebastianbergmann/recursion-context/zipball/cd9d8cf3c5804de4341c283ed787f099f5506172",
                "reference": "cd9d8cf3c5804de4341c283ed787f099f5506172",
                "shasum": ""
            },
            "require": {
                "php": ">=7.3"
            },
            "require-dev": {
                "phpunit/phpunit": "^9.3"
            },
            "type": "library",
            "extra": {
                "branch-alias": {
                    "dev-master": "4.0-dev"
                }
            },
            "autoload": {
                "classmap": [
                    "src/"
                ]
            },
            "notification-url": "https://packagist.org/downloads/",
            "license": [
                "BSD-3-Clause"
            ],
            "authors": [
                {
                    "name": "Sebastian Bergmann",
                    "email": "sebastian@phpunit.de"
                },
                {
                    "name": "Jeff Welch",
                    "email": "whatthejeff@gmail.com"
                },
                {
                    "name": "Adam Harvey",
                    "email": "aharvey@php.net"
                }
            ],
            "description": "Provides functionality to recursively process PHP variables",
            "homepage": "http://www.github.com/sebastianbergmann/recursion-context",
            "funding": [
                {
                    "url": "https://github.com/sebastianbergmann",
                    "type": "github"
                }
            ],
            "time": "2020-10-26T13:17:30+00:00"
        },
        {
            "name": "sebastian/resource-operations",
            "version": "3.0.3",
            "source": {
                "type": "git",
                "url": "https://github.com/sebastianbergmann/resource-operations.git",
                "reference": "0f4443cb3a1d92ce809899753bc0d5d5a8dd19a8"
            },
            "dist": {
                "type": "zip",
                "url": "https://api.github.com/repos/sebastianbergmann/resource-operations/zipball/0f4443cb3a1d92ce809899753bc0d5d5a8dd19a8",
                "reference": "0f4443cb3a1d92ce809899753bc0d5d5a8dd19a8",
                "shasum": ""
            },
            "require": {
                "php": ">=7.3"
            },
            "require-dev": {
                "phpunit/phpunit": "^9.0"
            },
            "type": "library",
            "extra": {
                "branch-alias": {
                    "dev-master": "3.0-dev"
                }
            },
            "autoload": {
                "classmap": [
                    "src/"
                ]
            },
            "notification-url": "https://packagist.org/downloads/",
            "license": [
                "BSD-3-Clause"
            ],
            "authors": [
                {
                    "name": "Sebastian Bergmann",
                    "email": "sebastian@phpunit.de"
                }
            ],
            "description": "Provides a list of PHP built-in functions that operate on resources",
            "homepage": "https://www.github.com/sebastianbergmann/resource-operations",
            "funding": [
                {
                    "url": "https://github.com/sebastianbergmann",
                    "type": "github"
                }
            ],
            "time": "2020-09-28T06:45:17+00:00"
        },
        {
            "name": "sebastian/type",
            "version": "2.3.1",
            "source": {
                "type": "git",
                "url": "https://github.com/sebastianbergmann/type.git",
                "reference": "81cd61ab7bbf2de744aba0ea61fae32f721df3d2"
            },
            "dist": {
                "type": "zip",
                "url": "https://api.github.com/repos/sebastianbergmann/type/zipball/81cd61ab7bbf2de744aba0ea61fae32f721df3d2",
                "reference": "81cd61ab7bbf2de744aba0ea61fae32f721df3d2",
                "shasum": ""
            },
            "require": {
                "php": ">=7.3"
            },
            "require-dev": {
                "phpunit/phpunit": "^9.3"
            },
            "type": "library",
            "extra": {
                "branch-alias": {
                    "dev-master": "2.3-dev"
                }
            },
            "autoload": {
                "classmap": [
                    "src/"
                ]
            },
            "notification-url": "https://packagist.org/downloads/",
            "license": [
                "BSD-3-Clause"
            ],
            "authors": [
                {
                    "name": "Sebastian Bergmann",
                    "email": "sebastian@phpunit.de",
                    "role": "lead"
                }
            ],
            "description": "Collection of value objects that represent the types of the PHP type system",
            "homepage": "https://github.com/sebastianbergmann/type",
            "funding": [
                {
                    "url": "https://github.com/sebastianbergmann",
                    "type": "github"
                }
            ],
            "time": "2020-10-26T13:18:59+00:00"
        },
        {
            "name": "sebastian/version",
            "version": "3.0.2",
            "source": {
                "type": "git",
                "url": "https://github.com/sebastianbergmann/version.git",
                "reference": "c6c1022351a901512170118436c764e473f6de8c"
            },
            "dist": {
                "type": "zip",
                "url": "https://api.github.com/repos/sebastianbergmann/version/zipball/c6c1022351a901512170118436c764e473f6de8c",
                "reference": "c6c1022351a901512170118436c764e473f6de8c",
                "shasum": ""
            },
            "require": {
                "php": ">=7.3"
            },
            "type": "library",
            "extra": {
                "branch-alias": {
                    "dev-master": "3.0-dev"
                }
            },
            "autoload": {
                "classmap": [
                    "src/"
                ]
            },
            "notification-url": "https://packagist.org/downloads/",
            "license": [
                "BSD-3-Clause"
            ],
            "authors": [
                {
                    "name": "Sebastian Bergmann",
                    "email": "sebastian@phpunit.de",
                    "role": "lead"
                }
            ],
            "description": "Library that helps with managing the version number of Git-hosted PHP projects",
            "homepage": "https://github.com/sebastianbergmann/version",
            "funding": [
                {
                    "url": "https://github.com/sebastianbergmann",
                    "type": "github"
                }
            ],
            "time": "2020-09-28T06:39:44+00:00"
        },
        {
            "name": "spomky-labs/otphp",
            "version": "v10.0.1",
            "source": {
                "type": "git",
                "url": "https://github.com/Spomky-Labs/otphp.git",
                "reference": "f44cce5a9db4b8da410215d992110482c931232f"
            },
            "dist": {
                "type": "zip",
                "url": "https://api.github.com/repos/Spomky-Labs/otphp/zipball/f44cce5a9db4b8da410215d992110482c931232f",
                "reference": "f44cce5a9db4b8da410215d992110482c931232f",
                "shasum": ""
            },
            "require": {
                "beberlei/assert": "^3.0",
                "ext-mbstring": "*",
                "paragonie/constant_time_encoding": "^2.0",
                "php": "^7.2|^8.0",
                "thecodingmachine/safe": "^0.1.14|^1.0"
            },
            "require-dev": {
                "php-coveralls/php-coveralls": "^2.0",
                "phpstan/phpstan": "^0.12",
                "phpstan/phpstan-beberlei-assert": "^0.12",
                "phpstan/phpstan-deprecation-rules": "^0.12",
                "phpstan/phpstan-phpunit": "^0.12",
                "phpstan/phpstan-strict-rules": "^0.12",
                "phpunit/phpunit": "^8.0",
                "thecodingmachine/phpstan-safe-rule": "^1.0"
            },
            "type": "library",
            "extra": {
                "branch-alias": {
                    "v10.0": "10.0.x-dev",
                    "v9.0": "9.0.x-dev",
                    "v8.3": "8.3.x-dev"
                }
            },
            "autoload": {
                "psr-4": {
                    "OTPHP\\": "src/"
                }
            },
            "notification-url": "https://packagist.org/downloads/",
            "license": [
                "MIT"
            ],
            "authors": [
                {
                    "name": "Florent Morselli",
                    "homepage": "https://github.com/Spomky"
                },
                {
                    "name": "All contributors",
                    "homepage": "https://github.com/Spomky-Labs/otphp/contributors"
                }
            ],
            "description": "A PHP library for generating one time passwords according to RFC 4226 (HOTP Algorithm) and the RFC 6238 (TOTP Algorithm) and compatible with Google Authenticator",
            "homepage": "https://github.com/Spomky-Labs/otphp",
            "keywords": [
                "FreeOTP",
                "RFC 4226",
                "RFC 6238",
                "google authenticator",
                "hotp",
                "otp",
                "totp"
            ],
            "time": "2020-01-28T09:24:19+00:00"
        },
        {
            "name": "squizlabs/php_codesniffer",
            "version": "3.5.8",
            "source": {
                "type": "git",
                "url": "https://github.com/squizlabs/PHP_CodeSniffer.git",
                "reference": "9d583721a7157ee997f235f327de038e7ea6dac4"
            },
            "dist": {
                "type": "zip",
                "url": "https://api.github.com/repos/squizlabs/PHP_CodeSniffer/zipball/9d583721a7157ee997f235f327de038e7ea6dac4",
                "reference": "9d583721a7157ee997f235f327de038e7ea6dac4",
                "shasum": ""
            },
            "require": {
                "ext-simplexml": "*",
                "ext-tokenizer": "*",
                "ext-xmlwriter": "*",
                "php": ">=5.4.0"
            },
            "require-dev": {
                "phpunit/phpunit": "^4.0 || ^5.0 || ^6.0 || ^7.0"
            },
            "bin": [
                "bin/phpcs",
                "bin/phpcbf"
            ],
            "type": "library",
            "extra": {
                "branch-alias": {
                    "dev-master": "3.x-dev"
                }
            },
            "notification-url": "https://packagist.org/downloads/",
            "license": [
                "BSD-3-Clause"
            ],
            "authors": [
                {
                    "name": "Greg Sherwood",
                    "role": "lead"
                }
            ],
            "description": "PHP_CodeSniffer tokenizes PHP, JavaScript and CSS files and detects violations of a defined set of coding standards.",
            "homepage": "https://github.com/squizlabs/PHP_CodeSniffer",
            "keywords": [
                "phpcs",
                "standards"
            ],
            "time": "2020-10-23T02:01:07+00:00"
        },
        {
            "name": "symfony/config",
            "version": "v5.2.3",
            "source": {
                "type": "git",
                "url": "https://github.com/symfony/config.git",
                "reference": "50e0e1314a3b2609d32b6a5a0d0fb5342494c4ab"
            },
            "dist": {
                "type": "zip",
                "url": "https://api.github.com/repos/symfony/config/zipball/50e0e1314a3b2609d32b6a5a0d0fb5342494c4ab",
                "reference": "50e0e1314a3b2609d32b6a5a0d0fb5342494c4ab",
                "shasum": ""
            },
            "require": {
                "php": ">=7.2.5",
                "symfony/deprecation-contracts": "^2.1",
                "symfony/filesystem": "^4.4|^5.0",
                "symfony/polyfill-ctype": "~1.8",
                "symfony/polyfill-php80": "^1.15"
            },
            "conflict": {
                "symfony/finder": "<4.4"
            },
            "require-dev": {
                "symfony/event-dispatcher": "^4.4|^5.0",
                "symfony/finder": "^4.4|^5.0",
                "symfony/messenger": "^4.4|^5.0",
                "symfony/service-contracts": "^1.1|^2",
                "symfony/yaml": "^4.4|^5.0"
            },
            "suggest": {
                "symfony/yaml": "To use the yaml reference dumper"
            },
            "type": "library",
            "autoload": {
                "psr-4": {
                    "Symfony\\Component\\Config\\": ""
                },
                "exclude-from-classmap": [
                    "/Tests/"
                ]
            },
            "notification-url": "https://packagist.org/downloads/",
            "license": [
                "MIT"
            ],
            "authors": [
                {
                    "name": "Fabien Potencier",
                    "email": "fabien@symfony.com"
                },
                {
                    "name": "Symfony Community",
                    "homepage": "https://symfony.com/contributors"
                }
            ],
            "description": "Helps you find, load, combine, autofill and validate configuration values of any kind",
            "homepage": "https://symfony.com",
            "funding": [
                {
                    "url": "https://symfony.com/sponsor",
                    "type": "custom"
                },
                {
                    "url": "https://github.com/fabpot",
                    "type": "github"
                },
                {
                    "url": "https://tidelift.com/funding/github/packagist/symfony/symfony",
                    "type": "tidelift"
                }
            ],
            "time": "2021-01-27T10:15:41+00:00"
        },
        {
            "name": "symfony/dependency-injection",
            "version": "v5.2.3",
            "source": {
                "type": "git",
                "url": "https://github.com/symfony/dependency-injection.git",
                "reference": "62f72187be689540385dce6c68a5d4c16f034139"
            },
            "dist": {
                "type": "zip",
                "url": "https://api.github.com/repos/symfony/dependency-injection/zipball/62f72187be689540385dce6c68a5d4c16f034139",
                "reference": "62f72187be689540385dce6c68a5d4c16f034139",
                "shasum": ""
            },
            "require": {
                "php": ">=7.2.5",
                "psr/container": "^1.0",
                "symfony/deprecation-contracts": "^2.1",
                "symfony/polyfill-php80": "^1.15",
                "symfony/service-contracts": "^1.1.6|^2"
            },
            "conflict": {
                "symfony/config": "<5.1",
                "symfony/finder": "<4.4",
                "symfony/proxy-manager-bridge": "<4.4",
                "symfony/yaml": "<4.4"
            },
            "provide": {
                "psr/container-implementation": "1.0",
                "symfony/service-implementation": "1.0"
            },
            "require-dev": {
                "symfony/config": "^5.1",
                "symfony/expression-language": "^4.4|^5.0",
                "symfony/yaml": "^4.4|^5.0"
            },
            "suggest": {
                "symfony/config": "",
                "symfony/expression-language": "For using expressions in service container configuration",
                "symfony/finder": "For using double-star glob patterns or when GLOB_BRACE portability is required",
                "symfony/proxy-manager-bridge": "Generate service proxies to lazy load them",
                "symfony/yaml": ""
            },
            "type": "library",
            "autoload": {
                "psr-4": {
                    "Symfony\\Component\\DependencyInjection\\": ""
                },
                "exclude-from-classmap": [
                    "/Tests/"
                ]
            },
            "notification-url": "https://packagist.org/downloads/",
            "license": [
                "MIT"
            ],
            "authors": [
                {
                    "name": "Fabien Potencier",
                    "email": "fabien@symfony.com"
                },
                {
                    "name": "Symfony Community",
                    "homepage": "https://symfony.com/contributors"
                }
            ],
            "description": "Allows you to standardize and centralize the way objects are constructed in your application",
            "homepage": "https://symfony.com",
            "funding": [
                {
                    "url": "https://symfony.com/sponsor",
                    "type": "custom"
                },
                {
                    "url": "https://github.com/fabpot",
                    "type": "github"
                },
                {
                    "url": "https://tidelift.com/funding/github/packagist/symfony/symfony",
                    "type": "tidelift"
                }
            ],
            "time": "2021-01-27T12:56:27+00:00"
        },
        {
            "name": "symfony/deprecation-contracts",
            "version": "v2.2.0",
            "source": {
                "type": "git",
                "url": "https://github.com/symfony/deprecation-contracts.git",
                "reference": "5fa56b4074d1ae755beb55617ddafe6f5d78f665"
            },
            "dist": {
                "type": "zip",
                "url": "https://api.github.com/repos/symfony/deprecation-contracts/zipball/5fa56b4074d1ae755beb55617ddafe6f5d78f665",
                "reference": "5fa56b4074d1ae755beb55617ddafe6f5d78f665",
                "shasum": ""
            },
            "require": {
                "php": ">=7.1"
            },
            "type": "library",
            "extra": {
                "branch-alias": {
                    "dev-master": "2.2-dev"
                },
                "thanks": {
                    "name": "symfony/contracts",
                    "url": "https://github.com/symfony/contracts"
                }
            },
            "autoload": {
                "files": [
                    "function.php"
                ]
            },
            "notification-url": "https://packagist.org/downloads/",
            "license": [
                "MIT"
            ],
            "authors": [
                {
                    "name": "Nicolas Grekas",
                    "email": "p@tchwork.com"
                },
                {
                    "name": "Symfony Community",
                    "homepage": "https://symfony.com/contributors"
                }
            ],
            "description": "A generic function and convention to trigger deprecation notices",
            "homepage": "https://symfony.com",
            "funding": [
                {
                    "url": "https://symfony.com/sponsor",
                    "type": "custom"
                },
                {
                    "url": "https://github.com/fabpot",
                    "type": "github"
                },
                {
                    "url": "https://tidelift.com/funding/github/packagist/symfony/symfony",
                    "type": "tidelift"
                }
            ],
            "time": "2020-09-07T11:33:47+00:00"
        },
        {
            "name": "symfony/http-foundation",
            "version": "v5.2.3",
            "source": {
                "type": "git",
                "url": "https://github.com/symfony/http-foundation.git",
                "reference": "20c554c0f03f7cde5ce230ed248470cccbc34c36"
            },
            "dist": {
                "type": "zip",
                "url": "https://api.github.com/repos/symfony/http-foundation/zipball/20c554c0f03f7cde5ce230ed248470cccbc34c36",
                "reference": "20c554c0f03f7cde5ce230ed248470cccbc34c36",
                "shasum": ""
            },
            "require": {
                "php": ">=7.2.5",
                "symfony/deprecation-contracts": "^2.1",
                "symfony/polyfill-mbstring": "~1.1",
                "symfony/polyfill-php80": "^1.15"
            },
            "require-dev": {
                "predis/predis": "~1.0",
                "symfony/cache": "^4.4|^5.0",
                "symfony/expression-language": "^4.4|^5.0",
                "symfony/mime": "^4.4|^5.0"
            },
            "suggest": {
                "symfony/mime": "To use the file extension guesser"
            },
            "type": "library",
            "autoload": {
                "psr-4": {
                    "Symfony\\Component\\HttpFoundation\\": ""
                },
                "exclude-from-classmap": [
                    "/Tests/"
                ]
            },
            "notification-url": "https://packagist.org/downloads/",
            "license": [
                "MIT"
            ],
            "authors": [
                {
                    "name": "Fabien Potencier",
                    "email": "fabien@symfony.com"
                },
                {
                    "name": "Symfony Community",
                    "homepage": "https://symfony.com/contributors"
                }
            ],
            "description": "Defines an object-oriented layer for the HTTP specification",
            "homepage": "https://symfony.com",
            "funding": [
                {
                    "url": "https://symfony.com/sponsor",
                    "type": "custom"
                },
                {
                    "url": "https://github.com/fabpot",
                    "type": "github"
                },
                {
                    "url": "https://tidelift.com/funding/github/packagist/symfony/symfony",
                    "type": "tidelift"
                }
            ],
            "time": "2021-02-03T04:42:09+00:00"
        },
        {
            "name": "symfony/mime",
            "version": "v5.2.3",
            "source": {
                "type": "git",
                "url": "https://github.com/symfony/mime.git",
                "reference": "7dee6a43493f39b51ff6c5bb2bd576fe40a76c86"
            },
            "dist": {
                "type": "zip",
                "url": "https://api.github.com/repos/symfony/mime/zipball/7dee6a43493f39b51ff6c5bb2bd576fe40a76c86",
                "reference": "7dee6a43493f39b51ff6c5bb2bd576fe40a76c86",
                "shasum": ""
            },
            "require": {
                "php": ">=7.2.5",
                "symfony/deprecation-contracts": "^2.1",
                "symfony/polyfill-intl-idn": "^1.10",
                "symfony/polyfill-mbstring": "^1.0",
                "symfony/polyfill-php80": "^1.15"
            },
            "conflict": {
                "phpdocumentor/reflection-docblock": "<3.2.2",
                "phpdocumentor/type-resolver": "<1.4.0",
                "symfony/mailer": "<4.4"
            },
            "require-dev": {
                "egulias/email-validator": "^2.1.10",
                "phpdocumentor/reflection-docblock": "^3.0|^4.0|^5.0",
                "symfony/dependency-injection": "^4.4|^5.0",
                "symfony/property-access": "^4.4|^5.1",
                "symfony/property-info": "^4.4|^5.1",
                "symfony/serializer": "^5.2"
            },
            "type": "library",
            "autoload": {
                "psr-4": {
                    "Symfony\\Component\\Mime\\": ""
                },
                "exclude-from-classmap": [
                    "/Tests/"
                ]
            },
            "notification-url": "https://packagist.org/downloads/",
            "license": [
                "MIT"
            ],
            "authors": [
                {
                    "name": "Fabien Potencier",
                    "email": "fabien@symfony.com"
                },
                {
                    "name": "Symfony Community",
                    "homepage": "https://symfony.com/contributors"
                }
            ],
            "description": "Allows manipulating MIME messages",
            "homepage": "https://symfony.com",
            "keywords": [
                "mime",
                "mime-type"
            ],
            "funding": [
                {
                    "url": "https://symfony.com/sponsor",
                    "type": "custom"
                },
                {
                    "url": "https://github.com/fabpot",
                    "type": "github"
                },
                {
                    "url": "https://tidelift.com/funding/github/packagist/symfony/symfony",
                    "type": "tidelift"
                }
            ],
            "time": "2021-02-02T06:10:15+00:00"
        },
        {
            "name": "symfony/options-resolver",
            "version": "v5.2.3",
            "source": {
                "type": "git",
                "url": "https://github.com/symfony/options-resolver.git",
                "reference": "5d0f633f9bbfcf7ec642a2b5037268e61b0a62ce"
            },
            "dist": {
                "type": "zip",
                "url": "https://api.github.com/repos/symfony/options-resolver/zipball/5d0f633f9bbfcf7ec642a2b5037268e61b0a62ce",
                "reference": "5d0f633f9bbfcf7ec642a2b5037268e61b0a62ce",
                "shasum": ""
            },
            "require": {
                "php": ">=7.2.5",
                "symfony/deprecation-contracts": "^2.1",
                "symfony/polyfill-php73": "~1.0",
                "symfony/polyfill-php80": "^1.15"
            },
            "type": "library",
            "autoload": {
                "psr-4": {
                    "Symfony\\Component\\OptionsResolver\\": ""
                },
                "exclude-from-classmap": [
                    "/Tests/"
                ]
            },
            "notification-url": "https://packagist.org/downloads/",
            "license": [
                "MIT"
            ],
            "authors": [
                {
                    "name": "Fabien Potencier",
                    "email": "fabien@symfony.com"
                },
                {
                    "name": "Symfony Community",
                    "homepage": "https://symfony.com/contributors"
                }
            ],
            "description": "Provides an improved replacement for the array_replace PHP function",
            "homepage": "https://symfony.com",
            "keywords": [
                "config",
                "configuration",
                "options"
            ],
            "funding": [
                {
                    "url": "https://symfony.com/sponsor",
                    "type": "custom"
                },
                {
                    "url": "https://github.com/fabpot",
                    "type": "github"
                },
                {
                    "url": "https://tidelift.com/funding/github/packagist/symfony/symfony",
                    "type": "tidelift"
                }
            ],
            "time": "2021-01-27T12:56:27+00:00"
        },
        {
            "name": "symfony/polyfill-php70",
            "version": "v1.20.0",
            "source": {
                "type": "git",
                "url": "https://github.com/symfony/polyfill-php70.git",
                "reference": "5f03a781d984aae42cebd18e7912fa80f02ee644"
            },
            "dist": {
                "type": "zip",
                "url": "https://api.github.com/repos/symfony/polyfill-php70/zipball/5f03a781d984aae42cebd18e7912fa80f02ee644",
                "reference": "5f03a781d984aae42cebd18e7912fa80f02ee644",
                "shasum": ""
            },
            "require": {
                "php": ">=7.1"
            },
            "type": "metapackage",
            "extra": {
                "branch-alias": {
                    "dev-main": "1.20-dev"
                },
                "thanks": {
                    "name": "symfony/polyfill",
                    "url": "https://github.com/symfony/polyfill"
                }
            },
            "notification-url": "https://packagist.org/downloads/",
            "license": [
                "MIT"
            ],
            "authors": [
                {
                    "name": "Nicolas Grekas",
                    "email": "p@tchwork.com"
                },
                {
                    "name": "Symfony Community",
                    "homepage": "https://symfony.com/contributors"
                }
            ],
            "description": "Symfony polyfill backporting some PHP 7.0+ features to lower PHP versions",
            "homepage": "https://symfony.com",
            "keywords": [
                "compatibility",
                "polyfill",
                "portable",
                "shim"
            ],
            "funding": [
                {
                    "url": "https://symfony.com/sponsor",
                    "type": "custom"
                },
                {
                    "url": "https://github.com/fabpot",
                    "type": "github"
                },
                {
                    "url": "https://tidelift.com/funding/github/packagist/symfony/symfony",
                    "type": "tidelift"
                }
            ],
            "time": "2020-10-23T14:02:19+00:00"
        },
        {
            "name": "symfony/stopwatch",
            "version": "v5.2.3",
            "source": {
                "type": "git",
                "url": "https://github.com/symfony/stopwatch.git",
                "reference": "b12274acfab9d9850c52583d136a24398cdf1a0c"
            },
            "dist": {
                "type": "zip",
                "url": "https://api.github.com/repos/symfony/stopwatch/zipball/b12274acfab9d9850c52583d136a24398cdf1a0c",
                "reference": "b12274acfab9d9850c52583d136a24398cdf1a0c",
                "shasum": ""
            },
            "require": {
                "php": ">=7.2.5",
                "symfony/service-contracts": "^1.0|^2"
            },
            "type": "library",
            "autoload": {
                "psr-4": {
                    "Symfony\\Component\\Stopwatch\\": ""
                },
                "exclude-from-classmap": [
                    "/Tests/"
                ]
            },
            "notification-url": "https://packagist.org/downloads/",
            "license": [
                "MIT"
            ],
            "authors": [
                {
                    "name": "Fabien Potencier",
                    "email": "fabien@symfony.com"
                },
                {
                    "name": "Symfony Community",
                    "homepage": "https://symfony.com/contributors"
                }
            ],
            "description": "Provides a way to profile code",
            "homepage": "https://symfony.com",
            "funding": [
                {
                    "url": "https://symfony.com/sponsor",
                    "type": "custom"
                },
                {
                    "url": "https://github.com/fabpot",
                    "type": "github"
                },
                {
                    "url": "https://tidelift.com/funding/github/packagist/symfony/symfony",
                    "type": "tidelift"
                }
            ],
            "time": "2021-01-27T10:15:41+00:00"
        },
        {
            "name": "symfony/yaml",
            "version": "v5.2.3",
            "source": {
                "type": "git",
                "url": "https://github.com/symfony/yaml.git",
                "reference": "338cddc6d74929f6adf19ca5682ac4b8e109cdb0"
            },
            "dist": {
                "type": "zip",
                "url": "https://api.github.com/repos/symfony/yaml/zipball/338cddc6d74929f6adf19ca5682ac4b8e109cdb0",
                "reference": "338cddc6d74929f6adf19ca5682ac4b8e109cdb0",
                "shasum": ""
            },
            "require": {
                "php": ">=7.2.5",
                "symfony/deprecation-contracts": "^2.1",
                "symfony/polyfill-ctype": "~1.8"
            },
            "conflict": {
                "symfony/console": "<4.4"
            },
            "require-dev": {
                "symfony/console": "^4.4|^5.0"
            },
            "suggest": {
                "symfony/console": "For validating YAML files using the lint command"
            },
            "bin": [
                "Resources/bin/yaml-lint"
            ],
            "type": "library",
            "autoload": {
                "psr-4": {
                    "Symfony\\Component\\Yaml\\": ""
                },
                "exclude-from-classmap": [
                    "/Tests/"
                ]
            },
            "notification-url": "https://packagist.org/downloads/",
            "license": [
                "MIT"
            ],
            "authors": [
                {
                    "name": "Fabien Potencier",
                    "email": "fabien@symfony.com"
                },
                {
                    "name": "Symfony Community",
                    "homepage": "https://symfony.com/contributors"
                }
            ],
            "description": "Loads and dumps YAML files",
            "homepage": "https://symfony.com",
            "funding": [
                {
                    "url": "https://symfony.com/sponsor",
                    "type": "custom"
                },
                {
                    "url": "https://github.com/fabpot",
                    "type": "github"
                },
                {
                    "url": "https://tidelift.com/funding/github/packagist/symfony/symfony",
                    "type": "tidelift"
                }
            ],
            "time": "2021-02-03T04:42:09+00:00"
        },
        {
            "name": "thecodingmachine/safe",
            "version": "v1.3.3",
            "source": {
                "type": "git",
                "url": "https://github.com/thecodingmachine/safe.git",
                "reference": "a8ab0876305a4cdaef31b2350fcb9811b5608dbc"
            },
            "dist": {
                "type": "zip",
                "url": "https://api.github.com/repos/thecodingmachine/safe/zipball/a8ab0876305a4cdaef31b2350fcb9811b5608dbc",
                "reference": "a8ab0876305a4cdaef31b2350fcb9811b5608dbc",
                "shasum": ""
            },
            "require": {
                "php": ">=7.2"
            },
            "require-dev": {
                "phpstan/phpstan": "^0.12",
                "squizlabs/php_codesniffer": "^3.2",
                "thecodingmachine/phpstan-strict-rules": "^0.12"
            },
            "type": "library",
            "extra": {
                "branch-alias": {
                    "dev-master": "0.1-dev"
                }
            },
            "autoload": {
                "psr-4": {
                    "Safe\\": [
                        "lib/",
                        "deprecated/",
                        "generated/"
                    ]
                },
                "files": [
                    "deprecated/apc.php",
                    "deprecated/libevent.php",
                    "deprecated/mssql.php",
                    "deprecated/stats.php",
                    "lib/special_cases.php",
                    "generated/apache.php",
                    "generated/apcu.php",
                    "generated/array.php",
                    "generated/bzip2.php",
                    "generated/calendar.php",
                    "generated/classobj.php",
                    "generated/com.php",
                    "generated/cubrid.php",
                    "generated/curl.php",
                    "generated/datetime.php",
                    "generated/dir.php",
                    "generated/eio.php",
                    "generated/errorfunc.php",
                    "generated/exec.php",
                    "generated/fileinfo.php",
                    "generated/filesystem.php",
                    "generated/filter.php",
                    "generated/fpm.php",
                    "generated/ftp.php",
                    "generated/funchand.php",
                    "generated/gmp.php",
                    "generated/gnupg.php",
                    "generated/hash.php",
                    "generated/ibase.php",
                    "generated/ibmDb2.php",
                    "generated/iconv.php",
                    "generated/image.php",
                    "generated/imap.php",
                    "generated/info.php",
                    "generated/ingres-ii.php",
                    "generated/inotify.php",
                    "generated/json.php",
                    "generated/ldap.php",
                    "generated/libxml.php",
                    "generated/lzf.php",
                    "generated/mailparse.php",
                    "generated/mbstring.php",
                    "generated/misc.php",
                    "generated/msql.php",
                    "generated/mysql.php",
                    "generated/mysqli.php",
                    "generated/mysqlndMs.php",
                    "generated/mysqlndQc.php",
                    "generated/network.php",
                    "generated/oci8.php",
                    "generated/opcache.php",
                    "generated/openssl.php",
                    "generated/outcontrol.php",
                    "generated/password.php",
                    "generated/pcntl.php",
                    "generated/pcre.php",
                    "generated/pdf.php",
                    "generated/pgsql.php",
                    "generated/posix.php",
                    "generated/ps.php",
                    "generated/pspell.php",
                    "generated/readline.php",
                    "generated/rpminfo.php",
                    "generated/rrd.php",
                    "generated/sem.php",
                    "generated/session.php",
                    "generated/shmop.php",
                    "generated/simplexml.php",
                    "generated/sockets.php",
                    "generated/sodium.php",
                    "generated/solr.php",
                    "generated/spl.php",
                    "generated/sqlsrv.php",
                    "generated/ssdeep.php",
                    "generated/ssh2.php",
                    "generated/stream.php",
                    "generated/strings.php",
                    "generated/swoole.php",
                    "generated/uodbc.php",
                    "generated/uopz.php",
                    "generated/url.php",
                    "generated/var.php",
                    "generated/xdiff.php",
                    "generated/xml.php",
                    "generated/xmlrpc.php",
                    "generated/yaml.php",
                    "generated/yaz.php",
                    "generated/zip.php",
                    "generated/zlib.php"
                ]
            },
            "notification-url": "https://packagist.org/downloads/",
            "license": [
                "MIT"
            ],
            "description": "PHP core functions that throw exceptions instead of returning FALSE on error",
            "time": "2020-10-28T17:51:34+00:00"
        },
        {
            "name": "theseer/fdomdocument",
            "version": "1.6.6",
            "source": {
                "type": "git",
                "url": "https://github.com/theseer/fDOMDocument.git",
                "reference": "6e8203e40a32a9c770bcb62fe37e68b948da6dca"
            },
            "dist": {
                "type": "zip",
                "url": "https://api.github.com/repos/theseer/fDOMDocument/zipball/6e8203e40a32a9c770bcb62fe37e68b948da6dca",
                "reference": "6e8203e40a32a9c770bcb62fe37e68b948da6dca",
                "shasum": ""
            },
            "require": {
                "ext-dom": "*",
                "lib-libxml": "*",
                "php": ">=5.3.3"
            },
            "type": "library",
            "autoload": {
                "classmap": [
                    "src/"
                ]
            },
            "notification-url": "https://packagist.org/downloads/",
            "license": [
                "BSD-3-Clause"
            ],
            "authors": [
                {
                    "name": "Arne Blankerts",
                    "email": "arne@blankerts.de",
                    "role": "lead"
                }
            ],
            "description": "The classes contained within this repository extend the standard DOM to use exceptions at all occasions of errors instead of PHP warnings or notices. They also add various custom methods and shortcuts for convenience and to simplify the usage of DOM.",
            "homepage": "https://github.com/theseer/fDOMDocument",
            "time": "2017-06-30T11:53:12+00:00"
        },
        {
            "name": "theseer/tokenizer",
            "version": "1.2.0",
            "source": {
                "type": "git",
                "url": "https://github.com/theseer/tokenizer.git",
                "reference": "75a63c33a8577608444246075ea0af0d052e452a"
            },
            "dist": {
                "type": "zip",
                "url": "https://api.github.com/repos/theseer/tokenizer/zipball/75a63c33a8577608444246075ea0af0d052e452a",
                "reference": "75a63c33a8577608444246075ea0af0d052e452a",
                "shasum": ""
            },
            "require": {
                "ext-dom": "*",
                "ext-tokenizer": "*",
                "ext-xmlwriter": "*",
                "php": "^7.2 || ^8.0"
            },
            "type": "library",
            "autoload": {
                "classmap": [
                    "src/"
                ]
            },
            "notification-url": "https://packagist.org/downloads/",
            "license": [
                "BSD-3-Clause"
            ],
            "authors": [
                {
                    "name": "Arne Blankerts",
                    "email": "arne@blankerts.de",
                    "role": "Developer"
                }
            ],
            "description": "A small library for converting tokenized PHP source code into XML and potentially other formats",
            "funding": [
                {
                    "url": "https://github.com/theseer",
                    "type": "github"
                }
            ],
            "time": "2020-07-12T23:59:07+00:00"
        },
        {
            "name": "vlucas/phpdotenv",
            "version": "v2.6.7",
            "source": {
                "type": "git",
                "url": "https://github.com/vlucas/phpdotenv.git",
                "reference": "b786088918a884258c9e3e27405c6a4cf2ee246e"
            },
            "dist": {
                "type": "zip",
                "url": "https://api.github.com/repos/vlucas/phpdotenv/zipball/b786088918a884258c9e3e27405c6a4cf2ee246e",
                "reference": "b786088918a884258c9e3e27405c6a4cf2ee246e",
                "shasum": ""
            },
            "require": {
                "php": "^5.3.9 || ^7.0 || ^8.0",
                "symfony/polyfill-ctype": "^1.17"
            },
            "require-dev": {
                "ext-filter": "*",
                "ext-pcre": "*",
                "phpunit/phpunit": "^4.8.36 || ^5.7.27 || ^6.5.14 || ^7.5.20"
            },
            "suggest": {
                "ext-filter": "Required to use the boolean validator.",
                "ext-pcre": "Required to use most of the library."
            },
            "type": "library",
            "extra": {
                "branch-alias": {
                    "dev-master": "2.6-dev"
                }
            },
            "autoload": {
                "psr-4": {
                    "Dotenv\\": "src/"
                }
            },
            "notification-url": "https://packagist.org/downloads/",
            "license": [
                "BSD-3-Clause"
            ],
            "authors": [
                {
                    "name": "Graham Campbell",
                    "email": "graham@alt-three.com",
                    "homepage": "https://gjcampbell.co.uk/"
                },
                {
                    "name": "Vance Lucas",
                    "email": "vance@vancelucas.com",
                    "homepage": "https://vancelucas.com/"
                }
            ],
            "description": "Loads environment variables from `.env` to `getenv()`, `$_ENV` and `$_SERVER` automagically.",
            "keywords": [
                "dotenv",
                "env",
                "environment"
            ],
            "funding": [
                {
                    "url": "https://github.com/GrahamCampbell",
                    "type": "github"
                },
                {
                    "url": "https://tidelift.com/funding/github/packagist/vlucas/phpdotenv",
                    "type": "tidelift"
                }
            ],
            "time": "2021-01-20T14:39:13+00:00"
        },
        {
            "name": "webmozart/assert",
            "version": "1.9.1",
            "source": {
                "type": "git",
                "url": "https://github.com/webmozarts/assert.git",
                "reference": "bafc69caeb4d49c39fd0779086c03a3738cbb389"
            },
            "dist": {
                "type": "zip",
                "url": "https://api.github.com/repos/webmozarts/assert/zipball/bafc69caeb4d49c39fd0779086c03a3738cbb389",
                "reference": "bafc69caeb4d49c39fd0779086c03a3738cbb389",
                "shasum": ""
            },
            "require": {
                "php": "^5.3.3 || ^7.0 || ^8.0",
                "symfony/polyfill-ctype": "^1.8"
            },
            "conflict": {
                "phpstan/phpstan": "<0.12.20",
                "vimeo/psalm": "<3.9.1"
            },
            "require-dev": {
                "phpunit/phpunit": "^4.8.36 || ^7.5.13"
            },
            "type": "library",
            "autoload": {
                "psr-4": {
                    "Webmozart\\Assert\\": "src/"
                }
            },
            "notification-url": "https://packagist.org/downloads/",
            "license": [
                "MIT"
            ],
            "authors": [
                {
                    "name": "Bernhard Schussek",
                    "email": "bschussek@gmail.com"
                }
            ],
            "description": "Assertions to validate method input/output with nice error messages.",
            "keywords": [
                "assert",
                "check",
                "validate"
            ],
            "time": "2020-07-08T17:02:28+00:00"
        },
        {
            "name": "weew/helpers-array",
            "version": "v1.3.1",
            "source": {
                "type": "git",
                "url": "https://github.com/weew/helpers-array.git",
                "reference": "9bff63111f9765b4277750db8d276d92b3e16ed0"
            },
            "dist": {
                "type": "zip",
                "url": "https://api.github.com/repos/weew/helpers-array/zipball/9bff63111f9765b4277750db8d276d92b3e16ed0",
                "reference": "9bff63111f9765b4277750db8d276d92b3e16ed0",
                "shasum": ""
            },
            "require-dev": {
                "phpunit/phpunit": "^4.7",
                "satooshi/php-coveralls": "^0.6.1"
            },
            "type": "library",
            "autoload": {
                "files": [
                    "src/array.php"
                ]
            },
            "notification-url": "https://packagist.org/downloads/",
            "license": [
                "MIT"
            ],
            "authors": [
                {
                    "name": "Maxim Kott",
                    "email": "maximkott@gmail.com"
                }
            ],
            "description": "Useful collection of php array helpers.",
            "time": "2016-07-21T11:18:01+00:00"
        }
    ],
    "aliases": [],
    "minimum-stability": "stable",
    "stability-flags": [],
    "prefer-stable": true,
    "prefer-lowest": false,
    "platform": {
        "php": "~7.3.0||~7.4.0",
        "ext-bcmath": "*",
        "ext-ctype": "*",
        "ext-curl": "*",
        "ext-dom": "*",
        "ext-gd": "*",
        "ext-hash": "*",
        "ext-iconv": "*",
        "ext-intl": "*",
        "ext-mbstring": "*",
        "ext-openssl": "*",
        "ext-pdo_mysql": "*",
        "ext-simplexml": "*",
        "ext-soap": "*",
        "ext-xsl": "*",
        "ext-zip": "*",
        "lib-libxml": "*"
    },
    "platform-dev": [],
    "plugin-api-version": "1.1.0"
}<|MERGE_RESOLUTION|>--- conflicted
+++ resolved
@@ -4,11 +4,7 @@
         "Read more about it at https://getcomposer.org/doc/01-basic-usage.md#installing-dependencies",
         "This file is @generated automatically"
     ],
-<<<<<<< HEAD
-    "content-hash": "df8f8fd1b18eb0679e4a2f733023c7ba",
-=======
-    "content-hash": "6c911b25d0dfce77e210dc1af68a85ef",
->>>>>>> 93f2ab17
+    "content-hash": "46e484be0807fa3d8d501695e66b7bec",
     "packages": [
         {
             "name": "aws/aws-sdk-php",
