{
    "_readme": [
        "This file locks the dependencies of your project to a known state",
        "Read more about it at https://getcomposer.org/doc/01-basic-usage.md#composer-lock-the-lock-file",
        "This file is @generated automatically"
    ],
<<<<<<< HEAD
    "content-hash": "06660056e17c1f6ac364eca557c4a7b9",
=======
    "content-hash": "a765e02416c7108b0dcec49ff88a6d9e",
>>>>>>> 14b165ed
    "packages": [
        {
            "name": "braintree/braintree_php",
            "version": "3.22.0",
            "source": {
                "type": "git",
                "url": "https://github.com/braintree/braintree_php.git",
                "reference": "402617b803779bed5ae899209afa75ef9950becc"
            },
            "dist": {
                "type": "zip",
                "url": "https://api.github.com/repos/braintree/braintree_php/zipball/402617b803779bed5ae899209afa75ef9950becc",
                "reference": "402617b803779bed5ae899209afa75ef9950becc",
                "shasum": ""
            },
            "require": {
                "ext-curl": "*",
                "ext-dom": "*",
                "ext-hash": "*",
                "ext-openssl": "*",
                "ext-xmlwriter": "*",
                "php": ">=5.4.0"
            },
            "require-dev": {
                "phpunit/phpunit": "3.7.*"
            },
            "type": "library",
            "autoload": {
                "psr-0": {
                    "Braintree": "lib/"
                },
                "psr-4": {
                    "Braintree\\": "lib/Braintree"
                }
            },
            "notification-url": "https://packagist.org/downloads/",
            "license": [
                "MIT"
            ],
            "authors": [
                {
                    "name": "Braintree",
                    "homepage": "http://www.braintreepayments.com"
                }
            ],
            "description": "Braintree PHP Client Library",
            "time": "2017-02-16T19:59:04+00:00"
        },
        {
            "name": "colinmollenhour/cache-backend-file",
            "version": "1.4",
            "source": {
                "type": "git",
                "url": "https://github.com/colinmollenhour/Cm_Cache_Backend_File.git",
                "reference": "51251b80a817790eb624fbe2afc882c14f3c4fb0"
            },
            "dist": {
                "type": "zip",
                "url": "https://api.github.com/repos/colinmollenhour/Cm_Cache_Backend_File/zipball/51251b80a817790eb624fbe2afc882c14f3c4fb0",
                "reference": "51251b80a817790eb624fbe2afc882c14f3c4fb0",
                "shasum": ""
            },
            "require": {
                "magento-hackathon/magento-composer-installer": "*"
            },
            "type": "magento-module",
            "autoload": {
                "classmap": [
                    "File.php"
                ]
            },
            "notification-url": "https://packagist.org/downloads/",
            "license": [
                "BSD-3-Clause"
            ],
            "authors": [
                {
                    "name": "Colin Mollenhour"
                }
            ],
            "description": "The stock Zend_Cache_Backend_File backend has extremely poor performance for cleaning by tags making it become unusable as the number of cached items increases. This backend makes many changes resulting in a huge performance boost, especially for tag cleaning.",
            "homepage": "https://github.com/colinmollenhour/Cm_Cache_Backend_File",
            "time": "2016-05-02T16:24:47+00:00"
        },
        {
            "name": "colinmollenhour/cache-backend-redis",
            "version": "1.10.2",
            "source": {
                "type": "git",
                "url": "https://github.com/colinmollenhour/Cm_Cache_Backend_Redis.git",
                "reference": "18b33e4b69cf15747ab98b4f2c98ab445da05abd"
            },
            "dist": {
                "type": "zip",
                "url": "https://api.github.com/repos/colinmollenhour/Cm_Cache_Backend_Redis/zipball/18b33e4b69cf15747ab98b4f2c98ab445da05abd",
                "reference": "18b33e4b69cf15747ab98b4f2c98ab445da05abd",
                "shasum": ""
            },
            "require": {
                "magento-hackathon/magento-composer-installer": "*"
            },
            "type": "magento-module",
            "autoload": {
                "classmap": [
                    "Cm/Cache/Backend/Redis.php"
                ]
            },
            "notification-url": "https://packagist.org/downloads/",
            "license": [
                "BSD-3-Clause"
            ],
            "authors": [
                {
                    "name": "Colin Mollenhour"
                }
            ],
            "description": "Zend_Cache backend using Redis with full support for tags.",
            "homepage": "https://github.com/colinmollenhour/Cm_Cache_Backend_Redis",
            "time": "2017-03-25T04:54:24+00:00"
        },
        {
            "name": "colinmollenhour/credis",
            "version": "1.6",
            "source": {
                "type": "git",
                "url": "https://github.com/colinmollenhour/credis.git",
                "reference": "409edfd0ea81f5cb74afbdb86df54890c207b5e4"
            },
            "dist": {
                "type": "zip",
                "url": "https://api.github.com/repos/colinmollenhour/credis/zipball/409edfd0ea81f5cb74afbdb86df54890c207b5e4",
                "reference": "409edfd0ea81f5cb74afbdb86df54890c207b5e4",
                "shasum": ""
            },
            "require": {
                "php": ">=5.3.0"
            },
            "type": "library",
            "autoload": {
                "classmap": [
                    "Client.php",
                    "Cluster.php",
                    "Sentinel.php"
                ]
            },
            "notification-url": "https://packagist.org/downloads/",
            "license": [
                "MIT"
            ],
            "authors": [
                {
                    "name": "Colin Mollenhour",
                    "email": "colin@mollenhour.com"
                }
            ],
            "description": "Credis is a lightweight interface to the Redis key-value store which wraps the phpredis library when available for better performance.",
            "homepage": "https://github.com/colinmollenhour/credis",
            "time": "2015-11-28T01:20:04+00:00"
        },
        {
            "name": "colinmollenhour/php-redis-session-abstract",
            "version": "v1.2.2",
            "source": {
                "type": "git",
                "url": "https://github.com/colinmollenhour/php-redis-session-abstract.git",
                "reference": "46968f06eeed7d16e8476d8a1397e224047ac6ff"
            },
            "dist": {
                "type": "zip",
                "url": "https://api.github.com/repos/colinmollenhour/php-redis-session-abstract/zipball/46968f06eeed7d16e8476d8a1397e224047ac6ff",
                "reference": "46968f06eeed7d16e8476d8a1397e224047ac6ff",
                "shasum": ""
            },
            "require": {
                "colinmollenhour/credis": "1.6",
                "php": "~5.5.0|~5.6.0|~7.0.0|~7.1.0"
            },
            "type": "library",
            "autoload": {
                "psr-0": {
                    "Cm\\RedisSession\\": "src/"
                }
            },
            "notification-url": "https://packagist.org/downloads/",
            "license": [
                "BSD-3-Clause"
            ],
            "authors": [
                {
                    "name": "Colin Mollenhour"
                }
            ],
            "description": "A Redis-based session handler with optimistic locking",
            "homepage": "https://github.com/colinmollenhour/php-redis-session-abstract",
            "time": "2017-04-19T14:21:43+00:00"
        },
        {
            "name": "composer/ca-bundle",
            "version": "1.0.8",
            "source": {
                "type": "git",
                "url": "https://github.com/composer/ca-bundle.git",
                "reference": "9dd73a03951357922d8aee6cc084500de93e2343"
            },
            "dist": {
                "type": "zip",
                "url": "https://api.github.com/repos/composer/ca-bundle/zipball/9dd73a03951357922d8aee6cc084500de93e2343",
                "reference": "9dd73a03951357922d8aee6cc084500de93e2343",
                "shasum": ""
            },
            "require": {
                "ext-openssl": "*",
                "ext-pcre": "*",
                "php": "^5.3.2 || ^7.0"
            },
            "require-dev": {
                "phpunit/phpunit": "^4.5",
                "psr/log": "^1.0",
                "symfony/process": "^2.5 || ^3.0"
            },
            "suggest": {
                "symfony/process": "This is necessary to reliably check whether openssl_x509_parse is vulnerable on older php versions, but can be ignored on PHP 5.5.6+"
            },
            "type": "library",
            "extra": {
                "branch-alias": {
                    "dev-master": "1.x-dev"
                }
            },
            "autoload": {
                "psr-4": {
                    "Composer\\CaBundle\\": "src"
                }
            },
            "notification-url": "https://packagist.org/downloads/",
            "license": [
                "MIT"
            ],
            "authors": [
                {
                    "name": "Jordi Boggiano",
                    "email": "j.boggiano@seld.be",
                    "homepage": "http://seld.be"
                }
            ],
            "description": "Lets you find a path to the system CA bundle, and includes a fallback to the Mozilla CA bundle.",
            "keywords": [
                "cabundle",
                "cacert",
                "certificate",
                "ssl",
                "tls"
            ],
            "time": "2017-09-11T07:24:36+00:00"
        },
        {
            "name": "composer/composer",
            "version": "1.4.1",
            "source": {
                "type": "git",
                "url": "https://github.com/composer/composer.git",
                "reference": "7ee2a5e1cf32e9c8439445fe8dce2c046c2abebd"
            },
            "dist": {
                "type": "zip",
                "url": "https://api.github.com/repos/composer/composer/zipball/7ee2a5e1cf32e9c8439445fe8dce2c046c2abebd",
                "reference": "7ee2a5e1cf32e9c8439445fe8dce2c046c2abebd",
                "shasum": ""
            },
            "require": {
                "composer/ca-bundle": "^1.0",
                "composer/semver": "^1.0",
                "composer/spdx-licenses": "^1.0",
                "justinrainbow/json-schema": "^3.0 || ^4.0 || ^5.0",
                "php": "^5.3.2 || ^7.0",
                "psr/log": "^1.0",
                "seld/cli-prompt": "^1.0",
                "seld/jsonlint": "^1.4",
                "seld/phar-utils": "^1.0",
                "symfony/console": "^2.7 || ^3.0",
                "symfony/filesystem": "^2.7 || ^3.0",
                "symfony/finder": "^2.7 || ^3.0",
                "symfony/process": "^2.7 || ^3.0"
            },
            "require-dev": {
                "phpunit/phpunit": "^4.5 || ^5.0.5",
                "phpunit/phpunit-mock-objects": "^2.3 || ^3.0"
            },
            "suggest": {
                "ext-openssl": "Enabling the openssl extension allows you to access https URLs for repositories and packages",
                "ext-zip": "Enabling the zip extension allows you to unzip archives",
                "ext-zlib": "Allow gzip compression of HTTP requests"
            },
            "bin": [
                "bin/composer"
            ],
            "type": "library",
            "extra": {
                "branch-alias": {
                    "dev-master": "1.4-dev"
                }
            },
            "autoload": {
                "psr-4": {
                    "Composer\\": "src/Composer"
                }
            },
            "notification-url": "https://packagist.org/downloads/",
            "license": [
                "MIT"
            ],
            "authors": [
                {
                    "name": "Nils Adermann",
                    "email": "naderman@naderman.de",
                    "homepage": "http://www.naderman.de"
                },
                {
                    "name": "Jordi Boggiano",
                    "email": "j.boggiano@seld.be",
                    "homepage": "http://seld.be"
                }
            ],
            "description": "Composer helps you declare, manage and install dependencies of PHP projects, ensuring you have the right stack everywhere.",
            "homepage": "https://getcomposer.org/",
            "keywords": [
                "autoload",
                "dependency",
                "package"
            ],
            "time": "2017-03-10T08:29:45+00:00"
        },
        {
            "name": "composer/semver",
            "version": "1.4.2",
            "source": {
                "type": "git",
                "url": "https://github.com/composer/semver.git",
                "reference": "c7cb9a2095a074d131b65a8a0cd294479d785573"
            },
            "dist": {
                "type": "zip",
                "url": "https://api.github.com/repos/composer/semver/zipball/c7cb9a2095a074d131b65a8a0cd294479d785573",
                "reference": "c7cb9a2095a074d131b65a8a0cd294479d785573",
                "shasum": ""
            },
            "require": {
                "php": "^5.3.2 || ^7.0"
            },
            "require-dev": {
                "phpunit/phpunit": "^4.5 || ^5.0.5",
                "phpunit/phpunit-mock-objects": "2.3.0 || ^3.0"
            },
            "type": "library",
            "extra": {
                "branch-alias": {
                    "dev-master": "1.x-dev"
                }
            },
            "autoload": {
                "psr-4": {
                    "Composer\\Semver\\": "src"
                }
            },
            "notification-url": "https://packagist.org/downloads/",
            "license": [
                "MIT"
            ],
            "authors": [
                {
                    "name": "Nils Adermann",
                    "email": "naderman@naderman.de",
                    "homepage": "http://www.naderman.de"
                },
                {
                    "name": "Jordi Boggiano",
                    "email": "j.boggiano@seld.be",
                    "homepage": "http://seld.be"
                },
                {
                    "name": "Rob Bast",
                    "email": "rob.bast@gmail.com",
                    "homepage": "http://robbast.nl"
                }
            ],
            "description": "Semver library that offers utilities, version constraint parsing and validation.",
            "keywords": [
                "semantic",
                "semver",
                "validation",
                "versioning"
            ],
            "time": "2016-08-30T16:08:34+00:00"
        },
        {
            "name": "composer/spdx-licenses",
            "version": "1.1.6",
            "source": {
                "type": "git",
                "url": "https://github.com/composer/spdx-licenses.git",
                "reference": "2603a0d7ddc00a015deb576fa5297ca43dee6b1c"
            },
            "dist": {
                "type": "zip",
                "url": "https://api.github.com/repos/composer/spdx-licenses/zipball/2603a0d7ddc00a015deb576fa5297ca43dee6b1c",
                "reference": "2603a0d7ddc00a015deb576fa5297ca43dee6b1c",
                "shasum": ""
            },
            "require": {
                "php": "^5.3.2 || ^7.0"
            },
            "require-dev": {
                "phpunit/phpunit": "^4.5 || ^5.0.5",
                "phpunit/phpunit-mock-objects": "2.3.0 || ^3.0"
            },
            "type": "library",
            "extra": {
                "branch-alias": {
                    "dev-master": "1.x-dev"
                }
            },
            "autoload": {
                "psr-4": {
                    "Composer\\Spdx\\": "src"
                }
            },
            "notification-url": "https://packagist.org/downloads/",
            "license": [
                "MIT"
            ],
            "authors": [
                {
                    "name": "Nils Adermann",
                    "email": "naderman@naderman.de",
                    "homepage": "http://www.naderman.de"
                },
                {
                    "name": "Jordi Boggiano",
                    "email": "j.boggiano@seld.be",
                    "homepage": "http://seld.be"
                },
                {
                    "name": "Rob Bast",
                    "email": "rob.bast@gmail.com",
                    "homepage": "http://robbast.nl"
                }
            ],
            "description": "SPDX licenses list and validation library.",
            "keywords": [
                "license",
                "spdx",
                "validator"
            ],
            "time": "2017-04-03T19:08:52+00:00"
        },
        {
            "name": "container-interop/container-interop",
            "version": "1.2.0",
            "source": {
                "type": "git",
                "url": "https://github.com/container-interop/container-interop.git",
                "reference": "79cbf1341c22ec75643d841642dd5d6acd83bdb8"
            },
            "dist": {
                "type": "zip",
                "url": "https://api.github.com/repos/container-interop/container-interop/zipball/79cbf1341c22ec75643d841642dd5d6acd83bdb8",
                "reference": "79cbf1341c22ec75643d841642dd5d6acd83bdb8",
                "shasum": ""
            },
            "require": {
                "psr/container": "^1.0"
            },
            "type": "library",
            "autoload": {
                "psr-4": {
                    "Interop\\Container\\": "src/Interop/Container/"
                }
            },
            "notification-url": "https://packagist.org/downloads/",
            "license": [
                "MIT"
            ],
            "description": "Promoting the interoperability of container objects (DIC, SL, etc.)",
            "homepage": "https://github.com/container-interop/container-interop",
            "time": "2017-02-14T19:40:03+00:00"
        },
        {
            "name": "justinrainbow/json-schema",
            "version": "5.2.6",
            "source": {
                "type": "git",
                "url": "https://github.com/justinrainbow/json-schema.git",
                "reference": "d283e11b6e14c6f4664cf080415c4341293e5bbd"
            },
            "dist": {
                "type": "zip",
                "url": "https://api.github.com/repos/justinrainbow/json-schema/zipball/d283e11b6e14c6f4664cf080415c4341293e5bbd",
                "reference": "d283e11b6e14c6f4664cf080415c4341293e5bbd",
                "shasum": ""
            },
            "require": {
                "php": ">=5.3.3"
            },
            "require-dev": {
                "friendsofphp/php-cs-fixer": "^2.1",
                "json-schema/json-schema-test-suite": "1.2.0",
                "phpunit/phpunit": "^4.8.22"
            },
            "bin": [
                "bin/validate-json"
            ],
            "type": "library",
            "extra": {
                "branch-alias": {
                    "dev-master": "5.0.x-dev"
                }
            },
            "autoload": {
                "psr-4": {
                    "JsonSchema\\": "src/JsonSchema/"
                }
            },
            "notification-url": "https://packagist.org/downloads/",
            "license": [
                "MIT"
            ],
            "authors": [
                {
                    "name": "Bruno Prieto Reis",
                    "email": "bruno.p.reis@gmail.com"
                },
                {
                    "name": "Justin Rainbow",
                    "email": "justin.rainbow@gmail.com"
                },
                {
                    "name": "Igor Wiedler",
                    "email": "igor@wiedler.ch"
                },
                {
                    "name": "Robert Schönthal",
                    "email": "seroscho@googlemail.com"
                }
            ],
            "description": "A library to validate a json schema.",
            "homepage": "https://github.com/justinrainbow/json-schema",
            "keywords": [
                "json",
                "schema"
            ],
            "time": "2017-10-21T13:15:38+00:00"
        },
        {
            "name": "league/climate",
            "version": "2.6.1",
            "source": {
                "type": "git",
                "url": "https://github.com/thephpleague/climate.git",
                "reference": "28851c909017424f61cc6a62089316313c645d1c"
            },
            "dist": {
                "type": "zip",
                "url": "https://api.github.com/repos/thephpleague/climate/zipball/28851c909017424f61cc6a62089316313c645d1c",
                "reference": "28851c909017424f61cc6a62089316313c645d1c",
                "shasum": ""
            },
            "require": {
                "php": ">=5.4.0"
            },
            "require-dev": {
                "mockery/mockery": "dev-master",
                "phpunit/phpunit": "4.1.*"
            },
            "type": "library",
            "autoload": {
                "psr-4": {
                    "League\\CLImate\\": "src/"
                }
            },
            "notification-url": "https://packagist.org/downloads/",
            "license": [
                "MIT"
            ],
            "authors": [
                {
                    "name": "Joe Tannenbaum",
                    "email": "hey@joe.codes",
                    "homepage": "http://joe.codes/",
                    "role": "Developer"
                }
            ],
            "description": "PHP's best friend for the terminal. CLImate allows you to easily output colored text, special formats, and more.",
            "keywords": [
                "cli",
                "colors",
                "command",
                "php",
                "terminal"
            ],
            "time": "2015-01-18T14:31:58+00:00"
        },
        {
            "name": "magento/composer",
            "version": "1.2.0",
            "source": {
                "type": "git",
                "url": "https://github.com/magento/composer.git",
                "reference": "130753af2b755f1967e253deb661225942bb302c"
            },
            "dist": {
                "type": "zip",
                "url": "https://api.github.com/repos/magento/composer/zipball/130753af2b755f1967e253deb661225942bb302c",
                "reference": "130753af2b755f1967e253deb661225942bb302c",
                "shasum": ""
            },
            "require": {
                "composer/composer": "1.4.1",
                "php": "~5.5.0|~5.6.0|~7.0.0|~7.1.0",
                "symfony/console": "~2.3, !=2.7.0"
            },
            "require-dev": {
                "phpunit/phpunit": "4.1.0"
            },
            "type": "library",
            "autoload": {
                "psr-4": {
                    "Magento\\Composer\\": "src"
                }
            },
            "notification-url": "https://packagist.org/downloads/",
            "license": [
                "OSL-3.0",
                "AFL-3.0"
            ],
            "description": "Magento composer library helps to instantiate Composer application and run composer commands.",
            "time": "2017-04-24T09:57:02+00:00"
        },
        {
            "name": "magento/magento-composer-installer",
            "version": "0.1.12",
            "source": {
                "type": "git",
                "url": "https://github.com/magento/magento-composer-installer.git",
                "reference": "10c600e88ad34fec71bb6b435ea8415ce92d51de"
            },
            "dist": {
                "type": "zip",
                "url": "https://api.github.com/repos/magento/magento-composer-installer/zipball/10c600e88ad34fec71bb6b435ea8415ce92d51de",
                "reference": "10c600e88ad34fec71bb6b435ea8415ce92d51de",
                "shasum": ""
            },
            "require": {
                "composer-plugin-api": "^1.0"
            },
            "replace": {
                "magento-hackathon/magento-composer-installer": "*"
            },
            "require-dev": {
                "composer/composer": "*@dev",
                "firegento/phpcs": "dev-patch-1",
                "mikey179/vfsstream": "*",
                "phpunit/phpunit": "*",
                "phpunit/phpunit-mock-objects": "dev-master",
                "squizlabs/php_codesniffer": "1.4.7",
                "symfony/process": "*"
            },
            "type": "composer-plugin",
            "extra": {
                "composer-command-registry": [
                    "MagentoHackathon\\Composer\\Magento\\Command\\DeployCommand"
                ],
                "class": "MagentoHackathon\\Composer\\Magento\\Plugin"
            },
            "autoload": {
                "psr-0": {
                    "MagentoHackathon\\Composer\\Magento": "src/"
                }
            },
            "notification-url": "https://packagist.org/downloads/",
            "license": [
                "OSL-3.0"
            ],
            "authors": [
                {
                    "name": "Vinai Kopp",
                    "email": "vinai@netzarbeiter.com"
                },
                {
                    "name": "Daniel Fahlke aka Flyingmana",
                    "email": "flyingmana@googlemail.com"
                },
                {
                    "name": "Jörg Weller",
                    "email": "weller@flagbit.de"
                },
                {
                    "name": "Karl Spies",
                    "email": "karl.spies@gmx.net"
                },
                {
                    "name": "Tobias Vogt",
                    "email": "tobi@webguys.de"
                },
                {
                    "name": "David Fuhr",
                    "email": "fuhr@flagbit.de"
                }
            ],
            "description": "Composer installer for Magento modules",
            "homepage": "https://github.com/magento/magento-composer-installer",
            "keywords": [
                "composer-installer",
                "magento"
            ],
            "time": "2016-10-06T16:05:07+00:00"
        },
        {
            "name": "magento/zendframework1",
            "version": "1.13.1",
            "source": {
                "type": "git",
                "url": "https://github.com/magento/zf1.git",
                "reference": "e2693f047bb7ccb8affa8f72ea40269f4c9f4fbf"
            },
            "dist": {
                "type": "zip",
                "url": "https://api.github.com/repos/magento/zf1/zipball/e2693f047bb7ccb8affa8f72ea40269f4c9f4fbf",
                "reference": "e2693f047bb7ccb8affa8f72ea40269f4c9f4fbf",
                "shasum": ""
            },
            "require": {
                "php": ">=5.2.11"
            },
            "require-dev": {
                "phpunit/dbunit": "1.3.*",
                "phpunit/phpunit": "3.7.*"
            },
            "type": "library",
            "extra": {
                "branch-alias": {
                    "dev-master": "1.12.x-dev"
                }
            },
            "autoload": {
                "psr-0": {
                    "Zend_": "library/"
                }
            },
            "notification-url": "https://packagist.org/downloads/",
            "include-path": [
                "library/"
            ],
            "license": [
                "BSD-3-Clause"
            ],
            "description": "Magento Zend Framework 1",
            "homepage": "http://framework.zend.com/",
            "keywords": [
                "ZF1",
                "framework"
            ],
            "time": "2017-06-21T14:56:23+00:00"
        },
        {
            "name": "monolog/monolog",
            "version": "1.23.0",
            "source": {
                "type": "git",
                "url": "https://github.com/Seldaek/monolog.git",
                "reference": "fd8c787753b3a2ad11bc60c063cff1358a32a3b4"
            },
            "dist": {
                "type": "zip",
                "url": "https://api.github.com/repos/Seldaek/monolog/zipball/fd8c787753b3a2ad11bc60c063cff1358a32a3b4",
                "reference": "fd8c787753b3a2ad11bc60c063cff1358a32a3b4",
                "shasum": ""
            },
            "require": {
                "php": ">=5.3.0",
                "psr/log": "~1.0"
            },
            "provide": {
                "psr/log-implementation": "1.0.0"
            },
            "require-dev": {
                "aws/aws-sdk-php": "^2.4.9 || ^3.0",
                "doctrine/couchdb": "~1.0@dev",
                "graylog2/gelf-php": "~1.0",
                "jakub-onderka/php-parallel-lint": "0.9",
                "php-amqplib/php-amqplib": "~2.4",
                "php-console/php-console": "^3.1.3",
                "phpunit/phpunit": "~4.5",
                "phpunit/phpunit-mock-objects": "2.3.0",
                "ruflin/elastica": ">=0.90 <3.0",
                "sentry/sentry": "^0.13",
                "swiftmailer/swiftmailer": "^5.3|^6.0"
            },
            "suggest": {
                "aws/aws-sdk-php": "Allow sending log messages to AWS services like DynamoDB",
                "doctrine/couchdb": "Allow sending log messages to a CouchDB server",
                "ext-amqp": "Allow sending log messages to an AMQP server (1.0+ required)",
                "ext-mongo": "Allow sending log messages to a MongoDB server",
                "graylog2/gelf-php": "Allow sending log messages to a GrayLog2 server",
                "mongodb/mongodb": "Allow sending log messages to a MongoDB server via PHP Driver",
                "php-amqplib/php-amqplib": "Allow sending log messages to an AMQP server using php-amqplib",
                "php-console/php-console": "Allow sending log messages to Google Chrome",
                "rollbar/rollbar": "Allow sending log messages to Rollbar",
                "ruflin/elastica": "Allow sending log messages to an Elastic Search server",
                "sentry/sentry": "Allow sending log messages to a Sentry server"
            },
            "type": "library",
            "extra": {
                "branch-alias": {
                    "dev-master": "2.0.x-dev"
                }
            },
            "autoload": {
                "psr-4": {
                    "Monolog\\": "src/Monolog"
                }
            },
            "notification-url": "https://packagist.org/downloads/",
            "license": [
                "MIT"
            ],
            "authors": [
                {
                    "name": "Jordi Boggiano",
                    "email": "j.boggiano@seld.be",
                    "homepage": "http://seld.be"
                }
            ],
            "description": "Sends your logs to files, sockets, inboxes, databases and various web services",
            "homepage": "http://github.com/Seldaek/monolog",
            "keywords": [
                "log",
                "logging",
                "psr-3"
            ],
            "time": "2017-06-19T01:22:40+00:00"
        },
        {
            "name": "oyejorge/less.php",
            "version": "v1.7.0.14",
            "source": {
                "type": "git",
                "url": "https://github.com/oyejorge/less.php.git",
                "reference": "42925c5a01a07d67ca7e82dfc8fb31814d557bc9"
            },
            "dist": {
                "type": "zip",
                "url": "https://api.github.com/repos/oyejorge/less.php/zipball/42925c5a01a07d67ca7e82dfc8fb31814d557bc9",
                "reference": "42925c5a01a07d67ca7e82dfc8fb31814d557bc9",
                "shasum": ""
            },
            "require": {
                "php": ">=5.3"
            },
            "require-dev": {
                "phpunit/phpunit": "~4.8.24"
            },
            "bin": [
                "bin/lessc"
            ],
            "type": "library",
            "autoload": {
                "psr-0": {
                    "Less": "lib/"
                },
                "classmap": [
                    "lessc.inc.php"
                ]
            },
            "notification-url": "https://packagist.org/downloads/",
            "license": [
                "Apache-2.0"
            ],
            "authors": [
                {
                    "name": "Matt Agar",
                    "homepage": "https://github.com/agar"
                },
                {
                    "name": "Martin Jantošovič",
                    "homepage": "https://github.com/Mordred"
                },
                {
                    "name": "Josh Schmidt",
                    "homepage": "https://github.com/oyejorge"
                }
            ],
            "description": "PHP port of the Javascript version of LESS http://lesscss.org (Originally maintained by Josh Schmidt)",
            "homepage": "http://lessphp.gpeasy.com",
            "keywords": [
                "css",
                "less",
                "less.js",
                "lesscss",
                "php",
                "stylesheet"
            ],
            "time": "2017-03-28T22:19:25+00:00"
        },
        {
            "name": "paragonie/random_compat",
            "version": "v2.0.11",
            "source": {
                "type": "git",
                "url": "https://github.com/paragonie/random_compat.git",
                "reference": "5da4d3c796c275c55f057af5a643ae297d96b4d8"
            },
            "dist": {
                "type": "zip",
                "url": "https://api.github.com/repos/paragonie/random_compat/zipball/5da4d3c796c275c55f057af5a643ae297d96b4d8",
                "reference": "5da4d3c796c275c55f057af5a643ae297d96b4d8",
                "shasum": ""
            },
            "require": {
                "php": ">=5.2.0"
            },
            "require-dev": {
                "phpunit/phpunit": "4.*|5.*"
            },
            "suggest": {
                "ext-libsodium": "Provides a modern crypto API that can be used to generate random bytes."
            },
            "type": "library",
            "autoload": {
                "files": [
                    "lib/random.php"
                ]
            },
            "notification-url": "https://packagist.org/downloads/",
            "license": [
                "MIT"
            ],
            "authors": [
                {
                    "name": "Paragon Initiative Enterprises",
                    "email": "security@paragonie.com",
                    "homepage": "https://paragonie.com"
                }
            ],
            "description": "PHP 5.x polyfill for random_bytes() and random_int() from PHP 7",
            "keywords": [
                "csprng",
                "pseudorandom",
                "random"
            ],
            "time": "2017-09-27T21:40:39+00:00"
        },
        {
            "name": "pelago/emogrifier",
            "version": "V1.2.0",
            "source": {
                "type": "git",
                "url": "https://github.com/jjriv/emogrifier.git",
                "reference": "a1db453bb504597d821efcc04b21c79a6021e00c"
            },
            "dist": {
                "type": "zip",
                "url": "https://api.github.com/repos/jjriv/emogrifier/zipball/a1db453bb504597d821efcc04b21c79a6021e00c",
                "reference": "a1db453bb504597d821efcc04b21c79a6021e00c",
                "shasum": ""
            },
            "require": {
                "php": ">=5.4.0,<=7.1.99"
            },
            "require-dev": {
                "phpunit/phpunit": "4.8.27",
                "squizlabs/php_codesniffer": "2.6.0"
            },
            "type": "library",
            "extra": {
                "branch-alias": {
                    "dev-master": "1.3.x-dev"
                }
            },
            "autoload": {
                "psr-4": {
                    "Pelago\\": "Classes/"
                }
            },
            "notification-url": "https://packagist.org/downloads/",
            "license": [
                "MIT"
            ],
            "authors": [
                {
                    "name": "John Reeve",
                    "email": "jreeve@pelagodesign.com"
                },
                {
                    "name": "Cameron Brooks"
                },
                {
                    "name": "Jaime Prado"
                },
                {
                    "name": "Oliver Klee",
                    "email": "typo3-coding@oliverklee.de"
                },
                {
                    "name": "Roman Ožana",
                    "email": "ozana@omdesign.cz"
                }
            ],
            "description": "Converts CSS styles into inline style attributes in your HTML code",
            "homepage": "http://www.pelagodesign.com/sidecar/emogrifier/",
            "time": "2017-03-02T12:51:48+00:00"
        },
        {
            "name": "phpseclib/phpseclib",
            "version": "2.0.7",
            "source": {
                "type": "git",
                "url": "https://github.com/phpseclib/phpseclib.git",
                "reference": "f4b6a522dfa1fd1e477c9cfe5909d5b31f098c0b"
            },
            "dist": {
                "type": "zip",
                "url": "https://api.github.com/repos/phpseclib/phpseclib/zipball/f4b6a522dfa1fd1e477c9cfe5909d5b31f098c0b",
                "reference": "f4b6a522dfa1fd1e477c9cfe5909d5b31f098c0b",
                "shasum": ""
            },
            "require": {
                "php": ">=5.3.3"
            },
            "require-dev": {
                "phing/phing": "~2.7",
                "phpunit/phpunit": "~4.0",
                "sami/sami": "~2.0",
                "squizlabs/php_codesniffer": "~2.0"
            },
            "suggest": {
                "ext-gmp": "Install the GMP (GNU Multiple Precision) extension in order to speed up arbitrary precision integer arithmetic operations.",
                "ext-libsodium": "SSH2/SFTP can make use of some algorithms provided by the libsodium-php extension.",
                "ext-mcrypt": "Install the Mcrypt extension in order to speed up a few other cryptographic operations.",
                "ext-openssl": "Install the OpenSSL extension in order to speed up a wide variety of cryptographic operations."
            },
            "type": "library",
            "autoload": {
                "files": [
                    "phpseclib/bootstrap.php"
                ],
                "psr-4": {
                    "phpseclib\\": "phpseclib/"
                }
            },
            "notification-url": "https://packagist.org/downloads/",
            "license": [
                "MIT"
            ],
            "authors": [
                {
                    "name": "Jim Wigginton",
                    "email": "terrafrost@php.net",
                    "role": "Lead Developer"
                },
                {
                    "name": "Patrick Monnerat",
                    "email": "pm@datasphere.ch",
                    "role": "Developer"
                },
                {
                    "name": "Andreas Fischer",
                    "email": "bantu@phpbb.com",
                    "role": "Developer"
                },
                {
                    "name": "Hans-Jürgen Petrich",
                    "email": "petrich@tronic-media.com",
                    "role": "Developer"
                },
                {
                    "name": "Graham Campbell",
                    "email": "graham@alt-three.com",
                    "role": "Developer"
                }
            ],
            "description": "PHP Secure Communications Library - Pure-PHP implementations of RSA, AES, SSH2, SFTP, X.509 etc.",
            "homepage": "http://phpseclib.sourceforge.net",
            "keywords": [
                "BigInteger",
                "aes",
                "asn.1",
                "asn1",
                "blowfish",
                "crypto",
                "cryptography",
                "encryption",
                "rsa",
                "security",
                "sftp",
                "signature",
                "signing",
                "ssh",
                "twofish",
                "x.509",
                "x509"
            ],
            "time": "2017-10-23T05:04:54+00:00"
        },
        {
            "name": "psr/container",
            "version": "1.0.0",
            "source": {
                "type": "git",
                "url": "https://github.com/php-fig/container.git",
                "reference": "b7ce3b176482dbbc1245ebf52b181af44c2cf55f"
            },
            "dist": {
                "type": "zip",
                "url": "https://api.github.com/repos/php-fig/container/zipball/b7ce3b176482dbbc1245ebf52b181af44c2cf55f",
                "reference": "b7ce3b176482dbbc1245ebf52b181af44c2cf55f",
                "shasum": ""
            },
            "require": {
                "php": ">=5.3.0"
            },
            "type": "library",
            "extra": {
                "branch-alias": {
                    "dev-master": "1.0.x-dev"
                }
            },
            "autoload": {
                "psr-4": {
                    "Psr\\Container\\": "src/"
                }
            },
            "notification-url": "https://packagist.org/downloads/",
            "license": [
                "MIT"
            ],
            "authors": [
                {
                    "name": "PHP-FIG",
                    "homepage": "http://www.php-fig.org/"
                }
            ],
            "description": "Common Container Interface (PHP FIG PSR-11)",
            "homepage": "https://github.com/php-fig/container",
            "keywords": [
                "PSR-11",
                "container",
                "container-interface",
                "container-interop",
                "psr"
            ],
            "time": "2017-02-14T16:28:37+00:00"
        },
        {
            "name": "psr/log",
            "version": "1.0.2",
            "source": {
                "type": "git",
                "url": "https://github.com/php-fig/log.git",
                "reference": "4ebe3a8bf773a19edfe0a84b6585ba3d401b724d"
            },
            "dist": {
                "type": "zip",
                "url": "https://api.github.com/repos/php-fig/log/zipball/4ebe3a8bf773a19edfe0a84b6585ba3d401b724d",
                "reference": "4ebe3a8bf773a19edfe0a84b6585ba3d401b724d",
                "shasum": ""
            },
            "require": {
                "php": ">=5.3.0"
            },
            "type": "library",
            "extra": {
                "branch-alias": {
                    "dev-master": "1.0.x-dev"
                }
            },
            "autoload": {
                "psr-4": {
                    "Psr\\Log\\": "Psr/Log/"
                }
            },
            "notification-url": "https://packagist.org/downloads/",
            "license": [
                "MIT"
            ],
            "authors": [
                {
                    "name": "PHP-FIG",
                    "homepage": "http://www.php-fig.org/"
                }
            ],
            "description": "Common interface for logging libraries",
            "homepage": "https://github.com/php-fig/log",
            "keywords": [
                "log",
                "psr",
                "psr-3"
            ],
            "time": "2016-10-10T12:19:37+00:00"
        },
        {
            "name": "ramsey/uuid",
            "version": "3.6.1",
            "source": {
                "type": "git",
                "url": "https://github.com/ramsey/uuid.git",
                "reference": "4ae32dd9ab8860a4bbd750ad269cba7f06f7934e"
            },
            "dist": {
                "type": "zip",
                "url": "https://api.github.com/repos/ramsey/uuid/zipball/4ae32dd9ab8860a4bbd750ad269cba7f06f7934e",
                "reference": "4ae32dd9ab8860a4bbd750ad269cba7f06f7934e",
                "shasum": ""
            },
            "require": {
                "paragonie/random_compat": "^1.0|^2.0",
                "php": "^5.4 || ^7.0"
            },
            "replace": {
                "rhumsaa/uuid": "self.version"
            },
            "require-dev": {
                "apigen/apigen": "^4.1",
                "codeception/aspect-mock": "^1.0 | ^2.0",
                "doctrine/annotations": "~1.2.0",
                "goaop/framework": "1.0.0-alpha.2 | ^1.0 | ^2.1",
                "ircmaxell/random-lib": "^1.1",
                "jakub-onderka/php-parallel-lint": "^0.9.0",
                "mockery/mockery": "^0.9.4",
                "moontoast/math": "^1.1",
                "php-mock/php-mock-phpunit": "^0.3|^1.1",
                "phpunit/phpunit": "^4.7|>=5.0 <5.4",
                "satooshi/php-coveralls": "^0.6.1",
                "squizlabs/php_codesniffer": "^2.3"
            },
            "suggest": {
                "ext-libsodium": "Provides the PECL libsodium extension for use with the SodiumRandomGenerator",
                "ext-uuid": "Provides the PECL UUID extension for use with the PeclUuidTimeGenerator and PeclUuidRandomGenerator",
                "ircmaxell/random-lib": "Provides RandomLib for use with the RandomLibAdapter",
                "moontoast/math": "Provides support for converting UUID to 128-bit integer (in string form).",
                "ramsey/uuid-console": "A console application for generating UUIDs with ramsey/uuid",
                "ramsey/uuid-doctrine": "Allows the use of Ramsey\\Uuid\\Uuid as Doctrine field type."
            },
            "type": "library",
            "extra": {
                "branch-alias": {
                    "dev-master": "3.x-dev"
                }
            },
            "autoload": {
                "psr-4": {
                    "Ramsey\\Uuid\\": "src/"
                }
            },
            "notification-url": "https://packagist.org/downloads/",
            "license": [
                "MIT"
            ],
            "authors": [
                {
                    "name": "Marijn Huizendveld",
                    "email": "marijn.huizendveld@gmail.com"
                },
                {
                    "name": "Thibaud Fabre",
                    "email": "thibaud@aztech.io"
                },
                {
                    "name": "Ben Ramsey",
                    "email": "ben@benramsey.com",
                    "homepage": "https://benramsey.com"
                }
            ],
            "description": "Formerly rhumsaa/uuid. A PHP 5.4+ library for generating RFC 4122 version 1, 3, 4, and 5 universally unique identifiers (UUID).",
            "homepage": "https://github.com/ramsey/uuid",
            "keywords": [
                "guid",
                "identifier",
                "uuid"
            ],
            "time": "2017-03-26T20:37:53+00:00"
        },
        {
            "name": "seld/cli-prompt",
            "version": "1.0.3",
            "source": {
                "type": "git",
                "url": "https://github.com/Seldaek/cli-prompt.git",
                "reference": "a19a7376a4689d4d94cab66ab4f3c816019ba8dd"
            },
            "dist": {
                "type": "zip",
                "url": "https://api.github.com/repos/Seldaek/cli-prompt/zipball/a19a7376a4689d4d94cab66ab4f3c816019ba8dd",
                "reference": "a19a7376a4689d4d94cab66ab4f3c816019ba8dd",
                "shasum": ""
            },
            "require": {
                "php": ">=5.3"
            },
            "type": "library",
            "extra": {
                "branch-alias": {
                    "dev-master": "1.x-dev"
                }
            },
            "autoload": {
                "psr-4": {
                    "Seld\\CliPrompt\\": "src/"
                }
            },
            "notification-url": "https://packagist.org/downloads/",
            "license": [
                "MIT"
            ],
            "authors": [
                {
                    "name": "Jordi Boggiano",
                    "email": "j.boggiano@seld.be"
                }
            ],
            "description": "Allows you to prompt for user input on the command line, and optionally hide the characters they type",
            "keywords": [
                "cli",
                "console",
                "hidden",
                "input",
                "prompt"
            ],
            "time": "2017-03-18T11:32:45+00:00"
        },
        {
            "name": "seld/jsonlint",
            "version": "1.6.1",
            "source": {
                "type": "git",
                "url": "https://github.com/Seldaek/jsonlint.git",
                "reference": "50d63f2858d87c4738d5b76a7dcbb99fa8cf7c77"
            },
            "dist": {
                "type": "zip",
                "url": "https://api.github.com/repos/Seldaek/jsonlint/zipball/50d63f2858d87c4738d5b76a7dcbb99fa8cf7c77",
                "reference": "50d63f2858d87c4738d5b76a7dcbb99fa8cf7c77",
                "shasum": ""
            },
            "require": {
                "php": "^5.3 || ^7.0"
            },
            "require-dev": {
                "phpunit/phpunit": "^4.5"
            },
            "bin": [
                "bin/jsonlint"
            ],
            "type": "library",
            "autoload": {
                "psr-4": {
                    "Seld\\JsonLint\\": "src/Seld/JsonLint/"
                }
            },
            "notification-url": "https://packagist.org/downloads/",
            "license": [
                "MIT"
            ],
            "authors": [
                {
                    "name": "Jordi Boggiano",
                    "email": "j.boggiano@seld.be",
                    "homepage": "http://seld.be"
                }
            ],
            "description": "JSON Linter",
            "keywords": [
                "json",
                "linter",
                "parser",
                "validator"
            ],
            "time": "2017-06-18T15:11:04+00:00"
        },
        {
            "name": "seld/phar-utils",
            "version": "1.0.1",
            "source": {
                "type": "git",
                "url": "https://github.com/Seldaek/phar-utils.git",
                "reference": "7009b5139491975ef6486545a39f3e6dad5ac30a"
            },
            "dist": {
                "type": "zip",
                "url": "https://api.github.com/repos/Seldaek/phar-utils/zipball/7009b5139491975ef6486545a39f3e6dad5ac30a",
                "reference": "7009b5139491975ef6486545a39f3e6dad5ac30a",
                "shasum": ""
            },
            "require": {
                "php": ">=5.3"
            },
            "type": "library",
            "extra": {
                "branch-alias": {
                    "dev-master": "1.x-dev"
                }
            },
            "autoload": {
                "psr-4": {
                    "Seld\\PharUtils\\": "src/"
                }
            },
            "notification-url": "https://packagist.org/downloads/",
            "license": [
                "MIT"
            ],
            "authors": [
                {
                    "name": "Jordi Boggiano",
                    "email": "j.boggiano@seld.be"
                }
            ],
            "description": "PHAR file format utilities, for when PHP phars you up",
            "keywords": [
                "phra"
            ],
            "time": "2015-10-13T18:44:15+00:00"
        },
        {
            "name": "sjparkinson/static-review",
            "version": "4.1.1",
            "source": {
                "type": "git",
                "url": "https://github.com/sjparkinson/static-review.git",
                "reference": "493c3410cf146a12fca84209bad126c494e125f0"
            },
            "dist": {
                "type": "zip",
                "url": "https://api.github.com/repos/sjparkinson/static-review/zipball/493c3410cf146a12fca84209bad126c494e125f0",
                "reference": "493c3410cf146a12fca84209bad126c494e125f0",
                "shasum": ""
            },
            "require": {
                "league/climate": "~2.0",
                "php": ">=5.4.0",
                "symfony/console": "~2.0",
                "symfony/process": "~2.0"
            },
            "require-dev": {
                "mockery/mockery": "~0.9",
                "phpunit/phpunit": "~4.0",
                "sensiolabs/security-checker": "~2.0",
                "squizlabs/php_codesniffer": "~1.0"
            },
            "suggest": {
                "sensiolabs/security-checker": "Required for ComposerSecurityReview.",
                "squizlabs/php_codesniffer": "Required for PhpCodeSnifferReview."
            },
            "bin": [
                "bin/static-review.php"
            ],
            "type": "library",
            "autoload": {
                "psr-4": {
                    "StaticReview\\": "src/"
                }
            },
            "notification-url": "https://packagist.org/downloads/",
            "license": [
                "MIT"
            ],
            "authors": [
                {
                    "name": "Samuel Parkinson",
                    "email": "sam.james.parkinson@gmail.com",
                    "homepage": "http://samp.im"
                }
            ],
            "description": "An extendable framework for version control hooks.",
            "time": "2014-09-22T08:40:36+00:00"
        },
        {
            "name": "symfony/console",
            "version": "v2.8.28",
            "source": {
                "type": "git",
                "url": "https://github.com/symfony/console.git",
                "reference": "f81549d2c5fdee8d711c9ab3c7e7362353ea5853"
            },
            "dist": {
                "type": "zip",
                "url": "https://api.github.com/repos/symfony/console/zipball/f81549d2c5fdee8d711c9ab3c7e7362353ea5853",
                "reference": "f81549d2c5fdee8d711c9ab3c7e7362353ea5853",
                "shasum": ""
            },
            "require": {
                "php": ">=5.3.9",
                "symfony/debug": "^2.7.2|~3.0.0",
                "symfony/polyfill-mbstring": "~1.0"
            },
            "require-dev": {
                "psr/log": "~1.0",
                "symfony/event-dispatcher": "~2.1|~3.0.0",
                "symfony/process": "~2.1|~3.0.0"
            },
            "suggest": {
                "psr/log": "For using the console logger",
                "symfony/event-dispatcher": "",
                "symfony/process": ""
            },
            "type": "library",
            "extra": {
                "branch-alias": {
                    "dev-master": "2.8-dev"
                }
            },
            "autoload": {
                "psr-4": {
                    "Symfony\\Component\\Console\\": ""
                },
                "exclude-from-classmap": [
                    "/Tests/"
                ]
            },
            "notification-url": "https://packagist.org/downloads/",
            "license": [
                "MIT"
            ],
            "authors": [
                {
                    "name": "Fabien Potencier",
                    "email": "fabien@symfony.com"
                },
                {
                    "name": "Symfony Community",
                    "homepage": "https://symfony.com/contributors"
                }
            ],
            "description": "Symfony Console Component",
            "homepage": "https://symfony.com",
            "time": "2017-10-01T21:00:16+00:00"
        },
        {
            "name": "symfony/debug",
            "version": "v3.0.9",
            "source": {
                "type": "git",
                "url": "https://github.com/symfony/debug.git",
                "reference": "697c527acd9ea1b2d3efac34d9806bf255278b0a"
            },
            "dist": {
                "type": "zip",
                "url": "https://api.github.com/repos/symfony/debug/zipball/697c527acd9ea1b2d3efac34d9806bf255278b0a",
                "reference": "697c527acd9ea1b2d3efac34d9806bf255278b0a",
                "shasum": ""
            },
            "require": {
                "php": ">=5.5.9",
                "psr/log": "~1.0"
            },
            "conflict": {
                "symfony/http-kernel": ">=2.3,<2.3.24|~2.4.0|>=2.5,<2.5.9|>=2.6,<2.6.2"
            },
            "require-dev": {
                "symfony/class-loader": "~2.8|~3.0",
                "symfony/http-kernel": "~2.8|~3.0"
            },
            "type": "library",
            "extra": {
                "branch-alias": {
                    "dev-master": "3.0-dev"
                }
            },
            "autoload": {
                "psr-4": {
                    "Symfony\\Component\\Debug\\": ""
                },
                "exclude-from-classmap": [
                    "/Tests/"
                ]
            },
            "notification-url": "https://packagist.org/downloads/",
            "license": [
                "MIT"
            ],
            "authors": [
                {
                    "name": "Fabien Potencier",
                    "email": "fabien@symfony.com"
                },
                {
                    "name": "Symfony Community",
                    "homepage": "https://symfony.com/contributors"
                }
            ],
            "description": "Symfony Debug Component",
            "homepage": "https://symfony.com",
            "time": "2016-07-30T07:22:48+00:00"
        },
        {
            "name": "symfony/event-dispatcher",
            "version": "v2.8.28",
            "source": {
                "type": "git",
                "url": "https://github.com/symfony/event-dispatcher.git",
                "reference": "7fe089232554357efb8d4af65ce209fc6e5a2186"
            },
            "dist": {
                "type": "zip",
                "url": "https://api.github.com/repos/symfony/event-dispatcher/zipball/7fe089232554357efb8d4af65ce209fc6e5a2186",
                "reference": "7fe089232554357efb8d4af65ce209fc6e5a2186",
                "shasum": ""
            },
            "require": {
                "php": ">=5.3.9"
            },
            "require-dev": {
                "psr/log": "~1.0",
                "symfony/config": "^2.0.5|~3.0.0",
                "symfony/dependency-injection": "~2.6|~3.0.0",
                "symfony/expression-language": "~2.6|~3.0.0",
                "symfony/stopwatch": "~2.3|~3.0.0"
            },
            "suggest": {
                "symfony/dependency-injection": "",
                "symfony/http-kernel": ""
            },
            "type": "library",
            "extra": {
                "branch-alias": {
                    "dev-master": "2.8-dev"
                }
            },
            "autoload": {
                "psr-4": {
                    "Symfony\\Component\\EventDispatcher\\": ""
                },
                "exclude-from-classmap": [
                    "/Tests/"
                ]
            },
            "notification-url": "https://packagist.org/downloads/",
            "license": [
                "MIT"
            ],
            "authors": [
                {
                    "name": "Fabien Potencier",
                    "email": "fabien@symfony.com"
                },
                {
                    "name": "Symfony Community",
                    "homepage": "https://symfony.com/contributors"
                }
            ],
            "description": "Symfony EventDispatcher Component",
            "homepage": "https://symfony.com",
            "time": "2017-10-01T21:00:16+00:00"
        },
        {
            "name": "symfony/filesystem",
            "version": "v3.3.10",
            "source": {
                "type": "git",
                "url": "https://github.com/symfony/filesystem.git",
                "reference": "90bc45abf02ae6b7deb43895c1052cb0038506f1"
            },
            "dist": {
                "type": "zip",
                "url": "https://api.github.com/repos/symfony/filesystem/zipball/90bc45abf02ae6b7deb43895c1052cb0038506f1",
                "reference": "90bc45abf02ae6b7deb43895c1052cb0038506f1",
                "shasum": ""
            },
            "require": {
                "php": "^5.5.9|>=7.0.8"
            },
            "type": "library",
            "extra": {
                "branch-alias": {
                    "dev-master": "3.3-dev"
                }
            },
            "autoload": {
                "psr-4": {
                    "Symfony\\Component\\Filesystem\\": ""
                },
                "exclude-from-classmap": [
                    "/Tests/"
                ]
            },
            "notification-url": "https://packagist.org/downloads/",
            "license": [
                "MIT"
            ],
            "authors": [
                {
                    "name": "Fabien Potencier",
                    "email": "fabien@symfony.com"
                },
                {
                    "name": "Symfony Community",
                    "homepage": "https://symfony.com/contributors"
                }
            ],
            "description": "Symfony Filesystem Component",
            "homepage": "https://symfony.com",
            "time": "2017-10-03T13:33:10+00:00"
        },
        {
            "name": "symfony/finder",
            "version": "v3.3.10",
            "source": {
                "type": "git",
                "url": "https://github.com/symfony/finder.git",
                "reference": "773e19a491d97926f236942484cb541560ce862d"
            },
            "dist": {
                "type": "zip",
                "url": "https://api.github.com/repos/symfony/finder/zipball/773e19a491d97926f236942484cb541560ce862d",
                "reference": "773e19a491d97926f236942484cb541560ce862d",
                "shasum": ""
            },
            "require": {
                "php": "^5.5.9|>=7.0.8"
            },
            "type": "library",
            "extra": {
                "branch-alias": {
                    "dev-master": "3.3-dev"
                }
            },
            "autoload": {
                "psr-4": {
                    "Symfony\\Component\\Finder\\": ""
                },
                "exclude-from-classmap": [
                    "/Tests/"
                ]
            },
            "notification-url": "https://packagist.org/downloads/",
            "license": [
                "MIT"
            ],
            "authors": [
                {
                    "name": "Fabien Potencier",
                    "email": "fabien@symfony.com"
                },
                {
                    "name": "Symfony Community",
                    "homepage": "https://symfony.com/contributors"
                }
            ],
            "description": "Symfony Finder Component",
            "homepage": "https://symfony.com",
            "time": "2017-10-02T06:42:24+00:00"
        },
        {
            "name": "symfony/polyfill-mbstring",
            "version": "v1.6.0",
            "source": {
                "type": "git",
                "url": "https://github.com/symfony/polyfill-mbstring.git",
                "reference": "2ec8b39c38cb16674bbf3fea2b6ce5bf117e1296"
            },
            "dist": {
                "type": "zip",
                "url": "https://api.github.com/repos/symfony/polyfill-mbstring/zipball/2ec8b39c38cb16674bbf3fea2b6ce5bf117e1296",
                "reference": "2ec8b39c38cb16674bbf3fea2b6ce5bf117e1296",
                "shasum": ""
            },
            "require": {
                "php": ">=5.3.3"
            },
            "suggest": {
                "ext-mbstring": "For best performance"
            },
            "type": "library",
            "extra": {
                "branch-alias": {
                    "dev-master": "1.6-dev"
                }
            },
            "autoload": {
                "psr-4": {
                    "Symfony\\Polyfill\\Mbstring\\": ""
                },
                "files": [
                    "bootstrap.php"
                ]
            },
            "notification-url": "https://packagist.org/downloads/",
            "license": [
                "MIT"
            ],
            "authors": [
                {
                    "name": "Nicolas Grekas",
                    "email": "p@tchwork.com"
                },
                {
                    "name": "Symfony Community",
                    "homepage": "https://symfony.com/contributors"
                }
            ],
            "description": "Symfony polyfill for the Mbstring extension",
            "homepage": "https://symfony.com",
            "keywords": [
                "compatibility",
                "mbstring",
                "polyfill",
                "portable",
                "shim"
            ],
            "time": "2017-10-11T12:05:26+00:00"
        },
        {
            "name": "symfony/process",
            "version": "v2.8.28",
            "source": {
                "type": "git",
                "url": "https://github.com/symfony/process.git",
                "reference": "26c9fb02bf06bd6b90f661a5bd17e510810d0176"
            },
            "dist": {
                "type": "zip",
                "url": "https://api.github.com/repos/symfony/process/zipball/26c9fb02bf06bd6b90f661a5bd17e510810d0176",
                "reference": "26c9fb02bf06bd6b90f661a5bd17e510810d0176",
                "shasum": ""
            },
            "require": {
                "php": ">=5.3.9"
            },
            "type": "library",
            "extra": {
                "branch-alias": {
                    "dev-master": "2.8-dev"
                }
            },
            "autoload": {
                "psr-4": {
                    "Symfony\\Component\\Process\\": ""
                },
                "exclude-from-classmap": [
                    "/Tests/"
                ]
            },
            "notification-url": "https://packagist.org/downloads/",
            "license": [
                "MIT"
            ],
            "authors": [
                {
                    "name": "Fabien Potencier",
                    "email": "fabien@symfony.com"
                },
                {
                    "name": "Symfony Community",
                    "homepage": "https://symfony.com/contributors"
                }
            ],
            "description": "Symfony Process Component",
            "homepage": "https://symfony.com",
            "time": "2017-10-01T21:00:16+00:00"
        },
        {
            "name": "tedivm/jshrink",
            "version": "v1.1.0",
            "source": {
                "type": "git",
                "url": "https://github.com/tedious/JShrink.git",
                "reference": "688527a2e854d7935f24f24c7d5eb1b604742bf9"
            },
            "dist": {
                "type": "zip",
                "url": "https://api.github.com/repos/tedious/JShrink/zipball/688527a2e854d7935f24f24c7d5eb1b604742bf9",
                "reference": "688527a2e854d7935f24f24c7d5eb1b604742bf9",
                "shasum": ""
            },
            "require": {
                "php": ">=5.3.0"
            },
            "require-dev": {
                "fabpot/php-cs-fixer": "0.4.0",
                "phpunit/phpunit": "4.0.*",
                "satooshi/php-coveralls": "dev-master"
            },
            "type": "library",
            "autoload": {
                "psr-0": {
                    "JShrink": "src/"
                }
            },
            "notification-url": "https://packagist.org/downloads/",
            "license": [
                "BSD-3-Clause"
            ],
            "authors": [
                {
                    "name": "Robert Hafner",
                    "email": "tedivm@tedivm.com"
                }
            ],
            "description": "Javascript Minifier built in PHP",
            "homepage": "http://github.com/tedious/JShrink",
            "keywords": [
                "javascript",
                "minifier"
            ],
            "time": "2015-07-04T07:35:09+00:00"
        },
        {
            "name": "tubalmartin/cssmin",
            "version": "v4.1.0",
            "source": {
                "type": "git",
                "url": "https://github.com/tubalmartin/YUI-CSS-compressor-PHP-port.git",
                "reference": "1c7ae93cf6b392d4dae5c4ae18979918413af16e"
            },
            "dist": {
                "type": "zip",
                "url": "https://api.github.com/repos/tubalmartin/YUI-CSS-compressor-PHP-port/zipball/1c7ae93cf6b392d4dae5c4ae18979918413af16e",
                "reference": "1c7ae93cf6b392d4dae5c4ae18979918413af16e",
                "shasum": ""
            },
            "require": {
                "ext-pcre": "*",
                "php": ">=5.3.2"
            },
            "require-dev": {
                "cogpowered/finediff": "0.3.*",
                "phpunit/phpunit": "4.8.*"
            },
            "bin": [
                "cssmin"
            ],
            "type": "library",
            "autoload": {
                "psr-4": {
                    "tubalmartin\\CssMin\\": "src"
                }
            },
            "notification-url": "https://packagist.org/downloads/",
            "license": [
                "BSD-3-Clause"
            ],
            "authors": [
                {
                    "name": "Túbal Martín",
                    "homepage": "http://tubalmartin.me/"
                }
            ],
            "description": "A PHP port of the YUI CSS compressor",
            "homepage": "https://github.com/tubalmartin/YUI-CSS-compressor-PHP-port",
            "keywords": [
                "compress",
                "compressor",
                "css",
                "cssmin",
                "minify",
                "yui"
            ],
            "time": "2017-05-16T13:45:26+00:00"
        },
        {
            "name": "webonyx/graphql-php",
            "version": "v0.11.2",
            "source": {
                "type": "git",
                "url": "https://github.com/webonyx/graphql-php.git",
                "reference": "b17b1c33366d07877feb4299f207a420fbfe53b5"
            },
            "dist": {
                "type": "zip",
                "url": "https://api.github.com/repos/webonyx/graphql-php/zipball/b17b1c33366d07877feb4299f207a420fbfe53b5",
                "reference": "b17b1c33366d07877feb4299f207a420fbfe53b5",
                "shasum": ""
            },
            "require": {
                "ext-mbstring": "*",
                "php": ">=5.5,<8.0-DEV"
            },
            "require-dev": {
                "phpunit/phpunit": "^4.8",
                "psr/http-message": "^1.0"
            },
            "suggest": {
                "psr/http-message": "To use standard GraphQL server",
                "react/promise": "To leverage async resolving on React PHP platform"
            },
            "type": "library",
            "autoload": {
                "files": [
                    "src/deprecated.php"
                ],
                "psr-4": {
                    "GraphQL\\": "src/"
                }
            },
            "notification-url": "https://packagist.org/downloads/",
            "license": [
                "BSD"
            ],
            "description": "A PHP port of GraphQL reference implementation",
            "homepage": "https://github.com/webonyx/graphql-php",
            "keywords": [
                "api",
                "graphql"
            ],
            "time": "2017-10-13T17:45:55+00:00"
        },
        {
            "name": "zendframework/zend-captcha",
            "version": "2.7.1",
            "source": {
                "type": "git",
                "url": "https://github.com/zendframework/zend-captcha.git",
                "reference": "2d56293a5ae3e45e7c8ee7030aa8b305768d8014"
            },
            "dist": {
                "type": "zip",
                "url": "https://api.github.com/repos/zendframework/zend-captcha/zipball/2d56293a5ae3e45e7c8ee7030aa8b305768d8014",
                "reference": "2d56293a5ae3e45e7c8ee7030aa8b305768d8014",
                "shasum": ""
            },
            "require": {
                "php": "^5.6 || ^7.0",
                "zendframework/zend-math": "^2.6 || ^3.0",
                "zendframework/zend-stdlib": "^2.7 || ^3.0"
            },
            "require-dev": {
                "phpunit/phpunit": "~4.8",
                "zendframework/zend-coding-standard": "~1.0.0",
                "zendframework/zend-session": "^2.6",
                "zendframework/zend-text": "^2.6",
                "zendframework/zend-validator": "^2.6",
                "zendframework/zendservice-recaptcha": "^3.0"
            },
            "suggest": {
                "zendframework/zend-i18n-resources": "Translations of captcha messages",
                "zendframework/zend-session": "Zend\\Session component",
                "zendframework/zend-text": "Zend\\Text component",
                "zendframework/zend-validator": "Zend\\Validator component",
                "zendframework/zendservice-recaptcha": "ZendService\\ReCaptcha component"
            },
            "type": "library",
            "extra": {
                "branch-alias": {
                    "dev-master": "2.7-dev",
                    "dev-develop": "2.8-dev"
                }
            },
            "autoload": {
                "psr-4": {
                    "Zend\\Captcha\\": "src/"
                }
            },
            "notification-url": "https://packagist.org/downloads/",
            "license": [
                "BSD-3-Clause"
            ],
            "homepage": "https://github.com/zendframework/zend-captcha",
            "keywords": [
                "captcha",
                "zf2"
            ],
            "time": "2017-02-23T08:09:44+00:00"
        },
        {
            "name": "zendframework/zend-code",
            "version": "3.1.0",
            "source": {
                "type": "git",
                "url": "https://github.com/zendframework/zend-code.git",
                "reference": "2899c17f83a7207f2d7f53ec2f421204d3beea27"
            },
            "dist": {
                "type": "zip",
                "url": "https://api.github.com/repos/zendframework/zend-code/zipball/2899c17f83a7207f2d7f53ec2f421204d3beea27",
                "reference": "2899c17f83a7207f2d7f53ec2f421204d3beea27",
                "shasum": ""
            },
            "require": {
                "php": "^5.6 || 7.0.0 - 7.0.4 || ^7.0.6",
                "zendframework/zend-eventmanager": "^2.6 || ^3.0"
            },
            "require-dev": {
                "doctrine/annotations": "~1.0",
                "ext-phar": "*",
                "phpunit/phpunit": "^4.8.21",
                "squizlabs/php_codesniffer": "^2.5",
                "zendframework/zend-stdlib": "^2.7 || ^3.0"
            },
            "suggest": {
                "doctrine/annotations": "Doctrine\\Common\\Annotations >=1.0 for annotation features",
                "zendframework/zend-stdlib": "Zend\\Stdlib component"
            },
            "type": "library",
            "extra": {
                "branch-alias": {
                    "dev-master": "3.1-dev",
                    "dev-develop": "3.2-dev"
                }
            },
            "autoload": {
                "psr-4": {
                    "Zend\\Code\\": "src/"
                }
            },
            "notification-url": "https://packagist.org/downloads/",
            "license": [
                "BSD-3-Clause"
            ],
            "description": "provides facilities to generate arbitrary code using an object oriented interface",
            "homepage": "https://github.com/zendframework/zend-code",
            "keywords": [
                "code",
                "zf2"
            ],
            "time": "2016-10-24T13:23:32+00:00"
        },
        {
            "name": "zendframework/zend-config",
            "version": "2.6.0",
            "source": {
                "type": "git",
                "url": "https://github.com/zendframework/zend-config.git",
                "reference": "2920e877a9f6dca9fa8f6bd3b1ffc2e19bb1e30d"
            },
            "dist": {
                "type": "zip",
                "url": "https://api.github.com/repos/zendframework/zend-config/zipball/2920e877a9f6dca9fa8f6bd3b1ffc2e19bb1e30d",
                "reference": "2920e877a9f6dca9fa8f6bd3b1ffc2e19bb1e30d",
                "shasum": ""
            },
            "require": {
                "php": "^5.5 || ^7.0",
                "zendframework/zend-stdlib": "^2.7 || ^3.0"
            },
            "require-dev": {
                "fabpot/php-cs-fixer": "1.7.*",
                "phpunit/phpunit": "~4.0",
                "zendframework/zend-filter": "^2.6",
                "zendframework/zend-i18n": "^2.5",
                "zendframework/zend-json": "^2.6.1",
                "zendframework/zend-servicemanager": "^2.7.5 || ^3.0.3"
            },
            "suggest": {
                "zendframework/zend-filter": "Zend\\Filter component",
                "zendframework/zend-i18n": "Zend\\I18n component",
                "zendframework/zend-json": "Zend\\Json to use the Json reader or writer classes",
                "zendframework/zend-servicemanager": "Zend\\ServiceManager for use with the Config Factory to retrieve reader and writer instances"
            },
            "type": "library",
            "extra": {
                "branch-alias": {
                    "dev-master": "2.6-dev",
                    "dev-develop": "2.7-dev"
                }
            },
            "autoload": {
                "psr-4": {
                    "Zend\\Config\\": "src/"
                }
            },
            "notification-url": "https://packagist.org/downloads/",
            "license": [
                "BSD-3-Clause"
            ],
            "description": "provides a nested object property based user interface for accessing this configuration data within application code",
            "homepage": "https://github.com/zendframework/zend-config",
            "keywords": [
                "config",
                "zf2"
            ],
            "time": "2016-02-04T23:01:10+00:00"
        },
        {
            "name": "zendframework/zend-console",
            "version": "2.6.0",
            "source": {
                "type": "git",
                "url": "https://github.com/zendframework/zend-console.git",
                "reference": "cbbdfdfa0564aa20d1c6c6ef3daeafe6aec02360"
            },
            "dist": {
                "type": "zip",
                "url": "https://api.github.com/repos/zendframework/zend-console/zipball/cbbdfdfa0564aa20d1c6c6ef3daeafe6aec02360",
                "reference": "cbbdfdfa0564aa20d1c6c6ef3daeafe6aec02360",
                "shasum": ""
            },
            "require": {
                "php": "^5.5 || ^7.0",
                "zendframework/zend-stdlib": "^2.7 || ^3.0"
            },
            "require-dev": {
                "fabpot/php-cs-fixer": "1.7.*",
                "phpunit/phpunit": "^4.0",
                "zendframework/zend-filter": "^2.6",
                "zendframework/zend-json": "^2.6",
                "zendframework/zend-validator": "^2.5"
            },
            "suggest": {
                "zendframework/zend-filter": "To support DefaultRouteMatcher usage",
                "zendframework/zend-validator": "To support DefaultRouteMatcher usage"
            },
            "type": "library",
            "extra": {
                "branch-alias": {
                    "dev-master": "2.6-dev",
                    "dev-develop": "2.7-dev"
                }
            },
            "autoload": {
                "psr-4": {
                    "Zend\\Console\\": "src/"
                }
            },
            "notification-url": "https://packagist.org/downloads/",
            "license": [
                "BSD-3-Clause"
            ],
            "homepage": "https://github.com/zendframework/zend-console",
            "keywords": [
                "console",
                "zf2"
            ],
            "time": "2016-02-09T17:15:12+00:00"
        },
        {
            "name": "zendframework/zend-crypt",
            "version": "2.6.0",
            "source": {
                "type": "git",
                "url": "https://github.com/zendframework/zend-crypt.git",
                "reference": "1b2f5600bf6262904167116fa67b58ab1457036d"
            },
            "dist": {
                "type": "zip",
                "url": "https://api.github.com/repos/zendframework/zend-crypt/zipball/1b2f5600bf6262904167116fa67b58ab1457036d",
                "reference": "1b2f5600bf6262904167116fa67b58ab1457036d",
                "shasum": ""
            },
            "require": {
                "container-interop/container-interop": "~1.0",
                "php": "^5.5 || ^7.0",
                "zendframework/zend-math": "^2.6",
                "zendframework/zend-stdlib": "^2.7 || ^3.0"
            },
            "require-dev": {
                "fabpot/php-cs-fixer": "1.7.*",
                "phpunit/phpunit": "~4.0"
            },
            "suggest": {
                "ext-mcrypt": "Required for most features of Zend\\Crypt"
            },
            "type": "library",
            "extra": {
                "branch-alias": {
                    "dev-master": "2.6-dev",
                    "dev-develop": "2.7-dev"
                }
            },
            "autoload": {
                "psr-4": {
                    "Zend\\Crypt\\": "src/"
                }
            },
            "notification-url": "https://packagist.org/downloads/",
            "license": [
                "BSD-3-Clause"
            ],
            "homepage": "https://github.com/zendframework/zend-crypt",
            "keywords": [
                "crypt",
                "zf2"
            ],
            "time": "2016-02-03T23:46:30+00:00"
        },
        {
            "name": "zendframework/zend-db",
            "version": "2.8.2",
            "source": {
                "type": "git",
                "url": "https://github.com/zendframework/zend-db.git",
                "reference": "5926a1a2e7e035546b690cb7d4c11a3c47db2c98"
            },
            "dist": {
                "type": "zip",
                "url": "https://api.github.com/repos/zendframework/zend-db/zipball/5926a1a2e7e035546b690cb7d4c11a3c47db2c98",
                "reference": "5926a1a2e7e035546b690cb7d4c11a3c47db2c98",
                "shasum": ""
            },
            "require": {
                "php": "^5.5 || ^7.0",
                "zendframework/zend-stdlib": "^2.7 || ^3.0"
            },
            "require-dev": {
                "fabpot/php-cs-fixer": "1.7.*",
                "phpunit/phpunit": "~4.0",
                "zendframework/zend-eventmanager": "^2.6.2 || ^3.0",
                "zendframework/zend-hydrator": "^1.1 || ^2.1",
                "zendframework/zend-servicemanager": "^2.7.5 || ^3.0.3"
            },
            "suggest": {
                "zendframework/zend-eventmanager": "Zend\\EventManager component",
                "zendframework/zend-hydrator": "Zend\\Hydrator component for using HydratingResultSets",
                "zendframework/zend-servicemanager": "Zend\\ServiceManager component"
            },
            "type": "library",
            "extra": {
                "branch-alias": {
                    "dev-master": "2.8-dev",
                    "dev-develop": "2.9-dev"
                },
                "zf": {
                    "component": "Zend\\Db",
                    "config-provider": "Zend\\Db\\ConfigProvider"
                }
            },
            "autoload": {
                "psr-4": {
                    "Zend\\Db\\": "src/"
                }
            },
            "notification-url": "https://packagist.org/downloads/",
            "license": [
                "BSD-3-Clause"
            ],
            "homepage": "https://github.com/zendframework/zend-db",
            "keywords": [
                "db",
                "zf2"
            ],
            "time": "2016-08-09T19:28:55+00:00"
        },
        {
            "name": "zendframework/zend-di",
            "version": "2.6.1",
            "source": {
                "type": "git",
                "url": "https://github.com/zendframework/zend-di.git",
                "reference": "1fd1ba85660b5a2718741b38639dc7c4c3194b37"
            },
            "dist": {
                "type": "zip",
                "url": "https://api.github.com/repos/zendframework/zend-di/zipball/1fd1ba85660b5a2718741b38639dc7c4c3194b37",
                "reference": "1fd1ba85660b5a2718741b38639dc7c4c3194b37",
                "shasum": ""
            },
            "require": {
                "container-interop/container-interop": "^1.1",
                "php": "^5.5 || ^7.0",
                "zendframework/zend-code": "^2.6 || ^3.0",
                "zendframework/zend-stdlib": "^2.7 || ^3.0"
            },
            "require-dev": {
                "fabpot/php-cs-fixer": "1.7.*",
                "phpunit/phpunit": "~4.0"
            },
            "type": "library",
            "extra": {
                "branch-alias": {
                    "dev-master": "2.6-dev",
                    "dev-develop": "2.7-dev"
                }
            },
            "autoload": {
                "psr-4": {
                    "Zend\\Di\\": "src/"
                }
            },
            "notification-url": "https://packagist.org/downloads/",
            "license": [
                "BSD-3-Clause"
            ],
            "homepage": "https://github.com/zendframework/zend-di",
            "keywords": [
                "di",
                "zf2"
            ],
            "time": "2016-04-25T20:58:11+00:00"
        },
        {
            "name": "zendframework/zend-escaper",
            "version": "2.5.2",
            "source": {
                "type": "git",
                "url": "https://github.com/zendframework/zend-escaper.git",
                "reference": "2dcd14b61a72d8b8e27d579c6344e12c26141d4e"
            },
            "dist": {
                "type": "zip",
                "url": "https://api.github.com/repos/zendframework/zend-escaper/zipball/2dcd14b61a72d8b8e27d579c6344e12c26141d4e",
                "reference": "2dcd14b61a72d8b8e27d579c6344e12c26141d4e",
                "shasum": ""
            },
            "require": {
                "php": ">=5.5"
            },
            "require-dev": {
                "fabpot/php-cs-fixer": "1.7.*",
                "phpunit/phpunit": "~4.0"
            },
            "type": "library",
            "extra": {
                "branch-alias": {
                    "dev-master": "2.5-dev",
                    "dev-develop": "2.6-dev"
                }
            },
            "autoload": {
                "psr-4": {
                    "Zend\\Escaper\\": "src/"
                }
            },
            "notification-url": "https://packagist.org/downloads/",
            "license": [
                "BSD-3-Clause"
            ],
            "homepage": "https://github.com/zendframework/zend-escaper",
            "keywords": [
                "escaper",
                "zf2"
            ],
            "time": "2016-06-30T19:48:38+00:00"
        },
        {
            "name": "zendframework/zend-eventmanager",
            "version": "2.6.3",
            "source": {
                "type": "git",
                "url": "https://github.com/zendframework/zend-eventmanager.git",
                "reference": "3d41b6129fb4916d483671cea9f77e4f90ae85d3"
            },
            "dist": {
                "type": "zip",
                "url": "https://api.github.com/repos/zendframework/zend-eventmanager/zipball/3d41b6129fb4916d483671cea9f77e4f90ae85d3",
                "reference": "3d41b6129fb4916d483671cea9f77e4f90ae85d3",
                "shasum": ""
            },
            "require": {
                "php": "^5.5 || ^7.0",
                "zendframework/zend-stdlib": "^2.7"
            },
            "require-dev": {
                "athletic/athletic": "dev-master",
                "fabpot/php-cs-fixer": "1.7.*",
                "phpunit/phpunit": "~4.0"
            },
            "type": "library",
            "extra": {
                "branch-alias": {
                    "dev-release-2.6": "2.6-dev",
                    "dev-master": "3.0-dev",
                    "dev-develop": "3.1-dev"
                }
            },
            "autoload": {
                "psr-4": {
                    "Zend\\EventManager\\": "src/"
                }
            },
            "notification-url": "https://packagist.org/downloads/",
            "license": [
                "BSD-3-Clause"
            ],
            "homepage": "https://github.com/zendframework/zend-eventmanager",
            "keywords": [
                "eventmanager",
                "zf2"
            ],
            "time": "2016-02-18T20:49:05+00:00"
        },
        {
            "name": "zendframework/zend-filter",
            "version": "2.7.2",
            "source": {
                "type": "git",
                "url": "https://github.com/zendframework/zend-filter.git",
                "reference": "b8d0ff872f126631bf63a932e33aa2d22d467175"
            },
            "dist": {
                "type": "zip",
                "url": "https://api.github.com/repos/zendframework/zend-filter/zipball/b8d0ff872f126631bf63a932e33aa2d22d467175",
                "reference": "b8d0ff872f126631bf63a932e33aa2d22d467175",
                "shasum": ""
            },
            "require": {
                "php": "^5.5 || ^7.0",
                "zendframework/zend-stdlib": "^2.7 || ^3.0"
            },
            "require-dev": {
                "pear/archive_tar": "^1.4",
                "phpunit/phpunit": "^6.0.10 || ^5.7.17",
                "zendframework/zend-coding-standard": "~1.0.0",
                "zendframework/zend-crypt": "^2.6 || ^3.0",
                "zendframework/zend-servicemanager": "^2.7.5 || ^3.0.3",
                "zendframework/zend-uri": "^2.5"
            },
            "suggest": {
                "zendframework/zend-crypt": "Zend\\Crypt component, for encryption filters",
                "zendframework/zend-i18n": "Zend\\I18n component for filters depending on i18n functionality",
                "zendframework/zend-servicemanager": "Zend\\ServiceManager component, for using the filter chain functionality",
                "zendframework/zend-uri": "Zend\\Uri component, for the UriNormalize filter"
            },
            "type": "library",
            "extra": {
                "branch-alias": {
                    "dev-master": "2.7-dev",
                    "dev-develop": "2.8-dev"
                },
                "zf": {
                    "component": "Zend\\Filter",
                    "config-provider": "Zend\\Filter\\ConfigProvider"
                }
            },
            "autoload": {
                "psr-4": {
                    "Zend\\Filter\\": "src/"
                }
            },
            "notification-url": "https://packagist.org/downloads/",
            "license": [
                "BSD-3-Clause"
            ],
            "description": "provides a set of commonly needed data filters",
            "homepage": "https://github.com/zendframework/zend-filter",
            "keywords": [
                "filter",
                "zf2"
            ],
            "time": "2017-05-17T20:56:17+00:00"
        },
        {
            "name": "zendframework/zend-form",
            "version": "2.10.2",
            "source": {
                "type": "git",
                "url": "https://github.com/zendframework/zend-form.git",
                "reference": "252db729887844025772bb8045f8df605850ed9c"
            },
            "dist": {
                "type": "zip",
                "url": "https://api.github.com/repos/zendframework/zend-form/zipball/252db729887844025772bb8045f8df605850ed9c",
                "reference": "252db729887844025772bb8045f8df605850ed9c",
                "shasum": ""
            },
            "require": {
                "php": "^7.0 || ^5.6",
                "zendframework/zend-hydrator": "^1.1 || ^2.1",
                "zendframework/zend-inputfilter": "^2.6",
                "zendframework/zend-stdlib": "^2.7 || ^3.0"
            },
            "require-dev": {
                "doctrine/annotations": "~1.0",
                "phpunit/phpunit": "^6.0.8 || ^5.7.15",
                "zendframework/zend-cache": "^2.6.1",
                "zendframework/zend-captcha": "^2.7.1",
                "zendframework/zend-code": "^2.6 || ^3.0",
                "zendframework/zend-coding-standard": "~1.0.0",
                "zendframework/zend-escaper": "^2.5",
                "zendframework/zend-eventmanager": "^2.6.2 || ^3.0",
                "zendframework/zend-filter": "^2.6",
                "zendframework/zend-i18n": "^2.6",
                "zendframework/zend-servicemanager": "^2.7.5 || ^3.0.3",
                "zendframework/zend-session": "^2.6.2",
                "zendframework/zend-text": "^2.6",
                "zendframework/zend-validator": "^2.6",
                "zendframework/zend-view": "^2.6.2",
                "zendframework/zendservice-recaptcha": "^3.0.0"
            },
            "suggest": {
                "zendframework/zend-captcha": "^2.7.1, required for using CAPTCHA form elements",
                "zendframework/zend-code": "^2.6 || ^3.0, required to use zend-form annotations support",
                "zendframework/zend-eventmanager": "^2.6.2 || ^3.0, reuired for zend-form annotations support",
                "zendframework/zend-i18n": "^2.6, required when using zend-form view helpers",
                "zendframework/zend-servicemanager": "^2.7.5 || ^3.0.3, required to use the form factories or provide services",
                "zendframework/zend-view": "^2.6.2, required for using the zend-form view helpers",
                "zendframework/zendservice-recaptcha": "in order to use the ReCaptcha form element"
            },
            "type": "library",
            "extra": {
                "branch-alias": {
                    "dev-master": "2.10-dev",
                    "dev-develop": "2.11-dev"
                },
                "zf": {
                    "component": "Zend\\Form",
                    "config-provider": "Zend\\Form\\ConfigProvider"
                }
            },
            "autoload": {
                "psr-4": {
                    "Zend\\Form\\": "src/"
                },
                "files": [
                    "autoload/formElementManagerPolyfill.php"
                ]
            },
            "notification-url": "https://packagist.org/downloads/",
            "license": [
                "BSD-3-Clause"
            ],
            "homepage": "https://github.com/zendframework/zend-form",
            "keywords": [
                "form",
                "zf2"
            ],
            "time": "2017-05-18T14:59:53+00:00"
        },
        {
            "name": "zendframework/zend-http",
            "version": "2.7.0",
            "source": {
                "type": "git",
                "url": "https://github.com/zendframework/zend-http.git",
                "reference": "78aa510c0ea64bfb2aa234f50c4f232c9531acfa"
            },
            "dist": {
                "type": "zip",
                "url": "https://api.github.com/repos/zendframework/zend-http/zipball/78aa510c0ea64bfb2aa234f50c4f232c9531acfa",
                "reference": "78aa510c0ea64bfb2aa234f50c4f232c9531acfa",
                "shasum": ""
            },
            "require": {
                "php": "^5.6 || ^7.0",
                "zendframework/zend-loader": "^2.5.1",
                "zendframework/zend-stdlib": "^3.1 || ^2.7.7",
                "zendframework/zend-uri": "^2.5.2",
                "zendframework/zend-validator": "^2.10.1"
            },
            "require-dev": {
                "phpunit/phpunit": "^6.4.1 || ^5.7.15",
                "zendframework/zend-coding-standard": "~1.0.0",
                "zendframework/zend-config": "^3.1 || ^2.6"
            },
            "type": "library",
            "extra": {
                "branch-alias": {
                    "dev-master": "2.7-dev",
                    "dev-develop": "2.8-dev"
                }
            },
            "autoload": {
                "psr-4": {
                    "Zend\\Http\\": "src/"
                }
            },
            "notification-url": "https://packagist.org/downloads/",
            "license": [
                "BSD-3-Clause"
            ],
            "description": "provides an easy interface for performing Hyper-Text Transfer Protocol (HTTP) requests",
            "homepage": "https://github.com/zendframework/zend-http",
            "keywords": [
                "ZendFramework",
                "http",
                "http client",
                "zend",
                "zf"
            ],
            "time": "2017-10-13T12:06:24+00:00"
        },
        {
            "name": "zendframework/zend-hydrator",
            "version": "1.1.0",
            "source": {
                "type": "git",
                "url": "https://github.com/zendframework/zend-hydrator.git",
                "reference": "22652e1661a5a10b3f564cf7824a2206cf5a4a65"
            },
            "dist": {
                "type": "zip",
                "url": "https://api.github.com/repos/zendframework/zend-hydrator/zipball/22652e1661a5a10b3f564cf7824a2206cf5a4a65",
                "reference": "22652e1661a5a10b3f564cf7824a2206cf5a4a65",
                "shasum": ""
            },
            "require": {
                "php": "^5.5 || ^7.0",
                "zendframework/zend-stdlib": "^2.7 || ^3.0"
            },
            "require-dev": {
                "phpunit/phpunit": "~4.0",
                "squizlabs/php_codesniffer": "^2.0@dev",
                "zendframework/zend-eventmanager": "^2.6.2 || ^3.0",
                "zendframework/zend-filter": "^2.6",
                "zendframework/zend-inputfilter": "^2.6",
                "zendframework/zend-serializer": "^2.6.1",
                "zendframework/zend-servicemanager": "^2.7.5 || ^3.0.3"
            },
            "suggest": {
                "zendframework/zend-eventmanager": "^2.6.2 || ^3.0, to support aggregate hydrator usage",
                "zendframework/zend-filter": "^2.6, to support naming strategy hydrator usage",
                "zendframework/zend-serializer": "^2.6.1, to use the SerializableStrategy",
                "zendframework/zend-servicemanager": "^2.7.5 || ^3.0.3, to support hydrator plugin manager usage"
            },
            "type": "library",
            "extra": {
                "branch-alias": {
                    "dev-release-1.0": "1.0-dev",
                    "dev-release-1.1": "1.1-dev",
                    "dev-master": "2.0-dev",
                    "dev-develop": "2.1-dev"
                }
            },
            "autoload": {
                "psr-4": {
                    "Zend\\Hydrator\\": "src/"
                }
            },
            "notification-url": "https://packagist.org/downloads/",
            "license": [
                "BSD-3-Clause"
            ],
            "homepage": "https://github.com/zendframework/zend-hydrator",
            "keywords": [
                "hydrator",
                "zf2"
            ],
            "time": "2016-02-18T22:38:26+00:00"
        },
        {
            "name": "zendframework/zend-i18n",
            "version": "2.7.4",
            "source": {
                "type": "git",
                "url": "https://github.com/zendframework/zend-i18n.git",
                "reference": "d3431e29cc00c2a1c6704e601d4371dbf24f6a31"
            },
            "dist": {
                "type": "zip",
                "url": "https://api.github.com/repos/zendframework/zend-i18n/zipball/d3431e29cc00c2a1c6704e601d4371dbf24f6a31",
                "reference": "d3431e29cc00c2a1c6704e601d4371dbf24f6a31",
                "shasum": ""
            },
            "require": {
                "php": "^7.0 || ^5.6",
                "zendframework/zend-stdlib": "^2.7 || ^3.0"
            },
            "require-dev": {
                "phpunit/phpunit": "^6.0.8 || ^5.7.15",
                "zendframework/zend-cache": "^2.6.1",
                "zendframework/zend-coding-standard": "~1.0.0",
                "zendframework/zend-config": "^2.6",
                "zendframework/zend-eventmanager": "^2.6.2 || ^3.0",
                "zendframework/zend-filter": "^2.6.1",
                "zendframework/zend-servicemanager": "^2.7.5 || ^3.0.3",
                "zendframework/zend-validator": "^2.6",
                "zendframework/zend-view": "^2.6.3"
            },
            "suggest": {
                "ext-intl": "Required for most features of Zend\\I18n; included in default builds of PHP",
                "zendframework/zend-cache": "Zend\\Cache component",
                "zendframework/zend-config": "Zend\\Config component",
                "zendframework/zend-eventmanager": "You should install this package to use the events in the translator",
                "zendframework/zend-filter": "You should install this package to use the provided filters",
                "zendframework/zend-i18n-resources": "Translation resources",
                "zendframework/zend-servicemanager": "Zend\\ServiceManager component",
                "zendframework/zend-validator": "You should install this package to use the provided validators",
                "zendframework/zend-view": "You should install this package to use the provided view helpers"
            },
            "type": "library",
            "extra": {
                "branch-alias": {
                    "dev-master": "2.7-dev",
                    "dev-develop": "2.8-dev"
                },
                "zf": {
                    "component": "Zend\\I18n",
                    "config-provider": "Zend\\I18n\\ConfigProvider"
                }
            },
            "autoload": {
                "psr-4": {
                    "Zend\\I18n\\": "src/"
                }
            },
            "notification-url": "https://packagist.org/downloads/",
            "license": [
                "BSD-3-Clause"
            ],
            "homepage": "https://github.com/zendframework/zend-i18n",
            "keywords": [
                "i18n",
                "zf2"
            ],
            "time": "2017-05-17T17:00:12+00:00"
        },
        {
            "name": "zendframework/zend-inputfilter",
            "version": "2.7.4",
            "source": {
                "type": "git",
                "url": "https://github.com/zendframework/zend-inputfilter.git",
                "reference": "699ab4916e0aa73104e1f9ff068ef6d33c5f5fe4"
            },
            "dist": {
                "type": "zip",
                "url": "https://api.github.com/repos/zendframework/zend-inputfilter/zipball/699ab4916e0aa73104e1f9ff068ef6d33c5f5fe4",
                "reference": "699ab4916e0aa73104e1f9ff068ef6d33c5f5fe4",
                "shasum": ""
            },
            "require": {
                "php": "^7.0 || ^5.6",
                "zendframework/zend-filter": "^2.6",
                "zendframework/zend-stdlib": "^2.7 || ^3.0",
                "zendframework/zend-validator": "^2.6"
            },
            "require-dev": {
                "phpunit/phpunit": "^6.0.8 || ^5.7.15",
                "zendframework/zend-coding-standard": "~1.0.0",
                "zendframework/zend-servicemanager": "^2.7.5 || ^3.0.3"
            },
            "suggest": {
                "zendframework/zend-servicemanager": "To support plugin manager support"
            },
            "type": "library",
            "extra": {
                "branch-alias": {
                    "dev-master": "2.7-dev",
                    "dev-develop": "2.8-dev"
                },
                "zf": {
                    "component": "Zend\\InputFilter",
                    "config-provider": "Zend\\InputFilter\\ConfigProvider"
                }
            },
            "autoload": {
                "psr-4": {
                    "Zend\\InputFilter\\": "src/"
                }
            },
            "notification-url": "https://packagist.org/downloads/",
            "license": [
                "BSD-3-Clause"
            ],
            "homepage": "https://github.com/zendframework/zend-inputfilter",
            "keywords": [
                "inputfilter",
                "zf2"
            ],
            "time": "2017-05-18T14:20:56+00:00"
        },
        {
            "name": "zendframework/zend-json",
            "version": "2.6.1",
            "source": {
                "type": "git",
                "url": "https://github.com/zendframework/zend-json.git",
                "reference": "4c8705dbe4ad7d7e51b2876c5b9eea0ef916ba28"
            },
            "dist": {
                "type": "zip",
                "url": "https://api.github.com/repos/zendframework/zend-json/zipball/4c8705dbe4ad7d7e51b2876c5b9eea0ef916ba28",
                "reference": "4c8705dbe4ad7d7e51b2876c5b9eea0ef916ba28",
                "shasum": ""
            },
            "require": {
                "php": "^5.5 || ^7.0"
            },
            "require-dev": {
                "fabpot/php-cs-fixer": "1.7.*",
                "phpunit/phpunit": "~4.0",
                "zendframework/zend-http": "^2.5.4",
                "zendframework/zend-server": "^2.6.1",
                "zendframework/zend-stdlib": "^2.5 || ^3.0",
                "zendframework/zendxml": "^1.0.2"
            },
            "suggest": {
                "zendframework/zend-http": "Zend\\Http component, required to use Zend\\Json\\Server",
                "zendframework/zend-server": "Zend\\Server component, required to use Zend\\Json\\Server",
                "zendframework/zend-stdlib": "Zend\\Stdlib component, for use with caching Zend\\Json\\Server responses",
                "zendframework/zendxml": "To support Zend\\Json\\Json::fromXml() usage"
            },
            "type": "library",
            "extra": {
                "branch-alias": {
                    "dev-master": "2.6-dev",
                    "dev-develop": "2.7-dev"
                }
            },
            "autoload": {
                "psr-4": {
                    "Zend\\Json\\": "src/"
                }
            },
            "notification-url": "https://packagist.org/downloads/",
            "license": [
                "BSD-3-Clause"
            ],
            "description": "provides convenience methods for serializing native PHP to JSON and decoding JSON to native PHP",
            "homepage": "https://github.com/zendframework/zend-json",
            "keywords": [
                "json",
                "zf2"
            ],
            "time": "2016-02-04T21:20:26+00:00"
        },
        {
            "name": "zendframework/zend-loader",
            "version": "2.5.1",
            "source": {
                "type": "git",
                "url": "https://github.com/zendframework/zend-loader.git",
                "reference": "c5fd2f071bde071f4363def7dea8dec7393e135c"
            },
            "dist": {
                "type": "zip",
                "url": "https://api.github.com/repos/zendframework/zend-loader/zipball/c5fd2f071bde071f4363def7dea8dec7393e135c",
                "reference": "c5fd2f071bde071f4363def7dea8dec7393e135c",
                "shasum": ""
            },
            "require": {
                "php": ">=5.3.23"
            },
            "require-dev": {
                "fabpot/php-cs-fixer": "1.7.*",
                "phpunit/phpunit": "~4.0"
            },
            "type": "library",
            "extra": {
                "branch-alias": {
                    "dev-master": "2.5-dev",
                    "dev-develop": "2.6-dev"
                }
            },
            "autoload": {
                "psr-4": {
                    "Zend\\Loader\\": "src/"
                }
            },
            "notification-url": "https://packagist.org/downloads/",
            "license": [
                "BSD-3-Clause"
            ],
            "homepage": "https://github.com/zendframework/zend-loader",
            "keywords": [
                "loader",
                "zf2"
            ],
            "time": "2015-06-03T14:05:47+00:00"
        },
        {
            "name": "zendframework/zend-log",
            "version": "2.9.2",
            "source": {
                "type": "git",
                "url": "https://github.com/zendframework/zend-log.git",
                "reference": "bf7489578d092d6ff7508117d1d920a4764fbd6a"
            },
            "dist": {
                "type": "zip",
                "url": "https://api.github.com/repos/zendframework/zend-log/zipball/bf7489578d092d6ff7508117d1d920a4764fbd6a",
                "reference": "bf7489578d092d6ff7508117d1d920a4764fbd6a",
                "shasum": ""
            },
            "require": {
                "php": "^5.6 || ^7.0",
                "psr/log": "^1.0",
                "zendframework/zend-servicemanager": "^2.7.5 || ^3.0.3",
                "zendframework/zend-stdlib": "^2.7 || ^3.0"
            },
            "provide": {
                "psr/log-implementation": "1.0.0"
            },
            "require-dev": {
                "mikey179/vfsstream": "^1.6",
                "phpunit/phpunit": "^5.7.15 || ^6.0.8",
                "zendframework/zend-coding-standard": "~1.0.0",
                "zendframework/zend-db": "^2.6",
                "zendframework/zend-escaper": "^2.5",
                "zendframework/zend-filter": "^2.5",
                "zendframework/zend-mail": "^2.6.1",
                "zendframework/zend-validator": "^2.6"
            },
            "suggest": {
                "ext-mongo": "mongo extension to use Mongo writer",
                "ext-mongodb": "mongodb extension to use MongoDB writer",
                "zendframework/zend-console": "Zend\\Console component to use the RequestID log processor",
                "zendframework/zend-db": "Zend\\Db component to use the database log writer",
                "zendframework/zend-escaper": "Zend\\Escaper component, for use in the XML log formatter",
                "zendframework/zend-mail": "Zend\\Mail component to use the email log writer",
                "zendframework/zend-validator": "Zend\\Validator component to block invalid log messages"
            },
            "type": "library",
            "extra": {
                "branch-alias": {
                    "dev-master": "2.9-dev",
                    "dev-develop": "2.10-dev"
                },
                "zf": {
                    "component": "Zend\\Log",
                    "config-provider": "Zend\\Log\\ConfigProvider"
                }
            },
            "autoload": {
                "psr-4": {
                    "Zend\\Log\\": "src/"
                }
            },
            "notification-url": "https://packagist.org/downloads/",
            "license": [
                "BSD-3-Clause"
            ],
            "description": "component for general purpose logging",
            "homepage": "https://github.com/zendframework/zend-log",
            "keywords": [
                "log",
                "logging",
                "zf2"
            ],
            "time": "2017-05-17T16:03:26+00:00"
        },
        {
            "name": "zendframework/zend-mail",
            "version": "2.8.0",
            "source": {
                "type": "git",
                "url": "https://github.com/zendframework/zend-mail.git",
                "reference": "248230940ab1453b2a532a8fde76c5a6470d7aad"
            },
            "dist": {
                "type": "zip",
                "url": "https://api.github.com/repos/zendframework/zend-mail/zipball/248230940ab1453b2a532a8fde76c5a6470d7aad",
                "reference": "248230940ab1453b2a532a8fde76c5a6470d7aad",
                "shasum": ""
            },
            "require": {
                "ext-iconv": "*",
                "php": "^7.0 || ^5.6",
                "zendframework/zend-loader": "^2.5",
                "zendframework/zend-mime": "^2.5",
                "zendframework/zend-stdlib": "^2.7 || ^3.0",
                "zendframework/zend-validator": "^2.6"
            },
            "require-dev": {
                "phpunit/phpunit": "^6.0.8 || ^5.7.15",
                "zendframework/zend-coding-standard": "~1.0.0",
                "zendframework/zend-config": "^2.6",
                "zendframework/zend-crypt": "^2.6",
                "zendframework/zend-servicemanager": "^2.7.5 || ^3.0.3"
            },
            "suggest": {
                "ext-intl": "Handle IDN in AddressList hostnames",
                "zendframework/zend-crypt": "Crammd5 support in SMTP Auth",
                "zendframework/zend-servicemanager": "^2.7.5 || ^3.0.3 when using SMTP to deliver messages"
            },
            "type": "library",
            "extra": {
                "branch-alias": {
                    "dev-master": "2.8-dev",
                    "dev-develop": "2.9-dev"
                },
                "zf": {
                    "component": "Zend\\Mail",
                    "config-provider": "Zend\\Mail\\ConfigProvider"
                }
            },
            "autoload": {
                "psr-4": {
                    "Zend\\Mail\\": "src/"
                }
            },
            "notification-url": "https://packagist.org/downloads/",
            "license": [
                "BSD-3-Clause"
            ],
            "description": "provides generalized functionality to compose and send both text and MIME-compliant multipart e-mail messages",
            "homepage": "https://github.com/zendframework/zend-mail",
            "keywords": [
                "mail",
                "zf2"
            ],
            "time": "2017-06-08T20:03:58+00:00"
        },
        {
            "name": "zendframework/zend-math",
            "version": "2.7.0",
            "source": {
                "type": "git",
                "url": "https://github.com/zendframework/zend-math.git",
                "reference": "f4358090d5d23973121f1ed0b376184b66d9edec"
            },
            "dist": {
                "type": "zip",
                "url": "https://api.github.com/repos/zendframework/zend-math/zipball/f4358090d5d23973121f1ed0b376184b66d9edec",
                "reference": "f4358090d5d23973121f1ed0b376184b66d9edec",
                "shasum": ""
            },
            "require": {
                "php": "^5.5 || ^7.0"
            },
            "require-dev": {
                "fabpot/php-cs-fixer": "1.7.*",
                "ircmaxell/random-lib": "~1.1",
                "phpunit/phpunit": "~4.0"
            },
            "suggest": {
                "ext-bcmath": "If using the bcmath functionality",
                "ext-gmp": "If using the gmp functionality",
                "ircmaxell/random-lib": "Fallback random byte generator for Zend\\Math\\Rand if Mcrypt extensions is unavailable"
            },
            "type": "library",
            "extra": {
                "branch-alias": {
                    "dev-master": "2.7-dev",
                    "dev-develop": "2.8-dev"
                }
            },
            "autoload": {
                "psr-4": {
                    "Zend\\Math\\": "src/"
                }
            },
            "notification-url": "https://packagist.org/downloads/",
            "license": [
                "BSD-3-Clause"
            ],
            "homepage": "https://github.com/zendframework/zend-math",
            "keywords": [
                "math",
                "zf2"
            ],
            "time": "2016-04-07T16:29:53+00:00"
        },
        {
            "name": "zendframework/zend-mime",
            "version": "2.6.1",
            "source": {
                "type": "git",
                "url": "https://github.com/zendframework/zend-mime.git",
                "reference": "9e53a97a3c190d45cc5d584daaaf487d509a9285"
            },
            "dist": {
                "type": "zip",
                "url": "https://api.github.com/repos/zendframework/zend-mime/zipball/9e53a97a3c190d45cc5d584daaaf487d509a9285",
                "reference": "9e53a97a3c190d45cc5d584daaaf487d509a9285",
                "shasum": ""
            },
            "require": {
                "php": "^5.5 || ^7.0",
                "zendframework/zend-stdlib": "^2.7 || ^3.0"
            },
            "require-dev": {
                "phpunit/phpunit": "^4.7 || ^5.7",
                "zendframework/zend-coding-standard": "~1.0.0",
                "zendframework/zend-mail": "^2.6"
            },
            "suggest": {
                "zendframework/zend-mail": "Zend\\Mail component"
            },
            "type": "library",
            "extra": {
                "branch-alias": {
                    "dev-master": "2.6-dev",
                    "dev-develop": "2.7-dev"
                }
            },
            "autoload": {
                "psr-4": {
                    "Zend\\Mime\\": "src/"
                }
            },
            "notification-url": "https://packagist.org/downloads/",
            "license": [
                "BSD-3-Clause"
            ],
            "homepage": "https://github.com/zendframework/zend-mime",
            "keywords": [
                "mime",
                "zf2"
            ],
            "time": "2017-01-16T16:43:38+00:00"
        },
        {
            "name": "zendframework/zend-modulemanager",
            "version": "2.8.0",
            "source": {
                "type": "git",
                "url": "https://github.com/zendframework/zend-modulemanager.git",
                "reference": "c2c5b52ad9741e0b9a9c01a0ee72ab63e5b494b9"
            },
            "dist": {
                "type": "zip",
                "url": "https://api.github.com/repos/zendframework/zend-modulemanager/zipball/c2c5b52ad9741e0b9a9c01a0ee72ab63e5b494b9",
                "reference": "c2c5b52ad9741e0b9a9c01a0ee72ab63e5b494b9",
                "shasum": ""
            },
            "require": {
                "php": "^5.6 || ^7.0",
                "zendframework/zend-config": "^3.1 || ^2.6",
                "zendframework/zend-eventmanager": "^3.2 || ^2.6.3",
                "zendframework/zend-stdlib": "^3.0 || ^2.7"
            },
            "require-dev": {
                "phpunit/phpunit": "^6.0.8 || ^5.7.15",
                "zendframework/zend-coding-standard": "~1.0.0",
                "zendframework/zend-console": "^2.6",
                "zendframework/zend-di": "^2.6",
                "zendframework/zend-loader": "^2.5",
                "zendframework/zend-mvc": "^2.7",
                "zendframework/zend-servicemanager": "^3.0.3 || ^2.7.5"
            },
            "suggest": {
                "zendframework/zend-console": "Zend\\Console component",
                "zendframework/zend-loader": "Zend\\Loader component if you are not using Composer autoloading for your modules",
                "zendframework/zend-mvc": "Zend\\Mvc component",
                "zendframework/zend-servicemanager": "Zend\\ServiceManager component"
            },
            "type": "library",
            "extra": {
                "branch-alias": {
                    "dev-master": "2.8-dev",
                    "dev-develop": "2.9-dev"
                }
            },
            "autoload": {
                "psr-4": {
                    "Zend\\ModuleManager\\": "src/"
                }
            },
            "notification-url": "https://packagist.org/downloads/",
            "license": [
                "BSD-3-Clause"
            ],
            "homepage": "https://github.com/zendframework/zend-modulemanager",
            "keywords": [
                "modulemanager",
                "zf2"
            ],
            "time": "2017-07-11T19:39:57+00:00"
        },
        {
            "name": "zendframework/zend-mvc",
            "version": "2.6.3",
            "source": {
                "type": "git",
                "url": "https://github.com/zendframework/zend-mvc.git",
                "reference": "a0f21c0261adab4a27bd10964995625b7d4c7f64"
            },
            "dist": {
                "type": "zip",
                "url": "https://api.github.com/repos/zendframework/zend-mvc/zipball/a0f21c0261adab4a27bd10964995625b7d4c7f64",
                "reference": "a0f21c0261adab4a27bd10964995625b7d4c7f64",
                "shasum": ""
            },
            "require": {
                "php": "^5.5 || ^7.0",
                "zendframework/zend-eventmanager": "~2.5",
                "zendframework/zend-form": "~2.6",
                "zendframework/zend-hydrator": "~1.0",
                "zendframework/zend-servicemanager": "~2.5",
                "zendframework/zend-stdlib": "^2.7.5"
            },
            "require-dev": {
                "fabpot/php-cs-fixer": "1.7.*",
                "phpunit/phpunit": "~4.0",
                "zendframework/zend-authentication": "~2.5",
                "zendframework/zend-cache": "~2.5",
                "zendframework/zend-console": "~2.5",
                "zendframework/zend-di": "~2.5",
                "zendframework/zend-filter": "~2.5",
                "zendframework/zend-http": "~2.5",
                "zendframework/zend-i18n": "~2.5",
                "zendframework/zend-inputfilter": "~2.5",
                "zendframework/zend-json": "~2.5",
                "zendframework/zend-log": "~2.5",
                "zendframework/zend-modulemanager": "~2.6",
                "zendframework/zend-serializer": "~2.5",
                "zendframework/zend-session": "~2.5",
                "zendframework/zend-text": "~2.5",
                "zendframework/zend-uri": "~2.5",
                "zendframework/zend-validator": "~2.5",
                "zendframework/zend-version": "~2.5",
                "zendframework/zend-view": "~2.5"
            },
            "suggest": {
                "zendframework/zend-authentication": "Zend\\Authentication component for Identity plugin",
                "zendframework/zend-config": "Zend\\Config component",
                "zendframework/zend-console": "Zend\\Console component",
                "zendframework/zend-di": "Zend\\Di component",
                "zendframework/zend-filter": "Zend\\Filter component",
                "zendframework/zend-http": "Zend\\Http component",
                "zendframework/zend-i18n": "Zend\\I18n component for translatable segments",
                "zendframework/zend-inputfilter": "Zend\\Inputfilter component",
                "zendframework/zend-json": "Zend\\Json component",
                "zendframework/zend-log": "Zend\\Log component",
                "zendframework/zend-modulemanager": "Zend\\ModuleManager component",
                "zendframework/zend-serializer": "Zend\\Serializer component",
                "zendframework/zend-session": "Zend\\Session component for FlashMessenger, PRG, and FPRG plugins",
                "zendframework/zend-text": "Zend\\Text component",
                "zendframework/zend-uri": "Zend\\Uri component",
                "zendframework/zend-validator": "Zend\\Validator component",
                "zendframework/zend-version": "Zend\\Version component",
                "zendframework/zend-view": "Zend\\View component"
            },
            "type": "library",
            "extra": {
                "branch-alias": {
                    "dev-master": "2.6-dev",
                    "dev-develop": "2.7-dev"
                }
            },
            "autoload": {
                "psr-4": {
                    "Zend\\Mvc\\": "src/"
                }
            },
            "notification-url": "https://packagist.org/downloads/",
            "license": [
                "BSD-3-Clause"
            ],
            "homepage": "https://github.com/zendframework/zend-mvc",
            "keywords": [
                "mvc",
                "zf2"
            ],
            "time": "2016-02-23T15:24:59+00:00"
        },
        {
            "name": "zendframework/zend-serializer",
            "version": "2.8.0",
            "source": {
                "type": "git",
                "url": "https://github.com/zendframework/zend-serializer.git",
                "reference": "ff74ea020f5f90866eb28365327e9bc765a61a6e"
            },
            "dist": {
                "type": "zip",
                "url": "https://api.github.com/repos/zendframework/zend-serializer/zipball/ff74ea020f5f90866eb28365327e9bc765a61a6e",
                "reference": "ff74ea020f5f90866eb28365327e9bc765a61a6e",
                "shasum": ""
            },
            "require": {
                "php": "^5.6 || ^7.0",
                "zendframework/zend-json": "^2.5 || ^3.0",
                "zendframework/zend-stdlib": "^2.7 || ^3.0"
            },
            "require-dev": {
                "phpunit/phpunit": "^4.5",
                "squizlabs/php_codesniffer": "^2.3.1",
                "zendframework/zend-math": "^2.6",
                "zendframework/zend-servicemanager": "^2.7.5 || ^3.0.3"
            },
            "suggest": {
                "zendframework/zend-math": "(^2.6 || ^3.0) To support Python Pickle serialization",
                "zendframework/zend-servicemanager": "(^2.7.5 || ^3.0.3) To support plugin manager support"
            },
            "type": "library",
            "extra": {
                "branch-alias": {
                    "dev-master": "2.8-dev",
                    "dev-develop": "2.9-dev"
                },
                "zf": {
                    "component": "Zend\\Serializer",
                    "config-provider": "Zend\\Serializer\\ConfigProvider"
                }
            },
            "autoload": {
                "psr-4": {
                    "Zend\\Serializer\\": "src/"
                }
            },
            "notification-url": "https://packagist.org/downloads/",
            "license": [
                "BSD-3-Clause"
            ],
            "description": "provides an adapter based interface to simply generate storable representation of PHP types by different facilities, and recover",
            "homepage": "https://github.com/zendframework/zend-serializer",
            "keywords": [
                "serializer",
                "zf2"
            ],
            "time": "2016-06-21T17:01:55+00:00"
        },
        {
            "name": "zendframework/zend-server",
            "version": "2.7.0",
            "source": {
                "type": "git",
                "url": "https://github.com/zendframework/zend-server.git",
                "reference": "7cb617ca3e9b24579f544a244ee79ae61f480914"
            },
            "dist": {
                "type": "zip",
                "url": "https://api.github.com/repos/zendframework/zend-server/zipball/7cb617ca3e9b24579f544a244ee79ae61f480914",
                "reference": "7cb617ca3e9b24579f544a244ee79ae61f480914",
                "shasum": ""
            },
            "require": {
                "php": "^5.6 || ^7.0",
                "zendframework/zend-code": "^2.5 || ^3.0",
                "zendframework/zend-stdlib": "^2.5 || ^3.0"
            },
            "require-dev": {
                "phpunit/phpunit": "^4.8",
                "squizlabs/php_codesniffer": "^2.3.1"
            },
            "type": "library",
            "extra": {
                "branch-alias": {
                    "dev-master": "2.7-dev",
                    "dev-develop": "2.8-dev"
                }
            },
            "autoload": {
                "psr-4": {
                    "Zend\\Server\\": "src/"
                }
            },
            "notification-url": "https://packagist.org/downloads/",
            "license": [
                "BSD-3-Clause"
            ],
            "homepage": "https://github.com/zendframework/zend-server",
            "keywords": [
                "server",
                "zf2"
            ],
            "time": "2016-06-20T22:27:55+00:00"
        },
        {
            "name": "zendframework/zend-servicemanager",
            "version": "2.7.8",
            "source": {
                "type": "git",
                "url": "https://github.com/zendframework/zend-servicemanager.git",
                "reference": "2ae3b6e4978ec2e9ff52352e661946714ed989f9"
            },
            "dist": {
                "type": "zip",
                "url": "https://api.github.com/repos/zendframework/zend-servicemanager/zipball/2ae3b6e4978ec2e9ff52352e661946714ed989f9",
                "reference": "2ae3b6e4978ec2e9ff52352e661946714ed989f9",
                "shasum": ""
            },
            "require": {
                "container-interop/container-interop": "~1.0",
                "php": "^5.5 || ^7.0"
            },
            "require-dev": {
                "athletic/athletic": "dev-master",
                "fabpot/php-cs-fixer": "1.7.*",
                "phpunit/phpunit": "~4.0",
                "zendframework/zend-di": "~2.5",
                "zendframework/zend-mvc": "~2.5"
            },
            "suggest": {
                "ocramius/proxy-manager": "ProxyManager 0.5.* to handle lazy initialization of services",
                "zendframework/zend-di": "Zend\\Di component"
            },
            "type": "library",
            "extra": {
                "branch-alias": {
                    "dev-master": "2.7-dev",
                    "dev-develop": "3.0-dev"
                }
            },
            "autoload": {
                "psr-4": {
                    "Zend\\ServiceManager\\": "src/"
                }
            },
            "notification-url": "https://packagist.org/downloads/",
            "license": [
                "BSD-3-Clause"
            ],
            "homepage": "https://github.com/zendframework/zend-servicemanager",
            "keywords": [
                "servicemanager",
                "zf2"
            ],
            "time": "2016-12-19T19:14:29+00:00"
        },
        {
            "name": "zendframework/zend-session",
            "version": "2.8.0",
            "source": {
                "type": "git",
                "url": "https://github.com/zendframework/zend-session.git",
                "reference": "b1486c382decc241de8b1c7778eaf2f0a884f67d"
            },
            "dist": {
                "type": "zip",
                "url": "https://api.github.com/repos/zendframework/zend-session/zipball/b1486c382decc241de8b1c7778eaf2f0a884f67d",
                "reference": "b1486c382decc241de8b1c7778eaf2f0a884f67d",
                "shasum": ""
            },
            "require": {
                "php": "^7.0 || ^5.6",
                "zendframework/zend-eventmanager": "^2.6.2 || ^3.0",
                "zendframework/zend-stdlib": "^2.7 || ^3.0"
            },
            "require-dev": {
                "container-interop/container-interop": "^1.1",
                "mongodb/mongodb": "^1.0.1",
                "phpunit/phpunit": "^6.0.8 || ^5.7.15",
                "zendframework/zend-cache": "^2.6.1",
                "zendframework/zend-coding-standard": "~1.0.0",
                "zendframework/zend-db": "^2.7",
                "zendframework/zend-http": "^2.5.4",
                "zendframework/zend-servicemanager": "^2.7.5 || ^3.0.3",
                "zendframework/zend-validator": "^2.6"
            },
            "suggest": {
                "mongodb/mongodb": "If you want to use the MongoDB session save handler",
                "zendframework/zend-cache": "Zend\\Cache component",
                "zendframework/zend-db": "Zend\\Db component",
                "zendframework/zend-http": "Zend\\Http component",
                "zendframework/zend-servicemanager": "Zend\\ServiceManager component",
                "zendframework/zend-validator": "Zend\\Validator component"
            },
            "type": "library",
            "extra": {
                "branch-alias": {
                    "dev-master": "2.8-dev",
                    "dev-develop": "2.9-dev"
                },
                "zf": {
                    "component": "Zend\\Session",
                    "config-provider": "Zend\\Session\\ConfigProvider"
                }
            },
            "autoload": {
                "psr-4": {
                    "Zend\\Session\\": "src/"
                }
            },
            "notification-url": "https://packagist.org/downloads/",
            "license": [
                "BSD-3-Clause"
            ],
            "description": "manage and preserve session data, a logical complement of cookie data, across multiple page requests by the same client",
            "homepage": "https://github.com/zendframework/zend-session",
            "keywords": [
                "session",
                "zf2"
            ],
            "time": "2017-06-19T21:31:39+00:00"
        },
        {
            "name": "zendframework/zend-soap",
            "version": "2.6.0",
            "source": {
                "type": "git",
                "url": "https://github.com/zendframework/zend-soap.git",
                "reference": "2d6012e7231cce550219eccfc80836a028d20bf1"
            },
            "dist": {
                "type": "zip",
                "url": "https://api.github.com/repos/zendframework/zend-soap/zipball/2d6012e7231cce550219eccfc80836a028d20bf1",
                "reference": "2d6012e7231cce550219eccfc80836a028d20bf1",
                "shasum": ""
            },
            "require": {
                "php": "^5.5 || ^7.0",
                "zendframework/zend-server": "^2.6.1",
                "zendframework/zend-stdlib": "^2.7 || ^3.0",
                "zendframework/zend-uri": "^2.5.2"
            },
            "require-dev": {
                "phpunit/phpunit": "^4.8",
                "squizlabs/php_codesniffer": "^2.3.1",
                "zendframework/zend-config": "^2.6",
                "zendframework/zend-http": "^2.5.4"
            },
            "suggest": {
                "zendframework/zend-http": "Zend\\Http component"
            },
            "type": "library",
            "extra": {
                "branch-alias": {
                    "dev-master": "2.6-dev",
                    "dev-develop": "2.7-dev"
                }
            },
            "autoload": {
                "psr-4": {
                    "Zend\\Soap\\": "src/"
                }
            },
            "notification-url": "https://packagist.org/downloads/",
            "license": [
                "BSD-3-Clause"
            ],
            "homepage": "https://github.com/zendframework/zend-soap",
            "keywords": [
                "soap",
                "zf2"
            ],
            "time": "2016-04-21T16:06:27+00:00"
        },
        {
            "name": "zendframework/zend-stdlib",
            "version": "2.7.7",
            "source": {
                "type": "git",
                "url": "https://github.com/zendframework/zend-stdlib.git",
                "reference": "0e44eb46788f65e09e077eb7f44d2659143bcc1f"
            },
            "dist": {
                "type": "zip",
                "url": "https://api.github.com/repos/zendframework/zend-stdlib/zipball/0e44eb46788f65e09e077eb7f44d2659143bcc1f",
                "reference": "0e44eb46788f65e09e077eb7f44d2659143bcc1f",
                "shasum": ""
            },
            "require": {
                "php": "^5.5 || ^7.0",
                "zendframework/zend-hydrator": "~1.1"
            },
            "require-dev": {
                "athletic/athletic": "~0.1",
                "fabpot/php-cs-fixer": "1.7.*",
                "phpunit/phpunit": "~4.0",
                "zendframework/zend-config": "~2.5",
                "zendframework/zend-eventmanager": "~2.5",
                "zendframework/zend-filter": "~2.5",
                "zendframework/zend-inputfilter": "~2.5",
                "zendframework/zend-serializer": "~2.5",
                "zendframework/zend-servicemanager": "~2.5"
            },
            "suggest": {
                "zendframework/zend-eventmanager": "To support aggregate hydrator usage",
                "zendframework/zend-filter": "To support naming strategy hydrator usage",
                "zendframework/zend-serializer": "Zend\\Serializer component",
                "zendframework/zend-servicemanager": "To support hydrator plugin manager usage"
            },
            "type": "library",
            "extra": {
                "branch-alias": {
                    "dev-release-2.7": "2.7-dev",
                    "dev-master": "3.0-dev",
                    "dev-develop": "3.1-dev"
                }
            },
            "autoload": {
                "psr-4": {
                    "Zend\\Stdlib\\": "src/"
                }
            },
            "notification-url": "https://packagist.org/downloads/",
            "license": [
                "BSD-3-Clause"
            ],
            "homepage": "https://github.com/zendframework/zend-stdlib",
            "keywords": [
                "stdlib",
                "zf2"
            ],
            "time": "2016-04-12T21:17:31+00:00"
        },
        {
            "name": "zendframework/zend-text",
            "version": "2.6.0",
            "source": {
                "type": "git",
                "url": "https://github.com/zendframework/zend-text.git",
                "reference": "07ad9388e4d4f12620ad37b52a5b0e4ee7845f92"
            },
            "dist": {
                "type": "zip",
                "url": "https://api.github.com/repos/zendframework/zend-text/zipball/07ad9388e4d4f12620ad37b52a5b0e4ee7845f92",
                "reference": "07ad9388e4d4f12620ad37b52a5b0e4ee7845f92",
                "shasum": ""
            },
            "require": {
                "php": "^5.5 || ^7.0",
                "zendframework/zend-servicemanager": "^2.7.5 || ^3.0.3",
                "zendframework/zend-stdlib": "^2.7 || ^3.0"
            },
            "require-dev": {
                "fabpot/php-cs-fixer": "1.7.*",
                "phpunit/phpunit": "~4.0",
                "zendframework/zend-config": "^2.6"
            },
            "type": "library",
            "extra": {
                "branch-alias": {
                    "dev-master": "2.6-dev",
                    "dev-develop": "2.7-dev"
                }
            },
            "autoload": {
                "psr-4": {
                    "Zend\\Text\\": "src/"
                }
            },
            "notification-url": "https://packagist.org/downloads/",
            "license": [
                "BSD-3-Clause"
            ],
            "homepage": "https://github.com/zendframework/zend-text",
            "keywords": [
                "text",
                "zf2"
            ],
            "time": "2016-02-08T19:03:52+00:00"
        },
        {
            "name": "zendframework/zend-uri",
            "version": "2.5.2",
            "source": {
                "type": "git",
                "url": "https://github.com/zendframework/zend-uri.git",
                "reference": "0bf717a239432b1a1675ae314f7c4acd742749ed"
            },
            "dist": {
                "type": "zip",
                "url": "https://api.github.com/repos/zendframework/zend-uri/zipball/0bf717a239432b1a1675ae314f7c4acd742749ed",
                "reference": "0bf717a239432b1a1675ae314f7c4acd742749ed",
                "shasum": ""
            },
            "require": {
                "php": "^5.5 || ^7.0",
                "zendframework/zend-escaper": "^2.5",
                "zendframework/zend-validator": "^2.5"
            },
            "require-dev": {
                "fabpot/php-cs-fixer": "1.7.*",
                "phpunit/phpunit": "~4.0"
            },
            "type": "library",
            "extra": {
                "branch-alias": {
                    "dev-master": "2.5-dev",
                    "dev-develop": "2.6-dev"
                }
            },
            "autoload": {
                "psr-4": {
                    "Zend\\Uri\\": "src/"
                }
            },
            "notification-url": "https://packagist.org/downloads/",
            "license": [
                "BSD-3-Clause"
            ],
            "description": "a component that aids in manipulating and validating » Uniform Resource Identifiers (URIs)",
            "homepage": "https://github.com/zendframework/zend-uri",
            "keywords": [
                "uri",
                "zf2"
            ],
            "time": "2016-02-17T22:38:51+00:00"
        },
        {
            "name": "zendframework/zend-validator",
            "version": "2.10.1",
            "source": {
                "type": "git",
                "url": "https://github.com/zendframework/zend-validator.git",
                "reference": "010084ddbd33299bf51ea6f0e07f8f4e8bd832a8"
            },
            "dist": {
                "type": "zip",
                "url": "https://api.github.com/repos/zendframework/zend-validator/zipball/010084ddbd33299bf51ea6f0e07f8f4e8bd832a8",
                "reference": "010084ddbd33299bf51ea6f0e07f8f4e8bd832a8",
                "shasum": ""
            },
            "require": {
                "container-interop/container-interop": "^1.1",
                "php": "^5.6 || ^7.0",
                "zendframework/zend-stdlib": "^2.7.6 || ^3.1"
            },
            "require-dev": {
                "phpunit/phpunit": "^6.0.8 || ^5.7.15",
                "zendframework/zend-cache": "^2.6.1",
                "zendframework/zend-coding-standard": "~1.0.0",
                "zendframework/zend-config": "^2.6",
                "zendframework/zend-db": "^2.7",
                "zendframework/zend-filter": "^2.6",
                "zendframework/zend-http": "^2.5.4",
                "zendframework/zend-i18n": "^2.6",
                "zendframework/zend-math": "^2.6",
                "zendframework/zend-servicemanager": "^2.7.5 || ^3.0.3",
                "zendframework/zend-session": "^2.8",
                "zendframework/zend-uri": "^2.5"
            },
            "suggest": {
                "zendframework/zend-db": "Zend\\Db component, required by the (No)RecordExists validator",
                "zendframework/zend-filter": "Zend\\Filter component, required by the Digits validator",
                "zendframework/zend-i18n": "Zend\\I18n component to allow translation of validation error messages",
                "zendframework/zend-i18n-resources": "Translations of validator messages",
                "zendframework/zend-math": "Zend\\Math component, required by the Csrf validator",
                "zendframework/zend-servicemanager": "Zend\\ServiceManager component to allow using the ValidatorPluginManager and validator chains",
                "zendframework/zend-session": "Zend\\Session component, ^2.8; required by the Csrf validator",
                "zendframework/zend-uri": "Zend\\Uri component, required by the Uri and Sitemap\\Loc validators"
            },
            "type": "library",
            "extra": {
                "branch-alias": {
                    "dev-master": "2.10-dev",
                    "dev-develop": "2.11-dev"
                },
                "zf": {
                    "component": "Zend\\Validator",
                    "config-provider": "Zend\\Validator\\ConfigProvider"
                }
            },
            "autoload": {
                "psr-4": {
                    "Zend\\Validator\\": "src/"
                }
            },
            "notification-url": "https://packagist.org/downloads/",
            "license": [
                "BSD-3-Clause"
            ],
            "description": "provides a set of commonly needed validators",
            "homepage": "https://github.com/zendframework/zend-validator",
            "keywords": [
                "validator",
                "zf2"
            ],
            "time": "2017-08-22T14:19:23+00:00"
        },
        {
            "name": "zendframework/zend-view",
            "version": "2.9.0",
            "source": {
                "type": "git",
                "url": "https://github.com/zendframework/zend-view.git",
                "reference": "3b6342c381c4437a03fc81d0064c0bb8924914d3"
            },
            "dist": {
                "type": "zip",
                "url": "https://api.github.com/repos/zendframework/zend-view/zipball/3b6342c381c4437a03fc81d0064c0bb8924914d3",
                "reference": "3b6342c381c4437a03fc81d0064c0bb8924914d3",
                "shasum": ""
            },
            "require": {
                "php": "^5.6 || ^7.0",
                "zendframework/zend-eventmanager": "^2.6.2 || ^3.0",
                "zendframework/zend-loader": "^2.5",
                "zendframework/zend-stdlib": "^2.7 || ^3.0"
            },
            "require-dev": {
                "phpunit/phpunit": "^5.7.15 || ^6.0.8",
                "zendframework/zend-authentication": "^2.5",
                "zendframework/zend-cache": "^2.6.1",
                "zendframework/zend-coding-standard": "~1.0.0",
                "zendframework/zend-config": "^2.6",
                "zendframework/zend-console": "^2.6",
                "zendframework/zend-escaper": "^2.5",
                "zendframework/zend-feed": "^2.7",
                "zendframework/zend-filter": "^2.6.1",
                "zendframework/zend-http": "^2.5.4",
                "zendframework/zend-i18n": "^2.6",
                "zendframework/zend-json": "^2.6.1",
                "zendframework/zend-log": "^2.7",
                "zendframework/zend-modulemanager": "^2.7.1",
                "zendframework/zend-mvc": "^2.7 || ^3.0",
                "zendframework/zend-navigation": "^2.5",
                "zendframework/zend-paginator": "^2.5",
                "zendframework/zend-permissions-acl": "^2.6",
                "zendframework/zend-router": "^3.0.1",
                "zendframework/zend-serializer": "^2.6.1",
                "zendframework/zend-servicemanager": "^2.7.5 || ^3.0.3",
                "zendframework/zend-session": "^2.6.2",
                "zendframework/zend-uri": "^2.5"
            },
            "suggest": {
                "zendframework/zend-authentication": "Zend\\Authentication component",
                "zendframework/zend-escaper": "Zend\\Escaper component",
                "zendframework/zend-feed": "Zend\\Feed component",
                "zendframework/zend-filter": "Zend\\Filter component",
                "zendframework/zend-http": "Zend\\Http component",
                "zendframework/zend-i18n": "Zend\\I18n component",
                "zendframework/zend-json": "Zend\\Json component",
                "zendframework/zend-mvc": "Zend\\Mvc component",
                "zendframework/zend-navigation": "Zend\\Navigation component",
                "zendframework/zend-paginator": "Zend\\Paginator component",
                "zendframework/zend-permissions-acl": "Zend\\Permissions\\Acl component",
                "zendframework/zend-servicemanager": "Zend\\ServiceManager component",
                "zendframework/zend-uri": "Zend\\Uri component"
            },
            "bin": [
                "bin/templatemap_generator.php"
            ],
            "type": "library",
            "extra": {
                "branch-alias": {
                    "dev-master": "2.9-dev",
                    "dev-develop": "3.0-dev"
                }
            },
            "autoload": {
                "psr-4": {
                    "Zend\\View\\": "src/"
                }
            },
            "notification-url": "https://packagist.org/downloads/",
            "license": [
                "BSD-3-Clause"
            ],
            "description": "provides a system of helpers, output filters, and variable escaping",
            "homepage": "https://github.com/zendframework/zend-view",
            "keywords": [
                "view",
                "zf2"
            ],
            "time": "2017-03-21T15:05:56+00:00"
        }
    ],
    "packages-dev": [
        {
            "name": "doctrine/instantiator",
            "version": "1.0.5",
            "source": {
                "type": "git",
                "url": "https://github.com/doctrine/instantiator.git",
                "reference": "8e884e78f9f0eb1329e445619e04456e64d8051d"
            },
            "dist": {
                "type": "zip",
                "url": "https://api.github.com/repos/doctrine/instantiator/zipball/8e884e78f9f0eb1329e445619e04456e64d8051d",
                "reference": "8e884e78f9f0eb1329e445619e04456e64d8051d",
                "shasum": ""
            },
            "require": {
                "php": ">=5.3,<8.0-DEV"
            },
            "require-dev": {
                "athletic/athletic": "~0.1.8",
                "ext-pdo": "*",
                "ext-phar": "*",
                "phpunit/phpunit": "~4.0",
                "squizlabs/php_codesniffer": "~2.0"
            },
            "type": "library",
            "extra": {
                "branch-alias": {
                    "dev-master": "1.0.x-dev"
                }
            },
            "autoload": {
                "psr-4": {
                    "Doctrine\\Instantiator\\": "src/Doctrine/Instantiator/"
                }
            },
            "notification-url": "https://packagist.org/downloads/",
            "license": [
                "MIT"
            ],
            "authors": [
                {
                    "name": "Marco Pivetta",
                    "email": "ocramius@gmail.com",
                    "homepage": "http://ocramius.github.com/"
                }
            ],
            "description": "A small, lightweight utility to instantiate objects in PHP without invoking their constructors",
            "homepage": "https://github.com/doctrine/instantiator",
            "keywords": [
                "constructor",
                "instantiate"
            ],
            "time": "2015-06-14T21:17:01+00:00"
        },
        {
            "name": "friendsofphp/php-cs-fixer",
            "version": "v2.1.3",
            "source": {
                "type": "git",
                "url": "https://github.com/FriendsOfPHP/PHP-CS-Fixer.git",
                "reference": "d30ca69f8bed931b5c630407f0a98306e33c2c39"
            },
            "dist": {
                "type": "zip",
                "url": "https://api.github.com/repos/FriendsOfPHP/PHP-CS-Fixer/zipball/d30ca69f8bed931b5c630407f0a98306e33c2c39",
                "reference": "d30ca69f8bed931b5c630407f0a98306e33c2c39",
                "shasum": ""
            },
            "require": {
                "ext-tokenizer": "*",
                "php": "^5.3.6 || >=7.0 <7.2",
                "sebastian/diff": "^1.1",
                "symfony/console": "^2.3 || ^3.0",
                "symfony/event-dispatcher": "^2.1 || ^3.0",
                "symfony/filesystem": "^2.4 || ^3.0",
                "symfony/finder": "^2.2 || ^3.0",
                "symfony/polyfill-php54": "^1.0",
                "symfony/polyfill-php55": "^1.3",
                "symfony/polyfill-php70": "^1.0",
                "symfony/polyfill-xml": "^1.3",
                "symfony/process": "^2.3 || ^3.0",
                "symfony/stopwatch": "^2.5 || ^3.0"
            },
            "conflict": {
                "hhvm": "<3.9"
            },
            "require-dev": {
                "gecko-packages/gecko-php-unit": "^2.0",
                "justinrainbow/json-schema": "^5.0",
                "phpunit/phpunit": "^4.5 || ^5.0",
                "satooshi/php-coveralls": "^1.0",
                "symfony/phpunit-bridge": "^3.2"
            },
            "suggest": {
                "ext-mbstring": "For handling non-UTF8 characters in cache singature.",
                "ext-xml": "For better performance.",
                "symfony/polyfill-mbstring": "When enabling `ext-mbstring` is not possible."
            },
            "bin": [
                "php-cs-fixer"
            ],
            "type": "application",
            "autoload": {
                "psr-4": {
                    "PhpCsFixer\\": "src/"
                }
            },
            "notification-url": "https://packagist.org/downloads/",
            "license": [
                "MIT"
            ],
            "authors": [
                {
                    "name": "Dariusz Rumiński",
                    "email": "dariusz.ruminski@gmail.com"
                },
                {
                    "name": "Fabien Potencier",
                    "email": "fabien@symfony.com"
                }
            ],
            "description": "A tool to automatically fix PHP code style",
            "time": "2017-03-31T12:59:38+00:00"
        },
        {
            "name": "ircmaxell/password-compat",
            "version": "v1.0.4",
            "source": {
                "type": "git",
                "url": "https://github.com/ircmaxell/password_compat.git",
                "reference": "5c5cde8822a69545767f7c7f3058cb15ff84614c"
            },
            "dist": {
                "type": "zip",
                "url": "https://api.github.com/repos/ircmaxell/password_compat/zipball/5c5cde8822a69545767f7c7f3058cb15ff84614c",
                "reference": "5c5cde8822a69545767f7c7f3058cb15ff84614c",
                "shasum": ""
            },
            "require-dev": {
                "phpunit/phpunit": "4.*"
            },
            "type": "library",
            "autoload": {
                "files": [
                    "lib/password.php"
                ]
            },
            "notification-url": "https://packagist.org/downloads/",
            "license": [
                "MIT"
            ],
            "authors": [
                {
                    "name": "Anthony Ferrara",
                    "email": "ircmaxell@php.net",
                    "homepage": "http://blog.ircmaxell.com"
                }
            ],
            "description": "A compatibility library for the proposed simplified password hashing algorithm: https://wiki.php.net/rfc/password_hash",
            "homepage": "https://github.com/ircmaxell/password_compat",
            "keywords": [
                "hashing",
                "password"
            ],
            "time": "2014-11-20T16:49:30+00:00"
        },
        {
            "name": "lusitanian/oauth",
            "version": "v0.8.10",
            "source": {
                "type": "git",
                "url": "https://github.com/Lusitanian/PHPoAuthLib.git",
                "reference": "09f4af38f17db6938253f4d1b171d537913ac1ed"
            },
            "dist": {
                "type": "zip",
                "url": "https://api.github.com/repos/Lusitanian/PHPoAuthLib/zipball/09f4af38f17db6938253f4d1b171d537913ac1ed",
                "reference": "09f4af38f17db6938253f4d1b171d537913ac1ed",
                "shasum": ""
            },
            "require": {
                "php": ">=5.3.0"
            },
            "require-dev": {
                "phpunit/phpunit": "3.7.*",
                "predis/predis": "0.8.*@dev",
                "squizlabs/php_codesniffer": "2.*",
                "symfony/http-foundation": "~2.1"
            },
            "suggest": {
                "ext-openssl": "Allows for usage of secure connections with the stream-based HTTP client.",
                "predis/predis": "Allows using the Redis storage backend.",
                "symfony/http-foundation": "Allows using the Symfony Session storage backend."
            },
            "type": "library",
            "extra": {
                "branch-alias": {
                    "dev-master": "0.1-dev"
                }
            },
            "autoload": {
                "psr-0": {
                    "OAuth": "src",
                    "OAuth\\Unit": "tests"
                }
            },
            "notification-url": "https://packagist.org/downloads/",
            "license": [
                "MIT"
            ],
            "authors": [
                {
                    "name": "David Desberg",
                    "email": "david@daviddesberg.com"
                },
                {
                    "name": "Elliot Chance",
                    "email": "elliotchance@gmail.com"
                },
                {
                    "name": "Pieter Hordijk",
                    "email": "info@pieterhordijk.com"
                }
            ],
            "description": "PHP 5.3+ oAuth 1/2 Library",
            "keywords": [
                "Authentication",
                "authorization",
                "oauth",
                "security"
            ],
            "time": "2016-07-12T22:15:40+00:00"
        },
        {
            "name": "myclabs/deep-copy",
            "version": "1.7.0",
            "source": {
                "type": "git",
                "url": "https://github.com/myclabs/DeepCopy.git",
                "reference": "3b8a3a99ba1f6a3952ac2747d989303cbd6b7a3e"
            },
            "dist": {
                "type": "zip",
                "url": "https://api.github.com/repos/myclabs/DeepCopy/zipball/3b8a3a99ba1f6a3952ac2747d989303cbd6b7a3e",
                "reference": "3b8a3a99ba1f6a3952ac2747d989303cbd6b7a3e",
                "shasum": ""
            },
            "require": {
                "php": "^5.6 || ^7.0"
            },
            "require-dev": {
                "doctrine/collections": "^1.0",
                "doctrine/common": "^2.6",
                "phpunit/phpunit": "^4.1"
            },
            "type": "library",
            "autoload": {
                "psr-4": {
                    "DeepCopy\\": "src/DeepCopy/"
                },
                "files": [
                    "src/DeepCopy/deep_copy.php"
                ]
            },
            "notification-url": "https://packagist.org/downloads/",
            "license": [
                "MIT"
            ],
            "description": "Create deep copies (clones) of your objects",
            "keywords": [
                "clone",
                "copy",
                "duplicate",
                "object",
                "object graph"
            ],
            "time": "2017-10-19T19:58:43+00:00"
        },
        {
            "name": "pdepend/pdepend",
            "version": "2.5.0",
            "source": {
                "type": "git",
                "url": "https://github.com/pdepend/pdepend.git",
                "reference": "0c50874333149c0dad5a2877801aed148f2767ff"
            },
            "dist": {
                "type": "zip",
                "url": "https://api.github.com/repos/pdepend/pdepend/zipball/0c50874333149c0dad5a2877801aed148f2767ff",
                "reference": "0c50874333149c0dad5a2877801aed148f2767ff",
                "shasum": ""
            },
            "require": {
                "php": ">=5.3.7",
                "symfony/config": "^2.3.0|^3",
                "symfony/dependency-injection": "^2.3.0|^3",
                "symfony/filesystem": "^2.3.0|^3"
            },
            "require-dev": {
                "phpunit/phpunit": "^4.4.0,<4.8",
                "squizlabs/php_codesniffer": "^2.0.0"
            },
            "bin": [
                "src/bin/pdepend"
            ],
            "type": "library",
            "autoload": {
                "psr-4": {
                    "PDepend\\": "src/main/php/PDepend"
                }
            },
            "notification-url": "https://packagist.org/downloads/",
            "license": [
                "BSD-3-Clause"
            ],
            "description": "Official version of pdepend to be handled with Composer",
            "time": "2017-01-19T14:23:36+00:00"
        },
        {
            "name": "phar-io/manifest",
            "version": "1.0.1",
            "source": {
                "type": "git",
                "url": "https://github.com/phar-io/manifest.git",
                "reference": "2df402786ab5368a0169091f61a7c1e0eb6852d0"
            },
            "dist": {
                "type": "zip",
                "url": "https://api.github.com/repos/phar-io/manifest/zipball/2df402786ab5368a0169091f61a7c1e0eb6852d0",
                "reference": "2df402786ab5368a0169091f61a7c1e0eb6852d0",
                "shasum": ""
            },
            "require": {
                "ext-dom": "*",
                "ext-phar": "*",
                "phar-io/version": "^1.0.1",
                "php": "^5.6 || ^7.0"
            },
            "type": "library",
            "extra": {
                "branch-alias": {
                    "dev-master": "1.0.x-dev"
                }
            },
            "autoload": {
                "classmap": [
                    "src/"
                ]
            },
            "notification-url": "https://packagist.org/downloads/",
            "license": [
                "BSD-3-Clause"
            ],
            "authors": [
                {
                    "name": "Arne Blankerts",
                    "email": "arne@blankerts.de",
                    "role": "Developer"
                },
                {
                    "name": "Sebastian Heuer",
                    "email": "sebastian@phpeople.de",
                    "role": "Developer"
                },
                {
                    "name": "Sebastian Bergmann",
                    "email": "sebastian@phpunit.de",
                    "role": "Developer"
                }
            ],
            "description": "Component for reading phar.io manifest information from a PHP Archive (PHAR)",
            "time": "2017-03-05T18:14:27+00:00"
        },
        {
            "name": "phar-io/version",
            "version": "1.0.1",
            "source": {
                "type": "git",
                "url": "https://github.com/phar-io/version.git",
                "reference": "a70c0ced4be299a63d32fa96d9281d03e94041df"
            },
            "dist": {
                "type": "zip",
                "url": "https://api.github.com/repos/phar-io/version/zipball/a70c0ced4be299a63d32fa96d9281d03e94041df",
                "reference": "a70c0ced4be299a63d32fa96d9281d03e94041df",
                "shasum": ""
            },
            "require": {
                "php": "^5.6 || ^7.0"
            },
            "type": "library",
            "autoload": {
                "classmap": [
                    "src/"
                ]
            },
            "notification-url": "https://packagist.org/downloads/",
            "license": [
                "BSD-3-Clause"
            ],
            "authors": [
                {
                    "name": "Arne Blankerts",
                    "email": "arne@blankerts.de",
                    "role": "Developer"
                },
                {
                    "name": "Sebastian Heuer",
                    "email": "sebastian@phpeople.de",
                    "role": "Developer"
                },
                {
                    "name": "Sebastian Bergmann",
                    "email": "sebastian@phpunit.de",
                    "role": "Developer"
                }
            ],
            "description": "Library for handling version information and constraints",
            "time": "2017-03-05T17:38:23+00:00"
        },
        {
            "name": "phpdocumentor/reflection-common",
            "version": "1.0.1",
            "source": {
                "type": "git",
                "url": "https://github.com/phpDocumentor/ReflectionCommon.git",
                "reference": "21bdeb5f65d7ebf9f43b1b25d404f87deab5bfb6"
            },
            "dist": {
                "type": "zip",
                "url": "https://api.github.com/repos/phpDocumentor/ReflectionCommon/zipball/21bdeb5f65d7ebf9f43b1b25d404f87deab5bfb6",
                "reference": "21bdeb5f65d7ebf9f43b1b25d404f87deab5bfb6",
                "shasum": ""
            },
            "require": {
                "php": ">=5.5"
            },
            "require-dev": {
                "phpunit/phpunit": "^4.6"
            },
            "type": "library",
            "extra": {
                "branch-alias": {
                    "dev-master": "1.0.x-dev"
                }
            },
            "autoload": {
                "psr-4": {
                    "phpDocumentor\\Reflection\\": [
                        "src"
                    ]
                }
            },
            "notification-url": "https://packagist.org/downloads/",
            "license": [
                "MIT"
            ],
            "authors": [
                {
                    "name": "Jaap van Otterdijk",
                    "email": "opensource@ijaap.nl"
                }
            ],
            "description": "Common reflection classes used by phpdocumentor to reflect the code structure",
            "homepage": "http://www.phpdoc.org",
            "keywords": [
                "FQSEN",
                "phpDocumentor",
                "phpdoc",
                "reflection",
                "static analysis"
            ],
            "time": "2017-09-11T18:02:19+00:00"
        },
        {
            "name": "phpdocumentor/reflection-docblock",
            "version": "4.1.1",
            "source": {
                "type": "git",
                "url": "https://github.com/phpDocumentor/ReflectionDocBlock.git",
                "reference": "2d3d238c433cf69caeb4842e97a3223a116f94b2"
            },
            "dist": {
                "type": "zip",
                "url": "https://api.github.com/repos/phpDocumentor/ReflectionDocBlock/zipball/2d3d238c433cf69caeb4842e97a3223a116f94b2",
                "reference": "2d3d238c433cf69caeb4842e97a3223a116f94b2",
                "shasum": ""
            },
            "require": {
                "php": "^7.0",
                "phpdocumentor/reflection-common": "^1.0@dev",
                "phpdocumentor/type-resolver": "^0.4.0",
                "webmozart/assert": "^1.0"
            },
            "require-dev": {
                "mockery/mockery": "^0.9.4",
                "phpunit/phpunit": "^4.4"
            },
            "type": "library",
            "autoload": {
                "psr-4": {
                    "phpDocumentor\\Reflection\\": [
                        "src/"
                    ]
                }
            },
            "notification-url": "https://packagist.org/downloads/",
            "license": [
                "MIT"
            ],
            "authors": [
                {
                    "name": "Mike van Riel",
                    "email": "me@mikevanriel.com"
                }
            ],
            "description": "With this component, a library can provide support for annotations via DocBlocks or otherwise retrieve information that is embedded in a DocBlock.",
            "time": "2017-08-30T18:51:59+00:00"
        },
        {
            "name": "phpdocumentor/type-resolver",
            "version": "0.4.0",
            "source": {
                "type": "git",
                "url": "https://github.com/phpDocumentor/TypeResolver.git",
                "reference": "9c977708995954784726e25d0cd1dddf4e65b0f7"
            },
            "dist": {
                "type": "zip",
                "url": "https://api.github.com/repos/phpDocumentor/TypeResolver/zipball/9c977708995954784726e25d0cd1dddf4e65b0f7",
                "reference": "9c977708995954784726e25d0cd1dddf4e65b0f7",
                "shasum": ""
            },
            "require": {
                "php": "^5.5 || ^7.0",
                "phpdocumentor/reflection-common": "^1.0"
            },
            "require-dev": {
                "mockery/mockery": "^0.9.4",
                "phpunit/phpunit": "^5.2||^4.8.24"
            },
            "type": "library",
            "extra": {
                "branch-alias": {
                    "dev-master": "1.0.x-dev"
                }
            },
            "autoload": {
                "psr-4": {
                    "phpDocumentor\\Reflection\\": [
                        "src/"
                    ]
                }
            },
            "notification-url": "https://packagist.org/downloads/",
            "license": [
                "MIT"
            ],
            "authors": [
                {
                    "name": "Mike van Riel",
                    "email": "me@mikevanriel.com"
                }
            ],
            "time": "2017-07-14T14:27:02+00:00"
        },
        {
            "name": "phpmd/phpmd",
            "version": "2.6.0",
            "source": {
                "type": "git",
                "url": "https://github.com/phpmd/phpmd.git",
                "reference": "4e9924b2c157a3eb64395460fcf56b31badc8374"
            },
            "dist": {
                "type": "zip",
                "url": "https://api.github.com/repos/phpmd/phpmd/zipball/4e9924b2c157a3eb64395460fcf56b31badc8374",
                "reference": "4e9924b2c157a3eb64395460fcf56b31badc8374",
                "shasum": ""
            },
            "require": {
                "ext-xml": "*",
                "pdepend/pdepend": "^2.5",
                "php": ">=5.3.9"
            },
            "require-dev": {
                "phpunit/phpunit": "^4.0",
                "squizlabs/php_codesniffer": "^2.0"
            },
            "bin": [
                "src/bin/phpmd"
            ],
            "type": "project",
            "autoload": {
                "psr-0": {
                    "PHPMD\\": "src/main/php"
                }
            },
            "notification-url": "https://packagist.org/downloads/",
            "license": [
                "BSD-3-Clause"
            ],
            "authors": [
                {
                    "name": "Manuel Pichler",
                    "email": "github@manuel-pichler.de",
                    "homepage": "https://github.com/manuelpichler",
                    "role": "Project Founder"
                },
                {
                    "name": "Other contributors",
                    "homepage": "https://github.com/phpmd/phpmd/graphs/contributors",
                    "role": "Contributors"
                },
                {
                    "name": "Marc Würth",
                    "email": "ravage@bluewin.ch",
                    "homepage": "https://github.com/ravage84",
                    "role": "Project Maintainer"
                }
            ],
            "description": "PHPMD is a spin-off project of PHP Depend and aims to be a PHP equivalent of the well known Java tool PMD.",
            "homepage": "http://phpmd.org/",
            "keywords": [
                "mess detection",
                "mess detector",
                "pdepend",
                "phpmd",
                "pmd"
            ],
            "time": "2017-01-20T14:41:10+00:00"
        },
        {
            "name": "phpspec/prophecy",
            "version": "v1.7.2",
            "source": {
                "type": "git",
                "url": "https://github.com/phpspec/prophecy.git",
                "reference": "c9b8c6088acd19d769d4cc0ffa60a9fe34344bd6"
            },
            "dist": {
                "type": "zip",
                "url": "https://api.github.com/repos/phpspec/prophecy/zipball/c9b8c6088acd19d769d4cc0ffa60a9fe34344bd6",
                "reference": "c9b8c6088acd19d769d4cc0ffa60a9fe34344bd6",
                "shasum": ""
            },
            "require": {
                "doctrine/instantiator": "^1.0.2",
                "php": "^5.3|^7.0",
                "phpdocumentor/reflection-docblock": "^2.0|^3.0.2|^4.0",
                "sebastian/comparator": "^1.1|^2.0",
                "sebastian/recursion-context": "^1.0|^2.0|^3.0"
            },
            "require-dev": {
                "phpspec/phpspec": "^2.5|^3.2",
                "phpunit/phpunit": "^4.8 || ^5.6.5"
            },
            "type": "library",
            "extra": {
                "branch-alias": {
                    "dev-master": "1.7.x-dev"
                }
            },
            "autoload": {
                "psr-0": {
                    "Prophecy\\": "src/"
                }
            },
            "notification-url": "https://packagist.org/downloads/",
            "license": [
                "MIT"
            ],
            "authors": [
                {
                    "name": "Konstantin Kudryashov",
                    "email": "ever.zet@gmail.com",
                    "homepage": "http://everzet.com"
                },
                {
                    "name": "Marcello Duarte",
                    "email": "marcello.duarte@gmail.com"
                }
            ],
            "description": "Highly opinionated mocking framework for PHP 5.3+",
            "homepage": "https://github.com/phpspec/prophecy",
            "keywords": [
                "Double",
                "Dummy",
                "fake",
                "mock",
                "spy",
                "stub"
            ],
            "time": "2017-09-04T11:05:03+00:00"
        },
        {
            "name": "phpunit/php-code-coverage",
            "version": "5.2.2",
            "source": {
                "type": "git",
                "url": "https://github.com/sebastianbergmann/php-code-coverage.git",
                "reference": "8ed1902a57849e117b5651fc1a5c48110946c06b"
            },
            "dist": {
                "type": "zip",
                "url": "https://api.github.com/repos/sebastianbergmann/php-code-coverage/zipball/8ed1902a57849e117b5651fc1a5c48110946c06b",
                "reference": "8ed1902a57849e117b5651fc1a5c48110946c06b",
                "shasum": ""
            },
            "require": {
                "ext-dom": "*",
                "ext-xmlwriter": "*",
                "php": "^7.0",
                "phpunit/php-file-iterator": "^1.4.2",
                "phpunit/php-text-template": "^1.2.1",
                "phpunit/php-token-stream": "^1.4.11 || ^2.0",
                "sebastian/code-unit-reverse-lookup": "^1.0.1",
                "sebastian/environment": "^3.0",
                "sebastian/version": "^2.0.1",
                "theseer/tokenizer": "^1.1"
            },
            "require-dev": {
                "ext-xdebug": "^2.5",
                "phpunit/phpunit": "^6.0"
            },
            "suggest": {
                "ext-xdebug": "^2.5.5"
            },
            "type": "library",
            "extra": {
                "branch-alias": {
                    "dev-master": "5.2.x-dev"
                }
            },
            "autoload": {
                "classmap": [
                    "src/"
                ]
            },
            "notification-url": "https://packagist.org/downloads/",
            "license": [
                "BSD-3-Clause"
            ],
            "authors": [
                {
                    "name": "Sebastian Bergmann",
                    "email": "sb@sebastian-bergmann.de",
                    "role": "lead"
                }
            ],
            "description": "Library that provides collection, processing, and rendering functionality for PHP code coverage information.",
            "homepage": "https://github.com/sebastianbergmann/php-code-coverage",
            "keywords": [
                "coverage",
                "testing",
                "xunit"
            ],
            "time": "2017-08-03T12:40:43+00:00"
        },
        {
            "name": "phpunit/php-file-iterator",
            "version": "1.4.2",
            "source": {
                "type": "git",
                "url": "https://github.com/sebastianbergmann/php-file-iterator.git",
                "reference": "3cc8f69b3028d0f96a9078e6295d86e9bf019be5"
            },
            "dist": {
                "type": "zip",
                "url": "https://api.github.com/repos/sebastianbergmann/php-file-iterator/zipball/3cc8f69b3028d0f96a9078e6295d86e9bf019be5",
                "reference": "3cc8f69b3028d0f96a9078e6295d86e9bf019be5",
                "shasum": ""
            },
            "require": {
                "php": ">=5.3.3"
            },
            "type": "library",
            "extra": {
                "branch-alias": {
                    "dev-master": "1.4.x-dev"
                }
            },
            "autoload": {
                "classmap": [
                    "src/"
                ]
            },
            "notification-url": "https://packagist.org/downloads/",
            "license": [
                "BSD-3-Clause"
            ],
            "authors": [
                {
                    "name": "Sebastian Bergmann",
                    "email": "sb@sebastian-bergmann.de",
                    "role": "lead"
                }
            ],
            "description": "FilterIterator implementation that filters files based on a list of suffixes.",
            "homepage": "https://github.com/sebastianbergmann/php-file-iterator/",
            "keywords": [
                "filesystem",
                "iterator"
            ],
            "time": "2016-10-03T07:40:28+00:00"
        },
        {
            "name": "phpunit/php-text-template",
            "version": "1.2.1",
            "source": {
                "type": "git",
                "url": "https://github.com/sebastianbergmann/php-text-template.git",
                "reference": "31f8b717e51d9a2afca6c9f046f5d69fc27c8686"
            },
            "dist": {
                "type": "zip",
                "url": "https://api.github.com/repos/sebastianbergmann/php-text-template/zipball/31f8b717e51d9a2afca6c9f046f5d69fc27c8686",
                "reference": "31f8b717e51d9a2afca6c9f046f5d69fc27c8686",
                "shasum": ""
            },
            "require": {
                "php": ">=5.3.3"
            },
            "type": "library",
            "autoload": {
                "classmap": [
                    "src/"
                ]
            },
            "notification-url": "https://packagist.org/downloads/",
            "license": [
                "BSD-3-Clause"
            ],
            "authors": [
                {
                    "name": "Sebastian Bergmann",
                    "email": "sebastian@phpunit.de",
                    "role": "lead"
                }
            ],
            "description": "Simple template engine.",
            "homepage": "https://github.com/sebastianbergmann/php-text-template/",
            "keywords": [
                "template"
            ],
            "time": "2015-06-21T13:50:34+00:00"
        },
        {
            "name": "phpunit/php-timer",
            "version": "1.0.9",
            "source": {
                "type": "git",
                "url": "https://github.com/sebastianbergmann/php-timer.git",
                "reference": "3dcf38ca72b158baf0bc245e9184d3fdffa9c46f"
            },
            "dist": {
                "type": "zip",
                "url": "https://api.github.com/repos/sebastianbergmann/php-timer/zipball/3dcf38ca72b158baf0bc245e9184d3fdffa9c46f",
                "reference": "3dcf38ca72b158baf0bc245e9184d3fdffa9c46f",
                "shasum": ""
            },
            "require": {
                "php": "^5.3.3 || ^7.0"
            },
            "require-dev": {
                "phpunit/phpunit": "^4.8.35 || ^5.7 || ^6.0"
            },
            "type": "library",
            "extra": {
                "branch-alias": {
                    "dev-master": "1.0-dev"
                }
            },
            "autoload": {
                "classmap": [
                    "src/"
                ]
            },
            "notification-url": "https://packagist.org/downloads/",
            "license": [
                "BSD-3-Clause"
            ],
            "authors": [
                {
                    "name": "Sebastian Bergmann",
                    "email": "sb@sebastian-bergmann.de",
                    "role": "lead"
                }
            ],
            "description": "Utility class for timing",
            "homepage": "https://github.com/sebastianbergmann/php-timer/",
            "keywords": [
                "timer"
            ],
            "time": "2017-02-26T11:10:40+00:00"
        },
        {
            "name": "phpunit/php-token-stream",
            "version": "2.0.1",
            "source": {
                "type": "git",
                "url": "https://github.com/sebastianbergmann/php-token-stream.git",
                "reference": "9a02332089ac48e704c70f6cefed30c224e3c0b0"
            },
            "dist": {
                "type": "zip",
                "url": "https://api.github.com/repos/sebastianbergmann/php-token-stream/zipball/9a02332089ac48e704c70f6cefed30c224e3c0b0",
                "reference": "9a02332089ac48e704c70f6cefed30c224e3c0b0",
                "shasum": ""
            },
            "require": {
                "ext-tokenizer": "*",
                "php": "^7.0"
            },
            "require-dev": {
                "phpunit/phpunit": "^6.2.4"
            },
            "type": "library",
            "extra": {
                "branch-alias": {
                    "dev-master": "2.0-dev"
                }
            },
            "autoload": {
                "classmap": [
                    "src/"
                ]
            },
            "notification-url": "https://packagist.org/downloads/",
            "license": [
                "BSD-3-Clause"
            ],
            "authors": [
                {
                    "name": "Sebastian Bergmann",
                    "email": "sebastian@phpunit.de"
                }
            ],
            "description": "Wrapper around PHP's tokenizer extension.",
            "homepage": "https://github.com/sebastianbergmann/php-token-stream/",
            "keywords": [
                "tokenizer"
            ],
            "time": "2017-08-20T05:47:52+00:00"
        },
        {
            "name": "phpunit/phpunit",
            "version": "6.2.4",
            "source": {
                "type": "git",
                "url": "https://github.com/sebastianbergmann/phpunit.git",
                "reference": "ff3a76a58ac293657808aefd58c8aaf05945f4d9"
            },
            "dist": {
                "type": "zip",
                "url": "https://api.github.com/repos/sebastianbergmann/phpunit/zipball/ff3a76a58ac293657808aefd58c8aaf05945f4d9",
                "reference": "ff3a76a58ac293657808aefd58c8aaf05945f4d9",
                "shasum": ""
            },
            "require": {
                "ext-dom": "*",
                "ext-json": "*",
                "ext-libxml": "*",
                "ext-mbstring": "*",
                "ext-xml": "*",
                "myclabs/deep-copy": "^1.3",
                "phar-io/manifest": "^1.0.1",
                "phar-io/version": "^1.0",
                "php": "^7.0",
                "phpspec/prophecy": "^1.7",
                "phpunit/php-code-coverage": "^5.2",
                "phpunit/php-file-iterator": "^1.4",
                "phpunit/php-text-template": "^1.2",
                "phpunit/php-timer": "^1.0.6",
                "phpunit/phpunit-mock-objects": "^4.0",
                "sebastian/comparator": "^2.0",
                "sebastian/diff": "^1.4.3",
                "sebastian/environment": "^3.0.2",
                "sebastian/exporter": "^3.1",
                "sebastian/global-state": "^1.1 || ^2.0",
                "sebastian/object-enumerator": "^3.0.2",
                "sebastian/resource-operations": "^1.0",
                "sebastian/version": "^2.0"
            },
            "conflict": {
                "phpdocumentor/reflection-docblock": "3.0.2",
                "phpunit/dbunit": "<3.0"
            },
            "require-dev": {
                "ext-pdo": "*"
            },
            "suggest": {
                "ext-xdebug": "*",
                "phpunit/php-invoker": "^1.1"
            },
            "bin": [
                "phpunit"
            ],
            "type": "library",
            "extra": {
                "branch-alias": {
                    "dev-master": "6.2.x-dev"
                }
            },
            "autoload": {
                "classmap": [
                    "src/"
                ]
            },
            "notification-url": "https://packagist.org/downloads/",
            "license": [
                "BSD-3-Clause"
            ],
            "authors": [
                {
                    "name": "Sebastian Bergmann",
                    "email": "sebastian@phpunit.de",
                    "role": "lead"
                }
            ],
            "description": "The PHP Unit Testing framework.",
            "homepage": "https://phpunit.de/",
            "keywords": [
                "phpunit",
                "testing",
                "xunit"
            ],
            "time": "2017-08-03T13:59:28+00:00"
        },
        {
            "name": "phpunit/phpunit-mock-objects",
            "version": "4.0.4",
            "source": {
                "type": "git",
                "url": "https://github.com/sebastianbergmann/phpunit-mock-objects.git",
                "reference": "2f789b59ab89669015ad984afa350c4ec577ade0"
            },
            "dist": {
                "type": "zip",
                "url": "https://api.github.com/repos/sebastianbergmann/phpunit-mock-objects/zipball/2f789b59ab89669015ad984afa350c4ec577ade0",
                "reference": "2f789b59ab89669015ad984afa350c4ec577ade0",
                "shasum": ""
            },
            "require": {
                "doctrine/instantiator": "^1.0.5",
                "php": "^7.0",
                "phpunit/php-text-template": "^1.2.1",
                "sebastian/exporter": "^3.0"
            },
            "conflict": {
                "phpunit/phpunit": "<6.0"
            },
            "require-dev": {
                "phpunit/phpunit": "^6.0"
            },
            "suggest": {
                "ext-soap": "*"
            },
            "type": "library",
            "extra": {
                "branch-alias": {
                    "dev-master": "4.0.x-dev"
                }
            },
            "autoload": {
                "classmap": [
                    "src/"
                ]
            },
            "notification-url": "https://packagist.org/downloads/",
            "license": [
                "BSD-3-Clause"
            ],
            "authors": [
                {
                    "name": "Sebastian Bergmann",
                    "email": "sb@sebastian-bergmann.de",
                    "role": "lead"
                }
            ],
            "description": "Mock Object library for PHPUnit",
            "homepage": "https://github.com/sebastianbergmann/phpunit-mock-objects/",
            "keywords": [
                "mock",
                "xunit"
            ],
            "time": "2017-08-03T14:08:16+00:00"
        },
        {
            "name": "sebastian/code-unit-reverse-lookup",
            "version": "1.0.1",
            "source": {
                "type": "git",
                "url": "https://github.com/sebastianbergmann/code-unit-reverse-lookup.git",
                "reference": "4419fcdb5eabb9caa61a27c7a1db532a6b55dd18"
            },
            "dist": {
                "type": "zip",
                "url": "https://api.github.com/repos/sebastianbergmann/code-unit-reverse-lookup/zipball/4419fcdb5eabb9caa61a27c7a1db532a6b55dd18",
                "reference": "4419fcdb5eabb9caa61a27c7a1db532a6b55dd18",
                "shasum": ""
            },
            "require": {
                "php": "^5.6 || ^7.0"
            },
            "require-dev": {
                "phpunit/phpunit": "^5.7 || ^6.0"
            },
            "type": "library",
            "extra": {
                "branch-alias": {
                    "dev-master": "1.0.x-dev"
                }
            },
            "autoload": {
                "classmap": [
                    "src/"
                ]
            },
            "notification-url": "https://packagist.org/downloads/",
            "license": [
                "BSD-3-Clause"
            ],
            "authors": [
                {
                    "name": "Sebastian Bergmann",
                    "email": "sebastian@phpunit.de"
                }
            ],
            "description": "Looks up which function or method a line of code belongs to",
            "homepage": "https://github.com/sebastianbergmann/code-unit-reverse-lookup/",
            "time": "2017-03-04T06:30:41+00:00"
        },
        {
            "name": "sebastian/comparator",
            "version": "2.0.0",
            "source": {
                "type": "git",
                "url": "https://github.com/sebastianbergmann/comparator.git",
                "reference": "20f84f468cb67efee293246e6a09619b891f55f0"
            },
            "dist": {
                "type": "zip",
                "url": "https://api.github.com/repos/sebastianbergmann/comparator/zipball/20f84f468cb67efee293246e6a09619b891f55f0",
                "reference": "20f84f468cb67efee293246e6a09619b891f55f0",
                "shasum": ""
            },
            "require": {
                "php": "^7.0",
                "sebastian/diff": "^1.2",
                "sebastian/exporter": "^3.0"
            },
            "require-dev": {
                "phpunit/phpunit": "^6.0"
            },
            "type": "library",
            "extra": {
                "branch-alias": {
                    "dev-master": "2.0.x-dev"
                }
            },
            "autoload": {
                "classmap": [
                    "src/"
                ]
            },
            "notification-url": "https://packagist.org/downloads/",
            "license": [
                "BSD-3-Clause"
            ],
            "authors": [
                {
                    "name": "Jeff Welch",
                    "email": "whatthejeff@gmail.com"
                },
                {
                    "name": "Volker Dusch",
                    "email": "github@wallbash.com"
                },
                {
                    "name": "Bernhard Schussek",
                    "email": "bschussek@2bepublished.at"
                },
                {
                    "name": "Sebastian Bergmann",
                    "email": "sebastian@phpunit.de"
                }
            ],
            "description": "Provides the functionality to compare PHP values for equality",
            "homepage": "http://www.github.com/sebastianbergmann/comparator",
            "keywords": [
                "comparator",
                "compare",
                "equality"
            ],
            "time": "2017-03-03T06:26:08+00:00"
        },
        {
            "name": "sebastian/diff",
            "version": "1.4.3",
            "source": {
                "type": "git",
                "url": "https://github.com/sebastianbergmann/diff.git",
                "reference": "7f066a26a962dbe58ddea9f72a4e82874a3975a4"
            },
            "dist": {
                "type": "zip",
                "url": "https://api.github.com/repos/sebastianbergmann/diff/zipball/7f066a26a962dbe58ddea9f72a4e82874a3975a4",
                "reference": "7f066a26a962dbe58ddea9f72a4e82874a3975a4",
                "shasum": ""
            },
            "require": {
                "php": "^5.3.3 || ^7.0"
            },
            "require-dev": {
                "phpunit/phpunit": "^4.8.35 || ^5.7 || ^6.0"
            },
            "type": "library",
            "extra": {
                "branch-alias": {
                    "dev-master": "1.4-dev"
                }
            },
            "autoload": {
                "classmap": [
                    "src/"
                ]
            },
            "notification-url": "https://packagist.org/downloads/",
            "license": [
                "BSD-3-Clause"
            ],
            "authors": [
                {
                    "name": "Kore Nordmann",
                    "email": "mail@kore-nordmann.de"
                },
                {
                    "name": "Sebastian Bergmann",
                    "email": "sebastian@phpunit.de"
                }
            ],
            "description": "Diff implementation",
            "homepage": "https://github.com/sebastianbergmann/diff",
            "keywords": [
                "diff"
            ],
            "time": "2017-05-22T07:24:03+00:00"
        },
        {
            "name": "sebastian/environment",
            "version": "3.1.0",
            "source": {
                "type": "git",
                "url": "https://github.com/sebastianbergmann/environment.git",
                "reference": "cd0871b3975fb7fc44d11314fd1ee20925fce4f5"
            },
            "dist": {
                "type": "zip",
                "url": "https://api.github.com/repos/sebastianbergmann/environment/zipball/cd0871b3975fb7fc44d11314fd1ee20925fce4f5",
                "reference": "cd0871b3975fb7fc44d11314fd1ee20925fce4f5",
                "shasum": ""
            },
            "require": {
                "php": "^7.0"
            },
            "require-dev": {
                "phpunit/phpunit": "^6.1"
            },
            "type": "library",
            "extra": {
                "branch-alias": {
                    "dev-master": "3.1.x-dev"
                }
            },
            "autoload": {
                "classmap": [
                    "src/"
                ]
            },
            "notification-url": "https://packagist.org/downloads/",
            "license": [
                "BSD-3-Clause"
            ],
            "authors": [
                {
                    "name": "Sebastian Bergmann",
                    "email": "sebastian@phpunit.de"
                }
            ],
            "description": "Provides functionality to handle HHVM/PHP environments",
            "homepage": "http://www.github.com/sebastianbergmann/environment",
            "keywords": [
                "Xdebug",
                "environment",
                "hhvm"
            ],
            "time": "2017-07-01T08:51:00+00:00"
        },
        {
            "name": "sebastian/exporter",
            "version": "3.1.0",
            "source": {
                "type": "git",
                "url": "https://github.com/sebastianbergmann/exporter.git",
                "reference": "234199f4528de6d12aaa58b612e98f7d36adb937"
            },
            "dist": {
                "type": "zip",
                "url": "https://api.github.com/repos/sebastianbergmann/exporter/zipball/234199f4528de6d12aaa58b612e98f7d36adb937",
                "reference": "234199f4528de6d12aaa58b612e98f7d36adb937",
                "shasum": ""
            },
            "require": {
                "php": "^7.0",
                "sebastian/recursion-context": "^3.0"
            },
            "require-dev": {
                "ext-mbstring": "*",
                "phpunit/phpunit": "^6.0"
            },
            "type": "library",
            "extra": {
                "branch-alias": {
                    "dev-master": "3.1.x-dev"
                }
            },
            "autoload": {
                "classmap": [
                    "src/"
                ]
            },
            "notification-url": "https://packagist.org/downloads/",
            "license": [
                "BSD-3-Clause"
            ],
            "authors": [
                {
                    "name": "Jeff Welch",
                    "email": "whatthejeff@gmail.com"
                },
                {
                    "name": "Volker Dusch",
                    "email": "github@wallbash.com"
                },
                {
                    "name": "Bernhard Schussek",
                    "email": "bschussek@2bepublished.at"
                },
                {
                    "name": "Sebastian Bergmann",
                    "email": "sebastian@phpunit.de"
                },
                {
                    "name": "Adam Harvey",
                    "email": "aharvey@php.net"
                }
            ],
            "description": "Provides the functionality to export PHP variables for visualization",
            "homepage": "http://www.github.com/sebastianbergmann/exporter",
            "keywords": [
                "export",
                "exporter"
            ],
            "time": "2017-04-03T13:19:02+00:00"
        },
        {
            "name": "sebastian/finder-facade",
            "version": "1.2.1",
            "source": {
                "type": "git",
                "url": "https://github.com/sebastianbergmann/finder-facade.git",
                "reference": "2a6f7f57efc0aa2d23297d9fd9e2a03111a8c0b9"
            },
            "dist": {
                "type": "zip",
                "url": "https://api.github.com/repos/sebastianbergmann/finder-facade/zipball/2a6f7f57efc0aa2d23297d9fd9e2a03111a8c0b9",
                "reference": "2a6f7f57efc0aa2d23297d9fd9e2a03111a8c0b9",
                "shasum": ""
            },
            "require": {
                "symfony/finder": "~2.3|~3.0",
                "theseer/fdomdocument": "~1.3"
            },
            "type": "library",
            "autoload": {
                "classmap": [
                    "src/"
                ]
            },
            "notification-url": "https://packagist.org/downloads/",
            "license": [
                "BSD-3-Clause"
            ],
            "authors": [
                {
                    "name": "Sebastian Bergmann",
                    "email": "sebastian@phpunit.de",
                    "role": "lead"
                }
            ],
            "description": "FinderFacade is a convenience wrapper for Symfony's Finder component.",
            "homepage": "https://github.com/sebastianbergmann/finder-facade",
            "time": "2016-02-17T07:02:23+00:00"
        },
        {
            "name": "sebastian/global-state",
            "version": "2.0.0",
            "source": {
                "type": "git",
                "url": "https://github.com/sebastianbergmann/global-state.git",
                "reference": "e8ba02eed7bbbb9e59e43dedd3dddeff4a56b0c4"
            },
            "dist": {
                "type": "zip",
                "url": "https://api.github.com/repos/sebastianbergmann/global-state/zipball/e8ba02eed7bbbb9e59e43dedd3dddeff4a56b0c4",
                "reference": "e8ba02eed7bbbb9e59e43dedd3dddeff4a56b0c4",
                "shasum": ""
            },
            "require": {
                "php": "^7.0"
            },
            "require-dev": {
                "phpunit/phpunit": "^6.0"
            },
            "suggest": {
                "ext-uopz": "*"
            },
            "type": "library",
            "extra": {
                "branch-alias": {
                    "dev-master": "2.0-dev"
                }
            },
            "autoload": {
                "classmap": [
                    "src/"
                ]
            },
            "notification-url": "https://packagist.org/downloads/",
            "license": [
                "BSD-3-Clause"
            ],
            "authors": [
                {
                    "name": "Sebastian Bergmann",
                    "email": "sebastian@phpunit.de"
                }
            ],
            "description": "Snapshotting of global state",
            "homepage": "http://www.github.com/sebastianbergmann/global-state",
            "keywords": [
                "global state"
            ],
            "time": "2017-04-27T15:39:26+00:00"
        },
        {
            "name": "sebastian/object-enumerator",
            "version": "3.0.3",
            "source": {
                "type": "git",
                "url": "https://github.com/sebastianbergmann/object-enumerator.git",
                "reference": "7cfd9e65d11ffb5af41198476395774d4c8a84c5"
            },
            "dist": {
                "type": "zip",
                "url": "https://api.github.com/repos/sebastianbergmann/object-enumerator/zipball/7cfd9e65d11ffb5af41198476395774d4c8a84c5",
                "reference": "7cfd9e65d11ffb5af41198476395774d4c8a84c5",
                "shasum": ""
            },
            "require": {
                "php": "^7.0",
                "sebastian/object-reflector": "^1.1.1",
                "sebastian/recursion-context": "^3.0"
            },
            "require-dev": {
                "phpunit/phpunit": "^6.0"
            },
            "type": "library",
            "extra": {
                "branch-alias": {
                    "dev-master": "3.0.x-dev"
                }
            },
            "autoload": {
                "classmap": [
                    "src/"
                ]
            },
            "notification-url": "https://packagist.org/downloads/",
            "license": [
                "BSD-3-Clause"
            ],
            "authors": [
                {
                    "name": "Sebastian Bergmann",
                    "email": "sebastian@phpunit.de"
                }
            ],
            "description": "Traverses array structures and object graphs to enumerate all referenced objects",
            "homepage": "https://github.com/sebastianbergmann/object-enumerator/",
            "time": "2017-08-03T12:35:26+00:00"
        },
        {
            "name": "sebastian/object-reflector",
            "version": "1.1.1",
            "source": {
                "type": "git",
                "url": "https://github.com/sebastianbergmann/object-reflector.git",
                "reference": "773f97c67f28de00d397be301821b06708fca0be"
            },
            "dist": {
                "type": "zip",
                "url": "https://api.github.com/repos/sebastianbergmann/object-reflector/zipball/773f97c67f28de00d397be301821b06708fca0be",
                "reference": "773f97c67f28de00d397be301821b06708fca0be",
                "shasum": ""
            },
            "require": {
                "php": "^7.0"
            },
            "require-dev": {
                "phpunit/phpunit": "^6.0"
            },
            "type": "library",
            "extra": {
                "branch-alias": {
                    "dev-master": "1.1-dev"
                }
            },
            "autoload": {
                "classmap": [
                    "src/"
                ]
            },
            "notification-url": "https://packagist.org/downloads/",
            "license": [
                "BSD-3-Clause"
            ],
            "authors": [
                {
                    "name": "Sebastian Bergmann",
                    "email": "sebastian@phpunit.de"
                }
            ],
            "description": "Allows reflection of object attributes, including inherited and non-public ones",
            "homepage": "https://github.com/sebastianbergmann/object-reflector/",
            "time": "2017-03-29T09:07:27+00:00"
        },
        {
            "name": "sebastian/phpcpd",
            "version": "2.0.4",
            "source": {
                "type": "git",
                "url": "https://github.com/sebastianbergmann/phpcpd.git",
                "reference": "24d9a880deadb0b8c9680e9cfe78e30b704225db"
            },
            "dist": {
                "type": "zip",
                "url": "https://api.github.com/repos/sebastianbergmann/phpcpd/zipball/24d9a880deadb0b8c9680e9cfe78e30b704225db",
                "reference": "24d9a880deadb0b8c9680e9cfe78e30b704225db",
                "shasum": ""
            },
            "require": {
                "php": ">=5.3.3",
                "phpunit/php-timer": ">=1.0.6",
                "sebastian/finder-facade": "~1.1",
                "sebastian/version": "~1.0|~2.0",
                "symfony/console": "~2.7|^3.0",
                "theseer/fdomdocument": "~1.4"
            },
            "bin": [
                "phpcpd"
            ],
            "type": "library",
            "extra": {
                "branch-alias": {
                    "dev-master": "2.0-dev"
                }
            },
            "autoload": {
                "classmap": [
                    "src/"
                ]
            },
            "notification-url": "https://packagist.org/downloads/",
            "license": [
                "BSD-3-Clause"
            ],
            "authors": [
                {
                    "name": "Sebastian Bergmann",
                    "email": "sebastian@phpunit.de",
                    "role": "lead"
                }
            ],
            "description": "Copy/Paste Detector (CPD) for PHP code.",
            "homepage": "https://github.com/sebastianbergmann/phpcpd",
            "time": "2016-04-17T19:32:49+00:00"
        },
        {
            "name": "sebastian/recursion-context",
            "version": "3.0.0",
            "source": {
                "type": "git",
                "url": "https://github.com/sebastianbergmann/recursion-context.git",
                "reference": "5b0cd723502bac3b006cbf3dbf7a1e3fcefe4fa8"
            },
            "dist": {
                "type": "zip",
                "url": "https://api.github.com/repos/sebastianbergmann/recursion-context/zipball/5b0cd723502bac3b006cbf3dbf7a1e3fcefe4fa8",
                "reference": "5b0cd723502bac3b006cbf3dbf7a1e3fcefe4fa8",
                "shasum": ""
            },
            "require": {
                "php": "^7.0"
            },
            "require-dev": {
                "phpunit/phpunit": "^6.0"
            },
            "type": "library",
            "extra": {
                "branch-alias": {
                    "dev-master": "3.0.x-dev"
                }
            },
            "autoload": {
                "classmap": [
                    "src/"
                ]
            },
            "notification-url": "https://packagist.org/downloads/",
            "license": [
                "BSD-3-Clause"
            ],
            "authors": [
                {
                    "name": "Jeff Welch",
                    "email": "whatthejeff@gmail.com"
                },
                {
                    "name": "Sebastian Bergmann",
                    "email": "sebastian@phpunit.de"
                },
                {
                    "name": "Adam Harvey",
                    "email": "aharvey@php.net"
                }
            ],
            "description": "Provides functionality to recursively process PHP variables",
            "homepage": "http://www.github.com/sebastianbergmann/recursion-context",
            "time": "2017-03-03T06:23:57+00:00"
        },
        {
            "name": "sebastian/resource-operations",
            "version": "1.0.0",
            "source": {
                "type": "git",
                "url": "https://github.com/sebastianbergmann/resource-operations.git",
                "reference": "ce990bb21759f94aeafd30209e8cfcdfa8bc3f52"
            },
            "dist": {
                "type": "zip",
                "url": "https://api.github.com/repos/sebastianbergmann/resource-operations/zipball/ce990bb21759f94aeafd30209e8cfcdfa8bc3f52",
                "reference": "ce990bb21759f94aeafd30209e8cfcdfa8bc3f52",
                "shasum": ""
            },
            "require": {
                "php": ">=5.6.0"
            },
            "type": "library",
            "extra": {
                "branch-alias": {
                    "dev-master": "1.0.x-dev"
                }
            },
            "autoload": {
                "classmap": [
                    "src/"
                ]
            },
            "notification-url": "https://packagist.org/downloads/",
            "license": [
                "BSD-3-Clause"
            ],
            "authors": [
                {
                    "name": "Sebastian Bergmann",
                    "email": "sebastian@phpunit.de"
                }
            ],
            "description": "Provides a list of PHP built-in functions that operate on resources",
            "homepage": "https://www.github.com/sebastianbergmann/resource-operations",
            "time": "2015-07-28T20:34:47+00:00"
        },
        {
            "name": "sebastian/version",
            "version": "2.0.1",
            "source": {
                "type": "git",
                "url": "https://github.com/sebastianbergmann/version.git",
                "reference": "99732be0ddb3361e16ad77b68ba41efc8e979019"
            },
            "dist": {
                "type": "zip",
                "url": "https://api.github.com/repos/sebastianbergmann/version/zipball/99732be0ddb3361e16ad77b68ba41efc8e979019",
                "reference": "99732be0ddb3361e16ad77b68ba41efc8e979019",
                "shasum": ""
            },
            "require": {
                "php": ">=5.6"
            },
            "type": "library",
            "extra": {
                "branch-alias": {
                    "dev-master": "2.0.x-dev"
                }
            },
            "autoload": {
                "classmap": [
                    "src/"
                ]
            },
            "notification-url": "https://packagist.org/downloads/",
            "license": [
                "BSD-3-Clause"
            ],
            "authors": [
                {
                    "name": "Sebastian Bergmann",
                    "email": "sebastian@phpunit.de",
                    "role": "lead"
                }
            ],
            "description": "Library that helps with managing the version number of Git-hosted PHP projects",
            "homepage": "https://github.com/sebastianbergmann/version",
            "time": "2016-10-03T07:35:21+00:00"
        },
        {
            "name": "squizlabs/php_codesniffer",
            "version": "3.0.1",
            "source": {
                "type": "git",
                "url": "https://github.com/squizlabs/PHP_CodeSniffer.git",
                "reference": "f9eaf037edf22fdfccf04cb0ab57ebcb1e166219"
            },
            "dist": {
                "type": "zip",
                "url": "https://api.github.com/repos/squizlabs/PHP_CodeSniffer/zipball/f9eaf037edf22fdfccf04cb0ab57ebcb1e166219",
                "reference": "f9eaf037edf22fdfccf04cb0ab57ebcb1e166219",
                "shasum": ""
            },
            "require": {
                "ext-simplexml": "*",
                "ext-tokenizer": "*",
                "ext-xmlwriter": "*",
                "php": ">=5.4.0"
            },
            "require-dev": {
                "phpunit/phpunit": "~4.0"
            },
            "bin": [
                "bin/phpcs",
                "bin/phpcbf"
            ],
            "type": "library",
            "extra": {
                "branch-alias": {
                    "dev-master": "3.x-dev"
                }
            },
            "notification-url": "https://packagist.org/downloads/",
            "license": [
                "BSD-3-Clause"
            ],
            "authors": [
                {
                    "name": "Greg Sherwood",
                    "role": "lead"
                }
            ],
            "description": "PHP_CodeSniffer tokenizes PHP, JavaScript and CSS files and detects violations of a defined set of coding standards.",
            "homepage": "http://www.squizlabs.com/php-codesniffer",
            "keywords": [
                "phpcs",
                "standards"
            ],
            "time": "2017-06-14T01:23:49+00:00"
        },
        {
            "name": "symfony/config",
            "version": "v3.3.10",
            "source": {
                "type": "git",
                "url": "https://github.com/symfony/config.git",
                "reference": "4ab62407bff9cd97c410a7feaef04c375aaa5cfd"
            },
            "dist": {
                "type": "zip",
                "url": "https://api.github.com/repos/symfony/config/zipball/4ab62407bff9cd97c410a7feaef04c375aaa5cfd",
                "reference": "4ab62407bff9cd97c410a7feaef04c375aaa5cfd",
                "shasum": ""
            },
            "require": {
                "php": "^5.5.9|>=7.0.8",
                "symfony/filesystem": "~2.8|~3.0"
            },
            "conflict": {
                "symfony/dependency-injection": "<3.3",
                "symfony/finder": "<3.3"
            },
            "require-dev": {
                "symfony/dependency-injection": "~3.3",
                "symfony/finder": "~3.3",
                "symfony/yaml": "~3.0"
            },
            "suggest": {
                "symfony/yaml": "To use the yaml reference dumper"
            },
            "type": "library",
            "extra": {
                "branch-alias": {
                    "dev-master": "3.3-dev"
                }
            },
            "autoload": {
                "psr-4": {
                    "Symfony\\Component\\Config\\": ""
                },
                "exclude-from-classmap": [
                    "/Tests/"
                ]
            },
            "notification-url": "https://packagist.org/downloads/",
            "license": [
                "MIT"
            ],
            "authors": [
                {
                    "name": "Fabien Potencier",
                    "email": "fabien@symfony.com"
                },
                {
                    "name": "Symfony Community",
                    "homepage": "https://symfony.com/contributors"
                }
            ],
            "description": "Symfony Config Component",
            "homepage": "https://symfony.com",
            "time": "2017-10-04T18:56:58+00:00"
        },
        {
            "name": "symfony/dependency-injection",
            "version": "v3.3.10",
            "source": {
                "type": "git",
                "url": "https://github.com/symfony/dependency-injection.git",
                "reference": "8ebad929aee3ca185b05f55d9cc5521670821ad1"
            },
            "dist": {
                "type": "zip",
                "url": "https://api.github.com/repos/symfony/dependency-injection/zipball/8ebad929aee3ca185b05f55d9cc5521670821ad1",
                "reference": "8ebad929aee3ca185b05f55d9cc5521670821ad1",
                "shasum": ""
            },
            "require": {
                "php": "^5.5.9|>=7.0.8",
                "psr/container": "^1.0"
            },
            "conflict": {
                "symfony/config": "<3.3.1",
                "symfony/finder": "<3.3",
                "symfony/yaml": "<3.3"
            },
            "provide": {
                "psr/container-implementation": "1.0"
            },
            "require-dev": {
                "symfony/config": "~3.3",
                "symfony/expression-language": "~2.8|~3.0",
                "symfony/yaml": "~3.3"
            },
            "suggest": {
                "symfony/config": "",
                "symfony/expression-language": "For using expressions in service container configuration",
                "symfony/finder": "For using double-star glob patterns or when GLOB_BRACE portability is required",
                "symfony/proxy-manager-bridge": "Generate service proxies to lazy load them",
                "symfony/yaml": ""
            },
            "type": "library",
            "extra": {
                "branch-alias": {
                    "dev-master": "3.3-dev"
                }
            },
            "autoload": {
                "psr-4": {
                    "Symfony\\Component\\DependencyInjection\\": ""
                },
                "exclude-from-classmap": [
                    "/Tests/"
                ]
            },
            "notification-url": "https://packagist.org/downloads/",
            "license": [
                "MIT"
            ],
            "authors": [
                {
                    "name": "Fabien Potencier",
                    "email": "fabien@symfony.com"
                },
                {
                    "name": "Symfony Community",
                    "homepage": "https://symfony.com/contributors"
                }
            ],
            "description": "Symfony DependencyInjection Component",
            "homepage": "https://symfony.com",
            "time": "2017-10-04T17:15:30+00:00"
        },
        {
            "name": "symfony/polyfill-php54",
            "version": "v1.6.0",
            "source": {
                "type": "git",
                "url": "https://github.com/symfony/polyfill-php54.git",
                "reference": "d7810a14b2c6c1aff415e1bb755f611b3d5327bc"
            },
            "dist": {
                "type": "zip",
                "url": "https://api.github.com/repos/symfony/polyfill-php54/zipball/d7810a14b2c6c1aff415e1bb755f611b3d5327bc",
                "reference": "d7810a14b2c6c1aff415e1bb755f611b3d5327bc",
                "shasum": ""
            },
            "require": {
                "php": ">=5.3.3"
            },
            "type": "library",
            "extra": {
                "branch-alias": {
                    "dev-master": "1.6-dev"
                }
            },
            "autoload": {
                "psr-4": {
                    "Symfony\\Polyfill\\Php54\\": ""
                },
                "files": [
                    "bootstrap.php"
                ],
                "classmap": [
                    "Resources/stubs"
                ]
            },
            "notification-url": "https://packagist.org/downloads/",
            "license": [
                "MIT"
            ],
            "authors": [
                {
                    "name": "Nicolas Grekas",
                    "email": "p@tchwork.com"
                },
                {
                    "name": "Symfony Community",
                    "homepage": "https://symfony.com/contributors"
                }
            ],
            "description": "Symfony polyfill backporting some PHP 5.4+ features to lower PHP versions",
            "homepage": "https://symfony.com",
            "keywords": [
                "compatibility",
                "polyfill",
                "portable",
                "shim"
            ],
            "time": "2017-10-11T12:05:26+00:00"
        },
        {
            "name": "symfony/polyfill-php55",
            "version": "v1.6.0",
            "source": {
                "type": "git",
                "url": "https://github.com/symfony/polyfill-php55.git",
                "reference": "b64e7f0c37ecf144ecc16668936eef94e628fbfd"
            },
            "dist": {
                "type": "zip",
                "url": "https://api.github.com/repos/symfony/polyfill-php55/zipball/b64e7f0c37ecf144ecc16668936eef94e628fbfd",
                "reference": "b64e7f0c37ecf144ecc16668936eef94e628fbfd",
                "shasum": ""
            },
            "require": {
                "ircmaxell/password-compat": "~1.0",
                "php": ">=5.3.3"
            },
            "type": "library",
            "extra": {
                "branch-alias": {
                    "dev-master": "1.6-dev"
                }
            },
            "autoload": {
                "psr-4": {
                    "Symfony\\Polyfill\\Php55\\": ""
                },
                "files": [
                    "bootstrap.php"
                ]
            },
            "notification-url": "https://packagist.org/downloads/",
            "license": [
                "MIT"
            ],
            "authors": [
                {
                    "name": "Nicolas Grekas",
                    "email": "p@tchwork.com"
                },
                {
                    "name": "Symfony Community",
                    "homepage": "https://symfony.com/contributors"
                }
            ],
            "description": "Symfony polyfill backporting some PHP 5.5+ features to lower PHP versions",
            "homepage": "https://symfony.com",
            "keywords": [
                "compatibility",
                "polyfill",
                "portable",
                "shim"
            ],
            "time": "2017-10-11T12:05:26+00:00"
        },
        {
            "name": "symfony/polyfill-php70",
            "version": "v1.6.0",
            "source": {
                "type": "git",
                "url": "https://github.com/symfony/polyfill-php70.git",
                "reference": "0442b9c0596610bd24ae7b5f0a6cdbbc16d9fcff"
            },
            "dist": {
                "type": "zip",
                "url": "https://api.github.com/repos/symfony/polyfill-php70/zipball/0442b9c0596610bd24ae7b5f0a6cdbbc16d9fcff",
                "reference": "0442b9c0596610bd24ae7b5f0a6cdbbc16d9fcff",
                "shasum": ""
            },
            "require": {
                "paragonie/random_compat": "~1.0|~2.0",
                "php": ">=5.3.3"
            },
            "type": "library",
            "extra": {
                "branch-alias": {
                    "dev-master": "1.6-dev"
                }
            },
            "autoload": {
                "psr-4": {
                    "Symfony\\Polyfill\\Php70\\": ""
                },
                "files": [
                    "bootstrap.php"
                ],
                "classmap": [
                    "Resources/stubs"
                ]
            },
            "notification-url": "https://packagist.org/downloads/",
            "license": [
                "MIT"
            ],
            "authors": [
                {
                    "name": "Nicolas Grekas",
                    "email": "p@tchwork.com"
                },
                {
                    "name": "Symfony Community",
                    "homepage": "https://symfony.com/contributors"
                }
            ],
            "description": "Symfony polyfill backporting some PHP 7.0+ features to lower PHP versions",
            "homepage": "https://symfony.com",
            "keywords": [
                "compatibility",
                "polyfill",
                "portable",
                "shim"
            ],
            "time": "2017-10-11T12:05:26+00:00"
        },
        {
            "name": "symfony/polyfill-php72",
            "version": "v1.6.0",
            "source": {
                "type": "git",
                "url": "https://github.com/symfony/polyfill-php72.git",
                "reference": "6de4f4884b97abbbed9f0a84a95ff2ff77254254"
            },
            "dist": {
                "type": "zip",
                "url": "https://api.github.com/repos/symfony/polyfill-php72/zipball/6de4f4884b97abbbed9f0a84a95ff2ff77254254",
                "reference": "6de4f4884b97abbbed9f0a84a95ff2ff77254254",
                "shasum": ""
            },
            "require": {
                "php": ">=5.3.3"
            },
            "type": "library",
            "extra": {
                "branch-alias": {
                    "dev-master": "1.6-dev"
                }
            },
            "autoload": {
                "psr-4": {
                    "Symfony\\Polyfill\\Php72\\": ""
                },
                "files": [
                    "bootstrap.php"
                ]
            },
            "notification-url": "https://packagist.org/downloads/",
            "license": [
                "MIT"
            ],
            "authors": [
                {
                    "name": "Nicolas Grekas",
                    "email": "p@tchwork.com"
                },
                {
                    "name": "Symfony Community",
                    "homepage": "https://symfony.com/contributors"
                }
            ],
            "description": "Symfony polyfill backporting some PHP 7.2+ features to lower PHP versions",
            "homepage": "https://symfony.com",
            "keywords": [
                "compatibility",
                "polyfill",
                "portable",
                "shim"
            ],
            "time": "2017-10-11T12:05:26+00:00"
        },
        {
            "name": "symfony/polyfill-xml",
            "version": "v1.6.0",
            "source": {
                "type": "git",
                "url": "https://github.com/symfony/polyfill-xml.git",
                "reference": "d7bcb5c3bb1832c532379df50825c08f43a64134"
            },
            "dist": {
                "type": "zip",
                "url": "https://api.github.com/repos/symfony/polyfill-xml/zipball/d7bcb5c3bb1832c532379df50825c08f43a64134",
                "reference": "d7bcb5c3bb1832c532379df50825c08f43a64134",
                "shasum": ""
            },
            "require": {
                "php": ">=5.3.3",
                "symfony/polyfill-php72": "~1.4"
            },
            "type": "metapackage",
            "extra": {
                "branch-alias": {
                    "dev-master": "1.6-dev"
                }
            },
            "notification-url": "https://packagist.org/downloads/",
            "license": [
                "MIT"
            ],
            "authors": [
                {
                    "name": "Nicolas Grekas",
                    "email": "p@tchwork.com"
                },
                {
                    "name": "Symfony Community",
                    "homepage": "https://symfony.com/contributors"
                }
            ],
            "description": "Symfony polyfill for xml's utf8_encode and utf8_decode functions",
            "homepage": "https://symfony.com",
            "keywords": [
                "compatibility",
                "polyfill",
                "portable",
                "shim"
            ],
            "time": "2017-10-11T12:05:26+00:00"
        },
        {
            "name": "symfony/stopwatch",
            "version": "v3.3.10",
            "source": {
                "type": "git",
                "url": "https://github.com/symfony/stopwatch.git",
                "reference": "170edf8b3247d7b6779eb6fa7428f342702ca184"
            },
            "dist": {
                "type": "zip",
                "url": "https://api.github.com/repos/symfony/stopwatch/zipball/170edf8b3247d7b6779eb6fa7428f342702ca184",
                "reference": "170edf8b3247d7b6779eb6fa7428f342702ca184",
                "shasum": ""
            },
            "require": {
                "php": "^5.5.9|>=7.0.8"
            },
            "type": "library",
            "extra": {
                "branch-alias": {
                    "dev-master": "3.3-dev"
                }
            },
            "autoload": {
                "psr-4": {
                    "Symfony\\Component\\Stopwatch\\": ""
                },
                "exclude-from-classmap": [
                    "/Tests/"
                ]
            },
            "notification-url": "https://packagist.org/downloads/",
            "license": [
                "MIT"
            ],
            "authors": [
                {
                    "name": "Fabien Potencier",
                    "email": "fabien@symfony.com"
                },
                {
                    "name": "Symfony Community",
                    "homepage": "https://symfony.com/contributors"
                }
            ],
            "description": "Symfony Stopwatch Component",
            "homepage": "https://symfony.com",
            "time": "2017-10-02T06:42:24+00:00"
        },
        {
            "name": "theseer/fdomdocument",
            "version": "1.6.6",
            "source": {
                "type": "git",
                "url": "https://github.com/theseer/fDOMDocument.git",
                "reference": "6e8203e40a32a9c770bcb62fe37e68b948da6dca"
            },
            "dist": {
                "type": "zip",
                "url": "https://api.github.com/repos/theseer/fDOMDocument/zipball/6e8203e40a32a9c770bcb62fe37e68b948da6dca",
                "reference": "6e8203e40a32a9c770bcb62fe37e68b948da6dca",
                "shasum": ""
            },
            "require": {
                "ext-dom": "*",
                "lib-libxml": "*",
                "php": ">=5.3.3"
            },
            "type": "library",
            "autoload": {
                "classmap": [
                    "src/"
                ]
            },
            "notification-url": "https://packagist.org/downloads/",
            "license": [
                "BSD-3-Clause"
            ],
            "authors": [
                {
                    "name": "Arne Blankerts",
                    "email": "arne@blankerts.de",
                    "role": "lead"
                }
            ],
            "description": "The classes contained within this repository extend the standard DOM to use exceptions at all occasions of errors instead of PHP warnings or notices. They also add various custom methods and shortcuts for convenience and to simplify the usage of DOM.",
            "homepage": "https://github.com/theseer/fDOMDocument",
            "time": "2017-06-30T11:53:12+00:00"
        },
        {
            "name": "theseer/tokenizer",
            "version": "1.1.0",
            "source": {
                "type": "git",
                "url": "https://github.com/theseer/tokenizer.git",
                "reference": "cb2f008f3f05af2893a87208fe6a6c4985483f8b"
            },
            "dist": {
                "type": "zip",
                "url": "https://api.github.com/repos/theseer/tokenizer/zipball/cb2f008f3f05af2893a87208fe6a6c4985483f8b",
                "reference": "cb2f008f3f05af2893a87208fe6a6c4985483f8b",
                "shasum": ""
            },
            "require": {
                "ext-dom": "*",
                "ext-tokenizer": "*",
                "ext-xmlwriter": "*",
                "php": "^7.0"
            },
            "type": "library",
            "autoload": {
                "classmap": [
                    "src/"
                ]
            },
            "notification-url": "https://packagist.org/downloads/",
            "license": [
                "BSD-3-Clause"
            ],
            "authors": [
                {
                    "name": "Arne Blankerts",
                    "email": "arne@blankerts.de",
                    "role": "Developer"
                }
            ],
            "description": "A small library for converting tokenized PHP source code into XML and potentially other formats",
            "time": "2017-04-07T12:08:54+00:00"
        },
        {
            "name": "webmozart/assert",
            "version": "1.2.0",
            "source": {
                "type": "git",
                "url": "https://github.com/webmozart/assert.git",
                "reference": "2db61e59ff05fe5126d152bd0655c9ea113e550f"
            },
            "dist": {
                "type": "zip",
                "url": "https://api.github.com/repos/webmozart/assert/zipball/2db61e59ff05fe5126d152bd0655c9ea113e550f",
                "reference": "2db61e59ff05fe5126d152bd0655c9ea113e550f",
                "shasum": ""
            },
            "require": {
                "php": "^5.3.3 || ^7.0"
            },
            "require-dev": {
                "phpunit/phpunit": "^4.6",
                "sebastian/version": "^1.0.1"
            },
            "type": "library",
            "extra": {
                "branch-alias": {
                    "dev-master": "1.3-dev"
                }
            },
            "autoload": {
                "psr-4": {
                    "Webmozart\\Assert\\": "src/"
                }
            },
            "notification-url": "https://packagist.org/downloads/",
            "license": [
                "MIT"
            ],
            "authors": [
                {
                    "name": "Bernhard Schussek",
                    "email": "bschussek@gmail.com"
                }
            ],
            "description": "Assertions to validate method input/output with nice error messages.",
            "keywords": [
                "assert",
                "check",
                "validate"
            ],
            "time": "2016-11-23T20:04:58+00:00"
        }
    ],
    "aliases": [],
    "minimum-stability": "stable",
    "stability-flags": {
        "phpmd/phpmd": 0
    },
    "prefer-stable": true,
    "prefer-lowest": false,
    "platform": {
        "php": "7.0.2|7.0.4|~7.0.6|~7.1.0",
        "ext-ctype": "*",
        "ext-curl": "*",
        "ext-dom": "*",
        "ext-gd": "*",
        "ext-hash": "*",
        "ext-iconv": "*",
        "ext-intl": "*",
        "ext-mbstring": "*",
        "ext-mcrypt": "*",
        "ext-openssl": "*",
        "ext-pdo_mysql": "*",
        "ext-simplexml": "*",
        "ext-soap": "*",
        "ext-spl": "*",
        "ext-xsl": "*",
        "ext-zip": "*",
        "lib-libxml": "*"
    },
    "platform-dev": []
}<|MERGE_RESOLUTION|>--- conflicted
+++ resolved
@@ -4,11 +4,7 @@
         "Read more about it at https://getcomposer.org/doc/01-basic-usage.md#composer-lock-the-lock-file",
         "This file is @generated automatically"
     ],
-<<<<<<< HEAD
-    "content-hash": "06660056e17c1f6ac364eca557c4a7b9",
-=======
-    "content-hash": "a765e02416c7108b0dcec49ff88a6d9e",
->>>>>>> 14b165ed
+    "content-hash": "9ee72dee95c04c48bc83a7334d8ccdf6",
     "packages": [
         {
             "name": "braintree/braintree_php",
