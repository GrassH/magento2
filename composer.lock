{
    "_readme": [
        "This file locks the dependencies of your project to a known state",
        "Read more about it at https://getcomposer.org/doc/01-basic-usage.md#installing-dependencies",
        "This file is @generated automatically"
    ],
<<<<<<< HEAD
    "content-hash": "97540fd1be3ed0dfb7cae9a8d8c3e5c4",
=======
    "content-hash": "57ae7ad75c4d8d50eb40e4ffe0fd2740",
>>>>>>> d5ad9dd5
    "packages": [
        {
            "name": "braintree/braintree_php",
            "version": "3.34.0",
            "source": {
                "type": "git",
                "url": "https://github.com/braintree/braintree_php.git",
                "reference": "fd55c466d0d0088c67705d7ba0b3876d9767bfda"
            },
            "dist": {
                "type": "zip",
                "url": "https://api.github.com/repos/braintree/braintree_php/zipball/fd55c466d0d0088c67705d7ba0b3876d9767bfda",
                "reference": "fd55c466d0d0088c67705d7ba0b3876d9767bfda",
                "shasum": ""
            },
            "require": {
                "ext-curl": "*",
                "ext-dom": "*",
                "ext-hash": "*",
                "ext-openssl": "*",
                "ext-xmlwriter": "*",
                "php": ">=5.4.0"
            },
            "require-dev": {
                "phpunit/phpunit": "3.7.*"
            },
            "type": "library",
            "autoload": {
                "psr-0": {
                    "Braintree": "lib/"
                },
                "psr-4": {
                    "Braintree\\": "lib/Braintree"
                }
            },
            "notification-url": "https://packagist.org/downloads/",
            "license": [
                "MIT"
            ],
            "authors": [
                {
                    "name": "Braintree",
                    "homepage": "https://www.braintreepayments.com"
                }
            ],
            "description": "Braintree PHP Client Library",
            "time": "2018-05-21T18:14:47+00:00"
        },
        {
            "name": "colinmollenhour/cache-backend-file",
            "version": "v1.4.4",
            "source": {
                "type": "git",
                "url": "https://github.com/colinmollenhour/Cm_Cache_Backend_File.git",
                "reference": "184171cc79933a828c3f9b1a1054724cea22a216"
            },
            "dist": {
                "type": "zip",
                "url": "https://api.github.com/repos/colinmollenhour/Cm_Cache_Backend_File/zipball/184171cc79933a828c3f9b1a1054724cea22a216",
                "reference": "184171cc79933a828c3f9b1a1054724cea22a216",
                "shasum": ""
            },
            "type": "magento-module",
            "autoload": {
                "classmap": [
                    "File.php"
                ]
            },
            "notification-url": "https://packagist.org/downloads/",
            "license": [
                "BSD-3-Clause"
            ],
            "authors": [
                {
                    "name": "Colin Mollenhour"
                }
            ],
            "description": "The stock Zend_Cache_Backend_File backend has extremely poor performance for cleaning by tags making it become unusable as the number of cached items increases. This backend makes many changes resulting in a huge performance boost, especially for tag cleaning.",
            "homepage": "https://github.com/colinmollenhour/Cm_Cache_Backend_File",
            "time": "2018-04-05T15:28:43+00:00"
        },
        {
            "name": "colinmollenhour/cache-backend-redis",
            "version": "1.10.5",
            "source": {
                "type": "git",
                "url": "https://github.com/colinmollenhour/Cm_Cache_Backend_Redis.git",
                "reference": "91d949e28d939e607484a4bbf9307cff5afa689b"
            },
            "dist": {
                "type": "zip",
                "url": "https://api.github.com/repos/colinmollenhour/Cm_Cache_Backend_Redis/zipball/91d949e28d939e607484a4bbf9307cff5afa689b",
                "reference": "91d949e28d939e607484a4bbf9307cff5afa689b",
                "shasum": ""
            },
            "require": {
                "magento-hackathon/magento-composer-installer": "*"
            },
            "type": "magento-module",
            "autoload": {
                "classmap": [
                    "Cm/Cache/Backend/Redis.php"
                ]
            },
            "notification-url": "https://packagist.org/downloads/",
            "license": [
                "BSD-3-Clause"
            ],
            "authors": [
                {
                    "name": "Colin Mollenhour"
                }
            ],
            "description": "Zend_Cache backend using Redis with full support for tags.",
            "homepage": "https://github.com/colinmollenhour/Cm_Cache_Backend_Redis",
            "time": "2018-05-15T16:02:25+00:00"
        },
        {
            "name": "colinmollenhour/credis",
            "version": "1.10.0",
            "source": {
                "type": "git",
                "url": "https://github.com/colinmollenhour/credis.git",
                "reference": "8ab6db707c821055f9856b8cf76d5f44beb6fd8a"
            },
            "dist": {
                "type": "zip",
                "url": "https://api.github.com/repos/colinmollenhour/credis/zipball/8ab6db707c821055f9856b8cf76d5f44beb6fd8a",
                "reference": "8ab6db707c821055f9856b8cf76d5f44beb6fd8a",
                "shasum": ""
            },
            "require": {
                "php": ">=5.4.0"
            },
            "type": "library",
            "autoload": {
                "classmap": [
                    "Client.php",
                    "Cluster.php",
                    "Sentinel.php",
                    "Module.php"
                ]
            },
            "notification-url": "https://packagist.org/downloads/",
            "license": [
                "MIT"
            ],
            "authors": [
                {
                    "name": "Colin Mollenhour",
                    "email": "colin@mollenhour.com"
                }
            ],
            "description": "Credis is a lightweight interface to the Redis key-value store which wraps the phpredis library when available for better performance.",
            "homepage": "https://github.com/colinmollenhour/credis",
            "time": "2018-05-07T14:45:04+00:00"
        },
        {
            "name": "colinmollenhour/php-redis-session-abstract",
            "version": "v1.4.0",
            "source": {
                "type": "git",
                "url": "https://github.com/colinmollenhour/php-redis-session-abstract.git",
                "reference": "4cb15d557f58f45ad257cbcce3c12511e6deb5bc"
            },
            "dist": {
                "type": "zip",
                "url": "https://api.github.com/repos/colinmollenhour/php-redis-session-abstract/zipball/4cb15d557f58f45ad257cbcce3c12511e6deb5bc",
                "reference": "4cb15d557f58f45ad257cbcce3c12511e6deb5bc",
                "shasum": ""
            },
            "require": {
                "colinmollenhour/credis": "~1.6",
                "php": "~5.5.0|~5.6.0|~7.0.0|~7.1.0|~7.2.0"
            },
            "type": "library",
            "autoload": {
                "psr-0": {
                    "Cm\\RedisSession\\": "src/"
                }
            },
            "notification-url": "https://packagist.org/downloads/",
            "license": [
                "BSD-3-Clause"
            ],
            "authors": [
                {
                    "name": "Colin Mollenhour"
                }
            ],
            "description": "A Redis-based session handler with optimistic locking",
            "homepage": "https://github.com/colinmollenhour/php-redis-session-abstract",
            "time": "2018-03-29T15:54:15+00:00"
        },
        {
            "name": "composer/ca-bundle",
            "version": "1.1.1",
            "source": {
                "type": "git",
                "url": "https://github.com/composer/ca-bundle.git",
                "reference": "d2c0a83b7533d6912e8d516756ebd34f893e9169"
            },
            "dist": {
                "type": "zip",
                "url": "https://api.github.com/repos/composer/ca-bundle/zipball/d2c0a83b7533d6912e8d516756ebd34f893e9169",
                "reference": "d2c0a83b7533d6912e8d516756ebd34f893e9169",
                "shasum": ""
            },
            "require": {
                "ext-openssl": "*",
                "ext-pcre": "*",
                "php": "^5.3.2 || ^7.0"
            },
            "require-dev": {
                "phpunit/phpunit": "^4.8.35 || ^5.7 || ^6.5",
                "psr/log": "^1.0",
                "symfony/process": "^2.5 || ^3.0 || ^4.0"
            },
            "type": "library",
            "extra": {
                "branch-alias": {
                    "dev-master": "1.x-dev"
                }
            },
            "autoload": {
                "psr-4": {
                    "Composer\\CaBundle\\": "src"
                }
            },
            "notification-url": "https://packagist.org/downloads/",
            "license": [
                "MIT"
            ],
            "authors": [
                {
                    "name": "Jordi Boggiano",
                    "email": "j.boggiano@seld.be",
                    "homepage": "http://seld.be"
                }
            ],
            "description": "Lets you find a path to the system CA bundle, and includes a fallback to the Mozilla CA bundle.",
            "keywords": [
                "cabundle",
                "cacert",
                "certificate",
                "ssl",
                "tls"
            ],
            "time": "2018-03-29T19:57:20+00:00"
        },
        {
            "name": "composer/composer",
            "version": "1.7.0",
            "source": {
                "type": "git",
                "url": "https://github.com/composer/composer.git",
                "reference": "39edb2f375679a4eba19e69e9c9491e302976983"
            },
            "dist": {
                "type": "zip",
                "url": "https://api.github.com/repos/composer/composer/zipball/39edb2f375679a4eba19e69e9c9491e302976983",
                "reference": "39edb2f375679a4eba19e69e9c9491e302976983",
                "shasum": ""
            },
            "require": {
                "composer/ca-bundle": "^1.0",
                "composer/semver": "^1.0",
                "composer/spdx-licenses": "^1.2",
                "composer/xdebug-handler": "^1.1",
                "justinrainbow/json-schema": "^3.0 || ^4.0 || ^5.0",
                "php": "^5.3.2 || ^7.0",
                "psr/log": "^1.0",
                "seld/jsonlint": "^1.4",
                "seld/phar-utils": "^1.0",
                "symfony/console": "^2.7 || ^3.0 || ^4.0",
                "symfony/filesystem": "^2.7 || ^3.0 || ^4.0",
                "symfony/finder": "^2.7 || ^3.0 || ^4.0",
                "symfony/process": "^2.7 || ^3.0 || ^4.0"
            },
            "conflict": {
                "symfony/console": "2.8.38"
            },
            "require-dev": {
                "phpunit/phpunit": "^4.8.35 || ^5.7",
                "phpunit/phpunit-mock-objects": "^2.3 || ^3.0"
            },
            "suggest": {
                "ext-openssl": "Enabling the openssl extension allows you to access https URLs for repositories and packages",
                "ext-zip": "Enabling the zip extension allows you to unzip archives",
                "ext-zlib": "Allow gzip compression of HTTP requests"
            },
            "bin": [
                "bin/composer"
            ],
            "type": "library",
            "extra": {
                "branch-alias": {
                    "dev-master": "1.7-dev"
                }
            },
            "autoload": {
                "psr-4": {
                    "Composer\\": "src/Composer"
                }
            },
            "notification-url": "https://packagist.org/downloads/",
            "license": [
                "MIT"
            ],
            "authors": [
                {
                    "name": "Nils Adermann",
                    "email": "naderman@naderman.de",
                    "homepage": "http://www.naderman.de"
                },
                {
                    "name": "Jordi Boggiano",
                    "email": "j.boggiano@seld.be",
                    "homepage": "http://seld.be"
                }
            ],
            "description": "Composer helps you declare, manage and install dependencies of PHP projects, ensuring you have the right stack everywhere.",
            "homepage": "https://getcomposer.org/",
            "keywords": [
                "autoload",
                "dependency",
                "package"
            ],
            "time": "2018-08-03T13:39:07+00:00"
        },
        {
            "name": "composer/semver",
            "version": "1.4.2",
            "source": {
                "type": "git",
                "url": "https://github.com/composer/semver.git",
                "reference": "c7cb9a2095a074d131b65a8a0cd294479d785573"
            },
            "dist": {
                "type": "zip",
                "url": "https://api.github.com/repos/composer/semver/zipball/c7cb9a2095a074d131b65a8a0cd294479d785573",
                "reference": "c7cb9a2095a074d131b65a8a0cd294479d785573",
                "shasum": ""
            },
            "require": {
                "php": "^5.3.2 || ^7.0"
            },
            "require-dev": {
                "phpunit/phpunit": "^4.5 || ^5.0.5",
                "phpunit/phpunit-mock-objects": "2.3.0 || ^3.0"
            },
            "type": "library",
            "extra": {
                "branch-alias": {
                    "dev-master": "1.x-dev"
                }
            },
            "autoload": {
                "psr-4": {
                    "Composer\\Semver\\": "src"
                }
            },
            "notification-url": "https://packagist.org/downloads/",
            "license": [
                "MIT"
            ],
            "authors": [
                {
                    "name": "Nils Adermann",
                    "email": "naderman@naderman.de",
                    "homepage": "http://www.naderman.de"
                },
                {
                    "name": "Jordi Boggiano",
                    "email": "j.boggiano@seld.be",
                    "homepage": "http://seld.be"
                },
                {
                    "name": "Rob Bast",
                    "email": "rob.bast@gmail.com",
                    "homepage": "http://robbast.nl"
                }
            ],
            "description": "Semver library that offers utilities, version constraint parsing and validation.",
            "keywords": [
                "semantic",
                "semver",
                "validation",
                "versioning"
            ],
            "time": "2016-08-30T16:08:34+00:00"
        },
        {
            "name": "composer/spdx-licenses",
            "version": "1.4.0",
            "source": {
                "type": "git",
                "url": "https://github.com/composer/spdx-licenses.git",
                "reference": "cb17687e9f936acd7e7245ad3890f953770dec1b"
            },
            "dist": {
                "type": "zip",
                "url": "https://api.github.com/repos/composer/spdx-licenses/zipball/cb17687e9f936acd7e7245ad3890f953770dec1b",
                "reference": "cb17687e9f936acd7e7245ad3890f953770dec1b",
                "shasum": ""
            },
            "require": {
                "php": "^5.3.2 || ^7.0"
            },
            "require-dev": {
                "phpunit/phpunit": "^4.8.35 || ^5.7 || ^6.5",
                "phpunit/phpunit-mock-objects": "2.3.0 || ^3.0"
            },
            "type": "library",
            "extra": {
                "branch-alias": {
                    "dev-master": "1.x-dev"
                }
            },
            "autoload": {
                "psr-4": {
                    "Composer\\Spdx\\": "src"
                }
            },
            "notification-url": "https://packagist.org/downloads/",
            "license": [
                "MIT"
            ],
            "authors": [
                {
                    "name": "Nils Adermann",
                    "email": "naderman@naderman.de",
                    "homepage": "http://www.naderman.de"
                },
                {
                    "name": "Jordi Boggiano",
                    "email": "j.boggiano@seld.be",
                    "homepage": "http://seld.be"
                },
                {
                    "name": "Rob Bast",
                    "email": "rob.bast@gmail.com",
                    "homepage": "http://robbast.nl"
                }
            ],
            "description": "SPDX licenses list and validation library.",
            "keywords": [
                "license",
                "spdx",
                "validator"
            ],
            "time": "2018-04-30T10:33:04+00:00"
        },
        {
            "name": "composer/xdebug-handler",
            "version": "1.1.0",
            "source": {
                "type": "git",
                "url": "https://github.com/composer/xdebug-handler.git",
                "reference": "c919dc6c62e221fc6406f861ea13433c0aa24f08"
            },
            "dist": {
                "type": "zip",
                "url": "https://api.github.com/repos/composer/xdebug-handler/zipball/c919dc6c62e221fc6406f861ea13433c0aa24f08",
                "reference": "c919dc6c62e221fc6406f861ea13433c0aa24f08",
                "shasum": ""
            },
            "require": {
                "php": "^5.3.2 || ^7.0",
                "psr/log": "^1.0"
            },
            "require-dev": {
                "phpunit/phpunit": "^4.8.35 || ^5.7 || ^6.5"
            },
            "type": "library",
            "autoload": {
                "psr-4": {
                    "Composer\\XdebugHandler\\": "src"
                }
            },
            "notification-url": "https://packagist.org/downloads/",
            "license": [
                "MIT"
            ],
            "authors": [
                {
                    "name": "John Stevenson",
                    "email": "john-stevenson@blueyonder.co.uk"
                }
            ],
            "description": "Restarts a process without xdebug.",
            "keywords": [
                "Xdebug",
                "performance"
            ],
            "time": "2018-04-11T15:42:36+00:00"
        },
        {
            "name": "container-interop/container-interop",
            "version": "1.2.0",
            "source": {
                "type": "git",
                "url": "https://github.com/container-interop/container-interop.git",
                "reference": "79cbf1341c22ec75643d841642dd5d6acd83bdb8"
            },
            "dist": {
                "type": "zip",
                "url": "https://api.github.com/repos/container-interop/container-interop/zipball/79cbf1341c22ec75643d841642dd5d6acd83bdb8",
                "reference": "79cbf1341c22ec75643d841642dd5d6acd83bdb8",
                "shasum": ""
            },
            "require": {
                "psr/container": "^1.0"
            },
            "type": "library",
            "autoload": {
                "psr-4": {
                    "Interop\\Container\\": "src/Interop/Container/"
                }
            },
            "notification-url": "https://packagist.org/downloads/",
            "license": [
                "MIT"
            ],
            "description": "Promoting the interoperability of container objects (DIC, SL, etc.)",
            "homepage": "https://github.com/container-interop/container-interop",
            "time": "2017-02-14T19:40:03+00:00"
        },
        {
            "name": "elasticsearch/elasticsearch",
            "version": "v5.3.2",
            "source": {
                "type": "git",
                "url": "https://github.com/elastic/elasticsearch-php.git",
                "reference": "4b29a4121e790bbfe690d5ee77da348b62d48eb8"
            },
            "dist": {
                "type": "zip",
                "url": "https://api.github.com/repos/elastic/elasticsearch-php/zipball/4b29a4121e790bbfe690d5ee77da348b62d48eb8",
                "reference": "4b29a4121e790bbfe690d5ee77da348b62d48eb8",
                "shasum": ""
            },
            "require": {
                "guzzlehttp/ringphp": "~1.0",
                "php": "^5.6|^7.0",
                "psr/log": "~1.0"
            },
            "require-dev": {
                "cpliakas/git-wrapper": "~1.0",
                "doctrine/inflector": "^1.1",
                "mockery/mockery": "0.9.4",
                "phpunit/phpunit": "^4.7|^5.4",
                "sami/sami": "~3.2",
                "symfony/finder": "^2.8",
                "symfony/yaml": "^2.8"
            },
            "suggest": {
                "ext-curl": "*",
                "monolog/monolog": "Allows for client-level logging and tracing"
            },
            "type": "library",
            "autoload": {
                "psr-4": {
                    "Elasticsearch\\": "src/Elasticsearch/"
                }
            },
            "notification-url": "https://packagist.org/downloads/",
            "license": [
                "Apache-2.0"
            ],
            "authors": [
                {
                    "name": "Zachary Tong"
                }
            ],
            "description": "PHP Client for Elasticsearch",
            "keywords": [
                "client",
                "elasticsearch",
                "search"
            ],
            "time": "2017-11-08T17:04:47+00:00"
        },
        {
            "name": "guzzlehttp/ringphp",
            "version": "1.1.1",
            "source": {
                "type": "git",
                "url": "https://github.com/guzzle/RingPHP.git",
                "reference": "5e2a174052995663dd68e6b5ad838afd47dd615b"
            },
            "dist": {
                "type": "zip",
                "url": "https://api.github.com/repos/guzzle/RingPHP/zipball/5e2a174052995663dd68e6b5ad838afd47dd615b",
                "reference": "5e2a174052995663dd68e6b5ad838afd47dd615b",
                "shasum": ""
            },
            "require": {
                "guzzlehttp/streams": "~3.0",
                "php": ">=5.4.0",
                "react/promise": "~2.0"
            },
            "require-dev": {
                "ext-curl": "*",
                "phpunit/phpunit": "~4.0"
            },
            "suggest": {
                "ext-curl": "Guzzle will use specific adapters if cURL is present"
            },
            "type": "library",
            "extra": {
                "branch-alias": {
                    "dev-master": "1.1-dev"
                }
            },
            "autoload": {
                "psr-4": {
                    "GuzzleHttp\\Ring\\": "src/"
                }
            },
            "notification-url": "https://packagist.org/downloads/",
            "license": [
                "MIT"
            ],
            "authors": [
                {
                    "name": "Michael Dowling",
                    "email": "mtdowling@gmail.com",
                    "homepage": "https://github.com/mtdowling"
                }
            ],
            "description": "Provides a simple API and specification that abstracts away the details of HTTP into a single PHP function.",
            "time": "2018-07-31T13:22:33+00:00"
        },
        {
            "name": "guzzlehttp/streams",
            "version": "3.0.0",
            "source": {
                "type": "git",
                "url": "https://github.com/guzzle/streams.git",
                "reference": "47aaa48e27dae43d39fc1cea0ccf0d84ac1a2ba5"
            },
            "dist": {
                "type": "zip",
                "url": "https://api.github.com/repos/guzzle/streams/zipball/47aaa48e27dae43d39fc1cea0ccf0d84ac1a2ba5",
                "reference": "47aaa48e27dae43d39fc1cea0ccf0d84ac1a2ba5",
                "shasum": ""
            },
            "require": {
                "php": ">=5.4.0"
            },
            "require-dev": {
                "phpunit/phpunit": "~4.0"
            },
            "type": "library",
            "extra": {
                "branch-alias": {
                    "dev-master": "3.0-dev"
                }
            },
            "autoload": {
                "psr-4": {
                    "GuzzleHttp\\Stream\\": "src/"
                }
            },
            "notification-url": "https://packagist.org/downloads/",
            "license": [
                "MIT"
            ],
            "authors": [
                {
                    "name": "Michael Dowling",
                    "email": "mtdowling@gmail.com",
                    "homepage": "https://github.com/mtdowling"
                }
            ],
            "description": "Provides a simple abstraction over streams of data",
            "homepage": "http://guzzlephp.org/",
            "keywords": [
                "Guzzle",
                "stream"
            ],
            "time": "2014-10-12T19:18:40+00:00"
        },
        {
            "name": "justinrainbow/json-schema",
            "version": "5.2.7",
            "source": {
                "type": "git",
                "url": "https://github.com/justinrainbow/json-schema.git",
                "reference": "8560d4314577199ba51bf2032f02cd1315587c23"
            },
            "dist": {
                "type": "zip",
                "url": "https://api.github.com/repos/justinrainbow/json-schema/zipball/8560d4314577199ba51bf2032f02cd1315587c23",
                "reference": "8560d4314577199ba51bf2032f02cd1315587c23",
                "shasum": ""
            },
            "require": {
                "php": ">=5.3.3"
            },
            "require-dev": {
                "friendsofphp/php-cs-fixer": "^2.1",
                "json-schema/json-schema-test-suite": "1.2.0",
                "phpunit/phpunit": "^4.8.35"
            },
            "bin": [
                "bin/validate-json"
            ],
            "type": "library",
            "extra": {
                "branch-alias": {
                    "dev-master": "5.0.x-dev"
                }
            },
            "autoload": {
                "psr-4": {
                    "JsonSchema\\": "src/JsonSchema/"
                }
            },
            "notification-url": "https://packagist.org/downloads/",
            "license": [
                "MIT"
            ],
            "authors": [
                {
                    "name": "Bruno Prieto Reis",
                    "email": "bruno.p.reis@gmail.com"
                },
                {
                    "name": "Justin Rainbow",
                    "email": "justin.rainbow@gmail.com"
                },
                {
                    "name": "Igor Wiedler",
                    "email": "igor@wiedler.ch"
                },
                {
                    "name": "Robert Schönthal",
                    "email": "seroscho@googlemail.com"
                }
            ],
            "description": "A library to validate a json schema.",
            "homepage": "https://github.com/justinrainbow/json-schema",
            "keywords": [
                "json",
                "schema"
            ],
            "time": "2018-02-14T22:26:30+00:00"
        },
        {
            "name": "magento/composer",
            "version": "1.4.0",
            "source": {
                "type": "git",
                "url": "https://github.com/magento/composer.git",
                "reference": "6fb9eb3dd72a5e70aa53983f132f8e1883e79978"
            },
            "dist": {
                "type": "zip",
                "url": "https://api.github.com/repos/magento/composer/zipball/6fb9eb3dd72a5e70aa53983f132f8e1883e79978",
                "reference": "6fb9eb3dd72a5e70aa53983f132f8e1883e79978",
                "shasum": ""
            },
            "require": {
                "composer/composer": "^1.6",
                "php": "~7.1.3|~7.2.0",
                "symfony/console": "~4.0.0 || ~4.1.0"
            },
            "require-dev": {
                "phpunit/phpunit": "~7.0.0"
            },
            "type": "library",
            "autoload": {
                "psr-4": {
                    "Magento\\Composer\\": "src"
                }
            },
            "notification-url": "https://packagist.org/downloads/",
            "license": [
                "OSL-3.0",
                "AFL-3.0"
            ],
            "description": "Magento composer library helps to instantiate Composer application and run composer commands.",
            "time": "2018-06-29T18:46:51+00:00"
        },
        {
            "name": "magento/magento-composer-installer",
            "version": "0.1.13",
            "source": {
                "type": "git",
                "url": "https://github.com/magento/magento-composer-installer.git",
                "reference": "8b6c32f53b4944a5d6656e86344cd0f9784709a1"
            },
            "dist": {
                "type": "zip",
                "url": "https://api.github.com/repos/magento/magento-composer-installer/zipball/8b6c32f53b4944a5d6656e86344cd0f9784709a1",
                "reference": "8b6c32f53b4944a5d6656e86344cd0f9784709a1",
                "shasum": ""
            },
            "require": {
                "composer-plugin-api": "^1.0"
            },
            "replace": {
                "magento-hackathon/magento-composer-installer": "*"
            },
            "require-dev": {
                "composer/composer": "*@dev",
                "firegento/phpcs": "dev-patch-1",
                "mikey179/vfsstream": "*",
                "phpunit/phpunit": "*",
                "phpunit/phpunit-mock-objects": "dev-master",
                "squizlabs/php_codesniffer": "1.4.7",
                "symfony/process": "*"
            },
            "type": "composer-plugin",
            "extra": {
                "composer-command-registry": [
                    "MagentoHackathon\\Composer\\Magento\\Command\\DeployCommand"
                ],
                "class": "MagentoHackathon\\Composer\\Magento\\Plugin"
            },
            "autoload": {
                "psr-0": {
                    "MagentoHackathon\\Composer\\Magento": "src/"
                }
            },
            "notification-url": "https://packagist.org/downloads/",
            "license": [
                "OSL-3.0"
            ],
            "authors": [
                {
                    "name": "Vinai Kopp",
                    "email": "vinai@netzarbeiter.com"
                },
                {
                    "name": "Daniel Fahlke aka Flyingmana",
                    "email": "flyingmana@googlemail.com"
                },
                {
                    "name": "Jörg Weller",
                    "email": "weller@flagbit.de"
                },
                {
                    "name": "Karl Spies",
                    "email": "karl.spies@gmx.net"
                },
                {
                    "name": "Tobias Vogt",
                    "email": "tobi@webguys.de"
                },
                {
                    "name": "David Fuhr",
                    "email": "fuhr@flagbit.de"
                }
            ],
            "description": "Composer installer for Magento modules",
            "homepage": "https://github.com/magento/magento-composer-installer",
            "keywords": [
                "composer-installer",
                "magento"
            ],
            "time": "2017-12-29T16:45:24+00:00"
        },
        {
            "name": "magento/zendframework1",
            "version": "1.14.0",
            "source": {
                "type": "git",
                "url": "https://github.com/magento/zf1.git",
                "reference": "68522e5768edc8e829d1f64b620a3de3753f1141"
            },
            "dist": {
                "type": "zip",
                "url": "https://api.github.com/repos/magento/zf1/zipball/68522e5768edc8e829d1f64b620a3de3753f1141",
                "reference": "68522e5768edc8e829d1f64b620a3de3753f1141",
                "shasum": ""
            },
            "require": {
                "php": ">=5.2.11"
            },
            "require-dev": {
                "phpunit/dbunit": "1.3.*",
                "phpunit/phpunit": "3.7.*"
            },
            "type": "library",
            "extra": {
                "branch-alias": {
                    "dev-master": "1.12.x-dev"
                }
            },
            "autoload": {
                "psr-0": {
                    "Zend_": "library/"
                }
            },
            "notification-url": "https://packagist.org/downloads/",
            "include-path": [
                "library/"
            ],
            "license": [
                "BSD-3-Clause"
            ],
            "description": "Magento Zend Framework 1",
            "homepage": "http://framework.zend.com/",
            "keywords": [
                "ZF1",
                "framework"
            ],
            "time": "2018-04-06T18:49:03+00:00"
        },
        {
            "name": "monolog/monolog",
            "version": "1.23.0",
            "source": {
                "type": "git",
                "url": "https://github.com/Seldaek/monolog.git",
                "reference": "fd8c787753b3a2ad11bc60c063cff1358a32a3b4"
            },
            "dist": {
                "type": "zip",
                "url": "https://api.github.com/repos/Seldaek/monolog/zipball/fd8c787753b3a2ad11bc60c063cff1358a32a3b4",
                "reference": "fd8c787753b3a2ad11bc60c063cff1358a32a3b4",
                "shasum": ""
            },
            "require": {
                "php": ">=5.3.0",
                "psr/log": "~1.0"
            },
            "provide": {
                "psr/log-implementation": "1.0.0"
            },
            "require-dev": {
                "aws/aws-sdk-php": "^2.4.9 || ^3.0",
                "doctrine/couchdb": "~1.0@dev",
                "graylog2/gelf-php": "~1.0",
                "jakub-onderka/php-parallel-lint": "0.9",
                "php-amqplib/php-amqplib": "~2.4",
                "php-console/php-console": "^3.1.3",
                "phpunit/phpunit": "~4.5",
                "phpunit/phpunit-mock-objects": "2.3.0",
                "ruflin/elastica": ">=0.90 <3.0",
                "sentry/sentry": "^0.13",
                "swiftmailer/swiftmailer": "^5.3|^6.0"
            },
            "suggest": {
                "aws/aws-sdk-php": "Allow sending log messages to AWS services like DynamoDB",
                "doctrine/couchdb": "Allow sending log messages to a CouchDB server",
                "ext-amqp": "Allow sending log messages to an AMQP server (1.0+ required)",
                "ext-mongo": "Allow sending log messages to a MongoDB server",
                "graylog2/gelf-php": "Allow sending log messages to a GrayLog2 server",
                "mongodb/mongodb": "Allow sending log messages to a MongoDB server via PHP Driver",
                "php-amqplib/php-amqplib": "Allow sending log messages to an AMQP server using php-amqplib",
                "php-console/php-console": "Allow sending log messages to Google Chrome",
                "rollbar/rollbar": "Allow sending log messages to Rollbar",
                "ruflin/elastica": "Allow sending log messages to an Elastic Search server",
                "sentry/sentry": "Allow sending log messages to a Sentry server"
            },
            "type": "library",
            "extra": {
                "branch-alias": {
                    "dev-master": "2.0.x-dev"
                }
            },
            "autoload": {
                "psr-4": {
                    "Monolog\\": "src/Monolog"
                }
            },
            "notification-url": "https://packagist.org/downloads/",
            "license": [
                "MIT"
            ],
            "authors": [
                {
                    "name": "Jordi Boggiano",
                    "email": "j.boggiano@seld.be",
                    "homepage": "http://seld.be"
                }
            ],
            "description": "Sends your logs to files, sockets, inboxes, databases and various web services",
            "homepage": "http://github.com/Seldaek/monolog",
            "keywords": [
                "log",
                "logging",
                "psr-3"
            ],
            "time": "2017-06-19T01:22:40+00:00"
        },
        {
            "name": "oyejorge/less.php",
            "version": "v1.7.0.14",
            "source": {
                "type": "git",
                "url": "https://github.com/oyejorge/less.php.git",
                "reference": "42925c5a01a07d67ca7e82dfc8fb31814d557bc9"
            },
            "dist": {
                "type": "zip",
                "url": "https://api.github.com/repos/oyejorge/less.php/zipball/42925c5a01a07d67ca7e82dfc8fb31814d557bc9",
                "reference": "42925c5a01a07d67ca7e82dfc8fb31814d557bc9",
                "shasum": ""
            },
            "require": {
                "php": ">=5.3"
            },
            "require-dev": {
                "phpunit/phpunit": "~4.8.24"
            },
            "bin": [
                "bin/lessc"
            ],
            "type": "library",
            "autoload": {
                "psr-0": {
                    "Less": "lib/"
                },
                "classmap": [
                    "lessc.inc.php"
                ]
            },
            "notification-url": "https://packagist.org/downloads/",
            "license": [
                "Apache-2.0"
            ],
            "authors": [
                {
                    "name": "Matt Agar",
                    "homepage": "https://github.com/agar"
                },
                {
                    "name": "Martin Jantošovič",
                    "homepage": "https://github.com/Mordred"
                },
                {
                    "name": "Josh Schmidt",
                    "homepage": "https://github.com/oyejorge"
                }
            ],
            "description": "PHP port of the Javascript version of LESS http://lesscss.org (Originally maintained by Josh Schmidt)",
            "homepage": "http://lessphp.gpeasy.com",
            "keywords": [
                "css",
                "less",
                "less.js",
                "lesscss",
                "php",
                "stylesheet"
            ],
            "time": "2017-03-28T22:19:25+00:00"
        },
        {
            "name": "paragonie/random_compat",
            "version": "v2.0.17",
            "source": {
                "type": "git",
                "url": "https://github.com/paragonie/random_compat.git",
                "reference": "29af24f25bab834fcbb38ad2a69fa93b867e070d"
            },
            "dist": {
                "type": "zip",
                "url": "https://api.github.com/repos/paragonie/random_compat/zipball/29af24f25bab834fcbb38ad2a69fa93b867e070d",
                "reference": "29af24f25bab834fcbb38ad2a69fa93b867e070d",
                "shasum": ""
            },
            "require": {
                "php": ">=5.2.0"
            },
            "require-dev": {
                "phpunit/phpunit": "4.*|5.*"
            },
            "suggest": {
                "ext-libsodium": "Provides a modern crypto API that can be used to generate random bytes."
            },
            "type": "library",
            "autoload": {
                "files": [
                    "lib/random.php"
                ]
            },
            "notification-url": "https://packagist.org/downloads/",
            "license": [
                "MIT"
            ],
            "authors": [
                {
                    "name": "Paragon Initiative Enterprises",
                    "email": "security@paragonie.com",
                    "homepage": "https://paragonie.com"
                }
            ],
            "description": "PHP 5.x polyfill for random_bytes() and random_int() from PHP 7",
            "keywords": [
                "csprng",
                "polyfill",
                "pseudorandom",
                "random"
            ],
            "time": "2018-07-04T16:31:37+00:00"
        },
        {
            "name": "pelago/emogrifier",
            "version": "v2.0.0",
            "source": {
                "type": "git",
                "url": "https://github.com/MyIntervals/emogrifier.git",
                "reference": "8babf8ddbf348f26b29674e2f84db66ff7e3d95e"
            },
            "dist": {
                "type": "zip",
                "url": "https://api.github.com/repos/MyIntervals/emogrifier/zipball/8babf8ddbf348f26b29674e2f84db66ff7e3d95e",
                "reference": "8babf8ddbf348f26b29674e2f84db66ff7e3d95e",
                "shasum": ""
            },
            "require": {
                "php": "^5.5.0 || ~7.0.0 || ~7.1.0 || ~7.2.0"
            },
            "require-dev": {
                "phpunit/phpunit": "^4.8.0",
                "squizlabs/php_codesniffer": "^3.1.0"
            },
            "type": "library",
            "extra": {
                "branch-alias": {
                    "dev-master": "2.1.x-dev"
                }
            },
            "autoload": {
                "psr-4": {
                    "Pelago\\": "Classes/"
                }
            },
            "notification-url": "https://packagist.org/downloads/",
            "license": [
                "MIT"
            ],
            "authors": [
                {
                    "name": "John Reeve",
                    "email": "jreeve@pelagodesign.com"
                },
                {
                    "name": "Cameron Brooks"
                },
                {
                    "name": "Jaime Prado"
                },
                {
                    "name": "Roman Ožana",
                    "email": "ozana@omdesign.cz"
                },
                {
                    "name": "Oliver Klee",
                    "email": "github@oliverklee.de"
                },
                {
                    "name": "Zoli Szabó",
                    "email": "zoli.szabo+github@gmail.com"
                }
            ],
            "description": "Converts CSS styles into inline style attributes in your HTML code",
            "homepage": "https://www.myintervals.com/emogrifier.php",
            "keywords": [
                "css",
                "email",
                "pre-processing"
            ],
            "time": "2018-01-05T23:30:21+00:00"
        },
        {
            "name": "php-amqplib/php-amqplib",
            "version": "v2.7.2",
            "source": {
                "type": "git",
                "url": "https://github.com/php-amqplib/php-amqplib.git",
                "reference": "dfd3694a86f1a7394d3693485259d4074a6ec79b"
            },
            "dist": {
                "type": "zip",
                "url": "https://api.github.com/repos/php-amqplib/php-amqplib/zipball/dfd3694a86f1a7394d3693485259d4074a6ec79b",
                "reference": "dfd3694a86f1a7394d3693485259d4074a6ec79b",
                "shasum": ""
            },
            "require": {
                "ext-bcmath": "*",
                "ext-mbstring": "*",
                "php": ">=5.3.0"
            },
            "replace": {
                "videlalvaro/php-amqplib": "self.version"
            },
            "require-dev": {
                "phpdocumentor/phpdocumentor": "^2.9",
                "phpunit/phpunit": "^4.8",
                "scrutinizer/ocular": "^1.1",
                "squizlabs/php_codesniffer": "^2.5"
            },
            "suggest": {
                "ext-sockets": "Use AMQPSocketConnection"
            },
            "type": "library",
            "extra": {
                "branch-alias": {
                    "dev-master": "2.7-dev"
                }
            },
            "autoload": {
                "psr-4": {
                    "PhpAmqpLib\\": "PhpAmqpLib/"
                }
            },
            "notification-url": "https://packagist.org/downloads/",
            "license": [
                "LGPL-2.1-or-later"
            ],
            "authors": [
                {
                    "name": "Alvaro Videla",
                    "role": "Original Maintainer"
                },
                {
                    "name": "John Kelly",
                    "email": "johnmkelly86@gmail.com",
                    "role": "Maintainer"
                },
                {
                    "name": "Raúl Araya",
                    "email": "nubeiro@gmail.com",
                    "role": "Maintainer"
                }
            ],
            "description": "Formerly videlalvaro/php-amqplib.  This library is a pure PHP implementation of the AMQP protocol. It's been tested against RabbitMQ.",
            "homepage": "https://github.com/php-amqplib/php-amqplib/",
            "keywords": [
                "message",
                "queue",
                "rabbitmq"
            ],
            "time": "2018-02-11T19:28:00+00:00"
        },
        {
            "name": "phpseclib/mcrypt_compat",
            "version": "1.0.5",
            "source": {
                "type": "git",
                "url": "https://github.com/phpseclib/mcrypt_compat.git",
                "reference": "9646c46c7286284bd6c774b0c02f172fa302b879"
            },
            "dist": {
                "type": "zip",
                "url": "https://api.github.com/repos/phpseclib/mcrypt_compat/zipball/9646c46c7286284bd6c774b0c02f172fa302b879",
                "reference": "9646c46c7286284bd6c774b0c02f172fa302b879",
                "shasum": ""
            },
            "require": {
                "php": ">=5.3.3",
                "phpseclib/phpseclib": ">=2.0.10 <3.0.0"
            },
            "require-dev": {
                "phpunit/phpunit": "^4.8.35|^5.7|^6.0"
            },
            "suggest": {
                "ext-openssl": "Will enable faster cryptographic operations"
            },
            "type": "library",
            "autoload": {
                "files": [
                    "lib/mcrypt.php"
                ]
            },
            "notification-url": "https://packagist.org/downloads/",
            "license": [
                "MIT"
            ],
            "authors": [
                {
                    "name": "Jim Wigginton",
                    "email": "terrafrost@php.net",
                    "homepage": "http://phpseclib.sourceforge.net"
                }
            ],
            "description": "PHP 7.1 polyfill for the mcrypt extension from PHP <= 7.0",
            "keywords": [
                "cryptograpy",
                "encryption",
                "mcrypt"
            ],
            "time": "2018-04-15T18:49:21+00:00"
        },
        {
            "name": "phpseclib/phpseclib",
            "version": "2.0.11",
            "source": {
                "type": "git",
                "url": "https://github.com/phpseclib/phpseclib.git",
                "reference": "7053f06f91b3de78e143d430e55a8f7889efc08b"
            },
            "dist": {
                "type": "zip",
                "url": "https://api.github.com/repos/phpseclib/phpseclib/zipball/7053f06f91b3de78e143d430e55a8f7889efc08b",
                "reference": "7053f06f91b3de78e143d430e55a8f7889efc08b",
                "shasum": ""
            },
            "require": {
                "php": ">=5.3.3"
            },
            "require-dev": {
                "phing/phing": "~2.7",
                "phpunit/phpunit": "^4.8.35|^5.7|^6.0",
                "sami/sami": "~2.0",
                "squizlabs/php_codesniffer": "~2.0"
            },
            "suggest": {
                "ext-gmp": "Install the GMP (GNU Multiple Precision) extension in order to speed up arbitrary precision integer arithmetic operations.",
                "ext-libsodium": "SSH2/SFTP can make use of some algorithms provided by the libsodium-php extension.",
                "ext-mcrypt": "Install the Mcrypt extension in order to speed up a few other cryptographic operations.",
                "ext-openssl": "Install the OpenSSL extension in order to speed up a wide variety of cryptographic operations."
            },
            "type": "library",
            "autoload": {
                "files": [
                    "phpseclib/bootstrap.php"
                ],
                "psr-4": {
                    "phpseclib\\": "phpseclib/"
                }
            },
            "notification-url": "https://packagist.org/downloads/",
            "license": [
                "MIT"
            ],
            "authors": [
                {
                    "name": "Jim Wigginton",
                    "email": "terrafrost@php.net",
                    "role": "Lead Developer"
                },
                {
                    "name": "Patrick Monnerat",
                    "email": "pm@datasphere.ch",
                    "role": "Developer"
                },
                {
                    "name": "Andreas Fischer",
                    "email": "bantu@phpbb.com",
                    "role": "Developer"
                },
                {
                    "name": "Hans-Jürgen Petrich",
                    "email": "petrich@tronic-media.com",
                    "role": "Developer"
                },
                {
                    "name": "Graham Campbell",
                    "email": "graham@alt-three.com",
                    "role": "Developer"
                }
            ],
            "description": "PHP Secure Communications Library - Pure-PHP implementations of RSA, AES, SSH2, SFTP, X.509 etc.",
            "homepage": "http://phpseclib.sourceforge.net",
            "keywords": [
                "BigInteger",
                "aes",
                "asn.1",
                "asn1",
                "blowfish",
                "crypto",
                "cryptography",
                "encryption",
                "rsa",
                "security",
                "sftp",
                "signature",
                "signing",
                "ssh",
                "twofish",
                "x.509",
                "x509"
            ],
            "time": "2018-04-15T16:55:05+00:00"
        },
        {
            "name": "psr/container",
            "version": "1.0.0",
            "source": {
                "type": "git",
                "url": "https://github.com/php-fig/container.git",
                "reference": "b7ce3b176482dbbc1245ebf52b181af44c2cf55f"
            },
            "dist": {
                "type": "zip",
                "url": "https://api.github.com/repos/php-fig/container/zipball/b7ce3b176482dbbc1245ebf52b181af44c2cf55f",
                "reference": "b7ce3b176482dbbc1245ebf52b181af44c2cf55f",
                "shasum": ""
            },
            "require": {
                "php": ">=5.3.0"
            },
            "type": "library",
            "extra": {
                "branch-alias": {
                    "dev-master": "1.0.x-dev"
                }
            },
            "autoload": {
                "psr-4": {
                    "Psr\\Container\\": "src/"
                }
            },
            "notification-url": "https://packagist.org/downloads/",
            "license": [
                "MIT"
            ],
            "authors": [
                {
                    "name": "PHP-FIG",
                    "homepage": "http://www.php-fig.org/"
                }
            ],
            "description": "Common Container Interface (PHP FIG PSR-11)",
            "homepage": "https://github.com/php-fig/container",
            "keywords": [
                "PSR-11",
                "container",
                "container-interface",
                "container-interop",
                "psr"
            ],
            "time": "2017-02-14T16:28:37+00:00"
        },
        {
            "name": "psr/http-message",
            "version": "1.0.1",
            "source": {
                "type": "git",
                "url": "https://github.com/php-fig/http-message.git",
                "reference": "f6561bf28d520154e4b0ec72be95418abe6d9363"
            },
            "dist": {
                "type": "zip",
                "url": "https://api.github.com/repos/php-fig/http-message/zipball/f6561bf28d520154e4b0ec72be95418abe6d9363",
                "reference": "f6561bf28d520154e4b0ec72be95418abe6d9363",
                "shasum": ""
            },
            "require": {
                "php": ">=5.3.0"
            },
            "type": "library",
            "extra": {
                "branch-alias": {
                    "dev-master": "1.0.x-dev"
                }
            },
            "autoload": {
                "psr-4": {
                    "Psr\\Http\\Message\\": "src/"
                }
            },
            "notification-url": "https://packagist.org/downloads/",
            "license": [
                "MIT"
            ],
            "authors": [
                {
                    "name": "PHP-FIG",
                    "homepage": "http://www.php-fig.org/"
                }
            ],
            "description": "Common interface for HTTP messages",
            "homepage": "https://github.com/php-fig/http-message",
            "keywords": [
                "http",
                "http-message",
                "psr",
                "psr-7",
                "request",
                "response"
            ],
            "time": "2016-08-06T14:39:51+00:00"
        },
        {
            "name": "psr/log",
            "version": "1.0.2",
            "source": {
                "type": "git",
                "url": "https://github.com/php-fig/log.git",
                "reference": "4ebe3a8bf773a19edfe0a84b6585ba3d401b724d"
            },
            "dist": {
                "type": "zip",
                "url": "https://api.github.com/repos/php-fig/log/zipball/4ebe3a8bf773a19edfe0a84b6585ba3d401b724d",
                "reference": "4ebe3a8bf773a19edfe0a84b6585ba3d401b724d",
                "shasum": ""
            },
            "require": {
                "php": ">=5.3.0"
            },
            "type": "library",
            "extra": {
                "branch-alias": {
                    "dev-master": "1.0.x-dev"
                }
            },
            "autoload": {
                "psr-4": {
                    "Psr\\Log\\": "Psr/Log/"
                }
            },
            "notification-url": "https://packagist.org/downloads/",
            "license": [
                "MIT"
            ],
            "authors": [
                {
                    "name": "PHP-FIG",
                    "homepage": "http://www.php-fig.org/"
                }
            ],
            "description": "Common interface for logging libraries",
            "homepage": "https://github.com/php-fig/log",
            "keywords": [
                "log",
                "psr",
                "psr-3"
            ],
            "time": "2016-10-10T12:19:37+00:00"
        },
        {
            "name": "ramsey/uuid",
            "version": "3.7.3",
            "source": {
                "type": "git",
                "url": "https://github.com/ramsey/uuid.git",
                "reference": "44abcdad877d9a46685a3a4d221e3b2c4b87cb76"
            },
            "dist": {
                "type": "zip",
                "url": "https://api.github.com/repos/ramsey/uuid/zipball/44abcdad877d9a46685a3a4d221e3b2c4b87cb76",
                "reference": "44abcdad877d9a46685a3a4d221e3b2c4b87cb76",
                "shasum": ""
            },
            "require": {
                "paragonie/random_compat": "^1.0|^2.0",
                "php": "^5.4 || ^7.0"
            },
            "replace": {
                "rhumsaa/uuid": "self.version"
            },
            "require-dev": {
                "codeception/aspect-mock": "^1.0 | ~2.0.0",
                "doctrine/annotations": "~1.2.0",
                "goaop/framework": "1.0.0-alpha.2 | ^1.0 | ^2.1",
                "ircmaxell/random-lib": "^1.1",
                "jakub-onderka/php-parallel-lint": "^0.9.0",
                "mockery/mockery": "^0.9.9",
                "moontoast/math": "^1.1",
                "php-mock/php-mock-phpunit": "^0.3|^1.1",
                "phpunit/phpunit": "^4.7|^5.0",
                "squizlabs/php_codesniffer": "^2.3"
            },
            "suggest": {
                "ext-libsodium": "Provides the PECL libsodium extension for use with the SodiumRandomGenerator",
                "ext-uuid": "Provides the PECL UUID extension for use with the PeclUuidTimeGenerator and PeclUuidRandomGenerator",
                "ircmaxell/random-lib": "Provides RandomLib for use with the RandomLibAdapter",
                "moontoast/math": "Provides support for converting UUID to 128-bit integer (in string form).",
                "ramsey/uuid-console": "A console application for generating UUIDs with ramsey/uuid",
                "ramsey/uuid-doctrine": "Allows the use of Ramsey\\Uuid\\Uuid as Doctrine field type."
            },
            "type": "library",
            "extra": {
                "branch-alias": {
                    "dev-master": "3.x-dev"
                }
            },
            "autoload": {
                "psr-4": {
                    "Ramsey\\Uuid\\": "src/"
                }
            },
            "notification-url": "https://packagist.org/downloads/",
            "license": [
                "MIT"
            ],
            "authors": [
                {
                    "name": "Marijn Huizendveld",
                    "email": "marijn.huizendveld@gmail.com"
                },
                {
                    "name": "Thibaud Fabre",
                    "email": "thibaud@aztech.io"
                },
                {
                    "name": "Ben Ramsey",
                    "email": "ben@benramsey.com",
                    "homepage": "https://benramsey.com"
                }
            ],
            "description": "Formerly rhumsaa/uuid. A PHP 5.4+ library for generating RFC 4122 version 1, 3, 4, and 5 universally unique identifiers (UUID).",
            "homepage": "https://github.com/ramsey/uuid",
            "keywords": [
                "guid",
                "identifier",
                "uuid"
            ],
            "time": "2018-01-20T00:28:24+00:00"
        },
        {
            "name": "react/promise",
            "version": "v2.7.0",
            "source": {
                "type": "git",
                "url": "https://github.com/reactphp/promise.git",
                "reference": "f4edc2581617431aea50430749db55cc3fc031b3"
            },
            "dist": {
                "type": "zip",
                "url": "https://api.github.com/repos/reactphp/promise/zipball/f4edc2581617431aea50430749db55cc3fc031b3",
                "reference": "f4edc2581617431aea50430749db55cc3fc031b3",
                "shasum": ""
            },
            "require": {
                "php": ">=5.4.0"
            },
            "require-dev": {
                "phpunit/phpunit": "~4.8"
            },
            "type": "library",
            "autoload": {
                "psr-4": {
                    "React\\Promise\\": "src/"
                },
                "files": [
                    "src/functions_include.php"
                ]
            },
            "notification-url": "https://packagist.org/downloads/",
            "license": [
                "MIT"
            ],
            "authors": [
                {
                    "name": "Jan Sorgalla",
                    "email": "jsorgalla@gmail.com"
                }
            ],
            "description": "A lightweight implementation of CommonJS Promises/A for PHP",
            "keywords": [
                "promise",
                "promises"
            ],
            "time": "2018-06-13T15:59:06+00:00"
        },
        {
            "name": "seld/jsonlint",
            "version": "1.7.1",
            "source": {
                "type": "git",
                "url": "https://github.com/Seldaek/jsonlint.git",
                "reference": "d15f59a67ff805a44c50ea0516d2341740f81a38"
            },
            "dist": {
                "type": "zip",
                "url": "https://api.github.com/repos/Seldaek/jsonlint/zipball/d15f59a67ff805a44c50ea0516d2341740f81a38",
                "reference": "d15f59a67ff805a44c50ea0516d2341740f81a38",
                "shasum": ""
            },
            "require": {
                "php": "^5.3 || ^7.0"
            },
            "require-dev": {
                "phpunit/phpunit": "^4.8.35 || ^5.7 || ^6.0"
            },
            "bin": [
                "bin/jsonlint"
            ],
            "type": "library",
            "autoload": {
                "psr-4": {
                    "Seld\\JsonLint\\": "src/Seld/JsonLint/"
                }
            },
            "notification-url": "https://packagist.org/downloads/",
            "license": [
                "MIT"
            ],
            "authors": [
                {
                    "name": "Jordi Boggiano",
                    "email": "j.boggiano@seld.be",
                    "homepage": "http://seld.be"
                }
            ],
            "description": "JSON Linter",
            "keywords": [
                "json",
                "linter",
                "parser",
                "validator"
            ],
            "time": "2018-01-24T12:46:19+00:00"
        },
        {
            "name": "seld/phar-utils",
            "version": "1.0.1",
            "source": {
                "type": "git",
                "url": "https://github.com/Seldaek/phar-utils.git",
                "reference": "7009b5139491975ef6486545a39f3e6dad5ac30a"
            },
            "dist": {
                "type": "zip",
                "url": "https://api.github.com/repos/Seldaek/phar-utils/zipball/7009b5139491975ef6486545a39f3e6dad5ac30a",
                "reference": "7009b5139491975ef6486545a39f3e6dad5ac30a",
                "shasum": ""
            },
            "require": {
                "php": ">=5.3"
            },
            "type": "library",
            "extra": {
                "branch-alias": {
                    "dev-master": "1.x-dev"
                }
            },
            "autoload": {
                "psr-4": {
                    "Seld\\PharUtils\\": "src/"
                }
            },
            "notification-url": "https://packagist.org/downloads/",
            "license": [
                "MIT"
            ],
            "authors": [
                {
                    "name": "Jordi Boggiano",
                    "email": "j.boggiano@seld.be"
                }
            ],
            "description": "PHAR file format utilities, for when PHP phars you up",
            "keywords": [
                "phra"
            ],
            "time": "2015-10-13T18:44:15+00:00"
        },
        {
            "name": "symfony/console",
            "version": "v4.1.3",
            "source": {
                "type": "git",
                "url": "https://github.com/symfony/console.git",
                "reference": "ca80b8ced97cf07390078b29773dc384c39eee1f"
            },
            "dist": {
                "type": "zip",
                "url": "https://api.github.com/repos/symfony/console/zipball/ca80b8ced97cf07390078b29773dc384c39eee1f",
                "reference": "ca80b8ced97cf07390078b29773dc384c39eee1f",
                "shasum": ""
            },
            "require": {
                "php": "^7.1.3",
                "symfony/polyfill-mbstring": "~1.0"
            },
            "conflict": {
                "symfony/dependency-injection": "<3.4",
                "symfony/process": "<3.3"
            },
            "require-dev": {
                "psr/log": "~1.0",
                "symfony/config": "~3.4|~4.0",
                "symfony/dependency-injection": "~3.4|~4.0",
                "symfony/event-dispatcher": "~3.4|~4.0",
                "symfony/lock": "~3.4|~4.0",
                "symfony/process": "~3.4|~4.0"
            },
            "suggest": {
                "psr/log-implementation": "For using the console logger",
                "symfony/event-dispatcher": "",
                "symfony/lock": "",
                "symfony/process": ""
            },
            "type": "library",
            "extra": {
                "branch-alias": {
                    "dev-master": "4.1-dev"
                }
            },
            "autoload": {
                "psr-4": {
                    "Symfony\\Component\\Console\\": ""
                },
                "exclude-from-classmap": [
                    "/Tests/"
                ]
            },
            "notification-url": "https://packagist.org/downloads/",
            "license": [
                "MIT"
            ],
            "authors": [
                {
                    "name": "Fabien Potencier",
                    "email": "fabien@symfony.com"
                },
                {
                    "name": "Symfony Community",
                    "homepage": "https://symfony.com/contributors"
                }
            ],
            "description": "Symfony Console Component",
            "homepage": "https://symfony.com",
            "time": "2018-07-26T11:24:31+00:00"
        },
        {
            "name": "symfony/event-dispatcher",
            "version": "v4.1.3",
            "source": {
                "type": "git",
                "url": "https://github.com/symfony/event-dispatcher.git",
                "reference": "bfb30c2ad377615a463ebbc875eba64a99f6aa3e"
            },
            "dist": {
                "type": "zip",
                "url": "https://api.github.com/repos/symfony/event-dispatcher/zipball/bfb30c2ad377615a463ebbc875eba64a99f6aa3e",
                "reference": "bfb30c2ad377615a463ebbc875eba64a99f6aa3e",
                "shasum": ""
            },
            "require": {
                "php": "^7.1.3"
            },
            "conflict": {
                "symfony/dependency-injection": "<3.4"
            },
            "require-dev": {
                "psr/log": "~1.0",
                "symfony/config": "~3.4|~4.0",
                "symfony/dependency-injection": "~3.4|~4.0",
                "symfony/expression-language": "~3.4|~4.0",
                "symfony/stopwatch": "~3.4|~4.0"
            },
            "suggest": {
                "symfony/dependency-injection": "",
                "symfony/http-kernel": ""
            },
            "type": "library",
            "extra": {
                "branch-alias": {
                    "dev-master": "4.1-dev"
                }
            },
            "autoload": {
                "psr-4": {
                    "Symfony\\Component\\EventDispatcher\\": ""
                },
                "exclude-from-classmap": [
                    "/Tests/"
                ]
            },
            "notification-url": "https://packagist.org/downloads/",
            "license": [
                "MIT"
            ],
            "authors": [
                {
                    "name": "Fabien Potencier",
                    "email": "fabien@symfony.com"
                },
                {
                    "name": "Symfony Community",
                    "homepage": "https://symfony.com/contributors"
                }
            ],
            "description": "Symfony EventDispatcher Component",
            "homepage": "https://symfony.com",
            "time": "2018-07-26T09:10:45+00:00"
        },
        {
            "name": "symfony/filesystem",
            "version": "v4.1.3",
            "source": {
                "type": "git",
                "url": "https://github.com/symfony/filesystem.git",
                "reference": "2e30335e0aafeaa86645555959572fe7cea22b43"
            },
            "dist": {
                "type": "zip",
                "url": "https://api.github.com/repos/symfony/filesystem/zipball/2e30335e0aafeaa86645555959572fe7cea22b43",
                "reference": "2e30335e0aafeaa86645555959572fe7cea22b43",
                "shasum": ""
            },
            "require": {
                "php": "^7.1.3",
                "symfony/polyfill-ctype": "~1.8"
            },
            "type": "library",
            "extra": {
                "branch-alias": {
                    "dev-master": "4.1-dev"
                }
            },
            "autoload": {
                "psr-4": {
                    "Symfony\\Component\\Filesystem\\": ""
                },
                "exclude-from-classmap": [
                    "/Tests/"
                ]
            },
            "notification-url": "https://packagist.org/downloads/",
            "license": [
                "MIT"
            ],
            "authors": [
                {
                    "name": "Fabien Potencier",
                    "email": "fabien@symfony.com"
                },
                {
                    "name": "Symfony Community",
                    "homepage": "https://symfony.com/contributors"
                }
            ],
            "description": "Symfony Filesystem Component",
            "homepage": "https://symfony.com",
            "time": "2018-07-26T11:24:31+00:00"
        },
        {
            "name": "symfony/finder",
            "version": "v4.1.3",
            "source": {
                "type": "git",
                "url": "https://github.com/symfony/finder.git",
                "reference": "e162f1df3102d0b7472805a5a9d5db9fcf0a8068"
            },
            "dist": {
                "type": "zip",
                "url": "https://api.github.com/repos/symfony/finder/zipball/e162f1df3102d0b7472805a5a9d5db9fcf0a8068",
                "reference": "e162f1df3102d0b7472805a5a9d5db9fcf0a8068",
                "shasum": ""
            },
            "require": {
                "php": "^7.1.3"
            },
            "type": "library",
            "extra": {
                "branch-alias": {
                    "dev-master": "4.1-dev"
                }
            },
            "autoload": {
                "psr-4": {
                    "Symfony\\Component\\Finder\\": ""
                },
                "exclude-from-classmap": [
                    "/Tests/"
                ]
            },
            "notification-url": "https://packagist.org/downloads/",
            "license": [
                "MIT"
            ],
            "authors": [
                {
                    "name": "Fabien Potencier",
                    "email": "fabien@symfony.com"
                },
                {
                    "name": "Symfony Community",
                    "homepage": "https://symfony.com/contributors"
                }
            ],
            "description": "Symfony Finder Component",
            "homepage": "https://symfony.com",
            "time": "2018-07-26T11:24:31+00:00"
        },
        {
            "name": "symfony/polyfill-ctype",
            "version": "v1.9.0",
            "source": {
                "type": "git",
                "url": "https://github.com/symfony/polyfill-ctype.git",
                "reference": "e3d826245268269cd66f8326bd8bc066687b4a19"
            },
            "dist": {
                "type": "zip",
                "url": "https://api.github.com/repos/symfony/polyfill-ctype/zipball/e3d826245268269cd66f8326bd8bc066687b4a19",
                "reference": "e3d826245268269cd66f8326bd8bc066687b4a19",
                "shasum": ""
            },
            "require": {
                "php": ">=5.3.3"
            },
            "suggest": {
                "ext-ctype": "For best performance"
            },
            "type": "library",
            "extra": {
                "branch-alias": {
                    "dev-master": "1.9-dev"
                }
            },
            "autoload": {
                "psr-4": {
                    "Symfony\\Polyfill\\Ctype\\": ""
                },
                "files": [
                    "bootstrap.php"
                ]
            },
            "notification-url": "https://packagist.org/downloads/",
            "license": [
                "MIT"
            ],
            "authors": [
                {
                    "name": "Symfony Community",
                    "homepage": "https://symfony.com/contributors"
                },
                {
                    "name": "Gert de Pagter",
                    "email": "BackEndTea@gmail.com"
                }
            ],
            "description": "Symfony polyfill for ctype functions",
            "homepage": "https://symfony.com",
            "keywords": [
                "compatibility",
                "ctype",
                "polyfill",
                "portable"
            ],
            "time": "2018-08-06T14:22:27+00:00"
        },
        {
            "name": "symfony/polyfill-mbstring",
            "version": "v1.9.0",
            "source": {
                "type": "git",
                "url": "https://github.com/symfony/polyfill-mbstring.git",
                "reference": "d0cd638f4634c16d8df4508e847f14e9e43168b8"
            },
            "dist": {
                "type": "zip",
                "url": "https://api.github.com/repos/symfony/polyfill-mbstring/zipball/d0cd638f4634c16d8df4508e847f14e9e43168b8",
                "reference": "d0cd638f4634c16d8df4508e847f14e9e43168b8",
                "shasum": ""
            },
            "require": {
                "php": ">=5.3.3"
            },
            "suggest": {
                "ext-mbstring": "For best performance"
            },
            "type": "library",
            "extra": {
                "branch-alias": {
                    "dev-master": "1.9-dev"
                }
            },
            "autoload": {
                "psr-4": {
                    "Symfony\\Polyfill\\Mbstring\\": ""
                },
                "files": [
                    "bootstrap.php"
                ]
            },
            "notification-url": "https://packagist.org/downloads/",
            "license": [
                "MIT"
            ],
            "authors": [
                {
                    "name": "Nicolas Grekas",
                    "email": "p@tchwork.com"
                },
                {
                    "name": "Symfony Community",
                    "homepage": "https://symfony.com/contributors"
                }
            ],
            "description": "Symfony polyfill for the Mbstring extension",
            "homepage": "https://symfony.com",
            "keywords": [
                "compatibility",
                "mbstring",
                "polyfill",
                "portable",
                "shim"
            ],
            "time": "2018-08-06T14:22:27+00:00"
        },
        {
            "name": "symfony/process",
            "version": "v4.1.3",
            "source": {
                "type": "git",
                "url": "https://github.com/symfony/process.git",
                "reference": "f01fc7a4493572f7f506c49dcb50ad01fb3a2f56"
            },
            "dist": {
                "type": "zip",
                "url": "https://api.github.com/repos/symfony/process/zipball/f01fc7a4493572f7f506c49dcb50ad01fb3a2f56",
                "reference": "f01fc7a4493572f7f506c49dcb50ad01fb3a2f56",
                "shasum": ""
            },
            "require": {
                "php": "^7.1.3"
            },
            "type": "library",
            "extra": {
                "branch-alias": {
                    "dev-master": "4.1-dev"
                }
            },
            "autoload": {
                "psr-4": {
                    "Symfony\\Component\\Process\\": ""
                },
                "exclude-from-classmap": [
                    "/Tests/"
                ]
            },
            "notification-url": "https://packagist.org/downloads/",
            "license": [
                "MIT"
            ],
            "authors": [
                {
                    "name": "Fabien Potencier",
                    "email": "fabien@symfony.com"
                },
                {
                    "name": "Symfony Community",
                    "homepage": "https://symfony.com/contributors"
                }
            ],
            "description": "Symfony Process Component",
            "homepage": "https://symfony.com",
            "time": "2018-07-26T11:24:31+00:00"
        },
        {
            "name": "tedivm/jshrink",
            "version": "v1.3.0",
            "source": {
                "type": "git",
                "url": "https://github.com/tedious/JShrink.git",
                "reference": "68ce379b213741e86f02bf6053b0d26b9f833448"
            },
            "dist": {
                "type": "zip",
                "url": "https://api.github.com/repos/tedious/JShrink/zipball/68ce379b213741e86f02bf6053b0d26b9f833448",
                "reference": "68ce379b213741e86f02bf6053b0d26b9f833448",
                "shasum": ""
            },
            "require": {
                "php": "^5.6|^7.0"
            },
            "require-dev": {
                "friendsofphp/php-cs-fixer": "^2.8",
                "php-coveralls/php-coveralls": "^1.1.0",
                "phpunit/phpunit": "^6"
            },
            "type": "library",
            "autoload": {
                "psr-0": {
                    "JShrink": "src/"
                }
            },
            "notification-url": "https://packagist.org/downloads/",
            "license": [
                "BSD-3-Clause"
            ],
            "authors": [
                {
                    "name": "Robert Hafner",
                    "email": "tedivm@tedivm.com"
                }
            ],
            "description": "Javascript Minifier built in PHP",
            "homepage": "http://github.com/tedious/JShrink",
            "keywords": [
                "javascript",
                "minifier"
            ],
            "time": "2017-12-08T00:59:56+00:00"
        },
        {
            "name": "true/punycode",
            "version": "v2.1.1",
            "source": {
                "type": "git",
                "url": "https://github.com/true/php-punycode.git",
                "reference": "a4d0c11a36dd7f4e7cd7096076cab6d3378a071e"
            },
            "dist": {
                "type": "zip",
                "url": "https://api.github.com/repos/true/php-punycode/zipball/a4d0c11a36dd7f4e7cd7096076cab6d3378a071e",
                "reference": "a4d0c11a36dd7f4e7cd7096076cab6d3378a071e",
                "shasum": ""
            },
            "require": {
                "php": ">=5.3.0",
                "symfony/polyfill-mbstring": "^1.3"
            },
            "require-dev": {
                "phpunit/phpunit": "~4.7",
                "squizlabs/php_codesniffer": "~2.0"
            },
            "type": "library",
            "autoload": {
                "psr-4": {
                    "TrueBV\\": "src/"
                }
            },
            "notification-url": "https://packagist.org/downloads/",
            "license": [
                "MIT"
            ],
            "authors": [
                {
                    "name": "Renan Gonçalves",
                    "email": "renan.saddam@gmail.com"
                }
            ],
            "description": "A Bootstring encoding of Unicode for Internationalized Domain Names in Applications (IDNA)",
            "homepage": "https://github.com/true/php-punycode",
            "keywords": [
                "idna",
                "punycode"
            ],
            "time": "2016-11-16T10:37:54+00:00"
        },
        {
            "name": "tubalmartin/cssmin",
            "version": "v4.1.1",
            "source": {
                "type": "git",
                "url": "https://github.com/tubalmartin/YUI-CSS-compressor-PHP-port.git",
                "reference": "3cbf557f4079d83a06f9c3ff9b957c022d7805cf"
            },
            "dist": {
                "type": "zip",
                "url": "https://api.github.com/repos/tubalmartin/YUI-CSS-compressor-PHP-port/zipball/3cbf557f4079d83a06f9c3ff9b957c022d7805cf",
                "reference": "3cbf557f4079d83a06f9c3ff9b957c022d7805cf",
                "shasum": ""
            },
            "require": {
                "ext-pcre": "*",
                "php": ">=5.3.2"
            },
            "require-dev": {
                "cogpowered/finediff": "0.3.*",
                "phpunit/phpunit": "4.8.*"
            },
            "bin": [
                "cssmin"
            ],
            "type": "library",
            "autoload": {
                "psr-4": {
                    "tubalmartin\\CssMin\\": "src"
                }
            },
            "notification-url": "https://packagist.org/downloads/",
            "license": [
                "BSD-3-Clause"
            ],
            "authors": [
                {
                    "name": "Túbal Martín",
                    "homepage": "http://tubalmartin.me/"
                }
            ],
            "description": "A PHP port of the YUI CSS compressor",
            "homepage": "https://github.com/tubalmartin/YUI-CSS-compressor-PHP-port",
            "keywords": [
                "compress",
                "compressor",
                "css",
                "cssmin",
                "minify",
                "yui"
            ],
            "time": "2018-01-15T15:26:51+00:00"
        },
        {
            "name": "webonyx/graphql-php",
            "version": "v0.11.6",
            "source": {
                "type": "git",
                "url": "https://github.com/webonyx/graphql-php.git",
                "reference": "f438a726cd523bc584e78d866eca270165c42fd5"
            },
            "dist": {
                "type": "zip",
                "url": "https://api.github.com/repos/webonyx/graphql-php/zipball/f438a726cd523bc584e78d866eca270165c42fd5",
                "reference": "f438a726cd523bc584e78d866eca270165c42fd5",
                "shasum": ""
            },
            "require": {
                "ext-mbstring": "*",
                "php": ">=5.5,<8.0-DEV"
            },
            "require-dev": {
                "phpunit/phpunit": "^4.8",
                "psr/http-message": "^1.0"
            },
            "suggest": {
                "psr/http-message": "To use standard GraphQL server",
                "react/promise": "To leverage async resolving on React PHP platform"
            },
            "type": "library",
            "autoload": {
                "files": [
                    "src/deprecated.php"
                ],
                "psr-4": {
                    "GraphQL\\": "src/"
                }
            },
            "notification-url": "https://packagist.org/downloads/",
            "license": [
                "MIT"
            ],
            "description": "A PHP port of GraphQL reference implementation",
            "homepage": "https://github.com/webonyx/graphql-php",
            "keywords": [
                "api",
                "graphql"
            ],
            "time": "2018-04-17T10:34:43+00:00"
        },
        {
            "name": "zendframework/zend-captcha",
            "version": "2.8.0",
            "source": {
                "type": "git",
                "url": "https://github.com/zendframework/zend-captcha.git",
                "reference": "37e9b6a4f632a9399eecbf2e5e325ad89083f87b"
            },
            "dist": {
                "type": "zip",
                "url": "https://api.github.com/repos/zendframework/zend-captcha/zipball/37e9b6a4f632a9399eecbf2e5e325ad89083f87b",
                "reference": "37e9b6a4f632a9399eecbf2e5e325ad89083f87b",
                "shasum": ""
            },
            "require": {
                "php": "^5.6 || ^7.0",
                "zendframework/zend-math": "^2.7 || ^3.0",
                "zendframework/zend-stdlib": "^2.7.7 || ^3.1"
            },
            "require-dev": {
                "phpunit/phpunit": "^5.7.27 || ^6.5.8 || ^7.1.2",
                "zendframework/zend-coding-standard": "~1.0.0",
                "zendframework/zend-session": "^2.8",
                "zendframework/zend-text": "^2.6",
                "zendframework/zend-validator": "^2.10.1",
                "zendframework/zendservice-recaptcha": "^3.0"
            },
            "suggest": {
                "zendframework/zend-i18n-resources": "Translations of captcha messages",
                "zendframework/zend-session": "Zend\\Session component",
                "zendframework/zend-text": "Zend\\Text component",
                "zendframework/zend-validator": "Zend\\Validator component",
                "zendframework/zendservice-recaptcha": "ZendService\\ReCaptcha component"
            },
            "type": "library",
            "extra": {
                "branch-alias": {
                    "dev-master": "2.8.x-dev",
                    "dev-develop": "2.9.x-dev"
                }
            },
            "autoload": {
                "psr-4": {
                    "Zend\\Captcha\\": "src/"
                }
            },
            "notification-url": "https://packagist.org/downloads/",
            "license": [
                "BSD-3-Clause"
            ],
            "description": "Generate and validate CAPTCHAs using Figlets, images, ReCaptcha, and more",
            "keywords": [
                "ZendFramework",
                "captcha",
                "zf"
            ],
            "time": "2018-04-24T17:24:10+00:00"
        },
        {
            "name": "zendframework/zend-code",
            "version": "3.3.0",
            "source": {
                "type": "git",
                "url": "https://github.com/zendframework/zend-code.git",
                "reference": "6b1059db5b368db769e4392c6cb6cc139e56640d"
            },
            "dist": {
                "type": "zip",
                "url": "https://api.github.com/repos/zendframework/zend-code/zipball/6b1059db5b368db769e4392c6cb6cc139e56640d",
                "reference": "6b1059db5b368db769e4392c6cb6cc139e56640d",
                "shasum": ""
            },
            "require": {
                "php": "^7.1",
                "zendframework/zend-eventmanager": "^2.6 || ^3.0"
            },
            "require-dev": {
                "doctrine/annotations": "~1.0",
                "ext-phar": "*",
                "phpunit/phpunit": "^6.2.3",
                "zendframework/zend-coding-standard": "^1.0.0",
                "zendframework/zend-stdlib": "^2.7 || ^3.0"
            },
            "suggest": {
                "doctrine/annotations": "Doctrine\\Common\\Annotations >=1.0 for annotation features",
                "zendframework/zend-stdlib": "Zend\\Stdlib component"
            },
            "type": "library",
            "extra": {
                "branch-alias": {
                    "dev-master": "3.2-dev",
                    "dev-develop": "3.3-dev"
                }
            },
            "autoload": {
                "psr-4": {
                    "Zend\\Code\\": "src/"
                }
            },
            "notification-url": "https://packagist.org/downloads/",
            "license": [
                "BSD-3-Clause"
            ],
            "description": "provides facilities to generate arbitrary code using an object oriented interface",
            "homepage": "https://github.com/zendframework/zend-code",
            "keywords": [
                "code",
                "zf2"
            ],
            "time": "2017-10-20T15:21:32+00:00"
        },
        {
            "name": "zendframework/zend-config",
            "version": "2.6.0",
            "source": {
                "type": "git",
                "url": "https://github.com/zendframework/zend-config.git",
                "reference": "2920e877a9f6dca9fa8f6bd3b1ffc2e19bb1e30d"
            },
            "dist": {
                "type": "zip",
                "url": "https://api.github.com/repos/zendframework/zend-config/zipball/2920e877a9f6dca9fa8f6bd3b1ffc2e19bb1e30d",
                "reference": "2920e877a9f6dca9fa8f6bd3b1ffc2e19bb1e30d",
                "shasum": ""
            },
            "require": {
                "php": "^5.5 || ^7.0",
                "zendframework/zend-stdlib": "^2.7 || ^3.0"
            },
            "require-dev": {
                "fabpot/php-cs-fixer": "1.7.*",
                "phpunit/phpunit": "~4.0",
                "zendframework/zend-filter": "^2.6",
                "zendframework/zend-i18n": "^2.5",
                "zendframework/zend-json": "^2.6.1",
                "zendframework/zend-servicemanager": "^2.7.5 || ^3.0.3"
            },
            "suggest": {
                "zendframework/zend-filter": "Zend\\Filter component",
                "zendframework/zend-i18n": "Zend\\I18n component",
                "zendframework/zend-json": "Zend\\Json to use the Json reader or writer classes",
                "zendframework/zend-servicemanager": "Zend\\ServiceManager for use with the Config Factory to retrieve reader and writer instances"
            },
            "type": "library",
            "extra": {
                "branch-alias": {
                    "dev-master": "2.6-dev",
                    "dev-develop": "2.7-dev"
                }
            },
            "autoload": {
                "psr-4": {
                    "Zend\\Config\\": "src/"
                }
            },
            "notification-url": "https://packagist.org/downloads/",
            "license": [
                "BSD-3-Clause"
            ],
            "description": "provides a nested object property based user interface for accessing this configuration data within application code",
            "homepage": "https://github.com/zendframework/zend-config",
            "keywords": [
                "config",
                "zf2"
            ],
            "time": "2016-02-04T23:01:10+00:00"
        },
        {
            "name": "zendframework/zend-console",
            "version": "2.7.0",
            "source": {
                "type": "git",
                "url": "https://github.com/zendframework/zend-console.git",
                "reference": "e8aa08da83de3d265256c40ba45cd649115f0e18"
            },
            "dist": {
                "type": "zip",
                "url": "https://api.github.com/repos/zendframework/zend-console/zipball/e8aa08da83de3d265256c40ba45cd649115f0e18",
                "reference": "e8aa08da83de3d265256c40ba45cd649115f0e18",
                "shasum": ""
            },
            "require": {
                "php": "^5.6 || ^7.0",
                "zendframework/zend-stdlib": "^2.7.7 || ^3.1"
            },
            "require-dev": {
                "phpunit/phpunit": "^5.7.23 || ^6.4.3",
                "zendframework/zend-coding-standard": "~1.0.0",
                "zendframework/zend-filter": "^2.7.2",
                "zendframework/zend-json": "^2.6 || ^3.0",
                "zendframework/zend-validator": "^2.10.1"
            },
            "suggest": {
                "zendframework/zend-filter": "To support DefaultRouteMatcher usage",
                "zendframework/zend-validator": "To support DefaultRouteMatcher usage"
            },
            "type": "library",
            "extra": {
                "branch-alias": {
                    "dev-master": "2.7.x-dev",
                    "dev-develop": "2.8.x-dev"
                }
            },
            "autoload": {
                "psr-4": {
                    "Zend\\Console\\": "src/"
                }
            },
            "notification-url": "https://packagist.org/downloads/",
            "license": [
                "BSD-3-Clause"
            ],
            "description": "Build console applications using getopt syntax or routing, complete with prompts",
            "keywords": [
                "ZendFramework",
                "console",
                "zf"
            ],
            "time": "2018-01-25T19:08:04+00:00"
        },
        {
            "name": "zendframework/zend-crypt",
            "version": "2.6.0",
            "source": {
                "type": "git",
                "url": "https://github.com/zendframework/zend-crypt.git",
                "reference": "1b2f5600bf6262904167116fa67b58ab1457036d"
            },
            "dist": {
                "type": "zip",
                "url": "https://api.github.com/repos/zendframework/zend-crypt/zipball/1b2f5600bf6262904167116fa67b58ab1457036d",
                "reference": "1b2f5600bf6262904167116fa67b58ab1457036d",
                "shasum": ""
            },
            "require": {
                "container-interop/container-interop": "~1.0",
                "php": "^5.5 || ^7.0",
                "zendframework/zend-math": "^2.6",
                "zendframework/zend-stdlib": "^2.7 || ^3.0"
            },
            "require-dev": {
                "fabpot/php-cs-fixer": "1.7.*",
                "phpunit/phpunit": "~4.0"
            },
            "suggest": {
                "ext-mcrypt": "Required for most features of Zend\\Crypt"
            },
            "type": "library",
            "extra": {
                "branch-alias": {
                    "dev-master": "2.6-dev",
                    "dev-develop": "2.7-dev"
                }
            },
            "autoload": {
                "psr-4": {
                    "Zend\\Crypt\\": "src/"
                }
            },
            "notification-url": "https://packagist.org/downloads/",
            "license": [
                "BSD-3-Clause"
            ],
            "homepage": "https://github.com/zendframework/zend-crypt",
            "keywords": [
                "crypt",
                "zf2"
            ],
            "time": "2016-02-03T23:46:30+00:00"
        },
        {
            "name": "zendframework/zend-db",
            "version": "2.9.3",
            "source": {
                "type": "git",
                "url": "https://github.com/zendframework/zend-db.git",
                "reference": "5b4f2c42f94c9f7f4b2f456a0ebe459fab12b3d9"
            },
            "dist": {
                "type": "zip",
                "url": "https://api.github.com/repos/zendframework/zend-db/zipball/5b4f2c42f94c9f7f4b2f456a0ebe459fab12b3d9",
                "reference": "5b4f2c42f94c9f7f4b2f456a0ebe459fab12b3d9",
                "shasum": ""
            },
            "require": {
                "php": "^5.6 || ^7.0",
                "zendframework/zend-stdlib": "^2.7 || ^3.0"
            },
            "require-dev": {
                "phpunit/phpunit": "^5.7.25 || ^6.4.4",
                "zendframework/zend-coding-standard": "~1.0.0",
                "zendframework/zend-eventmanager": "^2.6.2 || ^3.0",
                "zendframework/zend-hydrator": "^1.1 || ^2.1",
                "zendframework/zend-servicemanager": "^2.7.5 || ^3.0.3"
            },
            "suggest": {
                "zendframework/zend-eventmanager": "Zend\\EventManager component",
                "zendframework/zend-hydrator": "Zend\\Hydrator component for using HydratingResultSets",
                "zendframework/zend-servicemanager": "Zend\\ServiceManager component"
            },
            "type": "library",
            "extra": {
                "branch-alias": {
                    "dev-master": "2.9-dev",
                    "dev-develop": "2.10-dev"
                },
                "zf": {
                    "component": "Zend\\Db",
                    "config-provider": "Zend\\Db\\ConfigProvider"
                }
            },
            "autoload": {
                "psr-4": {
                    "Zend\\Db\\": "src/"
                }
            },
            "notification-url": "https://packagist.org/downloads/",
            "license": [
                "BSD-3-Clause"
            ],
            "description": "Database abstraction layer, SQL abstraction, result set abstraction, and RowDataGateway and TableDataGateway implementations",
            "keywords": [
                "ZendFramework",
                "db",
                "zf"
            ],
            "time": "2018-04-09T13:21:36+00:00"
        },
        {
            "name": "zendframework/zend-di",
            "version": "2.6.1",
            "source": {
                "type": "git",
                "url": "https://github.com/zendframework/zend-di.git",
                "reference": "1fd1ba85660b5a2718741b38639dc7c4c3194b37"
            },
            "dist": {
                "type": "zip",
                "url": "https://api.github.com/repos/zendframework/zend-di/zipball/1fd1ba85660b5a2718741b38639dc7c4c3194b37",
                "reference": "1fd1ba85660b5a2718741b38639dc7c4c3194b37",
                "shasum": ""
            },
            "require": {
                "container-interop/container-interop": "^1.1",
                "php": "^5.5 || ^7.0",
                "zendframework/zend-code": "^2.6 || ^3.0",
                "zendframework/zend-stdlib": "^2.7 || ^3.0"
            },
            "require-dev": {
                "fabpot/php-cs-fixer": "1.7.*",
                "phpunit/phpunit": "~4.0"
            },
            "type": "library",
            "extra": {
                "branch-alias": {
                    "dev-master": "2.6-dev",
                    "dev-develop": "2.7-dev"
                }
            },
            "autoload": {
                "psr-4": {
                    "Zend\\Di\\": "src/"
                }
            },
            "notification-url": "https://packagist.org/downloads/",
            "license": [
                "BSD-3-Clause"
            ],
            "homepage": "https://github.com/zendframework/zend-di",
            "keywords": [
                "di",
                "zf2"
            ],
            "time": "2016-04-25T20:58:11+00:00"
        },
        {
            "name": "zendframework/zend-diactoros",
<<<<<<< HEAD
            "version": "1.8.1",
            "source": {
                "type": "git",
                "url": "https://github.com/zendframework/zend-diactoros.git",
                "reference": "63d920d1c9ebc009d860c3666593a66298727dd6"
            },
            "dist": {
                "type": "zip",
                "url": "https://api.github.com/repos/zendframework/zend-diactoros/zipball/63d920d1c9ebc009d860c3666593a66298727dd6",
                "reference": "63d920d1c9ebc009d860c3666593a66298727dd6",
=======
            "version": "1.8.4",
            "source": {
                "type": "git",
                "url": "https://github.com/zendframework/zend-diactoros.git",
                "reference": "736ffa7c2bfa4a60e8a10acb316fa2ac456c5fba"
            },
            "dist": {
                "type": "zip",
                "url": "https://api.github.com/repos/zendframework/zend-diactoros/zipball/736ffa7c2bfa4a60e8a10acb316fa2ac456c5fba",
                "reference": "736ffa7c2bfa4a60e8a10acb316fa2ac456c5fba",
>>>>>>> d5ad9dd5
                "shasum": ""
            },
            "require": {
                "php": "^5.6 || ^7.0",
                "psr/http-message": "^1.0"
            },
            "provide": {
                "psr/http-message-implementation": "1.0"
            },
            "require-dev": {
                "ext-dom": "*",
                "ext-libxml": "*",
                "phpunit/phpunit": "^5.7.16 || ^6.0.8 || ^7.2.7",
                "zendframework/zend-coding-standard": "~1.0"
            },
            "type": "library",
            "extra": {
                "branch-alias": {
                    "dev-master": "1.8.x-dev",
                    "dev-develop": "1.9.x-dev",
                    "dev-release-2.0": "2.0.x-dev"
                }
            },
            "autoload": {
                "files": [
                    "src/functions/create_uploaded_file.php",
                    "src/functions/marshal_headers_from_sapi.php",
                    "src/functions/marshal_method_from_sapi.php",
                    "src/functions/marshal_protocol_version_from_sapi.php",
                    "src/functions/marshal_uri_from_sapi.php",
                    "src/functions/normalize_server.php",
                    "src/functions/normalize_uploaded_files.php",
                    "src/functions/parse_cookie_header.php"
                ],
                "psr-4": {
                    "Zend\\Diactoros\\": "src/"
                }
            },
            "notification-url": "https://packagist.org/downloads/",
            "license": [
                "BSD-2-Clause"
            ],
            "description": "PSR HTTP Message implementations",
            "homepage": "https://github.com/zendframework/zend-diactoros",
            "keywords": [
                "http",
                "psr",
                "psr-7"
            ],
<<<<<<< HEAD
            "time": "2018-07-09T21:17:27+00:00"
=======
            "time": "2018-08-01T13:47:49+00:00"
>>>>>>> d5ad9dd5
        },
        {
            "name": "zendframework/zend-escaper",
            "version": "2.6.0",
            "source": {
                "type": "git",
                "url": "https://github.com/zendframework/zend-escaper.git",
                "reference": "31d8aafae982f9568287cb4dce987e6aff8fd074"
            },
            "dist": {
                "type": "zip",
                "url": "https://api.github.com/repos/zendframework/zend-escaper/zipball/31d8aafae982f9568287cb4dce987e6aff8fd074",
                "reference": "31d8aafae982f9568287cb4dce987e6aff8fd074",
                "shasum": ""
            },
            "require": {
                "php": "^5.6 || ^7.0"
            },
            "require-dev": {
                "phpunit/phpunit": "^5.7.27 || ^6.5.8 || ^7.1.2",
                "zendframework/zend-coding-standard": "~1.0.0"
            },
            "type": "library",
            "extra": {
                "branch-alias": {
                    "dev-master": "2.6.x-dev",
                    "dev-develop": "2.7.x-dev"
                }
            },
            "autoload": {
                "psr-4": {
                    "Zend\\Escaper\\": "src/"
                }
            },
            "notification-url": "https://packagist.org/downloads/",
            "license": [
                "BSD-3-Clause"
            ],
            "description": "Securely and safely escape HTML, HTML attributes, JavaScript, CSS, and URLs",
            "keywords": [
                "ZendFramework",
                "escaper",
                "zf"
            ],
            "time": "2018-04-25T15:48:53+00:00"
        },
        {
            "name": "zendframework/zend-eventmanager",
            "version": "2.6.4",
            "source": {
                "type": "git",
                "url": "https://github.com/zendframework/zend-eventmanager.git",
                "reference": "d238c443220dce4b6396579c8ab2200ec25f9108"
            },
            "dist": {
                "type": "zip",
                "url": "https://api.github.com/repos/zendframework/zend-eventmanager/zipball/d238c443220dce4b6396579c8ab2200ec25f9108",
                "reference": "d238c443220dce4b6396579c8ab2200ec25f9108",
                "shasum": ""
            },
            "require": {
                "php": "^5.5 || ^7.0",
                "zendframework/zend-stdlib": "^2.7"
            },
            "require-dev": {
                "athletic/athletic": "dev-master",
                "fabpot/php-cs-fixer": "1.7.*",
                "phpunit/phpunit": "~4.0"
            },
            "type": "library",
            "extra": {
                "branch-alias": {
                    "dev-release-2.6": "2.6-dev",
                    "dev-master": "3.0-dev",
                    "dev-develop": "3.1-dev"
                }
            },
            "autoload": {
                "psr-4": {
                    "Zend\\EventManager\\": "src/"
                }
            },
            "notification-url": "https://packagist.org/downloads/",
            "license": [
                "BSD-3-Clause"
            ],
            "homepage": "https://github.com/zendframework/zend-eventmanager",
            "keywords": [
                "eventmanager",
                "zf2"
            ],
            "time": "2017-12-12T17:48:56+00:00"
        },
        {
            "name": "zendframework/zend-feed",
            "version": "2.10.3",
            "source": {
                "type": "git",
                "url": "https://github.com/zendframework/zend-feed.git",
                "reference": "6641f4cf3f4586c63f83fd70b6d19966025c8888"
            },
            "dist": {
                "type": "zip",
                "url": "https://api.github.com/repos/zendframework/zend-feed/zipball/6641f4cf3f4586c63f83fd70b6d19966025c8888",
                "reference": "6641f4cf3f4586c63f83fd70b6d19966025c8888",
                "shasum": ""
            },
            "require": {
                "php": "^5.6 || ^7.0",
                "zendframework/zend-escaper": "^2.5.2",
                "zendframework/zend-stdlib": "^2.7.7 || ^3.1"
            },
            "require-dev": {
                "phpunit/phpunit": "^5.7.23 || ^6.4.3",
                "psr/http-message": "^1.0.1",
                "zendframework/zend-cache": "^2.7.2",
                "zendframework/zend-coding-standard": "~1.0.0",
                "zendframework/zend-db": "^2.8.2",
                "zendframework/zend-http": "^2.7",
                "zendframework/zend-servicemanager": "^2.7.8 || ^3.3",
                "zendframework/zend-validator": "^2.10.1"
            },
            "suggest": {
                "psr/http-message": "PSR-7 ^1.0.1, if you wish to use Zend\\Feed\\Reader\\Http\\Psr7ResponseDecorator",
                "zendframework/zend-cache": "Zend\\Cache component, for optionally caching feeds between requests",
                "zendframework/zend-db": "Zend\\Db component, for use with PubSubHubbub",
                "zendframework/zend-http": "Zend\\Http for PubSubHubbub, and optionally for use with Zend\\Feed\\Reader",
                "zendframework/zend-servicemanager": "Zend\\ServiceManager component, for easily extending ExtensionManager implementations",
                "zendframework/zend-validator": "Zend\\Validator component, for validating email addresses used in Atom feeds and entries when using the Writer subcomponent"
            },
            "type": "library",
            "extra": {
                "branch-alias": {
                    "dev-master": "2.10.x-dev",
                    "dev-develop": "2.11.x-dev"
                }
            },
            "autoload": {
                "psr-4": {
                    "Zend\\Feed\\": "src/"
                }
            },
            "notification-url": "https://packagist.org/downloads/",
            "license": [
                "BSD-3-Clause"
            ],
            "description": "provides functionality for consuming RSS and Atom feeds",
            "keywords": [
                "ZendFramework",
                "feed",
                "zf"
            ],
            "time": "2018-08-01T13:53:20+00:00"
        },
        {
            "name": "zendframework/zend-filter",
            "version": "2.8.0",
            "source": {
                "type": "git",
                "url": "https://github.com/zendframework/zend-filter.git",
                "reference": "7b997dbe79459f1652deccc8786d7407fb66caa9"
            },
            "dist": {
                "type": "zip",
                "url": "https://api.github.com/repos/zendframework/zend-filter/zipball/7b997dbe79459f1652deccc8786d7407fb66caa9",
                "reference": "7b997dbe79459f1652deccc8786d7407fb66caa9",
                "shasum": ""
            },
            "require": {
                "php": "^5.6 || ^7.0",
                "zendframework/zend-stdlib": "^2.7.7 || ^3.1"
            },
            "conflict": {
                "zendframework/zend-validator": "<2.10.1"
            },
            "require-dev": {
                "pear/archive_tar": "^1.4.3",
                "phpunit/phpunit": "^5.7.23 || ^6.4.3",
                "zendframework/zend-coding-standard": "~1.0.0",
                "zendframework/zend-crypt": "^3.2.1",
                "zendframework/zend-servicemanager": "^2.7.8 || ^3.3",
                "zendframework/zend-uri": "^2.6"
            },
            "suggest": {
                "zendframework/zend-crypt": "Zend\\Crypt component, for encryption filters",
                "zendframework/zend-i18n": "Zend\\I18n component for filters depending on i18n functionality",
                "zendframework/zend-servicemanager": "Zend\\ServiceManager component, for using the filter chain functionality",
                "zendframework/zend-uri": "Zend\\Uri component, for the UriNormalize filter"
            },
            "type": "library",
            "extra": {
                "branch-alias": {
                    "dev-master": "2.8.x-dev",
                    "dev-develop": "2.9.x-dev"
                },
                "zf": {
                    "component": "Zend\\Filter",
                    "config-provider": "Zend\\Filter\\ConfigProvider"
                }
            },
            "autoload": {
                "psr-4": {
                    "Zend\\Filter\\": "src/"
                }
            },
            "notification-url": "https://packagist.org/downloads/",
            "license": [
                "BSD-3-Clause"
            ],
            "description": "provides a set of commonly needed data filters",
            "keywords": [
                "ZendFramework",
                "filter",
                "zf"
            ],
            "time": "2018-04-11T16:20:04+00:00"
        },
        {
            "name": "zendframework/zend-form",
            "version": "2.12.0",
            "source": {
                "type": "git",
                "url": "https://github.com/zendframework/zend-form.git",
                "reference": "565fb4f4bb3e0dbeea0173c923c4a8be77de9441"
            },
            "dist": {
                "type": "zip",
                "url": "https://api.github.com/repos/zendframework/zend-form/zipball/565fb4f4bb3e0dbeea0173c923c4a8be77de9441",
                "reference": "565fb4f4bb3e0dbeea0173c923c4a8be77de9441",
                "shasum": ""
            },
            "require": {
                "php": "^5.6 || ^7.0",
                "zendframework/zend-hydrator": "^1.1 || ^2.1",
                "zendframework/zend-inputfilter": "^2.8",
                "zendframework/zend-stdlib": "^2.7 || ^3.0"
            },
            "require-dev": {
                "doctrine/annotations": "~1.0",
                "phpunit/phpunit": "^5.7.23 || ^6.5.3",
                "zendframework/zend-cache": "^2.6.1",
                "zendframework/zend-captcha": "^2.7.1",
                "zendframework/zend-code": "^2.6 || ^3.0",
                "zendframework/zend-coding-standard": "~1.0.0",
                "zendframework/zend-escaper": "^2.5",
                "zendframework/zend-eventmanager": "^2.6.2 || ^3.0",
                "zendframework/zend-filter": "^2.6",
                "zendframework/zend-i18n": "^2.6",
                "zendframework/zend-servicemanager": "^2.7.5 || ^3.0.3",
                "zendframework/zend-session": "^2.8.1",
                "zendframework/zend-text": "^2.6",
                "zendframework/zend-validator": "^2.6",
                "zendframework/zend-view": "^2.6.2",
                "zendframework/zendservice-recaptcha": "^3.0.0"
            },
            "suggest": {
                "zendframework/zend-captcha": "^2.7.1, required for using CAPTCHA form elements",
                "zendframework/zend-code": "^2.6 || ^3.0, required to use zend-form annotations support",
                "zendframework/zend-eventmanager": "^2.6.2 || ^3.0, reuired for zend-form annotations support",
                "zendframework/zend-i18n": "^2.6, required when using zend-form view helpers",
                "zendframework/zend-servicemanager": "^2.7.5 || ^3.0.3, required to use the form factories or provide services",
                "zendframework/zend-view": "^2.6.2, required for using the zend-form view helpers",
                "zendframework/zendservice-recaptcha": "in order to use the ReCaptcha form element"
            },
            "type": "library",
            "extra": {
                "branch-alias": {
                    "dev-master": "2.12.x-dev",
                    "dev-develop": "2.13.x-dev"
                },
                "zf": {
                    "component": "Zend\\Form",
                    "config-provider": "Zend\\Form\\ConfigProvider"
                }
            },
            "autoload": {
                "psr-4": {
                    "Zend\\Form\\": "src/"
                },
                "files": [
                    "autoload/formElementManagerPolyfill.php"
                ]
            },
            "notification-url": "https://packagist.org/downloads/",
            "license": [
                "BSD-3-Clause"
            ],
            "description": "Validate and display simple and complex forms, casting forms to business objects and vice versa",
            "keywords": [
                "ZendFramework",
                "form",
                "zf"
            ],
            "time": "2018-05-16T18:49:44+00:00"
        },
        {
            "name": "zendframework/zend-http",
            "version": "2.8.1",
            "source": {
                "type": "git",
                "url": "https://github.com/zendframework/zend-http.git",
                "reference": "44197164a270259116162a442f639085ea24094a"
            },
            "dist": {
                "type": "zip",
                "url": "https://api.github.com/repos/zendframework/zend-http/zipball/44197164a270259116162a442f639085ea24094a",
                "reference": "44197164a270259116162a442f639085ea24094a",
                "shasum": ""
            },
            "require": {
                "php": "^5.6 || ^7.0",
                "zendframework/zend-loader": "^2.5.1",
                "zendframework/zend-stdlib": "^3.1 || ^2.7.7",
                "zendframework/zend-uri": "^2.5.2",
                "zendframework/zend-validator": "^2.10.1"
            },
            "require-dev": {
                "phpunit/phpunit": "^5.7.27 || ^6.5.8 || ^7.1.3",
                "zendframework/zend-coding-standard": "~1.0.0",
                "zendframework/zend-config": "^3.1 || ^2.6"
            },
            "suggest": {
                "paragonie/certainty": "For automated management of cacert.pem"
            },
            "type": "library",
            "extra": {
                "branch-alias": {
                    "dev-master": "2.8.x-dev",
                    "dev-develop": "2.9.x-dev"
                }
            },
            "autoload": {
                "psr-4": {
                    "Zend\\Http\\": "src/"
                }
            },
            "notification-url": "https://packagist.org/downloads/",
            "license": [
                "BSD-3-Clause"
            ],
            "description": "Provides an easy interface for performing Hyper-Text Transfer Protocol (HTTP) requests",
            "keywords": [
                "ZendFramework",
                "http",
                "http client",
                "zend",
                "zf"
            ],
            "time": "2018-08-01T13:50:48+00:00"
        },
        {
            "name": "zendframework/zend-hydrator",
            "version": "1.1.0",
            "source": {
                "type": "git",
                "url": "https://github.com/zendframework/zend-hydrator.git",
                "reference": "22652e1661a5a10b3f564cf7824a2206cf5a4a65"
            },
            "dist": {
                "type": "zip",
                "url": "https://api.github.com/repos/zendframework/zend-hydrator/zipball/22652e1661a5a10b3f564cf7824a2206cf5a4a65",
                "reference": "22652e1661a5a10b3f564cf7824a2206cf5a4a65",
                "shasum": ""
            },
            "require": {
                "php": "^5.5 || ^7.0",
                "zendframework/zend-stdlib": "^2.7 || ^3.0"
            },
            "require-dev": {
                "phpunit/phpunit": "~4.0",
                "squizlabs/php_codesniffer": "^2.0@dev",
                "zendframework/zend-eventmanager": "^2.6.2 || ^3.0",
                "zendframework/zend-filter": "^2.6",
                "zendframework/zend-inputfilter": "^2.6",
                "zendframework/zend-serializer": "^2.6.1",
                "zendframework/zend-servicemanager": "^2.7.5 || ^3.0.3"
            },
            "suggest": {
                "zendframework/zend-eventmanager": "^2.6.2 || ^3.0, to support aggregate hydrator usage",
                "zendframework/zend-filter": "^2.6, to support naming strategy hydrator usage",
                "zendframework/zend-serializer": "^2.6.1, to use the SerializableStrategy",
                "zendframework/zend-servicemanager": "^2.7.5 || ^3.0.3, to support hydrator plugin manager usage"
            },
            "type": "library",
            "extra": {
                "branch-alias": {
                    "dev-release-1.0": "1.0-dev",
                    "dev-release-1.1": "1.1-dev",
                    "dev-master": "2.0-dev",
                    "dev-develop": "2.1-dev"
                }
            },
            "autoload": {
                "psr-4": {
                    "Zend\\Hydrator\\": "src/"
                }
            },
            "notification-url": "https://packagist.org/downloads/",
            "license": [
                "BSD-3-Clause"
            ],
            "homepage": "https://github.com/zendframework/zend-hydrator",
            "keywords": [
                "hydrator",
                "zf2"
            ],
            "time": "2016-02-18T22:38:26+00:00"
        },
        {
            "name": "zendframework/zend-i18n",
            "version": "2.9.0",
            "source": {
                "type": "git",
                "url": "https://github.com/zendframework/zend-i18n.git",
                "reference": "6d69af5a04e1a4de7250043cb1322f077a0cdb7f"
            },
            "dist": {
                "type": "zip",
                "url": "https://api.github.com/repos/zendframework/zend-i18n/zipball/6d69af5a04e1a4de7250043cb1322f077a0cdb7f",
                "reference": "6d69af5a04e1a4de7250043cb1322f077a0cdb7f",
                "shasum": ""
            },
            "require": {
                "php": "^5.6 || ^7.0",
                "zendframework/zend-stdlib": "^2.7 || ^3.0"
            },
            "require-dev": {
                "phpunit/phpunit": "^5.7.27 || ^6.5.8 || ^7.1.2",
                "zendframework/zend-cache": "^2.6.1",
                "zendframework/zend-coding-standard": "~1.0.0",
                "zendframework/zend-config": "^2.6",
                "zendframework/zend-eventmanager": "^2.6.2 || ^3.0",
                "zendframework/zend-filter": "^2.6.1",
                "zendframework/zend-servicemanager": "^2.7.5 || ^3.0.3",
                "zendframework/zend-validator": "^2.6",
                "zendframework/zend-view": "^2.6.3"
            },
            "suggest": {
                "ext-intl": "Required for most features of Zend\\I18n; included in default builds of PHP",
                "zendframework/zend-cache": "Zend\\Cache component",
                "zendframework/zend-config": "Zend\\Config component",
                "zendframework/zend-eventmanager": "You should install this package to use the events in the translator",
                "zendframework/zend-filter": "You should install this package to use the provided filters",
                "zendframework/zend-i18n-resources": "Translation resources",
                "zendframework/zend-servicemanager": "Zend\\ServiceManager component",
                "zendframework/zend-validator": "You should install this package to use the provided validators",
                "zendframework/zend-view": "You should install this package to use the provided view helpers"
            },
            "type": "library",
            "extra": {
                "branch-alias": {
                    "dev-master": "2.9.x-dev",
                    "dev-develop": "2.10.x-dev"
                },
                "zf": {
                    "component": "Zend\\I18n",
                    "config-provider": "Zend\\I18n\\ConfigProvider"
                }
            },
            "autoload": {
                "psr-4": {
                    "Zend\\I18n\\": "src/"
                }
            },
            "notification-url": "https://packagist.org/downloads/",
            "license": [
                "BSD-3-Clause"
            ],
            "description": "Provide translations for your application, and filter and validate internationalized values",
            "keywords": [
                "ZendFramework",
                "i18n",
                "zf"
            ],
            "time": "2018-05-16T16:39:13+00:00"
        },
        {
            "name": "zendframework/zend-inputfilter",
            "version": "2.8.2",
            "source": {
                "type": "git",
                "url": "https://github.com/zendframework/zend-inputfilter.git",
                "reference": "3f02179e014d9ef0faccda2ad6c65d38adc338d8"
            },
            "dist": {
                "type": "zip",
                "url": "https://api.github.com/repos/zendframework/zend-inputfilter/zipball/3f02179e014d9ef0faccda2ad6c65d38adc338d8",
                "reference": "3f02179e014d9ef0faccda2ad6c65d38adc338d8",
                "shasum": ""
            },
            "require": {
                "php": "^5.6 || ^7.0",
                "zendframework/zend-filter": "^2.6",
                "zendframework/zend-servicemanager": "^2.7.10 || ^3.3.1",
                "zendframework/zend-stdlib": "^2.7 || ^3.0",
                "zendframework/zend-validator": "^2.10.1"
            },
            "require-dev": {
                "phpunit/phpunit": "^5.7.23 || ^6.4.3",
                "zendframework/zend-coding-standard": "~1.0.0"
            },
            "type": "library",
            "extra": {
                "branch-alias": {
                    "dev-master": "2.8.x-dev",
                    "dev-develop": "2.9.x-dev"
                },
                "zf": {
                    "component": "Zend\\InputFilter",
                    "config-provider": "Zend\\InputFilter\\ConfigProvider"
                }
            },
            "autoload": {
                "psr-4": {
                    "Zend\\InputFilter\\": "src/"
                }
            },
            "notification-url": "https://packagist.org/downloads/",
            "license": [
                "BSD-3-Clause"
            ],
            "description": "Normalize and validate input sets from the web, APIs, the CLI, and more, including files",
            "keywords": [
                "ZendFramework",
                "inputfilter",
                "zf"
            ],
            "time": "2018-05-14T17:38:03+00:00"
        },
        {
            "name": "zendframework/zend-json",
            "version": "2.6.1",
            "source": {
                "type": "git",
                "url": "https://github.com/zendframework/zend-json.git",
                "reference": "4c8705dbe4ad7d7e51b2876c5b9eea0ef916ba28"
            },
            "dist": {
                "type": "zip",
                "url": "https://api.github.com/repos/zendframework/zend-json/zipball/4c8705dbe4ad7d7e51b2876c5b9eea0ef916ba28",
                "reference": "4c8705dbe4ad7d7e51b2876c5b9eea0ef916ba28",
                "shasum": ""
            },
            "require": {
                "php": "^5.5 || ^7.0"
            },
            "require-dev": {
                "fabpot/php-cs-fixer": "1.7.*",
                "phpunit/phpunit": "~4.0",
                "zendframework/zend-http": "^2.5.4",
                "zendframework/zend-server": "^2.6.1",
                "zendframework/zend-stdlib": "^2.5 || ^3.0",
                "zendframework/zendxml": "^1.0.2"
            },
            "suggest": {
                "zendframework/zend-http": "Zend\\Http component, required to use Zend\\Json\\Server",
                "zendframework/zend-server": "Zend\\Server component, required to use Zend\\Json\\Server",
                "zendframework/zend-stdlib": "Zend\\Stdlib component, for use with caching Zend\\Json\\Server responses",
                "zendframework/zendxml": "To support Zend\\Json\\Json::fromXml() usage"
            },
            "type": "library",
            "extra": {
                "branch-alias": {
                    "dev-master": "2.6-dev",
                    "dev-develop": "2.7-dev"
                }
            },
            "autoload": {
                "psr-4": {
                    "Zend\\Json\\": "src/"
                }
            },
            "notification-url": "https://packagist.org/downloads/",
            "license": [
                "BSD-3-Clause"
            ],
            "description": "provides convenience methods for serializing native PHP to JSON and decoding JSON to native PHP",
            "homepage": "https://github.com/zendframework/zend-json",
            "keywords": [
                "json",
                "zf2"
            ],
            "time": "2016-02-04T21:20:26+00:00"
        },
        {
            "name": "zendframework/zend-loader",
            "version": "2.6.0",
            "source": {
                "type": "git",
                "url": "https://github.com/zendframework/zend-loader.git",
                "reference": "78f11749ea340f6ca316bca5958eef80b38f9b6c"
            },
            "dist": {
                "type": "zip",
                "url": "https://api.github.com/repos/zendframework/zend-loader/zipball/78f11749ea340f6ca316bca5958eef80b38f9b6c",
                "reference": "78f11749ea340f6ca316bca5958eef80b38f9b6c",
                "shasum": ""
            },
            "require": {
                "php": "^5.6 || ^7.0"
            },
            "require-dev": {
                "phpunit/phpunit": "^5.7.27 || ^6.5.8 || ^7.1.4",
                "zendframework/zend-coding-standard": "~1.0.0"
            },
            "type": "library",
            "extra": {
                "branch-alias": {
                    "dev-master": "2.6.x-dev",
                    "dev-develop": "2.7.x-dev"
                }
            },
            "autoload": {
                "psr-4": {
                    "Zend\\Loader\\": "src/"
                }
            },
            "notification-url": "https://packagist.org/downloads/",
            "license": [
                "BSD-3-Clause"
            ],
            "description": "Autoloading and plugin loading strategies",
            "keywords": [
                "ZendFramework",
                "loader",
                "zf"
            ],
            "time": "2018-04-30T15:20:54+00:00"
        },
        {
            "name": "zendframework/zend-log",
            "version": "2.10.0",
            "source": {
                "type": "git",
                "url": "https://github.com/zendframework/zend-log.git",
                "reference": "9cec3b092acb39963659c2f32441cccc56b3f430"
            },
            "dist": {
                "type": "zip",
                "url": "https://api.github.com/repos/zendframework/zend-log/zipball/9cec3b092acb39963659c2f32441cccc56b3f430",
                "reference": "9cec3b092acb39963659c2f32441cccc56b3f430",
                "shasum": ""
            },
            "require": {
                "php": "^5.6 || ^7.0",
                "psr/log": "^1.0",
                "zendframework/zend-servicemanager": "^2.7.5 || ^3.0.3",
                "zendframework/zend-stdlib": "^2.7 || ^3.0"
            },
            "provide": {
                "psr/log-implementation": "1.0.0"
            },
            "require-dev": {
                "mikey179/vfsstream": "^1.6",
                "phpunit/phpunit": "^5.7.15 || ^6.0.8",
                "zendframework/zend-coding-standard": "~1.0.0",
                "zendframework/zend-db": "^2.6",
                "zendframework/zend-escaper": "^2.5",
                "zendframework/zend-filter": "^2.5",
                "zendframework/zend-mail": "^2.6.1",
                "zendframework/zend-validator": "^2.10.1"
            },
            "suggest": {
                "ext-mongo": "mongo extension to use Mongo writer",
                "ext-mongodb": "mongodb extension to use MongoDB writer",
                "zendframework/zend-console": "Zend\\Console component to use the RequestID log processor",
                "zendframework/zend-db": "Zend\\Db component to use the database log writer",
                "zendframework/zend-escaper": "Zend\\Escaper component, for use in the XML log formatter",
                "zendframework/zend-mail": "Zend\\Mail component to use the email log writer",
                "zendframework/zend-validator": "Zend\\Validator component to block invalid log messages"
            },
            "type": "library",
            "extra": {
                "branch-alias": {
                    "dev-master": "2.10.x-dev",
                    "dev-develop": "2.11.x-dev"
                },
                "zf": {
                    "component": "Zend\\Log",
                    "config-provider": "Zend\\Log\\ConfigProvider"
                }
            },
            "autoload": {
                "psr-4": {
                    "Zend\\Log\\": "src/"
                }
            },
            "notification-url": "https://packagist.org/downloads/",
            "license": [
                "BSD-3-Clause"
            ],
            "description": "component for general purpose logging",
            "homepage": "https://github.com/zendframework/zend-log",
            "keywords": [
                "log",
                "logging",
                "zf2"
            ],
            "time": "2018-04-09T21:59:51+00:00"
        },
        {
            "name": "zendframework/zend-mail",
            "version": "2.10.0",
            "source": {
                "type": "git",
                "url": "https://github.com/zendframework/zend-mail.git",
                "reference": "d7beb63d5f7144a21ac100072c453e63860cdab8"
            },
            "dist": {
                "type": "zip",
                "url": "https://api.github.com/repos/zendframework/zend-mail/zipball/d7beb63d5f7144a21ac100072c453e63860cdab8",
                "reference": "d7beb63d5f7144a21ac100072c453e63860cdab8",
                "shasum": ""
            },
            "require": {
                "ext-iconv": "*",
                "php": "^5.6 || ^7.0",
                "true/punycode": "^2.1",
                "zendframework/zend-loader": "^2.5",
                "zendframework/zend-mime": "^2.5",
                "zendframework/zend-stdlib": "^2.7 || ^3.0",
                "zendframework/zend-validator": "^2.10.2"
            },
            "require-dev": {
                "phpunit/phpunit": "^5.7.25 || ^6.4.4 || ^7.1.4",
                "zendframework/zend-coding-standard": "~1.0.0",
                "zendframework/zend-config": "^2.6",
                "zendframework/zend-crypt": "^2.6 || ^3.0",
                "zendframework/zend-servicemanager": "^2.7.10 || ^3.3.1"
            },
            "suggest": {
                "zendframework/zend-crypt": "Crammd5 support in SMTP Auth",
                "zendframework/zend-servicemanager": "^2.7.10 || ^3.3.1 when using SMTP to deliver messages"
            },
            "type": "library",
            "extra": {
                "branch-alias": {
                    "dev-master": "2.10.x-dev",
                    "dev-develop": "2.11.x-dev"
                },
                "zf": {
                    "component": "Zend\\Mail",
                    "config-provider": "Zend\\Mail\\ConfigProvider"
                }
            },
            "autoload": {
                "psr-4": {
                    "Zend\\Mail\\": "src/"
                }
            },
            "notification-url": "https://packagist.org/downloads/",
            "license": [
                "BSD-3-Clause"
            ],
            "description": "Provides generalized functionality to compose and send both text and MIME-compliant multipart e-mail messages",
            "keywords": [
                "ZendFramework",
                "mail",
                "zf"
            ],
            "time": "2018-06-07T13:37:07+00:00"
        },
        {
            "name": "zendframework/zend-math",
            "version": "2.7.0",
            "source": {
                "type": "git",
                "url": "https://github.com/zendframework/zend-math.git",
                "reference": "f4358090d5d23973121f1ed0b376184b66d9edec"
            },
            "dist": {
                "type": "zip",
                "url": "https://api.github.com/repos/zendframework/zend-math/zipball/f4358090d5d23973121f1ed0b376184b66d9edec",
                "reference": "f4358090d5d23973121f1ed0b376184b66d9edec",
                "shasum": ""
            },
            "require": {
                "php": "^5.5 || ^7.0"
            },
            "require-dev": {
                "fabpot/php-cs-fixer": "1.7.*",
                "ircmaxell/random-lib": "~1.1",
                "phpunit/phpunit": "~4.0"
            },
            "suggest": {
                "ext-bcmath": "If using the bcmath functionality",
                "ext-gmp": "If using the gmp functionality",
                "ircmaxell/random-lib": "Fallback random byte generator for Zend\\Math\\Rand if Mcrypt extensions is unavailable"
            },
            "type": "library",
            "extra": {
                "branch-alias": {
                    "dev-master": "2.7-dev",
                    "dev-develop": "2.8-dev"
                }
            },
            "autoload": {
                "psr-4": {
                    "Zend\\Math\\": "src/"
                }
            },
            "notification-url": "https://packagist.org/downloads/",
            "license": [
                "BSD-3-Clause"
            ],
            "homepage": "https://github.com/zendframework/zend-math",
            "keywords": [
                "math",
                "zf2"
            ],
            "time": "2016-04-07T16:29:53+00:00"
        },
        {
            "name": "zendframework/zend-mime",
            "version": "2.7.1",
            "source": {
                "type": "git",
                "url": "https://github.com/zendframework/zend-mime.git",
                "reference": "52ae5fa9f12845cae749271034a2d594f0e4c6f2"
            },
            "dist": {
                "type": "zip",
                "url": "https://api.github.com/repos/zendframework/zend-mime/zipball/52ae5fa9f12845cae749271034a2d594f0e4c6f2",
                "reference": "52ae5fa9f12845cae749271034a2d594f0e4c6f2",
                "shasum": ""
            },
            "require": {
                "php": "^5.6 || ^7.0",
                "zendframework/zend-stdlib": "^2.7 || ^3.0"
            },
            "require-dev": {
                "phpunit/phpunit": "^5.7.21 || ^6.3",
                "zendframework/zend-coding-standard": "~1.0.0",
                "zendframework/zend-mail": "^2.6"
            },
            "suggest": {
                "zendframework/zend-mail": "Zend\\Mail component"
            },
            "type": "library",
            "extra": {
                "branch-alias": {
                    "dev-master": "2.7-dev",
                    "dev-develop": "2.8-dev"
                }
            },
            "autoload": {
                "psr-4": {
                    "Zend\\Mime\\": "src/"
                }
            },
            "notification-url": "https://packagist.org/downloads/",
            "license": [
                "BSD-3-Clause"
            ],
            "description": "Create and parse MIME messages and parts",
            "homepage": "https://github.com/zendframework/zend-mime",
            "keywords": [
                "ZendFramework",
                "mime",
                "zf"
            ],
            "time": "2018-05-14T19:02:50+00:00"
        },
        {
            "name": "zendframework/zend-modulemanager",
            "version": "2.8.2",
            "source": {
                "type": "git",
                "url": "https://github.com/zendframework/zend-modulemanager.git",
                "reference": "394df6e12248ac430a312d4693f793ee7120baa6"
            },
            "dist": {
                "type": "zip",
                "url": "https://api.github.com/repos/zendframework/zend-modulemanager/zipball/394df6e12248ac430a312d4693f793ee7120baa6",
                "reference": "394df6e12248ac430a312d4693f793ee7120baa6",
                "shasum": ""
            },
            "require": {
                "php": "^5.6 || ^7.0",
                "zendframework/zend-config": "^3.1 || ^2.6",
                "zendframework/zend-eventmanager": "^3.2 || ^2.6.3",
                "zendframework/zend-stdlib": "^3.1 || ^2.7"
            },
            "require-dev": {
                "phpunit/phpunit": "^6.0.8 || ^5.7.15",
                "zendframework/zend-coding-standard": "~1.0.0",
                "zendframework/zend-console": "^2.6",
                "zendframework/zend-di": "^2.6",
                "zendframework/zend-loader": "^2.5",
                "zendframework/zend-mvc": "^3.0 || ^2.7",
                "zendframework/zend-servicemanager": "^3.0.3 || ^2.7.5"
            },
            "suggest": {
                "zendframework/zend-console": "Zend\\Console component",
                "zendframework/zend-loader": "Zend\\Loader component if you are not using Composer autoloading for your modules",
                "zendframework/zend-mvc": "Zend\\Mvc component",
                "zendframework/zend-servicemanager": "Zend\\ServiceManager component"
            },
            "type": "library",
            "extra": {
                "branch-alias": {
                    "dev-master": "2.7-dev",
                    "dev-develop": "2.8-dev"
                }
            },
            "autoload": {
                "psr-4": {
                    "Zend\\ModuleManager\\": "src/"
                }
            },
            "notification-url": "https://packagist.org/downloads/",
            "license": [
                "BSD-3-Clause"
            ],
            "description": "Modular application system for zend-mvc applications",
            "homepage": "https://github.com/zendframework/zend-modulemanager",
            "keywords": [
                "ZendFramework",
                "modulemanager",
                "zf"
            ],
            "time": "2017-12-02T06:11:18+00:00"
        },
        {
            "name": "zendframework/zend-mvc",
            "version": "2.7.15",
            "source": {
                "type": "git",
                "url": "https://github.com/zendframework/zend-mvc.git",
                "reference": "a8d45689d37a9e4ff4b75ea0b7478fa3d4f9c089"
            },
            "dist": {
                "type": "zip",
                "url": "https://api.github.com/repos/zendframework/zend-mvc/zipball/a8d45689d37a9e4ff4b75ea0b7478fa3d4f9c089",
                "reference": "a8d45689d37a9e4ff4b75ea0b7478fa3d4f9c089",
                "shasum": ""
            },
            "require": {
                "container-interop/container-interop": "^1.1",
                "php": "^5.5 || ^7.0",
                "zendframework/zend-console": "^2.7",
                "zendframework/zend-eventmanager": "^2.6.4 || ^3.0",
                "zendframework/zend-form": "^2.11",
                "zendframework/zend-hydrator": "^1.1 || ^2.4",
                "zendframework/zend-psr7bridge": "^0.2",
                "zendframework/zend-servicemanager": "^2.7.10 || ^3.0.3",
                "zendframework/zend-stdlib": "^2.7.5 || ^3.0"
            },
            "replace": {
                "zendframework/zend-router": "^2.0"
            },
            "require-dev": {
                "friendsofphp/php-cs-fixer": "1.7.*",
                "phpunit/phpunit": "^4.8.36",
                "sebastian/comparator": "^1.2.4",
                "sebastian/version": "^1.0.4",
                "zendframework/zend-authentication": "^2.6",
                "zendframework/zend-cache": "^2.8",
                "zendframework/zend-di": "^2.6",
                "zendframework/zend-filter": "^2.8",
                "zendframework/zend-http": "^2.8",
                "zendframework/zend-i18n": "^2.8",
                "zendframework/zend-inputfilter": "^2.8",
                "zendframework/zend-json": "^2.6.1",
                "zendframework/zend-log": "^2.9.3",
                "zendframework/zend-modulemanager": "^2.8",
                "zendframework/zend-serializer": "^2.8",
                "zendframework/zend-session": "^2.8.1",
                "zendframework/zend-text": "^2.7",
                "zendframework/zend-uri": "^2.6",
                "zendframework/zend-validator": "^2.10",
                "zendframework/zend-view": "^2.9"
            },
            "suggest": {
                "zendframework/zend-authentication": "Zend\\Authentication component for Identity plugin",
                "zendframework/zend-config": "Zend\\Config component",
                "zendframework/zend-di": "Zend\\Di component",
                "zendframework/zend-filter": "Zend\\Filter component",
                "zendframework/zend-http": "Zend\\Http component",
                "zendframework/zend-i18n": "Zend\\I18n component for translatable segments",
                "zendframework/zend-inputfilter": "Zend\\Inputfilter component",
                "zendframework/zend-json": "Zend\\Json component",
                "zendframework/zend-log": "Zend\\Log component",
                "zendframework/zend-modulemanager": "Zend\\ModuleManager component",
                "zendframework/zend-serializer": "Zend\\Serializer component",
                "zendframework/zend-servicemanager-di": "^1.0.1, if using zend-servicemanager v3 and requiring the zend-di integration",
                "zendframework/zend-session": "Zend\\Session component for FlashMessenger, PRG, and FPRG plugins",
                "zendframework/zend-text": "Zend\\Text component",
                "zendframework/zend-uri": "Zend\\Uri component",
                "zendframework/zend-validator": "Zend\\Validator component",
                "zendframework/zend-view": "Zend\\View component"
            },
            "type": "library",
            "extra": {
                "branch-alias": {
                    "dev-master": "2.7-dev",
                    "dev-develop": "3.0-dev"
                }
            },
            "autoload": {
                "files": [
                    "src/autoload.php"
                ],
                "psr-4": {
                    "Zend\\Mvc\\": "src/"
                }
            },
            "notification-url": "https://packagist.org/downloads/",
            "license": [
                "BSD-3-Clause"
            ],
            "homepage": "https://github.com/zendframework/zend-mvc",
            "keywords": [
                "mvc",
                "zf2"
            ],
            "time": "2018-05-03T13:13:41+00:00"
        },
        {
            "name": "zendframework/zend-psr7bridge",
            "version": "0.2.2",
            "source": {
                "type": "git",
                "url": "https://github.com/zendframework/zend-psr7bridge.git",
                "reference": "86c0b53b0c6381391c4add4a93a56e51d5c74605"
            },
            "dist": {
                "type": "zip",
                "url": "https://api.github.com/repos/zendframework/zend-psr7bridge/zipball/86c0b53b0c6381391c4add4a93a56e51d5c74605",
                "reference": "86c0b53b0c6381391c4add4a93a56e51d5c74605",
                "shasum": ""
            },
            "require": {
                "php": ">=5.5",
                "psr/http-message": "^1.0",
                "zendframework/zend-diactoros": "^1.1",
                "zendframework/zend-http": "^2.5"
            },
            "require-dev": {
                "phpunit/phpunit": "^4.7",
                "squizlabs/php_codesniffer": "^2.3"
            },
            "type": "library",
            "extra": {
                "branch-alias": {
                    "dev-master": "1.0-dev",
                    "dev-develop": "1.1-dev"
                }
            },
            "autoload": {
                "psr-4": {
                    "Zend\\Psr7Bridge\\": "src/"
                }
            },
            "notification-url": "https://packagist.org/downloads/",
            "license": [
                "BSD-3-Clause"
            ],
            "description": "PSR-7 <-> Zend\\Http bridge",
            "homepage": "https://github.com/zendframework/zend-psr7bridge",
            "keywords": [
                "http",
                "psr",
                "psr-7"
            ],
            "time": "2016-05-10T21:44:39+00:00"
        },
        {
            "name": "zendframework/zend-serializer",
            "version": "2.9.0",
            "source": {
                "type": "git",
                "url": "https://github.com/zendframework/zend-serializer.git",
                "reference": "0172690db48d8935edaf625c4cba38b79719892c"
            },
            "dist": {
                "type": "zip",
                "url": "https://api.github.com/repos/zendframework/zend-serializer/zipball/0172690db48d8935edaf625c4cba38b79719892c",
                "reference": "0172690db48d8935edaf625c4cba38b79719892c",
                "shasum": ""
            },
            "require": {
                "php": "^5.6 || ^7.0",
                "zendframework/zend-json": "^2.5 || ^3.0",
                "zendframework/zend-stdlib": "^2.7 || ^3.0"
            },
            "require-dev": {
                "phpunit/phpunit": "^5.7.25 || ^6.4.4",
                "zendframework/zend-coding-standard": "~1.0.0",
                "zendframework/zend-math": "^2.6 || ^3.0",
                "zendframework/zend-servicemanager": "^2.7.5 || ^3.0.3"
            },
            "suggest": {
                "zendframework/zend-math": "(^2.6 || ^3.0) To support Python Pickle serialization",
                "zendframework/zend-servicemanager": "(^2.7.5 || ^3.0.3) To support plugin manager support"
            },
            "type": "library",
            "extra": {
                "branch-alias": {
                    "dev-master": "2.9.x-dev",
                    "dev-develop": "2.10.x-dev"
                },
                "zf": {
                    "component": "Zend\\Serializer",
                    "config-provider": "Zend\\Serializer\\ConfigProvider"
                }
            },
            "autoload": {
                "psr-4": {
                    "Zend\\Serializer\\": "src/"
                }
            },
            "notification-url": "https://packagist.org/downloads/",
            "license": [
                "BSD-3-Clause"
            ],
            "description": "provides an adapter based interface to simply generate storable representation of PHP types by different facilities, and recover",
            "keywords": [
                "ZendFramework",
                "serializer",
                "zf"
            ],
            "time": "2018-05-14T18:45:18+00:00"
        },
        {
            "name": "zendframework/zend-server",
            "version": "2.8.0",
            "source": {
                "type": "git",
                "url": "https://github.com/zendframework/zend-server.git",
                "reference": "23a2e9a5599c83c05da831cb7c649e8a7809595e"
            },
            "dist": {
                "type": "zip",
                "url": "https://api.github.com/repos/zendframework/zend-server/zipball/23a2e9a5599c83c05da831cb7c649e8a7809595e",
                "reference": "23a2e9a5599c83c05da831cb7c649e8a7809595e",
                "shasum": ""
            },
            "require": {
                "php": "^5.6 || ^7.0",
                "zendframework/zend-code": "^2.5 || ^3.0",
                "zendframework/zend-stdlib": "^2.5 || ^3.0"
            },
            "require-dev": {
                "phpunit/phpunit": "^5.7.27 || ^6.5.8 || ^7.1.4",
                "zendframework/zend-coding-standard": "~1.0.0"
            },
            "type": "library",
            "extra": {
                "branch-alias": {
                    "dev-master": "2.8.x-dev",
                    "dev-develop": "2.9.x-dev"
                }
            },
            "autoload": {
                "psr-4": {
                    "Zend\\Server\\": "src/"
                }
            },
            "notification-url": "https://packagist.org/downloads/",
            "license": [
                "BSD-3-Clause"
            ],
            "description": "Create Reflection-based RPC servers",
            "keywords": [
                "ZendFramework",
                "server",
                "zf"
            ],
            "time": "2018-04-30T22:21:28+00:00"
        },
        {
            "name": "zendframework/zend-servicemanager",
            "version": "2.7.11",
            "source": {
                "type": "git",
                "url": "https://github.com/zendframework/zend-servicemanager.git",
                "reference": "99ec9ed5d0f15aed9876433c74c2709eb933d4c7"
            },
            "dist": {
                "type": "zip",
                "url": "https://api.github.com/repos/zendframework/zend-servicemanager/zipball/99ec9ed5d0f15aed9876433c74c2709eb933d4c7",
                "reference": "99ec9ed5d0f15aed9876433c74c2709eb933d4c7",
                "shasum": ""
            },
            "require": {
                "container-interop/container-interop": "~1.0",
                "php": "^5.5 || ^7.0"
            },
            "require-dev": {
                "athletic/athletic": "dev-master",
                "fabpot/php-cs-fixer": "1.7.*",
                "phpunit/phpunit": "~4.0",
                "zendframework/zend-di": "~2.5",
                "zendframework/zend-mvc": "~2.5"
            },
            "suggest": {
                "ocramius/proxy-manager": "ProxyManager 0.5.* to handle lazy initialization of services",
                "zendframework/zend-di": "Zend\\Di component"
            },
            "type": "library",
            "extra": {
                "branch-alias": {
                    "dev-master": "2.7-dev",
                    "dev-develop": "3.0-dev"
                }
            },
            "autoload": {
                "psr-4": {
                    "Zend\\ServiceManager\\": "src/"
                }
            },
            "notification-url": "https://packagist.org/downloads/",
            "license": [
                "BSD-3-Clause"
            ],
            "homepage": "https://github.com/zendframework/zend-servicemanager",
            "keywords": [
                "servicemanager",
                "zf2"
            ],
            "time": "2018-06-22T14:49:54+00:00"
        },
        {
            "name": "zendframework/zend-session",
            "version": "2.8.5",
            "source": {
                "type": "git",
                "url": "https://github.com/zendframework/zend-session.git",
                "reference": "2cfd90e1a2f6b066b9f908599251d8f64f07021b"
            },
            "dist": {
                "type": "zip",
                "url": "https://api.github.com/repos/zendframework/zend-session/zipball/2cfd90e1a2f6b066b9f908599251d8f64f07021b",
                "reference": "2cfd90e1a2f6b066b9f908599251d8f64f07021b",
                "shasum": ""
            },
            "require": {
                "php": "^5.6 || ^7.0",
                "zendframework/zend-eventmanager": "^2.6.2 || ^3.0",
                "zendframework/zend-stdlib": "^2.7 || ^3.0"
            },
            "require-dev": {
                "container-interop/container-interop": "^1.1",
                "mongodb/mongodb": "^1.0.1",
                "php-mock/php-mock-phpunit": "^1.1.2 || ^2.0",
                "phpunit/phpunit": "^5.7.5 || >=6.0.13 <6.5.0",
                "zendframework/zend-cache": "^2.6.1",
                "zendframework/zend-coding-standard": "~1.0.0",
                "zendframework/zend-db": "^2.7",
                "zendframework/zend-http": "^2.5.4",
                "zendframework/zend-servicemanager": "^2.7.5 || ^3.0.3",
                "zendframework/zend-validator": "^2.6"
            },
            "suggest": {
                "mongodb/mongodb": "If you want to use the MongoDB session save handler",
                "zendframework/zend-cache": "Zend\\Cache component",
                "zendframework/zend-db": "Zend\\Db component",
                "zendframework/zend-http": "Zend\\Http component",
                "zendframework/zend-servicemanager": "Zend\\ServiceManager component",
                "zendframework/zend-validator": "Zend\\Validator component"
            },
            "type": "library",
            "extra": {
                "branch-alias": {
                    "dev-master": "2.8-dev",
                    "dev-develop": "2.9-dev"
                },
                "zf": {
                    "component": "Zend\\Session",
                    "config-provider": "Zend\\Session\\ConfigProvider"
                }
            },
            "autoload": {
                "psr-4": {
                    "Zend\\Session\\": "src/"
                }
            },
            "notification-url": "https://packagist.org/downloads/",
            "license": [
                "BSD-3-Clause"
            ],
            "description": "manage and preserve session data, a logical complement of cookie data, across multiple page requests by the same client",
            "keywords": [
                "ZendFramework",
                "session",
                "zf"
            ],
            "time": "2018-02-22T16:33:54+00:00"
        },
        {
            "name": "zendframework/zend-soap",
            "version": "2.7.0",
            "source": {
                "type": "git",
                "url": "https://github.com/zendframework/zend-soap.git",
                "reference": "af03c32f0db2b899b3df8cfe29aeb2b49857d284"
            },
            "dist": {
                "type": "zip",
                "url": "https://api.github.com/repos/zendframework/zend-soap/zipball/af03c32f0db2b899b3df8cfe29aeb2b49857d284",
                "reference": "af03c32f0db2b899b3df8cfe29aeb2b49857d284",
                "shasum": ""
            },
            "require": {
                "ext-soap": "*",
                "php": "^5.6 || ^7.0",
                "zendframework/zend-server": "^2.6.1",
                "zendframework/zend-stdlib": "^2.7 || ^3.0",
                "zendframework/zend-uri": "^2.5.2"
            },
            "require-dev": {
                "phpunit/phpunit": "^5.7.21 || ^6.3",
                "zendframework/zend-coding-standard": "~1.0.0",
                "zendframework/zend-config": "^2.6",
                "zendframework/zend-http": "^2.5.4"
            },
            "suggest": {
                "zendframework/zend-http": "Zend\\Http component"
            },
            "type": "library",
            "extra": {
                "branch-alias": {
                    "dev-master": "2.7.x-dev",
                    "dev-develop": "2.8.x-dev"
                }
            },
            "autoload": {
                "psr-4": {
                    "Zend\\Soap\\": "src/"
                }
            },
            "notification-url": "https://packagist.org/downloads/",
            "license": [
                "BSD-3-Clause"
            ],
            "homepage": "https://github.com/zendframework/zend-soap",
            "keywords": [
                "soap",
                "zf2"
            ],
            "time": "2018-01-29T17:51:26+00:00"
        },
        {
            "name": "zendframework/zend-stdlib",
            "version": "2.7.7",
            "source": {
                "type": "git",
                "url": "https://github.com/zendframework/zend-stdlib.git",
                "reference": "0e44eb46788f65e09e077eb7f44d2659143bcc1f"
            },
            "dist": {
                "type": "zip",
                "url": "https://api.github.com/repos/zendframework/zend-stdlib/zipball/0e44eb46788f65e09e077eb7f44d2659143bcc1f",
                "reference": "0e44eb46788f65e09e077eb7f44d2659143bcc1f",
                "shasum": ""
            },
            "require": {
                "php": "^5.5 || ^7.0",
                "zendframework/zend-hydrator": "~1.1"
            },
            "require-dev": {
                "athletic/athletic": "~0.1",
                "fabpot/php-cs-fixer": "1.7.*",
                "phpunit/phpunit": "~4.0",
                "zendframework/zend-config": "~2.5",
                "zendframework/zend-eventmanager": "~2.5",
                "zendframework/zend-filter": "~2.5",
                "zendframework/zend-inputfilter": "~2.5",
                "zendframework/zend-serializer": "~2.5",
                "zendframework/zend-servicemanager": "~2.5"
            },
            "suggest": {
                "zendframework/zend-eventmanager": "To support aggregate hydrator usage",
                "zendframework/zend-filter": "To support naming strategy hydrator usage",
                "zendframework/zend-serializer": "Zend\\Serializer component",
                "zendframework/zend-servicemanager": "To support hydrator plugin manager usage"
            },
            "type": "library",
            "extra": {
                "branch-alias": {
                    "dev-release-2.7": "2.7-dev",
                    "dev-master": "3.0-dev",
                    "dev-develop": "3.1-dev"
                }
            },
            "autoload": {
                "psr-4": {
                    "Zend\\Stdlib\\": "src/"
                }
            },
            "notification-url": "https://packagist.org/downloads/",
            "license": [
                "BSD-3-Clause"
            ],
            "homepage": "https://github.com/zendframework/zend-stdlib",
            "keywords": [
                "stdlib",
                "zf2"
            ],
            "time": "2016-04-12T21:17:31+00:00"
        },
        {
            "name": "zendframework/zend-text",
            "version": "2.7.0",
            "source": {
                "type": "git",
                "url": "https://github.com/zendframework/zend-text.git",
                "reference": "ca987dd4594f5f9508771fccd82c89bc7fbb39ac"
            },
            "dist": {
                "type": "zip",
                "url": "https://api.github.com/repos/zendframework/zend-text/zipball/ca987dd4594f5f9508771fccd82c89bc7fbb39ac",
                "reference": "ca987dd4594f5f9508771fccd82c89bc7fbb39ac",
                "shasum": ""
            },
            "require": {
                "php": "^5.6 || ^7.0",
                "zendframework/zend-servicemanager": "^2.7.5 || ^3.0.3",
                "zendframework/zend-stdlib": "^2.7 || ^3.0"
            },
            "require-dev": {
                "phpunit/phpunit": "^5.7.27 || ^6.5.8 || ^7.1.4",
                "zendframework/zend-coding-standard": "~1.0.0",
                "zendframework/zend-config": "^2.6"
            },
            "type": "library",
            "extra": {
                "branch-alias": {
                    "dev-master": "2.7.x-dev",
                    "dev-develop": "2.8.x-dev"
                }
            },
            "autoload": {
                "psr-4": {
                    "Zend\\Text\\": "src/"
                }
            },
            "notification-url": "https://packagist.org/downloads/",
            "license": [
                "BSD-3-Clause"
            ],
            "description": "Create FIGlets and text-based tables",
            "keywords": [
                "ZendFramework",
                "text",
                "zf"
            ],
            "time": "2018-04-30T14:55:10+00:00"
        },
        {
            "name": "zendframework/zend-uri",
            "version": "2.6.1",
            "source": {
                "type": "git",
                "url": "https://github.com/zendframework/zend-uri.git",
                "reference": "3b6463645c6766f78ce537c70cb4fdabee1e725f"
            },
            "dist": {
                "type": "zip",
                "url": "https://api.github.com/repos/zendframework/zend-uri/zipball/3b6463645c6766f78ce537c70cb4fdabee1e725f",
                "reference": "3b6463645c6766f78ce537c70cb4fdabee1e725f",
                "shasum": ""
            },
            "require": {
                "php": "^5.6 || ^7.0",
                "zendframework/zend-escaper": "^2.5",
                "zendframework/zend-validator": "^2.10"
            },
            "require-dev": {
                "phpunit/phpunit": "^5.7.27 || ^6.5.8 || ^7.1.4",
                "zendframework/zend-coding-standard": "~1.0.0"
            },
            "type": "library",
            "extra": {
                "branch-alias": {
                    "dev-master": "2.6.x-dev",
                    "dev-develop": "2.7.x-dev"
                }
            },
            "autoload": {
                "psr-4": {
                    "Zend\\Uri\\": "src/"
                }
            },
            "notification-url": "https://packagist.org/downloads/",
            "license": [
                "BSD-3-Clause"
            ],
            "description": "A component that aids in manipulating and validating » Uniform Resource Identifiers (URIs)",
            "keywords": [
                "ZendFramework",
                "uri",
                "zf"
            ],
            "time": "2018-04-30T13:40:08+00:00"
        },
        {
            "name": "zendframework/zend-validator",
            "version": "2.10.2",
            "source": {
                "type": "git",
                "url": "https://github.com/zendframework/zend-validator.git",
                "reference": "38109ed7d8e46cfa71bccbe7e6ca80cdd035f8c9"
            },
            "dist": {
                "type": "zip",
                "url": "https://api.github.com/repos/zendframework/zend-validator/zipball/38109ed7d8e46cfa71bccbe7e6ca80cdd035f8c9",
                "reference": "38109ed7d8e46cfa71bccbe7e6ca80cdd035f8c9",
                "shasum": ""
            },
            "require": {
                "container-interop/container-interop": "^1.1",
                "php": "^5.6 || ^7.0",
                "zendframework/zend-stdlib": "^2.7.6 || ^3.1"
            },
            "require-dev": {
                "phpunit/phpunit": "^6.0.8 || ^5.7.15",
                "zendframework/zend-cache": "^2.6.1",
                "zendframework/zend-coding-standard": "~1.0.0",
                "zendframework/zend-config": "^2.6",
                "zendframework/zend-db": "^2.7",
                "zendframework/zend-filter": "^2.6",
                "zendframework/zend-http": "^2.5.4",
                "zendframework/zend-i18n": "^2.6",
                "zendframework/zend-math": "^2.6",
                "zendframework/zend-servicemanager": "^2.7.5 || ^3.0.3",
                "zendframework/zend-session": "^2.8",
                "zendframework/zend-uri": "^2.5"
            },
            "suggest": {
                "zendframework/zend-db": "Zend\\Db component, required by the (No)RecordExists validator",
                "zendframework/zend-filter": "Zend\\Filter component, required by the Digits validator",
                "zendframework/zend-i18n": "Zend\\I18n component to allow translation of validation error messages",
                "zendframework/zend-i18n-resources": "Translations of validator messages",
                "zendframework/zend-math": "Zend\\Math component, required by the Csrf validator",
                "zendframework/zend-servicemanager": "Zend\\ServiceManager component to allow using the ValidatorPluginManager and validator chains",
                "zendframework/zend-session": "Zend\\Session component, ^2.8; required by the Csrf validator",
                "zendframework/zend-uri": "Zend\\Uri component, required by the Uri and Sitemap\\Loc validators"
            },
            "type": "library",
            "extra": {
                "branch-alias": {
                    "dev-master": "2.10.x-dev",
                    "dev-develop": "2.11.x-dev"
                },
                "zf": {
                    "component": "Zend\\Validator",
                    "config-provider": "Zend\\Validator\\ConfigProvider"
                }
            },
            "autoload": {
                "psr-4": {
                    "Zend\\Validator\\": "src/"
                }
            },
            "notification-url": "https://packagist.org/downloads/",
            "license": [
                "BSD-3-Clause"
            ],
            "description": "provides a set of commonly needed validators",
            "homepage": "https://github.com/zendframework/zend-validator",
            "keywords": [
                "validator",
                "zf2"
            ],
            "time": "2018-02-01T17:05:33+00:00"
        },
        {
            "name": "zendframework/zend-view",
            "version": "2.10.0",
            "source": {
                "type": "git",
                "url": "https://github.com/zendframework/zend-view.git",
                "reference": "4478cc5dd960e2339d88b363ef99fa278700e80e"
            },
            "dist": {
                "type": "zip",
                "url": "https://api.github.com/repos/zendframework/zend-view/zipball/4478cc5dd960e2339d88b363ef99fa278700e80e",
                "reference": "4478cc5dd960e2339d88b363ef99fa278700e80e",
                "shasum": ""
            },
            "require": {
                "php": "^5.6 || ^7.0",
                "zendframework/zend-eventmanager": "^2.6.2 || ^3.0",
                "zendframework/zend-loader": "^2.5",
                "zendframework/zend-stdlib": "^2.7 || ^3.0"
            },
            "require-dev": {
                "phpunit/phpunit": "^5.7.15 || ^6.0.8",
                "zendframework/zend-authentication": "^2.5",
                "zendframework/zend-cache": "^2.6.1",
                "zendframework/zend-coding-standard": "~1.0.0",
                "zendframework/zend-config": "^2.6",
                "zendframework/zend-console": "^2.6",
                "zendframework/zend-escaper": "^2.5",
                "zendframework/zend-feed": "^2.7",
                "zendframework/zend-filter": "^2.6.1",
                "zendframework/zend-http": "^2.5.4",
                "zendframework/zend-i18n": "^2.6",
                "zendframework/zend-json": "^2.6.1",
                "zendframework/zend-log": "^2.7",
                "zendframework/zend-modulemanager": "^2.7.1",
                "zendframework/zend-mvc": "^2.7 || ^3.0",
                "zendframework/zend-navigation": "^2.5",
                "zendframework/zend-paginator": "^2.5",
                "zendframework/zend-permissions-acl": "^2.6",
                "zendframework/zend-router": "^3.0.1",
                "zendframework/zend-serializer": "^2.6.1",
                "zendframework/zend-servicemanager": "^2.7.5 || ^3.0.3",
                "zendframework/zend-session": "^2.8.1",
                "zendframework/zend-uri": "^2.5"
            },
            "suggest": {
                "zendframework/zend-authentication": "Zend\\Authentication component",
                "zendframework/zend-escaper": "Zend\\Escaper component",
                "zendframework/zend-feed": "Zend\\Feed component",
                "zendframework/zend-filter": "Zend\\Filter component",
                "zendframework/zend-http": "Zend\\Http component",
                "zendframework/zend-i18n": "Zend\\I18n component",
                "zendframework/zend-json": "Zend\\Json component",
                "zendframework/zend-mvc": "Zend\\Mvc component",
                "zendframework/zend-navigation": "Zend\\Navigation component",
                "zendframework/zend-paginator": "Zend\\Paginator component",
                "zendframework/zend-permissions-acl": "Zend\\Permissions\\Acl component",
                "zendframework/zend-servicemanager": "Zend\\ServiceManager component",
                "zendframework/zend-uri": "Zend\\Uri component"
            },
            "bin": [
                "bin/templatemap_generator.php"
            ],
            "type": "library",
            "extra": {
                "branch-alias": {
                    "dev-master": "2.10.x-dev",
                    "dev-develop": "2.11.x-dev"
                }
            },
            "autoload": {
                "psr-4": {
                    "Zend\\View\\": "src/"
                }
            },
            "notification-url": "https://packagist.org/downloads/",
            "license": [
                "BSD-3-Clause"
            ],
            "description": "provides a system of helpers, output filters, and variable escaping",
            "homepage": "https://github.com/zendframework/zend-view",
            "keywords": [
                "view",
                "zf2"
            ],
            "time": "2018-01-17T22:21:50+00:00"
        }
    ],
    "packages-dev": [
        {
            "name": "allure-framework/allure-codeception",
            "version": "1.2.7",
            "source": {
                "type": "git",
                "url": "https://github.com/allure-framework/allure-codeception.git",
                "reference": "48598f4b4603b50b663bfe977260113a40912131"
            },
            "dist": {
                "type": "zip",
                "url": "https://api.github.com/repos/allure-framework/allure-codeception/zipball/48598f4b4603b50b663bfe977260113a40912131",
                "reference": "48598f4b4603b50b663bfe977260113a40912131",
                "shasum": ""
            },
            "require": {
                "allure-framework/allure-php-api": "~1.1.0",
                "codeception/codeception": "~2.1",
                "php": ">=5.4.0",
                "symfony/filesystem": ">=2.6",
                "symfony/finder": ">=2.6"
            },
            "type": "library",
            "autoload": {
                "psr-0": {
                    "Yandex": "src/"
                }
            },
            "notification-url": "https://packagist.org/downloads/",
            "license": [
                "Apache-2.0"
            ],
            "authors": [
                {
                    "name": "Ivan Krutov",
                    "email": "vania-pooh@yandex-team.ru",
                    "role": "Developer"
                }
            ],
            "description": "A Codeception adapter for Allure report.",
            "homepage": "http://allure.qatools.ru/",
            "keywords": [
                "allure",
                "attachments",
                "cases",
                "codeception",
                "report",
                "steps",
                "testing"
            ],
            "time": "2018-03-07T11:18:27+00:00"
        },
        {
            "name": "allure-framework/allure-php-api",
            "version": "1.1.4",
            "source": {
                "type": "git",
                "url": "https://github.com/allure-framework/allure-php-adapter-api.git",
                "reference": "a462a0da121681577033e13c123b6cc4e89cdc64"
            },
            "dist": {
                "type": "zip",
                "url": "https://api.github.com/repos/allure-framework/allure-php-adapter-api/zipball/a462a0da121681577033e13c123b6cc4e89cdc64",
                "reference": "a462a0da121681577033e13c123b6cc4e89cdc64",
                "shasum": ""
            },
            "require": {
                "jms/serializer": ">=0.16.0",
                "moontoast/math": ">=1.1.0",
                "php": ">=5.4.0",
                "phpunit/phpunit": ">=4.0.0",
                "ramsey/uuid": ">=3.0.0",
                "symfony/http-foundation": ">=2.0"
            },
            "type": "library",
            "autoload": {
                "psr-0": {
                    "Yandex": [
                        "src/",
                        "test/"
                    ]
                }
            },
            "notification-url": "https://packagist.org/downloads/",
            "license": [
                "Apache-2.0"
            ],
            "authors": [
                {
                    "name": "Ivan Krutov",
                    "email": "vania-pooh@yandex-team.ru",
                    "role": "Developer"
                }
            ],
            "description": "PHP API for Allure adapter",
            "homepage": "http://allure.qatools.ru/",
            "keywords": [
                "allure",
                "api",
                "php",
                "report"
            ],
            "time": "2016-12-07T12:15:46+00:00"
        },
        {
            "name": "behat/gherkin",
            "version": "v4.4.5",
            "source": {
                "type": "git",
                "url": "https://github.com/Behat/Gherkin.git",
                "reference": "5c14cff4f955b17d20d088dec1bde61c0539ec74"
            },
            "dist": {
                "type": "zip",
                "url": "https://api.github.com/repos/Behat/Gherkin/zipball/5c14cff4f955b17d20d088dec1bde61c0539ec74",
                "reference": "5c14cff4f955b17d20d088dec1bde61c0539ec74",
                "shasum": ""
            },
            "require": {
                "php": ">=5.3.1"
            },
            "require-dev": {
                "phpunit/phpunit": "~4.5|~5",
                "symfony/phpunit-bridge": "~2.7|~3",
                "symfony/yaml": "~2.3|~3"
            },
            "suggest": {
                "symfony/yaml": "If you want to parse features, represented in YAML files"
            },
            "type": "library",
            "extra": {
                "branch-alias": {
                    "dev-master": "4.4-dev"
                }
            },
            "autoload": {
                "psr-0": {
                    "Behat\\Gherkin": "src/"
                }
            },
            "notification-url": "https://packagist.org/downloads/",
            "license": [
                "MIT"
            ],
            "authors": [
                {
                    "name": "Konstantin Kudryashov",
                    "email": "ever.zet@gmail.com",
                    "homepage": "http://everzet.com"
                }
            ],
            "description": "Gherkin DSL parser for PHP 5.3",
            "homepage": "http://behat.org/",
            "keywords": [
                "BDD",
                "Behat",
                "Cucumber",
                "DSL",
                "gherkin",
                "parser"
            ],
            "time": "2016-10-30T11:50:56+00:00"
        },
        {
            "name": "codeception/codeception",
            "version": "2.3.9",
            "source": {
                "type": "git",
                "url": "https://github.com/Codeception/Codeception.git",
                "reference": "104f46fa0bde339f1bcc3a375aac21eb36e65a1e"
            },
            "dist": {
                "type": "zip",
                "url": "https://api.github.com/repos/Codeception/Codeception/zipball/104f46fa0bde339f1bcc3a375aac21eb36e65a1e",
                "reference": "104f46fa0bde339f1bcc3a375aac21eb36e65a1e",
                "shasum": ""
            },
            "require": {
                "behat/gherkin": "~4.4.0",
                "codeception/stub": "^1.0",
                "ext-json": "*",
                "ext-mbstring": "*",
                "facebook/webdriver": ">=1.1.3 <2.0",
                "guzzlehttp/guzzle": ">=4.1.4 <7.0",
                "guzzlehttp/psr7": "~1.0",
                "php": ">=5.4.0 <8.0",
                "phpunit/php-code-coverage": ">=2.2.4 <6.0",
                "phpunit/phpunit": ">=4.8.28 <5.0.0 || >=5.6.3 <7.0",
                "sebastian/comparator": ">1.1 <3.0",
                "sebastian/diff": ">=1.4 <3.0",
                "symfony/browser-kit": ">=2.7 <5.0",
                "symfony/console": ">=2.7 <5.0",
                "symfony/css-selector": ">=2.7 <5.0",
                "symfony/dom-crawler": ">=2.7 <5.0",
                "symfony/event-dispatcher": ">=2.7 <5.0",
                "symfony/finder": ">=2.7 <5.0",
                "symfony/yaml": ">=2.7 <5.0"
            },
            "require-dev": {
                "codeception/specify": "~0.3",
                "facebook/graph-sdk": "~5.3",
                "flow/jsonpath": "~0.2",
                "monolog/monolog": "~1.8",
                "pda/pheanstalk": "~3.0",
                "php-amqplib/php-amqplib": "~2.4",
                "predis/predis": "^1.0",
                "squizlabs/php_codesniffer": "~2.0",
                "symfony/process": ">=2.7 <5.0",
                "vlucas/phpdotenv": "^2.4.0"
            },
            "suggest": {
                "aws/aws-sdk-php": "For using AWS Auth in REST module and Queue module",
                "codeception/phpbuiltinserver": "Start and stop PHP built-in web server for your tests",
                "codeception/specify": "BDD-style code blocks",
                "codeception/verify": "BDD-style assertions",
                "flow/jsonpath": "For using JSONPath in REST module",
                "league/factory-muffin": "For DataFactory module",
                "league/factory-muffin-faker": "For Faker support in DataFactory module",
                "phpseclib/phpseclib": "for SFTP option in FTP Module",
                "stecman/symfony-console-completion": "For BASH autocompletion",
                "symfony/phpunit-bridge": "For phpunit-bridge support"
            },
            "bin": [
                "codecept"
            ],
            "type": "library",
            "extra": {
                "branch-alias": []
            },
            "autoload": {
                "psr-4": {
                    "Codeception\\": "src\\Codeception",
                    "Codeception\\Extension\\": "ext"
                }
            },
            "notification-url": "https://packagist.org/downloads/",
            "license": [
                "MIT"
            ],
            "authors": [
                {
                    "name": "Michael Bodnarchuk",
                    "email": "davert@mail.ua",
                    "homepage": "http://codegyre.com"
                }
            ],
            "description": "BDD-style testing framework",
            "homepage": "http://codeception.com/",
            "keywords": [
                "BDD",
                "TDD",
                "acceptance testing",
                "functional testing",
                "unit testing"
            ],
            "time": "2018-02-26T23:29:41+00:00"
        },
        {
<<<<<<< HEAD
            "name": "friendsofphp/php-cs-fixer",
            "version": "v2.12.2",
            "source": {
                "type": "git",
                "url": "https://github.com/FriendsOfPHP/PHP-CS-Fixer.git",
                "reference": "dcc87d5414e9d0bd316fce81a5bedb9ce720b183"
            },
            "dist": {
                "type": "zip",
                "url": "https://api.github.com/repos/FriendsOfPHP/PHP-CS-Fixer/zipball/dcc87d5414e9d0bd316fce81a5bedb9ce720b183",
                "reference": "dcc87d5414e9d0bd316fce81a5bedb9ce720b183",
=======
            "name": "codeception/stub",
            "version": "1.0.4",
            "source": {
                "type": "git",
                "url": "https://github.com/Codeception/Stub.git",
                "reference": "681b62348837a5ef07d10d8a226f5bc358cc8805"
            },
            "dist": {
                "type": "zip",
                "url": "https://api.github.com/repos/Codeception/Stub/zipball/681b62348837a5ef07d10d8a226f5bc358cc8805",
                "reference": "681b62348837a5ef07d10d8a226f5bc358cc8805",
>>>>>>> d5ad9dd5
                "shasum": ""
            },
            "require": {
                "phpunit/phpunit-mock-objects": ">2.3 <7.0"
            },
            "require-dev": {
                "phpunit/phpunit": ">=4.8 <8.0"
            },
            "type": "library",
            "autoload": {
                "psr-4": {
                    "Codeception\\": "src/"
                }
            },
            "notification-url": "https://packagist.org/downloads/",
            "license": [
                "MIT"
            ],
            "description": "Flexible Stub wrapper for PHPUnit's Mock Builder",
            "time": "2018-05-17T09:31:08+00:00"
        },
        {
            "name": "consolidation/annotated-command",
            "version": "2.8.4",
            "source": {
                "type": "git",
                "url": "https://github.com/consolidation/annotated-command.git",
                "reference": "651541a0b68318a2a202bda558a676e5ad92223c"
            },
            "dist": {
                "type": "zip",
                "url": "https://api.github.com/repos/consolidation/annotated-command/zipball/651541a0b68318a2a202bda558a676e5ad92223c",
                "reference": "651541a0b68318a2a202bda558a676e5ad92223c",
                "shasum": ""
            },
            "require": {
                "consolidation/output-formatters": "^3.1.12",
                "php": ">=5.4.0",
                "psr/log": "^1",
                "symfony/console": "^2.8|^3|^4",
                "symfony/event-dispatcher": "^2.5|^3|^4",
                "symfony/finder": "^2.5|^3|^4"
            },
            "require-dev": {
                "g1a/composer-test-scenarios": "^2",
                "phpunit/phpunit": "^6",
                "satooshi/php-coveralls": "^2",
                "squizlabs/php_codesniffer": "^2.7"
            },
            "type": "library",
            "extra": {
                "branch-alias": {
                    "dev-master": "2.x-dev"
                }
            },
            "autoload": {
                "psr-4": {
                    "Consolidation\\AnnotatedCommand\\": "src"
                }
            },
            "notification-url": "https://packagist.org/downloads/",
            "license": [
                "MIT"
            ],
            "authors": [
                {
                    "name": "Greg Anderson",
                    "email": "greg.1.anderson@greenknowe.org"
                }
            ],
            "description": "Initialize Symfony Console commands from annotated command class methods.",
            "time": "2018-05-25T18:04:25+00:00"
        },
        {
            "name": "consolidation/config",
            "version": "1.0.11",
            "source": {
                "type": "git",
                "url": "https://github.com/consolidation/config.git",
                "reference": "ede41d946078e97e7a9513aadc3352f1c26817af"
            },
            "dist": {
                "type": "zip",
                "url": "https://api.github.com/repos/consolidation/config/zipball/ede41d946078e97e7a9513aadc3352f1c26817af",
                "reference": "ede41d946078e97e7a9513aadc3352f1c26817af",
                "shasum": ""
            },
            "require": {
                "dflydev/dot-access-data": "^1.1.0",
                "grasmash/expander": "^1",
                "php": ">=5.4.0"
            },
            "require-dev": {
                "g1a/composer-test-scenarios": "^1",
                "phpunit/phpunit": "^4",
                "satooshi/php-coveralls": "^1.0",
                "squizlabs/php_codesniffer": "2.*",
                "symfony/console": "^2.5|^3|^4",
                "symfony/yaml": "^2.8.11|^3|^4"
            },
            "suggest": {
                "symfony/yaml": "Required to use Consolidation\\Config\\Loader\\YamlConfigLoader"
            },
            "type": "library",
            "extra": {
                "branch-alias": {
                    "dev-master": "1.x-dev"
                }
            },
            "autoload": {
                "psr-4": {
                    "Consolidation\\Config\\": "src"
                }
            },
            "notification-url": "https://packagist.org/downloads/",
            "license": [
                "MIT"
            ],
            "authors": [
                {
                    "name": "Greg Anderson",
                    "email": "greg.1.anderson@greenknowe.org"
                }
            ],
            "description": "Provide configuration services for a commandline tool.",
            "time": "2018-05-27T01:17:02+00:00"
        },
        {
            "name": "consolidation/log",
            "version": "1.0.6",
            "source": {
                "type": "git",
                "url": "https://github.com/consolidation/log.git",
                "reference": "dfd8189a771fe047bf3cd669111b2de5f1c79395"
            },
            "dist": {
                "type": "zip",
                "url": "https://api.github.com/repos/consolidation/log/zipball/dfd8189a771fe047bf3cd669111b2de5f1c79395",
                "reference": "dfd8189a771fe047bf3cd669111b2de5f1c79395",
                "shasum": ""
            },
            "require": {
                "php": ">=5.5.0",
                "psr/log": "~1.0",
                "symfony/console": "^2.8|^3|^4"
            },
            "require-dev": {
                "g1a/composer-test-scenarios": "^1",
                "phpunit/phpunit": "4.*",
                "satooshi/php-coveralls": "^2",
                "squizlabs/php_codesniffer": "2.*"
            },
            "type": "library",
            "extra": {
                "branch-alias": {
                    "dev-master": "1.x-dev"
                }
            },
            "autoload": {
                "psr-4": {
                    "Consolidation\\Log\\": "src"
                }
            },
            "notification-url": "https://packagist.org/downloads/",
            "license": [
                "MIT"
            ],
            "authors": [
                {
                    "name": "Greg Anderson",
                    "email": "greg.1.anderson@greenknowe.org"
                }
            ],
            "description": "Improved Psr-3 / Psr\\Log logger based on Symfony Console components.",
            "time": "2018-05-25T18:14:39+00:00"
        },
        {
            "name": "consolidation/output-formatters",
            "version": "3.2.1",
            "source": {
                "type": "git",
                "url": "https://github.com/consolidation/output-formatters.git",
                "reference": "d78ef59aea19d3e2e5a23f90a055155ee78a0ad5"
            },
            "dist": {
                "type": "zip",
                "url": "https://api.github.com/repos/consolidation/output-formatters/zipball/d78ef59aea19d3e2e5a23f90a055155ee78a0ad5",
                "reference": "d78ef59aea19d3e2e5a23f90a055155ee78a0ad5",
                "shasum": ""
            },
            "require": {
                "php": ">=5.4.0",
                "symfony/console": "^2.8|^3|^4",
                "symfony/finder": "^2.5|^3|^4"
            },
            "require-dev": {
                "g1a/composer-test-scenarios": "^2",
                "phpunit/phpunit": "^5.7.27",
                "satooshi/php-coveralls": "^2",
                "squizlabs/php_codesniffer": "^2.7",
                "symfony/console": "3.2.3",
                "symfony/var-dumper": "^2.8|^3|^4",
                "victorjonsson/markdowndocs": "^1.3"
            },
            "suggest": {
                "symfony/var-dumper": "For using the var_dump formatter"
            },
            "type": "library",
            "extra": {
                "branch-alias": {
                    "dev-master": "3.x-dev"
                }
            },
            "autoload": {
                "psr-4": {
                    "Consolidation\\OutputFormatters\\": "src"
                }
            },
            "notification-url": "https://packagist.org/downloads/",
            "license": [
                "MIT"
            ],
            "authors": [
                {
                    "name": "Greg Anderson",
                    "email": "greg.1.anderson@greenknowe.org"
                }
            ],
            "description": "Format text by applying transformations provided by plug-in formatters.",
            "time": "2018-05-25T18:02:34+00:00"
        },
        {
            "name": "consolidation/robo",
            "version": "1.3.0",
            "source": {
                "type": "git",
                "url": "https://github.com/consolidation/Robo.git",
                "reference": "ac563abfadf7cb7314b4e152f2b5033a6c255f6f"
            },
            "dist": {
                "type": "zip",
                "url": "https://api.github.com/repos/consolidation/Robo/zipball/ac563abfadf7cb7314b4e152f2b5033a6c255f6f",
                "reference": "ac563abfadf7cb7314b4e152f2b5033a6c255f6f",
                "shasum": ""
            },
            "require": {
                "consolidation/annotated-command": "^2.8.2",
                "consolidation/config": "^1.0.10",
                "consolidation/log": "~1",
                "consolidation/output-formatters": "^3.1.13",
                "grasmash/yaml-expander": "^1.3",
                "league/container": "^2.2",
                "php": ">=5.5.0",
                "symfony/console": "^2.8|^3|^4",
                "symfony/event-dispatcher": "^2.5|^3|^4",
                "symfony/filesystem": "^2.5|^3|^4",
                "symfony/finder": "^2.5|^3|^4",
                "symfony/process": "^2.5|^3|^4"
            },
            "replace": {
                "codegyre/robo": "< 1.0"
            },
            "require-dev": {
                "codeception/aspect-mock": "^1|^2.1.1",
                "codeception/base": "^2.3.7",
                "codeception/verify": "^0.3.2",
                "g1a/composer-test-scenarios": "^2",
                "goaop/framework": "~2.1.2",
                "goaop/parser-reflection": "^1.1.0",
                "natxet/cssmin": "3.0.4",
                "nikic/php-parser": "^3.1.5",
                "patchwork/jsqueeze": "~2",
                "pear/archive_tar": "^1.4.2",
                "phpunit/php-code-coverage": "~2|~4",
                "satooshi/php-coveralls": "^2",
                "squizlabs/php_codesniffer": "^2.8"
            },
            "suggest": {
                "henrikbjorn/lurker": "For monitoring filesystem changes in taskWatch",
                "natxet/CssMin": "For minifying CSS files in taskMinify",
                "patchwork/jsqueeze": "For minifying JS files in taskMinify",
                "pear/archive_tar": "Allows tar archives to be created and extracted in taskPack and taskExtract, respectively."
            },
            "bin": [
                "robo"
            ],
            "type": "library",
            "extra": {
                "branch-alias": {
                    "dev-master": "1.x-dev",
                    "dev-state": "1.x-dev"
                }
            },
            "autoload": {
                "psr-4": {
                    "Robo\\": "src"
                }
            },
            "notification-url": "https://packagist.org/downloads/",
            "license": [
                "MIT"
            ],
            "authors": [
                {
                    "name": "Davert",
                    "email": "davert.php@resend.cc"
                }
            ],
            "description": "Modern task runner",
            "time": "2018-05-27T01:42:53+00:00"
        },
        {
            "name": "dflydev/dot-access-data",
            "version": "v1.1.0",
            "source": {
                "type": "git",
                "url": "https://github.com/dflydev/dflydev-dot-access-data.git",
                "reference": "3fbd874921ab2c041e899d044585a2ab9795df8a"
            },
            "dist": {
                "type": "zip",
                "url": "https://api.github.com/repos/dflydev/dflydev-dot-access-data/zipball/3fbd874921ab2c041e899d044585a2ab9795df8a",
                "reference": "3fbd874921ab2c041e899d044585a2ab9795df8a",
                "shasum": ""
            },
            "require": {
                "php": ">=5.3.2"
            },
            "type": "library",
            "extra": {
                "branch-alias": {
                    "dev-master": "1.0-dev"
                }
            },
            "autoload": {
                "psr-0": {
                    "Dflydev\\DotAccessData": "src"
                }
            },
            "notification-url": "https://packagist.org/downloads/",
            "license": [
                "MIT"
            ],
            "authors": [
                {
                    "name": "Dragonfly Development Inc.",
                    "email": "info@dflydev.com",
                    "homepage": "http://dflydev.com"
                },
                {
                    "name": "Beau Simensen",
                    "email": "beau@dflydev.com",
                    "homepage": "http://beausimensen.com"
                },
                {
                    "name": "Carlos Frutos",
                    "email": "carlos@kiwing.it",
                    "homepage": "https://github.com/cfrutos"
                }
            ],
            "description": "Given a deep data structure, access data by dot notation.",
            "homepage": "https://github.com/dflydev/dflydev-dot-access-data",
            "keywords": [
                "access",
                "data",
                "dot",
                "notation"
            ],
            "time": "2017-01-20T21:14:22+00:00"
        },
        {
            "name": "doctrine/annotations",
            "version": "v1.6.0",
            "source": {
                "type": "git",
                "url": "https://github.com/doctrine/annotations.git",
                "reference": "c7f2050c68a9ab0bdb0f98567ec08d80ea7d24d5"
            },
            "dist": {
                "type": "zip",
                "url": "https://api.github.com/repos/doctrine/annotations/zipball/c7f2050c68a9ab0bdb0f98567ec08d80ea7d24d5",
                "reference": "c7f2050c68a9ab0bdb0f98567ec08d80ea7d24d5",
                "shasum": ""
            },
            "require": {
                "doctrine/lexer": "1.*",
                "php": "^7.1"
            },
            "require-dev": {
                "doctrine/cache": "1.*",
                "phpunit/phpunit": "^6.4"
            },
            "type": "library",
            "extra": {
                "branch-alias": {
                    "dev-master": "1.6.x-dev"
                }
            },
            "autoload": {
                "psr-4": {
                    "Doctrine\\Common\\Annotations\\": "lib/Doctrine/Common/Annotations"
                }
            },
            "notification-url": "https://packagist.org/downloads/",
            "license": [
                "MIT"
            ],
            "authors": [
                {
                    "name": "Roman Borschel",
                    "email": "roman@code-factory.org"
                },
                {
                    "name": "Benjamin Eberlei",
                    "email": "kontakt@beberlei.de"
                },
                {
                    "name": "Guilherme Blanco",
                    "email": "guilhermeblanco@gmail.com"
                },
                {
                    "name": "Jonathan Wage",
                    "email": "jonwage@gmail.com"
                },
                {
                    "name": "Johannes Schmitt",
                    "email": "schmittjoh@gmail.com"
                }
            ],
            "description": "Docblock Annotations Parser",
            "homepage": "http://www.doctrine-project.org",
            "keywords": [
                "annotations",
                "docblock",
                "parser"
            ],
            "time": "2017-12-06T07:11:42+00:00"
        },
        {
            "name": "doctrine/collections",
            "version": "v1.5.0",
            "source": {
                "type": "git",
                "url": "https://github.com/doctrine/collections.git",
                "reference": "a01ee38fcd999f34d9bfbcee59dbda5105449cbf"
            },
            "dist": {
                "type": "zip",
                "url": "https://api.github.com/repos/doctrine/collections/zipball/a01ee38fcd999f34d9bfbcee59dbda5105449cbf",
                "reference": "a01ee38fcd999f34d9bfbcee59dbda5105449cbf",
                "shasum": ""
            },
            "require": {
                "php": "^7.1"
            },
            "require-dev": {
                "doctrine/coding-standard": "~0.1@dev",
                "phpunit/phpunit": "^5.7"
            },
            "type": "library",
            "extra": {
                "branch-alias": {
                    "dev-master": "1.3.x-dev"
                }
            },
            "autoload": {
                "psr-0": {
                    "Doctrine\\Common\\Collections\\": "lib/"
                }
            },
            "notification-url": "https://packagist.org/downloads/",
            "license": [
                "MIT"
            ],
            "authors": [
                {
                    "name": "Roman Borschel",
                    "email": "roman@code-factory.org"
                },
                {
                    "name": "Benjamin Eberlei",
                    "email": "kontakt@beberlei.de"
                },
                {
                    "name": "Guilherme Blanco",
                    "email": "guilhermeblanco@gmail.com"
                },
                {
                    "name": "Jonathan Wage",
                    "email": "jonwage@gmail.com"
                },
                {
                    "name": "Johannes Schmitt",
                    "email": "schmittjoh@gmail.com"
                }
            ],
            "description": "Collections Abstraction library",
            "homepage": "http://www.doctrine-project.org",
            "keywords": [
                "array",
                "collections",
                "iterator"
            ],
            "time": "2017-07-22T10:37:32+00:00"
        },
        {
            "name": "doctrine/instantiator",
            "version": "1.1.0",
            "source": {
                "type": "git",
                "url": "https://github.com/doctrine/instantiator.git",
                "reference": "185b8868aa9bf7159f5f953ed5afb2d7fcdc3bda"
            },
            "dist": {
                "type": "zip",
                "url": "https://api.github.com/repos/doctrine/instantiator/zipball/185b8868aa9bf7159f5f953ed5afb2d7fcdc3bda",
                "reference": "185b8868aa9bf7159f5f953ed5afb2d7fcdc3bda",
                "shasum": ""
            },
            "require": {
                "php": "^7.1"
            },
            "require-dev": {
                "athletic/athletic": "~0.1.8",
                "ext-pdo": "*",
                "ext-phar": "*",
                "phpunit/phpunit": "^6.2.3",
                "squizlabs/php_codesniffer": "^3.0.2"
            },
            "type": "library",
            "extra": {
                "branch-alias": {
                    "dev-master": "1.2.x-dev"
                }
            },
            "autoload": {
                "psr-4": {
                    "Doctrine\\Instantiator\\": "src/Doctrine/Instantiator/"
                }
            },
            "notification-url": "https://packagist.org/downloads/",
            "license": [
                "MIT"
            ],
            "authors": [
                {
                    "name": "Marco Pivetta",
                    "email": "ocramius@gmail.com",
                    "homepage": "http://ocramius.github.com/"
                }
            ],
            "description": "A small, lightweight utility to instantiate objects in PHP without invoking their constructors",
            "homepage": "https://github.com/doctrine/instantiator",
            "keywords": [
                "constructor",
                "instantiate"
            ],
            "time": "2017-07-22T11:58:36+00:00"
        },
        {
            "name": "doctrine/lexer",
            "version": "v1.0.1",
            "source": {
                "type": "git",
                "url": "https://github.com/doctrine/lexer.git",
                "reference": "83893c552fd2045dd78aef794c31e694c37c0b8c"
            },
            "dist": {
                "type": "zip",
                "url": "https://api.github.com/repos/doctrine/lexer/zipball/83893c552fd2045dd78aef794c31e694c37c0b8c",
                "reference": "83893c552fd2045dd78aef794c31e694c37c0b8c",
                "shasum": ""
            },
            "require": {
                "php": ">=5.3.2"
            },
            "type": "library",
            "extra": {
                "branch-alias": {
                    "dev-master": "1.0.x-dev"
                }
            },
            "autoload": {
                "psr-0": {
                    "Doctrine\\Common\\Lexer\\": "lib/"
                }
            },
            "notification-url": "https://packagist.org/downloads/",
            "license": [
                "MIT"
            ],
            "authors": [
                {
                    "name": "Roman Borschel",
                    "email": "roman@code-factory.org"
                },
                {
                    "name": "Guilherme Blanco",
                    "email": "guilhermeblanco@gmail.com"
                },
                {
                    "name": "Johannes Schmitt",
                    "email": "schmittjoh@gmail.com"
                }
            ],
            "description": "Base library for a lexer that can be used in Top-Down, Recursive Descent Parsers.",
            "homepage": "http://www.doctrine-project.org",
            "keywords": [
                "lexer",
                "parser"
            ],
            "time": "2014-09-09T13:34:57+00:00"
        },
        {
            "name": "epfremme/swagger-php",
            "version": "v2.0.0",
            "source": {
                "type": "git",
                "url": "https://github.com/epfremmer/swagger-php.git",
                "reference": "eee28a442b7e6220391ec953d3c9b936354f23bc"
            },
            "dist": {
                "type": "zip",
                "url": "https://api.github.com/repos/epfremmer/swagger-php/zipball/eee28a442b7e6220391ec953d3c9b936354f23bc",
                "reference": "eee28a442b7e6220391ec953d3c9b936354f23bc",
                "shasum": ""
            },
            "require": {
                "doctrine/annotations": "^1.2",
                "doctrine/collections": "^1.3",
                "jms/serializer": "^1.1",
                "php": ">=5.5",
                "phpoption/phpoption": "^1.1",
                "symfony/yaml": "^2.7|^3.1"
            },
            "require-dev": {
                "mockery/mockery": "^0.9.4",
                "phpunit/phpunit": "~4.8|~5.0",
                "satooshi/php-coveralls": "^1.0"
            },
            "type": "package",
            "autoload": {
                "psr-4": {
                    "Epfremme\\Swagger\\": "src/"
                }
            },
            "notification-url": "https://packagist.org/downloads/",
            "license": [
                "MIT"
            ],
            "authors": [
                {
                    "name": "Edward Pfremmer",
                    "email": "epfremme@nerdery.com"
                }
            ],
            "description": "Library for parsing swagger documentation into PHP entities for use in testing and code generation",
            "time": "2016-09-26T17:24:17+00:00"
        },
        {
            "name": "facebook/webdriver",
            "version": "1.6.0",
            "source": {
                "type": "git",
                "url": "https://github.com/facebook/php-webdriver.git",
                "reference": "bd8c740097eb9f2fc3735250fc1912bc811a954e"
            },
            "dist": {
                "type": "zip",
                "url": "https://api.github.com/repos/facebook/php-webdriver/zipball/bd8c740097eb9f2fc3735250fc1912bc811a954e",
                "reference": "bd8c740097eb9f2fc3735250fc1912bc811a954e",
                "shasum": ""
            },
            "require": {
                "ext-curl": "*",
                "ext-json": "*",
                "ext-mbstring": "*",
                "ext-zip": "*",
                "php": "^5.6 || ~7.0",
                "symfony/process": "^2.8 || ^3.1 || ^4.0"
            },
            "require-dev": {
                "friendsofphp/php-cs-fixer": "^2.0",
                "jakub-onderka/php-parallel-lint": "^0.9.2",
                "php-coveralls/php-coveralls": "^2.0",
                "php-mock/php-mock-phpunit": "^1.1",
                "phpunit/phpunit": "^5.7",
                "sebastian/environment": "^1.3.4 || ^2.0 || ^3.0",
                "squizlabs/php_codesniffer": "^2.6",
                "symfony/var-dumper": "^3.3 || ^4.0"
            },
            "suggest": {
                "ext-SimpleXML": "For Firefox profile creation"
            },
            "type": "library",
            "extra": {
                "branch-alias": {
                    "dev-community": "1.5-dev"
                }
            },
            "autoload": {
                "psr-4": {
                    "Facebook\\WebDriver\\": "lib/"
                }
            },
            "notification-url": "https://packagist.org/downloads/",
            "license": [
                "Apache-2.0"
            ],
            "description": "A PHP client for Selenium WebDriver",
            "homepage": "https://github.com/facebook/php-webdriver",
            "keywords": [
                "facebook",
                "php",
                "selenium",
                "webdriver"
            ],
            "time": "2018-05-16T17:37:13+00:00"
        },
        {
            "name": "flow/jsonpath",
            "version": "0.4.0",
            "source": {
                "type": "git",
                "url": "https://github.com/FlowCommunications/JSONPath.git",
                "reference": "f0222818d5c938e4ab668ab2e2c079bd51a27112"
            },
            "dist": {
                "type": "zip",
                "url": "https://api.github.com/repos/FlowCommunications/JSONPath/zipball/f0222818d5c938e4ab668ab2e2c079bd51a27112",
                "reference": "f0222818d5c938e4ab668ab2e2c079bd51a27112",
                "shasum": ""
            },
            "require": {
                "php": ">=5.4.0"
            },
            "require-dev": {
                "peekmo/jsonpath": "dev-master",
                "phpunit/phpunit": "^4.0"
            },
            "type": "library",
            "autoload": {
                "psr-0": {
                    "Flow\\JSONPath": "src/",
                    "Flow\\JSONPath\\Test": "tests/"
                }
            },
            "notification-url": "https://packagist.org/downloads/",
            "license": [
                "MIT"
            ],
            "authors": [
                {
                    "name": "Stephen Frank",
                    "email": "stephen@flowsa.com"
                }
            ],
            "description": "JSONPath implementation for parsing, searching and flattening arrays",
            "time": "2018-03-04T16:39:47+00:00"
        },
        {
            "name": "friendsofphp/php-cs-fixer",
            "version": "v2.12.2",
            "source": {
                "type": "git",
                "url": "https://github.com/FriendsOfPHP/PHP-CS-Fixer.git",
                "reference": "dcc87d5414e9d0bd316fce81a5bedb9ce720b183"
            },
            "dist": {
                "type": "zip",
                "url": "https://api.github.com/repos/FriendsOfPHP/PHP-CS-Fixer/zipball/dcc87d5414e9d0bd316fce81a5bedb9ce720b183",
                "reference": "dcc87d5414e9d0bd316fce81a5bedb9ce720b183",
                "shasum": ""
            },
            "require": {
                "composer/semver": "^1.4",
                "composer/xdebug-handler": "^1.0",
                "doctrine/annotations": "^1.2",
                "ext-json": "*",
                "ext-tokenizer": "*",
                "php": "^5.6 || >=7.0 <7.3",
                "php-cs-fixer/diff": "^1.3",
                "symfony/console": "^3.2 || ^4.0",
                "symfony/event-dispatcher": "^3.0 || ^4.0",
                "symfony/filesystem": "^3.0 || ^4.0",
                "symfony/finder": "^3.0 || ^4.0",
                "symfony/options-resolver": "^3.0 || ^4.0",
                "symfony/polyfill-php70": "^1.0",
                "symfony/polyfill-php72": "^1.4",
                "symfony/process": "^3.0 || ^4.0",
                "symfony/stopwatch": "^3.0 || ^4.0"
            },
            "conflict": {
                "hhvm": "*"
            },
            "require-dev": {
                "johnkary/phpunit-speedtrap": "^1.1 || ^2.0 || ^3.0",
                "justinrainbow/json-schema": "^5.0",
                "keradus/cli-executor": "^1.1",
                "mikey179/vfsstream": "^1.6",
                "php-coveralls/php-coveralls": "^2.1",
                "php-cs-fixer/accessible-object": "^1.0",
                "php-cs-fixer/phpunit-constraint-isidenticalstring": "^1.0.1",
                "php-cs-fixer/phpunit-constraint-xmlmatchesxsd": "^1.0.1",
                "phpunit/phpunit": "^5.7.27 || ^6.5.8 || ^7.1",
                "phpunitgoodpractices/traits": "^1.5.1",
                "symfony/phpunit-bridge": "^4.0"
            },
            "suggest": {
                "ext-mbstring": "For handling non-UTF8 characters in cache signature.",
                "php-cs-fixer/phpunit-constraint-isidenticalstring": "For IsIdenticalString constraint.",
                "php-cs-fixer/phpunit-constraint-xmlmatchesxsd": "For XmlMatchesXsd constraint.",
                "symfony/polyfill-mbstring": "When enabling `ext-mbstring` is not possible."
            },
            "bin": [
                "php-cs-fixer"
            ],
            "type": "application",
            "autoload": {
                "psr-4": {
                    "PhpCsFixer\\": "src/"
                },
                "classmap": [
                    "tests/Test/AbstractFixerTestCase.php",
                    "tests/Test/AbstractIntegrationCaseFactory.php",
                    "tests/Test/AbstractIntegrationTestCase.php",
                    "tests/Test/Assert/AssertTokensTrait.php",
                    "tests/Test/IntegrationCase.php",
                    "tests/Test/IntegrationCaseFactory.php",
                    "tests/Test/IntegrationCaseFactoryInterface.php",
                    "tests/Test/InternalIntegrationCaseFactory.php",
                    "tests/TestCase.php"
                ]
            },
            "notification-url": "https://packagist.org/downloads/",
            "license": [
                "MIT"
            ],
            "authors": [
                {
                    "name": "Dariusz Rumiński",
                    "email": "dariusz.ruminski@gmail.com"
                },
                {
                    "name": "Fabien Potencier",
                    "email": "fabien@symfony.com"
                }
            ],
            "description": "A tool to automatically fix PHP code style",
            "time": "2018-07-06T10:37:40+00:00"
        },
        {
            "name": "fzaninotto/faker",
            "version": "v1.8.0",
            "source": {
                "type": "git",
                "url": "https://github.com/fzaninotto/Faker.git",
                "reference": "f72816b43e74063c8b10357394b6bba8cb1c10de"
            },
            "dist": {
                "type": "zip",
                "url": "https://api.github.com/repos/fzaninotto/Faker/zipball/f72816b43e74063c8b10357394b6bba8cb1c10de",
                "reference": "f72816b43e74063c8b10357394b6bba8cb1c10de",
                "shasum": ""
            },
            "require": {
                "php": "^5.3.3 || ^7.0"
            },
            "require-dev": {
                "ext-intl": "*",
                "phpunit/phpunit": "^4.8.35 || ^5.7",
                "squizlabs/php_codesniffer": "^1.5"
            },
            "type": "library",
            "extra": {
                "branch-alias": {
                    "dev-master": "1.8-dev"
                }
            },
            "autoload": {
                "psr-4": {
                    "Faker\\": "src/Faker/"
                }
            },
            "notification-url": "https://packagist.org/downloads/",
            "license": [
                "MIT"
            ],
            "authors": [
                {
                    "name": "François Zaninotto"
                }
            ],
            "description": "Faker is a PHP library that generates fake data for you.",
            "keywords": [
                "data",
                "faker",
                "fixtures"
            ],
            "time": "2018-07-12T10:23:15+00:00"
        },
        {
            "name": "grasmash/expander",
            "version": "1.0.0",
            "source": {
                "type": "git",
                "url": "https://github.com/grasmash/expander.git",
                "reference": "95d6037344a4be1dd5f8e0b0b2571a28c397578f"
            },
            "dist": {
                "type": "zip",
                "url": "https://api.github.com/repos/grasmash/expander/zipball/95d6037344a4be1dd5f8e0b0b2571a28c397578f",
                "reference": "95d6037344a4be1dd5f8e0b0b2571a28c397578f",
                "shasum": ""
            },
            "require": {
                "dflydev/dot-access-data": "^1.1.0",
                "php": ">=5.4"
            },
            "require-dev": {
                "greg-1-anderson/composer-test-scenarios": "^1",
                "phpunit/phpunit": "^4|^5.5.4",
                "satooshi/php-coveralls": "^1.0.2|dev-master",
                "squizlabs/php_codesniffer": "^2.7"
            },
            "type": "library",
            "extra": {
                "branch-alias": {
                    "dev-master": "1.x-dev"
                }
            },
            "autoload": {
                "psr-4": {
                    "Grasmash\\Expander\\": "src/"
                }
            },
            "notification-url": "https://packagist.org/downloads/",
            "license": [
                "MIT"
            ],
            "authors": [
                {
                    "name": "Matthew Grasmick"
                }
            ],
            "description": "Expands internal property references in PHP arrays file.",
            "time": "2017-12-21T22:14:55+00:00"
        },
        {
            "name": "grasmash/yaml-expander",
            "version": "1.4.0",
            "source": {
                "type": "git",
                "url": "https://github.com/grasmash/yaml-expander.git",
                "reference": "3f0f6001ae707a24f4d9733958d77d92bf9693b1"
            },
            "dist": {
                "type": "zip",
                "url": "https://api.github.com/repos/grasmash/yaml-expander/zipball/3f0f6001ae707a24f4d9733958d77d92bf9693b1",
                "reference": "3f0f6001ae707a24f4d9733958d77d92bf9693b1",
                "shasum": ""
            },
            "require": {
                "dflydev/dot-access-data": "^1.1.0",
                "php": ">=5.4",
                "symfony/yaml": "^2.8.11|^3|^4"
            },
            "require-dev": {
                "greg-1-anderson/composer-test-scenarios": "^1",
                "phpunit/phpunit": "^4.8|^5.5.4",
                "satooshi/php-coveralls": "^1.0.2|dev-master",
                "squizlabs/php_codesniffer": "^2.7"
            },
            "type": "library",
            "extra": {
                "branch-alias": {
                    "dev-master": "1.x-dev"
                }
            },
            "autoload": {
                "psr-4": {
                    "Grasmash\\YamlExpander\\": "src/"
                }
            },
            "notification-url": "https://packagist.org/downloads/",
            "license": [
                "MIT"
            ],
            "authors": [
                {
                    "name": "Matthew Grasmick"
                }
            ],
            "description": "Expands internal property references in a yaml file.",
            "time": "2017-12-16T16:06:03+00:00"
        },
        {
            "name": "guzzlehttp/guzzle",
            "version": "6.3.3",
            "source": {
                "type": "git",
                "url": "https://github.com/guzzle/guzzle.git",
                "reference": "407b0cb880ace85c9b63c5f9551db498cb2d50ba"
            },
            "dist": {
                "type": "zip",
                "url": "https://api.github.com/repos/guzzle/guzzle/zipball/407b0cb880ace85c9b63c5f9551db498cb2d50ba",
                "reference": "407b0cb880ace85c9b63c5f9551db498cb2d50ba",
                "shasum": ""
            },
            "require": {
                "guzzlehttp/promises": "^1.0",
                "guzzlehttp/psr7": "^1.4",
                "php": ">=5.5"
            },
            "require-dev": {
                "ext-curl": "*",
                "phpunit/phpunit": "^4.8.35 || ^5.7 || ^6.4 || ^7.0",
                "psr/log": "^1.0"
            },
            "suggest": {
                "psr/log": "Required for using the Log middleware"
            },
            "type": "library",
            "extra": {
                "branch-alias": {
                    "dev-master": "6.3-dev"
                }
            },
            "autoload": {
                "files": [
                    "src/functions_include.php"
                ],
                "psr-4": {
                    "GuzzleHttp\\": "src/"
                }
            },
            "notification-url": "https://packagist.org/downloads/",
            "license": [
                "MIT"
            ],
            "authors": [
                {
                    "name": "Michael Dowling",
                    "email": "mtdowling@gmail.com",
                    "homepage": "https://github.com/mtdowling"
                }
            ],
            "description": "Guzzle is a PHP HTTP client library",
            "homepage": "http://guzzlephp.org/",
            "keywords": [
                "client",
                "curl",
                "framework",
                "http",
                "http client",
                "rest",
                "web service"
            ],
            "time": "2018-04-22T15:46:56+00:00"
        },
        {
            "name": "guzzlehttp/promises",
            "version": "v1.3.1",
            "source": {
                "type": "git",
                "url": "https://github.com/guzzle/promises.git",
                "reference": "a59da6cf61d80060647ff4d3eb2c03a2bc694646"
            },
            "dist": {
                "type": "zip",
                "url": "https://api.github.com/repos/guzzle/promises/zipball/a59da6cf61d80060647ff4d3eb2c03a2bc694646",
                "reference": "a59da6cf61d80060647ff4d3eb2c03a2bc694646",
                "shasum": ""
            },
            "require": {
                "php": ">=5.5.0"
            },
            "require-dev": {
                "phpunit/phpunit": "^4.0"
            },
            "type": "library",
            "extra": {
                "branch-alias": {
                    "dev-master": "1.4-dev"
                }
            },
            "autoload": {
                "psr-4": {
                    "GuzzleHttp\\Promise\\": "src/"
                },
                "files": [
                    "src/functions_include.php"
                ]
            },
            "notification-url": "https://packagist.org/downloads/",
            "license": [
                "MIT"
            ],
            "authors": [
                {
                    "name": "Michael Dowling",
                    "email": "mtdowling@gmail.com",
                    "homepage": "https://github.com/mtdowling"
                }
            ],
            "description": "Guzzle promises library",
            "keywords": [
                "promise"
            ],
            "time": "2016-12-20T10:07:11+00:00"
        },
        {
            "name": "guzzlehttp/psr7",
            "version": "1.4.2",
            "source": {
                "type": "git",
                "url": "https://github.com/guzzle/psr7.git",
                "reference": "f5b8a8512e2b58b0071a7280e39f14f72e05d87c"
            },
            "dist": {
                "type": "zip",
                "url": "https://api.github.com/repos/guzzle/psr7/zipball/f5b8a8512e2b58b0071a7280e39f14f72e05d87c",
                "reference": "f5b8a8512e2b58b0071a7280e39f14f72e05d87c",
                "shasum": ""
            },
            "require": {
                "php": ">=5.4.0",
                "psr/http-message": "~1.0"
            },
            "provide": {
                "psr/http-message-implementation": "1.0"
            },
            "require-dev": {
                "phpunit/phpunit": "~4.0"
            },
            "type": "library",
            "extra": {
                "branch-alias": {
                    "dev-master": "1.4-dev"
                }
            },
            "autoload": {
                "psr-4": {
                    "GuzzleHttp\\Psr7\\": "src/"
                },
                "files": [
                    "src/functions_include.php"
                ]
            },
            "notification-url": "https://packagist.org/downloads/",
            "license": [
                "MIT"
            ],
            "authors": [
                {
                    "name": "Michael Dowling",
                    "email": "mtdowling@gmail.com",
                    "homepage": "https://github.com/mtdowling"
                },
                {
                    "name": "Tobias Schultze",
                    "homepage": "https://github.com/Tobion"
                }
            ],
            "description": "PSR-7 message implementation that also provides common utility methods",
            "keywords": [
                "http",
                "message",
                "request",
                "response",
                "stream",
                "uri",
                "url"
            ],
            "time": "2017-03-20T17:10:46+00:00"
        },
        {
            "name": "jms/metadata",
            "version": "1.6.0",
            "source": {
                "type": "git",
                "url": "https://github.com/schmittjoh/metadata.git",
                "reference": "6a06970a10e0a532fb52d3959547123b84a3b3ab"
            },
            "dist": {
                "type": "zip",
                "url": "https://api.github.com/repos/schmittjoh/metadata/zipball/6a06970a10e0a532fb52d3959547123b84a3b3ab",
                "reference": "6a06970a10e0a532fb52d3959547123b84a3b3ab",
                "shasum": ""
            },
            "require": {
                "php": ">=5.3.0"
            },
            "require-dev": {
                "doctrine/cache": "~1.0",
                "symfony/cache": "~3.1"
            },
            "type": "library",
            "extra": {
                "branch-alias": {
                    "dev-master": "1.5.x-dev"
                }
            },
            "autoload": {
                "psr-0": {
                    "Metadata\\": "src/"
                }
            },
            "notification-url": "https://packagist.org/downloads/",
            "license": [
                "Apache-2.0"
            ],
            "authors": [
                {
                    "name": "Johannes M. Schmitt",
                    "email": "schmittjoh@gmail.com"
                }
            ],
            "description": "Class/method/property metadata management in PHP",
            "keywords": [
                "annotations",
                "metadata",
                "xml",
                "yaml"
            ],
            "time": "2016-12-05T10:18:33+00:00"
        },
        {
            "name": "jms/parser-lib",
            "version": "1.0.0",
            "source": {
                "type": "git",
                "url": "https://github.com/schmittjoh/parser-lib.git",
                "reference": "c509473bc1b4866415627af0e1c6cc8ac97fa51d"
            },
            "dist": {
                "type": "zip",
                "url": "https://api.github.com/repos/schmittjoh/parser-lib/zipball/c509473bc1b4866415627af0e1c6cc8ac97fa51d",
                "reference": "c509473bc1b4866415627af0e1c6cc8ac97fa51d",
                "shasum": ""
            },
            "require": {
                "phpoption/phpoption": ">=0.9,<2.0-dev"
            },
            "type": "library",
            "extra": {
                "branch-alias": {
                    "dev-master": "1.0-dev"
                }
            },
            "autoload": {
                "psr-0": {
                    "JMS\\": "src/"
                }
            },
            "notification-url": "https://packagist.org/downloads/",
            "license": [
                "Apache2"
            ],
            "description": "A library for easily creating recursive-descent parsers.",
            "time": "2012-11-18T18:08:43+00:00"
        },
        {
            "name": "jms/serializer",
            "version": "1.13.0",
            "source": {
                "type": "git",
                "url": "https://github.com/schmittjoh/serializer.git",
                "reference": "00863e1d55b411cc33ad3e1de09a4c8d3aae793c"
            },
            "dist": {
                "type": "zip",
                "url": "https://api.github.com/repos/schmittjoh/serializer/zipball/00863e1d55b411cc33ad3e1de09a4c8d3aae793c",
                "reference": "00863e1d55b411cc33ad3e1de09a4c8d3aae793c",
                "shasum": ""
            },
            "require": {
                "doctrine/annotations": "^1.0",
                "doctrine/instantiator": "^1.0.3",
                "jms/metadata": "^1.3",
                "jms/parser-lib": "1.*",
                "php": "^5.5|^7.0",
                "phpcollection/phpcollection": "~0.1",
                "phpoption/phpoption": "^1.1"
            },
            "conflict": {
                "twig/twig": "<1.12"
            },
            "require-dev": {
<<<<<<< HEAD
                "johnkary/phpunit-speedtrap": "^1.1 || ^2.0 || ^3.0",
                "justinrainbow/json-schema": "^5.0",
                "keradus/cli-executor": "^1.1",
                "mikey179/vfsstream": "^1.6",
                "php-coveralls/php-coveralls": "^2.1",
                "php-cs-fixer/accessible-object": "^1.0",
                "php-cs-fixer/phpunit-constraint-isidenticalstring": "^1.0.1",
                "php-cs-fixer/phpunit-constraint-xmlmatchesxsd": "^1.0.1",
                "phpunit/phpunit": "^5.7.27 || ^6.5.8 || ^7.1",
                "phpunitgoodpractices/traits": "^1.5.1",
                "symfony/phpunit-bridge": "^4.0"
=======
                "doctrine/orm": "~2.1",
                "doctrine/phpcr-odm": "^1.3|^2.0",
                "ext-pdo_sqlite": "*",
                "jackalope/jackalope-doctrine-dbal": "^1.1.5",
                "phpunit/phpunit": "^4.8|^5.0",
                "propel/propel1": "~1.7",
                "psr/container": "^1.0",
                "symfony/dependency-injection": "^2.7|^3.3|^4.0",
                "symfony/expression-language": "^2.6|^3.0",
                "symfony/filesystem": "^2.1",
                "symfony/form": "~2.1|^3.0",
                "symfony/translation": "^2.1|^3.0",
                "symfony/validator": "^2.2|^3.0",
                "symfony/yaml": "^2.1|^3.0",
                "twig/twig": "~1.12|~2.0"
>>>>>>> d5ad9dd5
            },
            "suggest": {
                "doctrine/cache": "Required if you like to use cache functionality.",
                "doctrine/collections": "Required if you like to use doctrine collection types as ArrayCollection.",
                "symfony/yaml": "Required if you'd like to serialize data to YAML format."
            },
            "type": "library",
            "extra": {
                "branch-alias": {
                    "dev-1.x": "1.13-dev"
                }
            },
            "autoload": {
                "psr-0": {
                    "JMS\\Serializer": "src/"
                }
            },
            "notification-url": "https://packagist.org/downloads/",
            "license": [
                "MIT"
            ],
            "authors": [
                {
                    "name": "Asmir Mustafic",
                    "email": "goetas@gmail.com"
                },
                {
                    "name": "Johannes M. Schmitt",
                    "email": "schmittjoh@gmail.com"
                }
            ],
<<<<<<< HEAD
            "description": "A tool to automatically fix PHP code style",
            "time": "2018-07-06T10:37:40+00:00"
=======
            "description": "Library for (de-)serializing data of any complexity; supports XML, JSON, and YAML.",
            "homepage": "http://jmsyst.com/libs/serializer",
            "keywords": [
                "deserialization",
                "jaxb",
                "json",
                "serialization",
                "xml"
            ],
            "time": "2018-07-25T13:58:54+00:00"
        },
        {
            "name": "league/container",
            "version": "2.4.1",
            "source": {
                "type": "git",
                "url": "https://github.com/thephpleague/container.git",
                "reference": "43f35abd03a12977a60ffd7095efd6a7808488c0"
            },
            "dist": {
                "type": "zip",
                "url": "https://api.github.com/repos/thephpleague/container/zipball/43f35abd03a12977a60ffd7095efd6a7808488c0",
                "reference": "43f35abd03a12977a60ffd7095efd6a7808488c0",
                "shasum": ""
            },
            "require": {
                "container-interop/container-interop": "^1.2",
                "php": "^5.4.0 || ^7.0"
            },
            "provide": {
                "container-interop/container-interop-implementation": "^1.2",
                "psr/container-implementation": "^1.0"
            },
            "replace": {
                "orno/di": "~2.0"
            },
            "require-dev": {
                "phpunit/phpunit": "4.*"
            },
            "type": "library",
            "extra": {
                "branch-alias": {
                    "dev-2.x": "2.x-dev",
                    "dev-1.x": "1.x-dev"
                }
            },
            "autoload": {
                "psr-4": {
                    "League\\Container\\": "src"
                }
            },
            "notification-url": "https://packagist.org/downloads/",
            "license": [
                "MIT"
            ],
            "authors": [
                {
                    "name": "Phil Bennett",
                    "email": "philipobenito@gmail.com",
                    "homepage": "http://www.philipobenito.com",
                    "role": "Developer"
                }
            ],
            "description": "A fast and intuitive dependency injection container.",
            "homepage": "https://github.com/thephpleague/container",
            "keywords": [
                "container",
                "dependency",
                "di",
                "injection",
                "league",
                "provider",
                "service"
            ],
            "time": "2017-05-10T09:20:27+00:00"
>>>>>>> d5ad9dd5
        },
        {
            "name": "lusitanian/oauth",
            "version": "v0.8.11",
            "source": {
                "type": "git",
                "url": "https://github.com/Lusitanian/PHPoAuthLib.git",
                "reference": "fc11a53db4b66da555a6a11fce294f574a8374f9"
            },
            "dist": {
                "type": "zip",
                "url": "https://api.github.com/repos/Lusitanian/PHPoAuthLib/zipball/fc11a53db4b66da555a6a11fce294f574a8374f9",
                "reference": "fc11a53db4b66da555a6a11fce294f574a8374f9",
                "shasum": ""
            },
            "require": {
                "php": ">=5.3.0"
            },
            "require-dev": {
                "phpunit/phpunit": "3.7.*",
                "predis/predis": "0.8.*@dev",
                "squizlabs/php_codesniffer": "2.*",
                "symfony/http-foundation": "~2.1"
            },
            "suggest": {
                "ext-openssl": "Allows for usage of secure connections with the stream-based HTTP client.",
                "predis/predis": "Allows using the Redis storage backend.",
                "symfony/http-foundation": "Allows using the Symfony Session storage backend."
            },
            "type": "library",
            "extra": {
                "branch-alias": {
                    "dev-master": "0.1-dev"
                }
            },
            "autoload": {
                "psr-0": {
                    "OAuth": "src",
                    "OAuth\\Unit": "tests"
                }
            },
            "notification-url": "https://packagist.org/downloads/",
            "license": [
                "MIT"
            ],
            "authors": [
                {
                    "name": "David Desberg",
                    "email": "david@daviddesberg.com"
                },
                {
                    "name": "Elliot Chance",
                    "email": "elliotchance@gmail.com"
                },
                {
                    "name": "Pieter Hordijk",
                    "email": "info@pieterhordijk.com"
                }
            ],
            "description": "PHP 5.3+ oAuth 1/2 Library",
            "keywords": [
                "Authentication",
                "authorization",
                "oauth",
                "security"
            ],
            "time": "2018-02-14T22:37:14+00:00"
        },
        {
            "name": "magento/magento2-functional-testing-framework",
            "version": "2.3.3",
            "source": {
                "type": "git",
                "url": "https://github.com/magento/magento2-functional-testing-framework.git",
                "reference": "885c5a0562cd2e428ba6bdafaff86fce78ad6b08"
            },
            "dist": {
                "type": "zip",
                "url": "https://api.github.com/repos/magento/magento2-functional-testing-framework/zipball/885c5a0562cd2e428ba6bdafaff86fce78ad6b08",
                "reference": "885c5a0562cd2e428ba6bdafaff86fce78ad6b08",
                "shasum": ""
            },
            "require": {
                "allure-framework/allure-codeception": "~1.2.6",
                "codeception/codeception": "~2.3.4",
                "consolidation/robo": "^1.0.0",
                "epfremme/swagger-php": "^2.0",
                "flow/jsonpath": ">0.2",
                "fzaninotto/faker": "^1.6",
                "monolog/monolog": "^1.0",
                "mustache/mustache": "~2.5",
                "php": "7.0.2|7.0.4|~7.0.6|~7.1.0|~7.2.0",
                "symfony/process": "^2.8 || ^3.1 || ^4.0",
                "vlucas/phpdotenv": "^2.4"
            },
            "require-dev": {
                "brainmaestro/composer-git-hooks": "^2.3",
                "codacy/coverage": "^1.4",
                "codeception/aspect-mock": "^3.0",
                "doctrine/cache": "<1.7.0",
                "goaop/framework": "2.2.0",
                "php-coveralls/php-coveralls": "^1.0",
                "phpmd/phpmd": "^2.6.0",
                "rregeer/phpunit-coverage-check": "^0.1.4",
                "sebastian/phpcpd": "~3.0 || ~4.0",
                "squizlabs/php_codesniffer": "~3.2",
                "symfony/stopwatch": "~3.4.6"
            },
            "bin": [
                "bin/mftf"
            ],
            "type": "library",
            "extra": {
                "hooks": {
                    "pre-push": "bin/all-checks"
                }
            },
            "autoload": {
                "files": [
                    "src/Magento/FunctionalTestingFramework/_bootstrap.php"
                ],
                "psr-4": {
                    "Magento\\FunctionalTestingFramework\\": "src/Magento/FunctionalTestingFramework",
                    "MFTF\\": "dev/tests/functional/MFTF"
                }
            },
            "notification-url": "https://packagist.org/downloads/",
            "license": [
                "AGPL-3.0"
            ],
            "description": "Magento2 Functional Testing Framework",
            "keywords": [
                "automation",
                "functional",
                "magento",
                "testing"
            ],
            "time": "2018-08-06T18:35:58+00:00"
        },
        {
            "name": "moontoast/math",
            "version": "1.1.2",
            "source": {
                "type": "git",
                "url": "https://github.com/ramsey/moontoast-math.git",
                "reference": "c2792a25df5cad4ff3d760dd37078fc5b6fccc79"
            },
            "dist": {
                "type": "zip",
                "url": "https://api.github.com/repos/ramsey/moontoast-math/zipball/c2792a25df5cad4ff3d760dd37078fc5b6fccc79",
                "reference": "c2792a25df5cad4ff3d760dd37078fc5b6fccc79",
                "shasum": ""
            },
            "require": {
                "ext-bcmath": "*",
                "php": ">=5.3.3"
            },
            "require-dev": {
                "jakub-onderka/php-parallel-lint": "^0.9.0",
                "phpunit/phpunit": "^4.7|>=5.0 <5.4",
                "satooshi/php-coveralls": "^0.6.1",
                "squizlabs/php_codesniffer": "^2.3"
            },
            "type": "library",
            "autoload": {
                "psr-4": {
                    "Moontoast\\Math\\": "src/Moontoast/Math/"
                }
            },
            "notification-url": "https://packagist.org/downloads/",
            "license": [
                "Apache-2.0"
            ],
            "authors": [
                {
                    "name": "Ben Ramsey",
                    "email": "ben@benramsey.com",
                    "homepage": "https://benramsey.com"
                }
            ],
            "description": "A mathematics library, providing functionality for large numbers",
            "homepage": "https://github.com/ramsey/moontoast-math",
            "keywords": [
                "bcmath",
                "math"
            ],
            "time": "2017-02-16T16:54:46+00:00"
        },
        {
            "name": "mustache/mustache",
            "version": "v2.12.0",
            "source": {
                "type": "git",
                "url": "https://github.com/bobthecow/mustache.php.git",
                "reference": "fe8fe72e9d580591854de404cc59a1b83ca4d19e"
            },
            "dist": {
                "type": "zip",
                "url": "https://api.github.com/repos/bobthecow/mustache.php/zipball/fe8fe72e9d580591854de404cc59a1b83ca4d19e",
                "reference": "fe8fe72e9d580591854de404cc59a1b83ca4d19e",
                "shasum": ""
            },
            "require": {
                "php": ">=5.2.4"
            },
            "require-dev": {
                "friendsofphp/php-cs-fixer": "~1.11",
                "phpunit/phpunit": "~3.7|~4.0|~5.0"
            },
            "type": "library",
            "autoload": {
                "psr-0": {
                    "Mustache": "src/"
                }
            },
            "notification-url": "https://packagist.org/downloads/",
            "license": [
                "MIT"
            ],
            "authors": [
                {
                    "name": "Justin Hileman",
                    "email": "justin@justinhileman.info",
                    "homepage": "http://justinhileman.com"
                }
            ],
            "description": "A Mustache implementation in PHP.",
            "homepage": "https://github.com/bobthecow/mustache.php",
            "keywords": [
                "mustache",
                "templating"
            ],
            "time": "2017-07-11T12:54:05+00:00"
        },
        {
            "name": "myclabs/deep-copy",
            "version": "1.8.1",
            "source": {
                "type": "git",
                "url": "https://github.com/myclabs/DeepCopy.git",
                "reference": "3e01bdad3e18354c3dce54466b7fbe33a9f9f7f8"
            },
            "dist": {
                "type": "zip",
                "url": "https://api.github.com/repos/myclabs/DeepCopy/zipball/3e01bdad3e18354c3dce54466b7fbe33a9f9f7f8",
                "reference": "3e01bdad3e18354c3dce54466b7fbe33a9f9f7f8",
                "shasum": ""
            },
            "require": {
                "php": "^7.1"
            },
            "replace": {
                "myclabs/deep-copy": "self.version"
            },
            "require-dev": {
                "doctrine/collections": "^1.0",
                "doctrine/common": "^2.6",
                "phpunit/phpunit": "^7.1"
            },
            "type": "library",
            "autoload": {
                "psr-4": {
                    "DeepCopy\\": "src/DeepCopy/"
                },
                "files": [
                    "src/DeepCopy/deep_copy.php"
                ]
            },
            "notification-url": "https://packagist.org/downloads/",
            "license": [
                "MIT"
            ],
            "description": "Create deep copies (clones) of your objects",
            "keywords": [
                "clone",
                "copy",
                "duplicate",
                "object",
                "object graph"
            ],
            "time": "2018-06-11T23:09:50+00:00"
        },
        {
            "name": "pdepend/pdepend",
            "version": "2.5.2",
            "source": {
                "type": "git",
                "url": "https://github.com/pdepend/pdepend.git",
                "reference": "9daf26d0368d4a12bed1cacae1a9f3a6f0adf239"
            },
            "dist": {
                "type": "zip",
                "url": "https://api.github.com/repos/pdepend/pdepend/zipball/9daf26d0368d4a12bed1cacae1a9f3a6f0adf239",
                "reference": "9daf26d0368d4a12bed1cacae1a9f3a6f0adf239",
                "shasum": ""
            },
            "require": {
                "php": ">=5.3.7",
                "symfony/config": "^2.3.0|^3|^4",
                "symfony/dependency-injection": "^2.3.0|^3|^4",
                "symfony/filesystem": "^2.3.0|^3|^4"
            },
            "require-dev": {
                "phpunit/phpunit": "^4.8|^5.7",
                "squizlabs/php_codesniffer": "^2.0.0"
            },
            "bin": [
                "src/bin/pdepend"
            ],
            "type": "library",
            "autoload": {
                "psr-4": {
                    "PDepend\\": "src/main/php/PDepend"
                }
            },
            "notification-url": "https://packagist.org/downloads/",
            "license": [
                "BSD-3-Clause"
            ],
            "description": "Official version of pdepend to be handled with Composer",
            "time": "2017-12-13T13:21:38+00:00"
        },
        {
            "name": "phar-io/manifest",
            "version": "1.0.1",
            "source": {
                "type": "git",
                "url": "https://github.com/phar-io/manifest.git",
                "reference": "2df402786ab5368a0169091f61a7c1e0eb6852d0"
            },
            "dist": {
                "type": "zip",
                "url": "https://api.github.com/repos/phar-io/manifest/zipball/2df402786ab5368a0169091f61a7c1e0eb6852d0",
                "reference": "2df402786ab5368a0169091f61a7c1e0eb6852d0",
                "shasum": ""
            },
            "require": {
                "ext-dom": "*",
                "ext-phar": "*",
                "phar-io/version": "^1.0.1",
                "php": "^5.6 || ^7.0"
            },
            "type": "library",
            "extra": {
                "branch-alias": {
                    "dev-master": "1.0.x-dev"
                }
            },
            "autoload": {
                "classmap": [
                    "src/"
                ]
            },
            "notification-url": "https://packagist.org/downloads/",
            "license": [
                "BSD-3-Clause"
            ],
            "authors": [
                {
                    "name": "Arne Blankerts",
                    "email": "arne@blankerts.de",
                    "role": "Developer"
                },
                {
                    "name": "Sebastian Heuer",
                    "email": "sebastian@phpeople.de",
                    "role": "Developer"
                },
                {
                    "name": "Sebastian Bergmann",
                    "email": "sebastian@phpunit.de",
                    "role": "Developer"
                }
            ],
            "description": "Component for reading phar.io manifest information from a PHP Archive (PHAR)",
            "time": "2017-03-05T18:14:27+00:00"
        },
        {
            "name": "phar-io/version",
            "version": "1.0.1",
            "source": {
                "type": "git",
                "url": "https://github.com/phar-io/version.git",
                "reference": "a70c0ced4be299a63d32fa96d9281d03e94041df"
            },
            "dist": {
                "type": "zip",
                "url": "https://api.github.com/repos/phar-io/version/zipball/a70c0ced4be299a63d32fa96d9281d03e94041df",
                "reference": "a70c0ced4be299a63d32fa96d9281d03e94041df",
                "shasum": ""
            },
            "require": {
                "php": "^5.6 || ^7.0"
            },
            "type": "library",
            "autoload": {
                "classmap": [
                    "src/"
                ]
            },
            "notification-url": "https://packagist.org/downloads/",
            "license": [
                "BSD-3-Clause"
            ],
            "authors": [
                {
                    "name": "Arne Blankerts",
                    "email": "arne@blankerts.de",
                    "role": "Developer"
                },
                {
                    "name": "Sebastian Heuer",
                    "email": "sebastian@phpeople.de",
                    "role": "Developer"
                },
                {
                    "name": "Sebastian Bergmann",
                    "email": "sebastian@phpunit.de",
                    "role": "Developer"
                }
            ],
            "description": "Library for handling version information and constraints",
            "time": "2017-03-05T17:38:23+00:00"
        },
        {
            "name": "php-cs-fixer/diff",
            "version": "v1.3.0",
            "source": {
                "type": "git",
                "url": "https://github.com/PHP-CS-Fixer/diff.git",
                "reference": "78bb099e9c16361126c86ce82ec4405ebab8e756"
            },
            "dist": {
                "type": "zip",
                "url": "https://api.github.com/repos/PHP-CS-Fixer/diff/zipball/78bb099e9c16361126c86ce82ec4405ebab8e756",
                "reference": "78bb099e9c16361126c86ce82ec4405ebab8e756",
                "shasum": ""
            },
            "require": {
                "php": "^5.6 || ^7.0"
            },
            "require-dev": {
                "phpunit/phpunit": "^5.7.23 || ^6.4.3",
                "symfony/process": "^3.3"
            },
            "type": "library",
            "autoload": {
                "classmap": [
                    "src/"
                ]
            },
            "notification-url": "https://packagist.org/downloads/",
            "license": [
                "BSD-3-Clause"
            ],
            "authors": [
                {
                    "name": "Kore Nordmann",
                    "email": "mail@kore-nordmann.de"
                },
                {
                    "name": "Sebastian Bergmann",
                    "email": "sebastian@phpunit.de"
                },
                {
                    "name": "SpacePossum"
                }
            ],
            "description": "sebastian/diff v2 backport support for PHP5.6",
            "homepage": "https://github.com/PHP-CS-Fixer",
            "keywords": [
                "diff"
            ],
            "time": "2018-02-15T16:58:55+00:00"
        },
        {
            "name": "phpcollection/phpcollection",
            "version": "0.5.0",
            "source": {
                "type": "git",
                "url": "https://github.com/schmittjoh/php-collection.git",
                "reference": "f2bcff45c0da7c27991bbc1f90f47c4b7fb434a6"
            },
            "dist": {
                "type": "zip",
                "url": "https://api.github.com/repos/schmittjoh/php-collection/zipball/f2bcff45c0da7c27991bbc1f90f47c4b7fb434a6",
                "reference": "f2bcff45c0da7c27991bbc1f90f47c4b7fb434a6",
                "shasum": ""
            },
            "require": {
                "phpoption/phpoption": "1.*"
            },
            "type": "library",
            "extra": {
                "branch-alias": {
                    "dev-master": "0.4-dev"
                }
            },
            "autoload": {
                "psr-0": {
                    "PhpCollection": "src/"
                }
            },
            "notification-url": "https://packagist.org/downloads/",
            "license": [
                "Apache2"
            ],
            "authors": [
                {
                    "name": "Johannes M. Schmitt",
                    "email": "schmittjoh@gmail.com"
                }
            ],
            "description": "General-Purpose Collection Library for PHP",
            "keywords": [
                "collection",
                "list",
                "map",
                "sequence",
                "set"
            ],
            "time": "2015-05-17T12:39:23+00:00"
        },
        {
            "name": "phpdocumentor/reflection-common",
            "version": "1.0.1",
            "source": {
                "type": "git",
                "url": "https://github.com/phpDocumentor/ReflectionCommon.git",
                "reference": "21bdeb5f65d7ebf9f43b1b25d404f87deab5bfb6"
            },
            "dist": {
                "type": "zip",
                "url": "https://api.github.com/repos/phpDocumentor/ReflectionCommon/zipball/21bdeb5f65d7ebf9f43b1b25d404f87deab5bfb6",
                "reference": "21bdeb5f65d7ebf9f43b1b25d404f87deab5bfb6",
                "shasum": ""
            },
            "require": {
                "php": ">=5.5"
            },
            "require-dev": {
                "phpunit/phpunit": "^4.6"
            },
            "type": "library",
            "extra": {
                "branch-alias": {
                    "dev-master": "1.0.x-dev"
                }
            },
            "autoload": {
                "psr-4": {
                    "phpDocumentor\\Reflection\\": [
                        "src"
                    ]
                }
            },
            "notification-url": "https://packagist.org/downloads/",
            "license": [
                "MIT"
            ],
            "authors": [
                {
                    "name": "Jaap van Otterdijk",
                    "email": "opensource@ijaap.nl"
                }
            ],
            "description": "Common reflection classes used by phpdocumentor to reflect the code structure",
            "homepage": "http://www.phpdoc.org",
            "keywords": [
                "FQSEN",
                "phpDocumentor",
                "phpdoc",
                "reflection",
                "static analysis"
            ],
            "time": "2017-09-11T18:02:19+00:00"
        },
        {
            "name": "phpdocumentor/reflection-docblock",
            "version": "4.3.0",
            "source": {
                "type": "git",
                "url": "https://github.com/phpDocumentor/ReflectionDocBlock.git",
                "reference": "94fd0001232e47129dd3504189fa1c7225010d08"
            },
            "dist": {
                "type": "zip",
                "url": "https://api.github.com/repos/phpDocumentor/ReflectionDocBlock/zipball/94fd0001232e47129dd3504189fa1c7225010d08",
                "reference": "94fd0001232e47129dd3504189fa1c7225010d08",
                "shasum": ""
            },
            "require": {
                "php": "^7.0",
                "phpdocumentor/reflection-common": "^1.0.0",
                "phpdocumentor/type-resolver": "^0.4.0",
                "webmozart/assert": "^1.0"
            },
            "require-dev": {
                "doctrine/instantiator": "~1.0.5",
                "mockery/mockery": "^1.0",
                "phpunit/phpunit": "^6.4"
            },
            "type": "library",
            "extra": {
                "branch-alias": {
                    "dev-master": "4.x-dev"
                }
            },
            "autoload": {
                "psr-4": {
                    "phpDocumentor\\Reflection\\": [
                        "src/"
                    ]
                }
            },
            "notification-url": "https://packagist.org/downloads/",
            "license": [
                "MIT"
            ],
            "authors": [
                {
                    "name": "Mike van Riel",
                    "email": "me@mikevanriel.com"
                }
            ],
            "description": "With this component, a library can provide support for annotations via DocBlocks or otherwise retrieve information that is embedded in a DocBlock.",
            "time": "2017-11-30T07:14:17+00:00"
        },
        {
            "name": "phpdocumentor/type-resolver",
            "version": "0.4.0",
            "source": {
                "type": "git",
                "url": "https://github.com/phpDocumentor/TypeResolver.git",
                "reference": "9c977708995954784726e25d0cd1dddf4e65b0f7"
            },
            "dist": {
                "type": "zip",
                "url": "https://api.github.com/repos/phpDocumentor/TypeResolver/zipball/9c977708995954784726e25d0cd1dddf4e65b0f7",
                "reference": "9c977708995954784726e25d0cd1dddf4e65b0f7",
                "shasum": ""
            },
            "require": {
                "php": "^5.5 || ^7.0",
                "phpdocumentor/reflection-common": "^1.0"
            },
            "require-dev": {
                "mockery/mockery": "^0.9.4",
                "phpunit/phpunit": "^5.2||^4.8.24"
            },
            "type": "library",
            "extra": {
                "branch-alias": {
                    "dev-master": "1.0.x-dev"
                }
            },
            "autoload": {
                "psr-4": {
                    "phpDocumentor\\Reflection\\": [
                        "src/"
                    ]
                }
            },
            "notification-url": "https://packagist.org/downloads/",
            "license": [
                "MIT"
            ],
            "authors": [
                {
                    "name": "Mike van Riel",
                    "email": "me@mikevanriel.com"
                }
            ],
            "time": "2017-07-14T14:27:02+00:00"
        },
        {
            "name": "phpmd/phpmd",
            "version": "2.6.0",
            "source": {
                "type": "git",
                "url": "https://github.com/phpmd/phpmd.git",
                "reference": "4e9924b2c157a3eb64395460fcf56b31badc8374"
            },
            "dist": {
                "type": "zip",
                "url": "https://api.github.com/repos/phpmd/phpmd/zipball/4e9924b2c157a3eb64395460fcf56b31badc8374",
                "reference": "4e9924b2c157a3eb64395460fcf56b31badc8374",
                "shasum": ""
            },
            "require": {
                "ext-xml": "*",
                "pdepend/pdepend": "^2.5",
                "php": ">=5.3.9"
            },
            "require-dev": {
                "phpunit/phpunit": "^4.0",
                "squizlabs/php_codesniffer": "^2.0"
            },
            "bin": [
                "src/bin/phpmd"
            ],
            "type": "project",
            "autoload": {
                "psr-0": {
                    "PHPMD\\": "src/main/php"
                }
            },
            "notification-url": "https://packagist.org/downloads/",
            "license": [
                "BSD-3-Clause"
            ],
            "authors": [
                {
                    "name": "Manuel Pichler",
                    "email": "github@manuel-pichler.de",
                    "homepage": "https://github.com/manuelpichler",
                    "role": "Project Founder"
                },
                {
                    "name": "Other contributors",
                    "homepage": "https://github.com/phpmd/phpmd/graphs/contributors",
                    "role": "Contributors"
                },
                {
                    "name": "Marc Würth",
                    "email": "ravage@bluewin.ch",
                    "homepage": "https://github.com/ravage84",
                    "role": "Project Maintainer"
                }
            ],
            "description": "PHPMD is a spin-off project of PHP Depend and aims to be a PHP equivalent of the well known Java tool PMD.",
            "homepage": "http://phpmd.org/",
            "keywords": [
                "mess detection",
                "mess detector",
                "pdepend",
                "phpmd",
                "pmd"
            ],
            "time": "2017-01-20T14:41:10+00:00"
        },
        {
            "name": "phpoption/phpoption",
            "version": "1.5.0",
            "source": {
                "type": "git",
                "url": "https://github.com/schmittjoh/php-option.git",
                "reference": "94e644f7d2051a5f0fcf77d81605f152eecff0ed"
            },
            "dist": {
                "type": "zip",
                "url": "https://api.github.com/repos/schmittjoh/php-option/zipball/94e644f7d2051a5f0fcf77d81605f152eecff0ed",
                "reference": "94e644f7d2051a5f0fcf77d81605f152eecff0ed",
                "shasum": ""
            },
            "require": {
                "php": ">=5.3.0"
            },
            "require-dev": {
                "phpunit/phpunit": "4.7.*"
            },
            "type": "library",
            "extra": {
                "branch-alias": {
                    "dev-master": "1.3-dev"
                }
            },
            "autoload": {
                "psr-0": {
                    "PhpOption\\": "src/"
                }
            },
            "notification-url": "https://packagist.org/downloads/",
            "license": [
                "Apache2"
            ],
            "authors": [
                {
                    "name": "Johannes M. Schmitt",
                    "email": "schmittjoh@gmail.com"
                }
            ],
            "description": "Option Type for PHP",
            "keywords": [
                "language",
                "option",
                "php",
                "type"
            ],
            "time": "2015-07-25T16:39:46+00:00"
        },
        {
            "name": "phpspec/prophecy",
            "version": "1.8.0",
            "source": {
                "type": "git",
                "url": "https://github.com/phpspec/prophecy.git",
                "reference": "4ba436b55987b4bf311cb7c6ba82aa528aac0a06"
            },
            "dist": {
                "type": "zip",
                "url": "https://api.github.com/repos/phpspec/prophecy/zipball/4ba436b55987b4bf311cb7c6ba82aa528aac0a06",
                "reference": "4ba436b55987b4bf311cb7c6ba82aa528aac0a06",
                "shasum": ""
            },
            "require": {
                "doctrine/instantiator": "^1.0.2",
                "php": "^5.3|^7.0",
                "phpdocumentor/reflection-docblock": "^2.0|^3.0.2|^4.0",
                "sebastian/comparator": "^1.1|^2.0|^3.0",
                "sebastian/recursion-context": "^1.0|^2.0|^3.0"
            },
            "require-dev": {
                "phpspec/phpspec": "^2.5|^3.2",
                "phpunit/phpunit": "^4.8.35 || ^5.7 || ^6.5 || ^7.1"
            },
            "type": "library",
            "extra": {
                "branch-alias": {
                    "dev-master": "1.8.x-dev"
                }
            },
            "autoload": {
                "psr-0": {
                    "Prophecy\\": "src/"
                }
            },
            "notification-url": "https://packagist.org/downloads/",
            "license": [
                "MIT"
            ],
            "authors": [
                {
                    "name": "Konstantin Kudryashov",
                    "email": "ever.zet@gmail.com",
                    "homepage": "http://everzet.com"
                },
                {
                    "name": "Marcello Duarte",
                    "email": "marcello.duarte@gmail.com"
                }
            ],
            "description": "Highly opinionated mocking framework for PHP 5.3+",
            "homepage": "https://github.com/phpspec/prophecy",
            "keywords": [
                "Double",
                "Dummy",
                "fake",
                "mock",
                "spy",
                "stub"
            ],
            "time": "2018-08-05T17:53:17+00:00"
        },
        {
            "name": "phpunit/php-code-coverage",
            "version": "5.3.2",
            "source": {
                "type": "git",
                "url": "https://github.com/sebastianbergmann/php-code-coverage.git",
                "reference": "c89677919c5dd6d3b3852f230a663118762218ac"
            },
            "dist": {
                "type": "zip",
                "url": "https://api.github.com/repos/sebastianbergmann/php-code-coverage/zipball/c89677919c5dd6d3b3852f230a663118762218ac",
                "reference": "c89677919c5dd6d3b3852f230a663118762218ac",
                "shasum": ""
            },
            "require": {
                "ext-dom": "*",
                "ext-xmlwriter": "*",
                "php": "^7.0",
                "phpunit/php-file-iterator": "^1.4.2",
                "phpunit/php-text-template": "^1.2.1",
                "phpunit/php-token-stream": "^2.0.1",
                "sebastian/code-unit-reverse-lookup": "^1.0.1",
                "sebastian/environment": "^3.0",
                "sebastian/version": "^2.0.1",
                "theseer/tokenizer": "^1.1"
            },
            "require-dev": {
                "phpunit/phpunit": "^6.0"
            },
            "suggest": {
                "ext-xdebug": "^2.5.5"
            },
            "type": "library",
            "extra": {
                "branch-alias": {
                    "dev-master": "5.3.x-dev"
                }
            },
            "autoload": {
                "classmap": [
                    "src/"
                ]
            },
            "notification-url": "https://packagist.org/downloads/",
            "license": [
                "BSD-3-Clause"
            ],
            "authors": [
                {
                    "name": "Sebastian Bergmann",
                    "email": "sebastian@phpunit.de",
                    "role": "lead"
                }
            ],
            "description": "Library that provides collection, processing, and rendering functionality for PHP code coverage information.",
            "homepage": "https://github.com/sebastianbergmann/php-code-coverage",
            "keywords": [
                "coverage",
                "testing",
                "xunit"
            ],
            "time": "2018-04-06T15:36:58+00:00"
        },
        {
            "name": "phpunit/php-file-iterator",
            "version": "1.4.5",
            "source": {
                "type": "git",
                "url": "https://github.com/sebastianbergmann/php-file-iterator.git",
                "reference": "730b01bc3e867237eaac355e06a36b85dd93a8b4"
            },
            "dist": {
                "type": "zip",
                "url": "https://api.github.com/repos/sebastianbergmann/php-file-iterator/zipball/730b01bc3e867237eaac355e06a36b85dd93a8b4",
                "reference": "730b01bc3e867237eaac355e06a36b85dd93a8b4",
                "shasum": ""
            },
            "require": {
                "php": ">=5.3.3"
            },
            "type": "library",
            "extra": {
                "branch-alias": {
                    "dev-master": "1.4.x-dev"
                }
            },
            "autoload": {
                "classmap": [
                    "src/"
                ]
            },
            "notification-url": "https://packagist.org/downloads/",
            "license": [
                "BSD-3-Clause"
            ],
            "authors": [
                {
                    "name": "Sebastian Bergmann",
                    "email": "sb@sebastian-bergmann.de",
                    "role": "lead"
                }
            ],
            "description": "FilterIterator implementation that filters files based on a list of suffixes.",
            "homepage": "https://github.com/sebastianbergmann/php-file-iterator/",
            "keywords": [
                "filesystem",
                "iterator"
            ],
            "time": "2017-11-27T13:52:08+00:00"
        },
        {
            "name": "phpunit/php-text-template",
            "version": "1.2.1",
            "source": {
                "type": "git",
                "url": "https://github.com/sebastianbergmann/php-text-template.git",
                "reference": "31f8b717e51d9a2afca6c9f046f5d69fc27c8686"
            },
            "dist": {
                "type": "zip",
                "url": "https://api.github.com/repos/sebastianbergmann/php-text-template/zipball/31f8b717e51d9a2afca6c9f046f5d69fc27c8686",
                "reference": "31f8b717e51d9a2afca6c9f046f5d69fc27c8686",
                "shasum": ""
            },
            "require": {
                "php": ">=5.3.3"
            },
            "type": "library",
            "autoload": {
                "classmap": [
                    "src/"
                ]
            },
            "notification-url": "https://packagist.org/downloads/",
            "license": [
                "BSD-3-Clause"
            ],
            "authors": [
                {
                    "name": "Sebastian Bergmann",
                    "email": "sebastian@phpunit.de",
                    "role": "lead"
                }
            ],
            "description": "Simple template engine.",
            "homepage": "https://github.com/sebastianbergmann/php-text-template/",
            "keywords": [
                "template"
            ],
            "time": "2015-06-21T13:50:34+00:00"
        },
        {
            "name": "phpunit/php-timer",
            "version": "1.0.9",
            "source": {
                "type": "git",
                "url": "https://github.com/sebastianbergmann/php-timer.git",
                "reference": "3dcf38ca72b158baf0bc245e9184d3fdffa9c46f"
            },
            "dist": {
                "type": "zip",
                "url": "https://api.github.com/repos/sebastianbergmann/php-timer/zipball/3dcf38ca72b158baf0bc245e9184d3fdffa9c46f",
                "reference": "3dcf38ca72b158baf0bc245e9184d3fdffa9c46f",
                "shasum": ""
            },
            "require": {
                "php": "^5.3.3 || ^7.0"
            },
            "require-dev": {
                "phpunit/phpunit": "^4.8.35 || ^5.7 || ^6.0"
            },
            "type": "library",
            "extra": {
                "branch-alias": {
                    "dev-master": "1.0-dev"
                }
            },
            "autoload": {
                "classmap": [
                    "src/"
                ]
            },
            "notification-url": "https://packagist.org/downloads/",
            "license": [
                "BSD-3-Clause"
            ],
            "authors": [
                {
                    "name": "Sebastian Bergmann",
                    "email": "sb@sebastian-bergmann.de",
                    "role": "lead"
                }
            ],
            "description": "Utility class for timing",
            "homepage": "https://github.com/sebastianbergmann/php-timer/",
            "keywords": [
                "timer"
            ],
            "time": "2017-02-26T11:10:40+00:00"
        },
        {
            "name": "phpunit/php-token-stream",
            "version": "2.0.2",
            "source": {
                "type": "git",
                "url": "https://github.com/sebastianbergmann/php-token-stream.git",
                "reference": "791198a2c6254db10131eecfe8c06670700904db"
            },
            "dist": {
                "type": "zip",
                "url": "https://api.github.com/repos/sebastianbergmann/php-token-stream/zipball/791198a2c6254db10131eecfe8c06670700904db",
                "reference": "791198a2c6254db10131eecfe8c06670700904db",
                "shasum": ""
            },
            "require": {
                "ext-tokenizer": "*",
                "php": "^7.0"
            },
            "require-dev": {
                "phpunit/phpunit": "^6.2.4"
            },
            "type": "library",
            "extra": {
                "branch-alias": {
                    "dev-master": "2.0-dev"
                }
            },
            "autoload": {
                "classmap": [
                    "src/"
                ]
            },
            "notification-url": "https://packagist.org/downloads/",
            "license": [
                "BSD-3-Clause"
            ],
            "authors": [
                {
                    "name": "Sebastian Bergmann",
                    "email": "sebastian@phpunit.de"
                }
            ],
            "description": "Wrapper around PHP's tokenizer extension.",
            "homepage": "https://github.com/sebastianbergmann/php-token-stream/",
            "keywords": [
                "tokenizer"
            ],
            "time": "2017-11-27T05:48:46+00:00"
        },
        {
            "name": "phpunit/phpunit",
<<<<<<< HEAD
            "version": "6.5.9",
            "source": {
                "type": "git",
                "url": "https://github.com/sebastianbergmann/phpunit.git",
                "reference": "093ca5508174cd8ab8efe44fd1dde447adfdec8f"
            },
            "dist": {
                "type": "zip",
                "url": "https://api.github.com/repos/sebastianbergmann/phpunit/zipball/093ca5508174cd8ab8efe44fd1dde447adfdec8f",
                "reference": "093ca5508174cd8ab8efe44fd1dde447adfdec8f",
=======
            "version": "6.5.10",
            "source": {
                "type": "git",
                "url": "https://github.com/sebastianbergmann/phpunit.git",
                "reference": "5744955af9c0a2de74a5eb5287c50bf025100d39"
            },
            "dist": {
                "type": "zip",
                "url": "https://api.github.com/repos/sebastianbergmann/phpunit/zipball/5744955af9c0a2de74a5eb5287c50bf025100d39",
                "reference": "5744955af9c0a2de74a5eb5287c50bf025100d39",
>>>>>>> d5ad9dd5
                "shasum": ""
            },
            "require": {
                "ext-dom": "*",
                "ext-json": "*",
                "ext-libxml": "*",
                "ext-mbstring": "*",
                "ext-xml": "*",
                "myclabs/deep-copy": "^1.6.1",
                "phar-io/manifest": "^1.0.1",
                "phar-io/version": "^1.0",
                "php": "^7.0",
                "phpspec/prophecy": "^1.7",
                "phpunit/php-code-coverage": "^5.3",
                "phpunit/php-file-iterator": "^1.4.3",
                "phpunit/php-text-template": "^1.2.1",
                "phpunit/php-timer": "^1.0.9",
                "phpunit/phpunit-mock-objects": "^5.0.8",
                "sebastian/comparator": "^2.1",
                "sebastian/diff": "^2.0",
                "sebastian/environment": "^3.1",
                "sebastian/exporter": "^3.1",
                "sebastian/global-state": "^2.0",
                "sebastian/object-enumerator": "^3.0.3",
                "sebastian/resource-operations": "^1.0",
                "sebastian/version": "^2.0.1"
            },
            "conflict": {
                "phpdocumentor/reflection-docblock": "3.0.2",
                "phpunit/dbunit": "<3.0"
            },
            "require-dev": {
                "ext-pdo": "*"
            },
            "suggest": {
                "ext-xdebug": "*",
                "phpunit/php-invoker": "^1.1"
            },
            "bin": [
                "phpunit"
            ],
            "type": "library",
            "extra": {
                "branch-alias": {
                    "dev-master": "6.5.x-dev"
                }
            },
            "autoload": {
                "classmap": [
                    "src/"
                ]
            },
            "notification-url": "https://packagist.org/downloads/",
            "license": [
                "BSD-3-Clause"
            ],
            "authors": [
                {
                    "name": "Sebastian Bergmann",
                    "email": "sebastian@phpunit.de",
                    "role": "lead"
                }
            ],
            "description": "The PHP Unit Testing framework.",
            "homepage": "https://phpunit.de/",
            "keywords": [
                "phpunit",
                "testing",
                "xunit"
            ],
<<<<<<< HEAD
            "time": "2018-07-03T06:40:40+00:00"
=======
            "time": "2018-08-03T05:27:14+00:00"
>>>>>>> d5ad9dd5
        },
        {
            "name": "phpunit/phpunit-mock-objects",
            "version": "5.0.8",
            "source": {
                "type": "git",
                "url": "https://github.com/sebastianbergmann/phpunit-mock-objects.git",
                "reference": "6f9a3c8bf34188a2b53ce2ae7a126089c53e0a9f"
            },
            "dist": {
                "type": "zip",
                "url": "https://api.github.com/repos/sebastianbergmann/phpunit-mock-objects/zipball/6f9a3c8bf34188a2b53ce2ae7a126089c53e0a9f",
                "reference": "6f9a3c8bf34188a2b53ce2ae7a126089c53e0a9f",
                "shasum": ""
            },
            "require": {
                "doctrine/instantiator": "^1.0.5",
                "php": "^7.0",
                "phpunit/php-text-template": "^1.2.1",
                "sebastian/exporter": "^3.1"
            },
            "conflict": {
                "phpunit/phpunit": "<6.0"
            },
            "require-dev": {
                "phpunit/phpunit": "^6.5"
            },
            "suggest": {
                "ext-soap": "*"
            },
            "type": "library",
            "extra": {
                "branch-alias": {
                    "dev-master": "5.0.x-dev"
                }
            },
            "autoload": {
                "classmap": [
                    "src/"
                ]
            },
            "notification-url": "https://packagist.org/downloads/",
            "license": [
                "BSD-3-Clause"
            ],
            "authors": [
                {
                    "name": "Sebastian Bergmann",
                    "email": "sebastian@phpunit.de",
                    "role": "lead"
                }
            ],
            "description": "Mock Object library for PHPUnit",
            "homepage": "https://github.com/sebastianbergmann/phpunit-mock-objects/",
            "keywords": [
                "mock",
                "xunit"
            ],
            "time": "2018-07-13T03:27:23+00:00"
        },
        {
            "name": "sebastian/code-unit-reverse-lookup",
            "version": "1.0.1",
            "source": {
                "type": "git",
                "url": "https://github.com/sebastianbergmann/code-unit-reverse-lookup.git",
                "reference": "4419fcdb5eabb9caa61a27c7a1db532a6b55dd18"
            },
            "dist": {
                "type": "zip",
                "url": "https://api.github.com/repos/sebastianbergmann/code-unit-reverse-lookup/zipball/4419fcdb5eabb9caa61a27c7a1db532a6b55dd18",
                "reference": "4419fcdb5eabb9caa61a27c7a1db532a6b55dd18",
                "shasum": ""
            },
            "require": {
                "php": "^5.6 || ^7.0"
            },
            "require-dev": {
                "phpunit/phpunit": "^5.7 || ^6.0"
            },
            "type": "library",
            "extra": {
                "branch-alias": {
                    "dev-master": "1.0.x-dev"
                }
            },
            "autoload": {
                "classmap": [
                    "src/"
                ]
            },
            "notification-url": "https://packagist.org/downloads/",
            "license": [
                "BSD-3-Clause"
            ],
            "authors": [
                {
                    "name": "Sebastian Bergmann",
                    "email": "sebastian@phpunit.de"
                }
            ],
            "description": "Looks up which function or method a line of code belongs to",
            "homepage": "https://github.com/sebastianbergmann/code-unit-reverse-lookup/",
            "time": "2017-03-04T06:30:41+00:00"
        },
        {
            "name": "sebastian/comparator",
            "version": "2.1.3",
            "source": {
                "type": "git",
                "url": "https://github.com/sebastianbergmann/comparator.git",
                "reference": "34369daee48eafb2651bea869b4b15d75ccc35f9"
            },
            "dist": {
                "type": "zip",
                "url": "https://api.github.com/repos/sebastianbergmann/comparator/zipball/34369daee48eafb2651bea869b4b15d75ccc35f9",
                "reference": "34369daee48eafb2651bea869b4b15d75ccc35f9",
                "shasum": ""
            },
            "require": {
                "php": "^7.0",
                "sebastian/diff": "^2.0 || ^3.0",
                "sebastian/exporter": "^3.1"
            },
            "require-dev": {
                "phpunit/phpunit": "^6.4"
            },
            "type": "library",
            "extra": {
                "branch-alias": {
                    "dev-master": "2.1.x-dev"
                }
            },
            "autoload": {
                "classmap": [
                    "src/"
                ]
            },
            "notification-url": "https://packagist.org/downloads/",
            "license": [
                "BSD-3-Clause"
            ],
            "authors": [
                {
                    "name": "Jeff Welch",
                    "email": "whatthejeff@gmail.com"
                },
                {
                    "name": "Volker Dusch",
                    "email": "github@wallbash.com"
                },
                {
                    "name": "Bernhard Schussek",
                    "email": "bschussek@2bepublished.at"
                },
                {
                    "name": "Sebastian Bergmann",
                    "email": "sebastian@phpunit.de"
                }
            ],
            "description": "Provides the functionality to compare PHP values for equality",
            "homepage": "https://github.com/sebastianbergmann/comparator",
            "keywords": [
                "comparator",
                "compare",
                "equality"
            ],
            "time": "2018-02-01T13:46:46+00:00"
        },
        {
            "name": "sebastian/diff",
            "version": "2.0.1",
            "source": {
                "type": "git",
                "url": "https://github.com/sebastianbergmann/diff.git",
                "reference": "347c1d8b49c5c3ee30c7040ea6fc446790e6bddd"
            },
            "dist": {
                "type": "zip",
                "url": "https://api.github.com/repos/sebastianbergmann/diff/zipball/347c1d8b49c5c3ee30c7040ea6fc446790e6bddd",
                "reference": "347c1d8b49c5c3ee30c7040ea6fc446790e6bddd",
                "shasum": ""
            },
            "require": {
                "php": "^7.0"
            },
            "require-dev": {
                "phpunit/phpunit": "^6.2"
            },
            "type": "library",
            "extra": {
                "branch-alias": {
                    "dev-master": "2.0-dev"
                }
            },
            "autoload": {
                "classmap": [
                    "src/"
                ]
            },
            "notification-url": "https://packagist.org/downloads/",
            "license": [
                "BSD-3-Clause"
            ],
            "authors": [
                {
                    "name": "Kore Nordmann",
                    "email": "mail@kore-nordmann.de"
                },
                {
                    "name": "Sebastian Bergmann",
                    "email": "sebastian@phpunit.de"
                }
            ],
            "description": "Diff implementation",
            "homepage": "https://github.com/sebastianbergmann/diff",
            "keywords": [
                "diff"
            ],
            "time": "2017-08-03T08:09:46+00:00"
        },
        {
            "name": "sebastian/environment",
            "version": "3.1.0",
            "source": {
                "type": "git",
                "url": "https://github.com/sebastianbergmann/environment.git",
                "reference": "cd0871b3975fb7fc44d11314fd1ee20925fce4f5"
            },
            "dist": {
                "type": "zip",
                "url": "https://api.github.com/repos/sebastianbergmann/environment/zipball/cd0871b3975fb7fc44d11314fd1ee20925fce4f5",
                "reference": "cd0871b3975fb7fc44d11314fd1ee20925fce4f5",
                "shasum": ""
            },
            "require": {
                "php": "^7.0"
            },
            "require-dev": {
                "phpunit/phpunit": "^6.1"
            },
            "type": "library",
            "extra": {
                "branch-alias": {
                    "dev-master": "3.1.x-dev"
                }
            },
            "autoload": {
                "classmap": [
                    "src/"
                ]
            },
            "notification-url": "https://packagist.org/downloads/",
            "license": [
                "BSD-3-Clause"
            ],
            "authors": [
                {
                    "name": "Sebastian Bergmann",
                    "email": "sebastian@phpunit.de"
                }
            ],
            "description": "Provides functionality to handle HHVM/PHP environments",
            "homepage": "http://www.github.com/sebastianbergmann/environment",
            "keywords": [
                "Xdebug",
                "environment",
                "hhvm"
            ],
            "time": "2017-07-01T08:51:00+00:00"
        },
        {
            "name": "sebastian/exporter",
            "version": "3.1.0",
            "source": {
                "type": "git",
                "url": "https://github.com/sebastianbergmann/exporter.git",
                "reference": "234199f4528de6d12aaa58b612e98f7d36adb937"
            },
            "dist": {
                "type": "zip",
                "url": "https://api.github.com/repos/sebastianbergmann/exporter/zipball/234199f4528de6d12aaa58b612e98f7d36adb937",
                "reference": "234199f4528de6d12aaa58b612e98f7d36adb937",
                "shasum": ""
            },
            "require": {
                "php": "^7.0",
                "sebastian/recursion-context": "^3.0"
            },
            "require-dev": {
                "ext-mbstring": "*",
                "phpunit/phpunit": "^6.0"
            },
            "type": "library",
            "extra": {
                "branch-alias": {
                    "dev-master": "3.1.x-dev"
                }
            },
            "autoload": {
                "classmap": [
                    "src/"
                ]
            },
            "notification-url": "https://packagist.org/downloads/",
            "license": [
                "BSD-3-Clause"
            ],
            "authors": [
                {
                    "name": "Jeff Welch",
                    "email": "whatthejeff@gmail.com"
                },
                {
                    "name": "Volker Dusch",
                    "email": "github@wallbash.com"
                },
                {
                    "name": "Bernhard Schussek",
                    "email": "bschussek@2bepublished.at"
                },
                {
                    "name": "Sebastian Bergmann",
                    "email": "sebastian@phpunit.de"
                },
                {
                    "name": "Adam Harvey",
                    "email": "aharvey@php.net"
                }
            ],
            "description": "Provides the functionality to export PHP variables for visualization",
            "homepage": "http://www.github.com/sebastianbergmann/exporter",
            "keywords": [
                "export",
                "exporter"
            ],
            "time": "2017-04-03T13:19:02+00:00"
        },
        {
            "name": "sebastian/finder-facade",
            "version": "1.2.2",
            "source": {
                "type": "git",
                "url": "https://github.com/sebastianbergmann/finder-facade.git",
                "reference": "4a3174709c2dc565fe5fb26fcf827f6a1fc7b09f"
            },
            "dist": {
                "type": "zip",
                "url": "https://api.github.com/repos/sebastianbergmann/finder-facade/zipball/4a3174709c2dc565fe5fb26fcf827f6a1fc7b09f",
                "reference": "4a3174709c2dc565fe5fb26fcf827f6a1fc7b09f",
                "shasum": ""
            },
            "require": {
                "symfony/finder": "~2.3|~3.0|~4.0",
                "theseer/fdomdocument": "~1.3"
            },
            "type": "library",
            "autoload": {
                "classmap": [
                    "src/"
                ]
            },
            "notification-url": "https://packagist.org/downloads/",
            "license": [
                "BSD-3-Clause"
            ],
            "authors": [
                {
                    "name": "Sebastian Bergmann",
                    "email": "sebastian@phpunit.de",
                    "role": "lead"
                }
            ],
            "description": "FinderFacade is a convenience wrapper for Symfony's Finder component.",
            "homepage": "https://github.com/sebastianbergmann/finder-facade",
            "time": "2017-11-18T17:31:49+00:00"
        },
        {
            "name": "sebastian/global-state",
            "version": "2.0.0",
            "source": {
                "type": "git",
                "url": "https://github.com/sebastianbergmann/global-state.git",
                "reference": "e8ba02eed7bbbb9e59e43dedd3dddeff4a56b0c4"
            },
            "dist": {
                "type": "zip",
                "url": "https://api.github.com/repos/sebastianbergmann/global-state/zipball/e8ba02eed7bbbb9e59e43dedd3dddeff4a56b0c4",
                "reference": "e8ba02eed7bbbb9e59e43dedd3dddeff4a56b0c4",
                "shasum": ""
            },
            "require": {
                "php": "^7.0"
            },
            "require-dev": {
                "phpunit/phpunit": "^6.0"
            },
            "suggest": {
                "ext-uopz": "*"
            },
            "type": "library",
            "extra": {
                "branch-alias": {
                    "dev-master": "2.0-dev"
                }
            },
            "autoload": {
                "classmap": [
                    "src/"
                ]
            },
            "notification-url": "https://packagist.org/downloads/",
            "license": [
                "BSD-3-Clause"
            ],
            "authors": [
                {
                    "name": "Sebastian Bergmann",
                    "email": "sebastian@phpunit.de"
                }
            ],
            "description": "Snapshotting of global state",
            "homepage": "http://www.github.com/sebastianbergmann/global-state",
            "keywords": [
                "global state"
            ],
            "time": "2017-04-27T15:39:26+00:00"
        },
        {
            "name": "sebastian/object-enumerator",
            "version": "3.0.3",
            "source": {
                "type": "git",
                "url": "https://github.com/sebastianbergmann/object-enumerator.git",
                "reference": "7cfd9e65d11ffb5af41198476395774d4c8a84c5"
            },
            "dist": {
                "type": "zip",
                "url": "https://api.github.com/repos/sebastianbergmann/object-enumerator/zipball/7cfd9e65d11ffb5af41198476395774d4c8a84c5",
                "reference": "7cfd9e65d11ffb5af41198476395774d4c8a84c5",
                "shasum": ""
            },
            "require": {
                "php": "^7.0",
                "sebastian/object-reflector": "^1.1.1",
                "sebastian/recursion-context": "^3.0"
            },
            "require-dev": {
                "phpunit/phpunit": "^6.0"
            },
            "type": "library",
            "extra": {
                "branch-alias": {
                    "dev-master": "3.0.x-dev"
                }
            },
            "autoload": {
                "classmap": [
                    "src/"
                ]
            },
            "notification-url": "https://packagist.org/downloads/",
            "license": [
                "BSD-3-Clause"
            ],
            "authors": [
                {
                    "name": "Sebastian Bergmann",
                    "email": "sebastian@phpunit.de"
                }
            ],
            "description": "Traverses array structures and object graphs to enumerate all referenced objects",
            "homepage": "https://github.com/sebastianbergmann/object-enumerator/",
            "time": "2017-08-03T12:35:26+00:00"
        },
        {
            "name": "sebastian/object-reflector",
            "version": "1.1.1",
            "source": {
                "type": "git",
                "url": "https://github.com/sebastianbergmann/object-reflector.git",
                "reference": "773f97c67f28de00d397be301821b06708fca0be"
            },
            "dist": {
                "type": "zip",
                "url": "https://api.github.com/repos/sebastianbergmann/object-reflector/zipball/773f97c67f28de00d397be301821b06708fca0be",
                "reference": "773f97c67f28de00d397be301821b06708fca0be",
                "shasum": ""
            },
            "require": {
                "php": "^7.0"
            },
            "require-dev": {
                "phpunit/phpunit": "^6.0"
            },
            "type": "library",
            "extra": {
                "branch-alias": {
                    "dev-master": "1.1-dev"
                }
            },
            "autoload": {
                "classmap": [
                    "src/"
                ]
            },
            "notification-url": "https://packagist.org/downloads/",
            "license": [
                "BSD-3-Clause"
            ],
            "authors": [
                {
                    "name": "Sebastian Bergmann",
                    "email": "sebastian@phpunit.de"
                }
            ],
            "description": "Allows reflection of object attributes, including inherited and non-public ones",
            "homepage": "https://github.com/sebastianbergmann/object-reflector/",
            "time": "2017-03-29T09:07:27+00:00"
        },
        {
            "name": "sebastian/phpcpd",
            "version": "3.0.1",
            "source": {
                "type": "git",
                "url": "https://github.com/sebastianbergmann/phpcpd.git",
                "reference": "dfed51c1288790fc957c9433e2f49ab152e8a564"
            },
            "dist": {
                "type": "zip",
                "url": "https://api.github.com/repos/sebastianbergmann/phpcpd/zipball/dfed51c1288790fc957c9433e2f49ab152e8a564",
                "reference": "dfed51c1288790fc957c9433e2f49ab152e8a564",
                "shasum": ""
            },
            "require": {
                "php": "^5.6|^7.0",
                "phpunit/php-timer": "^1.0.6",
                "sebastian/finder-facade": "^1.1",
                "sebastian/version": "^1.0|^2.0",
                "symfony/console": "^2.7|^3.0|^4.0"
            },
            "bin": [
                "phpcpd"
            ],
            "type": "library",
            "extra": {
                "branch-alias": {
                    "dev-master": "3.0-dev"
                }
            },
            "autoload": {
                "classmap": [
                    "src/"
                ]
            },
            "notification-url": "https://packagist.org/downloads/",
            "license": [
                "BSD-3-Clause"
            ],
            "authors": [
                {
                    "name": "Sebastian Bergmann",
                    "email": "sebastian@phpunit.de",
                    "role": "lead"
                }
            ],
            "description": "Copy/Paste Detector (CPD) for PHP code.",
            "homepage": "https://github.com/sebastianbergmann/phpcpd",
            "time": "2017-11-16T08:49:28+00:00"
        },
        {
            "name": "sebastian/recursion-context",
            "version": "3.0.0",
            "source": {
                "type": "git",
                "url": "https://github.com/sebastianbergmann/recursion-context.git",
                "reference": "5b0cd723502bac3b006cbf3dbf7a1e3fcefe4fa8"
            },
            "dist": {
                "type": "zip",
                "url": "https://api.github.com/repos/sebastianbergmann/recursion-context/zipball/5b0cd723502bac3b006cbf3dbf7a1e3fcefe4fa8",
                "reference": "5b0cd723502bac3b006cbf3dbf7a1e3fcefe4fa8",
                "shasum": ""
            },
            "require": {
                "php": "^7.0"
            },
            "require-dev": {
                "phpunit/phpunit": "^6.0"
            },
            "type": "library",
            "extra": {
                "branch-alias": {
                    "dev-master": "3.0.x-dev"
                }
            },
            "autoload": {
                "classmap": [
                    "src/"
                ]
            },
            "notification-url": "https://packagist.org/downloads/",
            "license": [
                "BSD-3-Clause"
            ],
            "authors": [
                {
                    "name": "Jeff Welch",
                    "email": "whatthejeff@gmail.com"
                },
                {
                    "name": "Sebastian Bergmann",
                    "email": "sebastian@phpunit.de"
                },
                {
                    "name": "Adam Harvey",
                    "email": "aharvey@php.net"
                }
            ],
            "description": "Provides functionality to recursively process PHP variables",
            "homepage": "http://www.github.com/sebastianbergmann/recursion-context",
            "time": "2017-03-03T06:23:57+00:00"
        },
        {
            "name": "sebastian/resource-operations",
            "version": "1.0.0",
            "source": {
                "type": "git",
                "url": "https://github.com/sebastianbergmann/resource-operations.git",
                "reference": "ce990bb21759f94aeafd30209e8cfcdfa8bc3f52"
            },
            "dist": {
                "type": "zip",
                "url": "https://api.github.com/repos/sebastianbergmann/resource-operations/zipball/ce990bb21759f94aeafd30209e8cfcdfa8bc3f52",
                "reference": "ce990bb21759f94aeafd30209e8cfcdfa8bc3f52",
                "shasum": ""
            },
            "require": {
                "php": ">=5.6.0"
            },
            "type": "library",
            "extra": {
                "branch-alias": {
                    "dev-master": "1.0.x-dev"
                }
            },
            "autoload": {
                "classmap": [
                    "src/"
                ]
            },
            "notification-url": "https://packagist.org/downloads/",
            "license": [
                "BSD-3-Clause"
            ],
            "authors": [
                {
                    "name": "Sebastian Bergmann",
                    "email": "sebastian@phpunit.de"
                }
            ],
            "description": "Provides a list of PHP built-in functions that operate on resources",
            "homepage": "https://www.github.com/sebastianbergmann/resource-operations",
            "time": "2015-07-28T20:34:47+00:00"
        },
        {
            "name": "sebastian/version",
            "version": "2.0.1",
            "source": {
                "type": "git",
                "url": "https://github.com/sebastianbergmann/version.git",
                "reference": "99732be0ddb3361e16ad77b68ba41efc8e979019"
            },
            "dist": {
                "type": "zip",
                "url": "https://api.github.com/repos/sebastianbergmann/version/zipball/99732be0ddb3361e16ad77b68ba41efc8e979019",
                "reference": "99732be0ddb3361e16ad77b68ba41efc8e979019",
                "shasum": ""
            },
            "require": {
                "php": ">=5.6"
            },
            "type": "library",
            "extra": {
                "branch-alias": {
                    "dev-master": "2.0.x-dev"
                }
            },
            "autoload": {
                "classmap": [
                    "src/"
                ]
            },
            "notification-url": "https://packagist.org/downloads/",
            "license": [
                "BSD-3-Clause"
            ],
            "authors": [
                {
                    "name": "Sebastian Bergmann",
                    "email": "sebastian@phpunit.de",
                    "role": "lead"
                }
            ],
            "description": "Library that helps with managing the version number of Git-hosted PHP projects",
            "homepage": "https://github.com/sebastianbergmann/version",
            "time": "2016-10-03T07:35:21+00:00"
        },
        {
            "name": "squizlabs/php_codesniffer",
            "version": "3.3.0",
            "source": {
                "type": "git",
                "url": "https://github.com/squizlabs/PHP_CodeSniffer.git",
                "reference": "d86873af43b4aa9d1f39a3601cc0cfcf02b25266"
            },
            "dist": {
                "type": "zip",
                "url": "https://api.github.com/repos/squizlabs/PHP_CodeSniffer/zipball/d86873af43b4aa9d1f39a3601cc0cfcf02b25266",
                "reference": "d86873af43b4aa9d1f39a3601cc0cfcf02b25266",
                "shasum": ""
            },
            "require": {
                "ext-simplexml": "*",
                "ext-tokenizer": "*",
                "ext-xmlwriter": "*",
                "php": ">=5.4.0"
            },
            "require-dev": {
                "phpunit/phpunit": "^4.0 || ^5.0 || ^6.0 || ^7.0"
            },
            "bin": [
                "bin/phpcs",
                "bin/phpcbf"
            ],
            "type": "library",
            "extra": {
                "branch-alias": {
                    "dev-master": "3.x-dev"
                }
            },
            "notification-url": "https://packagist.org/downloads/",
            "license": [
                "BSD-3-Clause"
            ],
            "authors": [
                {
                    "name": "Greg Sherwood",
                    "role": "lead"
                }
            ],
            "description": "PHP_CodeSniffer tokenizes PHP, JavaScript and CSS files and detects violations of a defined set of coding standards.",
            "homepage": "http://www.squizlabs.com/php-codesniffer",
            "keywords": [
                "phpcs",
                "standards"
            ],
            "time": "2018-06-06T23:58:19+00:00"
        },
        {
            "name": "symfony/browser-kit",
            "version": "v4.1.3",
            "source": {
                "type": "git",
                "url": "https://github.com/symfony/browser-kit.git",
                "reference": "c55fe9257003b2d95c0211b3f6941e8dfd26dffd"
            },
            "dist": {
                "type": "zip",
                "url": "https://api.github.com/repos/symfony/browser-kit/zipball/c55fe9257003b2d95c0211b3f6941e8dfd26dffd",
                "reference": "c55fe9257003b2d95c0211b3f6941e8dfd26dffd",
                "shasum": ""
            },
            "require": {
                "php": "^7.1.3",
                "symfony/dom-crawler": "~3.4|~4.0"
            },
            "require-dev": {
                "symfony/css-selector": "~3.4|~4.0",
                "symfony/process": "~3.4|~4.0"
            },
            "suggest": {
                "symfony/process": ""
            },
            "type": "library",
            "extra": {
                "branch-alias": {
                    "dev-master": "4.1-dev"
                }
            },
            "autoload": {
                "psr-4": {
                    "Symfony\\Component\\BrowserKit\\": ""
                },
                "exclude-from-classmap": [
                    "/Tests/"
                ]
            },
            "notification-url": "https://packagist.org/downloads/",
            "license": [
                "MIT"
            ],
            "authors": [
                {
                    "name": "Fabien Potencier",
                    "email": "fabien@symfony.com"
                },
                {
                    "name": "Symfony Community",
                    "homepage": "https://symfony.com/contributors"
                }
            ],
            "description": "Symfony BrowserKit Component",
            "homepage": "https://symfony.com",
            "time": "2018-07-26T09:10:45+00:00"
        },
        {
            "name": "symfony/config",
            "version": "v4.1.3",
            "source": {
                "type": "git",
                "url": "https://github.com/symfony/config.git",
                "reference": "c868972ac26e4e19860ce11b300bb74145246ff9"
            },
            "dist": {
                "type": "zip",
                "url": "https://api.github.com/repos/symfony/config/zipball/c868972ac26e4e19860ce11b300bb74145246ff9",
                "reference": "c868972ac26e4e19860ce11b300bb74145246ff9",
                "shasum": ""
            },
            "require": {
                "php": "^7.1.3",
                "symfony/filesystem": "~3.4|~4.0",
                "symfony/polyfill-ctype": "~1.8"
            },
            "conflict": {
                "symfony/finder": "<3.4"
            },
            "require-dev": {
                "symfony/dependency-injection": "~3.4|~4.0",
                "symfony/event-dispatcher": "~3.4|~4.0",
                "symfony/finder": "~3.4|~4.0",
                "symfony/yaml": "~3.4|~4.0"
            },
            "suggest": {
                "symfony/yaml": "To use the yaml reference dumper"
            },
            "type": "library",
            "extra": {
                "branch-alias": {
                    "dev-master": "4.1-dev"
                }
            },
            "autoload": {
                "psr-4": {
                    "Symfony\\Component\\Config\\": ""
                },
                "exclude-from-classmap": [
                    "/Tests/"
                ]
            },
            "notification-url": "https://packagist.org/downloads/",
            "license": [
                "MIT"
            ],
            "authors": [
                {
                    "name": "Fabien Potencier",
                    "email": "fabien@symfony.com"
                },
                {
                    "name": "Symfony Community",
                    "homepage": "https://symfony.com/contributors"
                }
            ],
            "description": "Symfony Config Component",
            "homepage": "https://symfony.com",
            "time": "2018-07-26T11:24:31+00:00"
        },
        {
            "name": "symfony/css-selector",
            "version": "v4.1.3",
            "source": {
                "type": "git",
                "url": "https://github.com/symfony/css-selector.git",
                "reference": "2a4df7618f869b456f9096781e78c57b509d76c7"
            },
            "dist": {
                "type": "zip",
                "url": "https://api.github.com/repos/symfony/css-selector/zipball/2a4df7618f869b456f9096781e78c57b509d76c7",
                "reference": "2a4df7618f869b456f9096781e78c57b509d76c7",
                "shasum": ""
            },
            "require": {
                "php": "^7.1.3"
            },
            "type": "library",
            "extra": {
                "branch-alias": {
                    "dev-master": "4.1-dev"
                }
            },
            "autoload": {
                "psr-4": {
                    "Symfony\\Component\\CssSelector\\": ""
                },
                "exclude-from-classmap": [
                    "/Tests/"
                ]
            },
            "notification-url": "https://packagist.org/downloads/",
            "license": [
                "MIT"
            ],
            "authors": [
                {
                    "name": "Jean-François Simon",
                    "email": "jeanfrancois.simon@sensiolabs.com"
                },
                {
                    "name": "Fabien Potencier",
                    "email": "fabien@symfony.com"
                },
                {
                    "name": "Symfony Community",
                    "homepage": "https://symfony.com/contributors"
                }
            ],
            "description": "Symfony CssSelector Component",
            "homepage": "https://symfony.com",
            "time": "2018-07-26T09:10:45+00:00"
        },
        {
            "name": "symfony/dependency-injection",
            "version": "v4.1.3",
            "source": {
                "type": "git",
                "url": "https://github.com/symfony/dependency-injection.git",
                "reference": "f4f401fc2766eb8d766fc6043d9e6489b37a41e4"
            },
            "dist": {
                "type": "zip",
                "url": "https://api.github.com/repos/symfony/dependency-injection/zipball/f4f401fc2766eb8d766fc6043d9e6489b37a41e4",
                "reference": "f4f401fc2766eb8d766fc6043d9e6489b37a41e4",
                "shasum": ""
            },
            "require": {
                "php": "^7.1.3",
                "psr/container": "^1.0"
            },
            "conflict": {
                "symfony/config": "<4.1.1",
                "symfony/finder": "<3.4",
                "symfony/proxy-manager-bridge": "<3.4",
                "symfony/yaml": "<3.4"
            },
            "provide": {
                "psr/container-implementation": "1.0"
            },
            "require-dev": {
                "symfony/config": "~4.1",
                "symfony/expression-language": "~3.4|~4.0",
                "symfony/yaml": "~3.4|~4.0"
            },
            "suggest": {
                "symfony/config": "",
                "symfony/expression-language": "For using expressions in service container configuration",
                "symfony/finder": "For using double-star glob patterns or when GLOB_BRACE portability is required",
                "symfony/proxy-manager-bridge": "Generate service proxies to lazy load them",
                "symfony/yaml": ""
            },
            "type": "library",
            "extra": {
                "branch-alias": {
                    "dev-master": "4.1-dev"
                }
            },
            "autoload": {
                "psr-4": {
                    "Symfony\\Component\\DependencyInjection\\": ""
                },
                "exclude-from-classmap": [
                    "/Tests/"
                ]
            },
            "notification-url": "https://packagist.org/downloads/",
            "license": [
                "MIT"
            ],
            "authors": [
                {
                    "name": "Fabien Potencier",
                    "email": "fabien@symfony.com"
                },
                {
                    "name": "Symfony Community",
                    "homepage": "https://symfony.com/contributors"
                }
            ],
            "description": "Symfony DependencyInjection Component",
            "homepage": "https://symfony.com",
            "time": "2018-08-01T08:24:03+00:00"
        },
        {
            "name": "symfony/dom-crawler",
            "version": "v4.1.3",
            "source": {
                "type": "git",
                "url": "https://github.com/symfony/dom-crawler.git",
                "reference": "1c4519d257e652404c3aa550207ccd8ada66b38e"
            },
            "dist": {
                "type": "zip",
                "url": "https://api.github.com/repos/symfony/dom-crawler/zipball/1c4519d257e652404c3aa550207ccd8ada66b38e",
                "reference": "1c4519d257e652404c3aa550207ccd8ada66b38e",
                "shasum": ""
            },
            "require": {
                "php": "^7.1.3",
                "symfony/polyfill-ctype": "~1.8",
                "symfony/polyfill-mbstring": "~1.0"
            },
            "require-dev": {
                "symfony/css-selector": "~3.4|~4.0"
            },
            "suggest": {
                "symfony/css-selector": ""
            },
            "type": "library",
            "extra": {
                "branch-alias": {
                    "dev-master": "4.1-dev"
                }
            },
            "autoload": {
                "psr-4": {
                    "Symfony\\Component\\DomCrawler\\": ""
                },
                "exclude-from-classmap": [
                    "/Tests/"
                ]
            },
            "notification-url": "https://packagist.org/downloads/",
            "license": [
                "MIT"
            ],
            "authors": [
                {
                    "name": "Fabien Potencier",
                    "email": "fabien@symfony.com"
                },
                {
                    "name": "Symfony Community",
                    "homepage": "https://symfony.com/contributors"
                }
            ],
            "description": "Symfony DomCrawler Component",
            "homepage": "https://symfony.com",
            "time": "2018-07-26T11:00:49+00:00"
        },
        {
            "name": "symfony/http-foundation",
            "version": "v4.1.3",
            "source": {
                "type": "git",
                "url": "https://github.com/symfony/http-foundation.git",
                "reference": "7d93e3547660ec7ee3dad1428ba42e8076a0e5f1"
            },
            "dist": {
                "type": "zip",
                "url": "https://api.github.com/repos/symfony/http-foundation/zipball/7d93e3547660ec7ee3dad1428ba42e8076a0e5f1",
                "reference": "7d93e3547660ec7ee3dad1428ba42e8076a0e5f1",
                "shasum": ""
            },
            "require": {
                "php": "^7.1.3",
                "symfony/polyfill-mbstring": "~1.1"
            },
            "require-dev": {
                "predis/predis": "~1.0",
                "symfony/expression-language": "~3.4|~4.0"
            },
            "type": "library",
            "extra": {
                "branch-alias": {
                    "dev-master": "4.1-dev"
                }
            },
            "autoload": {
                "psr-4": {
                    "Symfony\\Component\\HttpFoundation\\": ""
                },
                "exclude-from-classmap": [
                    "/Tests/"
                ]
            },
            "notification-url": "https://packagist.org/downloads/",
            "license": [
                "MIT"
            ],
            "authors": [
                {
                    "name": "Fabien Potencier",
                    "email": "fabien@symfony.com"
                },
                {
                    "name": "Symfony Community",
                    "homepage": "https://symfony.com/contributors"
                }
            ],
            "description": "Symfony HttpFoundation Component",
            "homepage": "https://symfony.com",
            "time": "2018-08-01T14:07:44+00:00"
        },
        {
            "name": "symfony/options-resolver",
            "version": "v4.1.3",
            "source": {
                "type": "git",
                "url": "https://github.com/symfony/options-resolver.git",
                "reference": "1913f1962477cdbb13df951f8147d5da1fe2412c"
            },
            "dist": {
                "type": "zip",
                "url": "https://api.github.com/repos/symfony/options-resolver/zipball/1913f1962477cdbb13df951f8147d5da1fe2412c",
                "reference": "1913f1962477cdbb13df951f8147d5da1fe2412c",
                "shasum": ""
            },
            "require": {
                "php": "^7.1.3"
            },
            "type": "library",
            "extra": {
                "branch-alias": {
                    "dev-master": "4.1-dev"
                }
            },
            "autoload": {
                "psr-4": {
                    "Symfony\\Component\\OptionsResolver\\": ""
                },
                "exclude-from-classmap": [
                    "/Tests/"
                ]
            },
            "notification-url": "https://packagist.org/downloads/",
            "license": [
                "MIT"
            ],
            "authors": [
                {
                    "name": "Fabien Potencier",
                    "email": "fabien@symfony.com"
                },
                {
                    "name": "Symfony Community",
                    "homepage": "https://symfony.com/contributors"
                }
            ],
            "description": "Symfony OptionsResolver Component",
            "homepage": "https://symfony.com",
            "keywords": [
                "config",
                "configuration",
                "options"
            ],
            "time": "2018-07-26T08:55:25+00:00"
        },
        {
            "name": "symfony/polyfill-php70",
            "version": "v1.9.0",
            "source": {
                "type": "git",
                "url": "https://github.com/symfony/polyfill-php70.git",
                "reference": "1e24b0c4a56d55aaf368763a06c6d1c7d3194934"
            },
            "dist": {
                "type": "zip",
                "url": "https://api.github.com/repos/symfony/polyfill-php70/zipball/1e24b0c4a56d55aaf368763a06c6d1c7d3194934",
                "reference": "1e24b0c4a56d55aaf368763a06c6d1c7d3194934",
                "shasum": ""
            },
            "require": {
                "paragonie/random_compat": "~1.0|~2.0|~9.99",
                "php": ">=5.3.3"
            },
            "type": "library",
            "extra": {
                "branch-alias": {
                    "dev-master": "1.9-dev"
                }
            },
            "autoload": {
                "psr-4": {
                    "Symfony\\Polyfill\\Php70\\": ""
                },
                "files": [
                    "bootstrap.php"
                ],
                "classmap": [
                    "Resources/stubs"
                ]
            },
            "notification-url": "https://packagist.org/downloads/",
            "license": [
                "MIT"
            ],
            "authors": [
                {
                    "name": "Nicolas Grekas",
                    "email": "p@tchwork.com"
                },
                {
                    "name": "Symfony Community",
                    "homepage": "https://symfony.com/contributors"
                }
            ],
            "description": "Symfony polyfill backporting some PHP 7.0+ features to lower PHP versions",
            "homepage": "https://symfony.com",
            "keywords": [
                "compatibility",
                "polyfill",
                "portable",
                "shim"
            ],
            "time": "2018-08-06T14:22:27+00:00"
        },
        {
            "name": "symfony/polyfill-php72",
            "version": "v1.9.0",
            "source": {
                "type": "git",
                "url": "https://github.com/symfony/polyfill-php72.git",
                "reference": "95c50420b0baed23852452a7f0c7b527303ed5ae"
            },
            "dist": {
                "type": "zip",
                "url": "https://api.github.com/repos/symfony/polyfill-php72/zipball/95c50420b0baed23852452a7f0c7b527303ed5ae",
                "reference": "95c50420b0baed23852452a7f0c7b527303ed5ae",
                "shasum": ""
            },
            "require": {
                "php": ">=5.3.3"
            },
            "type": "library",
            "extra": {
                "branch-alias": {
                    "dev-master": "1.9-dev"
                }
            },
            "autoload": {
                "psr-4": {
                    "Symfony\\Polyfill\\Php72\\": ""
                },
                "files": [
                    "bootstrap.php"
                ]
            },
            "notification-url": "https://packagist.org/downloads/",
            "license": [
                "MIT"
            ],
            "authors": [
                {
                    "name": "Nicolas Grekas",
                    "email": "p@tchwork.com"
                },
                {
                    "name": "Symfony Community",
                    "homepage": "https://symfony.com/contributors"
                }
            ],
            "description": "Symfony polyfill backporting some PHP 7.2+ features to lower PHP versions",
            "homepage": "https://symfony.com",
            "keywords": [
                "compatibility",
                "polyfill",
                "portable",
                "shim"
            ],
            "time": "2018-08-06T14:22:27+00:00"
        },
        {
            "name": "symfony/stopwatch",
            "version": "v4.1.3",
            "source": {
                "type": "git",
                "url": "https://github.com/symfony/stopwatch.git",
                "reference": "966c982df3cca41324253dc0c7ffe76b6076b705"
            },
            "dist": {
                "type": "zip",
                "url": "https://api.github.com/repos/symfony/stopwatch/zipball/966c982df3cca41324253dc0c7ffe76b6076b705",
                "reference": "966c982df3cca41324253dc0c7ffe76b6076b705",
                "shasum": ""
            },
            "require": {
                "php": "^7.1.3"
            },
            "type": "library",
            "extra": {
                "branch-alias": {
                    "dev-master": "4.1-dev"
                }
            },
            "autoload": {
                "psr-4": {
                    "Symfony\\Component\\Stopwatch\\": ""
                },
                "exclude-from-classmap": [
                    "/Tests/"
                ]
            },
            "notification-url": "https://packagist.org/downloads/",
            "license": [
                "MIT"
            ],
            "authors": [
                {
                    "name": "Fabien Potencier",
                    "email": "fabien@symfony.com"
                },
                {
                    "name": "Symfony Community",
                    "homepage": "https://symfony.com/contributors"
                }
            ],
            "description": "Symfony Stopwatch Component",
            "homepage": "https://symfony.com",
            "time": "2018-07-26T11:00:49+00:00"
        },
        {
            "name": "symfony/yaml",
            "version": "v3.4.14",
            "source": {
                "type": "git",
                "url": "https://github.com/symfony/yaml.git",
                "reference": "810af2d35fc72b6cf5c01116806d2b65ccaaf2e2"
            },
            "dist": {
                "type": "zip",
                "url": "https://api.github.com/repos/symfony/yaml/zipball/810af2d35fc72b6cf5c01116806d2b65ccaaf2e2",
                "reference": "810af2d35fc72b6cf5c01116806d2b65ccaaf2e2",
                "shasum": ""
            },
            "require": {
                "php": "^5.5.9|>=7.0.8",
                "symfony/polyfill-ctype": "~1.8"
            },
            "conflict": {
                "symfony/console": "<3.4"
            },
            "require-dev": {
                "symfony/console": "~3.4|~4.0"
            },
            "suggest": {
                "symfony/console": "For validating YAML files using the lint command"
            },
            "type": "library",
            "extra": {
                "branch-alias": {
                    "dev-master": "3.4-dev"
                }
            },
            "autoload": {
                "psr-4": {
                    "Symfony\\Component\\Yaml\\": ""
                },
                "exclude-from-classmap": [
                    "/Tests/"
                ]
            },
            "notification-url": "https://packagist.org/downloads/",
            "license": [
                "MIT"
            ],
            "authors": [
                {
                    "name": "Fabien Potencier",
                    "email": "fabien@symfony.com"
                },
                {
                    "name": "Symfony Community",
                    "homepage": "https://symfony.com/contributors"
                }
            ],
            "description": "Symfony Yaml Component",
            "homepage": "https://symfony.com",
            "time": "2018-07-26T11:19:56+00:00"
        },
        {
            "name": "theseer/fdomdocument",
            "version": "1.6.6",
            "source": {
                "type": "git",
                "url": "https://github.com/theseer/fDOMDocument.git",
                "reference": "6e8203e40a32a9c770bcb62fe37e68b948da6dca"
            },
            "dist": {
                "type": "zip",
                "url": "https://api.github.com/repos/theseer/fDOMDocument/zipball/6e8203e40a32a9c770bcb62fe37e68b948da6dca",
                "reference": "6e8203e40a32a9c770bcb62fe37e68b948da6dca",
                "shasum": ""
            },
            "require": {
                "ext-dom": "*",
                "lib-libxml": "*",
                "php": ">=5.3.3"
            },
            "type": "library",
            "autoload": {
                "classmap": [
                    "src/"
                ]
            },
            "notification-url": "https://packagist.org/downloads/",
            "license": [
                "BSD-3-Clause"
            ],
            "authors": [
                {
                    "name": "Arne Blankerts",
                    "email": "arne@blankerts.de",
                    "role": "lead"
                }
            ],
            "description": "The classes contained within this repository extend the standard DOM to use exceptions at all occasions of errors instead of PHP warnings or notices. They also add various custom methods and shortcuts for convenience and to simplify the usage of DOM.",
            "homepage": "https://github.com/theseer/fDOMDocument",
            "time": "2017-06-30T11:53:12+00:00"
        },
        {
            "name": "theseer/tokenizer",
            "version": "1.1.0",
            "source": {
                "type": "git",
                "url": "https://github.com/theseer/tokenizer.git",
                "reference": "cb2f008f3f05af2893a87208fe6a6c4985483f8b"
            },
            "dist": {
                "type": "zip",
                "url": "https://api.github.com/repos/theseer/tokenizer/zipball/cb2f008f3f05af2893a87208fe6a6c4985483f8b",
                "reference": "cb2f008f3f05af2893a87208fe6a6c4985483f8b",
                "shasum": ""
            },
            "require": {
                "ext-dom": "*",
                "ext-tokenizer": "*",
                "ext-xmlwriter": "*",
                "php": "^7.0"
            },
            "type": "library",
            "autoload": {
                "classmap": [
                    "src/"
                ]
            },
            "notification-url": "https://packagist.org/downloads/",
            "license": [
                "BSD-3-Clause"
            ],
            "authors": [
                {
                    "name": "Arne Blankerts",
                    "email": "arne@blankerts.de",
                    "role": "Developer"
                }
            ],
            "description": "A small library for converting tokenized PHP source code into XML and potentially other formats",
            "time": "2017-04-07T12:08:54+00:00"
        },
        {
            "name": "vlucas/phpdotenv",
            "version": "v2.5.1",
            "source": {
                "type": "git",
                "url": "https://github.com/vlucas/phpdotenv.git",
                "reference": "8abb4f9aa89ddea9d52112c65bbe8d0125e2fa8e"
            },
            "dist": {
                "type": "zip",
                "url": "https://api.github.com/repos/vlucas/phpdotenv/zipball/8abb4f9aa89ddea9d52112c65bbe8d0125e2fa8e",
                "reference": "8abb4f9aa89ddea9d52112c65bbe8d0125e2fa8e",
                "shasum": ""
            },
            "require": {
                "php": ">=5.3.9"
            },
            "require-dev": {
                "phpunit/phpunit": "^4.8.35 || ^5.0"
            },
            "type": "library",
            "extra": {
                "branch-alias": {
                    "dev-master": "2.5-dev"
                }
            },
            "autoload": {
                "psr-4": {
                    "Dotenv\\": "src/"
                }
            },
            "notification-url": "https://packagist.org/downloads/",
            "license": [
                "BSD-3-Clause"
            ],
            "authors": [
                {
                    "name": "Vance Lucas",
                    "email": "vance@vancelucas.com",
                    "homepage": "http://www.vancelucas.com"
                }
            ],
            "description": "Loads environment variables from `.env` to `getenv()`, `$_ENV` and `$_SERVER` automagically.",
            "keywords": [
                "dotenv",
                "env",
                "environment"
            ],
            "time": "2018-07-29T20:33:41+00:00"
        },
        {
            "name": "webmozart/assert",
            "version": "1.3.0",
            "source": {
                "type": "git",
                "url": "https://github.com/webmozart/assert.git",
                "reference": "0df1908962e7a3071564e857d86874dad1ef204a"
            },
            "dist": {
                "type": "zip",
                "url": "https://api.github.com/repos/webmozart/assert/zipball/0df1908962e7a3071564e857d86874dad1ef204a",
                "reference": "0df1908962e7a3071564e857d86874dad1ef204a",
                "shasum": ""
            },
            "require": {
                "php": "^5.3.3 || ^7.0"
            },
            "require-dev": {
                "phpunit/phpunit": "^4.6",
                "sebastian/version": "^1.0.1"
            },
            "type": "library",
            "extra": {
                "branch-alias": {
                    "dev-master": "1.3-dev"
                }
            },
            "autoload": {
                "psr-4": {
                    "Webmozart\\Assert\\": "src/"
                }
            },
            "notification-url": "https://packagist.org/downloads/",
            "license": [
                "MIT"
            ],
            "authors": [
                {
                    "name": "Bernhard Schussek",
                    "email": "bschussek@gmail.com"
                }
            ],
            "description": "Assertions to validate method input/output with nice error messages.",
            "keywords": [
                "assert",
                "check",
                "validate"
            ],
            "time": "2018-01-29T19:49:41+00:00"
        }
    ],
    "aliases": [],
    "minimum-stability": "stable",
    "stability-flags": {
        "phpmd/phpmd": 0
    },
    "prefer-stable": true,
    "prefer-lowest": false,
    "platform": {
        "php": "~7.1.3||~7.2.0",
        "ext-ctype": "*",
        "ext-curl": "*",
        "ext-dom": "*",
        "ext-gd": "*",
        "ext-hash": "*",
        "ext-iconv": "*",
        "ext-intl": "*",
        "ext-mbstring": "*",
        "ext-openssl": "*",
        "ext-pdo_mysql": "*",
        "ext-simplexml": "*",
        "ext-soap": "*",
        "ext-spl": "*",
        "ext-xsl": "*",
        "ext-zip": "*",
        "ext-bcmath": "*",
        "lib-libxml": "*"
    },
    "platform-dev": []
}<|MERGE_RESOLUTION|>--- conflicted
+++ resolved
@@ -4,11 +4,7 @@
         "Read more about it at https://getcomposer.org/doc/01-basic-usage.md#installing-dependencies",
         "This file is @generated automatically"
     ],
-<<<<<<< HEAD
-    "content-hash": "97540fd1be3ed0dfb7cae9a8d8c3e5c4",
-=======
     "content-hash": "57ae7ad75c4d8d50eb40e4ffe0fd2740",
->>>>>>> d5ad9dd5
     "packages": [
         {
             "name": "braintree/braintree_php",
@@ -2721,18 +2717,6 @@
         },
         {
             "name": "zendframework/zend-diactoros",
-<<<<<<< HEAD
-            "version": "1.8.1",
-            "source": {
-                "type": "git",
-                "url": "https://github.com/zendframework/zend-diactoros.git",
-                "reference": "63d920d1c9ebc009d860c3666593a66298727dd6"
-            },
-            "dist": {
-                "type": "zip",
-                "url": "https://api.github.com/repos/zendframework/zend-diactoros/zipball/63d920d1c9ebc009d860c3666593a66298727dd6",
-                "reference": "63d920d1c9ebc009d860c3666593a66298727dd6",
-=======
             "version": "1.8.4",
             "source": {
                 "type": "git",
@@ -2743,7 +2727,6 @@
                 "type": "zip",
                 "url": "https://api.github.com/repos/zendframework/zend-diactoros/zipball/736ffa7c2bfa4a60e8a10acb316fa2ac456c5fba",
                 "reference": "736ffa7c2bfa4a60e8a10acb316fa2ac456c5fba",
->>>>>>> d5ad9dd5
                 "shasum": ""
             },
             "require": {
@@ -2793,11 +2776,7 @@
                 "psr",
                 "psr-7"
             ],
-<<<<<<< HEAD
-            "time": "2018-07-09T21:17:27+00:00"
-=======
             "time": "2018-08-01T13:47:49+00:00"
->>>>>>> d5ad9dd5
         },
         {
             "name": "zendframework/zend-escaper",
@@ -4712,19 +4691,6 @@
             "time": "2018-02-26T23:29:41+00:00"
         },
         {
-<<<<<<< HEAD
-            "name": "friendsofphp/php-cs-fixer",
-            "version": "v2.12.2",
-            "source": {
-                "type": "git",
-                "url": "https://github.com/FriendsOfPHP/PHP-CS-Fixer.git",
-                "reference": "dcc87d5414e9d0bd316fce81a5bedb9ce720b183"
-            },
-            "dist": {
-                "type": "zip",
-                "url": "https://api.github.com/repos/FriendsOfPHP/PHP-CS-Fixer/zipball/dcc87d5414e9d0bd316fce81a5bedb9ce720b183",
-                "reference": "dcc87d5414e9d0bd316fce81a5bedb9ce720b183",
-=======
             "name": "codeception/stub",
             "version": "1.0.4",
             "source": {
@@ -4736,7 +4702,6 @@
                 "type": "zip",
                 "url": "https://api.github.com/repos/Codeception/Stub/zipball/681b62348837a5ef07d10d8a226f5bc358cc8805",
                 "reference": "681b62348837a5ef07d10d8a226f5bc358cc8805",
->>>>>>> d5ad9dd5
                 "shasum": ""
             },
             "require": {
@@ -6027,19 +5992,6 @@
                 "twig/twig": "<1.12"
             },
             "require-dev": {
-<<<<<<< HEAD
-                "johnkary/phpunit-speedtrap": "^1.1 || ^2.0 || ^3.0",
-                "justinrainbow/json-schema": "^5.0",
-                "keradus/cli-executor": "^1.1",
-                "mikey179/vfsstream": "^1.6",
-                "php-coveralls/php-coveralls": "^2.1",
-                "php-cs-fixer/accessible-object": "^1.0",
-                "php-cs-fixer/phpunit-constraint-isidenticalstring": "^1.0.1",
-                "php-cs-fixer/phpunit-constraint-xmlmatchesxsd": "^1.0.1",
-                "phpunit/phpunit": "^5.7.27 || ^6.5.8 || ^7.1",
-                "phpunitgoodpractices/traits": "^1.5.1",
-                "symfony/phpunit-bridge": "^4.0"
-=======
                 "doctrine/orm": "~2.1",
                 "doctrine/phpcr-odm": "^1.3|^2.0",
                 "ext-pdo_sqlite": "*",
@@ -6055,7 +6007,6 @@
                 "symfony/validator": "^2.2|^3.0",
                 "symfony/yaml": "^2.1|^3.0",
                 "twig/twig": "~1.12|~2.0"
->>>>>>> d5ad9dd5
             },
             "suggest": {
                 "doctrine/cache": "Required if you like to use cache functionality.",
@@ -6087,10 +6038,6 @@
                     "email": "schmittjoh@gmail.com"
                 }
             ],
-<<<<<<< HEAD
-            "description": "A tool to automatically fix PHP code style",
-            "time": "2018-07-06T10:37:40+00:00"
-=======
             "description": "Library for (de-)serializing data of any complexity; supports XML, JSON, and YAML.",
             "homepage": "http://jmsyst.com/libs/serializer",
             "keywords": [
@@ -6166,7 +6113,6 @@
                 "service"
             ],
             "time": "2017-05-10T09:20:27+00:00"
->>>>>>> d5ad9dd5
         },
         {
             "name": "lusitanian/oauth",
@@ -7272,18 +7218,6 @@
         },
         {
             "name": "phpunit/phpunit",
-<<<<<<< HEAD
-            "version": "6.5.9",
-            "source": {
-                "type": "git",
-                "url": "https://github.com/sebastianbergmann/phpunit.git",
-                "reference": "093ca5508174cd8ab8efe44fd1dde447adfdec8f"
-            },
-            "dist": {
-                "type": "zip",
-                "url": "https://api.github.com/repos/sebastianbergmann/phpunit/zipball/093ca5508174cd8ab8efe44fd1dde447adfdec8f",
-                "reference": "093ca5508174cd8ab8efe44fd1dde447adfdec8f",
-=======
             "version": "6.5.10",
             "source": {
                 "type": "git",
@@ -7294,7 +7228,6 @@
                 "type": "zip",
                 "url": "https://api.github.com/repos/sebastianbergmann/phpunit/zipball/5744955af9c0a2de74a5eb5287c50bf025100d39",
                 "reference": "5744955af9c0a2de74a5eb5287c50bf025100d39",
->>>>>>> d5ad9dd5
                 "shasum": ""
             },
             "require": {
@@ -7365,11 +7298,7 @@
                 "testing",
                 "xunit"
             ],
-<<<<<<< HEAD
-            "time": "2018-07-03T06:40:40+00:00"
-=======
             "time": "2018-08-03T05:27:14+00:00"
->>>>>>> d5ad9dd5
         },
         {
             "name": "phpunit/phpunit-mock-objects",
