--- conflicted
+++ resolved
@@ -4,11 +4,7 @@
         "Read more about it at https://getcomposer.org/doc/01-basic-usage.md#composer-lock-the-lock-file",
         "This file is @generated automatically"
     ],
-<<<<<<< HEAD
-    "hash": "d9a80191206dc725e3b7e2c9a162362f",
-=======
     "hash": "1e8339225adaa63ea45ddf7bb2b8e282",
->>>>>>> e5376c19
     "packages": [
         {
             "name": "composer/composer",
