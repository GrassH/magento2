--- conflicted
+++ resolved
@@ -4,11 +4,7 @@
         "Read more about it at http://getcomposer.org/doc/01-basic-usage.md#composer-lock-the-lock-file",
         "This file is @generated automatically"
     ],
-<<<<<<< HEAD
-    "hash": "1ae848ed50d54107b472a6e485859a0f",
-=======
     "hash": "8ddabb3c4956d1585308d5310203a7ab",
->>>>>>> 20314b92
     "packages": [
         {
             "name": "composer/composer",
