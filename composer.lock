--- conflicted
+++ resolved
@@ -4,11 +4,7 @@
         "Read more about it at https://getcomposer.org/doc/01-basic-usage.md#composer-lock-the-lock-file",
         "This file is @generated automatically"
     ],
-<<<<<<< HEAD
-    "hash": "1bb4a1c800ade739e9f4dd3d59cb3f94",
-=======
     "hash": "1e8339225adaa63ea45ddf7bb2b8e282",
->>>>>>> 1e3c29a8
     "packages": [
         {
             "name": "composer/composer",
