{
    "_readme": [
        "This file locks the dependencies of your project to a known state",
        "Read more about it at http://getcomposer.org/doc/01-basic-usage.md#composer-lock-the-lock-file",
        "This file is @generated automatically"
    ],
<<<<<<< HEAD
    "hash": "19eac8fd6ecb4a7868d40ea31ad2a62b",
=======
    "hash": "6d527b7aedb6e335fb6cf3a913ee75e7",
>>>>>>> 43301516
    "packages": [
        {
            "name": "composer/composer",
            "version": "1.0.0-alpha8",
            "source": {
                "type": "git",
                "url": "https://github.com/composer/composer.git",
                "reference": "1eb1df44a97fb2daca1bb8b007f3bee012f0aa46"
            },
            "dist": {
                "type": "zip",
                "url": "https://api.github.com/repos/composer/composer/zipball/1eb1df44a97fb2daca1bb8b007f3bee012f0aa46",
                "reference": "1eb1df44a97fb2daca1bb8b007f3bee012f0aa46",
                "shasum": ""
            },
            "require": {
                "justinrainbow/json-schema": "1.1.*",
                "php": ">=5.3.2",
                "seld/jsonlint": "1.*",
                "symfony/console": "~2.3",
                "symfony/finder": "~2.2",
                "symfony/process": "~2.1"
            },
            "require-dev": {
                "phpunit/phpunit": "~3.7.10"
            },
            "suggest": {
                "ext-openssl": "Enabling the openssl extension allows you to access https URLs for repositories and packages",
                "ext-zip": "Enabling the zip extension allows you to unzip archives, and allows gzip compression of all internet traffic"
            },
            "bin": [
                "bin/composer"
            ],
            "type": "library",
            "extra": {
                "branch-alias": {
                    "dev-master": "1.0-dev"
                }
            },
            "autoload": {
                "psr-0": {
                    "Composer": "src/"
                }
            },
            "notification-url": "https://packagist.org/downloads/",
            "license": [
                "MIT"
            ],
            "authors": [
                {
                    "name": "Jordi Boggiano",
                    "email": "j.boggiano@seld.be",
                    "homepage": "http://seld.be",
                    "role": "Developer"
                },
                {
                    "name": "Nils Adermann",
                    "email": "naderman@naderman.de",
                    "homepage": "http://www.naderman.de",
                    "role": "Developer"
                }
            ],
            "description": "Dependency Manager",
            "homepage": "http://getcomposer.org/",
            "keywords": [
                "autoload",
                "dependency",
                "package"
            ],
            "time": "2014-01-06 18:39:59"
        },
        {
            "name": "justinrainbow/json-schema",
            "version": "1.1.0",
            "source": {
                "type": "git",
                "url": "https://github.com/justinrainbow/json-schema.git",
                "reference": "05ff6d8d79fe3ad190b0663d80d3f9deee79416c"
            },
            "dist": {
                "type": "zip",
                "url": "https://api.github.com/repos/justinrainbow/json-schema/zipball/05ff6d8d79fe3ad190b0663d80d3f9deee79416c",
                "reference": "05ff6d8d79fe3ad190b0663d80d3f9deee79416c",
                "shasum": ""
            },
            "require": {
                "php": ">=5.3.0"
            },
            "type": "library",
            "autoload": {
                "psr-0": {
                    "JsonSchema": "src/"
                }
            },
            "notification-url": "https://packagist.org/downloads/",
            "license": [
                "NewBSD"
            ],
            "authors": [
                {
                    "name": "Igor Wiedler",
                    "email": "igor@wiedler.ch",
                    "homepage": "http://wiedler.ch/igor/"
                },
                {
                    "name": "Bruno Prieto Reis",
                    "email": "bruno.p.reis@gmail.com"
                },
                {
                    "name": "Justin Rainbow",
                    "email": "justin.rainbow@gmail.com"
                },
                {
                    "name": "Robert Schönthal",
                    "email": "robert.schoenthal@gmail.com",
                    "homepage": "http://digitalkaoz.net"
                }
            ],
            "description": "A library to validate a json schema.",
            "homepage": "https://github.com/justinrainbow/json-schema",
            "keywords": [
                "json",
                "schema"
            ],
            "time": "2012-01-03 00:33:17"
        },
        {
            "name": "magento/zendframework1",
            "version": "1.12.9-patch1",
            "source": {
                "type": "git",
                "url": "https://github.com/magento/zf1.git",
                "reference": "956e87daf5bfde66357b70365d42a484c6b7728b"
            },
            "dist": {
                "type": "zip",
                "url": "https://api.github.com/repos/magento/zf1/zipball/956e87daf5bfde66357b70365d42a484c6b7728b",
                "reference": "956e87daf5bfde66357b70365d42a484c6b7728b",
                "shasum": ""
            },
            "require": {
                "php": ">=5.2.11"
            },
            "require-dev": {
                "phpunit/dbunit": "1.3.*",
                "phpunit/phpunit": "3.7.*"
            },
            "type": "library",
            "extra": {
                "branch-alias": {
                    "dev-master": "1.12.x-dev"
                }
            },
            "autoload": {
                "psr-0": {
                    "Zend_": "library/"
                }
            },
            "notification-url": "https://packagist.org/downloads/",
            "include-path": [
                "library/"
            ],
            "license": [
                "BSD-3-Clause"
            ],
            "description": "Magento Zend Framework 1",
            "homepage": "http://framework.zend.com/",
            "keywords": [
                "ZF1",
                "framework"
            ],
            "time": "2014-12-12 15:28:16"
        },
        {
            "name": "monolog/monolog",
            "version": "1.11.0",
            "source": {
                "type": "git",
                "url": "https://github.com/Seldaek/monolog.git",
                "reference": "ec3961874c43840e96da3a8a1ed20d8c73d7e5aa"
            },
            "dist": {
                "type": "zip",
                "url": "https://api.github.com/repos/Seldaek/monolog/zipball/ec3961874c43840e96da3a8a1ed20d8c73d7e5aa",
                "reference": "ec3961874c43840e96da3a8a1ed20d8c73d7e5aa",
                "shasum": ""
            },
            "require": {
                "php": ">=5.3.0",
                "psr/log": "~1.0"
            },
            "provide": {
                "psr/log-implementation": "1.0.0"
            },
            "require-dev": {
                "aws/aws-sdk-php": "~2.4, >2.4.8",
                "doctrine/couchdb": "~1.0@dev",
                "graylog2/gelf-php": "~1.0",
                "phpunit/phpunit": "~3.7.0",
                "raven/raven": "~0.5",
                "ruflin/elastica": "0.90.*",
                "videlalvaro/php-amqplib": "~2.4"
            },
            "suggest": {
                "aws/aws-sdk-php": "Allow sending log messages to AWS services like DynamoDB",
                "doctrine/couchdb": "Allow sending log messages to a CouchDB server",
                "ext-amqp": "Allow sending log messages to an AMQP server (1.0+ required)",
                "ext-mongo": "Allow sending log messages to a MongoDB server",
                "graylog2/gelf-php": "Allow sending log messages to a GrayLog2 server",
                "raven/raven": "Allow sending log messages to a Sentry server",
                "rollbar/rollbar": "Allow sending log messages to Rollbar",
                "ruflin/elastica": "Allow sending log messages to an Elastic Search server",
                "videlalvaro/php-amqplib": "Allow sending log messages to an AMQP server using php-amqplib"
            },
            "type": "library",
            "extra": {
                "branch-alias": {
                    "dev-master": "1.11.x-dev"
                }
            },
            "autoload": {
                "psr-4": {
                    "Monolog\\": "src/Monolog"
                }
            },
            "notification-url": "https://packagist.org/downloads/",
            "license": [
                "MIT"
            ],
            "authors": [
                {
                    "name": "Jordi Boggiano",
                    "email": "j.boggiano@seld.be",
                    "homepage": "http://seld.be"
                }
            ],
            "description": "Sends your logs to files, sockets, inboxes, databases and various web services",
            "homepage": "http://github.com/Seldaek/monolog",
            "keywords": [
                "log",
                "logging",
                "psr-3"
            ],
            "time": "2014-09-30 13:30:58"
        },
        {
            "name": "psr/log",
            "version": "1.0.0",
            "source": {
                "type": "git",
                "url": "https://github.com/php-fig/log.git",
                "reference": "fe0936ee26643249e916849d48e3a51d5f5e278b"
            },
            "dist": {
                "type": "zip",
                "url": "https://api.github.com/repos/php-fig/log/zipball/fe0936ee26643249e916849d48e3a51d5f5e278b",
                "reference": "fe0936ee26643249e916849d48e3a51d5f5e278b",
                "shasum": ""
            },
            "type": "library",
            "autoload": {
                "psr-0": {
                    "Psr\\Log\\": ""
                }
            },
            "notification-url": "https://packagist.org/downloads/",
            "license": [
                "MIT"
            ],
            "authors": [
                {
                    "name": "PHP-FIG",
                    "homepage": "http://www.php-fig.org/"
                }
            ],
            "description": "Common interface for logging libraries",
            "keywords": [
                "log",
                "psr",
                "psr-3"
            ],
            "time": "2012-12-21 11:40:51"
        },
        {
            "name": "seld/jsonlint",
            "version": "1.3.1",
            "source": {
                "type": "git",
                "url": "https://github.com/Seldaek/jsonlint.git",
                "reference": "863ae85c6d3ef60ca49cb12bd051c4a0648c40c4"
            },
            "dist": {
                "type": "zip",
                "url": "https://api.github.com/repos/Seldaek/jsonlint/zipball/863ae85c6d3ef60ca49cb12bd051c4a0648c40c4",
                "reference": "863ae85c6d3ef60ca49cb12bd051c4a0648c40c4",
                "shasum": ""
            },
            "require": {
                "php": ">=5.3.0"
            },
            "bin": [
                "bin/jsonlint"
            ],
            "type": "library",
            "autoload": {
                "psr-4": {
                    "Seld\\JsonLint\\": "src/Seld/JsonLint/"
                }
            },
            "notification-url": "https://packagist.org/downloads/",
            "license": [
                "MIT"
            ],
            "authors": [
                {
                    "name": "Jordi Boggiano",
                    "email": "j.boggiano@seld.be",
                    "homepage": "http://seld.be"
                }
            ],
            "description": "JSON Linter",
            "keywords": [
                "json",
                "linter",
                "parser",
                "validator"
            ],
            "time": "2015-01-04 21:18:15"
        },
        {
            "name": "symfony/console",
            "version": "v2.6.3",
            "target-dir": "Symfony/Component/Console",
            "source": {
                "type": "git",
                "url": "https://github.com/symfony/Console.git",
                "reference": "6ac6491ff60c0e5a941db3ccdc75a07adbb61476"
            },
            "dist": {
                "type": "zip",
                "url": "https://api.github.com/repos/symfony/Console/zipball/6ac6491ff60c0e5a941db3ccdc75a07adbb61476",
                "reference": "6ac6491ff60c0e5a941db3ccdc75a07adbb61476",
                "shasum": ""
            },
            "require": {
                "php": ">=5.3.3"
            },
            "require-dev": {
                "psr/log": "~1.0",
                "symfony/event-dispatcher": "~2.1",
                "symfony/process": "~2.1"
            },
            "suggest": {
                "psr/log": "For using the console logger",
                "symfony/event-dispatcher": "",
                "symfony/process": ""
            },
            "type": "library",
            "extra": {
                "branch-alias": {
                    "dev-master": "2.6-dev"
                }
            },
            "autoload": {
                "psr-0": {
                    "Symfony\\Component\\Console\\": ""
                }
            },
            "notification-url": "https://packagist.org/downloads/",
            "license": [
                "MIT"
            ],
            "authors": [
                {
                    "name": "Symfony Community",
                    "homepage": "http://symfony.com/contributors"
                },
                {
                    "name": "Fabien Potencier",
                    "email": "fabien@symfony.com"
                }
            ],
            "description": "Symfony Console Component",
            "homepage": "http://symfony.com",
            "time": "2015-01-06 17:50:02"
        },
        {
            "name": "symfony/finder",
            "version": "v2.6.3",
            "target-dir": "Symfony/Component/Finder",
            "source": {
                "type": "git",
                "url": "https://github.com/symfony/Finder.git",
                "reference": "16513333bca64186c01609961a2bb1b95b5e1355"
            },
            "dist": {
                "type": "zip",
                "url": "https://api.github.com/repos/symfony/Finder/zipball/16513333bca64186c01609961a2bb1b95b5e1355",
                "reference": "16513333bca64186c01609961a2bb1b95b5e1355",
                "shasum": ""
            },
            "require": {
                "php": ">=5.3.3"
            },
            "type": "library",
            "extra": {
                "branch-alias": {
                    "dev-master": "2.6-dev"
                }
            },
            "autoload": {
                "psr-0": {
                    "Symfony\\Component\\Finder\\": ""
                }
            },
            "notification-url": "https://packagist.org/downloads/",
            "license": [
                "MIT"
            ],
            "authors": [
                {
                    "name": "Symfony Community",
                    "homepage": "http://symfony.com/contributors"
                },
                {
                    "name": "Fabien Potencier",
                    "email": "fabien@symfony.com"
                }
            ],
            "description": "Symfony Finder Component",
            "homepage": "http://symfony.com",
            "time": "2015-01-03 08:01:59"
        },
        {
            "name": "symfony/process",
            "version": "v2.6.3",
            "target-dir": "Symfony/Component/Process",
            "source": {
                "type": "git",
                "url": "https://github.com/symfony/Process.git",
                "reference": "319794f611bd8bdefbac72beb3f05e847f8ebc92"
            },
            "dist": {
                "type": "zip",
                "url": "https://api.github.com/repos/symfony/Process/zipball/319794f611bd8bdefbac72beb3f05e847f8ebc92",
                "reference": "319794f611bd8bdefbac72beb3f05e847f8ebc92",
                "shasum": ""
            },
            "require": {
                "php": ">=5.3.3"
            },
            "type": "library",
            "extra": {
                "branch-alias": {
                    "dev-master": "2.6-dev"
                }
            },
            "autoload": {
                "psr-0": {
                    "Symfony\\Component\\Process\\": ""
                }
            },
            "notification-url": "https://packagist.org/downloads/",
            "license": [
                "MIT"
            ],
            "authors": [
                {
                    "name": "Symfony Community",
                    "homepage": "http://symfony.com/contributors"
                },
                {
                    "name": "Fabien Potencier",
                    "email": "fabien@symfony.com"
                }
            ],
            "description": "Symfony Process Component",
            "homepage": "http://symfony.com",
            "time": "2015-01-06 22:47:52"
        },
        {
            "name": "zendframework/zend-code",
            "version": "2.3.1",
            "target-dir": "Zend/Code",
            "source": {
                "type": "git",
                "url": "https://github.com/zendframework/Component_ZendCode.git",
                "reference": "3e7cc92f946c23fb28959457fa0608c5eba29ed8"
            },
            "dist": {
                "type": "zip",
                "url": "https://api.github.com/repos/zendframework/Component_ZendCode/zipball/3e7cc92f946c23fb28959457fa0608c5eba29ed8",
                "reference": "3e7cc92f946c23fb28959457fa0608c5eba29ed8",
                "shasum": ""
            },
            "require": {
                "php": ">=5.3.23",
                "zendframework/zend-eventmanager": "self.version"
            },
            "require-dev": {
                "doctrine/common": ">=2.1",
                "zendframework/zend-stdlib": "self.version"
            },
            "suggest": {
                "doctrine/common": "Doctrine\\Common >=2.1 for annotation features",
                "zendframework/zend-stdlib": "Zend\\Stdlib component"
            },
            "type": "library",
            "extra": {
                "branch-alias": {
                    "dev-master": "2.3-dev",
                    "dev-develop": "2.4-dev"
                }
            },
            "autoload": {
                "psr-0": {
                    "Zend\\Code\\": ""
                }
            },
            "notification-url": "https://packagist.org/downloads/",
            "license": [
                "BSD-3-Clause"
            ],
            "description": "provides facilities to generate arbitrary code using an object oriented interface",
            "keywords": [
                "code",
                "zf2"
            ],
            "time": "2014-04-15 15:28:49"
        },
        {
            "name": "zendframework/zend-config",
            "version": "2.3.1",
            "target-dir": "Zend/Config",
            "source": {
                "type": "git",
                "url": "https://github.com/zendframework/Component_ZendConfig.git",
                "reference": "61b81c6ea60c1947e13b4effbfffcd9bb59c2180"
            },
            "dist": {
                "type": "zip",
                "url": "https://api.github.com/repos/zendframework/Component_ZendConfig/zipball/61b81c6ea60c1947e13b4effbfffcd9bb59c2180",
                "reference": "61b81c6ea60c1947e13b4effbfffcd9bb59c2180",
                "shasum": ""
            },
            "require": {
                "php": ">=5.3.23",
                "zendframework/zend-stdlib": "self.version"
            },
            "require-dev": {
                "zendframework/zend-filter": "self.version",
                "zendframework/zend-i18n": "self.version",
                "zendframework/zend-json": "self.version",
                "zendframework/zend-servicemanager": "self.version"
            },
            "suggest": {
                "zendframework/zend-filter": "Zend\\Filter component",
                "zendframework/zend-i18n": "Zend\\I18n component",
                "zendframework/zend-json": "Zend\\Json to use the Json reader or writer classes",
                "zendframework/zend-servicemanager": "Zend\\ServiceManager for use with the Config Factory to retrieve reader and writer instances"
            },
            "type": "library",
            "extra": {
                "branch-alias": {
                    "dev-master": "2.3-dev",
                    "dev-develop": "2.4-dev"
                }
            },
            "autoload": {
                "psr-0": {
                    "Zend\\Config\\": ""
                }
            },
            "notification-url": "https://packagist.org/downloads/",
            "license": [
                "BSD-3-Clause"
            ],
            "description": "provides a nested object property based user interface for accessing this configuration data within application code",
            "keywords": [
                "config",
                "zf2"
            ],
            "time": "2014-04-15 15:29:04"
        },
        {
            "name": "zendframework/zend-console",
            "version": "2.3.1",
            "target-dir": "Zend/Console",
            "source": {
                "type": "git",
                "url": "https://github.com/zendframework/Component_ZendConsole.git",
                "reference": "6720a94d30272eefe10bef4801cc41a027530b1c"
            },
            "dist": {
                "type": "zip",
                "url": "https://api.github.com/repos/zendframework/Component_ZendConsole/zipball/6720a94d30272eefe10bef4801cc41a027530b1c",
                "reference": "6720a94d30272eefe10bef4801cc41a027530b1c",
                "shasum": ""
            },
            "require": {
                "php": ">=5.3.23",
                "zendframework/zend-stdlib": "self.version"
            },
            "type": "library",
            "extra": {
                "branch-alias": {
                    "dev-master": "2.3-dev",
                    "dev-develop": "2.4-dev"
                }
            },
            "autoload": {
                "psr-0": {
                    "Zend\\Console\\": ""
                }
            },
            "notification-url": "https://packagist.org/downloads/",
            "license": [
                "BSD-3-Clause"
            ],
            "keywords": [
                "console",
                "zf2"
            ],
            "time": "2014-04-15 15:29:14"
        },
        {
            "name": "zendframework/zend-di",
            "version": "2.3.1",
            "target-dir": "Zend/Di",
            "source": {
                "type": "git",
                "url": "https://github.com/zendframework/Component_ZendDi.git",
                "reference": "45450000c83937a73a261a32480637b4198f4cea"
            },
            "dist": {
                "type": "zip",
                "url": "https://api.github.com/repos/zendframework/Component_ZendDi/zipball/45450000c83937a73a261a32480637b4198f4cea",
                "reference": "45450000c83937a73a261a32480637b4198f4cea",
                "shasum": ""
            },
            "require": {
                "php": ">=5.3.23",
                "zendframework/zend-code": "self.version",
                "zendframework/zend-stdlib": "self.version"
            },
            "require-dev": {
                "zendframework/zend-servicemanager": "self.version"
            },
            "suggest": {
                "zendframework/zend-servicemanager": "Zend\\ServiceManager component"
            },
            "type": "library",
            "extra": {
                "branch-alias": {
                    "dev-master": "2.3-dev",
                    "dev-develop": "2.4-dev"
                }
            },
            "autoload": {
                "psr-0": {
                    "Zend\\Di\\": ""
                }
            },
            "notification-url": "https://packagist.org/downloads/",
            "license": [
                "BSD-3-Clause"
            ],
            "keywords": [
                "di",
                "zf2"
            ],
            "time": "2014-04-15 15:29:10"
        },
        {
            "name": "zendframework/zend-escaper",
            "version": "2.3.1",
            "target-dir": "Zend/Escaper",
            "source": {
                "type": "git",
                "url": "https://github.com/zendframework/Component_ZendEscaper.git",
                "reference": "dddee2104337bbf3522f9ef591c361a40aabf7cc"
            },
            "dist": {
                "type": "zip",
                "url": "https://api.github.com/repos/zendframework/Component_ZendEscaper/zipball/dddee2104337bbf3522f9ef591c361a40aabf7cc",
                "reference": "dddee2104337bbf3522f9ef591c361a40aabf7cc",
                "shasum": ""
            },
            "require": {
                "php": ">=5.3.23"
            },
            "type": "library",
            "extra": {
                "branch-alias": {
                    "dev-master": "2.3-dev",
                    "dev-develop": "2.4-dev"
                }
            },
            "autoload": {
                "psr-0": {
                    "Zend\\Escaper\\": ""
                }
            },
            "notification-url": "https://packagist.org/downloads/",
            "license": [
                "BSD-3-Clause"
            ],
            "keywords": [
                "escaper",
                "zf2"
            ],
            "time": "2014-04-15 15:29:16"
        },
        {
            "name": "zendframework/zend-eventmanager",
            "version": "2.3.1",
            "target-dir": "Zend/EventManager",
            "source": {
                "type": "git",
                "url": "https://github.com/zendframework/Component_ZendEventManager.git",
                "reference": "957faa0580c40ef6bf6cf3e87a36d594042fe133"
            },
            "dist": {
                "type": "zip",
                "url": "https://api.github.com/repos/zendframework/Component_ZendEventManager/zipball/957faa0580c40ef6bf6cf3e87a36d594042fe133",
                "reference": "957faa0580c40ef6bf6cf3e87a36d594042fe133",
                "shasum": ""
            },
            "require": {
                "php": ">=5.3.23",
                "zendframework/zend-stdlib": "self.version"
            },
            "type": "library",
            "extra": {
                "branch-alias": {
                    "dev-master": "2.3-dev",
                    "dev-develop": "2.4-dev"
                }
            },
            "autoload": {
                "psr-0": {
                    "Zend\\EventManager\\": ""
                }
            },
            "notification-url": "https://packagist.org/downloads/",
            "license": [
                "BSD-3-Clause"
            ],
            "keywords": [
                "eventmanager",
                "zf2"
            ],
            "time": "2014-04-15 14:47:18"
        },
        {
            "name": "zendframework/zend-filter",
            "version": "2.3.1",
            "target-dir": "Zend/Filter",
            "source": {
                "type": "git",
                "url": "https://github.com/zendframework/Component_ZendFilter.git",
                "reference": "1889b7aa499beccadac770780a73e1a40e0f8a53"
            },
            "dist": {
                "type": "zip",
                "url": "https://api.github.com/repos/zendframework/Component_ZendFilter/zipball/1889b7aa499beccadac770780a73e1a40e0f8a53",
                "reference": "1889b7aa499beccadac770780a73e1a40e0f8a53",
                "shasum": ""
            },
            "require": {
                "php": ">=5.3.23",
                "zendframework/zend-stdlib": "self.version"
            },
            "require-dev": {
                "zendframework/zend-crypt": "self.version",
                "zendframework/zend-servicemanager": "self.version",
                "zendframework/zend-uri": "self.version"
            },
            "suggest": {
                "zendframework/zend-crypt": "Zend\\Crypt component",
                "zendframework/zend-i18n": "Zend\\I18n component",
                "zendframework/zend-servicemanager": "Zend\\ServiceManager component",
                "zendframework/zend-uri": "Zend\\Uri component for UriNormalize filter"
            },
            "type": "library",
            "extra": {
                "branch-alias": {
                    "dev-master": "2.3-dev",
                    "dev-develop": "2.4-dev"
                }
            },
            "autoload": {
                "psr-0": {
                    "Zend\\Filter\\": ""
                }
            },
            "notification-url": "https://packagist.org/downloads/",
            "license": [
                "BSD-3-Clause"
            ],
            "description": "provides a set of commonly needed data filters",
            "keywords": [
                "filter",
                "zf2"
            ],
            "time": "2014-04-15 15:28:47"
        },
        {
            "name": "zendframework/zend-form",
            "version": "2.3.1",
            "target-dir": "Zend/Form",
            "source": {
                "type": "git",
                "url": "https://github.com/zendframework/Component_ZendForm.git",
                "reference": "2e91090e63f865c1c0b8c21157d4eaffad341f59"
            },
            "dist": {
                "type": "zip",
                "url": "https://api.github.com/repos/zendframework/Component_ZendForm/zipball/2e91090e63f865c1c0b8c21157d4eaffad341f59",
                "reference": "2e91090e63f865c1c0b8c21157d4eaffad341f59",
                "shasum": ""
            },
            "require": {
                "php": ">=5.3.23",
                "zendframework/zend-inputfilter": "self.version",
                "zendframework/zend-stdlib": "self.version"
            },
            "require-dev": {
                "zendframework/zend-captcha": "self.version",
                "zendframework/zend-code": "self.version",
                "zendframework/zend-eventmanager": "self.version",
                "zendframework/zend-filter": "self.version",
                "zendframework/zend-i18n": "self.version",
                "zendframework/zend-servicemanager": "self.version",
                "zendframework/zend-validator": "self.version",
                "zendframework/zend-view": "self.version",
                "zendframework/zendservice-recaptcha": "*"
            },
            "suggest": {
                "zendframework/zend-captcha": "Zend\\Captcha component",
                "zendframework/zend-code": "Zend\\Code component",
                "zendframework/zend-eventmanager": "Zend\\EventManager component",
                "zendframework/zend-filter": "Zend\\Filter component",
                "zendframework/zend-i18n": "Zend\\I18n component",
                "zendframework/zend-servicemanager": "Zend\\ServiceManager component",
                "zendframework/zend-validator": "Zend\\Validator component",
                "zendframework/zend-view": "Zend\\View component",
                "zendframework/zendservice-recaptcha": "ZendService\\ReCaptcha component"
            },
            "type": "library",
            "extra": {
                "branch-alias": {
                    "dev-master": "2.3-dev",
                    "dev-develop": "2.4-dev"
                }
            },
            "autoload": {
                "psr-0": {
                    "Zend\\Form\\": ""
                }
            },
            "notification-url": "https://packagist.org/downloads/",
            "license": [
                "BSD-3-Clause"
            ],
            "keywords": [
                "form",
                "zf2"
            ],
            "time": "2014-04-15 15:29:02"
        },
        {
            "name": "zendframework/zend-http",
            "version": "2.3.1",
            "target-dir": "Zend/Http",
            "source": {
                "type": "git",
                "url": "https://github.com/zendframework/Component_ZendHttp.git",
                "reference": "b13fc4c30c39364409ef68a9f9b5975765a3ff5a"
            },
            "dist": {
                "type": "zip",
                "url": "https://api.github.com/repos/zendframework/Component_ZendHttp/zipball/b13fc4c30c39364409ef68a9f9b5975765a3ff5a",
                "reference": "b13fc4c30c39364409ef68a9f9b5975765a3ff5a",
                "shasum": ""
            },
            "require": {
                "php": ">=5.3.23",
                "zendframework/zend-loader": "self.version",
                "zendframework/zend-stdlib": "self.version",
                "zendframework/zend-uri": "self.version",
                "zendframework/zend-validator": "self.version"
            },
            "type": "library",
            "extra": {
                "branch-alias": {
                    "dev-master": "2.3-dev",
                    "dev-develop": "2.4-dev"
                }
            },
            "autoload": {
                "psr-0": {
                    "Zend\\Http\\": ""
                }
            },
            "notification-url": "https://packagist.org/downloads/",
            "license": [
                "BSD-3-Clause"
            ],
            "description": "provides an easy interface for performing Hyper-Text Transfer Protocol (HTTP) requests",
            "keywords": [
                "http",
                "zf2"
            ],
            "time": "2014-04-15 14:47:18"
        },
        {
            "name": "zendframework/zend-inputfilter",
            "version": "2.3.1",
            "target-dir": "Zend/InputFilter",
            "source": {
                "type": "git",
                "url": "https://github.com/zendframework/Component_ZendInputFilter.git",
                "reference": "a45d2180c819f9ff9e74be1bf4c5c8dd1d9649e9"
            },
            "dist": {
                "type": "zip",
                "url": "https://api.github.com/repos/zendframework/Component_ZendInputFilter/zipball/a45d2180c819f9ff9e74be1bf4c5c8dd1d9649e9",
                "reference": "a45d2180c819f9ff9e74be1bf4c5c8dd1d9649e9",
                "shasum": ""
            },
            "require": {
                "php": ">=5.3.23",
                "zendframework/zend-filter": "self.version",
                "zendframework/zend-stdlib": "self.version",
                "zendframework/zend-validator": "self.version"
            },
            "require-dev": {
                "zendframework/zend-servicemanager": "self.version"
            },
            "suggest": {
                "zendframework/zend-servicemanager": "To support plugin manager support"
            },
            "type": "library",
            "extra": {
                "branch-alias": {
                    "dev-master": "2.3-dev",
                    "dev-develop": "2.4-dev"
                }
            },
            "autoload": {
                "psr-0": {
                    "Zend\\InputFilter\\": ""
                }
            },
            "notification-url": "https://packagist.org/downloads/",
            "license": [
                "BSD-3-Clause"
            ],
            "keywords": [
                "inputfilter",
                "zf2"
            ],
            "time": "2014-04-15 14:47:18"
        },
        {
            "name": "zendframework/zend-json",
            "version": "2.3.1",
            "target-dir": "Zend/Json",
            "source": {
                "type": "git",
                "url": "https://github.com/zendframework/Component_ZendJson.git",
                "reference": "eb281da42d3f5bba5acb664359029b6fa7c62e28"
            },
            "dist": {
                "type": "zip",
                "url": "https://api.github.com/repos/zendframework/Component_ZendJson/zipball/eb281da42d3f5bba5acb664359029b6fa7c62e28",
                "reference": "eb281da42d3f5bba5acb664359029b6fa7c62e28",
                "shasum": ""
            },
            "require": {
                "php": ">=5.3.23",
                "zendframework/zend-stdlib": "self.version"
            },
            "require-dev": {
                "zendframework/zend-http": "self.version",
                "zendframework/zend-server": "self.version"
            },
            "suggest": {
                "zendframework/zend-http": "Zend\\Http component",
                "zendframework/zend-server": "Zend\\Server component"
            },
            "type": "library",
            "extra": {
                "branch-alias": {
                    "dev-master": "2.3-dev",
                    "dev-develop": "2.4-dev"
                }
            },
            "autoload": {
                "psr-0": {
                    "Zend\\Json\\": ""
                }
            },
            "notification-url": "https://packagist.org/downloads/",
            "license": [
                "BSD-3-Clause"
            ],
            "description": "provides convenience methods for serializing native PHP to JSON and decoding JSON to native PHP",
            "keywords": [
                "json",
                "zf2"
            ],
            "time": "2014-04-15 14:47:18"
        },
        {
            "name": "zendframework/zend-loader",
            "version": "2.3.1",
            "target-dir": "Zend/Loader",
            "source": {
                "type": "git",
                "url": "https://github.com/zendframework/Component_ZendLoader.git",
                "reference": "37abb23b0b2608584673f8388d1563a1fd604f09"
            },
            "dist": {
                "type": "zip",
                "url": "https://api.github.com/repos/zendframework/Component_ZendLoader/zipball/37abb23b0b2608584673f8388d1563a1fd604f09",
                "reference": "37abb23b0b2608584673f8388d1563a1fd604f09",
                "shasum": ""
            },
            "require": {
                "php": ">=5.3.23"
            },
            "type": "library",
            "extra": {
                "branch-alias": {
                    "dev-master": "2.3-dev",
                    "dev-develop": "2.4-dev"
                }
            },
            "autoload": {
                "psr-0": {
                    "Zend\\Loader\\": ""
                }
            },
            "notification-url": "https://packagist.org/downloads/",
            "license": [
                "BSD-3-Clause"
            ],
            "keywords": [
                "loader",
                "zf2"
            ],
            "time": "2014-04-15 15:28:53"
        },
        {
            "name": "zendframework/zend-log",
            "version": "2.3.1",
            "target-dir": "Zend/Log",
            "source": {
                "type": "git",
                "url": "https://github.com/zendframework/Component_ZendLog.git",
                "reference": "606ef20717a935afec1400f54bd1b03faf859c47"
            },
            "dist": {
                "type": "zip",
                "url": "https://api.github.com/repos/zendframework/Component_ZendLog/zipball/606ef20717a935afec1400f54bd1b03faf859c47",
                "reference": "606ef20717a935afec1400f54bd1b03faf859c47",
                "shasum": ""
            },
            "require": {
                "php": ">=5.3.23",
                "zendframework/zend-servicemanager": "self.version",
                "zendframework/zend-stdlib": "self.version"
            },
            "require-dev": {
                "zendframework/zend-console": "self.version",
                "zendframework/zend-db": "self.version",
                "zendframework/zend-escaper": "self.version",
                "zendframework/zend-mail": "self.version",
                "zendframework/zend-validator": "self.version"
            },
            "suggest": {
                "ext-mongo": "*",
                "zendframework/zend-console": "Zend\\Console component",
                "zendframework/zend-db": "Zend\\Db component",
                "zendframework/zend-escaper": "Zend\\Escaper component, for use in the XML formatter",
                "zendframework/zend-mail": "Zend\\Mail component",
                "zendframework/zend-validator": "Zend\\Validator component"
            },
            "type": "library",
            "extra": {
                "branch-alias": {
                    "dev-master": "2.3-dev",
                    "dev-develop": "2.4-dev"
                }
            },
            "autoload": {
                "psr-0": {
                    "Zend\\Log\\": ""
                }
            },
            "notification-url": "https://packagist.org/downloads/",
            "license": [
                "BSD-3-Clause"
            ],
            "description": "component for general purpose logging",
            "keywords": [
                "log",
                "logging",
                "zf2"
            ],
            "time": "2014-04-15 15:28:45"
        },
        {
            "name": "zendframework/zend-math",
            "version": "2.3.1",
            "target-dir": "Zend/Math",
            "source": {
                "type": "git",
                "url": "https://github.com/zendframework/Component_ZendMath.git",
                "reference": "be6de5ba3d47e3f9a6732badea8bc724c49d0552"
            },
            "dist": {
                "type": "zip",
                "url": "https://api.github.com/repos/zendframework/Component_ZendMath/zipball/be6de5ba3d47e3f9a6732badea8bc724c49d0552",
                "reference": "be6de5ba3d47e3f9a6732badea8bc724c49d0552",
                "shasum": ""
            },
            "require": {
                "php": ">=5.3.23"
            },
            "suggest": {
                "ext-bcmath": "If using the bcmath functionality",
                "ext-gmp": "If using the gmp functionality",
                "ircmaxell/random-lib": "Fallback random byte generator for Zend\\Math\\Rand if OpenSSL/Mcrypt extensions are unavailable",
                "zendframework/zend-servicemanager": ">= current version, if using the BigInteger::factory functionality"
            },
            "type": "library",
            "extra": {
                "branch-alias": {
                    "dev-master": "2.3-dev",
                    "dev-develop": "2.4-dev"
                }
            },
            "autoload": {
                "psr-0": {
                    "Zend\\Math\\": ""
                }
            },
            "notification-url": "https://packagist.org/downloads/",
            "license": [
                "BSD-3-Clause"
            ],
            "keywords": [
                "math",
                "zf2"
            ],
            "time": "2014-04-15 15:29:09"
        },
        {
            "name": "zendframework/zend-modulemanager",
            "version": "2.3.1",
            "target-dir": "Zend/ModuleManager",
            "source": {
                "type": "git",
                "url": "https://github.com/zendframework/Component_ZendModuleManager.git",
                "reference": "bfff608492fdfea1f2b815285e0ed8b467a99c9f"
            },
            "dist": {
                "type": "zip",
                "url": "https://api.github.com/repos/zendframework/Component_ZendModuleManager/zipball/bfff608492fdfea1f2b815285e0ed8b467a99c9f",
                "reference": "bfff608492fdfea1f2b815285e0ed8b467a99c9f",
                "shasum": ""
            },
            "require": {
                "php": ">=5.3.23",
                "zendframework/zend-eventmanager": "self.version",
                "zendframework/zend-stdlib": "self.version"
            },
            "require-dev": {
                "zendframework/zend-config": "self.version",
                "zendframework/zend-console": "self.version",
                "zendframework/zend-loader": "self.version",
                "zendframework/zend-mvc": "self.version",
                "zendframework/zend-servicemanager": "self.version"
            },
            "suggest": {
                "zendframework/zend-config": "Zend\\Config component",
                "zendframework/zend-console": "Zend\\Console component",
                "zendframework/zend-loader": "Zend\\Loader component",
                "zendframework/zend-mvc": "Zend\\Mvc component",
                "zendframework/zend-servicemanager": "Zend\\ServiceManager component"
            },
            "type": "library",
            "extra": {
                "branch-alias": {
                    "dev-master": "2.3-dev",
                    "dev-develop": "2.4-dev"
                }
            },
            "autoload": {
                "psr-0": {
                    "Zend\\ModuleManager\\": ""
                }
            },
            "notification-url": "https://packagist.org/downloads/",
            "license": [
                "BSD-3-Clause"
            ],
            "keywords": [
                "modulemanager",
                "zf2"
            ],
            "time": "2014-04-15 15:28:50"
        },
        {
            "name": "zendframework/zend-mvc",
            "version": "2.3.1",
            "target-dir": "Zend/Mvc",
            "source": {
                "type": "git",
                "url": "https://github.com/zendframework/Component_ZendMvc.git",
                "reference": "d7708af7028aa6c42255fe2d9ece53f0e5d76e2c"
            },
            "dist": {
                "type": "zip",
                "url": "https://api.github.com/repos/zendframework/Component_ZendMvc/zipball/d7708af7028aa6c42255fe2d9ece53f0e5d76e2c",
                "reference": "d7708af7028aa6c42255fe2d9ece53f0e5d76e2c",
                "shasum": ""
            },
            "require": {
                "php": ">=5.3.23",
                "zendframework/zend-eventmanager": "self.version",
                "zendframework/zend-servicemanager": "self.version",
                "zendframework/zend-stdlib": "self.version"
            },
            "require-dev": {
                "zendframework/zend-authentication": "self.version",
                "zendframework/zend-console": "self.version",
                "zendframework/zend-di": "self.version",
                "zendframework/zend-filter": "self.version",
                "zendframework/zend-form": "self.version",
                "zendframework/zend-http": "self.version",
                "zendframework/zend-i18n": "self.version",
                "zendframework/zend-inputfilter": "self.version",
                "zendframework/zend-json": "self.version",
                "zendframework/zend-log": "self.version",
                "zendframework/zend-modulemanager": "self.version",
                "zendframework/zend-serializer": "self.version",
                "zendframework/zend-session": "self.version",
                "zendframework/zend-text": "self.version",
                "zendframework/zend-uri": "self.version",
                "zendframework/zend-validator": "self.version",
                "zendframework/zend-version": "self.version",
                "zendframework/zend-view": "self.version"
            },
            "suggest": {
                "zendframework/zend-authentication": "Zend\\Authentication component for Identity plugin",
                "zendframework/zend-config": "Zend\\Config component",
                "zendframework/zend-console": "Zend\\Console component",
                "zendframework/zend-di": "Zend\\Di component",
                "zendframework/zend-filter": "Zend\\Filter component",
                "zendframework/zend-form": "Zend\\Form component",
                "zendframework/zend-http": "Zend\\Http component",
                "zendframework/zend-i18n": "Zend\\I18n component for translatable segments",
                "zendframework/zend-inputfilter": "Zend\\Inputfilter component",
                "zendframework/zend-json": "Zend\\Json component",
                "zendframework/zend-log": "Zend\\Log component",
                "zendframework/zend-modulemanager": "Zend\\ModuleManager component",
                "zendframework/zend-serializer": "Zend\\Serializer component",
                "zendframework/zend-session": "Zend\\Session component for FlashMessenger, PRG, and FPRG plugins",
                "zendframework/zend-stdlib": "Zend\\Stdlib component",
                "zendframework/zend-text": "Zend\\Text component",
                "zendframework/zend-uri": "Zend\\Uri component",
                "zendframework/zend-validator": "Zend\\Validator component",
                "zendframework/zend-version": "Zend\\Version component",
                "zendframework/zend-view": "Zend\\View component"
            },
            "type": "library",
            "extra": {
                "branch-alias": {
                    "dev-master": "2.3-dev",
                    "dev-develop": "2.4-dev"
                }
            },
            "autoload": {
                "psr-0": {
                    "Zend\\Mvc\\": ""
                }
            },
            "notification-url": "https://packagist.org/downloads/",
            "license": [
                "BSD-3-Clause"
            ],
            "keywords": [
                "mvc",
                "zf2"
            ],
            "time": "2014-04-15 15:29:05"
        },
        {
            "name": "zendframework/zend-serializer",
            "version": "2.3.1",
            "target-dir": "Zend/Serializer",
            "source": {
                "type": "git",
                "url": "https://github.com/zendframework/Component_ZendSerializer.git",
                "reference": "3187aa2a9c9713932f84006700f922ee1253328d"
            },
            "dist": {
                "type": "zip",
                "url": "https://api.github.com/repos/zendframework/Component_ZendSerializer/zipball/3187aa2a9c9713932f84006700f922ee1253328d",
                "reference": "3187aa2a9c9713932f84006700f922ee1253328d",
                "shasum": ""
            },
            "require": {
                "php": ">=5.3.23",
                "zendframework/zend-json": "self.version",
                "zendframework/zend-math": "self.version",
                "zendframework/zend-stdlib": "self.version"
            },
            "require-dev": {
                "zendframework/zend-servicemanager": "self.version"
            },
            "suggest": {
                "zendframework/zend-servicemanager": "To support plugin manager support"
            },
            "type": "library",
            "extra": {
                "branch-alias": {
                    "dev-master": "2.3-dev",
                    "dev-develop": "2.4-dev"
                }
            },
            "autoload": {
                "psr-0": {
                    "Zend\\Serializer\\": ""
                }
            },
            "notification-url": "https://packagist.org/downloads/",
            "license": [
                "BSD-3-Clause"
            ],
            "description": "provides an adapter based interface to simply generate storable representation of PHP types by different facilities, and recover",
            "keywords": [
                "serializer",
                "zf2"
            ],
            "time": "2014-04-15 15:29:03"
        },
        {
            "name": "zendframework/zend-server",
            "version": "2.3.1",
            "target-dir": "Zend/Server",
            "source": {
                "type": "git",
                "url": "https://github.com/zendframework/Component_ZendServer.git",
                "reference": "b491a401b1710785b5dbf69e77ee2f13764fb0ff"
            },
            "dist": {
                "type": "zip",
                "url": "https://api.github.com/repos/zendframework/Component_ZendServer/zipball/b491a401b1710785b5dbf69e77ee2f13764fb0ff",
                "reference": "b491a401b1710785b5dbf69e77ee2f13764fb0ff",
                "shasum": ""
            },
            "require": {
                "php": ">=5.3.23",
                "zendframework/zend-code": "self.version",
                "zendframework/zend-stdlib": "self.version"
            },
            "type": "library",
            "extra": {
                "branch-alias": {
                    "dev-master": "2.3-dev",
                    "dev-develop": "2.4-dev"
                }
            },
            "autoload": {
                "psr-0": {
                    "Zend\\Server\\": ""
                }
            },
            "notification-url": "https://packagist.org/downloads/",
            "license": [
                "BSD-3-Clause"
            ],
            "keywords": [
                "server",
                "zf2"
            ],
            "time": "2014-04-15 14:47:18"
        },
        {
            "name": "zendframework/zend-servicemanager",
            "version": "2.3.1",
            "target-dir": "Zend/ServiceManager",
            "source": {
                "type": "git",
                "url": "https://github.com/zendframework/Component_ZendServiceManager.git",
                "reference": "652ab6e142b7afd1eede8f0f33b47d2599786c84"
            },
            "dist": {
                "type": "zip",
                "url": "https://api.github.com/repos/zendframework/Component_ZendServiceManager/zipball/652ab6e142b7afd1eede8f0f33b47d2599786c84",
                "reference": "652ab6e142b7afd1eede8f0f33b47d2599786c84",
                "shasum": ""
            },
            "require": {
                "php": ">=5.3.23"
            },
            "require-dev": {
                "zendframework/zend-di": "self.version"
            },
            "suggest": {
                "zendframework/zend-di": "Zend\\Di component"
            },
            "type": "library",
            "extra": {
                "branch-alias": {
                    "dev-master": "2.3-dev",
                    "dev-develop": "2.4-dev"
                }
            },
            "autoload": {
                "psr-0": {
                    "Zend\\ServiceManager\\": ""
                }
            },
            "notification-url": "https://packagist.org/downloads/",
            "license": [
                "BSD-3-Clause"
            ],
            "keywords": [
                "servicemanager",
                "zf2"
            ],
            "time": "2014-04-15 15:28:43"
        },
        {
            "name": "zendframework/zend-soap",
            "version": "2.3.1",
            "target-dir": "Zend/Soap",
            "source": {
                "type": "git",
                "url": "https://github.com/zendframework/Component_ZendSoap.git",
                "reference": "29b7dfe2b2d1fcf219557ff8821506a55510a53d"
            },
            "dist": {
                "type": "zip",
                "url": "https://api.github.com/repos/zendframework/Component_ZendSoap/zipball/29b7dfe2b2d1fcf219557ff8821506a55510a53d",
                "reference": "29b7dfe2b2d1fcf219557ff8821506a55510a53d",
                "shasum": ""
            },
            "require": {
                "php": ">=5.3.23",
                "zendframework/zend-server": "self.version",
                "zendframework/zend-stdlib": "self.version",
                "zendframework/zend-uri": "self.version"
            },
            "require-dev": {
                "zendframework/zend-http": "self.version"
            },
            "suggest": {
                "zendframework/zend-http": "Zend\\Http component"
            },
            "type": "library",
            "extra": {
                "branch-alias": {
                    "dev-master": "2.3-dev",
                    "dev-develop": "2.4-dev"
                }
            },
            "autoload": {
                "psr-0": {
                    "Zend\\Soap\\": ""
                }
            },
            "notification-url": "https://packagist.org/downloads/",
            "license": [
                "BSD-3-Clause"
            ],
            "keywords": [
                "soap",
                "zf2"
            ],
            "time": "2014-04-15 14:47:18"
        },
        {
            "name": "zendframework/zend-stdlib",
            "version": "2.3.1",
            "target-dir": "Zend/Stdlib",
            "source": {
                "type": "git",
                "url": "https://github.com/zendframework/Component_ZendStdlib.git",
                "reference": "c1f4830018b5d4f034d32fa01a9e17ea176f56f6"
            },
            "dist": {
                "type": "zip",
                "url": "https://api.github.com/repos/zendframework/Component_ZendStdlib/zipball/c1f4830018b5d4f034d32fa01a9e17ea176f56f6",
                "reference": "c1f4830018b5d4f034d32fa01a9e17ea176f56f6",
                "shasum": ""
            },
            "require": {
                "php": ">=5.3.23"
            },
            "require-dev": {
                "zendframework/zend-eventmanager": "self.version",
                "zendframework/zend-serializer": "self.version",
                "zendframework/zend-servicemanager": "self.version"
            },
            "suggest": {
                "zendframework/zend-eventmanager": "To support aggregate hydrator usage",
                "zendframework/zend-serializer": "Zend\\Serializer component",
                "zendframework/zend-servicemanager": "To support hydrator plugin manager usage"
            },
            "type": "library",
            "extra": {
                "branch-alias": {
                    "dev-master": "2.3-dev",
                    "dev-develop": "2.4-dev"
                }
            },
            "autoload": {
                "psr-0": {
                    "Zend\\Stdlib\\": ""
                }
            },
            "notification-url": "https://packagist.org/downloads/",
            "license": [
                "BSD-3-Clause"
            ],
            "keywords": [
                "stdlib",
                "zf2"
            ],
            "time": "2014-04-15 15:28:48"
        },
        {
            "name": "zendframework/zend-text",
            "version": "2.3.1",
            "target-dir": "Zend/Text",
            "source": {
                "type": "git",
                "url": "https://github.com/zendframework/Component_ZendText.git",
                "reference": "74215098b67b89e61ed8d1bf82c4fe79fa311885"
            },
            "dist": {
                "type": "zip",
                "url": "https://api.github.com/repos/zendframework/Component_ZendText/zipball/74215098b67b89e61ed8d1bf82c4fe79fa311885",
                "reference": "74215098b67b89e61ed8d1bf82c4fe79fa311885",
                "shasum": ""
            },
            "require": {
                "php": ">=5.3.23",
                "zendframework/zend-servicemanager": "self.version",
                "zendframework/zend-stdlib": "self.version"
            },
            "type": "library",
            "extra": {
                "branch-alias": {
                    "dev-master": "2.3-dev",
                    "dev-develop": "2.4-dev"
                }
            },
            "autoload": {
                "psr-0": {
                    "Zend\\Text\\": ""
                }
            },
            "notification-url": "https://packagist.org/downloads/",
            "license": [
                "BSD-3-Clause"
            ],
            "keywords": [
                "text",
                "zf2"
            ],
            "time": "2014-04-15 15:29:13"
        },
        {
            "name": "zendframework/zend-uri",
            "version": "2.3.1",
            "target-dir": "Zend/Uri",
            "source": {
                "type": "git",
                "url": "https://github.com/zendframework/Component_ZendUri.git",
                "reference": "cf120804a7ef1b906979b110c6f34c8592a7c36b"
            },
            "dist": {
                "type": "zip",
                "url": "https://api.github.com/repos/zendframework/Component_ZendUri/zipball/cf120804a7ef1b906979b110c6f34c8592a7c36b",
                "reference": "cf120804a7ef1b906979b110c6f34c8592a7c36b",
                "shasum": ""
            },
            "require": {
                "php": ">=5.3.23",
                "zendframework/zend-escaper": "self.version",
                "zendframework/zend-validator": "self.version"
            },
            "type": "library",
            "extra": {
                "branch-alias": {
                    "dev-master": "2.3-dev",
                    "dev-develop": "2.4-dev"
                }
            },
            "autoload": {
                "psr-0": {
                    "Zend\\Uri\\": ""
                }
            },
            "notification-url": "https://packagist.org/downloads/",
            "license": [
                "BSD-3-Clause"
            ],
            "description": "a component that aids in manipulating and validating » Uniform Resource Identifiers (URIs)",
            "keywords": [
                "uri",
                "zf2"
            ],
            "time": "2014-04-15 14:47:18"
        },
        {
            "name": "zendframework/zend-validator",
            "version": "2.3.1",
            "target-dir": "Zend/Validator",
            "source": {
                "type": "git",
                "url": "https://github.com/zendframework/Component_ZendValidator.git",
                "reference": "ac9848e54c6c75de81ee7a82c3187cd25a898990"
            },
            "dist": {
                "type": "zip",
                "url": "https://api.github.com/repos/zendframework/Component_ZendValidator/zipball/ac9848e54c6c75de81ee7a82c3187cd25a898990",
                "reference": "ac9848e54c6c75de81ee7a82c3187cd25a898990",
                "shasum": ""
            },
            "require": {
                "php": ">=5.3.23",
                "zendframework/zend-stdlib": "self.version"
            },
            "require-dev": {
                "zendframework/zend-db": "self.version",
                "zendframework/zend-filter": "self.version",
                "zendframework/zend-i18n": "self.version",
                "zendframework/zend-math": "self.version",
                "zendframework/zend-servicemanager": "self.version",
                "zendframework/zend-session": "self.version",
                "zendframework/zend-uri": "self.version"
            },
            "suggest": {
                "zendframework/zend-db": "Zend\\Db component",
                "zendframework/zend-filter": "Zend\\Filter component, required by the Digits validator",
                "zendframework/zend-i18n": "Zend\\I18n component to allow translation of validation error messages as well as to use the various Date validators",
                "zendframework/zend-math": "Zend\\Math component",
                "zendframework/zend-resources": "Translations of validator messages",
                "zendframework/zend-servicemanager": "Zend\\ServiceManager component to allow using the ValidatorPluginManager and validator chains",
                "zendframework/zend-session": "Zend\\Session component",
                "zendframework/zend-uri": "Zend\\Uri component, required by the Uri and Sitemap\\Loc validators"
            },
            "type": "library",
            "extra": {
                "branch-alias": {
                    "dev-master": "2.3-dev",
                    "dev-develop": "2.4-dev"
                }
            },
            "autoload": {
                "psr-0": {
                    "Zend\\Validator\\": ""
                }
            },
            "notification-url": "https://packagist.org/downloads/",
            "license": [
                "BSD-3-Clause"
            ],
            "description": "provides a set of commonly needed validators",
            "keywords": [
                "validator",
                "zf2"
            ],
            "time": "2014-04-15 15:28:42"
        },
        {
            "name": "zendframework/zend-view",
            "version": "2.3.1",
            "target-dir": "Zend/View",
            "source": {
                "type": "git",
                "url": "https://github.com/zendframework/Component_ZendView.git",
                "reference": "71b6c73d4ba2f5908fe64b2a554064b22443e327"
            },
            "dist": {
                "type": "zip",
                "url": "https://api.github.com/repos/zendframework/Component_ZendView/zipball/71b6c73d4ba2f5908fe64b2a554064b22443e327",
                "reference": "71b6c73d4ba2f5908fe64b2a554064b22443e327",
                "shasum": ""
            },
            "require": {
                "php": ">=5.3.23",
                "zendframework/zend-eventmanager": "self.version",
                "zendframework/zend-loader": "self.version",
                "zendframework/zend-stdlib": "self.version"
            },
            "require-dev": {
                "zendframework/zend-authentication": "self.version",
                "zendframework/zend-escaper": "self.version",
                "zendframework/zend-feed": "self.version",
                "zendframework/zend-filter": "self.version",
                "zendframework/zend-http": "self.version",
                "zendframework/zend-i18n": "self.version",
                "zendframework/zend-json": "self.version",
                "zendframework/zend-mvc": "self.version",
                "zendframework/zend-navigation": "self.version",
                "zendframework/zend-paginator": "self.version",
                "zendframework/zend-permissions-acl": "self.version",
                "zendframework/zend-servicemanager": "self.version",
                "zendframework/zend-uri": "self.version"
            },
            "suggest": {
                "zendframework/zend-authentication": "Zend\\Authentication component",
                "zendframework/zend-escaper": "Zend\\Escaper component",
                "zendframework/zend-feed": "Zend\\Feed component",
                "zendframework/zend-filter": "Zend\\Filter component",
                "zendframework/zend-http": "Zend\\Http component",
                "zendframework/zend-i18n": "Zend\\I18n component",
                "zendframework/zend-json": "Zend\\Json component",
                "zendframework/zend-mvc": "Zend\\Mvc component",
                "zendframework/zend-navigation": "Zend\\Navigation component",
                "zendframework/zend-paginator": "Zend\\Paginator component",
                "zendframework/zend-permissions-acl": "Zend\\Permissions\\Acl component",
                "zendframework/zend-servicemanager": "Zend\\ServiceManager component",
                "zendframework/zend-uri": "Zend\\Uri component"
            },
            "type": "library",
            "extra": {
                "branch-alias": {
                    "dev-master": "2.3-dev",
                    "dev-develop": "2.4-dev"
                }
            },
            "autoload": {
                "psr-0": {
                    "Zend\\View\\": ""
                }
            },
            "notification-url": "https://packagist.org/downloads/",
            "license": [
                "BSD-3-Clause"
            ],
            "description": "provides a system of helpers, output filters, and variable escaping",
            "keywords": [
                "view",
                "zf2"
            ],
            "time": "2014-04-15 15:28:55"
        }
    ],
    "packages-dev": [
        {
            "name": "doctrine/instantiator",
            "version": "1.0.4",
            "source": {
                "type": "git",
                "url": "https://github.com/doctrine/instantiator.git",
                "reference": "f976e5de371104877ebc89bd8fecb0019ed9c119"
            },
            "dist": {
                "type": "zip",
                "url": "https://api.github.com/repos/doctrine/instantiator/zipball/f976e5de371104877ebc89bd8fecb0019ed9c119",
                "reference": "f976e5de371104877ebc89bd8fecb0019ed9c119",
                "shasum": ""
            },
            "require": {
                "php": ">=5.3,<8.0-DEV"
            },
            "require-dev": {
                "athletic/athletic": "~0.1.8",
                "ext-pdo": "*",
                "ext-phar": "*",
                "phpunit/phpunit": "~4.0",
                "squizlabs/php_codesniffer": "2.0.*@ALPHA"
            },
            "type": "library",
            "extra": {
                "branch-alias": {
                    "dev-master": "1.0.x-dev"
                }
            },
            "autoload": {
                "psr-0": {
                    "Doctrine\\Instantiator\\": "src"
                }
            },
            "notification-url": "https://packagist.org/downloads/",
            "license": [
                "MIT"
            ],
            "authors": [
                {
                    "name": "Marco Pivetta",
                    "email": "ocramius@gmail.com",
                    "homepage": "http://ocramius.github.com/"
                }
            ],
            "description": "A small, lightweight utility to instantiate objects in PHP without invoking their constructors",
            "homepage": "https://github.com/doctrine/instantiator",
            "keywords": [
                "constructor",
                "instantiate"
            ],
            "time": "2014-10-13 12:58:55"
        },
        {
            "name": "fabpot/php-cs-fixer",
            "version": "v1.3",
            "source": {
                "type": "git",
                "url": "https://github.com/FriendsOfPHP/PHP-CS-Fixer.git",
                "reference": "653cefbf33241185b58f7323157f1829552e370d"
            },
            "dist": {
                "type": "zip",
                "url": "https://api.github.com/repos/FriendsOfPHP/PHP-CS-Fixer/zipball/653cefbf33241185b58f7323157f1829552e370d",
                "reference": "653cefbf33241185b58f7323157f1829552e370d",
                "shasum": ""
            },
            "require": {
                "php": ">=5.3.6",
                "sebastian/diff": "~1.1",
                "symfony/console": "~2.1",
                "symfony/event-dispatcher": "~2.1",
                "symfony/filesystem": "~2.1",
                "symfony/finder": "~2.1",
                "symfony/process": "~2.3",
                "symfony/stopwatch": "~2.5"
            },
            "bin": [
                "php-cs-fixer"
            ],
            "type": "application",
            "extra": {
                "branch-alias": {
                    "dev-master": "1.3-dev"
                }
            },
            "autoload": {
                "psr-4": {
                    "Symfony\\CS\\": "Symfony/CS/"
                }
            },
            "notification-url": "https://packagist.org/downloads/",
            "license": [
                "MIT"
            ],
            "authors": [
                {
                    "name": "Dariusz Rumiński",
                    "email": "dariusz.ruminski@gmail.com"
                },
                {
                    "name": "Fabien Potencier",
                    "email": "fabien@symfony.com"
                }
            ],
            "description": "A script to automatically fix Symfony Coding Standard",
            "time": "2014-12-12 06:09:01"
        },
        {
            "name": "league/climate",
            "version": "2.6.0",
            "source": {
                "type": "git",
                "url": "https://github.com/thephpleague/climate.git",
                "reference": "776b6c3b32837832a9f6d94f134b55cb7910ece6"
            },
            "dist": {
                "type": "zip",
                "url": "https://api.github.com/repos/thephpleague/climate/zipball/776b6c3b32837832a9f6d94f134b55cb7910ece6",
                "reference": "776b6c3b32837832a9f6d94f134b55cb7910ece6",
                "shasum": ""
            },
            "require": {
                "php": ">=5.4.0"
            },
            "require-dev": {
                "mockery/mockery": "dev-master",
                "phpunit/phpunit": "4.1.*"
            },
            "type": "library",
            "autoload": {
                "psr-4": {
                    "League\\CLImate\\": "src/"
                }
            },
            "notification-url": "https://packagist.org/downloads/",
            "license": [
                "MIT"
            ],
            "authors": [
                {
                    "name": "Joe Tannenbaum",
                    "email": "hey@joe.codes",
                    "homepage": "http://joe.codes/",
                    "role": "Developer"
                }
            ],
            "description": "PHP's best friend for the terminal. CLImate allows you to easily output colored text, special formats, and more.",
            "keywords": [
                "cli",
                "colors",
                "command",
                "php",
                "terminal"
            ],
            "time": "2015-01-08 02:28:23"
<<<<<<< HEAD
        },
        {
            "name": "lusitanian/oauth",
            "version": "v0.3.5",
            "source": {
                "type": "git",
                "url": "https://github.com/Lusitanian/PHPoAuthLib.git",
                "reference": "ac5a1cd5a4519143728dce2213936eea302edf8a"
            },
            "dist": {
                "type": "zip",
                "url": "https://api.github.com/repos/Lusitanian/PHPoAuthLib/zipball/ac5a1cd5a4519143728dce2213936eea302edf8a",
                "reference": "ac5a1cd5a4519143728dce2213936eea302edf8a",
                "shasum": ""
            },
            "require": {
                "php": ">=5.3.0"
            },
            "require-dev": {
                "phpunit/phpunit": "3.7.*",
                "predis/predis": "0.8.*@dev",
                "symfony/http-foundation": "~2.1"
            },
            "suggest": {
                "ext-openssl": "Allows for usage of secure connections with the stream-based HTTP client.",
                "predis/predis": "Allows using the Redis storage backend.",
                "symfony/http-foundation": "Allows using the Symfony Session storage backend."
            },
            "type": "library",
            "extra": {
                "branch-alias": {
                    "dev-master": "0.1-dev"
                }
            },
            "autoload": {
                "psr-0": {
                    "OAuth": "src",
                    "OAuth\\Unit": "tests"
                }
            },
            "notification-url": "https://packagist.org/downloads/",
            "license": [
                "MIT"
            ],
            "authors": [
                {
                    "name": "David Desberg",
                    "email": "david@daviddesberg.com"
                },
                {
                    "name": "Pieter Hordijk",
                    "email": "info@pieterhordijk.com"
                }
            ],
            "description": "PHP 5.3+ oAuth 1/2 Library",
            "keywords": [
                "Authentication",
                "authorization",
                "oauth",
                "security"
            ],
            "time": "2014-09-05 15:19:58"
=======
>>>>>>> 43301516
        },
        {
            "name": "pdepend/pdepend",
            "version": "2.0.4",
            "source": {
                "type": "git",
                "url": "https://github.com/pdepend/pdepend.git",
                "reference": "1b0acf162da4f30237987e61e177a57f78e3d87e"
            },
            "dist": {
                "type": "zip",
                "url": "https://api.github.com/repos/pdepend/pdepend/zipball/1b0acf162da4f30237987e61e177a57f78e3d87e",
                "reference": "1b0acf162da4f30237987e61e177a57f78e3d87e",
                "shasum": ""
            },
            "require": {
                "symfony/config": ">=2.4",
                "symfony/dependency-injection": ">=2.4",
                "symfony/filesystem": ">=2.4"
            },
            "require-dev": {
                "phpunit/phpunit": "4.*@stable",
                "squizlabs/php_codesniffer": "@stable"
            },
            "bin": [
                "src/bin/pdepend"
            ],
            "type": "library",
            "autoload": {
                "psr-0": {
                    "PDepend\\": "src/main/php/"
                }
            },
            "notification-url": "https://packagist.org/downloads/",
            "license": [
                "BSD-3-Clause"
            ],
            "description": "Official version of pdepend to be handled with Composer",
            "time": "2014-12-04 12:38:39"
        },
        {
            "name": "phpmd/phpmd",
            "version": "2.1.3",
            "source": {
                "type": "git",
                "url": "https://github.com/phpmd/phpmd.git",
                "reference": "1a485d9db869137af5e9678bd844568c92998b25"
            },
            "dist": {
                "type": "zip",
                "url": "https://api.github.com/repos/phpmd/phpmd/zipball/1a485d9db869137af5e9678bd844568c92998b25",
                "reference": "1a485d9db869137af5e9678bd844568c92998b25",
                "shasum": ""
            },
            "require": {
                "pdepend/pdepend": "2.0.*",
                "php": ">=5.3.0",
                "symfony/config": "2.5.*",
                "symfony/dependency-injection": "2.5.*",
                "symfony/filesystem": "2.5.*"
            },
            "bin": [
                "src/bin/phpmd"
            ],
            "type": "library",
            "autoload": {
                "psr-0": {
                    "PHPMD\\": "src/main/php"
                }
            },
            "notification-url": "https://packagist.org/downloads/",
            "license": [
                "BSD-3-Clause"
            ],
            "description": "Official version of PHPMD handled with Composer.",
            "time": "2014-09-25 15:56:22"
        },
        {
            "name": "phpunit/php-code-coverage",
            "version": "2.0.14",
            "source": {
                "type": "git",
                "url": "https://github.com/sebastianbergmann/php-code-coverage.git",
                "reference": "ca158276c1200cc27f5409a5e338486bc0b4fc94"
            },
            "dist": {
                "type": "zip",
                "url": "https://api.github.com/repos/sebastianbergmann/php-code-coverage/zipball/ca158276c1200cc27f5409a5e338486bc0b4fc94",
                "reference": "ca158276c1200cc27f5409a5e338486bc0b4fc94",
                "shasum": ""
            },
            "require": {
                "php": ">=5.3.3",
                "phpunit/php-file-iterator": "~1.3",
                "phpunit/php-text-template": "~1.2",
                "phpunit/php-token-stream": "~1.3",
                "sebastian/environment": "~1.0",
                "sebastian/version": "~1.0"
            },
            "require-dev": {
                "ext-xdebug": ">=2.1.4",
                "phpunit/phpunit": "~4.1"
            },
            "suggest": {
                "ext-dom": "*",
                "ext-xdebug": ">=2.2.1",
                "ext-xmlwriter": "*"
            },
            "type": "library",
            "extra": {
                "branch-alias": {
                    "dev-master": "2.0.x-dev"
                }
            },
            "autoload": {
                "classmap": [
                    "src/"
                ]
            },
            "notification-url": "https://packagist.org/downloads/",
            "include-path": [
                ""
            ],
            "license": [
                "BSD-3-Clause"
            ],
            "authors": [
                {
                    "name": "Sebastian Bergmann",
                    "email": "sb@sebastian-bergmann.de",
                    "role": "lead"
                }
            ],
            "description": "Library that provides collection, processing, and rendering functionality for PHP code coverage information.",
            "homepage": "https://github.com/sebastianbergmann/php-code-coverage",
            "keywords": [
                "coverage",
                "testing",
                "xunit"
            ],
            "time": "2014-12-26 13:28:33"
        },
        {
            "name": "phpunit/php-file-iterator",
            "version": "1.3.4",
            "source": {
                "type": "git",
                "url": "https://github.com/sebastianbergmann/php-file-iterator.git",
                "reference": "acd690379117b042d1c8af1fafd61bde001bf6bb"
            },
            "dist": {
                "type": "zip",
                "url": "https://api.github.com/repos/sebastianbergmann/php-file-iterator/zipball/acd690379117b042d1c8af1fafd61bde001bf6bb",
                "reference": "acd690379117b042d1c8af1fafd61bde001bf6bb",
                "shasum": ""
            },
            "require": {
                "php": ">=5.3.3"
            },
            "type": "library",
            "autoload": {
                "classmap": [
                    "File/"
                ]
            },
            "notification-url": "https://packagist.org/downloads/",
            "include-path": [
                ""
            ],
            "license": [
                "BSD-3-Clause"
            ],
            "authors": [
                {
                    "name": "Sebastian Bergmann",
                    "email": "sb@sebastian-bergmann.de",
                    "role": "lead"
                }
            ],
            "description": "FilterIterator implementation that filters files based on a list of suffixes.",
            "homepage": "https://github.com/sebastianbergmann/php-file-iterator/",
            "keywords": [
                "filesystem",
                "iterator"
            ],
            "time": "2013-10-10 15:34:57"
        },
        {
            "name": "phpunit/php-text-template",
            "version": "1.2.0",
            "source": {
                "type": "git",
                "url": "https://github.com/sebastianbergmann/php-text-template.git",
                "reference": "206dfefc0ffe9cebf65c413e3d0e809c82fbf00a"
            },
            "dist": {
                "type": "zip",
                "url": "https://api.github.com/repos/sebastianbergmann/php-text-template/zipball/206dfefc0ffe9cebf65c413e3d0e809c82fbf00a",
                "reference": "206dfefc0ffe9cebf65c413e3d0e809c82fbf00a",
                "shasum": ""
            },
            "require": {
                "php": ">=5.3.3"
            },
            "type": "library",
            "autoload": {
                "classmap": [
                    "Text/"
                ]
            },
            "notification-url": "https://packagist.org/downloads/",
            "include-path": [
                ""
            ],
            "license": [
                "BSD-3-Clause"
            ],
            "authors": [
                {
                    "name": "Sebastian Bergmann",
                    "email": "sb@sebastian-bergmann.de",
                    "role": "lead"
                }
            ],
            "description": "Simple template engine.",
            "homepage": "https://github.com/sebastianbergmann/php-text-template/",
            "keywords": [
                "template"
            ],
            "time": "2014-01-30 17:20:04"
        },
        {
            "name": "phpunit/php-timer",
            "version": "1.0.5",
            "source": {
                "type": "git",
                "url": "https://github.com/sebastianbergmann/php-timer.git",
                "reference": "19689d4354b295ee3d8c54b4f42c3efb69cbc17c"
            },
            "dist": {
                "type": "zip",
                "url": "https://api.github.com/repos/sebastianbergmann/php-timer/zipball/19689d4354b295ee3d8c54b4f42c3efb69cbc17c",
                "reference": "19689d4354b295ee3d8c54b4f42c3efb69cbc17c",
                "shasum": ""
            },
            "require": {
                "php": ">=5.3.3"
            },
            "type": "library",
            "autoload": {
                "classmap": [
                    "PHP/"
                ]
            },
            "notification-url": "https://packagist.org/downloads/",
            "include-path": [
                ""
            ],
            "license": [
                "BSD-3-Clause"
            ],
            "authors": [
                {
                    "name": "Sebastian Bergmann",
                    "email": "sb@sebastian-bergmann.de",
                    "role": "lead"
                }
            ],
            "description": "Utility class for timing",
            "homepage": "https://github.com/sebastianbergmann/php-timer/",
            "keywords": [
                "timer"
            ],
            "time": "2013-08-02 07:42:54"
        },
        {
            "name": "phpunit/php-token-stream",
            "version": "1.3.0",
            "source": {
                "type": "git",
                "url": "https://github.com/sebastianbergmann/php-token-stream.git",
                "reference": "f8d5d08c56de5cfd592b3340424a81733259a876"
            },
            "dist": {
                "type": "zip",
                "url": "https://api.github.com/repos/sebastianbergmann/php-token-stream/zipball/f8d5d08c56de5cfd592b3340424a81733259a876",
                "reference": "f8d5d08c56de5cfd592b3340424a81733259a876",
                "shasum": ""
            },
            "require": {
                "ext-tokenizer": "*",
                "php": ">=5.3.3"
            },
            "require-dev": {
                "phpunit/phpunit": "~4.2"
            },
            "type": "library",
            "extra": {
                "branch-alias": {
                    "dev-master": "1.3-dev"
                }
            },
            "autoload": {
                "classmap": [
                    "src/"
                ]
            },
            "notification-url": "https://packagist.org/downloads/",
            "license": [
                "BSD-3-Clause"
            ],
            "authors": [
                {
                    "name": "Sebastian Bergmann",
                    "email": "sebastian@phpunit.de"
                }
            ],
            "description": "Wrapper around PHP's tokenizer extension.",
            "homepage": "https://github.com/sebastianbergmann/php-token-stream/",
            "keywords": [
                "tokenizer"
            ],
            "time": "2014-08-31 06:12:13"
        },
        {
            "name": "phpunit/phpunit",
            "version": "4.1.0",
            "source": {
                "type": "git",
                "url": "https://github.com/sebastianbergmann/phpunit.git",
                "reference": "efb1b1334605594417a3bd466477772d06d460a8"
            },
            "dist": {
                "type": "zip",
                "url": "https://api.github.com/repos/sebastianbergmann/phpunit/zipball/efb1b1334605594417a3bd466477772d06d460a8",
                "reference": "efb1b1334605594417a3bd466477772d06d460a8",
                "shasum": ""
            },
            "require": {
                "ext-dom": "*",
                "ext-json": "*",
                "ext-pcre": "*",
                "ext-reflection": "*",
                "ext-spl": "*",
                "php": ">=5.3.3",
                "phpunit/php-code-coverage": "~2.0",
                "phpunit/php-file-iterator": "~1.3.1",
                "phpunit/php-text-template": "~1.2",
                "phpunit/php-timer": "~1.0.2",
                "phpunit/phpunit-mock-objects": "~2.1",
                "sebastian/comparator": "~1.0",
                "sebastian/diff": "~1.1",
                "sebastian/environment": "~1.0",
                "sebastian/exporter": "~1.0",
                "sebastian/version": "~1.0",
                "symfony/yaml": "~2.0"
            },
            "suggest": {
                "phpunit/php-invoker": "~1.1"
            },
            "bin": [
                "phpunit"
            ],
            "type": "library",
            "extra": {
                "branch-alias": {
                    "dev-master": "4.1.x-dev"
                }
            },
            "autoload": {
                "classmap": [
                    "src/"
                ]
            },
            "notification-url": "https://packagist.org/downloads/",
            "include-path": [
                "",
                "../../symfony/yaml/"
            ],
            "license": [
                "BSD-3-Clause"
            ],
            "authors": [
                {
                    "name": "Sebastian Bergmann",
                    "email": "sebastian@phpunit.de",
                    "role": "lead"
                }
            ],
            "description": "The PHP Unit Testing framework.",
            "homepage": "http://www.phpunit.de/",
            "keywords": [
                "phpunit",
                "testing",
                "xunit"
            ],
            "time": "2014-05-02 07:13:40"
        },
        {
            "name": "phpunit/phpunit-mock-objects",
            "version": "2.3.0",
            "source": {
                "type": "git",
                "url": "https://github.com/sebastianbergmann/phpunit-mock-objects.git",
                "reference": "c63d2367247365f688544f0d500af90a11a44c65"
            },
            "dist": {
                "type": "zip",
                "url": "https://api.github.com/repos/sebastianbergmann/phpunit-mock-objects/zipball/c63d2367247365f688544f0d500af90a11a44c65",
                "reference": "c63d2367247365f688544f0d500af90a11a44c65",
                "shasum": ""
            },
            "require": {
                "doctrine/instantiator": "~1.0,>=1.0.1",
                "php": ">=5.3.3",
                "phpunit/php-text-template": "~1.2"
            },
            "require-dev": {
                "phpunit/phpunit": "~4.3"
            },
            "suggest": {
                "ext-soap": "*"
            },
            "type": "library",
            "extra": {
                "branch-alias": {
                    "dev-master": "2.3.x-dev"
                }
            },
            "autoload": {
                "classmap": [
                    "src/"
                ]
            },
            "notification-url": "https://packagist.org/downloads/",
            "license": [
                "BSD-3-Clause"
            ],
            "authors": [
                {
                    "name": "Sebastian Bergmann",
                    "email": "sb@sebastian-bergmann.de",
                    "role": "lead"
                }
            ],
            "description": "Mock Object library for PHPUnit",
            "homepage": "https://github.com/sebastianbergmann/phpunit-mock-objects/",
            "keywords": [
                "mock",
                "xunit"
            ],
            "time": "2014-10-03 05:12:11"
        },
        {
            "name": "sebastian/comparator",
            "version": "1.1.0",
            "source": {
                "type": "git",
                "url": "https://github.com/sebastianbergmann/comparator.git",
                "reference": "c484a80f97573ab934e37826dba0135a3301b26a"
            },
            "dist": {
                "type": "zip",
                "url": "https://api.github.com/repos/sebastianbergmann/comparator/zipball/c484a80f97573ab934e37826dba0135a3301b26a",
                "reference": "c484a80f97573ab934e37826dba0135a3301b26a",
                "shasum": ""
            },
            "require": {
                "php": ">=5.3.3",
                "sebastian/diff": "~1.1",
                "sebastian/exporter": "~1.0"
            },
            "require-dev": {
                "phpunit/phpunit": "~4.1"
            },
            "type": "library",
            "extra": {
                "branch-alias": {
                    "dev-master": "1.1.x-dev"
                }
            },
            "autoload": {
                "classmap": [
                    "src/"
                ]
            },
            "notification-url": "https://packagist.org/downloads/",
            "license": [
                "BSD-3-Clause"
            ],
            "authors": [
                {
                    "name": "Jeff Welch",
                    "email": "whatthejeff@gmail.com"
                },
                {
                    "name": "Volker Dusch",
                    "email": "github@wallbash.com"
                },
                {
                    "name": "Bernhard Schussek",
                    "email": "bschussek@2bepublished.at"
                },
                {
                    "name": "Sebastian Bergmann",
                    "email": "sebastian@phpunit.de"
                }
            ],
            "description": "Provides the functionality to compare PHP values for equality",
            "homepage": "http://www.github.com/sebastianbergmann/comparator",
            "keywords": [
                "comparator",
                "compare",
                "equality"
            ],
            "time": "2014-11-16 21:32:38"
        },
        {
            "name": "sebastian/diff",
            "version": "1.2.0",
            "source": {
                "type": "git",
                "url": "https://github.com/sebastianbergmann/diff.git",
                "reference": "5843509fed39dee4b356a306401e9dd1a931fec7"
            },
            "dist": {
                "type": "zip",
                "url": "https://api.github.com/repos/sebastianbergmann/diff/zipball/5843509fed39dee4b356a306401e9dd1a931fec7",
                "reference": "5843509fed39dee4b356a306401e9dd1a931fec7",
                "shasum": ""
            },
            "require": {
                "php": ">=5.3.3"
            },
            "require-dev": {
                "phpunit/phpunit": "~4.2"
            },
            "type": "library",
            "extra": {
                "branch-alias": {
                    "dev-master": "1.2-dev"
                }
            },
            "autoload": {
                "classmap": [
                    "src/"
                ]
            },
            "notification-url": "https://packagist.org/downloads/",
            "license": [
                "BSD-3-Clause"
            ],
            "authors": [
                {
                    "name": "Kore Nordmann",
                    "email": "mail@kore-nordmann.de"
                },
                {
                    "name": "Sebastian Bergmann",
                    "email": "sebastian@phpunit.de"
                }
            ],
            "description": "Diff implementation",
            "homepage": "http://www.github.com/sebastianbergmann/diff",
            "keywords": [
                "diff"
            ],
            "time": "2014-08-15 10:29:00"
        },
        {
            "name": "sebastian/environment",
            "version": "1.2.1",
            "source": {
                "type": "git",
                "url": "https://github.com/sebastianbergmann/environment.git",
                "reference": "6e6c71d918088c251b181ba8b3088af4ac336dd7"
            },
            "dist": {
                "type": "zip",
                "url": "https://api.github.com/repos/sebastianbergmann/environment/zipball/6e6c71d918088c251b181ba8b3088af4ac336dd7",
                "reference": "6e6c71d918088c251b181ba8b3088af4ac336dd7",
                "shasum": ""
            },
            "require": {
                "php": ">=5.3.3"
            },
            "require-dev": {
                "phpunit/phpunit": "~4.3"
            },
            "type": "library",
            "extra": {
                "branch-alias": {
                    "dev-master": "1.2.x-dev"
                }
            },
            "autoload": {
                "classmap": [
                    "src/"
                ]
            },
            "notification-url": "https://packagist.org/downloads/",
            "license": [
                "BSD-3-Clause"
            ],
            "authors": [
                {
                    "name": "Sebastian Bergmann",
                    "email": "sebastian@phpunit.de"
                }
            ],
            "description": "Provides functionality to handle HHVM/PHP environments",
            "homepage": "http://www.github.com/sebastianbergmann/environment",
            "keywords": [
                "Xdebug",
                "environment",
                "hhvm"
            ],
            "time": "2014-10-25 08:00:45"
        },
        {
            "name": "sebastian/exporter",
            "version": "1.0.2",
            "source": {
                "type": "git",
                "url": "https://github.com/sebastianbergmann/exporter.git",
                "reference": "c7d59948d6e82818e1bdff7cadb6c34710eb7dc0"
            },
            "dist": {
                "type": "zip",
                "url": "https://api.github.com/repos/sebastianbergmann/exporter/zipball/c7d59948d6e82818e1bdff7cadb6c34710eb7dc0",
                "reference": "c7d59948d6e82818e1bdff7cadb6c34710eb7dc0",
                "shasum": ""
            },
            "require": {
                "php": ">=5.3.3"
            },
            "require-dev": {
                "phpunit/phpunit": "~4.0"
            },
            "type": "library",
            "extra": {
                "branch-alias": {
                    "dev-master": "1.0.x-dev"
                }
            },
            "autoload": {
                "classmap": [
                    "src/"
                ]
            },
            "notification-url": "https://packagist.org/downloads/",
            "license": [
                "BSD-3-Clause"
            ],
            "authors": [
                {
                    "name": "Jeff Welch",
                    "email": "whatthejeff@gmail.com"
                },
                {
                    "name": "Volker Dusch",
                    "email": "github@wallbash.com"
                },
                {
                    "name": "Bernhard Schussek",
                    "email": "bschussek@2bepublished.at"
                },
                {
                    "name": "Sebastian Bergmann",
                    "email": "sebastian@phpunit.de"
                },
                {
                    "name": "Adam Harvey",
                    "email": "aharvey@php.net"
                }
            ],
            "description": "Provides the functionality to export PHP variables for visualization",
            "homepage": "http://www.github.com/sebastianbergmann/exporter",
            "keywords": [
                "export",
                "exporter"
            ],
            "time": "2014-09-10 00:51:36"
        },
        {
            "name": "sebastian/version",
            "version": "1.0.4",
            "source": {
                "type": "git",
                "url": "https://github.com/sebastianbergmann/version.git",
                "reference": "a77d9123f8e809db3fbdea15038c27a95da4058b"
            },
            "dist": {
                "type": "zip",
                "url": "https://api.github.com/repos/sebastianbergmann/version/zipball/a77d9123f8e809db3fbdea15038c27a95da4058b",
                "reference": "a77d9123f8e809db3fbdea15038c27a95da4058b",
                "shasum": ""
            },
            "type": "library",
            "autoload": {
                "classmap": [
                    "src/"
                ]
            },
            "notification-url": "https://packagist.org/downloads/",
            "license": [
                "BSD-3-Clause"
            ],
            "authors": [
                {
                    "name": "Sebastian Bergmann",
                    "email": "sebastian@phpunit.de",
                    "role": "lead"
                }
            ],
            "description": "Library that helps with managing the version number of Git-hosted PHP projects",
            "homepage": "https://github.com/sebastianbergmann/version",
            "time": "2014-12-15 14:25:24"
        },
        {
            "name": "sjparkinson/static-review",
            "version": "4.1.1",
            "source": {
                "type": "git",
                "url": "https://github.com/sjparkinson/static-review.git",
                "reference": "493c3410cf146a12fca84209bad126c494e125f0"
            },
            "dist": {
                "type": "zip",
                "url": "https://api.github.com/repos/sjparkinson/static-review/zipball/493c3410cf146a12fca84209bad126c494e125f0",
                "reference": "493c3410cf146a12fca84209bad126c494e125f0",
                "shasum": ""
            },
            "require": {
                "league/climate": "~2.0",
                "php": ">=5.4.0",
                "symfony/console": "~2.0",
                "symfony/process": "~2.0"
            },
            "require-dev": {
                "mockery/mockery": "~0.9",
                "phpunit/phpunit": "~4.0",
                "sensiolabs/security-checker": "~2.0",
                "squizlabs/php_codesniffer": "~1.0"
            },
            "suggest": {
                "sensiolabs/security-checker": "Required for ComposerSecurityReview.",
                "squizlabs/php_codesniffer": "Required for PhpCodeSnifferReview."
            },
            "bin": [
                "bin/static-review.php"
            ],
            "type": "library",
            "autoload": {
                "psr-4": {
                    "StaticReview\\": "src/"
                }
            },
            "notification-url": "https://packagist.org/downloads/",
            "license": [
                "MIT"
            ],
            "authors": [
                {
                    "name": "Samuel Parkinson",
                    "email": "sam.james.parkinson@gmail.com",
                    "homepage": "http://samp.im"
                }
            ],
            "description": "An extendable framework for version control hooks.",
            "time": "2014-09-22 08:40:36"
        },
        {
            "name": "squizlabs/php_codesniffer",
            "version": "1.5.3",
            "source": {
                "type": "git",
                "url": "https://github.com/squizlabs/PHP_CodeSniffer.git",
                "reference": "396178ada8499ec492363587f037125bf7b07fcc"
            },
            "dist": {
                "type": "zip",
                "url": "https://api.github.com/repos/squizlabs/PHP_CodeSniffer/zipball/396178ada8499ec492363587f037125bf7b07fcc",
                "reference": "396178ada8499ec492363587f037125bf7b07fcc",
                "shasum": ""
            },
            "require": {
                "ext-tokenizer": "*",
                "php": ">=5.1.2"
            },
            "suggest": {
                "phpunit/php-timer": "dev-master"
            },
            "bin": [
                "scripts/phpcs"
            ],
            "type": "library",
            "extra": {
                "branch-alias": {
                    "dev-phpcs-fixer": "2.0.x-dev"
                }
            },
            "autoload": {
                "classmap": [
                    "CodeSniffer.php",
                    "CodeSniffer/CLI.php",
                    "CodeSniffer/Exception.php",
                    "CodeSniffer/File.php",
                    "CodeSniffer/Report.php",
                    "CodeSniffer/Reporting.php",
                    "CodeSniffer/Sniff.php",
                    "CodeSniffer/Tokens.php",
                    "CodeSniffer/Reports/",
                    "CodeSniffer/CommentParser/",
                    "CodeSniffer/Tokenizers/",
                    "CodeSniffer/DocGenerators/",
                    "CodeSniffer/Standards/AbstractPatternSniff.php",
                    "CodeSniffer/Standards/AbstractScopeSniff.php",
                    "CodeSniffer/Standards/AbstractVariableSniff.php",
                    "CodeSniffer/Standards/IncorrectPatternException.php",
                    "CodeSniffer/Standards/Generic/Sniffs/",
                    "CodeSniffer/Standards/MySource/Sniffs/",
                    "CodeSniffer/Standards/PEAR/Sniffs/",
                    "CodeSniffer/Standards/PSR1/Sniffs/",
                    "CodeSniffer/Standards/PSR2/Sniffs/",
                    "CodeSniffer/Standards/Squiz/Sniffs/",
                    "CodeSniffer/Standards/Zend/Sniffs/"
                ]
            },
            "notification-url": "https://packagist.org/downloads/",
            "license": [
                "BSD-3-Clause"
            ],
            "authors": [
                {
                    "name": "Greg Sherwood",
                    "role": "lead"
                }
            ],
            "description": "PHP_CodeSniffer tokenises PHP, JavaScript and CSS files and detects violations of a defined set of coding standards.",
            "homepage": "http://www.squizlabs.com/php-codesniffer",
            "keywords": [
                "phpcs",
                "standards"
            ],
            "time": "2014-05-01 03:07:07"
        },
        {
            "name": "symfony/config",
            "version": "v2.5.9",
            "target-dir": "Symfony/Component/Config",
            "source": {
                "type": "git",
                "url": "https://github.com/symfony/Config.git",
                "reference": "c7309e33b719433d5cf3845d0b5b9608609d8c8e"
            },
            "dist": {
                "type": "zip",
                "url": "https://api.github.com/repos/symfony/Config/zipball/c7309e33b719433d5cf3845d0b5b9608609d8c8e",
                "reference": "c7309e33b719433d5cf3845d0b5b9608609d8c8e",
                "shasum": ""
            },
            "require": {
                "php": ">=5.3.3",
                "symfony/filesystem": "~2.3"
            },
            "type": "library",
            "extra": {
                "branch-alias": {
                    "dev-master": "2.5-dev"
                }
            },
            "autoload": {
                "psr-0": {
                    "Symfony\\Component\\Config\\": ""
                }
            },
            "notification-url": "https://packagist.org/downloads/",
            "license": [
                "MIT"
            ],
            "authors": [
                {
                    "name": "Symfony Community",
                    "homepage": "http://symfony.com/contributors"
                },
                {
                    "name": "Fabien Potencier",
                    "email": "fabien@symfony.com"
                }
            ],
            "description": "Symfony Config Component",
            "homepage": "http://symfony.com",
            "time": "2015-01-03 08:01:13"
        },
        {
            "name": "symfony/dependency-injection",
            "version": "v2.5.9",
            "target-dir": "Symfony/Component/DependencyInjection",
            "source": {
                "type": "git",
                "url": "https://github.com/symfony/DependencyInjection.git",
                "reference": "b04e6782962f8e3312274fd16fb6b37a8210a1c3"
            },
            "dist": {
                "type": "zip",
                "url": "https://api.github.com/repos/symfony/DependencyInjection/zipball/b04e6782962f8e3312274fd16fb6b37a8210a1c3",
                "reference": "b04e6782962f8e3312274fd16fb6b37a8210a1c3",
                "shasum": ""
            },
            "require": {
                "php": ">=5.3.3"
            },
            "require-dev": {
                "symfony/config": "~2.2",
                "symfony/expression-language": "~2.4,>=2.4.10",
                "symfony/yaml": "~2.1"
            },
            "suggest": {
                "symfony/config": "",
                "symfony/proxy-manager-bridge": "Generate service proxies to lazy load them",
                "symfony/yaml": ""
            },
            "type": "library",
            "extra": {
                "branch-alias": {
                    "dev-master": "2.5-dev"
                }
            },
            "autoload": {
                "psr-0": {
                    "Symfony\\Component\\DependencyInjection\\": ""
                }
            },
            "notification-url": "https://packagist.org/downloads/",
            "license": [
                "MIT"
            ],
            "authors": [
                {
                    "name": "Symfony Community",
                    "homepage": "http://symfony.com/contributors"
                },
                {
                    "name": "Fabien Potencier",
                    "email": "fabien@symfony.com"
                }
            ],
            "description": "Symfony DependencyInjection Component",
            "homepage": "http://symfony.com",
            "time": "2015-01-05 08:51:41"
        },
        {
            "name": "symfony/event-dispatcher",
            "version": "v2.6.3",
            "target-dir": "Symfony/Component/EventDispatcher",
            "source": {
                "type": "git",
                "url": "https://github.com/symfony/EventDispatcher.git",
                "reference": "40ff70cadea3785d83cac1c8309514b36113064e"
            },
            "dist": {
                "type": "zip",
                "url": "https://api.github.com/repos/symfony/EventDispatcher/zipball/40ff70cadea3785d83cac1c8309514b36113064e",
                "reference": "40ff70cadea3785d83cac1c8309514b36113064e",
                "shasum": ""
            },
            "require": {
                "php": ">=5.3.3"
            },
            "require-dev": {
                "psr/log": "~1.0",
                "symfony/config": "~2.0,>=2.0.5",
                "symfony/dependency-injection": "~2.6",
                "symfony/expression-language": "~2.6",
                "symfony/stopwatch": "~2.3"
            },
            "suggest": {
                "symfony/dependency-injection": "",
                "symfony/http-kernel": ""
            },
            "type": "library",
            "extra": {
                "branch-alias": {
                    "dev-master": "2.6-dev"
                }
            },
            "autoload": {
                "psr-0": {
                    "Symfony\\Component\\EventDispatcher\\": ""
                }
            },
            "notification-url": "https://packagist.org/downloads/",
            "license": [
                "MIT"
            ],
            "authors": [
                {
                    "name": "Symfony Community",
                    "homepage": "http://symfony.com/contributors"
                },
                {
                    "name": "Fabien Potencier",
                    "email": "fabien@symfony.com"
                }
            ],
            "description": "Symfony EventDispatcher Component",
            "homepage": "http://symfony.com",
            "time": "2015-01-05 14:28:40"
        },
        {
            "name": "symfony/filesystem",
            "version": "v2.5.9",
            "target-dir": "Symfony/Component/Filesystem",
            "source": {
                "type": "git",
                "url": "https://github.com/symfony/Filesystem.git",
                "reference": "d3c24d7d6e9c342008d8421b2fade460311647ea"
            },
            "dist": {
                "type": "zip",
                "url": "https://api.github.com/repos/symfony/Filesystem/zipball/d3c24d7d6e9c342008d8421b2fade460311647ea",
                "reference": "d3c24d7d6e9c342008d8421b2fade460311647ea",
                "shasum": ""
            },
            "require": {
                "php": ">=5.3.3"
            },
            "type": "library",
            "extra": {
                "branch-alias": {
                    "dev-master": "2.5-dev"
                }
            },
            "autoload": {
                "psr-0": {
                    "Symfony\\Component\\Filesystem\\": ""
                }
            },
            "notification-url": "https://packagist.org/downloads/",
            "license": [
                "MIT"
            ],
            "authors": [
                {
                    "name": "Symfony Community",
                    "homepage": "http://symfony.com/contributors"
                },
                {
                    "name": "Fabien Potencier",
                    "email": "fabien@symfony.com"
                }
            ],
            "description": "Symfony Filesystem Component",
            "homepage": "http://symfony.com",
            "time": "2015-01-03 21:04:44"
        },
        {
            "name": "symfony/stopwatch",
            "version": "v2.6.3",
            "target-dir": "Symfony/Component/Stopwatch",
            "source": {
                "type": "git",
                "url": "https://github.com/symfony/Stopwatch.git",
                "reference": "e8da5286132ba75ce4b4275fbf0f4cd369bfd71c"
            },
            "dist": {
                "type": "zip",
                "url": "https://api.github.com/repos/symfony/Stopwatch/zipball/e8da5286132ba75ce4b4275fbf0f4cd369bfd71c",
                "reference": "e8da5286132ba75ce4b4275fbf0f4cd369bfd71c",
                "shasum": ""
            },
            "require": {
                "php": ">=5.3.3"
            },
            "type": "library",
            "extra": {
                "branch-alias": {
                    "dev-master": "2.6-dev"
                }
            },
            "autoload": {
                "psr-0": {
                    "Symfony\\Component\\Stopwatch\\": ""
                }
            },
            "notification-url": "https://packagist.org/downloads/",
            "license": [
                "MIT"
            ],
            "authors": [
                {
                    "name": "Symfony Community",
                    "homepage": "http://symfony.com/contributors"
                },
                {
                    "name": "Fabien Potencier",
                    "email": "fabien@symfony.com"
                }
            ],
            "description": "Symfony Stopwatch Component",
            "homepage": "http://symfony.com",
            "time": "2015-01-03 08:01:59"
<<<<<<< HEAD
        },
        {
            "name": "symfony/yaml",
            "version": "v2.6.3",
            "target-dir": "Symfony/Component/Yaml",
            "source": {
                "type": "git",
                "url": "https://github.com/symfony/Yaml.git",
                "reference": "82462a90848a52c2533aa6b598b107d68076b018"
            },
            "dist": {
                "type": "zip",
                "url": "https://api.github.com/repos/symfony/Yaml/zipball/82462a90848a52c2533aa6b598b107d68076b018",
                "reference": "82462a90848a52c2533aa6b598b107d68076b018",
                "shasum": ""
            },
            "require": {
                "php": ">=5.3.3"
            },
            "type": "library",
            "extra": {
                "branch-alias": {
                    "dev-master": "2.6-dev"
                }
            },
            "autoload": {
                "psr-0": {
                    "Symfony\\Component\\Yaml\\": ""
                }
            },
            "notification-url": "https://packagist.org/downloads/",
            "license": [
                "MIT"
            ],
            "authors": [
                {
                    "name": "Symfony Community",
                    "homepage": "http://symfony.com/contributors"
                },
                {
                    "name": "Fabien Potencier",
                    "email": "fabien@symfony.com"
                }
            ],
            "description": "Symfony Yaml Component",
            "homepage": "http://symfony.com",
            "time": "2015-01-03 15:33:07"
=======
>>>>>>> 43301516
        }
    ],
    "aliases": [],
    "minimum-stability": "stable",
    "stability-flags": {
        "composer/composer": 15,
        "phpmd/phpmd": 0
    },
    "prefer-stable": false,
    "platform": {
        "php": "~5.4.11|~5.5.0"
    },
    "platform-dev": {
        "lib-libxml": "*",
        "ext-ctype": "*",
        "ext-gd": "*",
        "ext-spl": "*",
        "ext-dom": "*",
        "ext-simplexml": "*",
        "ext-mcrypt": "*",
        "ext-hash": "*",
        "ext-curl": "*",
        "ext-iconv": "*"
    }
}<|MERGE_RESOLUTION|>--- conflicted
+++ resolved
@@ -4,11 +4,7 @@
         "Read more about it at http://getcomposer.org/doc/01-basic-usage.md#composer-lock-the-lock-file",
         "This file is @generated automatically"
     ],
-<<<<<<< HEAD
-    "hash": "19eac8fd6ecb4a7868d40ea31ad2a62b",
-=======
-    "hash": "6d527b7aedb6e335fb6cf3a913ee75e7",
->>>>>>> 43301516
+    "hash": "d60f0d0004f9184c2f206d1114fdeb28",
     "packages": [
         {
             "name": "composer/composer",
@@ -340,17 +336,17 @@
         },
         {
             "name": "symfony/console",
-            "version": "v2.6.3",
+            "version": "v2.6.4",
             "target-dir": "Symfony/Component/Console",
             "source": {
                 "type": "git",
                 "url": "https://github.com/symfony/Console.git",
-                "reference": "6ac6491ff60c0e5a941db3ccdc75a07adbb61476"
-            },
-            "dist": {
-                "type": "zip",
-                "url": "https://api.github.com/repos/symfony/Console/zipball/6ac6491ff60c0e5a941db3ccdc75a07adbb61476",
-                "reference": "6ac6491ff60c0e5a941db3ccdc75a07adbb61476",
+                "reference": "e44154bfe3e41e8267d7a3794cd9da9a51cfac34"
+            },
+            "dist": {
+                "type": "zip",
+                "url": "https://api.github.com/repos/symfony/Console/zipball/e44154bfe3e41e8267d7a3794cd9da9a51cfac34",
+                "reference": "e44154bfe3e41e8267d7a3794cd9da9a51cfac34",
                 "shasum": ""
             },
             "require": {
@@ -393,11 +389,11 @@
             ],
             "description": "Symfony Console Component",
             "homepage": "http://symfony.com",
-            "time": "2015-01-06 17:50:02"
+            "time": "2015-01-25 04:39:26"
         },
         {
             "name": "symfony/finder",
-            "version": "v2.6.3",
+            "version": "v2.6.4",
             "target-dir": "Symfony/Component/Finder",
             "source": {
                 "type": "git",
@@ -444,17 +440,17 @@
         },
         {
             "name": "symfony/process",
-            "version": "v2.6.3",
+            "version": "v2.6.4",
             "target-dir": "Symfony/Component/Process",
             "source": {
                 "type": "git",
                 "url": "https://github.com/symfony/Process.git",
-                "reference": "319794f611bd8bdefbac72beb3f05e847f8ebc92"
-            },
-            "dist": {
-                "type": "zip",
-                "url": "https://api.github.com/repos/symfony/Process/zipball/319794f611bd8bdefbac72beb3f05e847f8ebc92",
-                "reference": "319794f611bd8bdefbac72beb3f05e847f8ebc92",
+                "reference": "ecfc23e89d9967999fa5f60a1e9af7384396e9ae"
+            },
+            "dist": {
+                "type": "zip",
+                "url": "https://api.github.com/repos/symfony/Process/zipball/ecfc23e89d9967999fa5f60a1e9af7384396e9ae",
+                "reference": "ecfc23e89d9967999fa5f60a1e9af7384396e9ae",
                 "shasum": ""
             },
             "require": {
@@ -487,7 +483,7 @@
             ],
             "description": "Symfony Process Component",
             "homepage": "http://symfony.com",
-            "time": "2015-01-06 22:47:52"
+            "time": "2015-01-25 04:39:26"
         },
         {
             "name": "zendframework/zend-code",
@@ -1825,16 +1821,16 @@
         },
         {
             "name": "fabpot/php-cs-fixer",
-            "version": "v1.3",
+            "version": "v1.4.2",
             "source": {
                 "type": "git",
                 "url": "https://github.com/FriendsOfPHP/PHP-CS-Fixer.git",
-                "reference": "653cefbf33241185b58f7323157f1829552e370d"
-            },
-            "dist": {
-                "type": "zip",
-                "url": "https://api.github.com/repos/FriendsOfPHP/PHP-CS-Fixer/zipball/653cefbf33241185b58f7323157f1829552e370d",
-                "reference": "653cefbf33241185b58f7323157f1829552e370d",
+                "reference": "3af00cf237289a406e7307e18e7ab0d92cf57038"
+            },
+            "dist": {
+                "type": "zip",
+                "url": "https://api.github.com/repos/FriendsOfPHP/PHP-CS-Fixer/zipball/3af00cf237289a406e7307e18e7ab0d92cf57038",
+                "reference": "3af00cf237289a406e7307e18e7ab0d92cf57038",
                 "shasum": ""
             },
             "require": {
@@ -1847,15 +1843,13 @@
                 "symfony/process": "~2.3",
                 "symfony/stopwatch": "~2.5"
             },
+            "require-dev": {
+                "satooshi/php-coveralls": "0.7.*@dev"
+            },
             "bin": [
                 "php-cs-fixer"
             ],
             "type": "application",
-            "extra": {
-                "branch-alias": {
-                    "dev-master": "1.3-dev"
-                }
-            },
             "autoload": {
                 "psr-4": {
                     "Symfony\\CS\\": "Symfony/CS/"
@@ -1876,20 +1870,20 @@
                 }
             ],
             "description": "A script to automatically fix Symfony Coding Standard",
-            "time": "2014-12-12 06:09:01"
+            "time": "2015-02-03 21:20:51"
         },
         {
             "name": "league/climate",
-            "version": "2.6.0",
+            "version": "2.6.1",
             "source": {
                 "type": "git",
                 "url": "https://github.com/thephpleague/climate.git",
-                "reference": "776b6c3b32837832a9f6d94f134b55cb7910ece6"
-            },
-            "dist": {
-                "type": "zip",
-                "url": "https://api.github.com/repos/thephpleague/climate/zipball/776b6c3b32837832a9f6d94f134b55cb7910ece6",
-                "reference": "776b6c3b32837832a9f6d94f134b55cb7910ece6",
+                "reference": "28851c909017424f61cc6a62089316313c645d1c"
+            },
+            "dist": {
+                "type": "zip",
+                "url": "https://api.github.com/repos/thephpleague/climate/zipball/28851c909017424f61cc6a62089316313c645d1c",
+                "reference": "28851c909017424f61cc6a62089316313c645d1c",
                 "shasum": ""
             },
             "require": {
@@ -1925,8 +1919,7 @@
                 "php",
                 "terminal"
             ],
-            "time": "2015-01-08 02:28:23"
-<<<<<<< HEAD
+            "time": "2015-01-18 14:31:58"
         },
         {
             "name": "lusitanian/oauth",
@@ -1989,8 +1982,6 @@
                 "security"
             ],
             "time": "2014-09-05 15:19:58"
-=======
->>>>>>> 43301516
         },
         {
             "name": "pdepend/pdepend",
@@ -2033,29 +2024,32 @@
         },
         {
             "name": "phpmd/phpmd",
-            "version": "2.1.3",
+            "version": "2.2.0",
             "source": {
                 "type": "git",
                 "url": "https://github.com/phpmd/phpmd.git",
-                "reference": "1a485d9db869137af5e9678bd844568c92998b25"
-            },
-            "dist": {
-                "type": "zip",
-                "url": "https://api.github.com/repos/phpmd/phpmd/zipball/1a485d9db869137af5e9678bd844568c92998b25",
-                "reference": "1a485d9db869137af5e9678bd844568c92998b25",
+                "reference": "580e6ca75b472a844389ab8df7a0b412901d0d91"
+            },
+            "dist": {
+                "type": "zip",
+                "url": "https://api.github.com/repos/phpmd/phpmd/zipball/580e6ca75b472a844389ab8df7a0b412901d0d91",
+                "reference": "580e6ca75b472a844389ab8df7a0b412901d0d91",
                 "shasum": ""
             },
             "require": {
                 "pdepend/pdepend": "2.0.*",
                 "php": ">=5.3.0",
-                "symfony/config": "2.5.*",
-                "symfony/dependency-injection": "2.5.*",
-                "symfony/filesystem": "2.5.*"
+                "symfony/config": ">=2.4",
+                "symfony/dependency-injection": ">=2.4",
+                "symfony/filesystem": ">=2.4"
+            },
+            "require-dev": {
+                "phpunit/phpunit": "*"
             },
             "bin": [
                 "src/bin/phpmd"
             ],
-            "type": "library",
+            "type": "project",
             "autoload": {
                 "psr-0": {
                     "PHPMD\\": "src/main/php"
@@ -2065,21 +2059,42 @@
             "license": [
                 "BSD-3-Clause"
             ],
-            "description": "Official version of PHPMD handled with Composer.",
-            "time": "2014-09-25 15:56:22"
+            "authors": [
+                {
+                    "name": "Manuel Pichler",
+                    "email": "github@manuel-pichler.de",
+                    "homepage": "https://github.com/manuelpichler",
+                    "role": "Project founder"
+                },
+                {
+                    "name": "Other contributors",
+                    "homepage": "https://github.com/phpmd/phpmd/graphs/contributors",
+                    "role": "Contributors"
+                }
+            ],
+            "description": "PHPMD is a spin-off project of PHP Depend and aims to be a PHP equivalent of the well known Java tool PMD.",
+            "homepage": "http://phpmd.org/",
+            "keywords": [
+                "mess detection",
+                "mess detector",
+                "pdepend",
+                "phpmd",
+                "pmd"
+            ],
+            "time": "2015-01-25 13:46:59"
         },
         {
             "name": "phpunit/php-code-coverage",
-            "version": "2.0.14",
+            "version": "2.0.15",
             "source": {
                 "type": "git",
                 "url": "https://github.com/sebastianbergmann/php-code-coverage.git",
-                "reference": "ca158276c1200cc27f5409a5e338486bc0b4fc94"
-            },
-            "dist": {
-                "type": "zip",
-                "url": "https://api.github.com/repos/sebastianbergmann/php-code-coverage/zipball/ca158276c1200cc27f5409a5e338486bc0b4fc94",
-                "reference": "ca158276c1200cc27f5409a5e338486bc0b4fc94",
+                "reference": "34cc484af1ca149188d0d9e91412191e398e0b67"
+            },
+            "dist": {
+                "type": "zip",
+                "url": "https://api.github.com/repos/sebastianbergmann/php-code-coverage/zipball/34cc484af1ca149188d0d9e91412191e398e0b67",
+                "reference": "34cc484af1ca149188d0d9e91412191e398e0b67",
                 "shasum": ""
             },
             "require": {
@@ -2092,7 +2107,7 @@
             },
             "require-dev": {
                 "ext-xdebug": ">=2.1.4",
-                "phpunit/phpunit": "~4.1"
+                "phpunit/phpunit": "~4"
             },
             "suggest": {
                 "ext-dom": "*",
@@ -2111,9 +2126,6 @@
                 ]
             },
             "notification-url": "https://packagist.org/downloads/",
-            "include-path": [
-                ""
-            ],
             "license": [
                 "BSD-3-Clause"
             ],
@@ -2131,7 +2143,7 @@
                 "testing",
                 "xunit"
             ],
-            "time": "2014-12-26 13:28:33"
+            "time": "2015-01-24 10:06:35"
         },
         {
             "name": "phpunit/php-file-iterator",
@@ -2268,16 +2280,16 @@
         },
         {
             "name": "phpunit/php-token-stream",
-            "version": "1.3.0",
+            "version": "1.4.0",
             "source": {
                 "type": "git",
                 "url": "https://github.com/sebastianbergmann/php-token-stream.git",
-                "reference": "f8d5d08c56de5cfd592b3340424a81733259a876"
-            },
-            "dist": {
-                "type": "zip",
-                "url": "https://api.github.com/repos/sebastianbergmann/php-token-stream/zipball/f8d5d08c56de5cfd592b3340424a81733259a876",
-                "reference": "f8d5d08c56de5cfd592b3340424a81733259a876",
+                "reference": "db32c18eba00b121c145575fcbcd4d4d24e6db74"
+            },
+            "dist": {
+                "type": "zip",
+                "url": "https://api.github.com/repos/sebastianbergmann/php-token-stream/zipball/db32c18eba00b121c145575fcbcd4d4d24e6db74",
+                "reference": "db32c18eba00b121c145575fcbcd4d4d24e6db74",
                 "shasum": ""
             },
             "require": {
@@ -2290,7 +2302,7 @@
             "type": "library",
             "extra": {
                 "branch-alias": {
-                    "dev-master": "1.3-dev"
+                    "dev-master": "1.4-dev"
                 }
             },
             "autoload": {
@@ -2313,7 +2325,7 @@
             "keywords": [
                 "tokenizer"
             ],
-            "time": "2014-08-31 06:12:13"
+            "time": "2015-01-17 09:51:32"
         },
         {
             "name": "phpunit/phpunit",
@@ -2446,25 +2458,25 @@
         },
         {
             "name": "sebastian/comparator",
-            "version": "1.1.0",
+            "version": "1.1.1",
             "source": {
                 "type": "git",
                 "url": "https://github.com/sebastianbergmann/comparator.git",
-                "reference": "c484a80f97573ab934e37826dba0135a3301b26a"
-            },
-            "dist": {
-                "type": "zip",
-                "url": "https://api.github.com/repos/sebastianbergmann/comparator/zipball/c484a80f97573ab934e37826dba0135a3301b26a",
-                "reference": "c484a80f97573ab934e37826dba0135a3301b26a",
+                "reference": "1dd8869519a225f7f2b9eb663e225298fade819e"
+            },
+            "dist": {
+                "type": "zip",
+                "url": "https://api.github.com/repos/sebastianbergmann/comparator/zipball/1dd8869519a225f7f2b9eb663e225298fade819e",
+                "reference": "1dd8869519a225f7f2b9eb663e225298fade819e",
                 "shasum": ""
             },
             "require": {
                 "php": ">=5.3.3",
-                "sebastian/diff": "~1.1",
-                "sebastian/exporter": "~1.0"
-            },
-            "require-dev": {
-                "phpunit/phpunit": "~4.1"
+                "sebastian/diff": "~1.2",
+                "sebastian/exporter": "~1.2"
+            },
+            "require-dev": {
+                "phpunit/phpunit": "~4.4"
             },
             "type": "library",
             "extra": {
@@ -2506,7 +2518,7 @@
                 "compare",
                 "equality"
             ],
-            "time": "2014-11-16 21:32:38"
+            "time": "2015-01-29 16:28:08"
         },
         {
             "name": "sebastian/diff",
@@ -2612,28 +2624,29 @@
         },
         {
             "name": "sebastian/exporter",
-            "version": "1.0.2",
+            "version": "1.2.0",
             "source": {
                 "type": "git",
                 "url": "https://github.com/sebastianbergmann/exporter.git",
-                "reference": "c7d59948d6e82818e1bdff7cadb6c34710eb7dc0"
-            },
-            "dist": {
-                "type": "zip",
-                "url": "https://api.github.com/repos/sebastianbergmann/exporter/zipball/c7d59948d6e82818e1bdff7cadb6c34710eb7dc0",
-                "reference": "c7d59948d6e82818e1bdff7cadb6c34710eb7dc0",
-                "shasum": ""
-            },
-            "require": {
-                "php": ">=5.3.3"
-            },
-            "require-dev": {
-                "phpunit/phpunit": "~4.0"
-            },
-            "type": "library",
-            "extra": {
-                "branch-alias": {
-                    "dev-master": "1.0.x-dev"
+                "reference": "84839970d05254c73cde183a721c7af13aede943"
+            },
+            "dist": {
+                "type": "zip",
+                "url": "https://api.github.com/repos/sebastianbergmann/exporter/zipball/84839970d05254c73cde183a721c7af13aede943",
+                "reference": "84839970d05254c73cde183a721c7af13aede943",
+                "shasum": ""
+            },
+            "require": {
+                "php": ">=5.3.3",
+                "sebastian/recursion-context": "~1.0"
+            },
+            "require-dev": {
+                "phpunit/phpunit": "~4.4"
+            },
+            "type": "library",
+            "extra": {
+                "branch-alias": {
+                    "dev-master": "1.2.x-dev"
                 }
             },
             "autoload": {
@@ -2673,7 +2686,60 @@
                 "export",
                 "exporter"
             ],
-            "time": "2014-09-10 00:51:36"
+            "time": "2015-01-27 07:23:06"
+        },
+        {
+            "name": "sebastian/recursion-context",
+            "version": "1.0.0",
+            "source": {
+                "type": "git",
+                "url": "https://github.com/sebastianbergmann/recursion-context.git",
+                "reference": "3989662bbb30a29d20d9faa04a846af79b276252"
+            },
+            "dist": {
+                "type": "zip",
+                "url": "https://api.github.com/repos/sebastianbergmann/recursion-context/zipball/3989662bbb30a29d20d9faa04a846af79b276252",
+                "reference": "3989662bbb30a29d20d9faa04a846af79b276252",
+                "shasum": ""
+            },
+            "require": {
+                "php": ">=5.3.3"
+            },
+            "require-dev": {
+                "phpunit/phpunit": "~4.4"
+            },
+            "type": "library",
+            "extra": {
+                "branch-alias": {
+                    "dev-master": "1.0.x-dev"
+                }
+            },
+            "autoload": {
+                "classmap": [
+                    "src/"
+                ]
+            },
+            "notification-url": "https://packagist.org/downloads/",
+            "license": [
+                "BSD-3-Clause"
+            ],
+            "authors": [
+                {
+                    "name": "Jeff Welch",
+                    "email": "whatthejeff@gmail.com"
+                },
+                {
+                    "name": "Sebastian Bergmann",
+                    "email": "sebastian@phpunit.de"
+                },
+                {
+                    "name": "Adam Harvey",
+                    "email": "aharvey@php.net"
+                }
+            ],
+            "description": "Provides functionality to recursively process PHP variables",
+            "homepage": "http://www.github.com/sebastianbergmann/recursion-context",
+            "time": "2015-01-24 09:48:32"
         },
         {
             "name": "sebastian/version",
@@ -2840,17 +2906,17 @@
         },
         {
             "name": "symfony/config",
-            "version": "v2.5.9",
+            "version": "v2.6.4",
             "target-dir": "Symfony/Component/Config",
             "source": {
                 "type": "git",
                 "url": "https://github.com/symfony/Config.git",
-                "reference": "c7309e33b719433d5cf3845d0b5b9608609d8c8e"
-            },
-            "dist": {
-                "type": "zip",
-                "url": "https://api.github.com/repos/symfony/Config/zipball/c7309e33b719433d5cf3845d0b5b9608609d8c8e",
-                "reference": "c7309e33b719433d5cf3845d0b5b9608609d8c8e",
+                "reference": "a9f781ba1221067d1f07c8cec0bc50f81b8d7408"
+            },
+            "dist": {
+                "type": "zip",
+                "url": "https://api.github.com/repos/symfony/Config/zipball/a9f781ba1221067d1f07c8cec0bc50f81b8d7408",
+                "reference": "a9f781ba1221067d1f07c8cec0bc50f81b8d7408",
                 "shasum": ""
             },
             "require": {
@@ -2860,7 +2926,7 @@
             "type": "library",
             "extra": {
                 "branch-alias": {
-                    "dev-master": "2.5-dev"
+                    "dev-master": "2.6-dev"
                 }
             },
             "autoload": {
@@ -2884,29 +2950,32 @@
             ],
             "description": "Symfony Config Component",
             "homepage": "http://symfony.com",
-            "time": "2015-01-03 08:01:13"
+            "time": "2015-01-21 20:57:55"
         },
         {
             "name": "symfony/dependency-injection",
-            "version": "v2.5.9",
+            "version": "v2.6.4",
             "target-dir": "Symfony/Component/DependencyInjection",
             "source": {
                 "type": "git",
                 "url": "https://github.com/symfony/DependencyInjection.git",
-                "reference": "b04e6782962f8e3312274fd16fb6b37a8210a1c3"
-            },
-            "dist": {
-                "type": "zip",
-                "url": "https://api.github.com/repos/symfony/DependencyInjection/zipball/b04e6782962f8e3312274fd16fb6b37a8210a1c3",
-                "reference": "b04e6782962f8e3312274fd16fb6b37a8210a1c3",
+                "reference": "42bbb43fab66292a1865dc9616c299904c3d4d14"
+            },
+            "dist": {
+                "type": "zip",
+                "url": "https://api.github.com/repos/symfony/DependencyInjection/zipball/42bbb43fab66292a1865dc9616c299904c3d4d14",
+                "reference": "42bbb43fab66292a1865dc9616c299904c3d4d14",
                 "shasum": ""
             },
             "require": {
                 "php": ">=5.3.3"
             },
+            "conflict": {
+                "symfony/expression-language": "<2.6"
+            },
             "require-dev": {
                 "symfony/config": "~2.2",
-                "symfony/expression-language": "~2.4,>=2.4.10",
+                "symfony/expression-language": "~2.6",
                 "symfony/yaml": "~2.1"
             },
             "suggest": {
@@ -2917,7 +2986,7 @@
             "type": "library",
             "extra": {
                 "branch-alias": {
-                    "dev-master": "2.5-dev"
+                    "dev-master": "2.6-dev"
                 }
             },
             "autoload": {
@@ -2941,21 +3010,21 @@
             ],
             "description": "Symfony DependencyInjection Component",
             "homepage": "http://symfony.com",
-            "time": "2015-01-05 08:51:41"
+            "time": "2015-01-25 04:39:26"
         },
         {
             "name": "symfony/event-dispatcher",
-            "version": "v2.6.3",
+            "version": "v2.6.4",
             "target-dir": "Symfony/Component/EventDispatcher",
             "source": {
                 "type": "git",
                 "url": "https://github.com/symfony/EventDispatcher.git",
-                "reference": "40ff70cadea3785d83cac1c8309514b36113064e"
-            },
-            "dist": {
-                "type": "zip",
-                "url": "https://api.github.com/repos/symfony/EventDispatcher/zipball/40ff70cadea3785d83cac1c8309514b36113064e",
-                "reference": "40ff70cadea3785d83cac1c8309514b36113064e",
+                "reference": "f75989f3ab2743a82fe0b03ded2598a2b1546813"
+            },
+            "dist": {
+                "type": "zip",
+                "url": "https://api.github.com/repos/symfony/EventDispatcher/zipball/f75989f3ab2743a82fe0b03ded2598a2b1546813",
+                "reference": "f75989f3ab2743a82fe0b03ded2598a2b1546813",
                 "shasum": ""
             },
             "require": {
@@ -2999,21 +3068,21 @@
             ],
             "description": "Symfony EventDispatcher Component",
             "homepage": "http://symfony.com",
-            "time": "2015-01-05 14:28:40"
+            "time": "2015-02-01 16:10:57"
         },
         {
             "name": "symfony/filesystem",
-            "version": "v2.5.9",
+            "version": "v2.6.4",
             "target-dir": "Symfony/Component/Filesystem",
             "source": {
                 "type": "git",
                 "url": "https://github.com/symfony/Filesystem.git",
-                "reference": "d3c24d7d6e9c342008d8421b2fade460311647ea"
-            },
-            "dist": {
-                "type": "zip",
-                "url": "https://api.github.com/repos/symfony/Filesystem/zipball/d3c24d7d6e9c342008d8421b2fade460311647ea",
-                "reference": "d3c24d7d6e9c342008d8421b2fade460311647ea",
+                "reference": "a1f566d1f92e142fa1593f4555d6d89e3044a9b7"
+            },
+            "dist": {
+                "type": "zip",
+                "url": "https://api.github.com/repos/symfony/Filesystem/zipball/a1f566d1f92e142fa1593f4555d6d89e3044a9b7",
+                "reference": "a1f566d1f92e142fa1593f4555d6d89e3044a9b7",
                 "shasum": ""
             },
             "require": {
@@ -3022,7 +3091,7 @@
             "type": "library",
             "extra": {
                 "branch-alias": {
-                    "dev-master": "2.5-dev"
+                    "dev-master": "2.6-dev"
                 }
             },
             "autoload": {
@@ -3046,11 +3115,11 @@
             ],
             "description": "Symfony Filesystem Component",
             "homepage": "http://symfony.com",
-            "time": "2015-01-03 21:04:44"
+            "time": "2015-01-03 21:13:09"
         },
         {
             "name": "symfony/stopwatch",
-            "version": "v2.6.3",
+            "version": "v2.6.4",
             "target-dir": "Symfony/Component/Stopwatch",
             "source": {
                 "type": "git",
@@ -3094,21 +3163,20 @@
             "description": "Symfony Stopwatch Component",
             "homepage": "http://symfony.com",
             "time": "2015-01-03 08:01:59"
-<<<<<<< HEAD
         },
         {
             "name": "symfony/yaml",
-            "version": "v2.6.3",
+            "version": "v2.6.4",
             "target-dir": "Symfony/Component/Yaml",
             "source": {
                 "type": "git",
                 "url": "https://github.com/symfony/Yaml.git",
-                "reference": "82462a90848a52c2533aa6b598b107d68076b018"
-            },
-            "dist": {
-                "type": "zip",
-                "url": "https://api.github.com/repos/symfony/Yaml/zipball/82462a90848a52c2533aa6b598b107d68076b018",
-                "reference": "82462a90848a52c2533aa6b598b107d68076b018",
+                "reference": "60ed7751671113cf1ee7d7778e691642c2e9acd8"
+            },
+            "dist": {
+                "type": "zip",
+                "url": "https://api.github.com/repos/symfony/Yaml/zipball/60ed7751671113cf1ee7d7778e691642c2e9acd8",
+                "reference": "60ed7751671113cf1ee7d7778e691642c2e9acd8",
                 "shasum": ""
             },
             "require": {
@@ -3141,9 +3209,7 @@
             ],
             "description": "Symfony Yaml Component",
             "homepage": "http://symfony.com",
-            "time": "2015-01-03 15:33:07"
-=======
->>>>>>> 43301516
+            "time": "2015-01-25 04:39:26"
         }
     ],
     "aliases": [],
@@ -3153,8 +3219,9 @@
         "phpmd/phpmd": 0
     },
     "prefer-stable": false,
+    "prefer-lowest": false,
     "platform": {
-        "php": "~5.4.11|~5.5.0"
+        "php": "~5.4.11|~5.5.0|~5.6.0"
     },
     "platform-dev": {
         "lib-libxml": "*",
