{
    "_readme": [
        "This file locks the dependencies of your project to a known state",
        "Read more about it at https://getcomposer.org/doc/01-basic-usage.md#composer-lock-the-lock-file",
        "This file is @generated automatically"
    ],
<<<<<<< HEAD
    "content-hash": "f5c0c61d6a0bce888692dd5824e6c53f",
=======
    "content-hash": "cc35f2442556ca7b19eb6fa03d9eec84",
>>>>>>> d537e5bb
    "packages": [
        {
            "name": "braintree/braintree_php",
            "version": "3.28.0",
            "source": {
                "type": "git",
                "url": "https://github.com/braintree/braintree_php.git",
                "reference": "f8ab5ca7b3397536de622fc9640e5b257fc33e71"
            },
            "dist": {
                "type": "zip",
                "url": "https://api.github.com/repos/braintree/braintree_php/zipball/f8ab5ca7b3397536de622fc9640e5b257fc33e71",
                "reference": "f8ab5ca7b3397536de622fc9640e5b257fc33e71",
                "shasum": ""
            },
            "require": {
                "ext-curl": "*",
                "ext-dom": "*",
                "ext-hash": "*",
                "ext-openssl": "*",
                "ext-xmlwriter": "*",
                "php": ">=5.4.0"
            },
            "require-dev": {
                "phpunit/phpunit": "3.7.*"
            },
            "type": "library",
            "autoload": {
                "psr-0": {
                    "Braintree": "lib/"
                },
                "psr-4": {
                    "Braintree\\": "lib/Braintree"
                }
            },
            "notification-url": "https://packagist.org/downloads/",
            "license": [
                "MIT"
            ],
            "authors": [
                {
                    "name": "Braintree",
                    "homepage": "https://www.braintreepayments.com"
                }
            ],
            "description": "Braintree PHP Client Library",
            "time": "2018-02-08T23:03:34+00:00"
        },
        {
            "name": "colinmollenhour/cache-backend-file",
            "version": "v1.4.3",
            "source": {
                "type": "git",
                "url": "https://github.com/colinmollenhour/Cm_Cache_Backend_File.git",
                "reference": "9250e3d931c3d71701834fc073a82fd3902c04ae"
            },
            "dist": {
                "type": "zip",
                "url": "https://api.github.com/repos/colinmollenhour/Cm_Cache_Backend_File/zipball/9250e3d931c3d71701834fc073a82fd3902c04ae",
                "reference": "9250e3d931c3d71701834fc073a82fd3902c04ae",
                "shasum": ""
            },
            "type": "magento-module",
            "autoload": {
                "classmap": [
                    "File.php"
                ]
            },
            "notification-url": "https://packagist.org/downloads/",
            "license": [
                "BSD-3-Clause"
            ],
            "authors": [
                {
                    "name": "Colin Mollenhour"
                }
            ],
            "description": "The stock Zend_Cache_Backend_File backend has extremely poor performance for cleaning by tags making it become unusable as the number of cached items increases. This backend makes many changes resulting in a huge performance boost, especially for tag cleaning.",
            "homepage": "https://github.com/colinmollenhour/Cm_Cache_Backend_File",
            "time": "2018-03-20T17:41:08+00:00"
        },
        {
            "name": "colinmollenhour/cache-backend-redis",
            "version": "1.10.4",
            "source": {
                "type": "git",
                "url": "https://github.com/colinmollenhour/Cm_Cache_Backend_Redis.git",
                "reference": "6bf0a4b7a3f8dc4a6255fad5b6e42213253d9972"
            },
            "dist": {
                "type": "zip",
                "url": "https://api.github.com/repos/colinmollenhour/Cm_Cache_Backend_Redis/zipball/6bf0a4b7a3f8dc4a6255fad5b6e42213253d9972",
                "reference": "6bf0a4b7a3f8dc4a6255fad5b6e42213253d9972",
                "shasum": ""
            },
            "require": {
                "magento-hackathon/magento-composer-installer": "*"
            },
            "type": "magento-module",
            "autoload": {
                "classmap": [
                    "Cm/Cache/Backend/Redis.php"
                ]
            },
            "notification-url": "https://packagist.org/downloads/",
            "license": [
                "BSD-3-Clause"
            ],
            "authors": [
                {
                    "name": "Colin Mollenhour"
                }
            ],
            "description": "Zend_Cache backend using Redis with full support for tags.",
            "homepage": "https://github.com/colinmollenhour/Cm_Cache_Backend_Redis",
            "time": "2017-10-05T20:50:44+00:00"
        },
        {
            "name": "colinmollenhour/credis",
            "version": "1.8.2",
            "source": {
                "type": "git",
                "url": "https://github.com/colinmollenhour/credis.git",
                "reference": "9c14b4bb0779127638a17dd8aab8f05f28c6df43"
            },
            "dist": {
                "type": "zip",
                "url": "https://api.github.com/repos/colinmollenhour/credis/zipball/9c14b4bb0779127638a17dd8aab8f05f28c6df43",
                "reference": "9c14b4bb0779127638a17dd8aab8f05f28c6df43",
                "shasum": ""
            },
            "require": {
                "php": ">=5.4.0"
            },
            "type": "library",
            "autoload": {
                "classmap": [
                    "Client.php",
                    "Cluster.php",
                    "Sentinel.php",
                    "Module.php"
                ]
            },
            "notification-url": "https://packagist.org/downloads/",
            "license": [
                "MIT"
            ],
            "authors": [
                {
                    "name": "Colin Mollenhour",
                    "email": "colin@mollenhour.com"
                }
            ],
            "description": "Credis is a lightweight interface to the Redis key-value store which wraps the phpredis library when available for better performance.",
            "homepage": "https://github.com/colinmollenhour/credis",
            "time": "2017-07-05T15:32:38+00:00"
        },
        {
            "name": "colinmollenhour/php-redis-session-abstract",
            "version": "v1.3.8",
            "source": {
                "type": "git",
                "url": "https://github.com/colinmollenhour/php-redis-session-abstract.git",
                "reference": "9f69f5c1be512d5ff168e731e7fa29ab2905d847"
            },
            "dist": {
                "type": "zip",
                "url": "https://api.github.com/repos/colinmollenhour/php-redis-session-abstract/zipball/9f69f5c1be512d5ff168e731e7fa29ab2905d847",
                "reference": "9f69f5c1be512d5ff168e731e7fa29ab2905d847",
                "shasum": ""
            },
            "require": {
                "colinmollenhour/credis": "~1.6",
                "php": "~5.5.0|~5.6.0|~7.0.0|~7.1.0|~7.2.0"
            },
            "type": "library",
            "autoload": {
                "psr-0": {
                    "Cm\\RedisSession\\": "src/"
                }
            },
            "notification-url": "https://packagist.org/downloads/",
            "license": [
                "BSD-3-Clause"
            ],
            "authors": [
                {
                    "name": "Colin Mollenhour"
                }
            ],
            "description": "A Redis-based session handler with optimistic locking",
            "homepage": "https://github.com/colinmollenhour/php-redis-session-abstract",
            "time": "2018-01-08T14:53:13+00:00"
        },
        {
            "name": "composer/ca-bundle",
            "version": "1.1.1",
            "source": {
                "type": "git",
                "url": "https://github.com/composer/ca-bundle.git",
                "reference": "d2c0a83b7533d6912e8d516756ebd34f893e9169"
            },
            "dist": {
                "type": "zip",
                "url": "https://api.github.com/repos/composer/ca-bundle/zipball/d2c0a83b7533d6912e8d516756ebd34f893e9169",
                "reference": "d2c0a83b7533d6912e8d516756ebd34f893e9169",
                "shasum": ""
            },
            "require": {
                "ext-openssl": "*",
                "ext-pcre": "*",
                "php": "^5.3.2 || ^7.0"
            },
            "require-dev": {
                "phpunit/phpunit": "^4.8.35 || ^5.7 || ^6.5",
                "psr/log": "^1.0",
                "symfony/process": "^2.5 || ^3.0 || ^4.0"
            },
            "type": "library",
            "extra": {
                "branch-alias": {
                    "dev-master": "1.x-dev"
                }
            },
            "autoload": {
                "psr-4": {
                    "Composer\\CaBundle\\": "src"
                }
            },
            "notification-url": "https://packagist.org/downloads/",
            "license": [
                "MIT"
            ],
            "authors": [
                {
                    "name": "Jordi Boggiano",
                    "email": "j.boggiano@seld.be",
                    "homepage": "http://seld.be"
                }
            ],
            "description": "Lets you find a path to the system CA bundle, and includes a fallback to the Mozilla CA bundle.",
            "keywords": [
                "cabundle",
                "cacert",
                "certificate",
                "ssl",
                "tls"
            ],
            "time": "2018-03-29T19:57:20+00:00"
        },
        {
            "name": "composer/composer",
            "version": "1.6.3",
            "source": {
                "type": "git",
                "url": "https://github.com/composer/composer.git",
                "reference": "88a69fda0f2187ad8714cedffd7a8872dceaa4c2"
            },
            "dist": {
                "type": "zip",
                "url": "https://api.github.com/repos/composer/composer/zipball/88a69fda0f2187ad8714cedffd7a8872dceaa4c2",
                "reference": "88a69fda0f2187ad8714cedffd7a8872dceaa4c2",
                "shasum": ""
            },
            "require": {
                "composer/ca-bundle": "^1.0",
                "composer/semver": "^1.0",
                "composer/spdx-licenses": "^1.2",
                "justinrainbow/json-schema": "^3.0 || ^4.0 || ^5.0",
                "php": "^5.3.2 || ^7.0",
                "psr/log": "^1.0",
                "seld/cli-prompt": "^1.0",
                "seld/jsonlint": "^1.4",
                "seld/phar-utils": "^1.0",
                "symfony/console": "^2.7 || ^3.0 || ^4.0",
                "symfony/filesystem": "^2.7 || ^3.0 || ^4.0",
                "symfony/finder": "^2.7 || ^3.0 || ^4.0",
                "symfony/process": "^2.7 || ^3.0 || ^4.0"
            },
            "require-dev": {
                "phpunit/phpunit": "^4.8.35 || ^5.7",
                "phpunit/phpunit-mock-objects": "^2.3 || ^3.0"
            },
            "suggest": {
                "ext-openssl": "Enabling the openssl extension allows you to access https URLs for repositories and packages",
                "ext-zip": "Enabling the zip extension allows you to unzip archives",
                "ext-zlib": "Allow gzip compression of HTTP requests"
            },
            "bin": [
                "bin/composer"
            ],
            "type": "library",
            "extra": {
                "branch-alias": {
                    "dev-master": "1.6-dev"
                }
            },
            "autoload": {
                "psr-4": {
                    "Composer\\": "src/Composer"
                }
            },
            "notification-url": "https://packagist.org/downloads/",
            "license": [
                "MIT"
            ],
            "authors": [
                {
                    "name": "Nils Adermann",
                    "email": "naderman@naderman.de",
                    "homepage": "http://www.naderman.de"
                },
                {
                    "name": "Jordi Boggiano",
                    "email": "j.boggiano@seld.be",
                    "homepage": "http://seld.be"
                }
            ],
            "description": "Composer helps you declare, manage and install dependencies of PHP projects, ensuring you have the right stack everywhere.",
            "homepage": "https://getcomposer.org/",
            "keywords": [
                "autoload",
                "dependency",
                "package"
            ],
            "time": "2018-01-31T15:28:18+00:00"
        },
        {
            "name": "composer/semver",
            "version": "1.4.2",
            "source": {
                "type": "git",
                "url": "https://github.com/composer/semver.git",
                "reference": "c7cb9a2095a074d131b65a8a0cd294479d785573"
            },
            "dist": {
                "type": "zip",
                "url": "https://api.github.com/repos/composer/semver/zipball/c7cb9a2095a074d131b65a8a0cd294479d785573",
                "reference": "c7cb9a2095a074d131b65a8a0cd294479d785573",
                "shasum": ""
            },
            "require": {
                "php": "^5.3.2 || ^7.0"
            },
            "require-dev": {
                "phpunit/phpunit": "^4.5 || ^5.0.5",
                "phpunit/phpunit-mock-objects": "2.3.0 || ^3.0"
            },
            "type": "library",
            "extra": {
                "branch-alias": {
                    "dev-master": "1.x-dev"
                }
            },
            "autoload": {
                "psr-4": {
                    "Composer\\Semver\\": "src"
                }
            },
            "notification-url": "https://packagist.org/downloads/",
            "license": [
                "MIT"
            ],
            "authors": [
                {
                    "name": "Nils Adermann",
                    "email": "naderman@naderman.de",
                    "homepage": "http://www.naderman.de"
                },
                {
                    "name": "Jordi Boggiano",
                    "email": "j.boggiano@seld.be",
                    "homepage": "http://seld.be"
                },
                {
                    "name": "Rob Bast",
                    "email": "rob.bast@gmail.com",
                    "homepage": "http://robbast.nl"
                }
            ],
            "description": "Semver library that offers utilities, version constraint parsing and validation.",
            "keywords": [
                "semantic",
                "semver",
                "validation",
                "versioning"
            ],
            "time": "2016-08-30T16:08:34+00:00"
        },
        {
            "name": "composer/spdx-licenses",
            "version": "1.3.0",
            "source": {
                "type": "git",
                "url": "https://github.com/composer/spdx-licenses.git",
                "reference": "7e111c50db92fa2ced140f5ba23b4e261bc77a30"
            },
            "dist": {
                "type": "zip",
                "url": "https://api.github.com/repos/composer/spdx-licenses/zipball/7e111c50db92fa2ced140f5ba23b4e261bc77a30",
                "reference": "7e111c50db92fa2ced140f5ba23b4e261bc77a30",
                "shasum": ""
            },
            "require": {
                "php": "^5.3.2 || ^7.0"
            },
            "require-dev": {
                "phpunit/phpunit": "^4.8.35 || ^5.7 || ^6.5",
                "phpunit/phpunit-mock-objects": "2.3.0 || ^3.0"
            },
            "type": "library",
            "extra": {
                "branch-alias": {
                    "dev-master": "1.x-dev"
                }
            },
            "autoload": {
                "psr-4": {
                    "Composer\\Spdx\\": "src"
                }
            },
            "notification-url": "https://packagist.org/downloads/",
            "license": [
                "MIT"
            ],
            "authors": [
                {
                    "name": "Nils Adermann",
                    "email": "naderman@naderman.de",
                    "homepage": "http://www.naderman.de"
                },
                {
                    "name": "Jordi Boggiano",
                    "email": "j.boggiano@seld.be",
                    "homepage": "http://seld.be"
                },
                {
                    "name": "Rob Bast",
                    "email": "rob.bast@gmail.com",
                    "homepage": "http://robbast.nl"
                }
            ],
            "description": "SPDX licenses list and validation library.",
            "keywords": [
                "license",
                "spdx",
                "validator"
            ],
            "time": "2018-01-31T13:17:27+00:00"
        },
        {
            "name": "container-interop/container-interop",
            "version": "1.2.0",
            "source": {
                "type": "git",
                "url": "https://github.com/container-interop/container-interop.git",
                "reference": "79cbf1341c22ec75643d841642dd5d6acd83bdb8"
            },
            "dist": {
                "type": "zip",
                "url": "https://api.github.com/repos/container-interop/container-interop/zipball/79cbf1341c22ec75643d841642dd5d6acd83bdb8",
                "reference": "79cbf1341c22ec75643d841642dd5d6acd83bdb8",
                "shasum": ""
            },
            "require": {
                "psr/container": "^1.0"
            },
            "type": "library",
            "autoload": {
                "psr-4": {
                    "Interop\\Container\\": "src/Interop/Container/"
                }
            },
            "notification-url": "https://packagist.org/downloads/",
            "license": [
                "MIT"
            ],
            "description": "Promoting the interoperability of container objects (DIC, SL, etc.)",
            "homepage": "https://github.com/container-interop/container-interop",
            "time": "2017-02-14T19:40:03+00:00"
        },
        {
            "name": "elasticsearch/elasticsearch",
            "version": "v5.3.2",
            "source": {
                "type": "git",
                "url": "https://github.com/elastic/elasticsearch-php.git",
                "reference": "4b29a4121e790bbfe690d5ee77da348b62d48eb8"
            },
            "dist": {
                "type": "zip",
                "url": "https://api.github.com/repos/elastic/elasticsearch-php/zipball/4b29a4121e790bbfe690d5ee77da348b62d48eb8",
                "reference": "4b29a4121e790bbfe690d5ee77da348b62d48eb8",
                "shasum": ""
            },
            "require": {
                "guzzlehttp/ringphp": "~1.0",
                "php": "^5.6|^7.0",
                "psr/log": "~1.0"
            },
            "require-dev": {
                "cpliakas/git-wrapper": "~1.0",
                "doctrine/inflector": "^1.1",
                "mockery/mockery": "0.9.4",
                "phpunit/phpunit": "^4.7|^5.4",
                "sami/sami": "~3.2",
                "symfony/finder": "^2.8",
                "symfony/yaml": "^2.8"
            },
            "suggest": {
                "ext-curl": "*",
                "monolog/monolog": "Allows for client-level logging and tracing"
            },
            "type": "library",
            "autoload": {
                "psr-4": {
                    "Elasticsearch\\": "src/Elasticsearch/"
                }
            },
            "notification-url": "https://packagist.org/downloads/",
            "license": [
                "Apache-2.0"
            ],
            "authors": [
                {
                    "name": "Zachary Tong"
                }
            ],
            "description": "PHP Client for Elasticsearch",
            "keywords": [
                "client",
                "elasticsearch",
                "search"
            ],
            "time": "2017-11-08T17:04:47+00:00"
        },
        {
            "name": "guzzlehttp/ringphp",
            "version": "1.1.0",
            "source": {
                "type": "git",
                "url": "https://github.com/guzzle/RingPHP.git",
                "reference": "dbbb91d7f6c191e5e405e900e3102ac7f261bc0b"
            },
            "dist": {
                "type": "zip",
                "url": "https://api.github.com/repos/guzzle/RingPHP/zipball/dbbb91d7f6c191e5e405e900e3102ac7f261bc0b",
                "reference": "dbbb91d7f6c191e5e405e900e3102ac7f261bc0b",
                "shasum": ""
            },
            "require": {
                "guzzlehttp/streams": "~3.0",
                "php": ">=5.4.0",
                "react/promise": "~2.0"
            },
            "require-dev": {
                "ext-curl": "*",
                "phpunit/phpunit": "~4.0"
            },
            "suggest": {
                "ext-curl": "Guzzle will use specific adapters if cURL is present"
            },
            "type": "library",
            "extra": {
                "branch-alias": {
                    "dev-master": "1.1-dev"
                }
            },
            "autoload": {
                "psr-4": {
                    "GuzzleHttp\\Ring\\": "src/"
                }
            },
            "notification-url": "https://packagist.org/downloads/",
            "license": [
                "MIT"
            ],
            "authors": [
                {
                    "name": "Michael Dowling",
                    "email": "mtdowling@gmail.com",
                    "homepage": "https://github.com/mtdowling"
                }
            ],
            "description": "Provides a simple API and specification that abstracts away the details of HTTP into a single PHP function.",
            "time": "2015-05-20T03:37:09+00:00"
        },
        {
            "name": "guzzlehttp/streams",
            "version": "3.0.0",
            "source": {
                "type": "git",
                "url": "https://github.com/guzzle/streams.git",
                "reference": "47aaa48e27dae43d39fc1cea0ccf0d84ac1a2ba5"
            },
            "dist": {
                "type": "zip",
                "url": "https://api.github.com/repos/guzzle/streams/zipball/47aaa48e27dae43d39fc1cea0ccf0d84ac1a2ba5",
                "reference": "47aaa48e27dae43d39fc1cea0ccf0d84ac1a2ba5",
                "shasum": ""
            },
            "require": {
                "php": ">=5.4.0"
            },
            "require-dev": {
                "phpunit/phpunit": "~4.0"
            },
            "type": "library",
            "extra": {
                "branch-alias": {
                    "dev-master": "3.0-dev"
                }
            },
            "autoload": {
                "psr-4": {
                    "GuzzleHttp\\Stream\\": "src/"
                }
            },
            "notification-url": "https://packagist.org/downloads/",
            "license": [
                "MIT"
            ],
            "authors": [
                {
                    "name": "Michael Dowling",
                    "email": "mtdowling@gmail.com",
                    "homepage": "https://github.com/mtdowling"
                }
            ],
            "description": "Provides a simple abstraction over streams of data",
            "homepage": "http://guzzlephp.org/",
            "keywords": [
                "Guzzle",
                "stream"
            ],
            "time": "2014-10-12T19:18:40+00:00"
        },
        {
            "name": "justinrainbow/json-schema",
            "version": "5.2.7",
            "source": {
                "type": "git",
                "url": "https://github.com/justinrainbow/json-schema.git",
                "reference": "8560d4314577199ba51bf2032f02cd1315587c23"
            },
            "dist": {
                "type": "zip",
                "url": "https://api.github.com/repos/justinrainbow/json-schema/zipball/8560d4314577199ba51bf2032f02cd1315587c23",
                "reference": "8560d4314577199ba51bf2032f02cd1315587c23",
                "shasum": ""
            },
            "require": {
                "php": ">=5.3.3"
            },
            "require-dev": {
                "friendsofphp/php-cs-fixer": "^2.1",
                "json-schema/json-schema-test-suite": "1.2.0",
                "phpunit/phpunit": "^4.8.35"
            },
            "bin": [
                "bin/validate-json"
            ],
            "type": "library",
            "extra": {
                "branch-alias": {
                    "dev-master": "5.0.x-dev"
                }
            },
            "autoload": {
                "psr-4": {
                    "JsonSchema\\": "src/JsonSchema/"
                }
            },
            "notification-url": "https://packagist.org/downloads/",
            "license": [
                "MIT"
            ],
            "authors": [
                {
                    "name": "Bruno Prieto Reis",
                    "email": "bruno.p.reis@gmail.com"
                },
                {
                    "name": "Justin Rainbow",
                    "email": "justin.rainbow@gmail.com"
                },
                {
                    "name": "Igor Wiedler",
                    "email": "igor@wiedler.ch"
                },
                {
                    "name": "Robert Schönthal",
                    "email": "seroscho@googlemail.com"
                }
            ],
            "description": "A library to validate a json schema.",
            "homepage": "https://github.com/justinrainbow/json-schema",
            "keywords": [
                "json",
                "schema"
            ],
            "time": "2018-02-14T22:26:30+00:00"
        },
        {
            "name": "magento/composer",
            "version": "1.3.0",
            "source": {
                "type": "git",
                "url": "https://github.com/magento/composer.git",
                "reference": "38fdaa51967cd3dbed85cf695b6a70e3c2ff8a92"
            },
            "dist": {
                "type": "zip",
                "url": "https://api.github.com/repos/magento/composer/zipball/38fdaa51967cd3dbed85cf695b6a70e3c2ff8a92",
                "reference": "38fdaa51967cd3dbed85cf695b6a70e3c2ff8a92",
                "shasum": ""
            },
            "require": {
                "composer/composer": "^1.6",
                "php": "~7.1.3|~7.2.0",
                "symfony/console": "~4.0.0"
            },
            "require-dev": {
                "phpunit/phpunit": "~7.0.0"
            },
            "type": "library",
            "autoload": {
                "psr-4": {
                    "Magento\\Composer\\": "src"
                }
            },
            "notification-url": "https://packagist.org/downloads/",
            "license": [
                "OSL-3.0",
                "AFL-3.0"
            ],
            "description": "Magento composer library helps to instantiate Composer application and run composer commands.",
            "time": "2018-03-26T16:19:52+00:00"
        },
        {
            "name": "magento/magento-composer-installer",
            "version": "0.1.13",
            "source": {
                "type": "git",
                "url": "https://github.com/magento/magento-composer-installer.git",
                "reference": "8b6c32f53b4944a5d6656e86344cd0f9784709a1"
            },
            "dist": {
                "type": "zip",
                "url": "https://api.github.com/repos/magento/magento-composer-installer/zipball/8b6c32f53b4944a5d6656e86344cd0f9784709a1",
                "reference": "8b6c32f53b4944a5d6656e86344cd0f9784709a1",
                "shasum": ""
            },
            "require": {
                "composer-plugin-api": "^1.0"
            },
            "replace": {
                "magento-hackathon/magento-composer-installer": "*"
            },
            "require-dev": {
                "composer/composer": "*@dev",
                "firegento/phpcs": "dev-patch-1",
                "mikey179/vfsstream": "*",
                "phpunit/phpunit": "*",
                "phpunit/phpunit-mock-objects": "dev-master",
                "squizlabs/php_codesniffer": "1.4.7",
                "symfony/process": "*"
            },
            "type": "composer-plugin",
            "extra": {
                "composer-command-registry": [
                    "MagentoHackathon\\Composer\\Magento\\Command\\DeployCommand"
                ],
                "class": "MagentoHackathon\\Composer\\Magento\\Plugin"
            },
            "autoload": {
                "psr-0": {
                    "MagentoHackathon\\Composer\\Magento": "src/"
                }
            },
            "notification-url": "https://packagist.org/downloads/",
            "license": [
                "OSL-3.0"
            ],
            "authors": [
                {
                    "name": "Vinai Kopp",
                    "email": "vinai@netzarbeiter.com"
                },
                {
                    "name": "Daniel Fahlke aka Flyingmana",
                    "email": "flyingmana@googlemail.com"
                },
                {
                    "name": "Jörg Weller",
                    "email": "weller@flagbit.de"
                },
                {
                    "name": "Karl Spies",
                    "email": "karl.spies@gmx.net"
                },
                {
                    "name": "Tobias Vogt",
                    "email": "tobi@webguys.de"
                },
                {
                    "name": "David Fuhr",
                    "email": "fuhr@flagbit.de"
                }
            ],
            "description": "Composer installer for Magento modules",
            "homepage": "https://github.com/magento/magento-composer-installer",
            "keywords": [
                "composer-installer",
                "magento"
            ],
            "time": "2017-12-29T16:45:24+00:00"
        },
        {
            "name": "magento/zendframework1",
            "version": "dev-master",
            "source": {
                "type": "git",
                "url": "https://github.com/magento-engcom/zf1-php-7.2-support.git",
                "reference": "10d8c93d5fc04b5e7d93ff1f69c3d30a5f6865b8"
            },
            "dist": {
                "type": "zip",
                "url": "https://api.github.com/repos/magento-engcom/zf1-php-7.2-support/zipball/10d8c93d5fc04b5e7d93ff1f69c3d30a5f6865b8",
                "reference": "10d8c93d5fc04b5e7d93ff1f69c3d30a5f6865b8",
                "shasum": ""
            },
            "archive": {
                "exclude": [
                    "/demos",
                    "/documentation",
                    "/tests"
                ]
            },
            "require": {
                "php": ">=5.2.11"
            },
            "require-dev": {
                "phpunit/dbunit": "1.3.*",
                "phpunit/phpunit": "3.7.*"
            },
            "type": "library",
            "extra": {
                "branch-alias": {
                    "dev-master": "1.12.x-dev"
                }
            },
            "autoload": {
                "psr-0": {
                    "Zend_": "library/"
                }
            },
            "include-path": [
                "library/"
            ],
            "license": [
                "BSD-3-Clause"
            ],
            "description": "Magento Zend Framework 1",
            "homepage": "http://framework.zend.com/",
            "keywords": [
                "framework",
                "zf1"
            ],
            "support": {
                "source": "https://github.com/magento-engcom/zf1-php-7.2-support/tree/master",
                "issues": "https://github.com/magento-engcom/zf1-php-7.2-support/issues"
            },
            "time": "2018-03-30T18:59:41+00:00"
        },
        {
            "name": "monolog/monolog",
            "version": "1.23.0",
            "source": {
                "type": "git",
                "url": "https://github.com/Seldaek/monolog.git",
                "reference": "fd8c787753b3a2ad11bc60c063cff1358a32a3b4"
            },
            "dist": {
                "type": "zip",
                "url": "https://api.github.com/repos/Seldaek/monolog/zipball/fd8c787753b3a2ad11bc60c063cff1358a32a3b4",
                "reference": "fd8c787753b3a2ad11bc60c063cff1358a32a3b4",
                "shasum": ""
            },
            "require": {
                "php": ">=5.3.0",
                "psr/log": "~1.0"
            },
            "provide": {
                "psr/log-implementation": "1.0.0"
            },
            "require-dev": {
                "aws/aws-sdk-php": "^2.4.9 || ^3.0",
                "doctrine/couchdb": "~1.0@dev",
                "graylog2/gelf-php": "~1.0",
                "jakub-onderka/php-parallel-lint": "0.9",
                "php-amqplib/php-amqplib": "~2.4",
                "php-console/php-console": "^3.1.3",
                "phpunit/phpunit": "~4.5",
                "phpunit/phpunit-mock-objects": "2.3.0",
                "ruflin/elastica": ">=0.90 <3.0",
                "sentry/sentry": "^0.13",
                "swiftmailer/swiftmailer": "^5.3|^6.0"
            },
            "suggest": {
                "aws/aws-sdk-php": "Allow sending log messages to AWS services like DynamoDB",
                "doctrine/couchdb": "Allow sending log messages to a CouchDB server",
                "ext-amqp": "Allow sending log messages to an AMQP server (1.0+ required)",
                "ext-mongo": "Allow sending log messages to a MongoDB server",
                "graylog2/gelf-php": "Allow sending log messages to a GrayLog2 server",
                "mongodb/mongodb": "Allow sending log messages to a MongoDB server via PHP Driver",
                "php-amqplib/php-amqplib": "Allow sending log messages to an AMQP server using php-amqplib",
                "php-console/php-console": "Allow sending log messages to Google Chrome",
                "rollbar/rollbar": "Allow sending log messages to Rollbar",
                "ruflin/elastica": "Allow sending log messages to an Elastic Search server",
                "sentry/sentry": "Allow sending log messages to a Sentry server"
            },
            "type": "library",
            "extra": {
                "branch-alias": {
                    "dev-master": "2.0.x-dev"
                }
            },
            "autoload": {
                "psr-4": {
                    "Monolog\\": "src/Monolog"
                }
            },
            "notification-url": "https://packagist.org/downloads/",
            "license": [
                "MIT"
            ],
            "authors": [
                {
                    "name": "Jordi Boggiano",
                    "email": "j.boggiano@seld.be",
                    "homepage": "http://seld.be"
                }
            ],
            "description": "Sends your logs to files, sockets, inboxes, databases and various web services",
            "homepage": "http://github.com/Seldaek/monolog",
            "keywords": [
                "log",
                "logging",
                "psr-3"
            ],
            "time": "2017-06-19T01:22:40+00:00"
        },
        {
            "name": "oyejorge/less.php",
            "version": "v1.7.0.14",
            "source": {
                "type": "git",
                "url": "https://github.com/oyejorge/less.php.git",
                "reference": "42925c5a01a07d67ca7e82dfc8fb31814d557bc9"
            },
            "dist": {
                "type": "zip",
                "url": "https://api.github.com/repos/oyejorge/less.php/zipball/42925c5a01a07d67ca7e82dfc8fb31814d557bc9",
                "reference": "42925c5a01a07d67ca7e82dfc8fb31814d557bc9",
                "shasum": ""
            },
            "require": {
                "php": ">=5.3"
            },
            "require-dev": {
                "phpunit/phpunit": "~4.8.24"
            },
            "bin": [
                "bin/lessc"
            ],
            "type": "library",
            "autoload": {
                "psr-0": {
                    "Less": "lib/"
                },
                "classmap": [
                    "lessc.inc.php"
                ]
            },
            "notification-url": "https://packagist.org/downloads/",
            "license": [
                "Apache-2.0"
            ],
            "authors": [
                {
                    "name": "Matt Agar",
                    "homepage": "https://github.com/agar"
                },
                {
                    "name": "Martin Jantošovič",
                    "homepage": "https://github.com/Mordred"
                },
                {
                    "name": "Josh Schmidt",
                    "homepage": "https://github.com/oyejorge"
                }
            ],
            "description": "PHP port of the Javascript version of LESS http://lesscss.org (Originally maintained by Josh Schmidt)",
            "homepage": "http://lessphp.gpeasy.com",
            "keywords": [
                "css",
                "less",
                "less.js",
                "lesscss",
                "php",
                "stylesheet"
            ],
            "time": "2017-03-28T22:19:25+00:00"
        },
        {
            "name": "paragonie/random_compat",
            "version": "v2.0.11",
            "source": {
                "type": "git",
                "url": "https://github.com/paragonie/random_compat.git",
                "reference": "5da4d3c796c275c55f057af5a643ae297d96b4d8"
            },
            "dist": {
                "type": "zip",
                "url": "https://api.github.com/repos/paragonie/random_compat/zipball/5da4d3c796c275c55f057af5a643ae297d96b4d8",
                "reference": "5da4d3c796c275c55f057af5a643ae297d96b4d8",
                "shasum": ""
            },
            "require": {
                "php": ">=5.2.0"
            },
            "require-dev": {
                "phpunit/phpunit": "4.*|5.*"
            },
            "suggest": {
                "ext-libsodium": "Provides a modern crypto API that can be used to generate random bytes."
            },
            "type": "library",
            "autoload": {
                "files": [
                    "lib/random.php"
                ]
            },
            "notification-url": "https://packagist.org/downloads/",
            "license": [
                "MIT"
            ],
            "authors": [
                {
                    "name": "Paragon Initiative Enterprises",
                    "email": "security@paragonie.com",
                    "homepage": "https://paragonie.com"
                }
            ],
            "description": "PHP 5.x polyfill for random_bytes() and random_int() from PHP 7",
            "keywords": [
                "csprng",
                "pseudorandom",
                "random"
            ],
            "time": "2017-09-27T21:40:39+00:00"
        },
        {
            "name": "pelago/emogrifier",
            "version": "v2.0.0",
            "source": {
                "type": "git",
                "url": "https://github.com/MyIntervals/emogrifier.git",
                "reference": "8babf8ddbf348f26b29674e2f84db66ff7e3d95e"
            },
            "dist": {
                "type": "zip",
                "url": "https://api.github.com/repos/MyIntervals/emogrifier/zipball/8babf8ddbf348f26b29674e2f84db66ff7e3d95e",
                "reference": "8babf8ddbf348f26b29674e2f84db66ff7e3d95e",
                "shasum": ""
            },
            "require": {
                "php": "^5.5.0 || ~7.0.0 || ~7.1.0 || ~7.2.0"
            },
            "require-dev": {
                "phpunit/phpunit": "^4.8.0",
                "squizlabs/php_codesniffer": "^3.1.0"
            },
            "type": "library",
            "extra": {
                "branch-alias": {
                    "dev-master": "2.1.x-dev"
                }
            },
            "autoload": {
                "psr-4": {
                    "Pelago\\": "Classes/"
                }
            },
            "notification-url": "https://packagist.org/downloads/",
            "license": [
                "MIT"
            ],
            "authors": [
                {
                    "name": "John Reeve",
                    "email": "jreeve@pelagodesign.com"
                },
                {
                    "name": "Cameron Brooks"
                },
                {
                    "name": "Jaime Prado"
                },
                {
                    "name": "Roman Ožana",
                    "email": "ozana@omdesign.cz"
                },
                {
                    "name": "Oliver Klee",
                    "email": "github@oliverklee.de"
                },
                {
                    "name": "Zoli Szabó",
                    "email": "zoli.szabo+github@gmail.com"
                }
            ],
            "description": "Converts CSS styles into inline style attributes in your HTML code",
            "homepage": "https://www.myintervals.com/emogrifier.php",
            "keywords": [
                "css",
                "email",
                "pre-processing"
            ],
            "time": "2018-01-05T23:30:21+00:00"
        },
        {
            "name": "php-amqplib/php-amqplib",
            "version": "v2.7.2",
            "source": {
                "type": "git",
                "url": "https://github.com/php-amqplib/php-amqplib.git",
                "reference": "dfd3694a86f1a7394d3693485259d4074a6ec79b"
            },
            "dist": {
                "type": "zip",
                "url": "https://api.github.com/repos/php-amqplib/php-amqplib/zipball/dfd3694a86f1a7394d3693485259d4074a6ec79b",
                "reference": "dfd3694a86f1a7394d3693485259d4074a6ec79b",
                "shasum": ""
            },
            "require": {
                "ext-bcmath": "*",
                "ext-mbstring": "*",
                "php": ">=5.3.0"
            },
            "replace": {
                "videlalvaro/php-amqplib": "self.version"
            },
            "require-dev": {
                "phpdocumentor/phpdocumentor": "^2.9",
                "phpunit/phpunit": "^4.8",
                "scrutinizer/ocular": "^1.1",
                "squizlabs/php_codesniffer": "^2.5"
            },
            "suggest": {
                "ext-sockets": "Use AMQPSocketConnection"
            },
            "type": "library",
            "extra": {
                "branch-alias": {
                    "dev-master": "2.7-dev"
                }
            },
            "autoload": {
                "psr-4": {
                    "PhpAmqpLib\\": "PhpAmqpLib/"
                }
            },
            "notification-url": "https://packagist.org/downloads/",
            "license": [
                "LGPL-2.1-or-later"
            ],
            "authors": [
                {
                    "name": "Alvaro Videla",
                    "role": "Original Maintainer"
                },
                {
                    "name": "John Kelly",
                    "email": "johnmkelly86@gmail.com",
                    "role": "Maintainer"
                },
                {
                    "name": "Raúl Araya",
                    "email": "nubeiro@gmail.com",
                    "role": "Maintainer"
                }
            ],
            "description": "Formerly videlalvaro/php-amqplib.  This library is a pure PHP implementation of the AMQP protocol. It's been tested against RabbitMQ.",
            "homepage": "https://github.com/php-amqplib/php-amqplib/",
            "keywords": [
                "message",
                "queue",
                "rabbitmq"
            ],
            "time": "2018-02-11T19:28:00+00:00"
        },
        {
            "name": "phpseclib/mcrypt_compat",
            "version": "1.0.4",
            "source": {
                "type": "git",
                "url": "https://github.com/phpseclib/mcrypt_compat.git",
                "reference": "034ee0e920c70b589196d0bb0a7e8babae5fce08"
            },
            "dist": {
                "type": "zip",
                "url": "https://api.github.com/repos/phpseclib/mcrypt_compat/zipball/034ee0e920c70b589196d0bb0a7e8babae5fce08",
                "reference": "034ee0e920c70b589196d0bb0a7e8babae5fce08",
                "shasum": ""
            },
            "require": {
                "php": ">=5.3.3",
                "phpseclib/phpseclib": "~2.0"
            },
            "require-dev": {
                "phpunit/phpunit": "^4.8.35|^5.7|^6.0"
            },
            "suggest": {
                "ext-openssl": "Will enable faster cryptographic operations"
            },
            "type": "library",
            "autoload": {
                "files": [
                    "lib/mcrypt.php"
                ]
            },
            "notification-url": "https://packagist.org/downloads/",
            "license": [
                "MIT"
            ],
            "authors": [
                {
                    "name": "Jim Wigginton",
                    "email": "terrafrost@php.net",
                    "homepage": "http://phpseclib.sourceforge.net"
                }
            ],
            "description": "PHP 7.1 polyfill for the mcrypt extension from PHP <= 7.0",
            "keywords": [
                "cryptograpy",
                "encryption",
                "mcrypt"
            ],
            "time": "2018-01-13T23:07:52+00:00"
        },
        {
            "name": "phpseclib/phpseclib",
            "version": "2.0.10",
            "source": {
                "type": "git",
                "url": "https://github.com/phpseclib/phpseclib.git",
                "reference": "d305b780829ea4252ed9400b3f5937c2c99b51d4"
            },
            "dist": {
                "type": "zip",
                "url": "https://api.github.com/repos/phpseclib/phpseclib/zipball/d305b780829ea4252ed9400b3f5937c2c99b51d4",
                "reference": "d305b780829ea4252ed9400b3f5937c2c99b51d4",
                "shasum": ""
            },
            "require": {
                "php": ">=5.3.3"
            },
            "require-dev": {
                "phing/phing": "~2.7",
                "phpunit/phpunit": "^4.8.35|^5.7|^6.0",
                "sami/sami": "~2.0",
                "squizlabs/php_codesniffer": "~2.0"
            },
            "suggest": {
                "ext-gmp": "Install the GMP (GNU Multiple Precision) extension in order to speed up arbitrary precision integer arithmetic operations.",
                "ext-libsodium": "SSH2/SFTP can make use of some algorithms provided by the libsodium-php extension.",
                "ext-mcrypt": "Install the Mcrypt extension in order to speed up a few other cryptographic operations.",
                "ext-openssl": "Install the OpenSSL extension in order to speed up a wide variety of cryptographic operations."
            },
            "type": "library",
            "autoload": {
                "files": [
                    "phpseclib/bootstrap.php"
                ],
                "psr-4": {
                    "phpseclib\\": "phpseclib/"
                }
            },
            "notification-url": "https://packagist.org/downloads/",
            "license": [
                "MIT"
            ],
            "authors": [
                {
                    "name": "Jim Wigginton",
                    "email": "terrafrost@php.net",
                    "role": "Lead Developer"
                },
                {
                    "name": "Patrick Monnerat",
                    "email": "pm@datasphere.ch",
                    "role": "Developer"
                },
                {
                    "name": "Andreas Fischer",
                    "email": "bantu@phpbb.com",
                    "role": "Developer"
                },
                {
                    "name": "Hans-Jürgen Petrich",
                    "email": "petrich@tronic-media.com",
                    "role": "Developer"
                },
                {
                    "name": "Graham Campbell",
                    "email": "graham@alt-three.com",
                    "role": "Developer"
                }
            ],
            "description": "PHP Secure Communications Library - Pure-PHP implementations of RSA, AES, SSH2, SFTP, X.509 etc.",
            "homepage": "http://phpseclib.sourceforge.net",
            "keywords": [
                "BigInteger",
                "aes",
                "asn.1",
                "asn1",
                "blowfish",
                "crypto",
                "cryptography",
                "encryption",
                "rsa",
                "security",
                "sftp",
                "signature",
                "signing",
                "ssh",
                "twofish",
                "x.509",
                "x509"
            ],
            "time": "2018-02-19T04:29:13+00:00"
        },
        {
            "name": "psr/container",
            "version": "1.0.0",
            "source": {
                "type": "git",
                "url": "https://github.com/php-fig/container.git",
                "reference": "b7ce3b176482dbbc1245ebf52b181af44c2cf55f"
            },
            "dist": {
                "type": "zip",
                "url": "https://api.github.com/repos/php-fig/container/zipball/b7ce3b176482dbbc1245ebf52b181af44c2cf55f",
                "reference": "b7ce3b176482dbbc1245ebf52b181af44c2cf55f",
                "shasum": ""
            },
            "require": {
                "php": ">=5.3.0"
            },
            "type": "library",
            "extra": {
                "branch-alias": {
                    "dev-master": "1.0.x-dev"
                }
            },
            "autoload": {
                "psr-4": {
                    "Psr\\Container\\": "src/"
                }
            },
            "notification-url": "https://packagist.org/downloads/",
            "license": [
                "MIT"
            ],
            "authors": [
                {
                    "name": "PHP-FIG",
                    "homepage": "http://www.php-fig.org/"
                }
            ],
            "description": "Common Container Interface (PHP FIG PSR-11)",
            "homepage": "https://github.com/php-fig/container",
            "keywords": [
                "PSR-11",
                "container",
                "container-interface",
                "container-interop",
                "psr"
            ],
            "time": "2017-02-14T16:28:37+00:00"
        },
        {
            "name": "psr/log",
            "version": "1.0.2",
            "source": {
                "type": "git",
                "url": "https://github.com/php-fig/log.git",
                "reference": "4ebe3a8bf773a19edfe0a84b6585ba3d401b724d"
            },
            "dist": {
                "type": "zip",
                "url": "https://api.github.com/repos/php-fig/log/zipball/4ebe3a8bf773a19edfe0a84b6585ba3d401b724d",
                "reference": "4ebe3a8bf773a19edfe0a84b6585ba3d401b724d",
                "shasum": ""
            },
            "require": {
                "php": ">=5.3.0"
            },
            "type": "library",
            "extra": {
                "branch-alias": {
                    "dev-master": "1.0.x-dev"
                }
            },
            "autoload": {
                "psr-4": {
                    "Psr\\Log\\": "Psr/Log/"
                }
            },
            "notification-url": "https://packagist.org/downloads/",
            "license": [
                "MIT"
            ],
            "authors": [
                {
                    "name": "PHP-FIG",
                    "homepage": "http://www.php-fig.org/"
                }
            ],
            "description": "Common interface for logging libraries",
            "homepage": "https://github.com/php-fig/log",
            "keywords": [
                "log",
                "psr",
                "psr-3"
            ],
            "time": "2016-10-10T12:19:37+00:00"
        },
        {
            "name": "ramsey/uuid",
            "version": "3.7.3",
            "source": {
                "type": "git",
                "url": "https://github.com/ramsey/uuid.git",
                "reference": "44abcdad877d9a46685a3a4d221e3b2c4b87cb76"
            },
            "dist": {
                "type": "zip",
                "url": "https://api.github.com/repos/ramsey/uuid/zipball/44abcdad877d9a46685a3a4d221e3b2c4b87cb76",
                "reference": "44abcdad877d9a46685a3a4d221e3b2c4b87cb76",
                "shasum": ""
            },
            "require": {
                "paragonie/random_compat": "^1.0|^2.0",
                "php": "^5.4 || ^7.0"
            },
            "replace": {
                "rhumsaa/uuid": "self.version"
            },
            "require-dev": {
                "codeception/aspect-mock": "^1.0 | ~2.0.0",
                "doctrine/annotations": "~1.2.0",
                "goaop/framework": "1.0.0-alpha.2 | ^1.0 | ^2.1",
                "ircmaxell/random-lib": "^1.1",
                "jakub-onderka/php-parallel-lint": "^0.9.0",
                "mockery/mockery": "^0.9.9",
                "moontoast/math": "^1.1",
                "php-mock/php-mock-phpunit": "^0.3|^1.1",
                "phpunit/phpunit": "^4.7|^5.0",
                "squizlabs/php_codesniffer": "^2.3"
            },
            "suggest": {
                "ext-libsodium": "Provides the PECL libsodium extension for use with the SodiumRandomGenerator",
                "ext-uuid": "Provides the PECL UUID extension for use with the PeclUuidTimeGenerator and PeclUuidRandomGenerator",
                "ircmaxell/random-lib": "Provides RandomLib for use with the RandomLibAdapter",
                "moontoast/math": "Provides support for converting UUID to 128-bit integer (in string form).",
                "ramsey/uuid-console": "A console application for generating UUIDs with ramsey/uuid",
                "ramsey/uuid-doctrine": "Allows the use of Ramsey\\Uuid\\Uuid as Doctrine field type."
            },
            "type": "library",
            "extra": {
                "branch-alias": {
                    "dev-master": "3.x-dev"
                }
            },
            "autoload": {
                "psr-4": {
                    "Ramsey\\Uuid\\": "src/"
                }
            },
            "notification-url": "https://packagist.org/downloads/",
            "license": [
                "MIT"
            ],
            "authors": [
                {
                    "name": "Marijn Huizendveld",
                    "email": "marijn.huizendveld@gmail.com"
                },
                {
                    "name": "Thibaud Fabre",
                    "email": "thibaud@aztech.io"
                },
                {
                    "name": "Ben Ramsey",
                    "email": "ben@benramsey.com",
                    "homepage": "https://benramsey.com"
                }
            ],
            "description": "Formerly rhumsaa/uuid. A PHP 5.4+ library for generating RFC 4122 version 1, 3, 4, and 5 universally unique identifiers (UUID).",
            "homepage": "https://github.com/ramsey/uuid",
            "keywords": [
                "guid",
                "identifier",
                "uuid"
            ],
            "time": "2018-01-20T00:28:24+00:00"
        },
        {
            "name": "react/promise",
            "version": "v2.5.1",
            "source": {
                "type": "git",
                "url": "https://github.com/reactphp/promise.git",
                "reference": "62785ae604c8d69725d693eb370e1d67e94c4053"
            },
            "dist": {
                "type": "zip",
                "url": "https://api.github.com/repos/reactphp/promise/zipball/62785ae604c8d69725d693eb370e1d67e94c4053",
                "reference": "62785ae604c8d69725d693eb370e1d67e94c4053",
                "shasum": ""
            },
            "require": {
                "php": ">=5.4.0"
            },
            "require-dev": {
                "phpunit/phpunit": "~4.8"
            },
            "type": "library",
            "autoload": {
                "psr-4": {
                    "React\\Promise\\": "src/"
                },
                "files": [
                    "src/functions_include.php"
                ]
            },
            "notification-url": "https://packagist.org/downloads/",
            "license": [
                "MIT"
            ],
            "authors": [
                {
                    "name": "Jan Sorgalla",
                    "email": "jsorgalla@gmail.com"
                }
            ],
            "description": "A lightweight implementation of CommonJS Promises/A for PHP",
            "keywords": [
                "promise",
                "promises"
            ],
            "time": "2017-03-25T12:08:31+00:00"
        },
        {
            "name": "seld/cli-prompt",
            "version": "1.0.3",
            "source": {
                "type": "git",
                "url": "https://github.com/Seldaek/cli-prompt.git",
                "reference": "a19a7376a4689d4d94cab66ab4f3c816019ba8dd"
            },
            "dist": {
                "type": "zip",
                "url": "https://api.github.com/repos/Seldaek/cli-prompt/zipball/a19a7376a4689d4d94cab66ab4f3c816019ba8dd",
                "reference": "a19a7376a4689d4d94cab66ab4f3c816019ba8dd",
                "shasum": ""
            },
            "require": {
                "php": ">=5.3"
            },
            "type": "library",
            "extra": {
                "branch-alias": {
                    "dev-master": "1.x-dev"
                }
            },
            "autoload": {
                "psr-4": {
                    "Seld\\CliPrompt\\": "src/"
                }
            },
            "notification-url": "https://packagist.org/downloads/",
            "license": [
                "MIT"
            ],
            "authors": [
                {
                    "name": "Jordi Boggiano",
                    "email": "j.boggiano@seld.be"
                }
            ],
            "description": "Allows you to prompt for user input on the command line, and optionally hide the characters they type",
            "keywords": [
                "cli",
                "console",
                "hidden",
                "input",
                "prompt"
            ],
            "time": "2017-03-18T11:32:45+00:00"
        },
        {
            "name": "seld/jsonlint",
            "version": "1.7.1",
            "source": {
                "type": "git",
                "url": "https://github.com/Seldaek/jsonlint.git",
                "reference": "d15f59a67ff805a44c50ea0516d2341740f81a38"
            },
            "dist": {
                "type": "zip",
                "url": "https://api.github.com/repos/Seldaek/jsonlint/zipball/d15f59a67ff805a44c50ea0516d2341740f81a38",
                "reference": "d15f59a67ff805a44c50ea0516d2341740f81a38",
                "shasum": ""
            },
            "require": {
                "php": "^5.3 || ^7.0"
            },
            "require-dev": {
                "phpunit/phpunit": "^4.8.35 || ^5.7 || ^6.0"
            },
            "bin": [
                "bin/jsonlint"
            ],
            "type": "library",
            "autoload": {
                "psr-4": {
                    "Seld\\JsonLint\\": "src/Seld/JsonLint/"
                }
            },
            "notification-url": "https://packagist.org/downloads/",
            "license": [
                "MIT"
            ],
            "authors": [
                {
                    "name": "Jordi Boggiano",
                    "email": "j.boggiano@seld.be",
                    "homepage": "http://seld.be"
                }
            ],
            "description": "JSON Linter",
            "keywords": [
                "json",
                "linter",
                "parser",
                "validator"
            ],
            "time": "2018-01-24T12:46:19+00:00"
        },
        {
            "name": "seld/phar-utils",
            "version": "1.0.1",
            "source": {
                "type": "git",
                "url": "https://github.com/Seldaek/phar-utils.git",
                "reference": "7009b5139491975ef6486545a39f3e6dad5ac30a"
            },
            "dist": {
                "type": "zip",
                "url": "https://api.github.com/repos/Seldaek/phar-utils/zipball/7009b5139491975ef6486545a39f3e6dad5ac30a",
                "reference": "7009b5139491975ef6486545a39f3e6dad5ac30a",
                "shasum": ""
            },
            "require": {
                "php": ">=5.3"
            },
            "type": "library",
            "extra": {
                "branch-alias": {
                    "dev-master": "1.x-dev"
                }
            },
            "autoload": {
                "psr-4": {
                    "Seld\\PharUtils\\": "src/"
                }
            },
            "notification-url": "https://packagist.org/downloads/",
            "license": [
                "MIT"
            ],
            "authors": [
                {
                    "name": "Jordi Boggiano",
                    "email": "j.boggiano@seld.be"
                }
            ],
            "description": "PHAR file format utilities, for when PHP phars you up",
            "keywords": [
                "phra"
            ],
            "time": "2015-10-13T18:44:15+00:00"
        },
        {
            "name": "symfony/console",
            "version": "v4.0.6",
            "source": {
                "type": "git",
                "url": "https://github.com/symfony/console.git",
                "reference": "555c8dbe0ae9e561740451eabdbed2cc554b6a51"
            },
            "dist": {
                "type": "zip",
                "url": "https://api.github.com/repos/symfony/console/zipball/555c8dbe0ae9e561740451eabdbed2cc554b6a51",
                "reference": "555c8dbe0ae9e561740451eabdbed2cc554b6a51",
                "shasum": ""
            },
            "require": {
                "php": "^7.1.3",
                "symfony/polyfill-mbstring": "~1.0"
            },
            "conflict": {
                "symfony/dependency-injection": "<3.4",
                "symfony/process": "<3.3"
            },
            "require-dev": {
                "psr/log": "~1.0",
                "symfony/config": "~3.4|~4.0",
                "symfony/dependency-injection": "~3.4|~4.0",
                "symfony/event-dispatcher": "~3.4|~4.0",
                "symfony/lock": "~3.4|~4.0",
                "symfony/process": "~3.4|~4.0"
            },
            "suggest": {
                "psr/log": "For using the console logger",
                "symfony/event-dispatcher": "",
                "symfony/lock": "",
                "symfony/process": ""
            },
            "type": "library",
            "extra": {
                "branch-alias": {
                    "dev-master": "4.0-dev"
                }
            },
            "autoload": {
                "psr-4": {
                    "Symfony\\Component\\Console\\": ""
                },
                "exclude-from-classmap": [
                    "/Tests/"
                ]
            },
            "notification-url": "https://packagist.org/downloads/",
            "license": [
                "MIT"
            ],
            "authors": [
                {
                    "name": "Fabien Potencier",
                    "email": "fabien@symfony.com"
                },
                {
                    "name": "Symfony Community",
                    "homepage": "https://symfony.com/contributors"
                }
            ],
            "description": "Symfony Console Component",
            "homepage": "https://symfony.com",
            "time": "2018-02-26T15:55:47+00:00"
        },
        {
            "name": "symfony/event-dispatcher",
            "version": "v4.0.6",
            "source": {
                "type": "git",
                "url": "https://github.com/symfony/event-dispatcher.git",
                "reference": "85eaf6a8ec915487abac52e133efc4a268204428"
            },
            "dist": {
                "type": "zip",
                "url": "https://api.github.com/repos/symfony/event-dispatcher/zipball/85eaf6a8ec915487abac52e133efc4a268204428",
                "reference": "85eaf6a8ec915487abac52e133efc4a268204428",
                "shasum": ""
            },
            "require": {
                "php": "^7.1.3"
            },
            "conflict": {
                "symfony/dependency-injection": "<3.4"
            },
            "require-dev": {
                "psr/log": "~1.0",
                "symfony/config": "~3.4|~4.0",
                "symfony/dependency-injection": "~3.4|~4.0",
                "symfony/expression-language": "~3.4|~4.0",
                "symfony/stopwatch": "~3.4|~4.0"
            },
            "suggest": {
                "symfony/dependency-injection": "",
                "symfony/http-kernel": ""
            },
            "type": "library",
            "extra": {
                "branch-alias": {
                    "dev-master": "4.0-dev"
                }
            },
            "autoload": {
                "psr-4": {
                    "Symfony\\Component\\EventDispatcher\\": ""
                },
                "exclude-from-classmap": [
                    "/Tests/"
                ]
            },
            "notification-url": "https://packagist.org/downloads/",
            "license": [
                "MIT"
            ],
            "authors": [
                {
                    "name": "Fabien Potencier",
                    "email": "fabien@symfony.com"
                },
                {
                    "name": "Symfony Community",
                    "homepage": "https://symfony.com/contributors"
                }
            ],
            "description": "Symfony EventDispatcher Component",
            "homepage": "https://symfony.com",
            "time": "2018-02-14T14:11:10+00:00"
        },
        {
            "name": "symfony/filesystem",
            "version": "v4.0.6",
            "source": {
                "type": "git",
                "url": "https://github.com/symfony/filesystem.git",
                "reference": "5d2d655b2c72fc4d9bf7e9bf14f72a447b940f21"
            },
            "dist": {
                "type": "zip",
                "url": "https://api.github.com/repos/symfony/filesystem/zipball/5d2d655b2c72fc4d9bf7e9bf14f72a447b940f21",
                "reference": "5d2d655b2c72fc4d9bf7e9bf14f72a447b940f21",
                "shasum": ""
            },
            "require": {
                "php": "^7.1.3"
            },
            "type": "library",
            "extra": {
                "branch-alias": {
                    "dev-master": "4.0-dev"
                }
            },
            "autoload": {
                "psr-4": {
                    "Symfony\\Component\\Filesystem\\": ""
                },
                "exclude-from-classmap": [
                    "/Tests/"
                ]
            },
            "notification-url": "https://packagist.org/downloads/",
            "license": [
                "MIT"
            ],
            "authors": [
                {
                    "name": "Fabien Potencier",
                    "email": "fabien@symfony.com"
                },
                {
                    "name": "Symfony Community",
                    "homepage": "https://symfony.com/contributors"
                }
            ],
            "description": "Symfony Filesystem Component",
            "homepage": "https://symfony.com",
            "time": "2018-02-22T10:50:29+00:00"
        },
        {
            "name": "symfony/finder",
            "version": "v4.0.6",
            "source": {
                "type": "git",
                "url": "https://github.com/symfony/finder.git",
                "reference": "44a796d2ecc2a16a5fc8f2956a34ee617934d55f"
            },
            "dist": {
                "type": "zip",
                "url": "https://api.github.com/repos/symfony/finder/zipball/44a796d2ecc2a16a5fc8f2956a34ee617934d55f",
                "reference": "44a796d2ecc2a16a5fc8f2956a34ee617934d55f",
                "shasum": ""
            },
            "require": {
                "php": "^7.1.3"
            },
            "type": "library",
            "extra": {
                "branch-alias": {
                    "dev-master": "4.0-dev"
                }
            },
            "autoload": {
                "psr-4": {
                    "Symfony\\Component\\Finder\\": ""
                },
                "exclude-from-classmap": [
                    "/Tests/"
                ]
            },
            "notification-url": "https://packagist.org/downloads/",
            "license": [
                "MIT"
            ],
            "authors": [
                {
                    "name": "Fabien Potencier",
                    "email": "fabien@symfony.com"
                },
                {
                    "name": "Symfony Community",
                    "homepage": "https://symfony.com/contributors"
                }
            ],
            "description": "Symfony Finder Component",
            "homepage": "https://symfony.com",
            "time": "2018-03-05T18:28:26+00:00"
        },
        {
            "name": "symfony/polyfill-mbstring",
            "version": "v1.7.0",
            "source": {
                "type": "git",
                "url": "https://github.com/symfony/polyfill-mbstring.git",
                "reference": "78be803ce01e55d3491c1397cf1c64beb9c1b63b"
            },
            "dist": {
                "type": "zip",
                "url": "https://api.github.com/repos/symfony/polyfill-mbstring/zipball/78be803ce01e55d3491c1397cf1c64beb9c1b63b",
                "reference": "78be803ce01e55d3491c1397cf1c64beb9c1b63b",
                "shasum": ""
            },
            "require": {
                "php": ">=5.3.3"
            },
            "suggest": {
                "ext-mbstring": "For best performance"
            },
            "type": "library",
            "extra": {
                "branch-alias": {
                    "dev-master": "1.7-dev"
                }
            },
            "autoload": {
                "psr-4": {
                    "Symfony\\Polyfill\\Mbstring\\": ""
                },
                "files": [
                    "bootstrap.php"
                ]
            },
            "notification-url": "https://packagist.org/downloads/",
            "license": [
                "MIT"
            ],
            "authors": [
                {
                    "name": "Nicolas Grekas",
                    "email": "p@tchwork.com"
                },
                {
                    "name": "Symfony Community",
                    "homepage": "https://symfony.com/contributors"
                }
            ],
            "description": "Symfony polyfill for the Mbstring extension",
            "homepage": "https://symfony.com",
            "keywords": [
                "compatibility",
                "mbstring",
                "polyfill",
                "portable",
                "shim"
            ],
            "time": "2018-01-30T19:27:44+00:00"
        },
        {
            "name": "symfony/process",
            "version": "v4.0.6",
            "source": {
                "type": "git",
                "url": "https://github.com/symfony/process.git",
                "reference": "6ed08502a7c9559da8e60ea343bdbd19c3350b3e"
            },
            "dist": {
                "type": "zip",
                "url": "https://api.github.com/repos/symfony/process/zipball/6ed08502a7c9559da8e60ea343bdbd19c3350b3e",
                "reference": "6ed08502a7c9559da8e60ea343bdbd19c3350b3e",
                "shasum": ""
            },
            "require": {
                "php": "^7.1.3"
            },
            "type": "library",
            "extra": {
                "branch-alias": {
                    "dev-master": "4.0-dev"
                }
            },
            "autoload": {
                "psr-4": {
                    "Symfony\\Component\\Process\\": ""
                },
                "exclude-from-classmap": [
                    "/Tests/"
                ]
            },
            "notification-url": "https://packagist.org/downloads/",
            "license": [
                "MIT"
            ],
            "authors": [
                {
                    "name": "Fabien Potencier",
                    "email": "fabien@symfony.com"
                },
                {
                    "name": "Symfony Community",
                    "homepage": "https://symfony.com/contributors"
                }
            ],
            "description": "Symfony Process Component",
            "homepage": "https://symfony.com",
            "time": "2018-02-19T12:18:43+00:00"
        },
        {
            "name": "tedivm/jshrink",
            "version": "v1.3.0",
            "source": {
                "type": "git",
                "url": "https://github.com/tedious/JShrink.git",
                "reference": "68ce379b213741e86f02bf6053b0d26b9f833448"
            },
            "dist": {
                "type": "zip",
                "url": "https://api.github.com/repos/tedious/JShrink/zipball/68ce379b213741e86f02bf6053b0d26b9f833448",
                "reference": "68ce379b213741e86f02bf6053b0d26b9f833448",
                "shasum": ""
            },
            "require": {
                "php": "^5.6|^7.0"
            },
            "require-dev": {
                "friendsofphp/php-cs-fixer": "^2.8",
                "php-coveralls/php-coveralls": "^1.1.0",
                "phpunit/phpunit": "^6"
            },
            "type": "library",
            "autoload": {
                "psr-0": {
                    "JShrink": "src/"
                }
            },
            "notification-url": "https://packagist.org/downloads/",
            "license": [
                "BSD-3-Clause"
            ],
            "authors": [
                {
                    "name": "Robert Hafner",
                    "email": "tedivm@tedivm.com"
                }
            ],
            "description": "Javascript Minifier built in PHP",
            "homepage": "http://github.com/tedious/JShrink",
            "keywords": [
                "javascript",
                "minifier"
            ],
            "time": "2017-12-08T00:59:56+00:00"
        },
        {
            "name": "tubalmartin/cssmin",
            "version": "v4.1.1",
            "source": {
                "type": "git",
                "url": "https://github.com/tubalmartin/YUI-CSS-compressor-PHP-port.git",
                "reference": "3cbf557f4079d83a06f9c3ff9b957c022d7805cf"
            },
            "dist": {
                "type": "zip",
                "url": "https://api.github.com/repos/tubalmartin/YUI-CSS-compressor-PHP-port/zipball/3cbf557f4079d83a06f9c3ff9b957c022d7805cf",
                "reference": "3cbf557f4079d83a06f9c3ff9b957c022d7805cf",
                "shasum": ""
            },
            "require": {
                "ext-pcre": "*",
                "php": ">=5.3.2"
            },
            "require-dev": {
                "cogpowered/finediff": "0.3.*",
                "phpunit/phpunit": "4.8.*"
            },
            "bin": [
                "cssmin"
            ],
            "type": "library",
            "autoload": {
                "psr-4": {
                    "tubalmartin\\CssMin\\": "src"
                }
            },
            "notification-url": "https://packagist.org/downloads/",
            "license": [
                "BSD-3-Clause"
            ],
            "authors": [
                {
                    "name": "Túbal Martín",
                    "homepage": "http://tubalmartin.me/"
                }
            ],
            "description": "A PHP port of the YUI CSS compressor",
            "homepage": "https://github.com/tubalmartin/YUI-CSS-compressor-PHP-port",
            "keywords": [
                "compress",
                "compressor",
                "css",
                "cssmin",
                "minify",
                "yui"
            ],
            "time": "2018-01-15T15:26:51+00:00"
        },
        {
            "name": "webonyx/graphql-php",
            "version": "v0.11.5",
            "source": {
                "type": "git",
                "url": "https://github.com/webonyx/graphql-php.git",
                "reference": "b97cad0f4a50131c85d9224e8e36ebbcf1c6b425"
            },
            "dist": {
                "type": "zip",
                "url": "https://api.github.com/repos/webonyx/graphql-php/zipball/b97cad0f4a50131c85d9224e8e36ebbcf1c6b425",
                "reference": "b97cad0f4a50131c85d9224e8e36ebbcf1c6b425",
                "shasum": ""
            },
            "require": {
                "ext-mbstring": "*",
                "php": ">=5.5,<8.0-DEV"
            },
            "require-dev": {
                "phpunit/phpunit": "^4.8",
                "psr/http-message": "^1.0"
            },
            "suggest": {
                "psr/http-message": "To use standard GraphQL server",
                "react/promise": "To leverage async resolving on React PHP platform"
            },
            "type": "library",
            "autoload": {
                "files": [
                    "src/deprecated.php"
                ],
                "psr-4": {
                    "GraphQL\\": "src/"
                }
            },
            "notification-url": "https://packagist.org/downloads/",
            "license": [
                "BSD"
            ],
            "description": "A PHP port of GraphQL reference implementation",
            "homepage": "https://github.com/webonyx/graphql-php",
            "keywords": [
                "api",
                "graphql"
            ],
            "time": "2017-12-12T09:03:21+00:00"
        },
        {
            "name": "zendframework/zend-captcha",
            "version": "2.7.1",
            "source": {
                "type": "git",
                "url": "https://github.com/zendframework/zend-captcha.git",
                "reference": "2d56293a5ae3e45e7c8ee7030aa8b305768d8014"
            },
            "dist": {
                "type": "zip",
                "url": "https://api.github.com/repos/zendframework/zend-captcha/zipball/2d56293a5ae3e45e7c8ee7030aa8b305768d8014",
                "reference": "2d56293a5ae3e45e7c8ee7030aa8b305768d8014",
                "shasum": ""
            },
            "require": {
                "php": "^5.6 || ^7.0",
                "zendframework/zend-math": "^2.6 || ^3.0",
                "zendframework/zend-stdlib": "^2.7 || ^3.0"
            },
            "require-dev": {
                "phpunit/phpunit": "~4.8",
                "zendframework/zend-coding-standard": "~1.0.0",
                "zendframework/zend-session": "^2.6",
                "zendframework/zend-text": "^2.6",
                "zendframework/zend-validator": "^2.6",
                "zendframework/zendservice-recaptcha": "^3.0"
            },
            "suggest": {
                "zendframework/zend-i18n-resources": "Translations of captcha messages",
                "zendframework/zend-session": "Zend\\Session component",
                "zendframework/zend-text": "Zend\\Text component",
                "zendframework/zend-validator": "Zend\\Validator component",
                "zendframework/zendservice-recaptcha": "ZendService\\ReCaptcha component"
            },
            "type": "library",
            "extra": {
                "branch-alias": {
                    "dev-master": "2.7-dev",
                    "dev-develop": "2.8-dev"
                }
            },
            "autoload": {
                "psr-4": {
                    "Zend\\Captcha\\": "src/"
                }
            },
            "notification-url": "https://packagist.org/downloads/",
            "license": [
                "BSD-3-Clause"
            ],
            "homepage": "https://github.com/zendframework/zend-captcha",
            "keywords": [
                "captcha",
                "zf2"
            ],
            "time": "2017-02-23T08:09:44+00:00"
        },
        {
            "name": "zendframework/zend-code",
            "version": "3.1.0",
            "source": {
                "type": "git",
                "url": "https://github.com/zendframework/zend-code.git",
                "reference": "2899c17f83a7207f2d7f53ec2f421204d3beea27"
            },
            "dist": {
                "type": "zip",
                "url": "https://api.github.com/repos/zendframework/zend-code/zipball/2899c17f83a7207f2d7f53ec2f421204d3beea27",
                "reference": "2899c17f83a7207f2d7f53ec2f421204d3beea27",
                "shasum": ""
            },
            "require": {
                "php": "^5.6 || 7.0.0 - 7.0.4 || ^7.0.6",
                "zendframework/zend-eventmanager": "^2.6 || ^3.0"
            },
            "require-dev": {
                "doctrine/annotations": "~1.0",
                "ext-phar": "*",
                "phpunit/phpunit": "^4.8.21",
                "squizlabs/php_codesniffer": "^2.5",
                "zendframework/zend-stdlib": "^2.7 || ^3.0"
            },
            "suggest": {
                "doctrine/annotations": "Doctrine\\Common\\Annotations >=1.0 for annotation features",
                "zendframework/zend-stdlib": "Zend\\Stdlib component"
            },
            "type": "library",
            "extra": {
                "branch-alias": {
                    "dev-master": "3.1-dev",
                    "dev-develop": "3.2-dev"
                }
            },
            "autoload": {
                "psr-4": {
                    "Zend\\Code\\": "src/"
                }
            },
            "notification-url": "https://packagist.org/downloads/",
            "license": [
                "BSD-3-Clause"
            ],
            "description": "provides facilities to generate arbitrary code using an object oriented interface",
            "homepage": "https://github.com/zendframework/zend-code",
            "keywords": [
                "code",
                "zf2"
            ],
            "time": "2016-10-24T13:23:32+00:00"
        },
        {
            "name": "zendframework/zend-config",
            "version": "2.6.0",
            "source": {
                "type": "git",
                "url": "https://github.com/zendframework/zend-config.git",
                "reference": "2920e877a9f6dca9fa8f6bd3b1ffc2e19bb1e30d"
            },
            "dist": {
                "type": "zip",
                "url": "https://api.github.com/repos/zendframework/zend-config/zipball/2920e877a9f6dca9fa8f6bd3b1ffc2e19bb1e30d",
                "reference": "2920e877a9f6dca9fa8f6bd3b1ffc2e19bb1e30d",
                "shasum": ""
            },
            "require": {
                "php": "^5.5 || ^7.0",
                "zendframework/zend-stdlib": "^2.7 || ^3.0"
            },
            "require-dev": {
                "fabpot/php-cs-fixer": "1.7.*",
                "phpunit/phpunit": "~4.0",
                "zendframework/zend-filter": "^2.6",
                "zendframework/zend-i18n": "^2.5",
                "zendframework/zend-json": "^2.6.1",
                "zendframework/zend-servicemanager": "^2.7.5 || ^3.0.3"
            },
            "suggest": {
                "zendframework/zend-filter": "Zend\\Filter component",
                "zendframework/zend-i18n": "Zend\\I18n component",
                "zendframework/zend-json": "Zend\\Json to use the Json reader or writer classes",
                "zendframework/zend-servicemanager": "Zend\\ServiceManager for use with the Config Factory to retrieve reader and writer instances"
            },
            "type": "library",
            "extra": {
                "branch-alias": {
                    "dev-master": "2.6-dev",
                    "dev-develop": "2.7-dev"
                }
            },
            "autoload": {
                "psr-4": {
                    "Zend\\Config\\": "src/"
                }
            },
            "notification-url": "https://packagist.org/downloads/",
            "license": [
                "BSD-3-Clause"
            ],
            "description": "provides a nested object property based user interface for accessing this configuration data within application code",
            "homepage": "https://github.com/zendframework/zend-config",
            "keywords": [
                "config",
                "zf2"
            ],
            "time": "2016-02-04T23:01:10+00:00"
        },
        {
            "name": "zendframework/zend-console",
            "version": "2.7.0",
            "source": {
                "type": "git",
                "url": "https://github.com/zendframework/zend-console.git",
                "reference": "e8aa08da83de3d265256c40ba45cd649115f0e18"
            },
            "dist": {
                "type": "zip",
                "url": "https://api.github.com/repos/zendframework/zend-console/zipball/e8aa08da83de3d265256c40ba45cd649115f0e18",
                "reference": "e8aa08da83de3d265256c40ba45cd649115f0e18",
                "shasum": ""
            },
            "require": {
                "php": "^5.6 || ^7.0",
                "zendframework/zend-stdlib": "^2.7.7 || ^3.1"
            },
            "require-dev": {
                "phpunit/phpunit": "^5.7.23 || ^6.4.3",
                "zendframework/zend-coding-standard": "~1.0.0",
                "zendframework/zend-filter": "^2.7.2",
                "zendframework/zend-json": "^2.6 || ^3.0",
                "zendframework/zend-validator": "^2.10.1"
            },
            "suggest": {
                "zendframework/zend-filter": "To support DefaultRouteMatcher usage",
                "zendframework/zend-validator": "To support DefaultRouteMatcher usage"
            },
            "type": "library",
            "extra": {
                "branch-alias": {
                    "dev-master": "2.7.x-dev",
                    "dev-develop": "2.8.x-dev"
                }
            },
            "autoload": {
                "psr-4": {
                    "Zend\\Console\\": "src/"
                }
            },
            "notification-url": "https://packagist.org/downloads/",
            "license": [
                "BSD-3-Clause"
            ],
            "description": "Build console applications using getopt syntax or routing, complete with prompts",
            "keywords": [
                "ZendFramework",
                "console",
                "zf"
            ],
            "time": "2018-01-25T19:08:04+00:00"
        },
        {
            "name": "zendframework/zend-crypt",
            "version": "2.6.0",
            "source": {
                "type": "git",
                "url": "https://github.com/zendframework/zend-crypt.git",
                "reference": "1b2f5600bf6262904167116fa67b58ab1457036d"
            },
            "dist": {
                "type": "zip",
                "url": "https://api.github.com/repos/zendframework/zend-crypt/zipball/1b2f5600bf6262904167116fa67b58ab1457036d",
                "reference": "1b2f5600bf6262904167116fa67b58ab1457036d",
                "shasum": ""
            },
            "require": {
                "container-interop/container-interop": "~1.0",
                "php": "^5.5 || ^7.0",
                "zendframework/zend-math": "^2.6",
                "zendframework/zend-stdlib": "^2.7 || ^3.0"
            },
            "require-dev": {
                "fabpot/php-cs-fixer": "1.7.*",
                "phpunit/phpunit": "~4.0"
            },
            "suggest": {
                "ext-mcrypt": "Required for most features of Zend\\Crypt"
            },
            "type": "library",
            "extra": {
                "branch-alias": {
                    "dev-master": "2.6-dev",
                    "dev-develop": "2.7-dev"
                }
            },
            "autoload": {
                "psr-4": {
                    "Zend\\Crypt\\": "src/"
                }
            },
            "notification-url": "https://packagist.org/downloads/",
            "license": [
                "BSD-3-Clause"
            ],
            "homepage": "https://github.com/zendframework/zend-crypt",
            "keywords": [
                "crypt",
                "zf2"
            ],
            "time": "2016-02-03T23:46:30+00:00"
        },
        {
            "name": "zendframework/zend-db",
            "version": "2.9.2",
            "source": {
                "type": "git",
                "url": "https://github.com/zendframework/zend-db.git",
                "reference": "1651abb1b33fc8fbd2d78ff9e2abb526cc2cf666"
            },
            "dist": {
                "type": "zip",
                "url": "https://api.github.com/repos/zendframework/zend-db/zipball/1651abb1b33fc8fbd2d78ff9e2abb526cc2cf666",
                "reference": "1651abb1b33fc8fbd2d78ff9e2abb526cc2cf666",
                "shasum": ""
            },
            "require": {
                "php": "^5.6 || ^7.0",
                "zendframework/zend-stdlib": "^2.7 || ^3.0"
            },
            "require-dev": {
                "phpunit/phpunit": "^5.7.25 || ^6.4.4",
                "zendframework/zend-coding-standard": "~1.0.0",
                "zendframework/zend-eventmanager": "^2.6.2 || ^3.0",
                "zendframework/zend-hydrator": "^1.1 || ^2.1",
                "zendframework/zend-servicemanager": "^2.7.5 || ^3.0.3"
            },
            "suggest": {
                "zendframework/zend-eventmanager": "Zend\\EventManager component",
                "zendframework/zend-hydrator": "Zend\\Hydrator component for using HydratingResultSets",
                "zendframework/zend-servicemanager": "Zend\\ServiceManager component"
            },
            "type": "library",
            "extra": {
                "branch-alias": {
                    "dev-master": "2.9-dev",
                    "dev-develop": "2.10-dev"
                },
                "zf": {
                    "component": "Zend\\Db",
                    "config-provider": "Zend\\Db\\ConfigProvider"
                }
            },
            "autoload": {
                "psr-4": {
                    "Zend\\Db\\": "src/"
                }
            },
            "notification-url": "https://packagist.org/downloads/",
            "license": [
                "BSD-3-Clause"
            ],
            "description": "Database abstraction layer, SQL abstraction, result set abstraction, and RowDataGateway and TableDataGateway implementations",
            "keywords": [
                "ZendFramework",
                "db",
                "zf"
            ],
            "time": "2017-12-11T14:57:52+00:00"
        },
        {
            "name": "zendframework/zend-di",
            "version": "2.6.1",
            "source": {
                "type": "git",
                "url": "https://github.com/zendframework/zend-di.git",
                "reference": "1fd1ba85660b5a2718741b38639dc7c4c3194b37"
            },
            "dist": {
                "type": "zip",
                "url": "https://api.github.com/repos/zendframework/zend-di/zipball/1fd1ba85660b5a2718741b38639dc7c4c3194b37",
                "reference": "1fd1ba85660b5a2718741b38639dc7c4c3194b37",
                "shasum": ""
            },
            "require": {
                "container-interop/container-interop": "^1.1",
                "php": "^5.5 || ^7.0",
                "zendframework/zend-code": "^2.6 || ^3.0",
                "zendframework/zend-stdlib": "^2.7 || ^3.0"
            },
            "require-dev": {
                "fabpot/php-cs-fixer": "1.7.*",
                "phpunit/phpunit": "~4.0"
            },
            "type": "library",
            "extra": {
                "branch-alias": {
                    "dev-master": "2.6-dev",
                    "dev-develop": "2.7-dev"
                }
            },
            "autoload": {
                "psr-4": {
                    "Zend\\Di\\": "src/"
                }
            },
            "notification-url": "https://packagist.org/downloads/",
            "license": [
                "BSD-3-Clause"
            ],
            "homepage": "https://github.com/zendframework/zend-di",
            "keywords": [
                "di",
                "zf2"
            ],
            "time": "2016-04-25T20:58:11+00:00"
        },
        {
            "name": "zendframework/zend-escaper",
            "version": "2.5.2",
            "source": {
                "type": "git",
                "url": "https://github.com/zendframework/zend-escaper.git",
                "reference": "2dcd14b61a72d8b8e27d579c6344e12c26141d4e"
            },
            "dist": {
                "type": "zip",
                "url": "https://api.github.com/repos/zendframework/zend-escaper/zipball/2dcd14b61a72d8b8e27d579c6344e12c26141d4e",
                "reference": "2dcd14b61a72d8b8e27d579c6344e12c26141d4e",
                "shasum": ""
            },
            "require": {
                "php": ">=5.5"
            },
            "require-dev": {
                "fabpot/php-cs-fixer": "1.7.*",
                "phpunit/phpunit": "~4.0"
            },
            "type": "library",
            "extra": {
                "branch-alias": {
                    "dev-master": "2.5-dev",
                    "dev-develop": "2.6-dev"
                }
            },
            "autoload": {
                "psr-4": {
                    "Zend\\Escaper\\": "src/"
                }
            },
            "notification-url": "https://packagist.org/downloads/",
            "license": [
                "BSD-3-Clause"
            ],
            "homepage": "https://github.com/zendframework/zend-escaper",
            "keywords": [
                "escaper",
                "zf2"
            ],
            "time": "2016-06-30T19:48:38+00:00"
        },
        {
            "name": "zendframework/zend-eventmanager",
            "version": "2.6.4",
            "source": {
                "type": "git",
                "url": "https://github.com/zendframework/zend-eventmanager.git",
                "reference": "d238c443220dce4b6396579c8ab2200ec25f9108"
            },
            "dist": {
                "type": "zip",
                "url": "https://api.github.com/repos/zendframework/zend-eventmanager/zipball/d238c443220dce4b6396579c8ab2200ec25f9108",
                "reference": "d238c443220dce4b6396579c8ab2200ec25f9108",
                "shasum": ""
            },
            "require": {
                "php": "^5.5 || ^7.0",
                "zendframework/zend-stdlib": "^2.7"
            },
            "require-dev": {
                "athletic/athletic": "dev-master",
                "fabpot/php-cs-fixer": "1.7.*",
                "phpunit/phpunit": "~4.0"
            },
            "type": "library",
            "extra": {
                "branch-alias": {
                    "dev-release-2.6": "2.6-dev",
                    "dev-master": "3.0-dev",
                    "dev-develop": "3.1-dev"
                }
            },
            "autoload": {
                "psr-4": {
                    "Zend\\EventManager\\": "src/"
                }
            },
            "notification-url": "https://packagist.org/downloads/",
            "license": [
                "BSD-3-Clause"
            ],
            "homepage": "https://github.com/zendframework/zend-eventmanager",
            "keywords": [
                "eventmanager",
                "zf2"
            ],
            "time": "2017-12-12T17:48:56+00:00"
        },
        {
            "name": "zendframework/zend-feed",
            "version": "2.9.0",
            "source": {
                "type": "git",
                "url": "https://github.com/zendframework/zend-feed.git",
                "reference": "abe88686124d492e0a2a84656f15e5482bfbe030"
            },
            "dist": {
                "type": "zip",
                "url": "https://api.github.com/repos/zendframework/zend-feed/zipball/abe88686124d492e0a2a84656f15e5482bfbe030",
                "reference": "abe88686124d492e0a2a84656f15e5482bfbe030",
                "shasum": ""
            },
            "require": {
                "php": "^5.6 || ^7.0",
                "zendframework/zend-escaper": "^2.5.2",
                "zendframework/zend-stdlib": "^2.7.7 || ^3.1"
            },
            "require-dev": {
                "phpunit/phpunit": "^5.7.23 || ^6.4.3",
                "psr/http-message": "^1.0.1",
                "zendframework/zend-cache": "^2.7.2",
                "zendframework/zend-coding-standard": "~1.0.0",
                "zendframework/zend-db": "^2.8.2",
                "zendframework/zend-http": "^2.7",
                "zendframework/zend-servicemanager": "^2.7.8 || ^3.3",
                "zendframework/zend-validator": "^2.10.1"
            },
            "suggest": {
                "psr/http-message": "PSR-7 ^1.0.1, if you wish to use Zend\\Feed\\Reader\\Http\\Psr7ResponseDecorator",
                "zendframework/zend-cache": "Zend\\Cache component, for optionally caching feeds between requests",
                "zendframework/zend-db": "Zend\\Db component, for use with PubSubHubbub",
                "zendframework/zend-http": "Zend\\Http for PubSubHubbub, and optionally for use with Zend\\Feed\\Reader",
                "zendframework/zend-servicemanager": "Zend\\ServiceManager component, for easily extending ExtensionManager implementations",
                "zendframework/zend-validator": "Zend\\Validator component, for validating email addresses used in Atom feeds and entries when using the Writer subcomponent"
            },
            "type": "library",
            "extra": {
                "branch-alias": {
                    "dev-master": "2.9-dev",
                    "dev-develop": "2.10-dev"
                }
            },
            "autoload": {
                "psr-4": {
                    "Zend\\Feed\\": "src/"
                }
            },
            "notification-url": "https://packagist.org/downloads/",
            "license": [
                "BSD-3-Clause"
            ],
            "description": "provides functionality for consuming RSS and Atom feeds",
            "keywords": [
                "ZendFramework",
                "feed",
                "zf"
            ],
            "time": "2017-12-04T17:59:38+00:00"
        },
        {
            "name": "zendframework/zend-filter",
            "version": "2.7.2",
            "source": {
                "type": "git",
                "url": "https://github.com/zendframework/zend-filter.git",
                "reference": "b8d0ff872f126631bf63a932e33aa2d22d467175"
            },
            "dist": {
                "type": "zip",
                "url": "https://api.github.com/repos/zendframework/zend-filter/zipball/b8d0ff872f126631bf63a932e33aa2d22d467175",
                "reference": "b8d0ff872f126631bf63a932e33aa2d22d467175",
                "shasum": ""
            },
            "require": {
                "php": "^5.5 || ^7.0",
                "zendframework/zend-stdlib": "^2.7 || ^3.0"
            },
            "require-dev": {
                "pear/archive_tar": "^1.4",
                "phpunit/phpunit": "^6.0.10 || ^5.7.17",
                "zendframework/zend-coding-standard": "~1.0.0",
                "zendframework/zend-crypt": "^2.6 || ^3.0",
                "zendframework/zend-servicemanager": "^2.7.5 || ^3.0.3",
                "zendframework/zend-uri": "^2.5"
            },
            "suggest": {
                "zendframework/zend-crypt": "Zend\\Crypt component, for encryption filters",
                "zendframework/zend-i18n": "Zend\\I18n component for filters depending on i18n functionality",
                "zendframework/zend-servicemanager": "Zend\\ServiceManager component, for using the filter chain functionality",
                "zendframework/zend-uri": "Zend\\Uri component, for the UriNormalize filter"
            },
            "type": "library",
            "extra": {
                "branch-alias": {
                    "dev-master": "2.7-dev",
                    "dev-develop": "2.8-dev"
                },
                "zf": {
                    "component": "Zend\\Filter",
                    "config-provider": "Zend\\Filter\\ConfigProvider"
                }
            },
            "autoload": {
                "psr-4": {
                    "Zend\\Filter\\": "src/"
                }
            },
            "notification-url": "https://packagist.org/downloads/",
            "license": [
                "BSD-3-Clause"
            ],
            "description": "provides a set of commonly needed data filters",
            "homepage": "https://github.com/zendframework/zend-filter",
            "keywords": [
                "filter",
                "zf2"
            ],
            "time": "2017-05-17T20:56:17+00:00"
        },
        {
            "name": "zendframework/zend-form",
            "version": "2.11.0",
            "source": {
                "type": "git",
                "url": "https://github.com/zendframework/zend-form.git",
                "reference": "b68a9f07d93381613b68817091d0505ca94d3363"
            },
            "dist": {
                "type": "zip",
                "url": "https://api.github.com/repos/zendframework/zend-form/zipball/b68a9f07d93381613b68817091d0505ca94d3363",
                "reference": "b68a9f07d93381613b68817091d0505ca94d3363",
                "shasum": ""
            },
            "require": {
                "php": "^5.6 || ^7.0",
                "zendframework/zend-hydrator": "^1.1 || ^2.1",
                "zendframework/zend-inputfilter": "^2.8",
                "zendframework/zend-stdlib": "^2.7 || ^3.0"
            },
            "require-dev": {
                "doctrine/annotations": "~1.0",
                "phpunit/phpunit": "^5.7.23 || ^6.5.3",
                "zendframework/zend-cache": "^2.6.1",
                "zendframework/zend-captcha": "^2.7.1",
                "zendframework/zend-code": "^2.6 || ^3.0",
                "zendframework/zend-coding-standard": "~1.0.0",
                "zendframework/zend-escaper": "^2.5",
                "zendframework/zend-eventmanager": "^2.6.2 || ^3.0",
                "zendframework/zend-filter": "^2.6",
                "zendframework/zend-i18n": "^2.6",
                "zendframework/zend-servicemanager": "^2.7.5 || ^3.0.3",
                "zendframework/zend-session": "^2.8.1",
                "zendframework/zend-text": "^2.6",
                "zendframework/zend-validator": "^2.6",
                "zendframework/zend-view": "^2.6.2",
                "zendframework/zendservice-recaptcha": "^3.0.0"
            },
            "suggest": {
                "zendframework/zend-captcha": "^2.7.1, required for using CAPTCHA form elements",
                "zendframework/zend-code": "^2.6 || ^3.0, required to use zend-form annotations support",
                "zendframework/zend-eventmanager": "^2.6.2 || ^3.0, reuired for zend-form annotations support",
                "zendframework/zend-i18n": "^2.6, required when using zend-form view helpers",
                "zendframework/zend-servicemanager": "^2.7.5 || ^3.0.3, required to use the form factories or provide services",
                "zendframework/zend-view": "^2.6.2, required for using the zend-form view helpers",
                "zendframework/zendservice-recaptcha": "in order to use the ReCaptcha form element"
            },
            "type": "library",
            "extra": {
                "branch-alias": {
                    "dev-master": "2.11.x-dev",
                    "dev-develop": "2.12.x-dev"
                },
                "zf": {
                    "component": "Zend\\Form",
                    "config-provider": "Zend\\Form\\ConfigProvider"
                }
            },
            "autoload": {
                "psr-4": {
                    "Zend\\Form\\": "src/"
                },
                "files": [
                    "autoload/formElementManagerPolyfill.php"
                ]
            },
            "notification-url": "https://packagist.org/downloads/",
            "license": [
                "BSD-3-Clause"
            ],
            "description": "Validate and display simple and complex forms, casting forms to business objects and vice versa",
            "keywords": [
                "ZendFramework",
                "form",
                "zf"
            ],
            "time": "2017-12-06T21:09:08+00:00"
        },
        {
            "name": "zendframework/zend-http",
            "version": "2.7.0",
            "source": {
                "type": "git",
                "url": "https://github.com/zendframework/zend-http.git",
                "reference": "78aa510c0ea64bfb2aa234f50c4f232c9531acfa"
            },
            "dist": {
                "type": "zip",
                "url": "https://api.github.com/repos/zendframework/zend-http/zipball/78aa510c0ea64bfb2aa234f50c4f232c9531acfa",
                "reference": "78aa510c0ea64bfb2aa234f50c4f232c9531acfa",
                "shasum": ""
            },
            "require": {
                "php": "^5.6 || ^7.0",
                "zendframework/zend-loader": "^2.5.1",
                "zendframework/zend-stdlib": "^3.1 || ^2.7.7",
                "zendframework/zend-uri": "^2.5.2",
                "zendframework/zend-validator": "^2.10.1"
            },
            "require-dev": {
                "phpunit/phpunit": "^6.4.1 || ^5.7.15",
                "zendframework/zend-coding-standard": "~1.0.0",
                "zendframework/zend-config": "^3.1 || ^2.6"
            },
            "type": "library",
            "extra": {
                "branch-alias": {
                    "dev-master": "2.7-dev",
                    "dev-develop": "2.8-dev"
                }
            },
            "autoload": {
                "psr-4": {
                    "Zend\\Http\\": "src/"
                }
            },
            "notification-url": "https://packagist.org/downloads/",
            "license": [
                "BSD-3-Clause"
            ],
            "description": "provides an easy interface for performing Hyper-Text Transfer Protocol (HTTP) requests",
            "homepage": "https://github.com/zendframework/zend-http",
            "keywords": [
                "ZendFramework",
                "http",
                "http client",
                "zend",
                "zf"
            ],
            "time": "2017-10-13T12:06:24+00:00"
        },
        {
            "name": "zendframework/zend-hydrator",
            "version": "1.1.0",
            "source": {
                "type": "git",
                "url": "https://github.com/zendframework/zend-hydrator.git",
                "reference": "22652e1661a5a10b3f564cf7824a2206cf5a4a65"
            },
            "dist": {
                "type": "zip",
                "url": "https://api.github.com/repos/zendframework/zend-hydrator/zipball/22652e1661a5a10b3f564cf7824a2206cf5a4a65",
                "reference": "22652e1661a5a10b3f564cf7824a2206cf5a4a65",
                "shasum": ""
            },
            "require": {
                "php": "^5.5 || ^7.0",
                "zendframework/zend-stdlib": "^2.7 || ^3.0"
            },
            "require-dev": {
                "phpunit/phpunit": "~4.0",
                "squizlabs/php_codesniffer": "^2.0@dev",
                "zendframework/zend-eventmanager": "^2.6.2 || ^3.0",
                "zendframework/zend-filter": "^2.6",
                "zendframework/zend-inputfilter": "^2.6",
                "zendframework/zend-serializer": "^2.6.1",
                "zendframework/zend-servicemanager": "^2.7.5 || ^3.0.3"
            },
            "suggest": {
                "zendframework/zend-eventmanager": "^2.6.2 || ^3.0, to support aggregate hydrator usage",
                "zendframework/zend-filter": "^2.6, to support naming strategy hydrator usage",
                "zendframework/zend-serializer": "^2.6.1, to use the SerializableStrategy",
                "zendframework/zend-servicemanager": "^2.7.5 || ^3.0.3, to support hydrator plugin manager usage"
            },
            "type": "library",
            "extra": {
                "branch-alias": {
                    "dev-release-1.0": "1.0-dev",
                    "dev-release-1.1": "1.1-dev",
                    "dev-master": "2.0-dev",
                    "dev-develop": "2.1-dev"
                }
            },
            "autoload": {
                "psr-4": {
                    "Zend\\Hydrator\\": "src/"
                }
            },
            "notification-url": "https://packagist.org/downloads/",
            "license": [
                "BSD-3-Clause"
            ],
            "homepage": "https://github.com/zendframework/zend-hydrator",
            "keywords": [
                "hydrator",
                "zf2"
            ],
            "time": "2016-02-18T22:38:26+00:00"
        },
        {
            "name": "zendframework/zend-i18n",
            "version": "2.7.4",
            "source": {
                "type": "git",
                "url": "https://github.com/zendframework/zend-i18n.git",
                "reference": "d3431e29cc00c2a1c6704e601d4371dbf24f6a31"
            },
            "dist": {
                "type": "zip",
                "url": "https://api.github.com/repos/zendframework/zend-i18n/zipball/d3431e29cc00c2a1c6704e601d4371dbf24f6a31",
                "reference": "d3431e29cc00c2a1c6704e601d4371dbf24f6a31",
                "shasum": ""
            },
            "require": {
                "php": "^7.0 || ^5.6",
                "zendframework/zend-stdlib": "^2.7 || ^3.0"
            },
            "require-dev": {
                "phpunit/phpunit": "^6.0.8 || ^5.7.15",
                "zendframework/zend-cache": "^2.6.1",
                "zendframework/zend-coding-standard": "~1.0.0",
                "zendframework/zend-config": "^2.6",
                "zendframework/zend-eventmanager": "^2.6.2 || ^3.0",
                "zendframework/zend-filter": "^2.6.1",
                "zendframework/zend-servicemanager": "^2.7.5 || ^3.0.3",
                "zendframework/zend-validator": "^2.6",
                "zendframework/zend-view": "^2.6.3"
            },
            "suggest": {
                "ext-intl": "Required for most features of Zend\\I18n; included in default builds of PHP",
                "zendframework/zend-cache": "Zend\\Cache component",
                "zendframework/zend-config": "Zend\\Config component",
                "zendframework/zend-eventmanager": "You should install this package to use the events in the translator",
                "zendframework/zend-filter": "You should install this package to use the provided filters",
                "zendframework/zend-i18n-resources": "Translation resources",
                "zendframework/zend-servicemanager": "Zend\\ServiceManager component",
                "zendframework/zend-validator": "You should install this package to use the provided validators",
                "zendframework/zend-view": "You should install this package to use the provided view helpers"
            },
            "type": "library",
            "extra": {
                "branch-alias": {
                    "dev-master": "2.7-dev",
                    "dev-develop": "2.8-dev"
                },
                "zf": {
                    "component": "Zend\\I18n",
                    "config-provider": "Zend\\I18n\\ConfigProvider"
                }
            },
            "autoload": {
                "psr-4": {
                    "Zend\\I18n\\": "src/"
                }
            },
            "notification-url": "https://packagist.org/downloads/",
            "license": [
                "BSD-3-Clause"
            ],
            "homepage": "https://github.com/zendframework/zend-i18n",
            "keywords": [
                "i18n",
                "zf2"
            ],
            "time": "2017-05-17T17:00:12+00:00"
        },
        {
            "name": "zendframework/zend-inputfilter",
            "version": "2.8.1",
            "source": {
                "type": "git",
                "url": "https://github.com/zendframework/zend-inputfilter.git",
                "reference": "55d1430db559e9781b147e73c2c0ce6635d8efe2"
            },
            "dist": {
                "type": "zip",
                "url": "https://api.github.com/repos/zendframework/zend-inputfilter/zipball/55d1430db559e9781b147e73c2c0ce6635d8efe2",
                "reference": "55d1430db559e9781b147e73c2c0ce6635d8efe2",
                "shasum": ""
            },
            "require": {
                "php": "^5.6 || ^7.0",
                "zendframework/zend-filter": "^2.6",
                "zendframework/zend-servicemanager": "^2.7.10 || ^3.3.1",
                "zendframework/zend-stdlib": "^2.7 || ^3.0",
                "zendframework/zend-validator": "^2.10.1"
            },
            "require-dev": {
                "phpunit/phpunit": "^5.7.23 || ^6.4.3",
                "zendframework/zend-coding-standard": "~1.0.0"
            },
            "type": "library",
            "extra": {
                "branch-alias": {
                    "dev-master": "2.8.x-dev",
                    "dev-develop": "2.9.x-dev"
                },
                "zf": {
                    "component": "Zend\\InputFilter",
                    "config-provider": "Zend\\InputFilter\\ConfigProvider"
                }
            },
            "autoload": {
                "psr-4": {
                    "Zend\\InputFilter\\": "src/"
                }
            },
            "notification-url": "https://packagist.org/downloads/",
            "license": [
                "BSD-3-Clause"
            ],
            "description": "Normalize and validate input sets from the web, APIs, the CLI, and more, including files",
            "keywords": [
                "ZendFramework",
                "inputfilter",
                "zf"
            ],
            "time": "2018-01-22T19:41:18+00:00"
        },
        {
            "name": "zendframework/zend-json",
            "version": "2.6.1",
            "source": {
                "type": "git",
                "url": "https://github.com/zendframework/zend-json.git",
                "reference": "4c8705dbe4ad7d7e51b2876c5b9eea0ef916ba28"
            },
            "dist": {
                "type": "zip",
                "url": "https://api.github.com/repos/zendframework/zend-json/zipball/4c8705dbe4ad7d7e51b2876c5b9eea0ef916ba28",
                "reference": "4c8705dbe4ad7d7e51b2876c5b9eea0ef916ba28",
                "shasum": ""
            },
            "require": {
                "php": "^5.5 || ^7.0"
            },
            "require-dev": {
                "fabpot/php-cs-fixer": "1.7.*",
                "phpunit/phpunit": "~4.0",
                "zendframework/zend-http": "^2.5.4",
                "zendframework/zend-server": "^2.6.1",
                "zendframework/zend-stdlib": "^2.5 || ^3.0",
                "zendframework/zendxml": "^1.0.2"
            },
            "suggest": {
                "zendframework/zend-http": "Zend\\Http component, required to use Zend\\Json\\Server",
                "zendframework/zend-server": "Zend\\Server component, required to use Zend\\Json\\Server",
                "zendframework/zend-stdlib": "Zend\\Stdlib component, for use with caching Zend\\Json\\Server responses",
                "zendframework/zendxml": "To support Zend\\Json\\Json::fromXml() usage"
            },
            "type": "library",
            "extra": {
                "branch-alias": {
                    "dev-master": "2.6-dev",
                    "dev-develop": "2.7-dev"
                }
            },
            "autoload": {
                "psr-4": {
                    "Zend\\Json\\": "src/"
                }
            },
            "notification-url": "https://packagist.org/downloads/",
            "license": [
                "BSD-3-Clause"
            ],
            "description": "provides convenience methods for serializing native PHP to JSON and decoding JSON to native PHP",
            "homepage": "https://github.com/zendframework/zend-json",
            "keywords": [
                "json",
                "zf2"
            ],
            "time": "2016-02-04T21:20:26+00:00"
        },
        {
            "name": "zendframework/zend-loader",
            "version": "2.5.1",
            "source": {
                "type": "git",
                "url": "https://github.com/zendframework/zend-loader.git",
                "reference": "c5fd2f071bde071f4363def7dea8dec7393e135c"
            },
            "dist": {
                "type": "zip",
                "url": "https://api.github.com/repos/zendframework/zend-loader/zipball/c5fd2f071bde071f4363def7dea8dec7393e135c",
                "reference": "c5fd2f071bde071f4363def7dea8dec7393e135c",
                "shasum": ""
            },
            "require": {
                "php": ">=5.3.23"
            },
            "require-dev": {
                "fabpot/php-cs-fixer": "1.7.*",
                "phpunit/phpunit": "~4.0"
            },
            "type": "library",
            "extra": {
                "branch-alias": {
                    "dev-master": "2.5-dev",
                    "dev-develop": "2.6-dev"
                }
            },
            "autoload": {
                "psr-4": {
                    "Zend\\Loader\\": "src/"
                }
            },
            "notification-url": "https://packagist.org/downloads/",
            "license": [
                "BSD-3-Clause"
            ],
            "homepage": "https://github.com/zendframework/zend-loader",
            "keywords": [
                "loader",
                "zf2"
            ],
            "time": "2015-06-03T14:05:47+00:00"
        },
        {
            "name": "zendframework/zend-log",
            "version": "2.9.2",
            "source": {
                "type": "git",
                "url": "https://github.com/zendframework/zend-log.git",
                "reference": "bf7489578d092d6ff7508117d1d920a4764fbd6a"
            },
            "dist": {
                "type": "zip",
                "url": "https://api.github.com/repos/zendframework/zend-log/zipball/bf7489578d092d6ff7508117d1d920a4764fbd6a",
                "reference": "bf7489578d092d6ff7508117d1d920a4764fbd6a",
                "shasum": ""
            },
            "require": {
                "php": "^5.6 || ^7.0",
                "psr/log": "^1.0",
                "zendframework/zend-servicemanager": "^2.7.5 || ^3.0.3",
                "zendframework/zend-stdlib": "^2.7 || ^3.0"
            },
            "provide": {
                "psr/log-implementation": "1.0.0"
            },
            "require-dev": {
                "mikey179/vfsstream": "^1.6",
                "phpunit/phpunit": "^5.7.15 || ^6.0.8",
                "zendframework/zend-coding-standard": "~1.0.0",
                "zendframework/zend-db": "^2.6",
                "zendframework/zend-escaper": "^2.5",
                "zendframework/zend-filter": "^2.5",
                "zendframework/zend-mail": "^2.6.1",
                "zendframework/zend-validator": "^2.6"
            },
            "suggest": {
                "ext-mongo": "mongo extension to use Mongo writer",
                "ext-mongodb": "mongodb extension to use MongoDB writer",
                "zendframework/zend-console": "Zend\\Console component to use the RequestID log processor",
                "zendframework/zend-db": "Zend\\Db component to use the database log writer",
                "zendframework/zend-escaper": "Zend\\Escaper component, for use in the XML log formatter",
                "zendframework/zend-mail": "Zend\\Mail component to use the email log writer",
                "zendframework/zend-validator": "Zend\\Validator component to block invalid log messages"
            },
            "type": "library",
            "extra": {
                "branch-alias": {
                    "dev-master": "2.9-dev",
                    "dev-develop": "2.10-dev"
                },
                "zf": {
                    "component": "Zend\\Log",
                    "config-provider": "Zend\\Log\\ConfigProvider"
                }
            },
            "autoload": {
                "psr-4": {
                    "Zend\\Log\\": "src/"
                }
            },
            "notification-url": "https://packagist.org/downloads/",
            "license": [
                "BSD-3-Clause"
            ],
            "description": "component for general purpose logging",
            "homepage": "https://github.com/zendframework/zend-log",
            "keywords": [
                "log",
                "logging",
                "zf2"
            ],
            "time": "2017-05-17T16:03:26+00:00"
        },
        {
            "name": "zendframework/zend-mail",
            "version": "2.9.0",
            "source": {
                "type": "git",
                "url": "https://github.com/zendframework/zend-mail.git",
                "reference": "067248425f285dec0bdb74256a8f67f9092f115e"
            },
            "dist": {
                "type": "zip",
                "url": "https://api.github.com/repos/zendframework/zend-mail/zipball/067248425f285dec0bdb74256a8f67f9092f115e",
                "reference": "067248425f285dec0bdb74256a8f67f9092f115e",
                "shasum": ""
            },
            "require": {
                "ext-iconv": "*",
                "php": "^7.1",
                "zendframework/zend-loader": "^2.5",
                "zendframework/zend-mime": "^2.5",
                "zendframework/zend-stdlib": "^2.7 || ^3.0",
                "zendframework/zend-validator": "^2.10.2"
            },
            "require-dev": {
                "phpunit/phpunit": "^6.0.8 || ^5.7.15",
                "zendframework/zend-coding-standard": "~1.0.0",
                "zendframework/zend-config": "^2.6",
                "zendframework/zend-crypt": "^2.6",
                "zendframework/zend-servicemanager": "^2.7.5 || ^3.0.3"
            },
            "suggest": {
                "ext-intl": "Handle IDN in AddressList hostnames",
                "zendframework/zend-crypt": "Crammd5 support in SMTP Auth",
                "zendframework/zend-servicemanager": "^2.7.5 || ^3.0.3 when using SMTP to deliver messages"
            },
            "type": "library",
            "extra": {
                "branch-alias": {
                    "dev-master": "2.8-dev",
                    "dev-develop": "2.9-dev"
                },
                "zf": {
                    "component": "Zend\\Mail",
                    "config-provider": "Zend\\Mail\\ConfigProvider"
                }
            },
            "autoload": {
                "psr-4": {
                    "Zend\\Mail\\": "src/"
                }
            },
            "notification-url": "https://packagist.org/downloads/",
            "license": [
                "BSD-3-Clause"
            ],
            "description": "provides generalized functionality to compose and send both text and MIME-compliant multipart e-mail messages",
            "homepage": "https://github.com/zendframework/zend-mail",
            "keywords": [
                "mail",
                "zf2"
            ],
            "time": "2018-03-01T18:57:00+00:00"
        },
        {
            "name": "zendframework/zend-math",
            "version": "2.7.0",
            "source": {
                "type": "git",
                "url": "https://github.com/zendframework/zend-math.git",
                "reference": "f4358090d5d23973121f1ed0b376184b66d9edec"
            },
            "dist": {
                "type": "zip",
                "url": "https://api.github.com/repos/zendframework/zend-math/zipball/f4358090d5d23973121f1ed0b376184b66d9edec",
                "reference": "f4358090d5d23973121f1ed0b376184b66d9edec",
                "shasum": ""
            },
            "require": {
                "php": "^5.5 || ^7.0"
            },
            "require-dev": {
                "fabpot/php-cs-fixer": "1.7.*",
                "ircmaxell/random-lib": "~1.1",
                "phpunit/phpunit": "~4.0"
            },
            "suggest": {
                "ext-bcmath": "If using the bcmath functionality",
                "ext-gmp": "If using the gmp functionality",
                "ircmaxell/random-lib": "Fallback random byte generator for Zend\\Math\\Rand if Mcrypt extensions is unavailable"
            },
            "type": "library",
            "extra": {
                "branch-alias": {
                    "dev-master": "2.7-dev",
                    "dev-develop": "2.8-dev"
                }
            },
            "autoload": {
                "psr-4": {
                    "Zend\\Math\\": "src/"
                }
            },
            "notification-url": "https://packagist.org/downloads/",
            "license": [
                "BSD-3-Clause"
            ],
            "homepage": "https://github.com/zendframework/zend-math",
            "keywords": [
                "math",
                "zf2"
            ],
            "time": "2016-04-07T16:29:53+00:00"
        },
        {
            "name": "zendframework/zend-mime",
            "version": "2.7.0",
            "source": {
                "type": "git",
                "url": "https://github.com/zendframework/zend-mime.git",
                "reference": "5db38e92f8a6c7c5e25c8afce6e2d0bd49340c5f"
            },
            "dist": {
                "type": "zip",
                "url": "https://api.github.com/repos/zendframework/zend-mime/zipball/5db38e92f8a6c7c5e25c8afce6e2d0bd49340c5f",
                "reference": "5db38e92f8a6c7c5e25c8afce6e2d0bd49340c5f",
                "shasum": ""
            },
            "require": {
                "php": "^5.6 || ^7.0",
                "zendframework/zend-stdlib": "^2.7 || ^3.0"
            },
            "require-dev": {
                "phpunit/phpunit": "^5.7.21 || ^6.3",
                "zendframework/zend-coding-standard": "~1.0.0",
                "zendframework/zend-mail": "^2.6"
            },
            "suggest": {
                "zendframework/zend-mail": "Zend\\Mail component"
            },
            "type": "library",
            "extra": {
                "branch-alias": {
                    "dev-master": "2.7-dev",
                    "dev-develop": "2.8-dev"
                }
            },
            "autoload": {
                "psr-4": {
                    "Zend\\Mime\\": "src/"
                }
            },
            "notification-url": "https://packagist.org/downloads/",
            "license": [
                "BSD-3-Clause"
            ],
            "description": "Create and parse MIME messages and parts",
            "homepage": "https://github.com/zendframework/zend-mime",
            "keywords": [
                "ZendFramework",
                "mime",
                "zf"
            ],
            "time": "2017-11-28T15:02:22+00:00"
        },
        {
            "name": "zendframework/zend-modulemanager",
            "version": "2.8.2",
            "source": {
                "type": "git",
                "url": "https://github.com/zendframework/zend-modulemanager.git",
                "reference": "394df6e12248ac430a312d4693f793ee7120baa6"
            },
            "dist": {
                "type": "zip",
                "url": "https://api.github.com/repos/zendframework/zend-modulemanager/zipball/394df6e12248ac430a312d4693f793ee7120baa6",
                "reference": "394df6e12248ac430a312d4693f793ee7120baa6",
                "shasum": ""
            },
            "require": {
                "php": "^5.6 || ^7.0",
                "zendframework/zend-config": "^3.1 || ^2.6",
                "zendframework/zend-eventmanager": "^3.2 || ^2.6.3",
                "zendframework/zend-stdlib": "^3.1 || ^2.7"
            },
            "require-dev": {
                "phpunit/phpunit": "^6.0.8 || ^5.7.15",
                "zendframework/zend-coding-standard": "~1.0.0",
                "zendframework/zend-console": "^2.6",
                "zendframework/zend-di": "^2.6",
                "zendframework/zend-loader": "^2.5",
                "zendframework/zend-mvc": "^3.0 || ^2.7",
                "zendframework/zend-servicemanager": "^3.0.3 || ^2.7.5"
            },
            "suggest": {
                "zendframework/zend-console": "Zend\\Console component",
                "zendframework/zend-loader": "Zend\\Loader component if you are not using Composer autoloading for your modules",
                "zendframework/zend-mvc": "Zend\\Mvc component",
                "zendframework/zend-servicemanager": "Zend\\ServiceManager component"
            },
            "type": "library",
            "extra": {
                "branch-alias": {
                    "dev-master": "2.7-dev",
                    "dev-develop": "2.8-dev"
                }
            },
            "autoload": {
                "psr-4": {
                    "Zend\\ModuleManager\\": "src/"
                }
            },
            "notification-url": "https://packagist.org/downloads/",
            "license": [
                "BSD-3-Clause"
            ],
            "description": "Modular application system for zend-mvc applications",
            "homepage": "https://github.com/zendframework/zend-modulemanager",
            "keywords": [
                "ZendFramework",
                "modulemanager",
                "zf"
            ],
            "time": "2017-12-02T06:11:18+00:00"
        },
        {
            "name": "zendframework/zend-mvc",
            "version": "2.6.3",
            "source": {
                "type": "git",
                "url": "https://github.com/zendframework/zend-mvc.git",
                "reference": "a0f21c0261adab4a27bd10964995625b7d4c7f64"
            },
            "dist": {
                "type": "zip",
                "url": "https://api.github.com/repos/zendframework/zend-mvc/zipball/a0f21c0261adab4a27bd10964995625b7d4c7f64",
                "reference": "a0f21c0261adab4a27bd10964995625b7d4c7f64",
                "shasum": ""
            },
            "require": {
                "php": "^5.5 || ^7.0",
                "zendframework/zend-eventmanager": "~2.5",
                "zendframework/zend-form": "~2.6",
                "zendframework/zend-hydrator": "~1.0",
                "zendframework/zend-servicemanager": "~2.5",
                "zendframework/zend-stdlib": "^2.7.5"
            },
            "require-dev": {
                "fabpot/php-cs-fixer": "1.7.*",
                "phpunit/phpunit": "~4.0",
                "zendframework/zend-authentication": "~2.5",
                "zendframework/zend-cache": "~2.5",
                "zendframework/zend-console": "~2.5",
                "zendframework/zend-di": "~2.5",
                "zendframework/zend-filter": "~2.5",
                "zendframework/zend-http": "~2.5",
                "zendframework/zend-i18n": "~2.5",
                "zendframework/zend-inputfilter": "~2.5",
                "zendframework/zend-json": "~2.5",
                "zendframework/zend-log": "~2.5",
                "zendframework/zend-modulemanager": "~2.6",
                "zendframework/zend-serializer": "~2.5",
                "zendframework/zend-session": "~2.5",
                "zendframework/zend-text": "~2.5",
                "zendframework/zend-uri": "~2.5",
                "zendframework/zend-validator": "~2.5",
                "zendframework/zend-version": "~2.5",
                "zendframework/zend-view": "~2.5"
            },
            "suggest": {
                "zendframework/zend-authentication": "Zend\\Authentication component for Identity plugin",
                "zendframework/zend-config": "Zend\\Config component",
                "zendframework/zend-console": "Zend\\Console component",
                "zendframework/zend-di": "Zend\\Di component",
                "zendframework/zend-filter": "Zend\\Filter component",
                "zendframework/zend-http": "Zend\\Http component",
                "zendframework/zend-i18n": "Zend\\I18n component for translatable segments",
                "zendframework/zend-inputfilter": "Zend\\Inputfilter component",
                "zendframework/zend-json": "Zend\\Json component",
                "zendframework/zend-log": "Zend\\Log component",
                "zendframework/zend-modulemanager": "Zend\\ModuleManager component",
                "zendframework/zend-serializer": "Zend\\Serializer component",
                "zendframework/zend-session": "Zend\\Session component for FlashMessenger, PRG, and FPRG plugins",
                "zendframework/zend-text": "Zend\\Text component",
                "zendframework/zend-uri": "Zend\\Uri component",
                "zendframework/zend-validator": "Zend\\Validator component",
                "zendframework/zend-version": "Zend\\Version component",
                "zendframework/zend-view": "Zend\\View component"
            },
            "type": "library",
            "extra": {
                "branch-alias": {
                    "dev-master": "2.6-dev",
                    "dev-develop": "2.7-dev"
                }
            },
            "autoload": {
                "psr-4": {
                    "Zend\\Mvc\\": "src/"
                }
            },
            "notification-url": "https://packagist.org/downloads/",
            "license": [
                "BSD-3-Clause"
            ],
            "homepage": "https://github.com/zendframework/zend-mvc",
            "keywords": [
                "mvc",
                "zf2"
            ],
            "time": "2016-02-23T15:24:59+00:00"
        },
        {
            "name": "zendframework/zend-serializer",
            "version": "2.8.1",
            "source": {
                "type": "git",
                "url": "https://github.com/zendframework/zend-serializer.git",
                "reference": "7ac42b9a47e9cb23895173a3096bc3b3fb7ac580"
            },
            "dist": {
                "type": "zip",
                "url": "https://api.github.com/repos/zendframework/zend-serializer/zipball/7ac42b9a47e9cb23895173a3096bc3b3fb7ac580",
                "reference": "7ac42b9a47e9cb23895173a3096bc3b3fb7ac580",
                "shasum": ""
            },
            "require": {
                "php": "^5.6 || ^7.0",
                "zendframework/zend-json": "^2.5 || ^3.0",
                "zendframework/zend-stdlib": "^2.7 || ^3.0"
            },
            "require-dev": {
                "doctrine/instantiator": "1.0.*",
                "phpunit/phpunit": "^5.5",
                "zendframework/zend-coding-standard": "~1.0.0",
                "zendframework/zend-math": "^2.6",
                "zendframework/zend-servicemanager": "^2.7.5 || ^3.0.3"
            },
            "suggest": {
                "zendframework/zend-math": "(^2.6 || ^3.0) To support Python Pickle serialization",
                "zendframework/zend-servicemanager": "(^2.7.5 || ^3.0.3) To support plugin manager support"
            },
            "type": "library",
            "extra": {
                "branch-alias": {
                    "dev-master": "2.8-dev",
                    "dev-develop": "2.9-dev"
                },
                "zf": {
                    "component": "Zend\\Serializer",
                    "config-provider": "Zend\\Serializer\\ConfigProvider"
                }
            },
            "autoload": {
                "psr-4": {
                    "Zend\\Serializer\\": "src/"
                }
            },
            "notification-url": "https://packagist.org/downloads/",
            "license": [
                "BSD-3-Clause"
            ],
            "description": "provides an adapter based interface to simply generate storable representation of PHP types by different facilities, and recover",
            "homepage": "https://github.com/zendframework/zend-serializer",
            "keywords": [
                "serializer",
                "zf2"
            ],
            "time": "2017-11-20T22:21:04+00:00"
        },
        {
            "name": "zendframework/zend-server",
            "version": "2.7.0",
            "source": {
                "type": "git",
                "url": "https://github.com/zendframework/zend-server.git",
                "reference": "7cb617ca3e9b24579f544a244ee79ae61f480914"
            },
            "dist": {
                "type": "zip",
                "url": "https://api.github.com/repos/zendframework/zend-server/zipball/7cb617ca3e9b24579f544a244ee79ae61f480914",
                "reference": "7cb617ca3e9b24579f544a244ee79ae61f480914",
                "shasum": ""
            },
            "require": {
                "php": "^5.6 || ^7.0",
                "zendframework/zend-code": "^2.5 || ^3.0",
                "zendframework/zend-stdlib": "^2.5 || ^3.0"
            },
            "require-dev": {
                "phpunit/phpunit": "^4.8",
                "squizlabs/php_codesniffer": "^2.3.1"
            },
            "type": "library",
            "extra": {
                "branch-alias": {
                    "dev-master": "2.7-dev",
                    "dev-develop": "2.8-dev"
                }
            },
            "autoload": {
                "psr-4": {
                    "Zend\\Server\\": "src/"
                }
            },
            "notification-url": "https://packagist.org/downloads/",
            "license": [
                "BSD-3-Clause"
            ],
            "homepage": "https://github.com/zendframework/zend-server",
            "keywords": [
                "server",
                "zf2"
            ],
            "time": "2016-06-20T22:27:55+00:00"
        },
        {
            "name": "zendframework/zend-servicemanager",
            "version": "2.7.10",
            "source": {
                "type": "git",
                "url": "https://github.com/zendframework/zend-servicemanager.git",
                "reference": "ba7069c94c9af93122be9fa31cddd37f7707d5b4"
            },
            "dist": {
                "type": "zip",
                "url": "https://api.github.com/repos/zendframework/zend-servicemanager/zipball/ba7069c94c9af93122be9fa31cddd37f7707d5b4",
                "reference": "ba7069c94c9af93122be9fa31cddd37f7707d5b4",
                "shasum": ""
            },
            "require": {
                "container-interop/container-interop": "~1.0",
                "php": "^5.5 || ^7.0"
            },
            "require-dev": {
                "athletic/athletic": "dev-master",
                "fabpot/php-cs-fixer": "1.7.*",
                "phpunit/phpunit": "~4.0",
                "zendframework/zend-di": "~2.5",
                "zendframework/zend-mvc": "~2.5"
            },
            "suggest": {
                "ocramius/proxy-manager": "ProxyManager 0.5.* to handle lazy initialization of services",
                "zendframework/zend-di": "Zend\\Di component"
            },
            "type": "library",
            "extra": {
                "branch-alias": {
                    "dev-master": "2.7-dev",
                    "dev-develop": "3.0-dev"
                }
            },
            "autoload": {
                "psr-4": {
                    "Zend\\ServiceManager\\": "src/"
                }
            },
            "notification-url": "https://packagist.org/downloads/",
            "license": [
                "BSD-3-Clause"
            ],
            "homepage": "https://github.com/zendframework/zend-servicemanager",
            "keywords": [
                "servicemanager",
                "zf2"
            ],
            "time": "2017-12-05T16:27:36+00:00"
        },
        {
            "name": "zendframework/zend-session",
            "version": "2.8.5",
            "source": {
                "type": "git",
                "url": "https://github.com/zendframework/zend-session.git",
                "reference": "2cfd90e1a2f6b066b9f908599251d8f64f07021b"
            },
            "dist": {
                "type": "zip",
                "url": "https://api.github.com/repos/zendframework/zend-session/zipball/2cfd90e1a2f6b066b9f908599251d8f64f07021b",
                "reference": "2cfd90e1a2f6b066b9f908599251d8f64f07021b",
                "shasum": ""
            },
            "require": {
                "php": "^5.6 || ^7.0",
                "zendframework/zend-eventmanager": "^2.6.2 || ^3.0",
                "zendframework/zend-stdlib": "^2.7 || ^3.0"
            },
            "require-dev": {
                "container-interop/container-interop": "^1.1",
                "mongodb/mongodb": "^1.0.1",
                "php-mock/php-mock-phpunit": "^1.1.2 || ^2.0",
                "phpunit/phpunit": "^5.7.5 || >=6.0.13 <6.5.0",
                "zendframework/zend-cache": "^2.6.1",
                "zendframework/zend-coding-standard": "~1.0.0",
                "zendframework/zend-db": "^2.7",
                "zendframework/zend-http": "^2.5.4",
                "zendframework/zend-servicemanager": "^2.7.5 || ^3.0.3",
                "zendframework/zend-validator": "^2.6"
            },
            "suggest": {
                "mongodb/mongodb": "If you want to use the MongoDB session save handler",
                "zendframework/zend-cache": "Zend\\Cache component",
                "zendframework/zend-db": "Zend\\Db component",
                "zendframework/zend-http": "Zend\\Http component",
                "zendframework/zend-servicemanager": "Zend\\ServiceManager component",
                "zendframework/zend-validator": "Zend\\Validator component"
            },
            "type": "library",
            "extra": {
                "branch-alias": {
                    "dev-master": "2.8-dev",
                    "dev-develop": "2.9-dev"
                },
                "zf": {
                    "component": "Zend\\Session",
                    "config-provider": "Zend\\Session\\ConfigProvider"
                }
            },
            "autoload": {
                "psr-4": {
                    "Zend\\Session\\": "src/"
                }
            },
            "notification-url": "https://packagist.org/downloads/",
            "license": [
                "BSD-3-Clause"
            ],
            "description": "manage and preserve session data, a logical complement of cookie data, across multiple page requests by the same client",
            "keywords": [
                "ZendFramework",
                "session",
                "zf"
            ],
            "time": "2018-02-22T16:33:54+00:00"
        },
        {
            "name": "zendframework/zend-soap",
            "version": "2.7.0",
            "source": {
                "type": "git",
                "url": "https://github.com/zendframework/zend-soap.git",
                "reference": "af03c32f0db2b899b3df8cfe29aeb2b49857d284"
            },
            "dist": {
                "type": "zip",
                "url": "https://api.github.com/repos/zendframework/zend-soap/zipball/af03c32f0db2b899b3df8cfe29aeb2b49857d284",
                "reference": "af03c32f0db2b899b3df8cfe29aeb2b49857d284",
                "shasum": ""
            },
            "require": {
                "ext-soap": "*",
                "php": "^5.6 || ^7.0",
                "zendframework/zend-server": "^2.6.1",
                "zendframework/zend-stdlib": "^2.7 || ^3.0",
                "zendframework/zend-uri": "^2.5.2"
            },
            "require-dev": {
                "phpunit/phpunit": "^5.7.21 || ^6.3",
                "zendframework/zend-coding-standard": "~1.0.0",
                "zendframework/zend-config": "^2.6",
                "zendframework/zend-http": "^2.5.4"
            },
            "suggest": {
                "zendframework/zend-http": "Zend\\Http component"
            },
            "type": "library",
            "extra": {
                "branch-alias": {
                    "dev-master": "2.7.x-dev",
                    "dev-develop": "2.8.x-dev"
                }
            },
            "autoload": {
                "psr-4": {
                    "Zend\\Soap\\": "src/"
                }
            },
            "notification-url": "https://packagist.org/downloads/",
            "license": [
                "BSD-3-Clause"
            ],
            "homepage": "https://github.com/zendframework/zend-soap",
            "keywords": [
                "soap",
                "zf2"
            ],
            "time": "2018-01-29T17:51:26+00:00"
        },
        {
            "name": "zendframework/zend-stdlib",
            "version": "2.7.7",
            "source": {
                "type": "git",
                "url": "https://github.com/zendframework/zend-stdlib.git",
                "reference": "0e44eb46788f65e09e077eb7f44d2659143bcc1f"
            },
            "dist": {
                "type": "zip",
                "url": "https://api.github.com/repos/zendframework/zend-stdlib/zipball/0e44eb46788f65e09e077eb7f44d2659143bcc1f",
                "reference": "0e44eb46788f65e09e077eb7f44d2659143bcc1f",
                "shasum": ""
            },
            "require": {
                "php": "^5.5 || ^7.0",
                "zendframework/zend-hydrator": "~1.1"
            },
            "require-dev": {
                "athletic/athletic": "~0.1",
                "fabpot/php-cs-fixer": "1.7.*",
                "phpunit/phpunit": "~4.0",
                "zendframework/zend-config": "~2.5",
                "zendframework/zend-eventmanager": "~2.5",
                "zendframework/zend-filter": "~2.5",
                "zendframework/zend-inputfilter": "~2.5",
                "zendframework/zend-serializer": "~2.5",
                "zendframework/zend-servicemanager": "~2.5"
            },
            "suggest": {
                "zendframework/zend-eventmanager": "To support aggregate hydrator usage",
                "zendframework/zend-filter": "To support naming strategy hydrator usage",
                "zendframework/zend-serializer": "Zend\\Serializer component",
                "zendframework/zend-servicemanager": "To support hydrator plugin manager usage"
            },
            "type": "library",
            "extra": {
                "branch-alias": {
                    "dev-release-2.7": "2.7-dev",
                    "dev-master": "3.0-dev",
                    "dev-develop": "3.1-dev"
                }
            },
            "autoload": {
                "psr-4": {
                    "Zend\\Stdlib\\": "src/"
                }
            },
            "notification-url": "https://packagist.org/downloads/",
            "license": [
                "BSD-3-Clause"
            ],
            "homepage": "https://github.com/zendframework/zend-stdlib",
            "keywords": [
                "stdlib",
                "zf2"
            ],
            "time": "2016-04-12T21:17:31+00:00"
        },
        {
            "name": "zendframework/zend-text",
            "version": "2.6.0",
            "source": {
                "type": "git",
                "url": "https://github.com/zendframework/zend-text.git",
                "reference": "07ad9388e4d4f12620ad37b52a5b0e4ee7845f92"
            },
            "dist": {
                "type": "zip",
                "url": "https://api.github.com/repos/zendframework/zend-text/zipball/07ad9388e4d4f12620ad37b52a5b0e4ee7845f92",
                "reference": "07ad9388e4d4f12620ad37b52a5b0e4ee7845f92",
                "shasum": ""
            },
            "require": {
                "php": "^5.5 || ^7.0",
                "zendframework/zend-servicemanager": "^2.7.5 || ^3.0.3",
                "zendframework/zend-stdlib": "^2.7 || ^3.0"
            },
            "require-dev": {
                "fabpot/php-cs-fixer": "1.7.*",
                "phpunit/phpunit": "~4.0",
                "zendframework/zend-config": "^2.6"
            },
            "type": "library",
            "extra": {
                "branch-alias": {
                    "dev-master": "2.6-dev",
                    "dev-develop": "2.7-dev"
                }
            },
            "autoload": {
                "psr-4": {
                    "Zend\\Text\\": "src/"
                }
            },
            "notification-url": "https://packagist.org/downloads/",
            "license": [
                "BSD-3-Clause"
            ],
            "homepage": "https://github.com/zendframework/zend-text",
            "keywords": [
                "text",
                "zf2"
            ],
            "time": "2016-02-08T19:03:52+00:00"
        },
        {
            "name": "zendframework/zend-uri",
            "version": "2.5.2",
            "source": {
                "type": "git",
                "url": "https://github.com/zendframework/zend-uri.git",
                "reference": "0bf717a239432b1a1675ae314f7c4acd742749ed"
            },
            "dist": {
                "type": "zip",
                "url": "https://api.github.com/repos/zendframework/zend-uri/zipball/0bf717a239432b1a1675ae314f7c4acd742749ed",
                "reference": "0bf717a239432b1a1675ae314f7c4acd742749ed",
                "shasum": ""
            },
            "require": {
                "php": "^5.5 || ^7.0",
                "zendframework/zend-escaper": "^2.5",
                "zendframework/zend-validator": "^2.5"
            },
            "require-dev": {
                "fabpot/php-cs-fixer": "1.7.*",
                "phpunit/phpunit": "~4.0"
            },
            "type": "library",
            "extra": {
                "branch-alias": {
                    "dev-master": "2.5-dev",
                    "dev-develop": "2.6-dev"
                }
            },
            "autoload": {
                "psr-4": {
                    "Zend\\Uri\\": "src/"
                }
            },
            "notification-url": "https://packagist.org/downloads/",
            "license": [
                "BSD-3-Clause"
            ],
            "description": "a component that aids in manipulating and validating » Uniform Resource Identifiers (URIs)",
            "homepage": "https://github.com/zendframework/zend-uri",
            "keywords": [
                "uri",
                "zf2"
            ],
            "time": "2016-02-17T22:38:51+00:00"
        },
        {
            "name": "zendframework/zend-validator",
            "version": "2.10.2",
            "source": {
                "type": "git",
                "url": "https://github.com/zendframework/zend-validator.git",
                "reference": "38109ed7d8e46cfa71bccbe7e6ca80cdd035f8c9"
            },
            "dist": {
                "type": "zip",
                "url": "https://api.github.com/repos/zendframework/zend-validator/zipball/38109ed7d8e46cfa71bccbe7e6ca80cdd035f8c9",
                "reference": "38109ed7d8e46cfa71bccbe7e6ca80cdd035f8c9",
                "shasum": ""
            },
            "require": {
                "container-interop/container-interop": "^1.1",
                "php": "^5.6 || ^7.0",
                "zendframework/zend-stdlib": "^2.7.6 || ^3.1"
            },
            "require-dev": {
                "phpunit/phpunit": "^6.0.8 || ^5.7.15",
                "zendframework/zend-cache": "^2.6.1",
                "zendframework/zend-coding-standard": "~1.0.0",
                "zendframework/zend-config": "^2.6",
                "zendframework/zend-db": "^2.7",
                "zendframework/zend-filter": "^2.6",
                "zendframework/zend-http": "^2.5.4",
                "zendframework/zend-i18n": "^2.6",
                "zendframework/zend-math": "^2.6",
                "zendframework/zend-servicemanager": "^2.7.5 || ^3.0.3",
                "zendframework/zend-session": "^2.8",
                "zendframework/zend-uri": "^2.5"
            },
            "suggest": {
                "zendframework/zend-db": "Zend\\Db component, required by the (No)RecordExists validator",
                "zendframework/zend-filter": "Zend\\Filter component, required by the Digits validator",
                "zendframework/zend-i18n": "Zend\\I18n component to allow translation of validation error messages",
                "zendframework/zend-i18n-resources": "Translations of validator messages",
                "zendframework/zend-math": "Zend\\Math component, required by the Csrf validator",
                "zendframework/zend-servicemanager": "Zend\\ServiceManager component to allow using the ValidatorPluginManager and validator chains",
                "zendframework/zend-session": "Zend\\Session component, ^2.8; required by the Csrf validator",
                "zendframework/zend-uri": "Zend\\Uri component, required by the Uri and Sitemap\\Loc validators"
            },
            "type": "library",
            "extra": {
                "branch-alias": {
                    "dev-master": "2.10.x-dev",
                    "dev-develop": "2.11.x-dev"
                },
                "zf": {
                    "component": "Zend\\Validator",
                    "config-provider": "Zend\\Validator\\ConfigProvider"
                }
            },
            "autoload": {
                "psr-4": {
                    "Zend\\Validator\\": "src/"
                }
            },
            "notification-url": "https://packagist.org/downloads/",
            "license": [
                "BSD-3-Clause"
            ],
            "description": "provides a set of commonly needed validators",
            "homepage": "https://github.com/zendframework/zend-validator",
            "keywords": [
                "validator",
                "zf2"
            ],
            "time": "2018-02-01T17:05:33+00:00"
        },
        {
            "name": "zendframework/zend-view",
            "version": "2.10.0",
            "source": {
                "type": "git",
                "url": "https://github.com/zendframework/zend-view.git",
                "reference": "4478cc5dd960e2339d88b363ef99fa278700e80e"
            },
            "dist": {
                "type": "zip",
                "url": "https://api.github.com/repos/zendframework/zend-view/zipball/4478cc5dd960e2339d88b363ef99fa278700e80e",
                "reference": "4478cc5dd960e2339d88b363ef99fa278700e80e",
                "shasum": ""
            },
            "require": {
                "php": "^5.6 || ^7.0",
                "zendframework/zend-eventmanager": "^2.6.2 || ^3.0",
                "zendframework/zend-loader": "^2.5",
                "zendframework/zend-stdlib": "^2.7 || ^3.0"
            },
            "require-dev": {
                "phpunit/phpunit": "^5.7.15 || ^6.0.8",
                "zendframework/zend-authentication": "^2.5",
                "zendframework/zend-cache": "^2.6.1",
                "zendframework/zend-coding-standard": "~1.0.0",
                "zendframework/zend-config": "^2.6",
                "zendframework/zend-console": "^2.6",
                "zendframework/zend-escaper": "^2.5",
                "zendframework/zend-feed": "^2.7",
                "zendframework/zend-filter": "^2.6.1",
                "zendframework/zend-http": "^2.5.4",
                "zendframework/zend-i18n": "^2.6",
                "zendframework/zend-json": "^2.6.1",
                "zendframework/zend-log": "^2.7",
                "zendframework/zend-modulemanager": "^2.7.1",
                "zendframework/zend-mvc": "^2.7 || ^3.0",
                "zendframework/zend-navigation": "^2.5",
                "zendframework/zend-paginator": "^2.5",
                "zendframework/zend-permissions-acl": "^2.6",
                "zendframework/zend-router": "^3.0.1",
                "zendframework/zend-serializer": "^2.6.1",
                "zendframework/zend-servicemanager": "^2.7.5 || ^3.0.3",
                "zendframework/zend-session": "^2.8.1",
                "zendframework/zend-uri": "^2.5"
            },
            "suggest": {
                "zendframework/zend-authentication": "Zend\\Authentication component",
                "zendframework/zend-escaper": "Zend\\Escaper component",
                "zendframework/zend-feed": "Zend\\Feed component",
                "zendframework/zend-filter": "Zend\\Filter component",
                "zendframework/zend-http": "Zend\\Http component",
                "zendframework/zend-i18n": "Zend\\I18n component",
                "zendframework/zend-json": "Zend\\Json component",
                "zendframework/zend-mvc": "Zend\\Mvc component",
                "zendframework/zend-navigation": "Zend\\Navigation component",
                "zendframework/zend-paginator": "Zend\\Paginator component",
                "zendframework/zend-permissions-acl": "Zend\\Permissions\\Acl component",
                "zendframework/zend-servicemanager": "Zend\\ServiceManager component",
                "zendframework/zend-uri": "Zend\\Uri component"
            },
            "bin": [
                "bin/templatemap_generator.php"
            ],
            "type": "library",
            "extra": {
                "branch-alias": {
                    "dev-master": "2.10.x-dev",
                    "dev-develop": "2.11.x-dev"
                }
            },
            "autoload": {
                "psr-4": {
                    "Zend\\View\\": "src/"
                }
            },
            "notification-url": "https://packagist.org/downloads/",
            "license": [
                "BSD-3-Clause"
            ],
            "description": "provides a system of helpers, output filters, and variable escaping",
            "homepage": "https://github.com/zendframework/zend-view",
            "keywords": [
                "view",
                "zf2"
            ],
            "time": "2018-01-17T22:21:50+00:00"
        }
    ],
    "packages-dev": [
        {
            "name": "doctrine/annotations",
            "version": "v1.6.0",
            "source": {
                "type": "git",
                "url": "https://github.com/doctrine/annotations.git",
                "reference": "c7f2050c68a9ab0bdb0f98567ec08d80ea7d24d5"
            },
            "dist": {
                "type": "zip",
                "url": "https://api.github.com/repos/doctrine/annotations/zipball/c7f2050c68a9ab0bdb0f98567ec08d80ea7d24d5",
                "reference": "c7f2050c68a9ab0bdb0f98567ec08d80ea7d24d5",
                "shasum": ""
            },
            "require": {
                "doctrine/lexer": "1.*",
                "php": "^7.1"
            },
            "require-dev": {
                "doctrine/cache": "1.*",
                "phpunit/phpunit": "^6.4"
            },
            "type": "library",
            "extra": {
                "branch-alias": {
                    "dev-master": "1.6.x-dev"
                }
            },
            "autoload": {
                "psr-4": {
                    "Doctrine\\Common\\Annotations\\": "lib/Doctrine/Common/Annotations"
                }
            },
            "notification-url": "https://packagist.org/downloads/",
            "license": [
                "MIT"
            ],
            "authors": [
                {
                    "name": "Roman Borschel",
                    "email": "roman@code-factory.org"
                },
                {
                    "name": "Benjamin Eberlei",
                    "email": "kontakt@beberlei.de"
                },
                {
                    "name": "Guilherme Blanco",
                    "email": "guilhermeblanco@gmail.com"
                },
                {
                    "name": "Jonathan Wage",
                    "email": "jonwage@gmail.com"
                },
                {
                    "name": "Johannes Schmitt",
                    "email": "schmittjoh@gmail.com"
                }
            ],
            "description": "Docblock Annotations Parser",
            "homepage": "http://www.doctrine-project.org",
            "keywords": [
                "annotations",
                "docblock",
                "parser"
            ],
            "time": "2017-12-06T07:11:42+00:00"
        },
        {
            "name": "doctrine/instantiator",
            "version": "1.1.0",
            "source": {
                "type": "git",
                "url": "https://github.com/doctrine/instantiator.git",
                "reference": "185b8868aa9bf7159f5f953ed5afb2d7fcdc3bda"
            },
            "dist": {
                "type": "zip",
                "url": "https://api.github.com/repos/doctrine/instantiator/zipball/185b8868aa9bf7159f5f953ed5afb2d7fcdc3bda",
                "reference": "185b8868aa9bf7159f5f953ed5afb2d7fcdc3bda",
                "shasum": ""
            },
            "require": {
                "php": "^7.1"
            },
            "require-dev": {
                "athletic/athletic": "~0.1.8",
                "ext-pdo": "*",
                "ext-phar": "*",
                "phpunit/phpunit": "^6.2.3",
                "squizlabs/php_codesniffer": "^3.0.2"
            },
            "type": "library",
            "extra": {
                "branch-alias": {
                    "dev-master": "1.2.x-dev"
                }
            },
            "autoload": {
                "psr-4": {
                    "Doctrine\\Instantiator\\": "src/Doctrine/Instantiator/"
                }
            },
            "notification-url": "https://packagist.org/downloads/",
            "license": [
                "MIT"
            ],
            "authors": [
                {
                    "name": "Marco Pivetta",
                    "email": "ocramius@gmail.com",
                    "homepage": "http://ocramius.github.com/"
                }
            ],
            "description": "A small, lightweight utility to instantiate objects in PHP without invoking their constructors",
            "homepage": "https://github.com/doctrine/instantiator",
            "keywords": [
                "constructor",
                "instantiate"
            ],
            "time": "2017-07-22T11:58:36+00:00"
        },
        {
            "name": "doctrine/lexer",
            "version": "v1.0.1",
            "source": {
                "type": "git",
                "url": "https://github.com/doctrine/lexer.git",
                "reference": "83893c552fd2045dd78aef794c31e694c37c0b8c"
            },
            "dist": {
                "type": "zip",
                "url": "https://api.github.com/repos/doctrine/lexer/zipball/83893c552fd2045dd78aef794c31e694c37c0b8c",
                "reference": "83893c552fd2045dd78aef794c31e694c37c0b8c",
                "shasum": ""
            },
            "require": {
                "php": ">=5.3.2"
            },
            "type": "library",
            "extra": {
                "branch-alias": {
                    "dev-master": "1.0.x-dev"
                }
            },
            "autoload": {
                "psr-0": {
                    "Doctrine\\Common\\Lexer\\": "lib/"
                }
            },
            "notification-url": "https://packagist.org/downloads/",
            "license": [
                "MIT"
            ],
            "authors": [
                {
                    "name": "Roman Borschel",
                    "email": "roman@code-factory.org"
                },
                {
                    "name": "Guilherme Blanco",
                    "email": "guilhermeblanco@gmail.com"
                },
                {
                    "name": "Johannes Schmitt",
                    "email": "schmittjoh@gmail.com"
                }
            ],
            "description": "Base library for a lexer that can be used in Top-Down, Recursive Descent Parsers.",
            "homepage": "http://www.doctrine-project.org",
            "keywords": [
                "lexer",
                "parser"
            ],
            "time": "2014-09-09T13:34:57+00:00"
        },
        {
            "name": "friendsofphp/php-cs-fixer",
            "version": "v2.10.5",
            "source": {
                "type": "git",
                "url": "https://github.com/FriendsOfPHP/PHP-CS-Fixer.git",
                "reference": "e49993dfb9b96ec8b8d9964c4627599b050a6e99"
            },
            "dist": {
                "type": "zip",
                "url": "https://api.github.com/repos/FriendsOfPHP/PHP-CS-Fixer/zipball/e49993dfb9b96ec8b8d9964c4627599b050a6e99",
                "reference": "e49993dfb9b96ec8b8d9964c4627599b050a6e99",
                "shasum": ""
            },
            "require": {
                "composer/semver": "^1.4",
                "doctrine/annotations": "^1.2",
                "ext-json": "*",
                "ext-tokenizer": "*",
                "php": "^5.6 || >=7.0 <7.3",
                "php-cs-fixer/diff": "^1.2",
                "symfony/console": "^3.2 || ^4.0",
                "symfony/event-dispatcher": "^3.0 || ^4.0",
                "symfony/filesystem": "^3.0 || ^4.0",
                "symfony/finder": "^3.0 || ^4.0",
                "symfony/options-resolver": "^3.0 || ^4.0",
                "symfony/polyfill-php70": "^1.0",
                "symfony/polyfill-php72": "^1.4",
                "symfony/process": "^3.0 || ^4.0",
                "symfony/stopwatch": "^3.0 || ^4.0"
            },
            "conflict": {
                "hhvm": "*"
            },
            "require-dev": {
                "johnkary/phpunit-speedtrap": "^1.1 || ^2.0 || ^3.0",
                "justinrainbow/json-schema": "^5.0",
                "keradus/cli-executor": "^1.0",
                "mikey179/vfsstream": "^1.6",
                "php-coveralls/php-coveralls": "^2.0",
                "php-cs-fixer/accessible-object": "^1.0",
                "phpunit/phpunit": "^5.7.23 || ^6.4.3",
                "phpunitgoodpractices/traits": "^1.3.1",
                "symfony/phpunit-bridge": "^3.2.2 || ^4.0"
            },
            "suggest": {
                "ext-mbstring": "For handling non-UTF8 characters in cache signature.",
                "symfony/polyfill-mbstring": "When enabling `ext-mbstring` is not possible."
            },
            "bin": [
                "php-cs-fixer"
            ],
            "type": "application",
            "autoload": {
                "psr-4": {
                    "PhpCsFixer\\": "src/"
                },
                "classmap": [
                    "tests/Test/AbstractFixerTestCase.php",
                    "tests/Test/AbstractIntegrationCaseFactory.php",
                    "tests/Test/AbstractIntegrationTestCase.php",
                    "tests/Test/Assert/AssertTokensTrait.php",
                    "tests/Test/Constraint/SameStringsConstraint.php",
                    "tests/Test/IntegrationCase.php",
                    "tests/Test/IntegrationCaseFactory.php",
                    "tests/Test/IntegrationCaseFactoryInterface.php",
                    "tests/Test/InternalIntegrationCaseFactory.php",
                    "tests/TestCase.php"
                ]
            },
            "notification-url": "https://packagist.org/downloads/",
            "license": [
                "MIT"
            ],
            "authors": [
                {
                    "name": "Dariusz Rumiński",
                    "email": "dariusz.ruminski@gmail.com"
                },
                {
                    "name": "Fabien Potencier",
                    "email": "fabien@symfony.com"
                }
            ],
            "description": "A tool to automatically fix PHP code style",
            "time": "2018-03-20T18:07:08+00:00"
        },
        {
            "name": "lusitanian/oauth",
            "version": "v0.8.10",
            "source": {
                "type": "git",
                "url": "https://github.com/Lusitanian/PHPoAuthLib.git",
                "reference": "09f4af38f17db6938253f4d1b171d537913ac1ed"
            },
            "dist": {
                "type": "zip",
                "url": "https://api.github.com/repos/Lusitanian/PHPoAuthLib/zipball/09f4af38f17db6938253f4d1b171d537913ac1ed",
                "reference": "09f4af38f17db6938253f4d1b171d537913ac1ed",
                "shasum": ""
            },
            "require": {
                "php": ">=5.3.0"
            },
            "require-dev": {
                "phpunit/phpunit": "3.7.*",
                "predis/predis": "0.8.*@dev",
                "squizlabs/php_codesniffer": "2.*",
                "symfony/http-foundation": "~2.1"
            },
            "suggest": {
                "ext-openssl": "Allows for usage of secure connections with the stream-based HTTP client.",
                "predis/predis": "Allows using the Redis storage backend.",
                "symfony/http-foundation": "Allows using the Symfony Session storage backend."
            },
            "type": "library",
            "extra": {
                "branch-alias": {
                    "dev-master": "0.1-dev"
                }
            },
            "autoload": {
                "psr-0": {
                    "OAuth": "src",
                    "OAuth\\Unit": "tests"
                }
            },
            "notification-url": "https://packagist.org/downloads/",
            "license": [
                "MIT"
            ],
            "authors": [
                {
                    "name": "David Desberg",
                    "email": "david@daviddesberg.com"
                },
                {
                    "name": "Elliot Chance",
                    "email": "elliotchance@gmail.com"
                },
                {
                    "name": "Pieter Hordijk",
                    "email": "info@pieterhordijk.com"
                }
            ],
            "description": "PHP 5.3+ oAuth 1/2 Library",
            "keywords": [
                "Authentication",
                "authorization",
                "oauth",
                "security"
            ],
            "time": "2016-07-12T22:15:40+00:00"
        },
        {
            "name": "myclabs/deep-copy",
            "version": "1.7.0",
            "source": {
                "type": "git",
                "url": "https://github.com/myclabs/DeepCopy.git",
                "reference": "3b8a3a99ba1f6a3952ac2747d989303cbd6b7a3e"
            },
            "dist": {
                "type": "zip",
                "url": "https://api.github.com/repos/myclabs/DeepCopy/zipball/3b8a3a99ba1f6a3952ac2747d989303cbd6b7a3e",
                "reference": "3b8a3a99ba1f6a3952ac2747d989303cbd6b7a3e",
                "shasum": ""
            },
            "require": {
                "php": "^5.6 || ^7.0"
            },
            "require-dev": {
                "doctrine/collections": "^1.0",
                "doctrine/common": "^2.6",
                "phpunit/phpunit": "^4.1"
            },
            "type": "library",
            "autoload": {
                "psr-4": {
                    "DeepCopy\\": "src/DeepCopy/"
                },
                "files": [
                    "src/DeepCopy/deep_copy.php"
                ]
            },
            "notification-url": "https://packagist.org/downloads/",
            "license": [
                "MIT"
            ],
            "description": "Create deep copies (clones) of your objects",
            "keywords": [
                "clone",
                "copy",
                "duplicate",
                "object",
                "object graph"
            ],
            "time": "2017-10-19T19:58:43+00:00"
        },
        {
            "name": "pdepend/pdepend",
            "version": "2.5.2",
            "source": {
                "type": "git",
                "url": "https://github.com/pdepend/pdepend.git",
                "reference": "9daf26d0368d4a12bed1cacae1a9f3a6f0adf239"
            },
            "dist": {
                "type": "zip",
                "url": "https://api.github.com/repos/pdepend/pdepend/zipball/9daf26d0368d4a12bed1cacae1a9f3a6f0adf239",
                "reference": "9daf26d0368d4a12bed1cacae1a9f3a6f0adf239",
                "shasum": ""
            },
            "require": {
                "php": ">=5.3.7",
                "symfony/config": "^2.3.0|^3|^4",
                "symfony/dependency-injection": "^2.3.0|^3|^4",
                "symfony/filesystem": "^2.3.0|^3|^4"
            },
            "require-dev": {
                "phpunit/phpunit": "^4.8|^5.7",
                "squizlabs/php_codesniffer": "^2.0.0"
            },
            "bin": [
                "src/bin/pdepend"
            ],
            "type": "library",
            "autoload": {
                "psr-4": {
                    "PDepend\\": "src/main/php/PDepend"
                }
            },
            "notification-url": "https://packagist.org/downloads/",
            "license": [
                "BSD-3-Clause"
            ],
            "description": "Official version of pdepend to be handled with Composer",
            "time": "2017-12-13T13:21:38+00:00"
        },
        {
            "name": "phar-io/manifest",
            "version": "1.0.1",
            "source": {
                "type": "git",
                "url": "https://github.com/phar-io/manifest.git",
                "reference": "2df402786ab5368a0169091f61a7c1e0eb6852d0"
            },
            "dist": {
                "type": "zip",
                "url": "https://api.github.com/repos/phar-io/manifest/zipball/2df402786ab5368a0169091f61a7c1e0eb6852d0",
                "reference": "2df402786ab5368a0169091f61a7c1e0eb6852d0",
                "shasum": ""
            },
            "require": {
                "ext-dom": "*",
                "ext-phar": "*",
                "phar-io/version": "^1.0.1",
                "php": "^5.6 || ^7.0"
            },
            "type": "library",
            "extra": {
                "branch-alias": {
                    "dev-master": "1.0.x-dev"
                }
            },
            "autoload": {
                "classmap": [
                    "src/"
                ]
            },
            "notification-url": "https://packagist.org/downloads/",
            "license": [
                "BSD-3-Clause"
            ],
            "authors": [
                {
                    "name": "Arne Blankerts",
                    "email": "arne@blankerts.de",
                    "role": "Developer"
                },
                {
                    "name": "Sebastian Heuer",
                    "email": "sebastian@phpeople.de",
                    "role": "Developer"
                },
                {
                    "name": "Sebastian Bergmann",
                    "email": "sebastian@phpunit.de",
                    "role": "Developer"
                }
            ],
            "description": "Component for reading phar.io manifest information from a PHP Archive (PHAR)",
            "time": "2017-03-05T18:14:27+00:00"
        },
        {
            "name": "phar-io/version",
            "version": "1.0.1",
            "source": {
                "type": "git",
                "url": "https://github.com/phar-io/version.git",
                "reference": "a70c0ced4be299a63d32fa96d9281d03e94041df"
            },
            "dist": {
                "type": "zip",
                "url": "https://api.github.com/repos/phar-io/version/zipball/a70c0ced4be299a63d32fa96d9281d03e94041df",
                "reference": "a70c0ced4be299a63d32fa96d9281d03e94041df",
                "shasum": ""
            },
            "require": {
                "php": "^5.6 || ^7.0"
            },
            "type": "library",
            "autoload": {
                "classmap": [
                    "src/"
                ]
            },
            "notification-url": "https://packagist.org/downloads/",
            "license": [
                "BSD-3-Clause"
            ],
            "authors": [
                {
                    "name": "Arne Blankerts",
                    "email": "arne@blankerts.de",
                    "role": "Developer"
                },
                {
                    "name": "Sebastian Heuer",
                    "email": "sebastian@phpeople.de",
                    "role": "Developer"
                },
                {
                    "name": "Sebastian Bergmann",
                    "email": "sebastian@phpunit.de",
                    "role": "Developer"
                }
            ],
            "description": "Library for handling version information and constraints",
            "time": "2017-03-05T17:38:23+00:00"
        },
        {
            "name": "php-cs-fixer/diff",
            "version": "v1.3.0",
            "source": {
                "type": "git",
                "url": "https://github.com/PHP-CS-Fixer/diff.git",
                "reference": "78bb099e9c16361126c86ce82ec4405ebab8e756"
            },
            "dist": {
                "type": "zip",
                "url": "https://api.github.com/repos/PHP-CS-Fixer/diff/zipball/78bb099e9c16361126c86ce82ec4405ebab8e756",
                "reference": "78bb099e9c16361126c86ce82ec4405ebab8e756",
                "shasum": ""
            },
            "require": {
                "php": "^5.6 || ^7.0"
            },
            "require-dev": {
                "phpunit/phpunit": "^5.7.23 || ^6.4.3",
                "symfony/process": "^3.3"
            },
            "type": "library",
            "autoload": {
                "classmap": [
                    "src/"
                ]
            },
            "notification-url": "https://packagist.org/downloads/",
            "license": [
                "BSD-3-Clause"
            ],
            "authors": [
                {
                    "name": "Kore Nordmann",
                    "email": "mail@kore-nordmann.de"
                },
                {
                    "name": "Sebastian Bergmann",
                    "email": "sebastian@phpunit.de"
                },
                {
                    "name": "SpacePossum"
                }
            ],
            "description": "sebastian/diff v2 backport support for PHP5.6",
            "homepage": "https://github.com/PHP-CS-Fixer",
            "keywords": [
                "diff"
            ],
            "time": "2018-02-15T16:58:55+00:00"
        },
        {
            "name": "phpdocumentor/reflection-common",
            "version": "1.0.1",
            "source": {
                "type": "git",
                "url": "https://github.com/phpDocumentor/ReflectionCommon.git",
                "reference": "21bdeb5f65d7ebf9f43b1b25d404f87deab5bfb6"
            },
            "dist": {
                "type": "zip",
                "url": "https://api.github.com/repos/phpDocumentor/ReflectionCommon/zipball/21bdeb5f65d7ebf9f43b1b25d404f87deab5bfb6",
                "reference": "21bdeb5f65d7ebf9f43b1b25d404f87deab5bfb6",
                "shasum": ""
            },
            "require": {
                "php": ">=5.5"
            },
            "require-dev": {
                "phpunit/phpunit": "^4.6"
            },
            "type": "library",
            "extra": {
                "branch-alias": {
                    "dev-master": "1.0.x-dev"
                }
            },
            "autoload": {
                "psr-4": {
                    "phpDocumentor\\Reflection\\": [
                        "src"
                    ]
                }
            },
            "notification-url": "https://packagist.org/downloads/",
            "license": [
                "MIT"
            ],
            "authors": [
                {
                    "name": "Jaap van Otterdijk",
                    "email": "opensource@ijaap.nl"
                }
            ],
            "description": "Common reflection classes used by phpdocumentor to reflect the code structure",
            "homepage": "http://www.phpdoc.org",
            "keywords": [
                "FQSEN",
                "phpDocumentor",
                "phpdoc",
                "reflection",
                "static analysis"
            ],
            "time": "2017-09-11T18:02:19+00:00"
        },
        {
            "name": "phpdocumentor/reflection-docblock",
            "version": "4.3.0",
            "source": {
                "type": "git",
                "url": "https://github.com/phpDocumentor/ReflectionDocBlock.git",
                "reference": "94fd0001232e47129dd3504189fa1c7225010d08"
            },
            "dist": {
                "type": "zip",
                "url": "https://api.github.com/repos/phpDocumentor/ReflectionDocBlock/zipball/94fd0001232e47129dd3504189fa1c7225010d08",
                "reference": "94fd0001232e47129dd3504189fa1c7225010d08",
                "shasum": ""
            },
            "require": {
                "php": "^7.0",
                "phpdocumentor/reflection-common": "^1.0.0",
                "phpdocumentor/type-resolver": "^0.4.0",
                "webmozart/assert": "^1.0"
            },
            "require-dev": {
                "doctrine/instantiator": "~1.0.5",
                "mockery/mockery": "^1.0",
                "phpunit/phpunit": "^6.4"
            },
            "type": "library",
            "extra": {
                "branch-alias": {
                    "dev-master": "4.x-dev"
                }
            },
            "autoload": {
                "psr-4": {
                    "phpDocumentor\\Reflection\\": [
                        "src/"
                    ]
                }
            },
            "notification-url": "https://packagist.org/downloads/",
            "license": [
                "MIT"
            ],
            "authors": [
                {
                    "name": "Mike van Riel",
                    "email": "me@mikevanriel.com"
                }
            ],
            "description": "With this component, a library can provide support for annotations via DocBlocks or otherwise retrieve information that is embedded in a DocBlock.",
            "time": "2017-11-30T07:14:17+00:00"
        },
        {
            "name": "phpdocumentor/type-resolver",
            "version": "0.4.0",
            "source": {
                "type": "git",
                "url": "https://github.com/phpDocumentor/TypeResolver.git",
                "reference": "9c977708995954784726e25d0cd1dddf4e65b0f7"
            },
            "dist": {
                "type": "zip",
                "url": "https://api.github.com/repos/phpDocumentor/TypeResolver/zipball/9c977708995954784726e25d0cd1dddf4e65b0f7",
                "reference": "9c977708995954784726e25d0cd1dddf4e65b0f7",
                "shasum": ""
            },
            "require": {
                "php": "^5.5 || ^7.0",
                "phpdocumentor/reflection-common": "^1.0"
            },
            "require-dev": {
                "mockery/mockery": "^0.9.4",
                "phpunit/phpunit": "^5.2||^4.8.24"
            },
            "type": "library",
            "extra": {
                "branch-alias": {
                    "dev-master": "1.0.x-dev"
                }
            },
            "autoload": {
                "psr-4": {
                    "phpDocumentor\\Reflection\\": [
                        "src/"
                    ]
                }
            },
            "notification-url": "https://packagist.org/downloads/",
            "license": [
                "MIT"
            ],
            "authors": [
                {
                    "name": "Mike van Riel",
                    "email": "me@mikevanriel.com"
                }
            ],
            "time": "2017-07-14T14:27:02+00:00"
        },
        {
            "name": "phpmd/phpmd",
            "version": "2.6.0",
            "source": {
                "type": "git",
                "url": "https://github.com/phpmd/phpmd.git",
                "reference": "4e9924b2c157a3eb64395460fcf56b31badc8374"
            },
            "dist": {
                "type": "zip",
                "url": "https://api.github.com/repos/phpmd/phpmd/zipball/4e9924b2c157a3eb64395460fcf56b31badc8374",
                "reference": "4e9924b2c157a3eb64395460fcf56b31badc8374",
                "shasum": ""
            },
            "require": {
                "ext-xml": "*",
                "pdepend/pdepend": "^2.5",
                "php": ">=5.3.9"
            },
            "require-dev": {
                "phpunit/phpunit": "^4.0",
                "squizlabs/php_codesniffer": "^2.0"
            },
            "bin": [
                "src/bin/phpmd"
            ],
            "type": "project",
            "autoload": {
                "psr-0": {
                    "PHPMD\\": "src/main/php"
                }
            },
            "notification-url": "https://packagist.org/downloads/",
            "license": [
                "BSD-3-Clause"
            ],
            "authors": [
                {
                    "name": "Manuel Pichler",
                    "email": "github@manuel-pichler.de",
                    "homepage": "https://github.com/manuelpichler",
                    "role": "Project Founder"
                },
                {
                    "name": "Other contributors",
                    "homepage": "https://github.com/phpmd/phpmd/graphs/contributors",
                    "role": "Contributors"
                },
                {
                    "name": "Marc Würth",
                    "email": "ravage@bluewin.ch",
                    "homepage": "https://github.com/ravage84",
                    "role": "Project Maintainer"
                }
            ],
            "description": "PHPMD is a spin-off project of PHP Depend and aims to be a PHP equivalent of the well known Java tool PMD.",
            "homepage": "http://phpmd.org/",
            "keywords": [
                "mess detection",
                "mess detector",
                "pdepend",
                "phpmd",
                "pmd"
            ],
            "time": "2017-01-20T14:41:10+00:00"
        },
        {
            "name": "phpspec/prophecy",
            "version": "1.7.5",
            "source": {
                "type": "git",
                "url": "https://github.com/phpspec/prophecy.git",
                "reference": "dfd6be44111a7c41c2e884a336cc4f461b3b2401"
            },
            "dist": {
                "type": "zip",
                "url": "https://api.github.com/repos/phpspec/prophecy/zipball/dfd6be44111a7c41c2e884a336cc4f461b3b2401",
                "reference": "dfd6be44111a7c41c2e884a336cc4f461b3b2401",
                "shasum": ""
            },
            "require": {
                "doctrine/instantiator": "^1.0.2",
                "php": "^5.3|^7.0",
                "phpdocumentor/reflection-docblock": "^2.0|^3.0.2|^4.0",
                "sebastian/comparator": "^1.1|^2.0",
                "sebastian/recursion-context": "^1.0|^2.0|^3.0"
            },
            "require-dev": {
                "phpspec/phpspec": "^2.5|^3.2",
                "phpunit/phpunit": "^4.8.35 || ^5.7 || ^6.5"
            },
            "type": "library",
            "extra": {
                "branch-alias": {
                    "dev-master": "1.7.x-dev"
                }
            },
            "autoload": {
                "psr-0": {
                    "Prophecy\\": "src/"
                }
            },
            "notification-url": "https://packagist.org/downloads/",
            "license": [
                "MIT"
            ],
            "authors": [
                {
                    "name": "Konstantin Kudryashov",
                    "email": "ever.zet@gmail.com",
                    "homepage": "http://everzet.com"
                },
                {
                    "name": "Marcello Duarte",
                    "email": "marcello.duarte@gmail.com"
                }
            ],
            "description": "Highly opinionated mocking framework for PHP 5.3+",
            "homepage": "https://github.com/phpspec/prophecy",
            "keywords": [
                "Double",
                "Dummy",
                "fake",
                "mock",
                "spy",
                "stub"
            ],
            "time": "2018-02-19T10:16:54+00:00"
        },
        {
            "name": "phpunit/php-code-coverage",
            "version": "5.3.0",
            "source": {
                "type": "git",
                "url": "https://github.com/sebastianbergmann/php-code-coverage.git",
                "reference": "661f34d0bd3f1a7225ef491a70a020ad23a057a1"
            },
            "dist": {
                "type": "zip",
                "url": "https://api.github.com/repos/sebastianbergmann/php-code-coverage/zipball/661f34d0bd3f1a7225ef491a70a020ad23a057a1",
                "reference": "661f34d0bd3f1a7225ef491a70a020ad23a057a1",
                "shasum": ""
            },
            "require": {
                "ext-dom": "*",
                "ext-xmlwriter": "*",
                "php": "^7.0",
                "phpunit/php-file-iterator": "^1.4.2",
                "phpunit/php-text-template": "^1.2.1",
                "phpunit/php-token-stream": "^2.0.1",
                "sebastian/code-unit-reverse-lookup": "^1.0.1",
                "sebastian/environment": "^3.0",
                "sebastian/version": "^2.0.1",
                "theseer/tokenizer": "^1.1"
            },
            "require-dev": {
                "phpunit/phpunit": "^6.0"
            },
            "suggest": {
                "ext-xdebug": "^2.5.5"
            },
            "type": "library",
            "extra": {
                "branch-alias": {
                    "dev-master": "5.3.x-dev"
                }
            },
            "autoload": {
                "classmap": [
                    "src/"
                ]
            },
            "notification-url": "https://packagist.org/downloads/",
            "license": [
                "BSD-3-Clause"
            ],
            "authors": [
                {
                    "name": "Sebastian Bergmann",
                    "email": "sebastian@phpunit.de",
                    "role": "lead"
                }
            ],
            "description": "Library that provides collection, processing, and rendering functionality for PHP code coverage information.",
            "homepage": "https://github.com/sebastianbergmann/php-code-coverage",
            "keywords": [
                "coverage",
                "testing",
                "xunit"
            ],
            "time": "2017-12-06T09:29:45+00:00"
        },
        {
            "name": "phpunit/php-file-iterator",
            "version": "1.4.5",
            "source": {
                "type": "git",
                "url": "https://github.com/sebastianbergmann/php-file-iterator.git",
                "reference": "730b01bc3e867237eaac355e06a36b85dd93a8b4"
            },
            "dist": {
                "type": "zip",
                "url": "https://api.github.com/repos/sebastianbergmann/php-file-iterator/zipball/730b01bc3e867237eaac355e06a36b85dd93a8b4",
                "reference": "730b01bc3e867237eaac355e06a36b85dd93a8b4",
                "shasum": ""
            },
            "require": {
                "php": ">=5.3.3"
            },
            "type": "library",
            "extra": {
                "branch-alias": {
                    "dev-master": "1.4.x-dev"
                }
            },
            "autoload": {
                "classmap": [
                    "src/"
                ]
            },
            "notification-url": "https://packagist.org/downloads/",
            "license": [
                "BSD-3-Clause"
            ],
            "authors": [
                {
                    "name": "Sebastian Bergmann",
                    "email": "sb@sebastian-bergmann.de",
                    "role": "lead"
                }
            ],
            "description": "FilterIterator implementation that filters files based on a list of suffixes.",
            "homepage": "https://github.com/sebastianbergmann/php-file-iterator/",
            "keywords": [
                "filesystem",
                "iterator"
            ],
            "time": "2017-11-27T13:52:08+00:00"
        },
        {
            "name": "phpunit/php-text-template",
            "version": "1.2.1",
            "source": {
                "type": "git",
                "url": "https://github.com/sebastianbergmann/php-text-template.git",
                "reference": "31f8b717e51d9a2afca6c9f046f5d69fc27c8686"
            },
            "dist": {
                "type": "zip",
                "url": "https://api.github.com/repos/sebastianbergmann/php-text-template/zipball/31f8b717e51d9a2afca6c9f046f5d69fc27c8686",
                "reference": "31f8b717e51d9a2afca6c9f046f5d69fc27c8686",
                "shasum": ""
            },
            "require": {
                "php": ">=5.3.3"
            },
            "type": "library",
            "autoload": {
                "classmap": [
                    "src/"
                ]
            },
            "notification-url": "https://packagist.org/downloads/",
            "license": [
                "BSD-3-Clause"
            ],
            "authors": [
                {
                    "name": "Sebastian Bergmann",
                    "email": "sebastian@phpunit.de",
                    "role": "lead"
                }
            ],
            "description": "Simple template engine.",
            "homepage": "https://github.com/sebastianbergmann/php-text-template/",
            "keywords": [
                "template"
            ],
            "time": "2015-06-21T13:50:34+00:00"
        },
        {
            "name": "phpunit/php-timer",
            "version": "1.0.9",
            "source": {
                "type": "git",
                "url": "https://github.com/sebastianbergmann/php-timer.git",
                "reference": "3dcf38ca72b158baf0bc245e9184d3fdffa9c46f"
            },
            "dist": {
                "type": "zip",
                "url": "https://api.github.com/repos/sebastianbergmann/php-timer/zipball/3dcf38ca72b158baf0bc245e9184d3fdffa9c46f",
                "reference": "3dcf38ca72b158baf0bc245e9184d3fdffa9c46f",
                "shasum": ""
            },
            "require": {
                "php": "^5.3.3 || ^7.0"
            },
            "require-dev": {
                "phpunit/phpunit": "^4.8.35 || ^5.7 || ^6.0"
            },
            "type": "library",
            "extra": {
                "branch-alias": {
                    "dev-master": "1.0-dev"
                }
            },
            "autoload": {
                "classmap": [
                    "src/"
                ]
            },
            "notification-url": "https://packagist.org/downloads/",
            "license": [
                "BSD-3-Clause"
            ],
            "authors": [
                {
                    "name": "Sebastian Bergmann",
                    "email": "sb@sebastian-bergmann.de",
                    "role": "lead"
                }
            ],
            "description": "Utility class for timing",
            "homepage": "https://github.com/sebastianbergmann/php-timer/",
            "keywords": [
                "timer"
            ],
            "time": "2017-02-26T11:10:40+00:00"
        },
        {
            "name": "phpunit/php-token-stream",
            "version": "2.0.2",
            "source": {
                "type": "git",
                "url": "https://github.com/sebastianbergmann/php-token-stream.git",
                "reference": "791198a2c6254db10131eecfe8c06670700904db"
            },
            "dist": {
                "type": "zip",
                "url": "https://api.github.com/repos/sebastianbergmann/php-token-stream/zipball/791198a2c6254db10131eecfe8c06670700904db",
                "reference": "791198a2c6254db10131eecfe8c06670700904db",
                "shasum": ""
            },
            "require": {
                "ext-tokenizer": "*",
                "php": "^7.0"
            },
            "require-dev": {
                "phpunit/phpunit": "^6.2.4"
            },
            "type": "library",
            "extra": {
                "branch-alias": {
                    "dev-master": "2.0-dev"
                }
            },
            "autoload": {
                "classmap": [
                    "src/"
                ]
            },
            "notification-url": "https://packagist.org/downloads/",
            "license": [
                "BSD-3-Clause"
            ],
            "authors": [
                {
                    "name": "Sebastian Bergmann",
                    "email": "sebastian@phpunit.de"
                }
            ],
            "description": "Wrapper around PHP's tokenizer extension.",
            "homepage": "https://github.com/sebastianbergmann/php-token-stream/",
            "keywords": [
                "tokenizer"
            ],
            "time": "2017-11-27T05:48:46+00:00"
        },
        {
            "name": "phpunit/phpunit",
            "version": "6.2.4",
            "source": {
                "type": "git",
                "url": "https://github.com/sebastianbergmann/phpunit.git",
                "reference": "ff3a76a58ac293657808aefd58c8aaf05945f4d9"
            },
            "dist": {
                "type": "zip",
                "url": "https://api.github.com/repos/sebastianbergmann/phpunit/zipball/ff3a76a58ac293657808aefd58c8aaf05945f4d9",
                "reference": "ff3a76a58ac293657808aefd58c8aaf05945f4d9",
                "shasum": ""
            },
            "require": {
                "ext-dom": "*",
                "ext-json": "*",
                "ext-libxml": "*",
                "ext-mbstring": "*",
                "ext-xml": "*",
                "myclabs/deep-copy": "^1.3",
                "phar-io/manifest": "^1.0.1",
                "phar-io/version": "^1.0",
                "php": "^7.0",
                "phpspec/prophecy": "^1.7",
                "phpunit/php-code-coverage": "^5.2",
                "phpunit/php-file-iterator": "^1.4",
                "phpunit/php-text-template": "^1.2",
                "phpunit/php-timer": "^1.0.6",
                "phpunit/phpunit-mock-objects": "^4.0",
                "sebastian/comparator": "^2.0",
                "sebastian/diff": "^1.4.3",
                "sebastian/environment": "^3.0.2",
                "sebastian/exporter": "^3.1",
                "sebastian/global-state": "^1.1 || ^2.0",
                "sebastian/object-enumerator": "^3.0.2",
                "sebastian/resource-operations": "^1.0",
                "sebastian/version": "^2.0"
            },
            "conflict": {
                "phpdocumentor/reflection-docblock": "3.0.2",
                "phpunit/dbunit": "<3.0"
            },
            "require-dev": {
                "ext-pdo": "*"
            },
            "suggest": {
                "ext-xdebug": "*",
                "phpunit/php-invoker": "^1.1"
            },
            "bin": [
                "phpunit"
            ],
            "type": "library",
            "extra": {
                "branch-alias": {
                    "dev-master": "6.2.x-dev"
                }
            },
            "autoload": {
                "classmap": [
                    "src/"
                ]
            },
            "notification-url": "https://packagist.org/downloads/",
            "license": [
                "BSD-3-Clause"
            ],
            "authors": [
                {
                    "name": "Sebastian Bergmann",
                    "email": "sebastian@phpunit.de",
                    "role": "lead"
                }
            ],
            "description": "The PHP Unit Testing framework.",
            "homepage": "https://phpunit.de/",
            "keywords": [
                "phpunit",
                "testing",
                "xunit"
            ],
            "time": "2017-08-03T13:59:28+00:00"
        },
        {
            "name": "phpunit/phpunit-mock-objects",
            "version": "4.0.4",
            "source": {
                "type": "git",
                "url": "https://github.com/sebastianbergmann/phpunit-mock-objects.git",
                "reference": "2f789b59ab89669015ad984afa350c4ec577ade0"
            },
            "dist": {
                "type": "zip",
                "url": "https://api.github.com/repos/sebastianbergmann/phpunit-mock-objects/zipball/2f789b59ab89669015ad984afa350c4ec577ade0",
                "reference": "2f789b59ab89669015ad984afa350c4ec577ade0",
                "shasum": ""
            },
            "require": {
                "doctrine/instantiator": "^1.0.5",
                "php": "^7.0",
                "phpunit/php-text-template": "^1.2.1",
                "sebastian/exporter": "^3.0"
            },
            "conflict": {
                "phpunit/phpunit": "<6.0"
            },
            "require-dev": {
                "phpunit/phpunit": "^6.0"
            },
            "suggest": {
                "ext-soap": "*"
            },
            "type": "library",
            "extra": {
                "branch-alias": {
                    "dev-master": "4.0.x-dev"
                }
            },
            "autoload": {
                "classmap": [
                    "src/"
                ]
            },
            "notification-url": "https://packagist.org/downloads/",
            "license": [
                "BSD-3-Clause"
            ],
            "authors": [
                {
                    "name": "Sebastian Bergmann",
                    "email": "sb@sebastian-bergmann.de",
                    "role": "lead"
                }
            ],
            "description": "Mock Object library for PHPUnit",
            "homepage": "https://github.com/sebastianbergmann/phpunit-mock-objects/",
            "keywords": [
                "mock",
                "xunit"
            ],
            "time": "2017-08-03T14:08:16+00:00"
        },
        {
            "name": "sebastian/code-unit-reverse-lookup",
            "version": "1.0.1",
            "source": {
                "type": "git",
                "url": "https://github.com/sebastianbergmann/code-unit-reverse-lookup.git",
                "reference": "4419fcdb5eabb9caa61a27c7a1db532a6b55dd18"
            },
            "dist": {
                "type": "zip",
                "url": "https://api.github.com/repos/sebastianbergmann/code-unit-reverse-lookup/zipball/4419fcdb5eabb9caa61a27c7a1db532a6b55dd18",
                "reference": "4419fcdb5eabb9caa61a27c7a1db532a6b55dd18",
                "shasum": ""
            },
            "require": {
                "php": "^5.6 || ^7.0"
            },
            "require-dev": {
                "phpunit/phpunit": "^5.7 || ^6.0"
            },
            "type": "library",
            "extra": {
                "branch-alias": {
                    "dev-master": "1.0.x-dev"
                }
            },
            "autoload": {
                "classmap": [
                    "src/"
                ]
            },
            "notification-url": "https://packagist.org/downloads/",
            "license": [
                "BSD-3-Clause"
            ],
            "authors": [
                {
                    "name": "Sebastian Bergmann",
                    "email": "sebastian@phpunit.de"
                }
            ],
            "description": "Looks up which function or method a line of code belongs to",
            "homepage": "https://github.com/sebastianbergmann/code-unit-reverse-lookup/",
            "time": "2017-03-04T06:30:41+00:00"
        },
        {
            "name": "sebastian/comparator",
            "version": "2.0.0",
            "source": {
                "type": "git",
                "url": "https://github.com/sebastianbergmann/comparator.git",
                "reference": "20f84f468cb67efee293246e6a09619b891f55f0"
            },
            "dist": {
                "type": "zip",
                "url": "https://api.github.com/repos/sebastianbergmann/comparator/zipball/20f84f468cb67efee293246e6a09619b891f55f0",
                "reference": "20f84f468cb67efee293246e6a09619b891f55f0",
                "shasum": ""
            },
            "require": {
                "php": "^7.0",
                "sebastian/diff": "^1.2",
                "sebastian/exporter": "^3.0"
            },
            "require-dev": {
                "phpunit/phpunit": "^6.0"
            },
            "type": "library",
            "extra": {
                "branch-alias": {
                    "dev-master": "2.0.x-dev"
                }
            },
            "autoload": {
                "classmap": [
                    "src/"
                ]
            },
            "notification-url": "https://packagist.org/downloads/",
            "license": [
                "BSD-3-Clause"
            ],
            "authors": [
                {
                    "name": "Jeff Welch",
                    "email": "whatthejeff@gmail.com"
                },
                {
                    "name": "Volker Dusch",
                    "email": "github@wallbash.com"
                },
                {
                    "name": "Bernhard Schussek",
                    "email": "bschussek@2bepublished.at"
                },
                {
                    "name": "Sebastian Bergmann",
                    "email": "sebastian@phpunit.de"
                }
            ],
            "description": "Provides the functionality to compare PHP values for equality",
            "homepage": "http://www.github.com/sebastianbergmann/comparator",
            "keywords": [
                "comparator",
                "compare",
                "equality"
            ],
            "time": "2017-03-03T06:26:08+00:00"
        },
        {
            "name": "sebastian/diff",
            "version": "1.4.3",
            "source": {
                "type": "git",
                "url": "https://github.com/sebastianbergmann/diff.git",
                "reference": "7f066a26a962dbe58ddea9f72a4e82874a3975a4"
            },
            "dist": {
                "type": "zip",
                "url": "https://api.github.com/repos/sebastianbergmann/diff/zipball/7f066a26a962dbe58ddea9f72a4e82874a3975a4",
                "reference": "7f066a26a962dbe58ddea9f72a4e82874a3975a4",
                "shasum": ""
            },
            "require": {
                "php": "^5.3.3 || ^7.0"
            },
            "require-dev": {
                "phpunit/phpunit": "^4.8.35 || ^5.7 || ^6.0"
            },
            "type": "library",
            "extra": {
                "branch-alias": {
                    "dev-master": "1.4-dev"
                }
            },
            "autoload": {
                "classmap": [
                    "src/"
                ]
            },
            "notification-url": "https://packagist.org/downloads/",
            "license": [
                "BSD-3-Clause"
            ],
            "authors": [
                {
                    "name": "Kore Nordmann",
                    "email": "mail@kore-nordmann.de"
                },
                {
                    "name": "Sebastian Bergmann",
                    "email": "sebastian@phpunit.de"
                }
            ],
            "description": "Diff implementation",
            "homepage": "https://github.com/sebastianbergmann/diff",
            "keywords": [
                "diff"
            ],
            "time": "2017-05-22T07:24:03+00:00"
        },
        {
            "name": "sebastian/environment",
            "version": "3.1.0",
            "source": {
                "type": "git",
                "url": "https://github.com/sebastianbergmann/environment.git",
                "reference": "cd0871b3975fb7fc44d11314fd1ee20925fce4f5"
            },
            "dist": {
                "type": "zip",
                "url": "https://api.github.com/repos/sebastianbergmann/environment/zipball/cd0871b3975fb7fc44d11314fd1ee20925fce4f5",
                "reference": "cd0871b3975fb7fc44d11314fd1ee20925fce4f5",
                "shasum": ""
            },
            "require": {
                "php": "^7.0"
            },
            "require-dev": {
                "phpunit/phpunit": "^6.1"
            },
            "type": "library",
            "extra": {
                "branch-alias": {
                    "dev-master": "3.1.x-dev"
                }
            },
            "autoload": {
                "classmap": [
                    "src/"
                ]
            },
            "notification-url": "https://packagist.org/downloads/",
            "license": [
                "BSD-3-Clause"
            ],
            "authors": [
                {
                    "name": "Sebastian Bergmann",
                    "email": "sebastian@phpunit.de"
                }
            ],
            "description": "Provides functionality to handle HHVM/PHP environments",
            "homepage": "http://www.github.com/sebastianbergmann/environment",
            "keywords": [
                "Xdebug",
                "environment",
                "hhvm"
            ],
            "time": "2017-07-01T08:51:00+00:00"
        },
        {
            "name": "sebastian/exporter",
            "version": "3.1.0",
            "source": {
                "type": "git",
                "url": "https://github.com/sebastianbergmann/exporter.git",
                "reference": "234199f4528de6d12aaa58b612e98f7d36adb937"
            },
            "dist": {
                "type": "zip",
                "url": "https://api.github.com/repos/sebastianbergmann/exporter/zipball/234199f4528de6d12aaa58b612e98f7d36adb937",
                "reference": "234199f4528de6d12aaa58b612e98f7d36adb937",
                "shasum": ""
            },
            "require": {
                "php": "^7.0",
                "sebastian/recursion-context": "^3.0"
            },
            "require-dev": {
                "ext-mbstring": "*",
                "phpunit/phpunit": "^6.0"
            },
            "type": "library",
            "extra": {
                "branch-alias": {
                    "dev-master": "3.1.x-dev"
                }
            },
            "autoload": {
                "classmap": [
                    "src/"
                ]
            },
            "notification-url": "https://packagist.org/downloads/",
            "license": [
                "BSD-3-Clause"
            ],
            "authors": [
                {
                    "name": "Jeff Welch",
                    "email": "whatthejeff@gmail.com"
                },
                {
                    "name": "Volker Dusch",
                    "email": "github@wallbash.com"
                },
                {
                    "name": "Bernhard Schussek",
                    "email": "bschussek@2bepublished.at"
                },
                {
                    "name": "Sebastian Bergmann",
                    "email": "sebastian@phpunit.de"
                },
                {
                    "name": "Adam Harvey",
                    "email": "aharvey@php.net"
                }
            ],
            "description": "Provides the functionality to export PHP variables for visualization",
            "homepage": "http://www.github.com/sebastianbergmann/exporter",
            "keywords": [
                "export",
                "exporter"
            ],
            "time": "2017-04-03T13:19:02+00:00"
        },
        {
            "name": "sebastian/finder-facade",
            "version": "1.2.2",
            "source": {
                "type": "git",
                "url": "https://github.com/sebastianbergmann/finder-facade.git",
                "reference": "4a3174709c2dc565fe5fb26fcf827f6a1fc7b09f"
            },
            "dist": {
                "type": "zip",
                "url": "https://api.github.com/repos/sebastianbergmann/finder-facade/zipball/4a3174709c2dc565fe5fb26fcf827f6a1fc7b09f",
                "reference": "4a3174709c2dc565fe5fb26fcf827f6a1fc7b09f",
                "shasum": ""
            },
            "require": {
                "symfony/finder": "~2.3|~3.0|~4.0",
                "theseer/fdomdocument": "~1.3"
            },
            "type": "library",
            "autoload": {
                "classmap": [
                    "src/"
                ]
            },
            "notification-url": "https://packagist.org/downloads/",
            "license": [
                "BSD-3-Clause"
            ],
            "authors": [
                {
                    "name": "Sebastian Bergmann",
                    "email": "sebastian@phpunit.de",
                    "role": "lead"
                }
            ],
            "description": "FinderFacade is a convenience wrapper for Symfony's Finder component.",
            "homepage": "https://github.com/sebastianbergmann/finder-facade",
            "time": "2017-11-18T17:31:49+00:00"
        },
        {
            "name": "sebastian/global-state",
            "version": "2.0.0",
            "source": {
                "type": "git",
                "url": "https://github.com/sebastianbergmann/global-state.git",
                "reference": "e8ba02eed7bbbb9e59e43dedd3dddeff4a56b0c4"
            },
            "dist": {
                "type": "zip",
                "url": "https://api.github.com/repos/sebastianbergmann/global-state/zipball/e8ba02eed7bbbb9e59e43dedd3dddeff4a56b0c4",
                "reference": "e8ba02eed7bbbb9e59e43dedd3dddeff4a56b0c4",
                "shasum": ""
            },
            "require": {
                "php": "^7.0"
            },
            "require-dev": {
                "phpunit/phpunit": "^6.0"
            },
            "suggest": {
                "ext-uopz": "*"
            },
            "type": "library",
            "extra": {
                "branch-alias": {
                    "dev-master": "2.0-dev"
                }
            },
            "autoload": {
                "classmap": [
                    "src/"
                ]
            },
            "notification-url": "https://packagist.org/downloads/",
            "license": [
                "BSD-3-Clause"
            ],
            "authors": [
                {
                    "name": "Sebastian Bergmann",
                    "email": "sebastian@phpunit.de"
                }
            ],
            "description": "Snapshotting of global state",
            "homepage": "http://www.github.com/sebastianbergmann/global-state",
            "keywords": [
                "global state"
            ],
            "time": "2017-04-27T15:39:26+00:00"
        },
        {
            "name": "sebastian/object-enumerator",
            "version": "3.0.3",
            "source": {
                "type": "git",
                "url": "https://github.com/sebastianbergmann/object-enumerator.git",
                "reference": "7cfd9e65d11ffb5af41198476395774d4c8a84c5"
            },
            "dist": {
                "type": "zip",
                "url": "https://api.github.com/repos/sebastianbergmann/object-enumerator/zipball/7cfd9e65d11ffb5af41198476395774d4c8a84c5",
                "reference": "7cfd9e65d11ffb5af41198476395774d4c8a84c5",
                "shasum": ""
            },
            "require": {
                "php": "^7.0",
                "sebastian/object-reflector": "^1.1.1",
                "sebastian/recursion-context": "^3.0"
            },
            "require-dev": {
                "phpunit/phpunit": "^6.0"
            },
            "type": "library",
            "extra": {
                "branch-alias": {
                    "dev-master": "3.0.x-dev"
                }
            },
            "autoload": {
                "classmap": [
                    "src/"
                ]
            },
            "notification-url": "https://packagist.org/downloads/",
            "license": [
                "BSD-3-Clause"
            ],
            "authors": [
                {
                    "name": "Sebastian Bergmann",
                    "email": "sebastian@phpunit.de"
                }
            ],
            "description": "Traverses array structures and object graphs to enumerate all referenced objects",
            "homepage": "https://github.com/sebastianbergmann/object-enumerator/",
            "time": "2017-08-03T12:35:26+00:00"
        },
        {
            "name": "sebastian/object-reflector",
            "version": "1.1.1",
            "source": {
                "type": "git",
                "url": "https://github.com/sebastianbergmann/object-reflector.git",
                "reference": "773f97c67f28de00d397be301821b06708fca0be"
            },
            "dist": {
                "type": "zip",
                "url": "https://api.github.com/repos/sebastianbergmann/object-reflector/zipball/773f97c67f28de00d397be301821b06708fca0be",
                "reference": "773f97c67f28de00d397be301821b06708fca0be",
                "shasum": ""
            },
            "require": {
                "php": "^7.0"
            },
            "require-dev": {
                "phpunit/phpunit": "^6.0"
            },
            "type": "library",
            "extra": {
                "branch-alias": {
                    "dev-master": "1.1-dev"
                }
            },
            "autoload": {
                "classmap": [
                    "src/"
                ]
            },
            "notification-url": "https://packagist.org/downloads/",
            "license": [
                "BSD-3-Clause"
            ],
            "authors": [
                {
                    "name": "Sebastian Bergmann",
                    "email": "sebastian@phpunit.de"
                }
            ],
            "description": "Allows reflection of object attributes, including inherited and non-public ones",
            "homepage": "https://github.com/sebastianbergmann/object-reflector/",
            "time": "2017-03-29T09:07:27+00:00"
        },
        {
            "name": "sebastian/phpcpd",
            "version": "3.0.1",
            "source": {
                "type": "git",
                "url": "https://github.com/sebastianbergmann/phpcpd.git",
                "reference": "dfed51c1288790fc957c9433e2f49ab152e8a564"
            },
            "dist": {
                "type": "zip",
                "url": "https://api.github.com/repos/sebastianbergmann/phpcpd/zipball/dfed51c1288790fc957c9433e2f49ab152e8a564",
                "reference": "dfed51c1288790fc957c9433e2f49ab152e8a564",
                "shasum": ""
            },
            "require": {
                "php": "^5.6|^7.0",
                "phpunit/php-timer": "^1.0.6",
                "sebastian/finder-facade": "^1.1",
                "sebastian/version": "^1.0|^2.0",
                "symfony/console": "^2.7|^3.0|^4.0"
            },
            "bin": [
                "phpcpd"
            ],
            "type": "library",
            "extra": {
                "branch-alias": {
                    "dev-master": "3.0-dev"
                }
            },
            "autoload": {
                "classmap": [
                    "src/"
                ]
            },
            "notification-url": "https://packagist.org/downloads/",
            "license": [
                "BSD-3-Clause"
            ],
            "authors": [
                {
                    "name": "Sebastian Bergmann",
                    "email": "sebastian@phpunit.de",
                    "role": "lead"
                }
            ],
            "description": "Copy/Paste Detector (CPD) for PHP code.",
            "homepage": "https://github.com/sebastianbergmann/phpcpd",
            "time": "2017-11-16T08:49:28+00:00"
        },
        {
            "name": "sebastian/recursion-context",
            "version": "3.0.0",
            "source": {
                "type": "git",
                "url": "https://github.com/sebastianbergmann/recursion-context.git",
                "reference": "5b0cd723502bac3b006cbf3dbf7a1e3fcefe4fa8"
            },
            "dist": {
                "type": "zip",
                "url": "https://api.github.com/repos/sebastianbergmann/recursion-context/zipball/5b0cd723502bac3b006cbf3dbf7a1e3fcefe4fa8",
                "reference": "5b0cd723502bac3b006cbf3dbf7a1e3fcefe4fa8",
                "shasum": ""
            },
            "require": {
                "php": "^7.0"
            },
            "require-dev": {
                "phpunit/phpunit": "^6.0"
            },
            "type": "library",
            "extra": {
                "branch-alias": {
                    "dev-master": "3.0.x-dev"
                }
            },
            "autoload": {
                "classmap": [
                    "src/"
                ]
            },
            "notification-url": "https://packagist.org/downloads/",
            "license": [
                "BSD-3-Clause"
            ],
            "authors": [
                {
                    "name": "Jeff Welch",
                    "email": "whatthejeff@gmail.com"
                },
                {
                    "name": "Sebastian Bergmann",
                    "email": "sebastian@phpunit.de"
                },
                {
                    "name": "Adam Harvey",
                    "email": "aharvey@php.net"
                }
            ],
            "description": "Provides functionality to recursively process PHP variables",
            "homepage": "http://www.github.com/sebastianbergmann/recursion-context",
            "time": "2017-03-03T06:23:57+00:00"
        },
        {
            "name": "sebastian/resource-operations",
            "version": "1.0.0",
            "source": {
                "type": "git",
                "url": "https://github.com/sebastianbergmann/resource-operations.git",
                "reference": "ce990bb21759f94aeafd30209e8cfcdfa8bc3f52"
            },
            "dist": {
                "type": "zip",
                "url": "https://api.github.com/repos/sebastianbergmann/resource-operations/zipball/ce990bb21759f94aeafd30209e8cfcdfa8bc3f52",
                "reference": "ce990bb21759f94aeafd30209e8cfcdfa8bc3f52",
                "shasum": ""
            },
            "require": {
                "php": ">=5.6.0"
            },
            "type": "library",
            "extra": {
                "branch-alias": {
                    "dev-master": "1.0.x-dev"
                }
            },
            "autoload": {
                "classmap": [
                    "src/"
                ]
            },
            "notification-url": "https://packagist.org/downloads/",
            "license": [
                "BSD-3-Clause"
            ],
            "authors": [
                {
                    "name": "Sebastian Bergmann",
                    "email": "sebastian@phpunit.de"
                }
            ],
            "description": "Provides a list of PHP built-in functions that operate on resources",
            "homepage": "https://www.github.com/sebastianbergmann/resource-operations",
            "time": "2015-07-28T20:34:47+00:00"
        },
        {
            "name": "sebastian/version",
            "version": "2.0.1",
            "source": {
                "type": "git",
                "url": "https://github.com/sebastianbergmann/version.git",
                "reference": "99732be0ddb3361e16ad77b68ba41efc8e979019"
            },
            "dist": {
                "type": "zip",
                "url": "https://api.github.com/repos/sebastianbergmann/version/zipball/99732be0ddb3361e16ad77b68ba41efc8e979019",
                "reference": "99732be0ddb3361e16ad77b68ba41efc8e979019",
                "shasum": ""
            },
            "require": {
                "php": ">=5.6"
            },
            "type": "library",
            "extra": {
                "branch-alias": {
                    "dev-master": "2.0.x-dev"
                }
            },
            "autoload": {
                "classmap": [
                    "src/"
                ]
            },
            "notification-url": "https://packagist.org/downloads/",
            "license": [
                "BSD-3-Clause"
            ],
            "authors": [
                {
                    "name": "Sebastian Bergmann",
                    "email": "sebastian@phpunit.de",
                    "role": "lead"
                }
            ],
            "description": "Library that helps with managing the version number of Git-hosted PHP projects",
            "homepage": "https://github.com/sebastianbergmann/version",
            "time": "2016-10-03T07:35:21+00:00"
        },
        {
            "name": "squizlabs/php_codesniffer",
            "version": "3.2.2",
            "source": {
                "type": "git",
                "url": "https://github.com/squizlabs/PHP_CodeSniffer.git",
                "reference": "d7c00c3000ac0ce79c96fcbfef86b49a71158cd1"
            },
            "dist": {
                "type": "zip",
                "url": "https://api.github.com/repos/squizlabs/PHP_CodeSniffer/zipball/d7c00c3000ac0ce79c96fcbfef86b49a71158cd1",
                "reference": "d7c00c3000ac0ce79c96fcbfef86b49a71158cd1",
                "shasum": ""
            },
            "require": {
                "ext-simplexml": "*",
                "ext-tokenizer": "*",
                "ext-xmlwriter": "*",
                "php": ">=5.4.0"
            },
            "require-dev": {
                "phpunit/phpunit": "^4.0 || ^5.0 || ^6.0"
            },
            "bin": [
                "bin/phpcs",
                "bin/phpcbf"
            ],
            "type": "library",
            "extra": {
                "branch-alias": {
                    "dev-master": "3.x-dev"
                }
            },
            "notification-url": "https://packagist.org/downloads/",
            "license": [
                "BSD-3-Clause"
            ],
            "authors": [
                {
                    "name": "Greg Sherwood",
                    "role": "lead"
                }
            ],
            "description": "PHP_CodeSniffer tokenizes PHP, JavaScript and CSS files and detects violations of a defined set of coding standards.",
            "homepage": "http://www.squizlabs.com/php-codesniffer",
            "keywords": [
                "phpcs",
                "standards"
            ],
            "time": "2017-12-19T21:44:46+00:00"
        },
        {
            "name": "symfony/config",
            "version": "v4.0.6",
            "source": {
                "type": "git",
                "url": "https://github.com/symfony/config.git",
                "reference": "289eadd3771f7682ea2540e4925861c18ec5b4d0"
            },
            "dist": {
                "type": "zip",
                "url": "https://api.github.com/repos/symfony/config/zipball/289eadd3771f7682ea2540e4925861c18ec5b4d0",
                "reference": "289eadd3771f7682ea2540e4925861c18ec5b4d0",
                "shasum": ""
            },
            "require": {
                "php": "^7.1.3",
                "symfony/filesystem": "~3.4|~4.0"
            },
            "conflict": {
                "symfony/finder": "<3.4"
            },
            "require-dev": {
                "symfony/dependency-injection": "~3.4|~4.0",
                "symfony/event-dispatcher": "~3.4|~4.0",
                "symfony/finder": "~3.4|~4.0",
                "symfony/yaml": "~3.4|~4.0"
            },
            "suggest": {
                "symfony/yaml": "To use the yaml reference dumper"
            },
            "type": "library",
            "extra": {
                "branch-alias": {
                    "dev-master": "4.0-dev"
                }
            },
            "autoload": {
                "psr-4": {
                    "Symfony\\Component\\Config\\": ""
                },
                "exclude-from-classmap": [
                    "/Tests/"
                ]
            },
            "notification-url": "https://packagist.org/downloads/",
            "license": [
                "MIT"
            ],
            "authors": [
                {
                    "name": "Fabien Potencier",
                    "email": "fabien@symfony.com"
                },
                {
                    "name": "Symfony Community",
                    "homepage": "https://symfony.com/contributors"
                }
            ],
            "description": "Symfony Config Component",
            "homepage": "https://symfony.com",
            "time": "2018-02-04T16:43:51+00:00"
        },
        {
            "name": "symfony/dependency-injection",
            "version": "v4.0.6",
            "source": {
                "type": "git",
                "url": "https://github.com/symfony/dependency-injection.git",
                "reference": "93ad14f124beacf16894b64bb5b3cdd5b4367e38"
            },
            "dist": {
                "type": "zip",
                "url": "https://api.github.com/repos/symfony/dependency-injection/zipball/93ad14f124beacf16894b64bb5b3cdd5b4367e38",
                "reference": "93ad14f124beacf16894b64bb5b3cdd5b4367e38",
                "shasum": ""
            },
            "require": {
                "php": "^7.1.3",
                "psr/container": "^1.0"
            },
            "conflict": {
                "symfony/config": "<3.4",
                "symfony/finder": "<3.4",
                "symfony/proxy-manager-bridge": "<3.4",
                "symfony/yaml": "<3.4"
            },
            "provide": {
                "psr/container-implementation": "1.0"
            },
            "require-dev": {
                "symfony/config": "~3.4|~4.0",
                "symfony/expression-language": "~3.4|~4.0",
                "symfony/yaml": "~3.4|~4.0"
            },
            "suggest": {
                "symfony/config": "",
                "symfony/expression-language": "For using expressions in service container configuration",
                "symfony/finder": "For using double-star glob patterns or when GLOB_BRACE portability is required",
                "symfony/proxy-manager-bridge": "Generate service proxies to lazy load them",
                "symfony/yaml": ""
            },
            "type": "library",
            "extra": {
                "branch-alias": {
                    "dev-master": "4.0-dev"
                }
            },
            "autoload": {
                "psr-4": {
                    "Symfony\\Component\\DependencyInjection\\": ""
                },
                "exclude-from-classmap": [
                    "/Tests/"
                ]
            },
            "notification-url": "https://packagist.org/downloads/",
            "license": [
                "MIT"
            ],
            "authors": [
                {
                    "name": "Fabien Potencier",
                    "email": "fabien@symfony.com"
                },
                {
                    "name": "Symfony Community",
                    "homepage": "https://symfony.com/contributors"
                }
            ],
            "description": "Symfony DependencyInjection Component",
            "homepage": "https://symfony.com",
            "time": "2018-03-05T18:28:26+00:00"
        },
        {
            "name": "symfony/options-resolver",
            "version": "v4.0.6",
            "source": {
                "type": "git",
                "url": "https://github.com/symfony/options-resolver.git",
                "reference": "371532a2cfe932f7a3766dd4c45364566def1dd0"
            },
            "dist": {
                "type": "zip",
                "url": "https://api.github.com/repos/symfony/options-resolver/zipball/371532a2cfe932f7a3766dd4c45364566def1dd0",
                "reference": "371532a2cfe932f7a3766dd4c45364566def1dd0",
                "shasum": ""
            },
            "require": {
                "php": "^7.1.3"
            },
            "type": "library",
            "extra": {
                "branch-alias": {
                    "dev-master": "4.0-dev"
                }
            },
            "autoload": {
                "psr-4": {
                    "Symfony\\Component\\OptionsResolver\\": ""
                },
                "exclude-from-classmap": [
                    "/Tests/"
                ]
            },
            "notification-url": "https://packagist.org/downloads/",
            "license": [
                "MIT"
            ],
            "authors": [
                {
                    "name": "Fabien Potencier",
                    "email": "fabien@symfony.com"
                },
                {
                    "name": "Symfony Community",
                    "homepage": "https://symfony.com/contributors"
                }
            ],
            "description": "Symfony OptionsResolver Component",
            "homepage": "https://symfony.com",
            "keywords": [
                "config",
                "configuration",
                "options"
            ],
            "time": "2018-01-18T22:19:33+00:00"
        },
        {
            "name": "symfony/polyfill-php70",
            "version": "v1.7.0",
            "source": {
                "type": "git",
                "url": "https://github.com/symfony/polyfill-php70.git",
                "reference": "3532bfcd8f933a7816f3a0a59682fc404776600f"
            },
            "dist": {
                "type": "zip",
                "url": "https://api.github.com/repos/symfony/polyfill-php70/zipball/3532bfcd8f933a7816f3a0a59682fc404776600f",
                "reference": "3532bfcd8f933a7816f3a0a59682fc404776600f",
                "shasum": ""
            },
            "require": {
                "paragonie/random_compat": "~1.0|~2.0",
                "php": ">=5.3.3"
            },
            "type": "library",
            "extra": {
                "branch-alias": {
                    "dev-master": "1.7-dev"
                }
            },
            "autoload": {
                "psr-4": {
                    "Symfony\\Polyfill\\Php70\\": ""
                },
                "files": [
                    "bootstrap.php"
                ],
                "classmap": [
                    "Resources/stubs"
                ]
            },
            "notification-url": "https://packagist.org/downloads/",
            "license": [
                "MIT"
            ],
            "authors": [
                {
                    "name": "Nicolas Grekas",
                    "email": "p@tchwork.com"
                },
                {
                    "name": "Symfony Community",
                    "homepage": "https://symfony.com/contributors"
                }
            ],
            "description": "Symfony polyfill backporting some PHP 7.0+ features to lower PHP versions",
            "homepage": "https://symfony.com",
            "keywords": [
                "compatibility",
                "polyfill",
                "portable",
                "shim"
            ],
            "time": "2018-01-30T19:27:44+00:00"
        },
        {
            "name": "symfony/polyfill-php72",
            "version": "v1.7.0",
            "source": {
                "type": "git",
                "url": "https://github.com/symfony/polyfill-php72.git",
                "reference": "8eca20c8a369e069d4f4c2ac9895144112867422"
            },
            "dist": {
                "type": "zip",
                "url": "https://api.github.com/repos/symfony/polyfill-php72/zipball/8eca20c8a369e069d4f4c2ac9895144112867422",
                "reference": "8eca20c8a369e069d4f4c2ac9895144112867422",
                "shasum": ""
            },
            "require": {
                "php": ">=5.3.3"
            },
            "type": "library",
            "extra": {
                "branch-alias": {
                    "dev-master": "1.7-dev"
                }
            },
            "autoload": {
                "psr-4": {
                    "Symfony\\Polyfill\\Php72\\": ""
                },
                "files": [
                    "bootstrap.php"
                ]
            },
            "notification-url": "https://packagist.org/downloads/",
            "license": [
                "MIT"
            ],
            "authors": [
                {
                    "name": "Nicolas Grekas",
                    "email": "p@tchwork.com"
                },
                {
                    "name": "Symfony Community",
                    "homepage": "https://symfony.com/contributors"
                }
            ],
            "description": "Symfony polyfill backporting some PHP 7.2+ features to lower PHP versions",
            "homepage": "https://symfony.com",
            "keywords": [
                "compatibility",
                "polyfill",
                "portable",
                "shim"
            ],
            "time": "2018-01-31T17:43:24+00:00"
        },
        {
            "name": "symfony/stopwatch",
            "version": "v4.0.6",
            "source": {
                "type": "git",
                "url": "https://github.com/symfony/stopwatch.git",
                "reference": "6795ffa2f8eebedac77f045aa62c0c10b2763042"
            },
            "dist": {
                "type": "zip",
                "url": "https://api.github.com/repos/symfony/stopwatch/zipball/6795ffa2f8eebedac77f045aa62c0c10b2763042",
                "reference": "6795ffa2f8eebedac77f045aa62c0c10b2763042",
                "shasum": ""
            },
            "require": {
                "php": "^7.1.3"
            },
            "type": "library",
            "extra": {
                "branch-alias": {
                    "dev-master": "4.0-dev"
                }
            },
            "autoload": {
                "psr-4": {
                    "Symfony\\Component\\Stopwatch\\": ""
                },
                "exclude-from-classmap": [
                    "/Tests/"
                ]
            },
            "notification-url": "https://packagist.org/downloads/",
            "license": [
                "MIT"
            ],
            "authors": [
                {
                    "name": "Fabien Potencier",
                    "email": "fabien@symfony.com"
                },
                {
                    "name": "Symfony Community",
                    "homepage": "https://symfony.com/contributors"
                }
            ],
            "description": "Symfony Stopwatch Component",
            "homepage": "https://symfony.com",
            "time": "2018-02-19T16:50:22+00:00"
        },
        {
            "name": "theseer/fdomdocument",
            "version": "1.6.6",
            "source": {
                "type": "git",
                "url": "https://github.com/theseer/fDOMDocument.git",
                "reference": "6e8203e40a32a9c770bcb62fe37e68b948da6dca"
            },
            "dist": {
                "type": "zip",
                "url": "https://api.github.com/repos/theseer/fDOMDocument/zipball/6e8203e40a32a9c770bcb62fe37e68b948da6dca",
                "reference": "6e8203e40a32a9c770bcb62fe37e68b948da6dca",
                "shasum": ""
            },
            "require": {
                "ext-dom": "*",
                "lib-libxml": "*",
                "php": ">=5.3.3"
            },
            "type": "library",
            "autoload": {
                "classmap": [
                    "src/"
                ]
            },
            "notification-url": "https://packagist.org/downloads/",
            "license": [
                "BSD-3-Clause"
            ],
            "authors": [
                {
                    "name": "Arne Blankerts",
                    "email": "arne@blankerts.de",
                    "role": "lead"
                }
            ],
            "description": "The classes contained within this repository extend the standard DOM to use exceptions at all occasions of errors instead of PHP warnings or notices. They also add various custom methods and shortcuts for convenience and to simplify the usage of DOM.",
            "homepage": "https://github.com/theseer/fDOMDocument",
            "time": "2017-06-30T11:53:12+00:00"
        },
        {
            "name": "theseer/tokenizer",
            "version": "1.1.0",
            "source": {
                "type": "git",
                "url": "https://github.com/theseer/tokenizer.git",
                "reference": "cb2f008f3f05af2893a87208fe6a6c4985483f8b"
            },
            "dist": {
                "type": "zip",
                "url": "https://api.github.com/repos/theseer/tokenizer/zipball/cb2f008f3f05af2893a87208fe6a6c4985483f8b",
                "reference": "cb2f008f3f05af2893a87208fe6a6c4985483f8b",
                "shasum": ""
            },
            "require": {
                "ext-dom": "*",
                "ext-tokenizer": "*",
                "ext-xmlwriter": "*",
                "php": "^7.0"
            },
            "type": "library",
            "autoload": {
                "classmap": [
                    "src/"
                ]
            },
            "notification-url": "https://packagist.org/downloads/",
            "license": [
                "BSD-3-Clause"
            ],
            "authors": [
                {
                    "name": "Arne Blankerts",
                    "email": "arne@blankerts.de",
                    "role": "Developer"
                }
            ],
            "description": "A small library for converting tokenized PHP source code into XML and potentially other formats",
            "time": "2017-04-07T12:08:54+00:00"
        },
        {
            "name": "webmozart/assert",
            "version": "1.3.0",
            "source": {
                "type": "git",
                "url": "https://github.com/webmozart/assert.git",
                "reference": "0df1908962e7a3071564e857d86874dad1ef204a"
            },
            "dist": {
                "type": "zip",
                "url": "https://api.github.com/repos/webmozart/assert/zipball/0df1908962e7a3071564e857d86874dad1ef204a",
                "reference": "0df1908962e7a3071564e857d86874dad1ef204a",
                "shasum": ""
            },
            "require": {
                "php": "^5.3.3 || ^7.0"
            },
            "require-dev": {
                "phpunit/phpunit": "^4.6",
                "sebastian/version": "^1.0.1"
            },
            "type": "library",
            "extra": {
                "branch-alias": {
                    "dev-master": "1.3-dev"
                }
            },
            "autoload": {
                "psr-4": {
                    "Webmozart\\Assert\\": "src/"
                }
            },
            "notification-url": "https://packagist.org/downloads/",
            "license": [
                "MIT"
            ],
            "authors": [
                {
                    "name": "Bernhard Schussek",
                    "email": "bschussek@gmail.com"
                }
            ],
            "description": "Assertions to validate method input/output with nice error messages.",
            "keywords": [
                "assert",
                "check",
                "validate"
            ],
            "time": "2018-01-29T19:49:41+00:00"
        }
    ],
    "aliases": [],
    "minimum-stability": "stable",
    "stability-flags": {
        "magento/zendframework1": 20,
        "phpmd/phpmd": 0
    },
    "prefer-stable": true,
    "prefer-lowest": false,
    "platform": {
        "php": "~7.1.3||~7.2.0",
        "ext-ctype": "*",
        "ext-curl": "*",
        "ext-dom": "*",
        "ext-gd": "*",
        "ext-hash": "*",
        "ext-iconv": "*",
        "ext-intl": "*",
        "ext-mbstring": "*",
        "ext-openssl": "*",
        "ext-pdo_mysql": "*",
        "ext-simplexml": "*",
        "ext-soap": "*",
        "ext-spl": "*",
        "ext-xsl": "*",
        "ext-zip": "*",
        "lib-libxml": "*"
    },
    "platform-dev": []
}<|MERGE_RESOLUTION|>--- conflicted
+++ resolved
@@ -4,11 +4,7 @@
         "Read more about it at https://getcomposer.org/doc/01-basic-usage.md#composer-lock-the-lock-file",
         "This file is @generated automatically"
     ],
-<<<<<<< HEAD
-    "content-hash": "f5c0c61d6a0bce888692dd5824e6c53f",
-=======
-    "content-hash": "cc35f2442556ca7b19eb6fa03d9eec84",
->>>>>>> d537e5bb
+    "content-hash": "7f71731306499d04ec29d46ad9726304",
     "packages": [
         {
             "name": "braintree/braintree_php",
