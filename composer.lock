{
    "_readme": [
        "This file locks the dependencies of your project to a known state",
        "Read more about it at https://getcomposer.org/doc/01-basic-usage.md#installing-dependencies",
        "This file is @generated automatically"
    ],
<<<<<<< HEAD
    "content-hash": "cafb3927f4eee0965f3abed6c3adb103",
=======
    "content-hash": "c6ae2be0f066e566e8280b2954aad257",
>>>>>>> 1d469f82
    "packages": [
        {
            "name": "braintree/braintree_php",
            "version": "3.34.0",
            "source": {
                "type": "git",
                "url": "https://github.com/braintree/braintree_php.git",
                "reference": "fd55c466d0d0088c67705d7ba0b3876d9767bfda"
            },
            "dist": {
                "type": "zip",
                "url": "https://api.github.com/repos/braintree/braintree_php/zipball/fd55c466d0d0088c67705d7ba0b3876d9767bfda",
                "reference": "fd55c466d0d0088c67705d7ba0b3876d9767bfda",
                "shasum": ""
            },
            "require": {
                "ext-curl": "*",
                "ext-dom": "*",
                "ext-hash": "*",
                "ext-openssl": "*",
                "ext-xmlwriter": "*",
                "php": ">=5.4.0"
            },
            "require-dev": {
                "phpunit/phpunit": "3.7.*"
            },
            "type": "library",
            "autoload": {
                "psr-0": {
                    "Braintree": "lib/"
                },
                "psr-4": {
                    "Braintree\\": "lib/Braintree"
                }
            },
            "notification-url": "https://packagist.org/downloads/",
            "license": [
                "MIT"
            ],
            "authors": [
                {
                    "name": "Braintree",
                    "homepage": "https://www.braintreepayments.com"
                }
            ],
            "description": "Braintree PHP Client Library",
            "time": "2018-05-21T18:14:47+00:00"
        },
        {
            "name": "colinmollenhour/cache-backend-file",
            "version": "v1.4.4",
            "source": {
                "type": "git",
                "url": "https://github.com/colinmollenhour/Cm_Cache_Backend_File.git",
                "reference": "184171cc79933a828c3f9b1a1054724cea22a216"
            },
            "dist": {
                "type": "zip",
                "url": "https://api.github.com/repos/colinmollenhour/Cm_Cache_Backend_File/zipball/184171cc79933a828c3f9b1a1054724cea22a216",
                "reference": "184171cc79933a828c3f9b1a1054724cea22a216",
                "shasum": ""
            },
            "type": "magento-module",
            "autoload": {
                "classmap": [
                    "File.php"
                ]
            },
            "notification-url": "https://packagist.org/downloads/",
            "license": [
                "BSD-3-Clause"
            ],
            "authors": [
                {
                    "name": "Colin Mollenhour"
                }
            ],
            "description": "The stock Zend_Cache_Backend_File backend has extremely poor performance for cleaning by tags making it become unusable as the number of cached items increases. This backend makes many changes resulting in a huge performance boost, especially for tag cleaning.",
            "homepage": "https://github.com/colinmollenhour/Cm_Cache_Backend_File",
            "time": "2018-04-05T15:28:43+00:00"
        },
        {
            "name": "colinmollenhour/cache-backend-redis",
            "version": "1.10.5",
            "source": {
                "type": "git",
                "url": "https://github.com/colinmollenhour/Cm_Cache_Backend_Redis.git",
                "reference": "91d949e28d939e607484a4bbf9307cff5afa689b"
            },
            "dist": {
                "type": "zip",
                "url": "https://api.github.com/repos/colinmollenhour/Cm_Cache_Backend_Redis/zipball/91d949e28d939e607484a4bbf9307cff5afa689b",
                "reference": "91d949e28d939e607484a4bbf9307cff5afa689b",
                "shasum": ""
            },
            "require": {
                "magento-hackathon/magento-composer-installer": "*"
            },
            "type": "magento-module",
            "autoload": {
                "classmap": [
                    "Cm/Cache/Backend/Redis.php"
                ]
            },
            "notification-url": "https://packagist.org/downloads/",
            "license": [
                "BSD-3-Clause"
            ],
            "authors": [
                {
                    "name": "Colin Mollenhour"
                }
            ],
            "description": "Zend_Cache backend using Redis with full support for tags.",
            "homepage": "https://github.com/colinmollenhour/Cm_Cache_Backend_Redis",
            "time": "2018-05-15T16:02:25+00:00"
        },
        {
            "name": "colinmollenhour/credis",
            "version": "1.10.0",
            "source": {
                "type": "git",
                "url": "https://github.com/colinmollenhour/credis.git",
                "reference": "8ab6db707c821055f9856b8cf76d5f44beb6fd8a"
            },
            "dist": {
                "type": "zip",
                "url": "https://api.github.com/repos/colinmollenhour/credis/zipball/8ab6db707c821055f9856b8cf76d5f44beb6fd8a",
                "reference": "8ab6db707c821055f9856b8cf76d5f44beb6fd8a",
                "shasum": ""
            },
            "require": {
                "php": ">=5.4.0"
            },
            "type": "library",
            "autoload": {
                "classmap": [
                    "Client.php",
                    "Cluster.php",
                    "Sentinel.php",
                    "Module.php"
                ]
            },
            "notification-url": "https://packagist.org/downloads/",
            "license": [
                "MIT"
            ],
            "authors": [
                {
                    "name": "Colin Mollenhour",
                    "email": "colin@mollenhour.com"
                }
            ],
            "description": "Credis is a lightweight interface to the Redis key-value store which wraps the phpredis library when available for better performance.",
            "homepage": "https://github.com/colinmollenhour/credis",
            "time": "2018-05-07T14:45:04+00:00"
        },
        {
            "name": "colinmollenhour/php-redis-session-abstract",
            "version": "v1.4.0",
            "source": {
                "type": "git",
                "url": "https://github.com/colinmollenhour/php-redis-session-abstract.git",
                "reference": "4cb15d557f58f45ad257cbcce3c12511e6deb5bc"
            },
            "dist": {
                "type": "zip",
                "url": "https://api.github.com/repos/colinmollenhour/php-redis-session-abstract/zipball/4cb15d557f58f45ad257cbcce3c12511e6deb5bc",
                "reference": "4cb15d557f58f45ad257cbcce3c12511e6deb5bc",
                "shasum": ""
            },
            "require": {
                "colinmollenhour/credis": "~1.6",
                "php": "~5.5.0|~5.6.0|~7.0.0|~7.1.0|~7.2.0"
            },
            "type": "library",
            "autoload": {
                "psr-0": {
                    "Cm\\RedisSession\\": "src/"
                }
            },
            "notification-url": "https://packagist.org/downloads/",
            "license": [
                "BSD-3-Clause"
            ],
            "authors": [
                {
                    "name": "Colin Mollenhour"
                }
            ],
            "description": "A Redis-based session handler with optimistic locking",
            "homepage": "https://github.com/colinmollenhour/php-redis-session-abstract",
            "time": "2018-03-29T15:54:15+00:00"
        },
        {
            "name": "composer/ca-bundle",
            "version": "1.1.1",
            "source": {
                "type": "git",
                "url": "https://github.com/composer/ca-bundle.git",
                "reference": "d2c0a83b7533d6912e8d516756ebd34f893e9169"
            },
            "dist": {
                "type": "zip",
                "url": "https://api.github.com/repos/composer/ca-bundle/zipball/d2c0a83b7533d6912e8d516756ebd34f893e9169",
                "reference": "d2c0a83b7533d6912e8d516756ebd34f893e9169",
                "shasum": ""
            },
            "require": {
                "ext-openssl": "*",
                "ext-pcre": "*",
                "php": "^5.3.2 || ^7.0"
            },
            "require-dev": {
                "phpunit/phpunit": "^4.8.35 || ^5.7 || ^6.5",
                "psr/log": "^1.0",
                "symfony/process": "^2.5 || ^3.0 || ^4.0"
            },
            "type": "library",
            "extra": {
                "branch-alias": {
                    "dev-master": "1.x-dev"
                }
            },
            "autoload": {
                "psr-4": {
                    "Composer\\CaBundle\\": "src"
                }
            },
            "notification-url": "https://packagist.org/downloads/",
            "license": [
                "MIT"
            ],
            "authors": [
                {
                    "name": "Jordi Boggiano",
                    "email": "j.boggiano@seld.be",
                    "homepage": "http://seld.be"
                }
            ],
            "description": "Lets you find a path to the system CA bundle, and includes a fallback to the Mozilla CA bundle.",
            "keywords": [
                "cabundle",
                "cacert",
                "certificate",
                "ssl",
                "tls"
            ],
            "time": "2018-03-29T19:57:20+00:00"
        },
        {
            "name": "composer/composer",
            "version": "1.6.5",
            "source": {
                "type": "git",
                "url": "https://github.com/composer/composer.git",
                "reference": "b184a92419cc9a9c4c6a09db555a94d441cb11c9"
            },
            "dist": {
                "type": "zip",
                "url": "https://api.github.com/repos/composer/composer/zipball/b184a92419cc9a9c4c6a09db555a94d441cb11c9",
                "reference": "b184a92419cc9a9c4c6a09db555a94d441cb11c9",
                "shasum": ""
            },
            "require": {
                "composer/ca-bundle": "^1.0",
                "composer/semver": "^1.0",
                "composer/spdx-licenses": "^1.2",
                "justinrainbow/json-schema": "^3.0 || ^4.0 || ^5.0",
                "php": "^5.3.2 || ^7.0",
                "psr/log": "^1.0",
                "seld/cli-prompt": "^1.0",
                "seld/jsonlint": "^1.4",
                "seld/phar-utils": "^1.0",
                "symfony/console": "^2.7 || ^3.0 || ^4.0",
                "symfony/filesystem": "^2.7 || ^3.0 || ^4.0",
                "symfony/finder": "^2.7 || ^3.0 || ^4.0",
                "symfony/process": "^2.7 || ^3.0 || ^4.0"
            },
            "conflict": {
                "symfony/console": "2.8.38"
            },
            "require-dev": {
                "phpunit/phpunit": "^4.8.35 || ^5.7",
                "phpunit/phpunit-mock-objects": "^2.3 || ^3.0"
            },
            "suggest": {
                "ext-openssl": "Enabling the openssl extension allows you to access https URLs for repositories and packages",
                "ext-zip": "Enabling the zip extension allows you to unzip archives",
                "ext-zlib": "Allow gzip compression of HTTP requests"
            },
            "bin": [
                "bin/composer"
            ],
            "type": "library",
            "extra": {
                "branch-alias": {
                    "dev-master": "1.6-dev"
                }
            },
            "autoload": {
                "psr-4": {
                    "Composer\\": "src/Composer"
                }
            },
            "notification-url": "https://packagist.org/downloads/",
            "license": [
                "MIT"
            ],
            "authors": [
                {
                    "name": "Nils Adermann",
                    "email": "naderman@naderman.de",
                    "homepage": "http://www.naderman.de"
                },
                {
                    "name": "Jordi Boggiano",
                    "email": "j.boggiano@seld.be",
                    "homepage": "http://seld.be"
                }
            ],
            "description": "Composer helps you declare, manage and install dependencies of PHP projects, ensuring you have the right stack everywhere.",
            "homepage": "https://getcomposer.org/",
            "keywords": [
                "autoload",
                "dependency",
                "package"
            ],
            "time": "2018-05-04T09:44:59+00:00"
        },
        {
            "name": "composer/semver",
            "version": "1.4.2",
            "source": {
                "type": "git",
                "url": "https://github.com/composer/semver.git",
                "reference": "c7cb9a2095a074d131b65a8a0cd294479d785573"
            },
            "dist": {
                "type": "zip",
                "url": "https://api.github.com/repos/composer/semver/zipball/c7cb9a2095a074d131b65a8a0cd294479d785573",
                "reference": "c7cb9a2095a074d131b65a8a0cd294479d785573",
                "shasum": ""
            },
            "require": {
                "php": "^5.3.2 || ^7.0"
            },
            "require-dev": {
                "phpunit/phpunit": "^4.5 || ^5.0.5",
                "phpunit/phpunit-mock-objects": "2.3.0 || ^3.0"
            },
            "type": "library",
            "extra": {
                "branch-alias": {
                    "dev-master": "1.x-dev"
                }
            },
            "autoload": {
                "psr-4": {
                    "Composer\\Semver\\": "src"
                }
            },
            "notification-url": "https://packagist.org/downloads/",
            "license": [
                "MIT"
            ],
            "authors": [
                {
                    "name": "Nils Adermann",
                    "email": "naderman@naderman.de",
                    "homepage": "http://www.naderman.de"
                },
                {
                    "name": "Jordi Boggiano",
                    "email": "j.boggiano@seld.be",
                    "homepage": "http://seld.be"
                },
                {
                    "name": "Rob Bast",
                    "email": "rob.bast@gmail.com",
                    "homepage": "http://robbast.nl"
                }
            ],
            "description": "Semver library that offers utilities, version constraint parsing and validation.",
            "keywords": [
                "semantic",
                "semver",
                "validation",
                "versioning"
            ],
            "time": "2016-08-30T16:08:34+00:00"
        },
        {
            "name": "composer/spdx-licenses",
            "version": "1.4.0",
            "source": {
                "type": "git",
                "url": "https://github.com/composer/spdx-licenses.git",
                "reference": "cb17687e9f936acd7e7245ad3890f953770dec1b"
            },
            "dist": {
                "type": "zip",
                "url": "https://api.github.com/repos/composer/spdx-licenses/zipball/cb17687e9f936acd7e7245ad3890f953770dec1b",
                "reference": "cb17687e9f936acd7e7245ad3890f953770dec1b",
                "shasum": ""
            },
            "require": {
                "php": "^5.3.2 || ^7.0"
            },
            "require-dev": {
                "phpunit/phpunit": "^4.8.35 || ^5.7 || ^6.5",
                "phpunit/phpunit-mock-objects": "2.3.0 || ^3.0"
            },
            "type": "library",
            "extra": {
                "branch-alias": {
                    "dev-master": "1.x-dev"
                }
            },
            "autoload": {
                "psr-4": {
                    "Composer\\Spdx\\": "src"
                }
            },
            "notification-url": "https://packagist.org/downloads/",
            "license": [
                "MIT"
            ],
            "authors": [
                {
                    "name": "Nils Adermann",
                    "email": "naderman@naderman.de",
                    "homepage": "http://www.naderman.de"
                },
                {
                    "name": "Jordi Boggiano",
                    "email": "j.boggiano@seld.be",
                    "homepage": "http://seld.be"
                },
                {
                    "name": "Rob Bast",
                    "email": "rob.bast@gmail.com",
                    "homepage": "http://robbast.nl"
                }
            ],
            "description": "SPDX licenses list and validation library.",
            "keywords": [
                "license",
                "spdx",
                "validator"
            ],
            "time": "2018-04-30T10:33:04+00:00"
        },
        {
            "name": "container-interop/container-interop",
            "version": "1.2.0",
            "source": {
                "type": "git",
                "url": "https://github.com/container-interop/container-interop.git",
                "reference": "79cbf1341c22ec75643d841642dd5d6acd83bdb8"
            },
            "dist": {
                "type": "zip",
                "url": "https://api.github.com/repos/container-interop/container-interop/zipball/79cbf1341c22ec75643d841642dd5d6acd83bdb8",
                "reference": "79cbf1341c22ec75643d841642dd5d6acd83bdb8",
                "shasum": ""
            },
            "require": {
                "psr/container": "^1.0"
            },
            "type": "library",
            "autoload": {
                "psr-4": {
                    "Interop\\Container\\": "src/Interop/Container/"
                }
            },
            "notification-url": "https://packagist.org/downloads/",
            "license": [
                "MIT"
            ],
            "description": "Promoting the interoperability of container objects (DIC, SL, etc.)",
            "homepage": "https://github.com/container-interop/container-interop",
            "time": "2017-02-14T19:40:03+00:00"
        },
        {
            "name": "elasticsearch/elasticsearch",
            "version": "v5.3.2",
            "source": {
                "type": "git",
                "url": "https://github.com/elastic/elasticsearch-php.git",
                "reference": "4b29a4121e790bbfe690d5ee77da348b62d48eb8"
            },
            "dist": {
                "type": "zip",
                "url": "https://api.github.com/repos/elastic/elasticsearch-php/zipball/4b29a4121e790bbfe690d5ee77da348b62d48eb8",
                "reference": "4b29a4121e790bbfe690d5ee77da348b62d48eb8",
                "shasum": ""
            },
            "require": {
                "guzzlehttp/ringphp": "~1.0",
                "php": "^5.6|^7.0",
                "psr/log": "~1.0"
            },
            "require-dev": {
                "cpliakas/git-wrapper": "~1.0",
                "doctrine/inflector": "^1.1",
                "mockery/mockery": "0.9.4",
                "phpunit/phpunit": "^4.7|^5.4",
                "sami/sami": "~3.2",
                "symfony/finder": "^2.8",
                "symfony/yaml": "^2.8"
            },
            "suggest": {
                "ext-curl": "*",
                "monolog/monolog": "Allows for client-level logging and tracing"
            },
            "type": "library",
            "autoload": {
                "psr-4": {
                    "Elasticsearch\\": "src/Elasticsearch/"
                }
            },
            "notification-url": "https://packagist.org/downloads/",
            "license": [
                "Apache-2.0"
            ],
            "authors": [
                {
                    "name": "Zachary Tong"
                }
            ],
            "description": "PHP Client for Elasticsearch",
            "keywords": [
                "client",
                "elasticsearch",
                "search"
            ],
            "time": "2017-11-08T17:04:47+00:00"
        },
        {
            "name": "guzzlehttp/ringphp",
            "version": "1.1.0",
            "source": {
                "type": "git",
                "url": "https://github.com/guzzle/RingPHP.git",
                "reference": "dbbb91d7f6c191e5e405e900e3102ac7f261bc0b"
            },
            "dist": {
                "type": "zip",
                "url": "https://api.github.com/repos/guzzle/RingPHP/zipball/dbbb91d7f6c191e5e405e900e3102ac7f261bc0b",
                "reference": "dbbb91d7f6c191e5e405e900e3102ac7f261bc0b",
                "shasum": ""
            },
            "require": {
                "guzzlehttp/streams": "~3.0",
                "php": ">=5.4.0",
                "react/promise": "~2.0"
            },
            "require-dev": {
                "ext-curl": "*",
                "phpunit/phpunit": "~4.0"
            },
            "suggest": {
                "ext-curl": "Guzzle will use specific adapters if cURL is present"
            },
            "type": "library",
            "extra": {
                "branch-alias": {
                    "dev-master": "1.1-dev"
                }
            },
            "autoload": {
                "psr-4": {
                    "GuzzleHttp\\Ring\\": "src/"
                }
            },
            "notification-url": "https://packagist.org/downloads/",
            "license": [
                "MIT"
            ],
            "authors": [
                {
                    "name": "Michael Dowling",
                    "email": "mtdowling@gmail.com",
                    "homepage": "https://github.com/mtdowling"
                }
            ],
            "description": "Provides a simple API and specification that abstracts away the details of HTTP into a single PHP function.",
            "time": "2015-05-20T03:37:09+00:00"
        },
        {
            "name": "guzzlehttp/streams",
            "version": "3.0.0",
            "source": {
                "type": "git",
                "url": "https://github.com/guzzle/streams.git",
                "reference": "47aaa48e27dae43d39fc1cea0ccf0d84ac1a2ba5"
            },
            "dist": {
                "type": "zip",
                "url": "https://api.github.com/repos/guzzle/streams/zipball/47aaa48e27dae43d39fc1cea0ccf0d84ac1a2ba5",
                "reference": "47aaa48e27dae43d39fc1cea0ccf0d84ac1a2ba5",
                "shasum": ""
            },
            "require": {
                "php": ">=5.4.0"
            },
            "require-dev": {
                "phpunit/phpunit": "~4.0"
            },
            "type": "library",
            "extra": {
                "branch-alias": {
                    "dev-master": "3.0-dev"
                }
            },
            "autoload": {
                "psr-4": {
                    "GuzzleHttp\\Stream\\": "src/"
                }
            },
            "notification-url": "https://packagist.org/downloads/",
            "license": [
                "MIT"
            ],
            "authors": [
                {
                    "name": "Michael Dowling",
                    "email": "mtdowling@gmail.com",
                    "homepage": "https://github.com/mtdowling"
                }
            ],
            "description": "Provides a simple abstraction over streams of data",
            "homepage": "http://guzzlephp.org/",
            "keywords": [
                "Guzzle",
                "stream"
            ],
            "time": "2014-10-12T19:18:40+00:00"
        },
        {
            "name": "justinrainbow/json-schema",
            "version": "5.2.7",
            "source": {
                "type": "git",
                "url": "https://github.com/justinrainbow/json-schema.git",
                "reference": "8560d4314577199ba51bf2032f02cd1315587c23"
            },
            "dist": {
                "type": "zip",
                "url": "https://api.github.com/repos/justinrainbow/json-schema/zipball/8560d4314577199ba51bf2032f02cd1315587c23",
                "reference": "8560d4314577199ba51bf2032f02cd1315587c23",
                "shasum": ""
            },
            "require": {
                "php": ">=5.3.3"
            },
            "require-dev": {
                "friendsofphp/php-cs-fixer": "^2.1",
                "json-schema/json-schema-test-suite": "1.2.0",
                "phpunit/phpunit": "^4.8.35"
            },
            "bin": [
                "bin/validate-json"
            ],
            "type": "library",
            "extra": {
                "branch-alias": {
                    "dev-master": "5.0.x-dev"
                }
            },
            "autoload": {
                "psr-4": {
                    "JsonSchema\\": "src/JsonSchema/"
                }
            },
            "notification-url": "https://packagist.org/downloads/",
            "license": [
                "MIT"
            ],
            "authors": [
                {
                    "name": "Bruno Prieto Reis",
                    "email": "bruno.p.reis@gmail.com"
                },
                {
                    "name": "Justin Rainbow",
                    "email": "justin.rainbow@gmail.com"
                },
                {
                    "name": "Igor Wiedler",
                    "email": "igor@wiedler.ch"
                },
                {
                    "name": "Robert Schönthal",
                    "email": "seroscho@googlemail.com"
                }
            ],
            "description": "A library to validate a json schema.",
            "homepage": "https://github.com/justinrainbow/json-schema",
            "keywords": [
                "json",
                "schema"
            ],
            "time": "2018-02-14T22:26:30+00:00"
        },
        {
            "name": "magento/composer",
            "version": "1.4.0",
            "source": {
                "type": "git",
                "url": "https://github.com/magento/composer.git",
                "reference": "6fb9eb3dd72a5e70aa53983f132f8e1883e79978"
            },
            "dist": {
                "type": "zip",
                "url": "https://api.github.com/repos/magento/composer/zipball/6fb9eb3dd72a5e70aa53983f132f8e1883e79978",
                "reference": "6fb9eb3dd72a5e70aa53983f132f8e1883e79978",
                "shasum": ""
            },
            "require": {
                "composer/composer": "^1.6",
                "php": "~7.1.3|~7.2.0",
                "symfony/console": "~4.0.0 || ~4.1.0"
            },
            "require-dev": {
                "phpunit/phpunit": "~7.0.0"
            },
            "type": "library",
            "autoload": {
                "psr-4": {
                    "Magento\\Composer\\": "src"
                }
            },
            "notification-url": "https://packagist.org/downloads/",
            "license": [
                "OSL-3.0",
                "AFL-3.0"
            ],
            "description": "Magento composer library helps to instantiate Composer application and run composer commands.",
            "time": "2018-06-29T18:46:51+00:00"
        },
        {
            "name": "magento/magento-composer-installer",
            "version": "0.1.13",
            "source": {
                "type": "git",
                "url": "https://github.com/magento/magento-composer-installer.git",
                "reference": "8b6c32f53b4944a5d6656e86344cd0f9784709a1"
            },
            "dist": {
                "type": "zip",
                "url": "https://api.github.com/repos/magento/magento-composer-installer/zipball/8b6c32f53b4944a5d6656e86344cd0f9784709a1",
                "reference": "8b6c32f53b4944a5d6656e86344cd0f9784709a1",
                "shasum": ""
            },
            "require": {
                "composer-plugin-api": "^1.0"
            },
            "replace": {
                "magento-hackathon/magento-composer-installer": "*"
            },
            "require-dev": {
                "composer/composer": "*@dev",
                "firegento/phpcs": "dev-patch-1",
                "mikey179/vfsstream": "*",
                "phpunit/phpunit": "*",
                "phpunit/phpunit-mock-objects": "dev-master",
                "squizlabs/php_codesniffer": "1.4.7",
                "symfony/process": "*"
            },
            "type": "composer-plugin",
            "extra": {
                "composer-command-registry": [
                    "MagentoHackathon\\Composer\\Magento\\Command\\DeployCommand"
                ],
                "class": "MagentoHackathon\\Composer\\Magento\\Plugin"
            },
            "autoload": {
                "psr-0": {
                    "MagentoHackathon\\Composer\\Magento": "src/"
                }
            },
            "notification-url": "https://packagist.org/downloads/",
            "license": [
                "OSL-3.0"
            ],
            "authors": [
                {
                    "name": "Vinai Kopp",
                    "email": "vinai@netzarbeiter.com"
                },
                {
                    "name": "Daniel Fahlke aka Flyingmana",
                    "email": "flyingmana@googlemail.com"
                },
                {
                    "name": "Jörg Weller",
                    "email": "weller@flagbit.de"
                },
                {
                    "name": "Karl Spies",
                    "email": "karl.spies@gmx.net"
                },
                {
                    "name": "Tobias Vogt",
                    "email": "tobi@webguys.de"
                },
                {
                    "name": "David Fuhr",
                    "email": "fuhr@flagbit.de"
                }
            ],
            "description": "Composer installer for Magento modules",
            "homepage": "https://github.com/magento/magento-composer-installer",
            "keywords": [
                "composer-installer",
                "magento"
            ],
            "time": "2017-12-29T16:45:24+00:00"
        },
        {
            "name": "magento/zendframework1",
            "version": "1.14.0",
            "source": {
                "type": "git",
                "url": "https://github.com/magento/zf1.git",
                "reference": "68522e5768edc8e829d1f64b620a3de3753f1141"
            },
            "dist": {
                "type": "zip",
                "url": "https://api.github.com/repos/magento/zf1/zipball/68522e5768edc8e829d1f64b620a3de3753f1141",
                "reference": "68522e5768edc8e829d1f64b620a3de3753f1141",
                "shasum": ""
            },
            "require": {
                "php": ">=5.2.11"
            },
            "require-dev": {
                "phpunit/dbunit": "1.3.*",
                "phpunit/phpunit": "3.7.*"
            },
            "type": "library",
            "extra": {
                "branch-alias": {
                    "dev-master": "1.12.x-dev"
                }
            },
            "autoload": {
                "psr-0": {
                    "Zend_": "library/"
                }
            },
            "notification-url": "https://packagist.org/downloads/",
            "include-path": [
                "library/"
            ],
            "license": [
                "BSD-3-Clause"
            ],
            "description": "Magento Zend Framework 1",
            "homepage": "http://framework.zend.com/",
            "keywords": [
                "ZF1",
                "framework"
            ],
            "time": "2018-04-06T18:49:03+00:00"
        },
        {
            "name": "monolog/monolog",
            "version": "1.23.0",
            "source": {
                "type": "git",
                "url": "https://github.com/Seldaek/monolog.git",
                "reference": "fd8c787753b3a2ad11bc60c063cff1358a32a3b4"
            },
            "dist": {
                "type": "zip",
                "url": "https://api.github.com/repos/Seldaek/monolog/zipball/fd8c787753b3a2ad11bc60c063cff1358a32a3b4",
                "reference": "fd8c787753b3a2ad11bc60c063cff1358a32a3b4",
                "shasum": ""
            },
            "require": {
                "php": ">=5.3.0",
                "psr/log": "~1.0"
            },
            "provide": {
                "psr/log-implementation": "1.0.0"
            },
            "require-dev": {
                "aws/aws-sdk-php": "^2.4.9 || ^3.0",
                "doctrine/couchdb": "~1.0@dev",
                "graylog2/gelf-php": "~1.0",
                "jakub-onderka/php-parallel-lint": "0.9",
                "php-amqplib/php-amqplib": "~2.4",
                "php-console/php-console": "^3.1.3",
                "phpunit/phpunit": "~4.5",
                "phpunit/phpunit-mock-objects": "2.3.0",
                "ruflin/elastica": ">=0.90 <3.0",
                "sentry/sentry": "^0.13",
                "swiftmailer/swiftmailer": "^5.3|^6.0"
            },
            "suggest": {
                "aws/aws-sdk-php": "Allow sending log messages to AWS services like DynamoDB",
                "doctrine/couchdb": "Allow sending log messages to a CouchDB server",
                "ext-amqp": "Allow sending log messages to an AMQP server (1.0+ required)",
                "ext-mongo": "Allow sending log messages to a MongoDB server",
                "graylog2/gelf-php": "Allow sending log messages to a GrayLog2 server",
                "mongodb/mongodb": "Allow sending log messages to a MongoDB server via PHP Driver",
                "php-amqplib/php-amqplib": "Allow sending log messages to an AMQP server using php-amqplib",
                "php-console/php-console": "Allow sending log messages to Google Chrome",
                "rollbar/rollbar": "Allow sending log messages to Rollbar",
                "ruflin/elastica": "Allow sending log messages to an Elastic Search server",
                "sentry/sentry": "Allow sending log messages to a Sentry server"
            },
            "type": "library",
            "extra": {
                "branch-alias": {
                    "dev-master": "2.0.x-dev"
                }
            },
            "autoload": {
                "psr-4": {
                    "Monolog\\": "src/Monolog"
                }
            },
            "notification-url": "https://packagist.org/downloads/",
            "license": [
                "MIT"
            ],
            "authors": [
                {
                    "name": "Jordi Boggiano",
                    "email": "j.boggiano@seld.be",
                    "homepage": "http://seld.be"
                }
            ],
            "description": "Sends your logs to files, sockets, inboxes, databases and various web services",
            "homepage": "http://github.com/Seldaek/monolog",
            "keywords": [
                "log",
                "logging",
                "psr-3"
            ],
            "time": "2017-06-19T01:22:40+00:00"
        },
        {
            "name": "oyejorge/less.php",
            "version": "v1.7.0.14",
            "source": {
                "type": "git",
                "url": "https://github.com/oyejorge/less.php.git",
                "reference": "42925c5a01a07d67ca7e82dfc8fb31814d557bc9"
            },
            "dist": {
                "type": "zip",
                "url": "https://api.github.com/repos/oyejorge/less.php/zipball/42925c5a01a07d67ca7e82dfc8fb31814d557bc9",
                "reference": "42925c5a01a07d67ca7e82dfc8fb31814d557bc9",
                "shasum": ""
            },
            "require": {
                "php": ">=5.3"
            },
            "require-dev": {
                "phpunit/phpunit": "~4.8.24"
            },
            "bin": [
                "bin/lessc"
            ],
            "type": "library",
            "autoload": {
                "psr-0": {
                    "Less": "lib/"
                },
                "classmap": [
                    "lessc.inc.php"
                ]
            },
            "notification-url": "https://packagist.org/downloads/",
            "license": [
                "Apache-2.0"
            ],
            "authors": [
                {
                    "name": "Matt Agar",
                    "homepage": "https://github.com/agar"
                },
                {
                    "name": "Martin Jantošovič",
                    "homepage": "https://github.com/Mordred"
                },
                {
                    "name": "Josh Schmidt",
                    "homepage": "https://github.com/oyejorge"
                }
            ],
            "description": "PHP port of the Javascript version of LESS http://lesscss.org (Originally maintained by Josh Schmidt)",
            "homepage": "http://lessphp.gpeasy.com",
            "keywords": [
                "css",
                "less",
                "less.js",
                "lesscss",
                "php",
                "stylesheet"
            ],
            "time": "2017-03-28T22:19:25+00:00"
        },
        {
            "name": "paragonie/random_compat",
            "version": "v2.0.15",
            "source": {
                "type": "git",
                "url": "https://github.com/paragonie/random_compat.git",
                "reference": "10bcb46e8f3d365170f6de9d05245aa066b81f09"
            },
            "dist": {
                "type": "zip",
                "url": "https://api.github.com/repos/paragonie/random_compat/zipball/10bcb46e8f3d365170f6de9d05245aa066b81f09",
                "reference": "10bcb46e8f3d365170f6de9d05245aa066b81f09",
                "shasum": ""
            },
            "require": {
                "php": ">=5.2.0"
            },
            "require-dev": {
                "phpunit/phpunit": "4.*|5.*"
            },
            "suggest": {
                "ext-libsodium": "Provides a modern crypto API that can be used to generate random bytes."
            },
            "type": "library",
            "autoload": {
                "files": [
                    "lib/random.php"
                ]
            },
            "notification-url": "https://packagist.org/downloads/",
            "license": [
                "MIT"
            ],
            "authors": [
                {
                    "name": "Paragon Initiative Enterprises",
                    "email": "security@paragonie.com",
                    "homepage": "https://paragonie.com"
                }
            ],
            "description": "PHP 5.x polyfill for random_bytes() and random_int() from PHP 7",
            "keywords": [
                "csprng",
                "polyfill",
                "pseudorandom",
                "random"
            ],
            "time": "2018-06-08T15:26:40+00:00"
        },
        {
            "name": "pelago/emogrifier",
            "version": "v2.0.0",
            "source": {
                "type": "git",
                "url": "https://github.com/MyIntervals/emogrifier.git",
                "reference": "8babf8ddbf348f26b29674e2f84db66ff7e3d95e"
            },
            "dist": {
                "type": "zip",
                "url": "https://api.github.com/repos/MyIntervals/emogrifier/zipball/8babf8ddbf348f26b29674e2f84db66ff7e3d95e",
                "reference": "8babf8ddbf348f26b29674e2f84db66ff7e3d95e",
                "shasum": ""
            },
            "require": {
                "php": "^5.5.0 || ~7.0.0 || ~7.1.0 || ~7.2.0"
            },
            "require-dev": {
                "phpunit/phpunit": "^4.8.0",
                "squizlabs/php_codesniffer": "^3.1.0"
            },
            "type": "library",
            "extra": {
                "branch-alias": {
                    "dev-master": "2.1.x-dev"
                }
            },
            "autoload": {
                "psr-4": {
                    "Pelago\\": "Classes/"
                }
            },
            "notification-url": "https://packagist.org/downloads/",
            "license": [
                "MIT"
            ],
            "authors": [
                {
                    "name": "John Reeve",
                    "email": "jreeve@pelagodesign.com"
                },
                {
                    "name": "Cameron Brooks"
                },
                {
                    "name": "Jaime Prado"
                },
                {
                    "name": "Roman Ožana",
                    "email": "ozana@omdesign.cz"
                },
                {
                    "name": "Oliver Klee",
                    "email": "github@oliverklee.de"
                },
                {
                    "name": "Zoli Szabó",
                    "email": "zoli.szabo+github@gmail.com"
                }
            ],
            "description": "Converts CSS styles into inline style attributes in your HTML code",
            "homepage": "https://www.myintervals.com/emogrifier.php",
            "keywords": [
                "css",
                "email",
                "pre-processing"
            ],
            "time": "2018-01-05T23:30:21+00:00"
        },
        {
            "name": "php-amqplib/php-amqplib",
            "version": "v2.7.2",
            "source": {
                "type": "git",
                "url": "https://github.com/php-amqplib/php-amqplib.git",
                "reference": "dfd3694a86f1a7394d3693485259d4074a6ec79b"
            },
            "dist": {
                "type": "zip",
                "url": "https://api.github.com/repos/php-amqplib/php-amqplib/zipball/dfd3694a86f1a7394d3693485259d4074a6ec79b",
                "reference": "dfd3694a86f1a7394d3693485259d4074a6ec79b",
                "shasum": ""
            },
            "require": {
                "ext-bcmath": "*",
                "ext-mbstring": "*",
                "php": ">=5.3.0"
            },
            "replace": {
                "videlalvaro/php-amqplib": "self.version"
            },
            "require-dev": {
                "phpdocumentor/phpdocumentor": "^2.9",
                "phpunit/phpunit": "^4.8",
                "scrutinizer/ocular": "^1.1",
                "squizlabs/php_codesniffer": "^2.5"
            },
            "suggest": {
                "ext-sockets": "Use AMQPSocketConnection"
            },
            "type": "library",
            "extra": {
                "branch-alias": {
                    "dev-master": "2.7-dev"
                }
            },
            "autoload": {
                "psr-4": {
                    "PhpAmqpLib\\": "PhpAmqpLib/"
                }
            },
            "notification-url": "https://packagist.org/downloads/",
            "license": [
                "LGPL-2.1-or-later"
            ],
            "authors": [
                {
                    "name": "Alvaro Videla",
                    "role": "Original Maintainer"
                },
                {
                    "name": "John Kelly",
                    "email": "johnmkelly86@gmail.com",
                    "role": "Maintainer"
                },
                {
                    "name": "Raúl Araya",
                    "email": "nubeiro@gmail.com",
                    "role": "Maintainer"
                }
            ],
            "description": "Formerly videlalvaro/php-amqplib.  This library is a pure PHP implementation of the AMQP protocol. It's been tested against RabbitMQ.",
            "homepage": "https://github.com/php-amqplib/php-amqplib/",
            "keywords": [
                "message",
                "queue",
                "rabbitmq"
            ],
            "time": "2018-02-11T19:28:00+00:00"
        },
        {
            "name": "phpseclib/mcrypt_compat",
            "version": "1.0.5",
            "source": {
                "type": "git",
                "url": "https://github.com/phpseclib/mcrypt_compat.git",
                "reference": "9646c46c7286284bd6c774b0c02f172fa302b879"
            },
            "dist": {
                "type": "zip",
                "url": "https://api.github.com/repos/phpseclib/mcrypt_compat/zipball/9646c46c7286284bd6c774b0c02f172fa302b879",
                "reference": "9646c46c7286284bd6c774b0c02f172fa302b879",
                "shasum": ""
            },
            "require": {
                "php": ">=5.3.3",
                "phpseclib/phpseclib": ">=2.0.10 <3.0.0"
            },
            "require-dev": {
                "phpunit/phpunit": "^4.8.35|^5.7|^6.0"
            },
            "suggest": {
                "ext-openssl": "Will enable faster cryptographic operations"
            },
            "type": "library",
            "autoload": {
                "files": [
                    "lib/mcrypt.php"
                ]
            },
            "notification-url": "https://packagist.org/downloads/",
            "license": [
                "MIT"
            ],
            "authors": [
                {
                    "name": "Jim Wigginton",
                    "email": "terrafrost@php.net",
                    "homepage": "http://phpseclib.sourceforge.net"
                }
            ],
            "description": "PHP 7.1 polyfill for the mcrypt extension from PHP <= 7.0",
            "keywords": [
                "cryptograpy",
                "encryption",
                "mcrypt"
            ],
            "time": "2018-04-15T18:49:21+00:00"
        },
        {
            "name": "phpseclib/phpseclib",
            "version": "2.0.11",
            "source": {
                "type": "git",
                "url": "https://github.com/phpseclib/phpseclib.git",
                "reference": "7053f06f91b3de78e143d430e55a8f7889efc08b"
            },
            "dist": {
                "type": "zip",
                "url": "https://api.github.com/repos/phpseclib/phpseclib/zipball/7053f06f91b3de78e143d430e55a8f7889efc08b",
                "reference": "7053f06f91b3de78e143d430e55a8f7889efc08b",
                "shasum": ""
            },
            "require": {
                "php": ">=5.3.3"
            },
            "require-dev": {
                "phing/phing": "~2.7",
                "phpunit/phpunit": "^4.8.35|^5.7|^6.0",
                "sami/sami": "~2.0",
                "squizlabs/php_codesniffer": "~2.0"
            },
            "suggest": {
                "ext-gmp": "Install the GMP (GNU Multiple Precision) extension in order to speed up arbitrary precision integer arithmetic operations.",
                "ext-libsodium": "SSH2/SFTP can make use of some algorithms provided by the libsodium-php extension.",
                "ext-mcrypt": "Install the Mcrypt extension in order to speed up a few other cryptographic operations.",
                "ext-openssl": "Install the OpenSSL extension in order to speed up a wide variety of cryptographic operations."
            },
            "type": "library",
            "autoload": {
                "files": [
                    "phpseclib/bootstrap.php"
                ],
                "psr-4": {
                    "phpseclib\\": "phpseclib/"
                }
            },
            "notification-url": "https://packagist.org/downloads/",
            "license": [
                "MIT"
            ],
            "authors": [
                {
                    "name": "Jim Wigginton",
                    "email": "terrafrost@php.net",
                    "role": "Lead Developer"
                },
                {
                    "name": "Patrick Monnerat",
                    "email": "pm@datasphere.ch",
                    "role": "Developer"
                },
                {
                    "name": "Andreas Fischer",
                    "email": "bantu@phpbb.com",
                    "role": "Developer"
                },
                {
                    "name": "Hans-Jürgen Petrich",
                    "email": "petrich@tronic-media.com",
                    "role": "Developer"
                },
                {
                    "name": "Graham Campbell",
                    "email": "graham@alt-three.com",
                    "role": "Developer"
                }
            ],
            "description": "PHP Secure Communications Library - Pure-PHP implementations of RSA, AES, SSH2, SFTP, X.509 etc.",
            "homepage": "http://phpseclib.sourceforge.net",
            "keywords": [
                "BigInteger",
                "aes",
                "asn.1",
                "asn1",
                "blowfish",
                "crypto",
                "cryptography",
                "encryption",
                "rsa",
                "security",
                "sftp",
                "signature",
                "signing",
                "ssh",
                "twofish",
                "x.509",
                "x509"
            ],
            "time": "2018-04-15T16:55:05+00:00"
        },
        {
            "name": "psr/container",
            "version": "1.0.0",
            "source": {
                "type": "git",
                "url": "https://github.com/php-fig/container.git",
                "reference": "b7ce3b176482dbbc1245ebf52b181af44c2cf55f"
            },
            "dist": {
                "type": "zip",
                "url": "https://api.github.com/repos/php-fig/container/zipball/b7ce3b176482dbbc1245ebf52b181af44c2cf55f",
                "reference": "b7ce3b176482dbbc1245ebf52b181af44c2cf55f",
                "shasum": ""
            },
            "require": {
                "php": ">=5.3.0"
            },
            "type": "library",
            "extra": {
                "branch-alias": {
                    "dev-master": "1.0.x-dev"
                }
            },
            "autoload": {
                "psr-4": {
                    "Psr\\Container\\": "src/"
                }
            },
            "notification-url": "https://packagist.org/downloads/",
            "license": [
                "MIT"
            ],
            "authors": [
                {
                    "name": "PHP-FIG",
                    "homepage": "http://www.php-fig.org/"
                }
            ],
            "description": "Common Container Interface (PHP FIG PSR-11)",
            "homepage": "https://github.com/php-fig/container",
            "keywords": [
                "PSR-11",
                "container",
                "container-interface",
                "container-interop",
                "psr"
            ],
            "time": "2017-02-14T16:28:37+00:00"
        },
        {
            "name": "psr/http-message",
            "version": "1.0.1",
            "source": {
                "type": "git",
                "url": "https://github.com/php-fig/http-message.git",
                "reference": "f6561bf28d520154e4b0ec72be95418abe6d9363"
            },
            "dist": {
                "type": "zip",
                "url": "https://api.github.com/repos/php-fig/http-message/zipball/f6561bf28d520154e4b0ec72be95418abe6d9363",
                "reference": "f6561bf28d520154e4b0ec72be95418abe6d9363",
                "shasum": ""
            },
            "require": {
                "php": ">=5.3.0"
            },
            "type": "library",
            "extra": {
                "branch-alias": {
                    "dev-master": "1.0.x-dev"
                }
            },
            "autoload": {
                "psr-4": {
                    "Psr\\Http\\Message\\": "src/"
                }
            },
            "notification-url": "https://packagist.org/downloads/",
            "license": [
                "MIT"
            ],
            "authors": [
                {
                    "name": "PHP-FIG",
                    "homepage": "http://www.php-fig.org/"
                }
            ],
            "description": "Common interface for HTTP messages",
            "homepage": "https://github.com/php-fig/http-message",
            "keywords": [
                "http",
                "http-message",
                "psr",
                "psr-7",
                "request",
                "response"
            ],
            "time": "2016-08-06T14:39:51+00:00"
        },
        {
            "name": "psr/log",
            "version": "1.0.2",
            "source": {
                "type": "git",
                "url": "https://github.com/php-fig/log.git",
                "reference": "4ebe3a8bf773a19edfe0a84b6585ba3d401b724d"
            },
            "dist": {
                "type": "zip",
                "url": "https://api.github.com/repos/php-fig/log/zipball/4ebe3a8bf773a19edfe0a84b6585ba3d401b724d",
                "reference": "4ebe3a8bf773a19edfe0a84b6585ba3d401b724d",
                "shasum": ""
            },
            "require": {
                "php": ">=5.3.0"
            },
            "type": "library",
            "extra": {
                "branch-alias": {
                    "dev-master": "1.0.x-dev"
                }
            },
            "autoload": {
                "psr-4": {
                    "Psr\\Log\\": "Psr/Log/"
                }
            },
            "notification-url": "https://packagist.org/downloads/",
            "license": [
                "MIT"
            ],
            "authors": [
                {
                    "name": "PHP-FIG",
                    "homepage": "http://www.php-fig.org/"
                }
            ],
            "description": "Common interface for logging libraries",
            "homepage": "https://github.com/php-fig/log",
            "keywords": [
                "log",
                "psr",
                "psr-3"
            ],
            "time": "2016-10-10T12:19:37+00:00"
        },
        {
            "name": "ramsey/uuid",
            "version": "3.7.3",
            "source": {
                "type": "git",
                "url": "https://github.com/ramsey/uuid.git",
                "reference": "44abcdad877d9a46685a3a4d221e3b2c4b87cb76"
            },
            "dist": {
                "type": "zip",
                "url": "https://api.github.com/repos/ramsey/uuid/zipball/44abcdad877d9a46685a3a4d221e3b2c4b87cb76",
                "reference": "44abcdad877d9a46685a3a4d221e3b2c4b87cb76",
                "shasum": ""
            },
            "require": {
                "paragonie/random_compat": "^1.0|^2.0",
                "php": "^5.4 || ^7.0"
            },
            "replace": {
                "rhumsaa/uuid": "self.version"
            },
            "require-dev": {
                "codeception/aspect-mock": "^1.0 | ~2.0.0",
                "doctrine/annotations": "~1.2.0",
                "goaop/framework": "1.0.0-alpha.2 | ^1.0 | ^2.1",
                "ircmaxell/random-lib": "^1.1",
                "jakub-onderka/php-parallel-lint": "^0.9.0",
                "mockery/mockery": "^0.9.9",
                "moontoast/math": "^1.1",
                "php-mock/php-mock-phpunit": "^0.3|^1.1",
                "phpunit/phpunit": "^4.7|^5.0",
                "squizlabs/php_codesniffer": "^2.3"
            },
            "suggest": {
                "ext-libsodium": "Provides the PECL libsodium extension for use with the SodiumRandomGenerator",
                "ext-uuid": "Provides the PECL UUID extension for use with the PeclUuidTimeGenerator and PeclUuidRandomGenerator",
                "ircmaxell/random-lib": "Provides RandomLib for use with the RandomLibAdapter",
                "moontoast/math": "Provides support for converting UUID to 128-bit integer (in string form).",
                "ramsey/uuid-console": "A console application for generating UUIDs with ramsey/uuid",
                "ramsey/uuid-doctrine": "Allows the use of Ramsey\\Uuid\\Uuid as Doctrine field type."
            },
            "type": "library",
            "extra": {
                "branch-alias": {
                    "dev-master": "3.x-dev"
                }
            },
            "autoload": {
                "psr-4": {
                    "Ramsey\\Uuid\\": "src/"
                }
            },
            "notification-url": "https://packagist.org/downloads/",
            "license": [
                "MIT"
            ],
            "authors": [
                {
                    "name": "Marijn Huizendveld",
                    "email": "marijn.huizendveld@gmail.com"
                },
                {
                    "name": "Thibaud Fabre",
                    "email": "thibaud@aztech.io"
                },
                {
                    "name": "Ben Ramsey",
                    "email": "ben@benramsey.com",
                    "homepage": "https://benramsey.com"
                }
            ],
            "description": "Formerly rhumsaa/uuid. A PHP 5.4+ library for generating RFC 4122 version 1, 3, 4, and 5 universally unique identifiers (UUID).",
            "homepage": "https://github.com/ramsey/uuid",
            "keywords": [
                "guid",
                "identifier",
                "uuid"
            ],
            "time": "2018-01-20T00:28:24+00:00"
        },
        {
            "name": "react/promise",
            "version": "v2.7.0",
            "source": {
                "type": "git",
                "url": "https://github.com/reactphp/promise.git",
                "reference": "f4edc2581617431aea50430749db55cc3fc031b3"
            },
            "dist": {
                "type": "zip",
                "url": "https://api.github.com/repos/reactphp/promise/zipball/f4edc2581617431aea50430749db55cc3fc031b3",
                "reference": "f4edc2581617431aea50430749db55cc3fc031b3",
                "shasum": ""
            },
            "require": {
                "php": ">=5.4.0"
            },
            "require-dev": {
                "phpunit/phpunit": "~4.8"
            },
            "type": "library",
            "autoload": {
                "psr-4": {
                    "React\\Promise\\": "src/"
                },
                "files": [
                    "src/functions_include.php"
                ]
            },
            "notification-url": "https://packagist.org/downloads/",
            "license": [
                "MIT"
            ],
            "authors": [
                {
                    "name": "Jan Sorgalla",
                    "email": "jsorgalla@gmail.com"
                }
            ],
            "description": "A lightweight implementation of CommonJS Promises/A for PHP",
            "keywords": [
                "promise",
                "promises"
            ],
            "time": "2018-06-13T15:59:06+00:00"
        },
        {
            "name": "seld/cli-prompt",
            "version": "1.0.3",
            "source": {
                "type": "git",
                "url": "https://github.com/Seldaek/cli-prompt.git",
                "reference": "a19a7376a4689d4d94cab66ab4f3c816019ba8dd"
            },
            "dist": {
                "type": "zip",
                "url": "https://api.github.com/repos/Seldaek/cli-prompt/zipball/a19a7376a4689d4d94cab66ab4f3c816019ba8dd",
                "reference": "a19a7376a4689d4d94cab66ab4f3c816019ba8dd",
                "shasum": ""
            },
            "require": {
                "php": ">=5.3"
            },
            "type": "library",
            "extra": {
                "branch-alias": {
                    "dev-master": "1.x-dev"
                }
            },
            "autoload": {
                "psr-4": {
                    "Seld\\CliPrompt\\": "src/"
                }
            },
            "notification-url": "https://packagist.org/downloads/",
            "license": [
                "MIT"
            ],
            "authors": [
                {
                    "name": "Jordi Boggiano",
                    "email": "j.boggiano@seld.be"
                }
            ],
            "description": "Allows you to prompt for user input on the command line, and optionally hide the characters they type",
            "keywords": [
                "cli",
                "console",
                "hidden",
                "input",
                "prompt"
            ],
            "time": "2017-03-18T11:32:45+00:00"
        },
        {
            "name": "seld/jsonlint",
            "version": "1.7.1",
            "source": {
                "type": "git",
                "url": "https://github.com/Seldaek/jsonlint.git",
                "reference": "d15f59a67ff805a44c50ea0516d2341740f81a38"
            },
            "dist": {
                "type": "zip",
                "url": "https://api.github.com/repos/Seldaek/jsonlint/zipball/d15f59a67ff805a44c50ea0516d2341740f81a38",
                "reference": "d15f59a67ff805a44c50ea0516d2341740f81a38",
                "shasum": ""
            },
            "require": {
                "php": "^5.3 || ^7.0"
            },
            "require-dev": {
                "phpunit/phpunit": "^4.8.35 || ^5.7 || ^6.0"
            },
            "bin": [
                "bin/jsonlint"
            ],
            "type": "library",
            "autoload": {
                "psr-4": {
                    "Seld\\JsonLint\\": "src/Seld/JsonLint/"
                }
            },
            "notification-url": "https://packagist.org/downloads/",
            "license": [
                "MIT"
            ],
            "authors": [
                {
                    "name": "Jordi Boggiano",
                    "email": "j.boggiano@seld.be",
                    "homepage": "http://seld.be"
                }
            ],
            "description": "JSON Linter",
            "keywords": [
                "json",
                "linter",
                "parser",
                "validator"
            ],
            "time": "2018-01-24T12:46:19+00:00"
        },
        {
            "name": "seld/phar-utils",
            "version": "1.0.1",
            "source": {
                "type": "git",
                "url": "https://github.com/Seldaek/phar-utils.git",
                "reference": "7009b5139491975ef6486545a39f3e6dad5ac30a"
            },
            "dist": {
                "type": "zip",
                "url": "https://api.github.com/repos/Seldaek/phar-utils/zipball/7009b5139491975ef6486545a39f3e6dad5ac30a",
                "reference": "7009b5139491975ef6486545a39f3e6dad5ac30a",
                "shasum": ""
            },
            "require": {
                "php": ">=5.3"
            },
            "type": "library",
            "extra": {
                "branch-alias": {
                    "dev-master": "1.x-dev"
                }
            },
            "autoload": {
                "psr-4": {
                    "Seld\\PharUtils\\": "src/"
                }
            },
            "notification-url": "https://packagist.org/downloads/",
            "license": [
                "MIT"
            ],
            "authors": [
                {
                    "name": "Jordi Boggiano",
                    "email": "j.boggiano@seld.be"
                }
            ],
            "description": "PHAR file format utilities, for when PHP phars you up",
            "keywords": [
                "phra"
            ],
            "time": "2015-10-13T18:44:15+00:00"
        },
        {
            "name": "symfony/console",
            "version": "v4.1.1",
            "source": {
                "type": "git",
                "url": "https://github.com/symfony/console.git",
                "reference": "70591cda56b4b47c55776ac78e157c4bb6c8b43f"
            },
            "dist": {
                "type": "zip",
                "url": "https://api.github.com/repos/symfony/console/zipball/70591cda56b4b47c55776ac78e157c4bb6c8b43f",
                "reference": "70591cda56b4b47c55776ac78e157c4bb6c8b43f",
                "shasum": ""
            },
            "require": {
                "php": "^7.1.3",
                "symfony/polyfill-mbstring": "~1.0"
            },
            "conflict": {
                "symfony/dependency-injection": "<3.4",
                "symfony/process": "<3.3"
            },
            "require-dev": {
                "psr/log": "~1.0",
                "symfony/config": "~3.4|~4.0",
                "symfony/dependency-injection": "~3.4|~4.0",
                "symfony/event-dispatcher": "~3.4|~4.0",
                "symfony/lock": "~3.4|~4.0",
                "symfony/process": "~3.4|~4.0"
            },
            "suggest": {
                "psr/log-implementation": "For using the console logger",
                "symfony/event-dispatcher": "",
                "symfony/lock": "",
                "symfony/process": ""
            },
            "type": "library",
            "extra": {
                "branch-alias": {
                    "dev-master": "4.1-dev"
                }
            },
            "autoload": {
                "psr-4": {
                    "Symfony\\Component\\Console\\": ""
                },
                "exclude-from-classmap": [
                    "/Tests/"
                ]
            },
            "notification-url": "https://packagist.org/downloads/",
            "license": [
                "MIT"
            ],
            "authors": [
                {
                    "name": "Fabien Potencier",
                    "email": "fabien@symfony.com"
                },
                {
                    "name": "Symfony Community",
                    "homepage": "https://symfony.com/contributors"
                }
            ],
            "description": "Symfony Console Component",
            "homepage": "https://symfony.com",
            "time": "2018-05-31T10:17:53+00:00"
        },
        {
            "name": "symfony/event-dispatcher",
            "version": "v4.1.1",
            "source": {
                "type": "git",
                "url": "https://github.com/symfony/event-dispatcher.git",
                "reference": "2391ed210a239868e7256eb6921b1bd83f3087b5"
            },
            "dist": {
                "type": "zip",
                "url": "https://api.github.com/repos/symfony/event-dispatcher/zipball/2391ed210a239868e7256eb6921b1bd83f3087b5",
                "reference": "2391ed210a239868e7256eb6921b1bd83f3087b5",
                "shasum": ""
            },
            "require": {
                "php": "^7.1.3"
            },
            "conflict": {
                "symfony/dependency-injection": "<3.4"
            },
            "require-dev": {
                "psr/log": "~1.0",
                "symfony/config": "~3.4|~4.0",
                "symfony/dependency-injection": "~3.4|~4.0",
                "symfony/expression-language": "~3.4|~4.0",
                "symfony/stopwatch": "~3.4|~4.0"
            },
            "suggest": {
                "symfony/dependency-injection": "",
                "symfony/http-kernel": ""
            },
            "type": "library",
            "extra": {
                "branch-alias": {
                    "dev-master": "4.1-dev"
                }
            },
            "autoload": {
                "psr-4": {
                    "Symfony\\Component\\EventDispatcher\\": ""
                },
                "exclude-from-classmap": [
                    "/Tests/"
                ]
            },
            "notification-url": "https://packagist.org/downloads/",
            "license": [
                "MIT"
            ],
            "authors": [
                {
                    "name": "Fabien Potencier",
                    "email": "fabien@symfony.com"
                },
                {
                    "name": "Symfony Community",
                    "homepage": "https://symfony.com/contributors"
                }
            ],
            "description": "Symfony EventDispatcher Component",
            "homepage": "https://symfony.com",
            "time": "2018-04-06T07:35:57+00:00"
        },
        {
            "name": "symfony/filesystem",
            "version": "v4.1.1",
            "source": {
                "type": "git",
                "url": "https://github.com/symfony/filesystem.git",
                "reference": "562bf7005b55fd80d26b582d28e3e10f2dd5ae9c"
            },
            "dist": {
                "type": "zip",
                "url": "https://api.github.com/repos/symfony/filesystem/zipball/562bf7005b55fd80d26b582d28e3e10f2dd5ae9c",
                "reference": "562bf7005b55fd80d26b582d28e3e10f2dd5ae9c",
                "shasum": ""
            },
            "require": {
                "php": "^7.1.3",
                "symfony/polyfill-ctype": "~1.8"
            },
            "type": "library",
            "extra": {
                "branch-alias": {
                    "dev-master": "4.1-dev"
                }
            },
            "autoload": {
                "psr-4": {
                    "Symfony\\Component\\Filesystem\\": ""
                },
                "exclude-from-classmap": [
                    "/Tests/"
                ]
            },
            "notification-url": "https://packagist.org/downloads/",
            "license": [
                "MIT"
            ],
            "authors": [
                {
                    "name": "Fabien Potencier",
                    "email": "fabien@symfony.com"
                },
                {
                    "name": "Symfony Community",
                    "homepage": "https://symfony.com/contributors"
                }
            ],
            "description": "Symfony Filesystem Component",
            "homepage": "https://symfony.com",
            "time": "2018-05-30T07:26:09+00:00"
        },
        {
            "name": "symfony/finder",
            "version": "v4.1.1",
            "source": {
                "type": "git",
                "url": "https://github.com/symfony/finder.git",
                "reference": "84714b8417d19e4ba02ea78a41a975b3efaafddb"
            },
            "dist": {
                "type": "zip",
                "url": "https://api.github.com/repos/symfony/finder/zipball/84714b8417d19e4ba02ea78a41a975b3efaafddb",
                "reference": "84714b8417d19e4ba02ea78a41a975b3efaafddb",
                "shasum": ""
            },
            "require": {
                "php": "^7.1.3"
            },
            "type": "library",
            "extra": {
                "branch-alias": {
                    "dev-master": "4.1-dev"
                }
            },
            "autoload": {
                "psr-4": {
                    "Symfony\\Component\\Finder\\": ""
                },
                "exclude-from-classmap": [
                    "/Tests/"
                ]
            },
            "notification-url": "https://packagist.org/downloads/",
            "license": [
                "MIT"
            ],
            "authors": [
                {
                    "name": "Fabien Potencier",
                    "email": "fabien@symfony.com"
                },
                {
                    "name": "Symfony Community",
                    "homepage": "https://symfony.com/contributors"
                }
            ],
            "description": "Symfony Finder Component",
            "homepage": "https://symfony.com",
            "time": "2018-06-19T21:38:16+00:00"
        },
        {
            "name": "symfony/polyfill-ctype",
            "version": "v1.8.0",
            "source": {
                "type": "git",
                "url": "https://github.com/symfony/polyfill-ctype.git",
                "reference": "7cc359f1b7b80fc25ed7796be7d96adc9b354bae"
            },
            "dist": {
                "type": "zip",
                "url": "https://api.github.com/repos/symfony/polyfill-ctype/zipball/7cc359f1b7b80fc25ed7796be7d96adc9b354bae",
                "reference": "7cc359f1b7b80fc25ed7796be7d96adc9b354bae",
                "shasum": ""
            },
            "require": {
                "php": ">=5.3.3"
            },
            "type": "library",
            "extra": {
                "branch-alias": {
                    "dev-master": "1.8-dev"
                }
            },
            "autoload": {
                "psr-4": {
                    "Symfony\\Polyfill\\Ctype\\": ""
                },
                "files": [
                    "bootstrap.php"
                ]
            },
            "notification-url": "https://packagist.org/downloads/",
            "license": [
                "MIT"
            ],
            "authors": [
                {
                    "name": "Symfony Community",
                    "homepage": "https://symfony.com/contributors"
                },
                {
                    "name": "Gert de Pagter",
                    "email": "BackEndTea@gmail.com"
                }
            ],
            "description": "Symfony polyfill for ctype functions",
            "homepage": "https://symfony.com",
            "keywords": [
                "compatibility",
                "ctype",
                "polyfill",
                "portable"
            ],
            "time": "2018-04-30T19:57:29+00:00"
        },
        {
            "name": "symfony/polyfill-mbstring",
            "version": "v1.8.0",
            "source": {
                "type": "git",
                "url": "https://github.com/symfony/polyfill-mbstring.git",
                "reference": "3296adf6a6454a050679cde90f95350ad604b171"
            },
            "dist": {
                "type": "zip",
                "url": "https://api.github.com/repos/symfony/polyfill-mbstring/zipball/3296adf6a6454a050679cde90f95350ad604b171",
                "reference": "3296adf6a6454a050679cde90f95350ad604b171",
                "shasum": ""
            },
            "require": {
                "php": ">=5.3.3"
            },
            "suggest": {
                "ext-mbstring": "For best performance"
            },
            "type": "library",
            "extra": {
                "branch-alias": {
                    "dev-master": "1.8-dev"
                }
            },
            "autoload": {
                "psr-4": {
                    "Symfony\\Polyfill\\Mbstring\\": ""
                },
                "files": [
                    "bootstrap.php"
                ]
            },
            "notification-url": "https://packagist.org/downloads/",
            "license": [
                "MIT"
            ],
            "authors": [
                {
                    "name": "Nicolas Grekas",
                    "email": "p@tchwork.com"
                },
                {
                    "name": "Symfony Community",
                    "homepage": "https://symfony.com/contributors"
                }
            ],
            "description": "Symfony polyfill for the Mbstring extension",
            "homepage": "https://symfony.com",
            "keywords": [
                "compatibility",
                "mbstring",
                "polyfill",
                "portable",
                "shim"
            ],
            "time": "2018-04-26T10:06:28+00:00"
        },
        {
            "name": "symfony/process",
            "version": "v4.1.1",
            "source": {
                "type": "git",
                "url": "https://github.com/symfony/process.git",
                "reference": "1d1677391ecf00d1c5b9482d6050c0c27aa3ac3a"
            },
            "dist": {
                "type": "zip",
                "url": "https://api.github.com/repos/symfony/process/zipball/1d1677391ecf00d1c5b9482d6050c0c27aa3ac3a",
                "reference": "1d1677391ecf00d1c5b9482d6050c0c27aa3ac3a",
                "shasum": ""
            },
            "require": {
                "php": "^7.1.3"
            },
            "type": "library",
            "extra": {
                "branch-alias": {
                    "dev-master": "4.1-dev"
                }
            },
            "autoload": {
                "psr-4": {
                    "Symfony\\Component\\Process\\": ""
                },
                "exclude-from-classmap": [
                    "/Tests/"
                ]
            },
            "notification-url": "https://packagist.org/downloads/",
            "license": [
                "MIT"
            ],
            "authors": [
                {
                    "name": "Fabien Potencier",
                    "email": "fabien@symfony.com"
                },
                {
                    "name": "Symfony Community",
                    "homepage": "https://symfony.com/contributors"
                }
            ],
            "description": "Symfony Process Component",
            "homepage": "https://symfony.com",
            "time": "2018-05-31T10:17:53+00:00"
        },
        {
            "name": "tedivm/jshrink",
            "version": "v1.3.0",
            "source": {
                "type": "git",
                "url": "https://github.com/tedious/JShrink.git",
                "reference": "68ce379b213741e86f02bf6053b0d26b9f833448"
            },
            "dist": {
                "type": "zip",
                "url": "https://api.github.com/repos/tedious/JShrink/zipball/68ce379b213741e86f02bf6053b0d26b9f833448",
                "reference": "68ce379b213741e86f02bf6053b0d26b9f833448",
                "shasum": ""
            },
            "require": {
                "php": "^5.6|^7.0"
            },
            "require-dev": {
                "friendsofphp/php-cs-fixer": "^2.8",
                "php-coveralls/php-coveralls": "^1.1.0",
                "phpunit/phpunit": "^6"
            },
            "type": "library",
            "autoload": {
                "psr-0": {
                    "JShrink": "src/"
                }
            },
            "notification-url": "https://packagist.org/downloads/",
            "license": [
                "BSD-3-Clause"
            ],
            "authors": [
                {
                    "name": "Robert Hafner",
                    "email": "tedivm@tedivm.com"
                }
            ],
            "description": "Javascript Minifier built in PHP",
            "homepage": "http://github.com/tedious/JShrink",
            "keywords": [
                "javascript",
                "minifier"
            ],
            "time": "2017-12-08T00:59:56+00:00"
        },
        {
            "name": "true/punycode",
            "version": "v2.1.1",
            "source": {
                "type": "git",
                "url": "https://github.com/true/php-punycode.git",
                "reference": "a4d0c11a36dd7f4e7cd7096076cab6d3378a071e"
            },
            "dist": {
                "type": "zip",
                "url": "https://api.github.com/repos/true/php-punycode/zipball/a4d0c11a36dd7f4e7cd7096076cab6d3378a071e",
                "reference": "a4d0c11a36dd7f4e7cd7096076cab6d3378a071e",
                "shasum": ""
            },
            "require": {
                "php": ">=5.3.0",
                "symfony/polyfill-mbstring": "^1.3"
            },
            "require-dev": {
                "phpunit/phpunit": "~4.7",
                "squizlabs/php_codesniffer": "~2.0"
            },
            "type": "library",
            "autoload": {
                "psr-4": {
                    "TrueBV\\": "src/"
                }
            },
            "notification-url": "https://packagist.org/downloads/",
            "license": [
                "MIT"
            ],
            "authors": [
                {
                    "name": "Renan Gonçalves",
                    "email": "renan.saddam@gmail.com"
                }
            ],
            "description": "A Bootstring encoding of Unicode for Internationalized Domain Names in Applications (IDNA)",
            "homepage": "https://github.com/true/php-punycode",
            "keywords": [
                "idna",
                "punycode"
            ],
            "time": "2016-11-16T10:37:54+00:00"
        },
        {
            "name": "tubalmartin/cssmin",
            "version": "v4.1.1",
            "source": {
                "type": "git",
                "url": "https://github.com/tubalmartin/YUI-CSS-compressor-PHP-port.git",
                "reference": "3cbf557f4079d83a06f9c3ff9b957c022d7805cf"
            },
            "dist": {
                "type": "zip",
                "url": "https://api.github.com/repos/tubalmartin/YUI-CSS-compressor-PHP-port/zipball/3cbf557f4079d83a06f9c3ff9b957c022d7805cf",
                "reference": "3cbf557f4079d83a06f9c3ff9b957c022d7805cf",
                "shasum": ""
            },
            "require": {
                "ext-pcre": "*",
                "php": ">=5.3.2"
            },
            "require-dev": {
                "cogpowered/finediff": "0.3.*",
                "phpunit/phpunit": "4.8.*"
            },
            "bin": [
                "cssmin"
            ],
            "type": "library",
            "autoload": {
                "psr-4": {
                    "tubalmartin\\CssMin\\": "src"
                }
            },
            "notification-url": "https://packagist.org/downloads/",
            "license": [
                "BSD-3-Clause"
            ],
            "authors": [
                {
                    "name": "Túbal Martín",
                    "homepage": "http://tubalmartin.me/"
                }
            ],
            "description": "A PHP port of the YUI CSS compressor",
            "homepage": "https://github.com/tubalmartin/YUI-CSS-compressor-PHP-port",
            "keywords": [
                "compress",
                "compressor",
                "css",
                "cssmin",
                "minify",
                "yui"
            ],
            "time": "2018-01-15T15:26:51+00:00"
        },
        {
            "name": "webonyx/graphql-php",
            "version": "v0.11.6",
            "source": {
                "type": "git",
                "url": "https://github.com/webonyx/graphql-php.git",
                "reference": "f438a726cd523bc584e78d866eca270165c42fd5"
            },
            "dist": {
                "type": "zip",
                "url": "https://api.github.com/repos/webonyx/graphql-php/zipball/f438a726cd523bc584e78d866eca270165c42fd5",
                "reference": "f438a726cd523bc584e78d866eca270165c42fd5",
                "shasum": ""
            },
            "require": {
                "ext-mbstring": "*",
                "php": ">=5.5,<8.0-DEV"
            },
            "require-dev": {
                "phpunit/phpunit": "^4.8",
                "psr/http-message": "^1.0"
            },
            "suggest": {
                "psr/http-message": "To use standard GraphQL server",
                "react/promise": "To leverage async resolving on React PHP platform"
            },
            "type": "library",
            "autoload": {
                "files": [
                    "src/deprecated.php"
                ],
                "psr-4": {
                    "GraphQL\\": "src/"
                }
            },
            "notification-url": "https://packagist.org/downloads/",
            "license": [
                "MIT"
            ],
            "description": "A PHP port of GraphQL reference implementation",
            "homepage": "https://github.com/webonyx/graphql-php",
            "keywords": [
                "api",
                "graphql"
            ],
            "time": "2018-04-17T10:34:43+00:00"
        },
        {
            "name": "zendframework/zend-captcha",
            "version": "2.8.0",
            "source": {
                "type": "git",
                "url": "https://github.com/zendframework/zend-captcha.git",
                "reference": "37e9b6a4f632a9399eecbf2e5e325ad89083f87b"
            },
            "dist": {
                "type": "zip",
                "url": "https://api.github.com/repos/zendframework/zend-captcha/zipball/37e9b6a4f632a9399eecbf2e5e325ad89083f87b",
                "reference": "37e9b6a4f632a9399eecbf2e5e325ad89083f87b",
                "shasum": ""
            },
            "require": {
                "php": "^5.6 || ^7.0",
                "zendframework/zend-math": "^2.7 || ^3.0",
                "zendframework/zend-stdlib": "^2.7.7 || ^3.1"
            },
            "require-dev": {
                "phpunit/phpunit": "^5.7.27 || ^6.5.8 || ^7.1.2",
                "zendframework/zend-coding-standard": "~1.0.0",
                "zendframework/zend-session": "^2.8",
                "zendframework/zend-text": "^2.6",
                "zendframework/zend-validator": "^2.10.1",
                "zendframework/zendservice-recaptcha": "^3.0"
            },
            "suggest": {
                "zendframework/zend-i18n-resources": "Translations of captcha messages",
                "zendframework/zend-session": "Zend\\Session component",
                "zendframework/zend-text": "Zend\\Text component",
                "zendframework/zend-validator": "Zend\\Validator component",
                "zendframework/zendservice-recaptcha": "ZendService\\ReCaptcha component"
            },
            "type": "library",
            "extra": {
                "branch-alias": {
                    "dev-master": "2.8.x-dev",
                    "dev-develop": "2.9.x-dev"
                }
            },
            "autoload": {
                "psr-4": {
                    "Zend\\Captcha\\": "src/"
                }
            },
            "notification-url": "https://packagist.org/downloads/",
            "license": [
                "BSD-3-Clause"
            ],
            "description": "Generate and validate CAPTCHAs using Figlets, images, ReCaptcha, and more",
            "keywords": [
                "ZendFramework",
                "captcha",
                "zf"
            ],
            "time": "2018-04-24T17:24:10+00:00"
        },
        {
            "name": "zendframework/zend-code",
            "version": "3.3.0",
            "source": {
                "type": "git",
                "url": "https://github.com/zendframework/zend-code.git",
                "reference": "6b1059db5b368db769e4392c6cb6cc139e56640d"
            },
            "dist": {
                "type": "zip",
                "url": "https://api.github.com/repos/zendframework/zend-code/zipball/6b1059db5b368db769e4392c6cb6cc139e56640d",
                "reference": "6b1059db5b368db769e4392c6cb6cc139e56640d",
                "shasum": ""
            },
            "require": {
                "php": "^7.1",
                "zendframework/zend-eventmanager": "^2.6 || ^3.0"
            },
            "require-dev": {
                "doctrine/annotations": "~1.0",
                "ext-phar": "*",
                "phpunit/phpunit": "^6.2.3",
                "zendframework/zend-coding-standard": "^1.0.0",
                "zendframework/zend-stdlib": "^2.7 || ^3.0"
            },
            "suggest": {
                "doctrine/annotations": "Doctrine\\Common\\Annotations >=1.0 for annotation features",
                "zendframework/zend-stdlib": "Zend\\Stdlib component"
            },
            "type": "library",
            "extra": {
                "branch-alias": {
                    "dev-master": "3.2-dev",
                    "dev-develop": "3.3-dev"
                }
            },
            "autoload": {
                "psr-4": {
                    "Zend\\Code\\": "src/"
                }
            },
            "notification-url": "https://packagist.org/downloads/",
            "license": [
                "BSD-3-Clause"
            ],
            "description": "provides facilities to generate arbitrary code using an object oriented interface",
            "homepage": "https://github.com/zendframework/zend-code",
            "keywords": [
                "code",
                "zf2"
            ],
            "time": "2017-10-20T15:21:32+00:00"
        },
        {
            "name": "zendframework/zend-config",
            "version": "2.6.0",
            "source": {
                "type": "git",
                "url": "https://github.com/zendframework/zend-config.git",
                "reference": "2920e877a9f6dca9fa8f6bd3b1ffc2e19bb1e30d"
            },
            "dist": {
                "type": "zip",
                "url": "https://api.github.com/repos/zendframework/zend-config/zipball/2920e877a9f6dca9fa8f6bd3b1ffc2e19bb1e30d",
                "reference": "2920e877a9f6dca9fa8f6bd3b1ffc2e19bb1e30d",
                "shasum": ""
            },
            "require": {
                "php": "^5.5 || ^7.0",
                "zendframework/zend-stdlib": "^2.7 || ^3.0"
            },
            "require-dev": {
                "fabpot/php-cs-fixer": "1.7.*",
                "phpunit/phpunit": "~4.0",
                "zendframework/zend-filter": "^2.6",
                "zendframework/zend-i18n": "^2.5",
                "zendframework/zend-json": "^2.6.1",
                "zendframework/zend-servicemanager": "^2.7.5 || ^3.0.3"
            },
            "suggest": {
                "zendframework/zend-filter": "Zend\\Filter component",
                "zendframework/zend-i18n": "Zend\\I18n component",
                "zendframework/zend-json": "Zend\\Json to use the Json reader or writer classes",
                "zendframework/zend-servicemanager": "Zend\\ServiceManager for use with the Config Factory to retrieve reader and writer instances"
            },
            "type": "library",
            "extra": {
                "branch-alias": {
                    "dev-master": "2.6-dev",
                    "dev-develop": "2.7-dev"
                }
            },
            "autoload": {
                "psr-4": {
                    "Zend\\Config\\": "src/"
                }
            },
            "notification-url": "https://packagist.org/downloads/",
            "license": [
                "BSD-3-Clause"
            ],
            "description": "provides a nested object property based user interface for accessing this configuration data within application code",
            "homepage": "https://github.com/zendframework/zend-config",
            "keywords": [
                "config",
                "zf2"
            ],
            "time": "2016-02-04T23:01:10+00:00"
        },
        {
            "name": "zendframework/zend-console",
            "version": "2.7.0",
            "source": {
                "type": "git",
                "url": "https://github.com/zendframework/zend-console.git",
                "reference": "e8aa08da83de3d265256c40ba45cd649115f0e18"
            },
            "dist": {
                "type": "zip",
                "url": "https://api.github.com/repos/zendframework/zend-console/zipball/e8aa08da83de3d265256c40ba45cd649115f0e18",
                "reference": "e8aa08da83de3d265256c40ba45cd649115f0e18",
                "shasum": ""
            },
            "require": {
                "php": "^5.6 || ^7.0",
                "zendframework/zend-stdlib": "^2.7.7 || ^3.1"
            },
            "require-dev": {
                "phpunit/phpunit": "^5.7.23 || ^6.4.3",
                "zendframework/zend-coding-standard": "~1.0.0",
                "zendframework/zend-filter": "^2.7.2",
                "zendframework/zend-json": "^2.6 || ^3.0",
                "zendframework/zend-validator": "^2.10.1"
            },
            "suggest": {
                "zendframework/zend-filter": "To support DefaultRouteMatcher usage",
                "zendframework/zend-validator": "To support DefaultRouteMatcher usage"
            },
            "type": "library",
            "extra": {
                "branch-alias": {
                    "dev-master": "2.7.x-dev",
                    "dev-develop": "2.8.x-dev"
                }
            },
            "autoload": {
                "psr-4": {
                    "Zend\\Console\\": "src/"
                }
            },
            "notification-url": "https://packagist.org/downloads/",
            "license": [
                "BSD-3-Clause"
            ],
            "description": "Build console applications using getopt syntax or routing, complete with prompts",
            "keywords": [
                "ZendFramework",
                "console",
                "zf"
            ],
            "time": "2018-01-25T19:08:04+00:00"
        },
        {
            "name": "zendframework/zend-crypt",
            "version": "2.6.0",
            "source": {
                "type": "git",
                "url": "https://github.com/zendframework/zend-crypt.git",
                "reference": "1b2f5600bf6262904167116fa67b58ab1457036d"
            },
            "dist": {
                "type": "zip",
                "url": "https://api.github.com/repos/zendframework/zend-crypt/zipball/1b2f5600bf6262904167116fa67b58ab1457036d",
                "reference": "1b2f5600bf6262904167116fa67b58ab1457036d",
                "shasum": ""
            },
            "require": {
                "container-interop/container-interop": "~1.0",
                "php": "^5.5 || ^7.0",
                "zendframework/zend-math": "^2.6",
                "zendframework/zend-stdlib": "^2.7 || ^3.0"
            },
            "require-dev": {
                "fabpot/php-cs-fixer": "1.7.*",
                "phpunit/phpunit": "~4.0"
            },
            "suggest": {
                "ext-mcrypt": "Required for most features of Zend\\Crypt"
            },
            "type": "library",
            "extra": {
                "branch-alias": {
                    "dev-master": "2.6-dev",
                    "dev-develop": "2.7-dev"
                }
            },
            "autoload": {
                "psr-4": {
                    "Zend\\Crypt\\": "src/"
                }
            },
            "notification-url": "https://packagist.org/downloads/",
            "license": [
                "BSD-3-Clause"
            ],
            "homepage": "https://github.com/zendframework/zend-crypt",
            "keywords": [
                "crypt",
                "zf2"
            ],
            "time": "2016-02-03T23:46:30+00:00"
        },
        {
            "name": "zendframework/zend-db",
            "version": "2.9.3",
            "source": {
                "type": "git",
                "url": "https://github.com/zendframework/zend-db.git",
                "reference": "5b4f2c42f94c9f7f4b2f456a0ebe459fab12b3d9"
            },
            "dist": {
                "type": "zip",
                "url": "https://api.github.com/repos/zendframework/zend-db/zipball/5b4f2c42f94c9f7f4b2f456a0ebe459fab12b3d9",
                "reference": "5b4f2c42f94c9f7f4b2f456a0ebe459fab12b3d9",
                "shasum": ""
            },
            "require": {
                "php": "^5.6 || ^7.0",
                "zendframework/zend-stdlib": "^2.7 || ^3.0"
            },
            "require-dev": {
                "phpunit/phpunit": "^5.7.25 || ^6.4.4",
                "zendframework/zend-coding-standard": "~1.0.0",
                "zendframework/zend-eventmanager": "^2.6.2 || ^3.0",
                "zendframework/zend-hydrator": "^1.1 || ^2.1",
                "zendframework/zend-servicemanager": "^2.7.5 || ^3.0.3"
            },
            "suggest": {
                "zendframework/zend-eventmanager": "Zend\\EventManager component",
                "zendframework/zend-hydrator": "Zend\\Hydrator component for using HydratingResultSets",
                "zendframework/zend-servicemanager": "Zend\\ServiceManager component"
            },
            "type": "library",
            "extra": {
                "branch-alias": {
                    "dev-master": "2.9-dev",
                    "dev-develop": "2.10-dev"
                },
                "zf": {
                    "component": "Zend\\Db",
                    "config-provider": "Zend\\Db\\ConfigProvider"
                }
            },
            "autoload": {
                "psr-4": {
                    "Zend\\Db\\": "src/"
                }
            },
            "notification-url": "https://packagist.org/downloads/",
            "license": [
                "BSD-3-Clause"
            ],
            "description": "Database abstraction layer, SQL abstraction, result set abstraction, and RowDataGateway and TableDataGateway implementations",
            "keywords": [
                "ZendFramework",
                "db",
                "zf"
            ],
            "time": "2018-04-09T13:21:36+00:00"
        },
        {
            "name": "zendframework/zend-di",
            "version": "2.6.1",
            "source": {
                "type": "git",
                "url": "https://github.com/zendframework/zend-di.git",
                "reference": "1fd1ba85660b5a2718741b38639dc7c4c3194b37"
            },
            "dist": {
                "type": "zip",
                "url": "https://api.github.com/repos/zendframework/zend-di/zipball/1fd1ba85660b5a2718741b38639dc7c4c3194b37",
                "reference": "1fd1ba85660b5a2718741b38639dc7c4c3194b37",
                "shasum": ""
            },
            "require": {
                "container-interop/container-interop": "^1.1",
                "php": "^5.5 || ^7.0",
                "zendframework/zend-code": "^2.6 || ^3.0",
                "zendframework/zend-stdlib": "^2.7 || ^3.0"
            },
            "require-dev": {
                "fabpot/php-cs-fixer": "1.7.*",
                "phpunit/phpunit": "~4.0"
            },
            "type": "library",
            "extra": {
                "branch-alias": {
                    "dev-master": "2.6-dev",
                    "dev-develop": "2.7-dev"
                }
            },
            "autoload": {
                "psr-4": {
                    "Zend\\Di\\": "src/"
                }
            },
            "notification-url": "https://packagist.org/downloads/",
            "license": [
                "BSD-3-Clause"
            ],
            "homepage": "https://github.com/zendframework/zend-di",
            "keywords": [
                "di",
                "zf2"
            ],
            "time": "2016-04-25T20:58:11+00:00"
        },
        {
            "name": "zendframework/zend-diactoros",
            "version": "1.8.0",
            "source": {
                "type": "git",
                "url": "https://github.com/zendframework/zend-diactoros.git",
                "reference": "11c9c1835e60eef6f9234377a480fcec096ebd9e"
            },
            "dist": {
                "type": "zip",
                "url": "https://api.github.com/repos/zendframework/zend-diactoros/zipball/11c9c1835e60eef6f9234377a480fcec096ebd9e",
                "reference": "11c9c1835e60eef6f9234377a480fcec096ebd9e",
                "shasum": ""
            },
            "require": {
                "php": "^5.6 || ^7.0",
                "psr/http-message": "^1.0"
            },
            "provide": {
                "psr/http-message-implementation": "1.0"
            },
            "require-dev": {
                "ext-dom": "*",
                "ext-libxml": "*",
                "phpunit/phpunit": "^5.7.16 || ^6.0.8",
                "zendframework/zend-coding-standard": "~1.0"
            },
            "type": "library",
            "extra": {
                "branch-alias": {
                    "dev-master": "1.8.x-dev",
                    "dev-develop": "1.9.x-dev",
                    "dev-release-2.0": "2.0.x-dev"
                }
            },
            "autoload": {
                "files": [
                    "src/functions/create_uploaded_file.php",
                    "src/functions/marshal_headers_from_sapi.php",
                    "src/functions/marshal_method_from_sapi.php",
                    "src/functions/marshal_protocol_version_from_sapi.php",
                    "src/functions/marshal_uri_from_sapi.php",
                    "src/functions/normalize_server.php",
                    "src/functions/normalize_uploaded_files.php",
                    "src/functions/parse_cookie_header.php"
                ],
                "psr-4": {
                    "Zend\\Diactoros\\": "src/"
                }
            },
            "notification-url": "https://packagist.org/downloads/",
            "license": [
                "BSD-2-Clause"
            ],
            "description": "PSR HTTP Message implementations",
            "homepage": "https://github.com/zendframework/zend-diactoros",
            "keywords": [
                "http",
                "psr",
                "psr-7"
            ],
            "time": "2018-06-27T18:52:43+00:00"
        },
        {
            "name": "zendframework/zend-escaper",
            "version": "2.6.0",
            "source": {
                "type": "git",
                "url": "https://github.com/zendframework/zend-escaper.git",
                "reference": "31d8aafae982f9568287cb4dce987e6aff8fd074"
            },
            "dist": {
                "type": "zip",
                "url": "https://api.github.com/repos/zendframework/zend-escaper/zipball/31d8aafae982f9568287cb4dce987e6aff8fd074",
                "reference": "31d8aafae982f9568287cb4dce987e6aff8fd074",
                "shasum": ""
            },
            "require": {
                "php": "^5.6 || ^7.0"
            },
            "require-dev": {
                "phpunit/phpunit": "^5.7.27 || ^6.5.8 || ^7.1.2",
                "zendframework/zend-coding-standard": "~1.0.0"
            },
            "type": "library",
            "extra": {
                "branch-alias": {
                    "dev-master": "2.6.x-dev",
                    "dev-develop": "2.7.x-dev"
                }
            },
            "autoload": {
                "psr-4": {
                    "Zend\\Escaper\\": "src/"
                }
            },
            "notification-url": "https://packagist.org/downloads/",
            "license": [
                "BSD-3-Clause"
            ],
            "description": "Securely and safely escape HTML, HTML attributes, JavaScript, CSS, and URLs",
            "keywords": [
                "ZendFramework",
                "escaper",
                "zf"
            ],
            "time": "2018-04-25T15:48:53+00:00"
        },
        {
            "name": "zendframework/zend-eventmanager",
            "version": "2.6.4",
            "source": {
                "type": "git",
                "url": "https://github.com/zendframework/zend-eventmanager.git",
                "reference": "d238c443220dce4b6396579c8ab2200ec25f9108"
            },
            "dist": {
                "type": "zip",
                "url": "https://api.github.com/repos/zendframework/zend-eventmanager/zipball/d238c443220dce4b6396579c8ab2200ec25f9108",
                "reference": "d238c443220dce4b6396579c8ab2200ec25f9108",
                "shasum": ""
            },
            "require": {
                "php": "^5.5 || ^7.0",
                "zendframework/zend-stdlib": "^2.7"
            },
            "require-dev": {
                "athletic/athletic": "dev-master",
                "fabpot/php-cs-fixer": "1.7.*",
                "phpunit/phpunit": "~4.0"
            },
            "type": "library",
            "extra": {
                "branch-alias": {
                    "dev-release-2.6": "2.6-dev",
                    "dev-master": "3.0-dev",
                    "dev-develop": "3.1-dev"
                }
            },
            "autoload": {
                "psr-4": {
                    "Zend\\EventManager\\": "src/"
                }
            },
            "notification-url": "https://packagist.org/downloads/",
            "license": [
                "BSD-3-Clause"
            ],
            "homepage": "https://github.com/zendframework/zend-eventmanager",
            "keywords": [
                "eventmanager",
                "zf2"
            ],
            "time": "2017-12-12T17:48:56+00:00"
        },
        {
            "name": "zendframework/zend-feed",
            "version": "2.10.2",
            "source": {
                "type": "git",
                "url": "https://github.com/zendframework/zend-feed.git",
                "reference": "5253f949f4ad999086ab9b408908b6c6776f24db"
            },
            "dist": {
                "type": "zip",
                "url": "https://api.github.com/repos/zendframework/zend-feed/zipball/5253f949f4ad999086ab9b408908b6c6776f24db",
                "reference": "5253f949f4ad999086ab9b408908b6c6776f24db",
                "shasum": ""
            },
            "require": {
                "php": "^5.6 || ^7.0",
                "zendframework/zend-escaper": "^2.5.2",
                "zendframework/zend-stdlib": "^2.7.7 || ^3.1"
            },
            "require-dev": {
                "phpunit/phpunit": "^5.7.23 || ^6.4.3",
                "psr/http-message": "^1.0.1",
                "zendframework/zend-cache": "^2.7.2",
                "zendframework/zend-coding-standard": "~1.0.0",
                "zendframework/zend-db": "^2.8.2",
                "zendframework/zend-http": "^2.7",
                "zendframework/zend-servicemanager": "^2.7.8 || ^3.3",
                "zendframework/zend-validator": "^2.10.1"
            },
            "suggest": {
                "psr/http-message": "PSR-7 ^1.0.1, if you wish to use Zend\\Feed\\Reader\\Http\\Psr7ResponseDecorator",
                "zendframework/zend-cache": "Zend\\Cache component, for optionally caching feeds between requests",
                "zendframework/zend-db": "Zend\\Db component, for use with PubSubHubbub",
                "zendframework/zend-http": "Zend\\Http for PubSubHubbub, and optionally for use with Zend\\Feed\\Reader",
                "zendframework/zend-servicemanager": "Zend\\ServiceManager component, for easily extending ExtensionManager implementations",
                "zendframework/zend-validator": "Zend\\Validator component, for validating email addresses used in Atom feeds and entries when using the Writer subcomponent"
            },
            "type": "library",
            "extra": {
                "branch-alias": {
                    "dev-master": "2.10.x-dev",
                    "dev-develop": "2.11.x-dev"
                }
            },
            "autoload": {
                "psr-4": {
                    "Zend\\Feed\\": "src/"
                }
            },
            "notification-url": "https://packagist.org/downloads/",
            "license": [
                "BSD-3-Clause"
            ],
            "description": "provides functionality for consuming RSS and Atom feeds",
            "keywords": [
                "ZendFramework",
                "feed",
                "zf"
            ],
            "time": "2018-06-18T20:14:01+00:00"
        },
        {
            "name": "zendframework/zend-filter",
            "version": "2.8.0",
            "source": {
                "type": "git",
                "url": "https://github.com/zendframework/zend-filter.git",
                "reference": "7b997dbe79459f1652deccc8786d7407fb66caa9"
            },
            "dist": {
                "type": "zip",
                "url": "https://api.github.com/repos/zendframework/zend-filter/zipball/7b997dbe79459f1652deccc8786d7407fb66caa9",
                "reference": "7b997dbe79459f1652deccc8786d7407fb66caa9",
                "shasum": ""
            },
            "require": {
                "php": "^5.6 || ^7.0",
                "zendframework/zend-stdlib": "^2.7.7 || ^3.1"
            },
            "conflict": {
                "zendframework/zend-validator": "<2.10.1"
            },
            "require-dev": {
                "pear/archive_tar": "^1.4.3",
                "phpunit/phpunit": "^5.7.23 || ^6.4.3",
                "zendframework/zend-coding-standard": "~1.0.0",
                "zendframework/zend-crypt": "^3.2.1",
                "zendframework/zend-servicemanager": "^2.7.8 || ^3.3",
                "zendframework/zend-uri": "^2.6"
            },
            "suggest": {
                "zendframework/zend-crypt": "Zend\\Crypt component, for encryption filters",
                "zendframework/zend-i18n": "Zend\\I18n component for filters depending on i18n functionality",
                "zendframework/zend-servicemanager": "Zend\\ServiceManager component, for using the filter chain functionality",
                "zendframework/zend-uri": "Zend\\Uri component, for the UriNormalize filter"
            },
            "type": "library",
            "extra": {
                "branch-alias": {
                    "dev-master": "2.8.x-dev",
                    "dev-develop": "2.9.x-dev"
                },
                "zf": {
                    "component": "Zend\\Filter",
                    "config-provider": "Zend\\Filter\\ConfigProvider"
                }
            },
            "autoload": {
                "psr-4": {
                    "Zend\\Filter\\": "src/"
                }
            },
            "notification-url": "https://packagist.org/downloads/",
            "license": [
                "BSD-3-Clause"
            ],
            "description": "provides a set of commonly needed data filters",
            "keywords": [
                "ZendFramework",
                "filter",
                "zf"
            ],
            "time": "2018-04-11T16:20:04+00:00"
        },
        {
            "name": "zendframework/zend-form",
            "version": "2.12.0",
            "source": {
                "type": "git",
                "url": "https://github.com/zendframework/zend-form.git",
                "reference": "565fb4f4bb3e0dbeea0173c923c4a8be77de9441"
            },
            "dist": {
                "type": "zip",
                "url": "https://api.github.com/repos/zendframework/zend-form/zipball/565fb4f4bb3e0dbeea0173c923c4a8be77de9441",
                "reference": "565fb4f4bb3e0dbeea0173c923c4a8be77de9441",
                "shasum": ""
            },
            "require": {
                "php": "^5.6 || ^7.0",
                "zendframework/zend-hydrator": "^1.1 || ^2.1",
                "zendframework/zend-inputfilter": "^2.8",
                "zendframework/zend-stdlib": "^2.7 || ^3.0"
            },
            "require-dev": {
                "doctrine/annotations": "~1.0",
                "phpunit/phpunit": "^5.7.23 || ^6.5.3",
                "zendframework/zend-cache": "^2.6.1",
                "zendframework/zend-captcha": "^2.7.1",
                "zendframework/zend-code": "^2.6 || ^3.0",
                "zendframework/zend-coding-standard": "~1.0.0",
                "zendframework/zend-escaper": "^2.5",
                "zendframework/zend-eventmanager": "^2.6.2 || ^3.0",
                "zendframework/zend-filter": "^2.6",
                "zendframework/zend-i18n": "^2.6",
                "zendframework/zend-servicemanager": "^2.7.5 || ^3.0.3",
                "zendframework/zend-session": "^2.8.1",
                "zendframework/zend-text": "^2.6",
                "zendframework/zend-validator": "^2.6",
                "zendframework/zend-view": "^2.6.2",
                "zendframework/zendservice-recaptcha": "^3.0.0"
            },
            "suggest": {
                "zendframework/zend-captcha": "^2.7.1, required for using CAPTCHA form elements",
                "zendframework/zend-code": "^2.6 || ^3.0, required to use zend-form annotations support",
                "zendframework/zend-eventmanager": "^2.6.2 || ^3.0, reuired for zend-form annotations support",
                "zendframework/zend-i18n": "^2.6, required when using zend-form view helpers",
                "zendframework/zend-servicemanager": "^2.7.5 || ^3.0.3, required to use the form factories or provide services",
                "zendframework/zend-view": "^2.6.2, required for using the zend-form view helpers",
                "zendframework/zendservice-recaptcha": "in order to use the ReCaptcha form element"
            },
            "type": "library",
            "extra": {
                "branch-alias": {
                    "dev-master": "2.12.x-dev",
                    "dev-develop": "2.13.x-dev"
                },
                "zf": {
                    "component": "Zend\\Form",
                    "config-provider": "Zend\\Form\\ConfigProvider"
                }
            },
            "autoload": {
                "psr-4": {
                    "Zend\\Form\\": "src/"
                },
                "files": [
                    "autoload/formElementManagerPolyfill.php"
                ]
            },
            "notification-url": "https://packagist.org/downloads/",
            "license": [
                "BSD-3-Clause"
            ],
            "description": "Validate and display simple and complex forms, casting forms to business objects and vice versa",
            "keywords": [
                "ZendFramework",
                "form",
                "zf"
            ],
            "time": "2018-05-16T18:49:44+00:00"
        },
        {
            "name": "zendframework/zend-http",
            "version": "2.8.0",
            "source": {
                "type": "git",
                "url": "https://github.com/zendframework/zend-http.git",
                "reference": "f48b276ffa11b48dd1ae3c6bc306d6ed7958ef51"
            },
            "dist": {
                "type": "zip",
                "url": "https://api.github.com/repos/zendframework/zend-http/zipball/f48b276ffa11b48dd1ae3c6bc306d6ed7958ef51",
                "reference": "f48b276ffa11b48dd1ae3c6bc306d6ed7958ef51",
                "shasum": ""
            },
            "require": {
                "php": "^5.6 || ^7.0",
                "zendframework/zend-loader": "^2.5.1",
                "zendframework/zend-stdlib": "^3.1 || ^2.7.7",
                "zendframework/zend-uri": "^2.5.2",
                "zendframework/zend-validator": "^2.10.1"
            },
            "require-dev": {
                "phpunit/phpunit": "^5.7.27 || ^6.5.8 || ^7.1.3",
                "zendframework/zend-coding-standard": "~1.0.0",
                "zendframework/zend-config": "^3.1 || ^2.6"
            },
            "suggest": {
                "paragonie/certainty": "For automated management of cacert.pem"
            },
            "type": "library",
            "extra": {
                "branch-alias": {
                    "dev-master": "2.8.x-dev",
                    "dev-develop": "2.9.x-dev"
                }
            },
            "autoload": {
                "psr-4": {
                    "Zend\\Http\\": "src/"
                }
            },
            "notification-url": "https://packagist.org/downloads/",
            "license": [
                "BSD-3-Clause"
            ],
            "description": "Provides an easy interface for performing Hyper-Text Transfer Protocol (HTTP) requests",
            "keywords": [
                "ZendFramework",
                "http",
                "http client",
                "zend",
                "zf"
            ],
            "time": "2018-04-26T21:04:50+00:00"
        },
        {
            "name": "zendframework/zend-hydrator",
            "version": "1.1.0",
            "source": {
                "type": "git",
                "url": "https://github.com/zendframework/zend-hydrator.git",
                "reference": "22652e1661a5a10b3f564cf7824a2206cf5a4a65"
            },
            "dist": {
                "type": "zip",
                "url": "https://api.github.com/repos/zendframework/zend-hydrator/zipball/22652e1661a5a10b3f564cf7824a2206cf5a4a65",
                "reference": "22652e1661a5a10b3f564cf7824a2206cf5a4a65",
                "shasum": ""
            },
            "require": {
                "php": "^5.5 || ^7.0",
                "zendframework/zend-stdlib": "^2.7 || ^3.0"
            },
            "require-dev": {
                "phpunit/phpunit": "~4.0",
                "squizlabs/php_codesniffer": "^2.0@dev",
                "zendframework/zend-eventmanager": "^2.6.2 || ^3.0",
                "zendframework/zend-filter": "^2.6",
                "zendframework/zend-inputfilter": "^2.6",
                "zendframework/zend-serializer": "^2.6.1",
                "zendframework/zend-servicemanager": "^2.7.5 || ^3.0.3"
            },
            "suggest": {
                "zendframework/zend-eventmanager": "^2.6.2 || ^3.0, to support aggregate hydrator usage",
                "zendframework/zend-filter": "^2.6, to support naming strategy hydrator usage",
                "zendframework/zend-serializer": "^2.6.1, to use the SerializableStrategy",
                "zendframework/zend-servicemanager": "^2.7.5 || ^3.0.3, to support hydrator plugin manager usage"
            },
            "type": "library",
            "extra": {
                "branch-alias": {
                    "dev-release-1.0": "1.0-dev",
                    "dev-release-1.1": "1.1-dev",
                    "dev-master": "2.0-dev",
                    "dev-develop": "2.1-dev"
                }
            },
            "autoload": {
                "psr-4": {
                    "Zend\\Hydrator\\": "src/"
                }
            },
            "notification-url": "https://packagist.org/downloads/",
            "license": [
                "BSD-3-Clause"
            ],
            "homepage": "https://github.com/zendframework/zend-hydrator",
            "keywords": [
                "hydrator",
                "zf2"
            ],
            "time": "2016-02-18T22:38:26+00:00"
        },
        {
            "name": "zendframework/zend-i18n",
            "version": "2.9.0",
            "source": {
                "type": "git",
                "url": "https://github.com/zendframework/zend-i18n.git",
                "reference": "6d69af5a04e1a4de7250043cb1322f077a0cdb7f"
            },
            "dist": {
                "type": "zip",
                "url": "https://api.github.com/repos/zendframework/zend-i18n/zipball/6d69af5a04e1a4de7250043cb1322f077a0cdb7f",
                "reference": "6d69af5a04e1a4de7250043cb1322f077a0cdb7f",
                "shasum": ""
            },
            "require": {
                "php": "^5.6 || ^7.0",
                "zendframework/zend-stdlib": "^2.7 || ^3.0"
            },
            "require-dev": {
                "phpunit/phpunit": "^5.7.27 || ^6.5.8 || ^7.1.2",
                "zendframework/zend-cache": "^2.6.1",
                "zendframework/zend-coding-standard": "~1.0.0",
                "zendframework/zend-config": "^2.6",
                "zendframework/zend-eventmanager": "^2.6.2 || ^3.0",
                "zendframework/zend-filter": "^2.6.1",
                "zendframework/zend-servicemanager": "^2.7.5 || ^3.0.3",
                "zendframework/zend-validator": "^2.6",
                "zendframework/zend-view": "^2.6.3"
            },
            "suggest": {
                "ext-intl": "Required for most features of Zend\\I18n; included in default builds of PHP",
                "zendframework/zend-cache": "Zend\\Cache component",
                "zendframework/zend-config": "Zend\\Config component",
                "zendframework/zend-eventmanager": "You should install this package to use the events in the translator",
                "zendframework/zend-filter": "You should install this package to use the provided filters",
                "zendframework/zend-i18n-resources": "Translation resources",
                "zendframework/zend-servicemanager": "Zend\\ServiceManager component",
                "zendframework/zend-validator": "You should install this package to use the provided validators",
                "zendframework/zend-view": "You should install this package to use the provided view helpers"
            },
            "type": "library",
            "extra": {
                "branch-alias": {
                    "dev-master": "2.9.x-dev",
                    "dev-develop": "2.10.x-dev"
                },
                "zf": {
                    "component": "Zend\\I18n",
                    "config-provider": "Zend\\I18n\\ConfigProvider"
                }
            },
            "autoload": {
                "psr-4": {
                    "Zend\\I18n\\": "src/"
                }
            },
            "notification-url": "https://packagist.org/downloads/",
            "license": [
                "BSD-3-Clause"
            ],
            "description": "Provide translations for your application, and filter and validate internationalized values",
            "keywords": [
                "ZendFramework",
                "i18n",
                "zf"
            ],
            "time": "2018-05-16T16:39:13+00:00"
        },
        {
            "name": "zendframework/zend-inputfilter",
            "version": "2.8.2",
            "source": {
                "type": "git",
                "url": "https://github.com/zendframework/zend-inputfilter.git",
                "reference": "3f02179e014d9ef0faccda2ad6c65d38adc338d8"
            },
            "dist": {
                "type": "zip",
                "url": "https://api.github.com/repos/zendframework/zend-inputfilter/zipball/3f02179e014d9ef0faccda2ad6c65d38adc338d8",
                "reference": "3f02179e014d9ef0faccda2ad6c65d38adc338d8",
                "shasum": ""
            },
            "require": {
                "php": "^5.6 || ^7.0",
                "zendframework/zend-filter": "^2.6",
                "zendframework/zend-servicemanager": "^2.7.10 || ^3.3.1",
                "zendframework/zend-stdlib": "^2.7 || ^3.0",
                "zendframework/zend-validator": "^2.10.1"
            },
            "require-dev": {
                "phpunit/phpunit": "^5.7.23 || ^6.4.3",
                "zendframework/zend-coding-standard": "~1.0.0"
            },
            "type": "library",
            "extra": {
                "branch-alias": {
                    "dev-master": "2.8.x-dev",
                    "dev-develop": "2.9.x-dev"
                },
                "zf": {
                    "component": "Zend\\InputFilter",
                    "config-provider": "Zend\\InputFilter\\ConfigProvider"
                }
            },
            "autoload": {
                "psr-4": {
                    "Zend\\InputFilter\\": "src/"
                }
            },
            "notification-url": "https://packagist.org/downloads/",
            "license": [
                "BSD-3-Clause"
            ],
            "description": "Normalize and validate input sets from the web, APIs, the CLI, and more, including files",
            "keywords": [
                "ZendFramework",
                "inputfilter",
                "zf"
            ],
            "time": "2018-05-14T17:38:03+00:00"
        },
        {
            "name": "zendframework/zend-json",
            "version": "2.6.1",
            "source": {
                "type": "git",
                "url": "https://github.com/zendframework/zend-json.git",
                "reference": "4c8705dbe4ad7d7e51b2876c5b9eea0ef916ba28"
            },
            "dist": {
                "type": "zip",
                "url": "https://api.github.com/repos/zendframework/zend-json/zipball/4c8705dbe4ad7d7e51b2876c5b9eea0ef916ba28",
                "reference": "4c8705dbe4ad7d7e51b2876c5b9eea0ef916ba28",
                "shasum": ""
            },
            "require": {
                "php": "^5.5 || ^7.0"
            },
            "require-dev": {
                "fabpot/php-cs-fixer": "1.7.*",
                "phpunit/phpunit": "~4.0",
                "zendframework/zend-http": "^2.5.4",
                "zendframework/zend-server": "^2.6.1",
                "zendframework/zend-stdlib": "^2.5 || ^3.0",
                "zendframework/zendxml": "^1.0.2"
            },
            "suggest": {
                "zendframework/zend-http": "Zend\\Http component, required to use Zend\\Json\\Server",
                "zendframework/zend-server": "Zend\\Server component, required to use Zend\\Json\\Server",
                "zendframework/zend-stdlib": "Zend\\Stdlib component, for use with caching Zend\\Json\\Server responses",
                "zendframework/zendxml": "To support Zend\\Json\\Json::fromXml() usage"
            },
            "type": "library",
            "extra": {
                "branch-alias": {
                    "dev-master": "2.6-dev",
                    "dev-develop": "2.7-dev"
                }
            },
            "autoload": {
                "psr-4": {
                    "Zend\\Json\\": "src/"
                }
            },
            "notification-url": "https://packagist.org/downloads/",
            "license": [
                "BSD-3-Clause"
            ],
            "description": "provides convenience methods for serializing native PHP to JSON and decoding JSON to native PHP",
            "homepage": "https://github.com/zendframework/zend-json",
            "keywords": [
                "json",
                "zf2"
            ],
            "time": "2016-02-04T21:20:26+00:00"
        },
        {
            "name": "zendframework/zend-loader",
            "version": "2.6.0",
            "source": {
                "type": "git",
                "url": "https://github.com/zendframework/zend-loader.git",
                "reference": "78f11749ea340f6ca316bca5958eef80b38f9b6c"
            },
            "dist": {
                "type": "zip",
                "url": "https://api.github.com/repos/zendframework/zend-loader/zipball/78f11749ea340f6ca316bca5958eef80b38f9b6c",
                "reference": "78f11749ea340f6ca316bca5958eef80b38f9b6c",
                "shasum": ""
            },
            "require": {
                "php": "^5.6 || ^7.0"
            },
            "require-dev": {
                "phpunit/phpunit": "^5.7.27 || ^6.5.8 || ^7.1.4",
                "zendframework/zend-coding-standard": "~1.0.0"
            },
            "type": "library",
            "extra": {
                "branch-alias": {
                    "dev-master": "2.6.x-dev",
                    "dev-develop": "2.7.x-dev"
                }
            },
            "autoload": {
                "psr-4": {
                    "Zend\\Loader\\": "src/"
                }
            },
            "notification-url": "https://packagist.org/downloads/",
            "license": [
                "BSD-3-Clause"
            ],
            "description": "Autoloading and plugin loading strategies",
            "keywords": [
                "ZendFramework",
                "loader",
                "zf"
            ],
            "time": "2018-04-30T15:20:54+00:00"
        },
        {
            "name": "zendframework/zend-log",
            "version": "2.10.0",
            "source": {
                "type": "git",
                "url": "https://github.com/zendframework/zend-log.git",
                "reference": "9cec3b092acb39963659c2f32441cccc56b3f430"
            },
            "dist": {
                "type": "zip",
                "url": "https://api.github.com/repos/zendframework/zend-log/zipball/9cec3b092acb39963659c2f32441cccc56b3f430",
                "reference": "9cec3b092acb39963659c2f32441cccc56b3f430",
                "shasum": ""
            },
            "require": {
                "php": "^5.6 || ^7.0",
                "psr/log": "^1.0",
                "zendframework/zend-servicemanager": "^2.7.5 || ^3.0.3",
                "zendframework/zend-stdlib": "^2.7 || ^3.0"
            },
            "provide": {
                "psr/log-implementation": "1.0.0"
            },
            "require-dev": {
                "mikey179/vfsstream": "^1.6",
                "phpunit/phpunit": "^5.7.15 || ^6.0.8",
                "zendframework/zend-coding-standard": "~1.0.0",
                "zendframework/zend-db": "^2.6",
                "zendframework/zend-escaper": "^2.5",
                "zendframework/zend-filter": "^2.5",
                "zendframework/zend-mail": "^2.6.1",
                "zendframework/zend-validator": "^2.10.1"
            },
            "suggest": {
                "ext-mongo": "mongo extension to use Mongo writer",
                "ext-mongodb": "mongodb extension to use MongoDB writer",
                "zendframework/zend-console": "Zend\\Console component to use the RequestID log processor",
                "zendframework/zend-db": "Zend\\Db component to use the database log writer",
                "zendframework/zend-escaper": "Zend\\Escaper component, for use in the XML log formatter",
                "zendframework/zend-mail": "Zend\\Mail component to use the email log writer",
                "zendframework/zend-validator": "Zend\\Validator component to block invalid log messages"
            },
            "type": "library",
            "extra": {
                "branch-alias": {
                    "dev-master": "2.10.x-dev",
                    "dev-develop": "2.11.x-dev"
                },
                "zf": {
                    "component": "Zend\\Log",
                    "config-provider": "Zend\\Log\\ConfigProvider"
                }
            },
            "autoload": {
                "psr-4": {
                    "Zend\\Log\\": "src/"
                }
            },
            "notification-url": "https://packagist.org/downloads/",
            "license": [
                "BSD-3-Clause"
            ],
            "description": "component for general purpose logging",
            "homepage": "https://github.com/zendframework/zend-log",
            "keywords": [
                "log",
                "logging",
                "zf2"
            ],
            "time": "2018-04-09T21:59:51+00:00"
        },
        {
            "name": "zendframework/zend-mail",
            "version": "2.10.0",
            "source": {
                "type": "git",
                "url": "https://github.com/zendframework/zend-mail.git",
                "reference": "d7beb63d5f7144a21ac100072c453e63860cdab8"
            },
            "dist": {
                "type": "zip",
                "url": "https://api.github.com/repos/zendframework/zend-mail/zipball/d7beb63d5f7144a21ac100072c453e63860cdab8",
                "reference": "d7beb63d5f7144a21ac100072c453e63860cdab8",
                "shasum": ""
            },
            "require": {
                "ext-iconv": "*",
                "php": "^5.6 || ^7.0",
                "true/punycode": "^2.1",
                "zendframework/zend-loader": "^2.5",
                "zendframework/zend-mime": "^2.5",
                "zendframework/zend-stdlib": "^2.7 || ^3.0",
                "zendframework/zend-validator": "^2.10.2"
            },
            "require-dev": {
                "phpunit/phpunit": "^5.7.25 || ^6.4.4 || ^7.1.4",
                "zendframework/zend-coding-standard": "~1.0.0",
                "zendframework/zend-config": "^2.6",
                "zendframework/zend-crypt": "^2.6 || ^3.0",
                "zendframework/zend-servicemanager": "^2.7.10 || ^3.3.1"
            },
            "suggest": {
                "zendframework/zend-crypt": "Crammd5 support in SMTP Auth",
                "zendframework/zend-servicemanager": "^2.7.10 || ^3.3.1 when using SMTP to deliver messages"
            },
            "type": "library",
            "extra": {
                "branch-alias": {
                    "dev-master": "2.10.x-dev",
                    "dev-develop": "2.11.x-dev"
                },
                "zf": {
                    "component": "Zend\\Mail",
                    "config-provider": "Zend\\Mail\\ConfigProvider"
                }
            },
            "autoload": {
                "psr-4": {
                    "Zend\\Mail\\": "src/"
                }
            },
            "notification-url": "https://packagist.org/downloads/",
            "license": [
                "BSD-3-Clause"
            ],
            "description": "Provides generalized functionality to compose and send both text and MIME-compliant multipart e-mail messages",
            "keywords": [
                "ZendFramework",
                "mail",
                "zf"
            ],
            "time": "2018-06-07T13:37:07+00:00"
        },
        {
            "name": "zendframework/zend-math",
            "version": "2.7.0",
            "source": {
                "type": "git",
                "url": "https://github.com/zendframework/zend-math.git",
                "reference": "f4358090d5d23973121f1ed0b376184b66d9edec"
            },
            "dist": {
                "type": "zip",
                "url": "https://api.github.com/repos/zendframework/zend-math/zipball/f4358090d5d23973121f1ed0b376184b66d9edec",
                "reference": "f4358090d5d23973121f1ed0b376184b66d9edec",
                "shasum": ""
            },
            "require": {
                "php": "^5.5 || ^7.0"
            },
            "require-dev": {
                "fabpot/php-cs-fixer": "1.7.*",
                "ircmaxell/random-lib": "~1.1",
                "phpunit/phpunit": "~4.0"
            },
            "suggest": {
                "ext-bcmath": "If using the bcmath functionality",
                "ext-gmp": "If using the gmp functionality",
                "ircmaxell/random-lib": "Fallback random byte generator for Zend\\Math\\Rand if Mcrypt extensions is unavailable"
            },
            "type": "library",
            "extra": {
                "branch-alias": {
                    "dev-master": "2.7-dev",
                    "dev-develop": "2.8-dev"
                }
            },
            "autoload": {
                "psr-4": {
                    "Zend\\Math\\": "src/"
                }
            },
            "notification-url": "https://packagist.org/downloads/",
            "license": [
                "BSD-3-Clause"
            ],
            "homepage": "https://github.com/zendframework/zend-math",
            "keywords": [
                "math",
                "zf2"
            ],
            "time": "2016-04-07T16:29:53+00:00"
        },
        {
            "name": "zendframework/zend-mime",
            "version": "2.7.1",
            "source": {
                "type": "git",
                "url": "https://github.com/zendframework/zend-mime.git",
                "reference": "52ae5fa9f12845cae749271034a2d594f0e4c6f2"
            },
            "dist": {
                "type": "zip",
                "url": "https://api.github.com/repos/zendframework/zend-mime/zipball/52ae5fa9f12845cae749271034a2d594f0e4c6f2",
                "reference": "52ae5fa9f12845cae749271034a2d594f0e4c6f2",
                "shasum": ""
            },
            "require": {
                "php": "^5.6 || ^7.0",
                "zendframework/zend-stdlib": "^2.7 || ^3.0"
            },
            "require-dev": {
                "phpunit/phpunit": "^5.7.21 || ^6.3",
                "zendframework/zend-coding-standard": "~1.0.0",
                "zendframework/zend-mail": "^2.6"
            },
            "suggest": {
                "zendframework/zend-mail": "Zend\\Mail component"
            },
            "type": "library",
            "extra": {
                "branch-alias": {
                    "dev-master": "2.7-dev",
                    "dev-develop": "2.8-dev"
                }
            },
            "autoload": {
                "psr-4": {
                    "Zend\\Mime\\": "src/"
                }
            },
            "notification-url": "https://packagist.org/downloads/",
            "license": [
                "BSD-3-Clause"
            ],
            "description": "Create and parse MIME messages and parts",
            "homepage": "https://github.com/zendframework/zend-mime",
            "keywords": [
                "ZendFramework",
                "mime",
                "zf"
            ],
            "time": "2018-05-14T19:02:50+00:00"
        },
        {
            "name": "zendframework/zend-modulemanager",
            "version": "2.8.2",
            "source": {
                "type": "git",
                "url": "https://github.com/zendframework/zend-modulemanager.git",
                "reference": "394df6e12248ac430a312d4693f793ee7120baa6"
            },
            "dist": {
                "type": "zip",
                "url": "https://api.github.com/repos/zendframework/zend-modulemanager/zipball/394df6e12248ac430a312d4693f793ee7120baa6",
                "reference": "394df6e12248ac430a312d4693f793ee7120baa6",
                "shasum": ""
            },
            "require": {
                "php": "^5.6 || ^7.0",
                "zendframework/zend-config": "^3.1 || ^2.6",
                "zendframework/zend-eventmanager": "^3.2 || ^2.6.3",
                "zendframework/zend-stdlib": "^3.1 || ^2.7"
            },
            "require-dev": {
                "phpunit/phpunit": "^6.0.8 || ^5.7.15",
                "zendframework/zend-coding-standard": "~1.0.0",
                "zendframework/zend-console": "^2.6",
                "zendframework/zend-di": "^2.6",
                "zendframework/zend-loader": "^2.5",
                "zendframework/zend-mvc": "^3.0 || ^2.7",
                "zendframework/zend-servicemanager": "^3.0.3 || ^2.7.5"
            },
            "suggest": {
                "zendframework/zend-console": "Zend\\Console component",
                "zendframework/zend-loader": "Zend\\Loader component if you are not using Composer autoloading for your modules",
                "zendframework/zend-mvc": "Zend\\Mvc component",
                "zendframework/zend-servicemanager": "Zend\\ServiceManager component"
            },
            "type": "library",
            "extra": {
                "branch-alias": {
                    "dev-master": "2.7-dev",
                    "dev-develop": "2.8-dev"
                }
            },
            "autoload": {
                "psr-4": {
                    "Zend\\ModuleManager\\": "src/"
                }
            },
            "notification-url": "https://packagist.org/downloads/",
            "license": [
                "BSD-3-Clause"
            ],
            "description": "Modular application system for zend-mvc applications",
            "homepage": "https://github.com/zendframework/zend-modulemanager",
            "keywords": [
                "ZendFramework",
                "modulemanager",
                "zf"
            ],
            "time": "2017-12-02T06:11:18+00:00"
        },
        {
            "name": "zendframework/zend-mvc",
            "version": "2.7.15",
            "source": {
                "type": "git",
                "url": "https://github.com/zendframework/zend-mvc.git",
                "reference": "a8d45689d37a9e4ff4b75ea0b7478fa3d4f9c089"
            },
            "dist": {
                "type": "zip",
                "url": "https://api.github.com/repos/zendframework/zend-mvc/zipball/a8d45689d37a9e4ff4b75ea0b7478fa3d4f9c089",
                "reference": "a8d45689d37a9e4ff4b75ea0b7478fa3d4f9c089",
                "shasum": ""
            },
            "require": {
                "container-interop/container-interop": "^1.1",
                "php": "^5.5 || ^7.0",
                "zendframework/zend-console": "^2.7",
                "zendframework/zend-eventmanager": "^2.6.4 || ^3.0",
                "zendframework/zend-form": "^2.11",
                "zendframework/zend-hydrator": "^1.1 || ^2.4",
                "zendframework/zend-psr7bridge": "^0.2",
                "zendframework/zend-servicemanager": "^2.7.10 || ^3.0.3",
                "zendframework/zend-stdlib": "^2.7.5 || ^3.0"
            },
            "replace": {
                "zendframework/zend-router": "^2.0"
            },
            "require-dev": {
                "friendsofphp/php-cs-fixer": "1.7.*",
                "phpunit/phpunit": "^4.8.36",
                "sebastian/comparator": "^1.2.4",
                "sebastian/version": "^1.0.4",
                "zendframework/zend-authentication": "^2.6",
                "zendframework/zend-cache": "^2.8",
                "zendframework/zend-di": "^2.6",
                "zendframework/zend-filter": "^2.8",
                "zendframework/zend-http": "^2.8",
                "zendframework/zend-i18n": "^2.8",
                "zendframework/zend-inputfilter": "^2.8",
                "zendframework/zend-json": "^2.6.1",
                "zendframework/zend-log": "^2.9.3",
                "zendframework/zend-modulemanager": "^2.8",
                "zendframework/zend-serializer": "^2.8",
                "zendframework/zend-session": "^2.8.1",
                "zendframework/zend-text": "^2.7",
                "zendframework/zend-uri": "^2.6",
                "zendframework/zend-validator": "^2.10",
                "zendframework/zend-view": "^2.9"
            },
            "suggest": {
                "zendframework/zend-authentication": "Zend\\Authentication component for Identity plugin",
                "zendframework/zend-config": "Zend\\Config component",
                "zendframework/zend-di": "Zend\\Di component",
                "zendframework/zend-filter": "Zend\\Filter component",
                "zendframework/zend-http": "Zend\\Http component",
                "zendframework/zend-i18n": "Zend\\I18n component for translatable segments",
                "zendframework/zend-inputfilter": "Zend\\Inputfilter component",
                "zendframework/zend-json": "Zend\\Json component",
                "zendframework/zend-log": "Zend\\Log component",
                "zendframework/zend-modulemanager": "Zend\\ModuleManager component",
                "zendframework/zend-serializer": "Zend\\Serializer component",
                "zendframework/zend-servicemanager-di": "^1.0.1, if using zend-servicemanager v3 and requiring the zend-di integration",
                "zendframework/zend-session": "Zend\\Session component for FlashMessenger, PRG, and FPRG plugins",
                "zendframework/zend-text": "Zend\\Text component",
                "zendframework/zend-uri": "Zend\\Uri component",
                "zendframework/zend-validator": "Zend\\Validator component",
                "zendframework/zend-view": "Zend\\View component"
            },
            "type": "library",
            "extra": {
                "branch-alias": {
                    "dev-master": "2.7-dev",
                    "dev-develop": "3.0-dev"
                }
            },
            "autoload": {
                "files": [
                    "src/autoload.php"
                ],
                "psr-4": {
                    "Zend\\Mvc\\": "src/"
                }
            },
            "notification-url": "https://packagist.org/downloads/",
            "license": [
                "BSD-3-Clause"
            ],
            "homepage": "https://github.com/zendframework/zend-mvc",
            "keywords": [
                "mvc",
                "zf2"
            ],
            "time": "2018-05-03T13:13:41+00:00"
        },
        {
            "name": "zendframework/zend-psr7bridge",
            "version": "0.2.2",
            "source": {
                "type": "git",
                "url": "https://github.com/zendframework/zend-psr7bridge.git",
                "reference": "86c0b53b0c6381391c4add4a93a56e51d5c74605"
            },
            "dist": {
                "type": "zip",
                "url": "https://api.github.com/repos/zendframework/zend-psr7bridge/zipball/86c0b53b0c6381391c4add4a93a56e51d5c74605",
                "reference": "86c0b53b0c6381391c4add4a93a56e51d5c74605",
                "shasum": ""
            },
            "require": {
                "php": ">=5.5",
                "psr/http-message": "^1.0",
                "zendframework/zend-diactoros": "^1.1",
                "zendframework/zend-http": "^2.5"
            },
            "require-dev": {
                "phpunit/phpunit": "^4.7",
                "squizlabs/php_codesniffer": "^2.3"
            },
            "type": "library",
            "extra": {
                "branch-alias": {
                    "dev-master": "1.0-dev",
                    "dev-develop": "1.1-dev"
                }
            },
            "autoload": {
                "psr-4": {
                    "Zend\\Psr7Bridge\\": "src/"
                }
            },
            "notification-url": "https://packagist.org/downloads/",
            "license": [
                "BSD-3-Clause"
            ],
            "description": "PSR-7 <-> Zend\\Http bridge",
            "homepage": "https://github.com/zendframework/zend-psr7bridge",
            "keywords": [
                "http",
                "psr",
                "psr-7"
            ],
            "time": "2016-05-10T21:44:39+00:00"
        },
        {
            "name": "zendframework/zend-serializer",
            "version": "2.9.0",
            "source": {
                "type": "git",
                "url": "https://github.com/zendframework/zend-serializer.git",
                "reference": "0172690db48d8935edaf625c4cba38b79719892c"
            },
            "dist": {
                "type": "zip",
                "url": "https://api.github.com/repos/zendframework/zend-serializer/zipball/0172690db48d8935edaf625c4cba38b79719892c",
                "reference": "0172690db48d8935edaf625c4cba38b79719892c",
                "shasum": ""
            },
            "require": {
                "php": "^5.6 || ^7.0",
                "zendframework/zend-json": "^2.5 || ^3.0",
                "zendframework/zend-stdlib": "^2.7 || ^3.0"
            },
            "require-dev": {
                "phpunit/phpunit": "^5.7.25 || ^6.4.4",
                "zendframework/zend-coding-standard": "~1.0.0",
                "zendframework/zend-math": "^2.6 || ^3.0",
                "zendframework/zend-servicemanager": "^2.7.5 || ^3.0.3"
            },
            "suggest": {
                "zendframework/zend-math": "(^2.6 || ^3.0) To support Python Pickle serialization",
                "zendframework/zend-servicemanager": "(^2.7.5 || ^3.0.3) To support plugin manager support"
            },
            "type": "library",
            "extra": {
                "branch-alias": {
                    "dev-master": "2.9.x-dev",
                    "dev-develop": "2.10.x-dev"
                },
                "zf": {
                    "component": "Zend\\Serializer",
                    "config-provider": "Zend\\Serializer\\ConfigProvider"
                }
            },
            "autoload": {
                "psr-4": {
                    "Zend\\Serializer\\": "src/"
                }
            },
            "notification-url": "https://packagist.org/downloads/",
            "license": [
                "BSD-3-Clause"
            ],
            "description": "provides an adapter based interface to simply generate storable representation of PHP types by different facilities, and recover",
            "keywords": [
                "ZendFramework",
                "serializer",
                "zf"
            ],
            "time": "2018-05-14T18:45:18+00:00"
        },
        {
            "name": "zendframework/zend-server",
            "version": "2.8.0",
            "source": {
                "type": "git",
                "url": "https://github.com/zendframework/zend-server.git",
                "reference": "23a2e9a5599c83c05da831cb7c649e8a7809595e"
            },
            "dist": {
                "type": "zip",
                "url": "https://api.github.com/repos/zendframework/zend-server/zipball/23a2e9a5599c83c05da831cb7c649e8a7809595e",
                "reference": "23a2e9a5599c83c05da831cb7c649e8a7809595e",
                "shasum": ""
            },
            "require": {
                "php": "^5.6 || ^7.0",
                "zendframework/zend-code": "^2.5 || ^3.0",
                "zendframework/zend-stdlib": "^2.5 || ^3.0"
            },
            "require-dev": {
                "phpunit/phpunit": "^5.7.27 || ^6.5.8 || ^7.1.4",
                "zendframework/zend-coding-standard": "~1.0.0"
            },
            "type": "library",
            "extra": {
                "branch-alias": {
                    "dev-master": "2.8.x-dev",
                    "dev-develop": "2.9.x-dev"
                }
            },
            "autoload": {
                "psr-4": {
                    "Zend\\Server\\": "src/"
                }
            },
            "notification-url": "https://packagist.org/downloads/",
            "license": [
                "BSD-3-Clause"
            ],
            "description": "Create Reflection-based RPC servers",
            "keywords": [
                "ZendFramework",
                "server",
                "zf"
            ],
            "time": "2018-04-30T22:21:28+00:00"
        },
        {
            "name": "zendframework/zend-servicemanager",
            "version": "2.7.11",
            "source": {
                "type": "git",
                "url": "https://github.com/zendframework/zend-servicemanager.git",
                "reference": "99ec9ed5d0f15aed9876433c74c2709eb933d4c7"
            },
            "dist": {
                "type": "zip",
                "url": "https://api.github.com/repos/zendframework/zend-servicemanager/zipball/99ec9ed5d0f15aed9876433c74c2709eb933d4c7",
                "reference": "99ec9ed5d0f15aed9876433c74c2709eb933d4c7",
                "shasum": ""
            },
            "require": {
                "container-interop/container-interop": "~1.0",
                "php": "^5.5 || ^7.0"
            },
            "require-dev": {
                "athletic/athletic": "dev-master",
                "fabpot/php-cs-fixer": "1.7.*",
                "phpunit/phpunit": "~4.0",
                "zendframework/zend-di": "~2.5",
                "zendframework/zend-mvc": "~2.5"
            },
            "suggest": {
                "ocramius/proxy-manager": "ProxyManager 0.5.* to handle lazy initialization of services",
                "zendframework/zend-di": "Zend\\Di component"
            },
            "type": "library",
            "extra": {
                "branch-alias": {
                    "dev-master": "2.7-dev",
                    "dev-develop": "3.0-dev"
                }
            },
            "autoload": {
                "psr-4": {
                    "Zend\\ServiceManager\\": "src/"
                }
            },
            "notification-url": "https://packagist.org/downloads/",
            "license": [
                "BSD-3-Clause"
            ],
            "homepage": "https://github.com/zendframework/zend-servicemanager",
            "keywords": [
                "servicemanager",
                "zf2"
            ],
            "time": "2018-06-22T14:49:54+00:00"
        },
        {
            "name": "zendframework/zend-session",
            "version": "2.8.5",
            "source": {
                "type": "git",
                "url": "https://github.com/zendframework/zend-session.git",
                "reference": "2cfd90e1a2f6b066b9f908599251d8f64f07021b"
            },
            "dist": {
                "type": "zip",
                "url": "https://api.github.com/repos/zendframework/zend-session/zipball/2cfd90e1a2f6b066b9f908599251d8f64f07021b",
                "reference": "2cfd90e1a2f6b066b9f908599251d8f64f07021b",
                "shasum": ""
            },
            "require": {
                "php": "^5.6 || ^7.0",
                "zendframework/zend-eventmanager": "^2.6.2 || ^3.0",
                "zendframework/zend-stdlib": "^2.7 || ^3.0"
            },
            "require-dev": {
                "container-interop/container-interop": "^1.1",
                "mongodb/mongodb": "^1.0.1",
                "php-mock/php-mock-phpunit": "^1.1.2 || ^2.0",
                "phpunit/phpunit": "^5.7.5 || >=6.0.13 <6.5.0",
                "zendframework/zend-cache": "^2.6.1",
                "zendframework/zend-coding-standard": "~1.0.0",
                "zendframework/zend-db": "^2.7",
                "zendframework/zend-http": "^2.5.4",
                "zendframework/zend-servicemanager": "^2.7.5 || ^3.0.3",
                "zendframework/zend-validator": "^2.6"
            },
            "suggest": {
                "mongodb/mongodb": "If you want to use the MongoDB session save handler",
                "zendframework/zend-cache": "Zend\\Cache component",
                "zendframework/zend-db": "Zend\\Db component",
                "zendframework/zend-http": "Zend\\Http component",
                "zendframework/zend-servicemanager": "Zend\\ServiceManager component",
                "zendframework/zend-validator": "Zend\\Validator component"
            },
            "type": "library",
            "extra": {
                "branch-alias": {
                    "dev-master": "2.8-dev",
                    "dev-develop": "2.9-dev"
                },
                "zf": {
                    "component": "Zend\\Session",
                    "config-provider": "Zend\\Session\\ConfigProvider"
                }
            },
            "autoload": {
                "psr-4": {
                    "Zend\\Session\\": "src/"
                }
            },
            "notification-url": "https://packagist.org/downloads/",
            "license": [
                "BSD-3-Clause"
            ],
            "description": "manage and preserve session data, a logical complement of cookie data, across multiple page requests by the same client",
            "keywords": [
                "ZendFramework",
                "session",
                "zf"
            ],
            "time": "2018-02-22T16:33:54+00:00"
        },
        {
            "name": "zendframework/zend-soap",
            "version": "2.7.0",
            "source": {
                "type": "git",
                "url": "https://github.com/zendframework/zend-soap.git",
                "reference": "af03c32f0db2b899b3df8cfe29aeb2b49857d284"
            },
            "dist": {
                "type": "zip",
                "url": "https://api.github.com/repos/zendframework/zend-soap/zipball/af03c32f0db2b899b3df8cfe29aeb2b49857d284",
                "reference": "af03c32f0db2b899b3df8cfe29aeb2b49857d284",
                "shasum": ""
            },
            "require": {
                "ext-soap": "*",
                "php": "^5.6 || ^7.0",
                "zendframework/zend-server": "^2.6.1",
                "zendframework/zend-stdlib": "^2.7 || ^3.0",
                "zendframework/zend-uri": "^2.5.2"
            },
            "require-dev": {
                "phpunit/phpunit": "^5.7.21 || ^6.3",
                "zendframework/zend-coding-standard": "~1.0.0",
                "zendframework/zend-config": "^2.6",
                "zendframework/zend-http": "^2.5.4"
            },
            "suggest": {
                "zendframework/zend-http": "Zend\\Http component"
            },
            "type": "library",
            "extra": {
                "branch-alias": {
                    "dev-master": "2.7.x-dev",
                    "dev-develop": "2.8.x-dev"
                }
            },
            "autoload": {
                "psr-4": {
                    "Zend\\Soap\\": "src/"
                }
            },
            "notification-url": "https://packagist.org/downloads/",
            "license": [
                "BSD-3-Clause"
            ],
            "homepage": "https://github.com/zendframework/zend-soap",
            "keywords": [
                "soap",
                "zf2"
            ],
            "time": "2018-01-29T17:51:26+00:00"
        },
        {
            "name": "zendframework/zend-stdlib",
            "version": "2.7.7",
            "source": {
                "type": "git",
                "url": "https://github.com/zendframework/zend-stdlib.git",
                "reference": "0e44eb46788f65e09e077eb7f44d2659143bcc1f"
            },
            "dist": {
                "type": "zip",
                "url": "https://api.github.com/repos/zendframework/zend-stdlib/zipball/0e44eb46788f65e09e077eb7f44d2659143bcc1f",
                "reference": "0e44eb46788f65e09e077eb7f44d2659143bcc1f",
                "shasum": ""
            },
            "require": {
                "php": "^5.5 || ^7.0",
                "zendframework/zend-hydrator": "~1.1"
            },
            "require-dev": {
                "athletic/athletic": "~0.1",
                "fabpot/php-cs-fixer": "1.7.*",
                "phpunit/phpunit": "~4.0",
                "zendframework/zend-config": "~2.5",
                "zendframework/zend-eventmanager": "~2.5",
                "zendframework/zend-filter": "~2.5",
                "zendframework/zend-inputfilter": "~2.5",
                "zendframework/zend-serializer": "~2.5",
                "zendframework/zend-servicemanager": "~2.5"
            },
            "suggest": {
                "zendframework/zend-eventmanager": "To support aggregate hydrator usage",
                "zendframework/zend-filter": "To support naming strategy hydrator usage",
                "zendframework/zend-serializer": "Zend\\Serializer component",
                "zendframework/zend-servicemanager": "To support hydrator plugin manager usage"
            },
            "type": "library",
            "extra": {
                "branch-alias": {
                    "dev-release-2.7": "2.7-dev",
                    "dev-master": "3.0-dev",
                    "dev-develop": "3.1-dev"
                }
            },
            "autoload": {
                "psr-4": {
                    "Zend\\Stdlib\\": "src/"
                }
            },
            "notification-url": "https://packagist.org/downloads/",
            "license": [
                "BSD-3-Clause"
            ],
            "homepage": "https://github.com/zendframework/zend-stdlib",
            "keywords": [
                "stdlib",
                "zf2"
            ],
            "time": "2016-04-12T21:17:31+00:00"
        },
        {
            "name": "zendframework/zend-text",
            "version": "2.7.0",
            "source": {
                "type": "git",
                "url": "https://github.com/zendframework/zend-text.git",
                "reference": "ca987dd4594f5f9508771fccd82c89bc7fbb39ac"
            },
            "dist": {
                "type": "zip",
                "url": "https://api.github.com/repos/zendframework/zend-text/zipball/ca987dd4594f5f9508771fccd82c89bc7fbb39ac",
                "reference": "ca987dd4594f5f9508771fccd82c89bc7fbb39ac",
                "shasum": ""
            },
            "require": {
                "php": "^5.6 || ^7.0",
                "zendframework/zend-servicemanager": "^2.7.5 || ^3.0.3",
                "zendframework/zend-stdlib": "^2.7 || ^3.0"
            },
            "require-dev": {
                "phpunit/phpunit": "^5.7.27 || ^6.5.8 || ^7.1.4",
                "zendframework/zend-coding-standard": "~1.0.0",
                "zendframework/zend-config": "^2.6"
            },
            "type": "library",
            "extra": {
                "branch-alias": {
                    "dev-master": "2.7.x-dev",
                    "dev-develop": "2.8.x-dev"
                }
            },
            "autoload": {
                "psr-4": {
                    "Zend\\Text\\": "src/"
                }
            },
            "notification-url": "https://packagist.org/downloads/",
            "license": [
                "BSD-3-Clause"
            ],
            "description": "Create FIGlets and text-based tables",
            "keywords": [
                "ZendFramework",
                "text",
                "zf"
            ],
            "time": "2018-04-30T14:55:10+00:00"
        },
        {
            "name": "zendframework/zend-uri",
            "version": "2.6.1",
            "source": {
                "type": "git",
                "url": "https://github.com/zendframework/zend-uri.git",
                "reference": "3b6463645c6766f78ce537c70cb4fdabee1e725f"
            },
            "dist": {
                "type": "zip",
                "url": "https://api.github.com/repos/zendframework/zend-uri/zipball/3b6463645c6766f78ce537c70cb4fdabee1e725f",
                "reference": "3b6463645c6766f78ce537c70cb4fdabee1e725f",
                "shasum": ""
            },
            "require": {
                "php": "^5.6 || ^7.0",
                "zendframework/zend-escaper": "^2.5",
                "zendframework/zend-validator": "^2.10"
            },
            "require-dev": {
                "phpunit/phpunit": "^5.7.27 || ^6.5.8 || ^7.1.4",
                "zendframework/zend-coding-standard": "~1.0.0"
            },
            "type": "library",
            "extra": {
                "branch-alias": {
                    "dev-master": "2.6.x-dev",
                    "dev-develop": "2.7.x-dev"
                }
            },
            "autoload": {
                "psr-4": {
                    "Zend\\Uri\\": "src/"
                }
            },
            "notification-url": "https://packagist.org/downloads/",
            "license": [
                "BSD-3-Clause"
            ],
            "description": "A component that aids in manipulating and validating » Uniform Resource Identifiers (URIs)",
            "keywords": [
                "ZendFramework",
                "uri",
                "zf"
            ],
            "time": "2018-04-30T13:40:08+00:00"
        },
        {
            "name": "zendframework/zend-validator",
            "version": "2.10.2",
            "source": {
                "type": "git",
                "url": "https://github.com/zendframework/zend-validator.git",
                "reference": "38109ed7d8e46cfa71bccbe7e6ca80cdd035f8c9"
            },
            "dist": {
                "type": "zip",
                "url": "https://api.github.com/repos/zendframework/zend-validator/zipball/38109ed7d8e46cfa71bccbe7e6ca80cdd035f8c9",
                "reference": "38109ed7d8e46cfa71bccbe7e6ca80cdd035f8c9",
                "shasum": ""
            },
            "require": {
                "container-interop/container-interop": "^1.1",
                "php": "^5.6 || ^7.0",
                "zendframework/zend-stdlib": "^2.7.6 || ^3.1"
            },
            "require-dev": {
                "phpunit/phpunit": "^6.0.8 || ^5.7.15",
                "zendframework/zend-cache": "^2.6.1",
                "zendframework/zend-coding-standard": "~1.0.0",
                "zendframework/zend-config": "^2.6",
                "zendframework/zend-db": "^2.7",
                "zendframework/zend-filter": "^2.6",
                "zendframework/zend-http": "^2.5.4",
                "zendframework/zend-i18n": "^2.6",
                "zendframework/zend-math": "^2.6",
                "zendframework/zend-servicemanager": "^2.7.5 || ^3.0.3",
                "zendframework/zend-session": "^2.8",
                "zendframework/zend-uri": "^2.5"
            },
            "suggest": {
                "zendframework/zend-db": "Zend\\Db component, required by the (No)RecordExists validator",
                "zendframework/zend-filter": "Zend\\Filter component, required by the Digits validator",
                "zendframework/zend-i18n": "Zend\\I18n component to allow translation of validation error messages",
                "zendframework/zend-i18n-resources": "Translations of validator messages",
                "zendframework/zend-math": "Zend\\Math component, required by the Csrf validator",
                "zendframework/zend-servicemanager": "Zend\\ServiceManager component to allow using the ValidatorPluginManager and validator chains",
                "zendframework/zend-session": "Zend\\Session component, ^2.8; required by the Csrf validator",
                "zendframework/zend-uri": "Zend\\Uri component, required by the Uri and Sitemap\\Loc validators"
            },
            "type": "library",
            "extra": {
                "branch-alias": {
                    "dev-master": "2.10.x-dev",
                    "dev-develop": "2.11.x-dev"
                },
                "zf": {
                    "component": "Zend\\Validator",
                    "config-provider": "Zend\\Validator\\ConfigProvider"
                }
            },
            "autoload": {
                "psr-4": {
                    "Zend\\Validator\\": "src/"
                }
            },
            "notification-url": "https://packagist.org/downloads/",
            "license": [
                "BSD-3-Clause"
            ],
            "description": "provides a set of commonly needed validators",
            "homepage": "https://github.com/zendframework/zend-validator",
            "keywords": [
                "validator",
                "zf2"
            ],
            "time": "2018-02-01T17:05:33+00:00"
        },
        {
            "name": "zendframework/zend-view",
            "version": "2.10.0",
            "source": {
                "type": "git",
                "url": "https://github.com/zendframework/zend-view.git",
                "reference": "4478cc5dd960e2339d88b363ef99fa278700e80e"
            },
            "dist": {
                "type": "zip",
                "url": "https://api.github.com/repos/zendframework/zend-view/zipball/4478cc5dd960e2339d88b363ef99fa278700e80e",
                "reference": "4478cc5dd960e2339d88b363ef99fa278700e80e",
                "shasum": ""
            },
            "require": {
                "php": "^5.6 || ^7.0",
                "zendframework/zend-eventmanager": "^2.6.2 || ^3.0",
                "zendframework/zend-loader": "^2.5",
                "zendframework/zend-stdlib": "^2.7 || ^3.0"
            },
            "require-dev": {
                "phpunit/phpunit": "^5.7.15 || ^6.0.8",
                "zendframework/zend-authentication": "^2.5",
                "zendframework/zend-cache": "^2.6.1",
                "zendframework/zend-coding-standard": "~1.0.0",
                "zendframework/zend-config": "^2.6",
                "zendframework/zend-console": "^2.6",
                "zendframework/zend-escaper": "^2.5",
                "zendframework/zend-feed": "^2.7",
                "zendframework/zend-filter": "^2.6.1",
                "zendframework/zend-http": "^2.5.4",
                "zendframework/zend-i18n": "^2.6",
                "zendframework/zend-json": "^2.6.1",
                "zendframework/zend-log": "^2.7",
                "zendframework/zend-modulemanager": "^2.7.1",
                "zendframework/zend-mvc": "^2.7 || ^3.0",
                "zendframework/zend-navigation": "^2.5",
                "zendframework/zend-paginator": "^2.5",
                "zendframework/zend-permissions-acl": "^2.6",
                "zendframework/zend-router": "^3.0.1",
                "zendframework/zend-serializer": "^2.6.1",
                "zendframework/zend-servicemanager": "^2.7.5 || ^3.0.3",
                "zendframework/zend-session": "^2.8.1",
                "zendframework/zend-uri": "^2.5"
            },
            "suggest": {
                "zendframework/zend-authentication": "Zend\\Authentication component",
                "zendframework/zend-escaper": "Zend\\Escaper component",
                "zendframework/zend-feed": "Zend\\Feed component",
                "zendframework/zend-filter": "Zend\\Filter component",
                "zendframework/zend-http": "Zend\\Http component",
                "zendframework/zend-i18n": "Zend\\I18n component",
                "zendframework/zend-json": "Zend\\Json component",
                "zendframework/zend-mvc": "Zend\\Mvc component",
                "zendframework/zend-navigation": "Zend\\Navigation component",
                "zendframework/zend-paginator": "Zend\\Paginator component",
                "zendframework/zend-permissions-acl": "Zend\\Permissions\\Acl component",
                "zendframework/zend-servicemanager": "Zend\\ServiceManager component",
                "zendframework/zend-uri": "Zend\\Uri component"
            },
            "bin": [
                "bin/templatemap_generator.php"
            ],
            "type": "library",
            "extra": {
                "branch-alias": {
                    "dev-master": "2.10.x-dev",
                    "dev-develop": "2.11.x-dev"
                }
            },
            "autoload": {
                "psr-4": {
                    "Zend\\View\\": "src/"
                }
            },
            "notification-url": "https://packagist.org/downloads/",
            "license": [
                "BSD-3-Clause"
            ],
            "description": "provides a system of helpers, output filters, and variable escaping",
            "homepage": "https://github.com/zendframework/zend-view",
            "keywords": [
                "view",
                "zf2"
            ],
            "time": "2018-01-17T22:21:50+00:00"
        }
    ],
    "packages-dev": [
        {
<<<<<<< HEAD
            "name": "allure-framework/allure-codeception",
            "version": "1.2.7",
=======
            "name": "composer/xdebug-handler",
            "version": "1.1.0",
            "source": {
                "type": "git",
                "url": "https://github.com/composer/xdebug-handler.git",
                "reference": "c919dc6c62e221fc6406f861ea13433c0aa24f08"
            },
            "dist": {
                "type": "zip",
                "url": "https://api.github.com/repos/composer/xdebug-handler/zipball/c919dc6c62e221fc6406f861ea13433c0aa24f08",
                "reference": "c919dc6c62e221fc6406f861ea13433c0aa24f08",
                "shasum": ""
            },
            "require": {
                "php": "^5.3.2 || ^7.0",
                "psr/log": "^1.0"
            },
            "require-dev": {
                "phpunit/phpunit": "^4.8.35 || ^5.7 || ^6.5"
            },
            "type": "library",
            "autoload": {
                "psr-4": {
                    "Composer\\XdebugHandler\\": "src"
                }
            },
            "notification-url": "https://packagist.org/downloads/",
            "license": [
                "MIT"
            ],
            "authors": [
                {
                    "name": "John Stevenson",
                    "email": "john-stevenson@blueyonder.co.uk"
                }
            ],
            "description": "Restarts a process without xdebug.",
            "keywords": [
                "Xdebug",
                "performance"
            ],
            "time": "2018-04-11T15:42:36+00:00"
        },
        {
            "name": "doctrine/annotations",
            "version": "v1.6.0",
>>>>>>> 1d469f82
            "source": {
                "type": "git",
                "url": "https://github.com/allure-framework/allure-codeception.git",
                "reference": "48598f4b4603b50b663bfe977260113a40912131"
            },
            "dist": {
                "type": "zip",
                "url": "https://api.github.com/repos/allure-framework/allure-codeception/zipball/48598f4b4603b50b663bfe977260113a40912131",
                "reference": "48598f4b4603b50b663bfe977260113a40912131",
                "shasum": ""
            },
            "require": {
                "allure-framework/allure-php-api": "~1.1.0",
                "codeception/codeception": "~2.1",
                "php": ">=5.4.0",
                "symfony/filesystem": ">=2.6",
                "symfony/finder": ">=2.6"
            },
            "type": "library",
            "autoload": {
                "psr-0": {
                    "Yandex": "src/"
                }
            },
            "notification-url": "https://packagist.org/downloads/",
            "license": [
                "Apache-2.0"
            ],
            "authors": [
                {
                    "name": "Ivan Krutov",
                    "email": "vania-pooh@yandex-team.ru",
                    "role": "Developer"
                }
            ],
            "description": "A Codeception adapter for Allure report.",
            "homepage": "http://allure.qatools.ru/",
            "keywords": [
                "allure",
                "attachments",
                "cases",
                "codeception",
                "report",
                "steps",
                "testing"
            ],
            "time": "2018-03-07T11:18:27+00:00"
        },
        {
            "name": "allure-framework/allure-php-api",
            "version": "1.1.4",
            "source": {
                "type": "git",
                "url": "https://github.com/allure-framework/allure-php-adapter-api.git",
                "reference": "a462a0da121681577033e13c123b6cc4e89cdc64"
            },
            "dist": {
                "type": "zip",
                "url": "https://api.github.com/repos/allure-framework/allure-php-adapter-api/zipball/a462a0da121681577033e13c123b6cc4e89cdc64",
                "reference": "a462a0da121681577033e13c123b6cc4e89cdc64",
                "shasum": ""
            },
            "require": {
                "jms/serializer": ">=0.16.0",
                "moontoast/math": ">=1.1.0",
                "php": ">=5.4.0",
                "phpunit/phpunit": ">=4.0.0",
                "ramsey/uuid": ">=3.0.0",
                "symfony/http-foundation": ">=2.0"
            },
            "type": "library",
            "autoload": {
                "psr-0": {
                    "Yandex": [
                        "src/",
                        "test/"
                    ]
                }
            },
            "notification-url": "https://packagist.org/downloads/",
            "license": [
                "Apache-2.0"
            ],
            "authors": [
                {
                    "name": "Ivan Krutov",
                    "email": "vania-pooh@yandex-team.ru",
                    "role": "Developer"
                }
            ],
            "description": "PHP API for Allure adapter",
            "homepage": "http://allure.qatools.ru/",
            "keywords": [
                "allure",
                "api",
                "php",
                "report"
            ],
            "time": "2016-12-07T12:15:46+00:00"
        },
        {
            "name": "behat/gherkin",
            "version": "v4.4.5",
            "source": {
                "type": "git",
                "url": "https://github.com/Behat/Gherkin.git",
                "reference": "5c14cff4f955b17d20d088dec1bde61c0539ec74"
            },
            "dist": {
                "type": "zip",
                "url": "https://api.github.com/repos/Behat/Gherkin/zipball/5c14cff4f955b17d20d088dec1bde61c0539ec74",
                "reference": "5c14cff4f955b17d20d088dec1bde61c0539ec74",
                "shasum": ""
            },
            "require": {
                "php": ">=5.3.1"
            },
            "require-dev": {
                "phpunit/phpunit": "~4.5|~5",
                "symfony/phpunit-bridge": "~2.7|~3",
                "symfony/yaml": "~2.3|~3"
            },
            "suggest": {
                "symfony/yaml": "If you want to parse features, represented in YAML files"
            },
            "type": "library",
            "extra": {
                "branch-alias": {
                    "dev-master": "4.4-dev"
                }
            },
            "autoload": {
                "psr-0": {
                    "Behat\\Gherkin": "src/"
                }
            },
            "notification-url": "https://packagist.org/downloads/",
            "license": [
                "MIT"
            ],
            "authors": [
                {
                    "name": "Konstantin Kudryashov",
                    "email": "ever.zet@gmail.com",
                    "homepage": "http://everzet.com"
                }
            ],
            "description": "Gherkin DSL parser for PHP 5.3",
            "homepage": "http://behat.org/",
            "keywords": [
                "BDD",
                "Behat",
                "Cucumber",
                "DSL",
                "gherkin",
                "parser"
            ],
            "time": "2016-10-30T11:50:56+00:00"
        },
        {
<<<<<<< HEAD
            "name": "codeception/codeception",
            "version": "2.3.9",
            "source": {
                "type": "git",
                "url": "https://github.com/Codeception/Codeception.git",
                "reference": "104f46fa0bde339f1bcc3a375aac21eb36e65a1e"
            },
            "dist": {
                "type": "zip",
                "url": "https://api.github.com/repos/Codeception/Codeception/zipball/104f46fa0bde339f1bcc3a375aac21eb36e65a1e",
                "reference": "104f46fa0bde339f1bcc3a375aac21eb36e65a1e",
                "shasum": ""
            },
            "require": {
                "behat/gherkin": "~4.4.0",
                "codeception/stub": "^1.0",
                "ext-json": "*",
                "ext-mbstring": "*",
                "facebook/webdriver": ">=1.1.3 <2.0",
                "guzzlehttp/guzzle": ">=4.1.4 <7.0",
                "guzzlehttp/psr7": "~1.0",
                "php": ">=5.4.0 <8.0",
                "phpunit/php-code-coverage": ">=2.2.4 <6.0",
                "phpunit/phpunit": ">=4.8.28 <5.0.0 || >=5.6.3 <7.0",
                "sebastian/comparator": ">1.1 <3.0",
                "sebastian/diff": ">=1.4 <3.0",
                "symfony/browser-kit": ">=2.7 <5.0",
                "symfony/console": ">=2.7 <5.0",
                "symfony/css-selector": ">=2.7 <5.0",
                "symfony/dom-crawler": ">=2.7 <5.0",
                "symfony/event-dispatcher": ">=2.7 <5.0",
                "symfony/finder": ">=2.7 <5.0",
                "symfony/yaml": ">=2.7 <5.0"
            },
            "require-dev": {
                "codeception/specify": "~0.3",
                "facebook/graph-sdk": "~5.3",
                "flow/jsonpath": "~0.2",
                "monolog/monolog": "~1.8",
                "pda/pheanstalk": "~3.0",
                "php-amqplib/php-amqplib": "~2.4",
                "predis/predis": "^1.0",
                "squizlabs/php_codesniffer": "~2.0",
                "symfony/process": ">=2.7 <5.0",
                "vlucas/phpdotenv": "^2.4.0"
            },
            "suggest": {
                "aws/aws-sdk-php": "For using AWS Auth in REST module and Queue module",
                "codeception/phpbuiltinserver": "Start and stop PHP built-in web server for your tests",
                "codeception/specify": "BDD-style code blocks",
                "codeception/verify": "BDD-style assertions",
                "flow/jsonpath": "For using JSONPath in REST module",
                "league/factory-muffin": "For DataFactory module",
                "league/factory-muffin-faker": "For Faker support in DataFactory module",
                "phpseclib/phpseclib": "for SFTP option in FTP Module",
                "stecman/symfony-console-completion": "For BASH autocompletion",
                "symfony/phpunit-bridge": "For phpunit-bridge support"
=======
            "name": "friendsofphp/php-cs-fixer",
            "version": "v2.12.1",
            "source": {
                "type": "git",
                "url": "https://github.com/FriendsOfPHP/PHP-CS-Fixer.git",
                "reference": "beef6cbe6dec7205edcd143842a49f9a691859a6"
            },
            "dist": {
                "type": "zip",
                "url": "https://api.github.com/repos/FriendsOfPHP/PHP-CS-Fixer/zipball/beef6cbe6dec7205edcd143842a49f9a691859a6",
                "reference": "beef6cbe6dec7205edcd143842a49f9a691859a6",
                "shasum": ""
            },
            "require": {
                "composer/semver": "^1.4",
                "composer/xdebug-handler": "^1.0",
                "doctrine/annotations": "^1.2",
                "ext-json": "*",
                "ext-tokenizer": "*",
                "php": "^5.6 || >=7.0 <7.3",
                "php-cs-fixer/diff": "^1.3",
                "symfony/console": "^3.2 || ^4.0",
                "symfony/event-dispatcher": "^3.0 || ^4.0",
                "symfony/filesystem": "^3.0 || ^4.0",
                "symfony/finder": "^3.0 || ^4.0",
                "symfony/options-resolver": "^3.0 || ^4.0",
                "symfony/polyfill-php70": "^1.0",
                "symfony/polyfill-php72": "^1.4",
                "symfony/process": "^3.0 || ^4.0",
                "symfony/stopwatch": "^3.0 || ^4.0"
            },
            "conflict": {
                "hhvm": "*"
            },
            "require-dev": {
                "johnkary/phpunit-speedtrap": "^1.1 || ^2.0 || ^3.0",
                "justinrainbow/json-schema": "^5.0",
                "keradus/cli-executor": "^1.1",
                "mikey179/vfsstream": "^1.6",
                "php-coveralls/php-coveralls": "^2.1",
                "php-cs-fixer/accessible-object": "^1.0",
                "php-cs-fixer/phpunit-constraint-isidenticalstring": "^1.0.1",
                "php-cs-fixer/phpunit-constraint-xmlmatchesxsd": "^1.0.1",
                "phpunit/phpunit": "^5.7.27 || ^6.5.8 || ^7.1",
                "phpunitgoodpractices/traits": "^1.5",
                "symfony/phpunit-bridge": "^4.0"
            },
            "suggest": {
                "ext-mbstring": "For handling non-UTF8 characters in cache signature.",
                "php-cs-fixer/phpunit-constraint-isidenticalstring": "For IsIdenticalString constraint.",
                "php-cs-fixer/phpunit-constraint-xmlmatchesxsd": "For XmlMatchesXsd constraint.",
                "symfony/polyfill-mbstring": "When enabling `ext-mbstring` is not possible."
>>>>>>> 1d469f82
            },
            "bin": [
                "codecept"
            ],
            "type": "library",
            "extra": {
                "branch-alias": []
            },
            "autoload": {
                "psr-4": {
<<<<<<< HEAD
                    "Codeception\\": "src\\Codeception",
                    "Codeception\\Extension\\": "ext"
                }
=======
                    "PhpCsFixer\\": "src/"
                },
                "classmap": [
                    "tests/Test/AbstractFixerTestCase.php",
                    "tests/Test/AbstractIntegrationCaseFactory.php",
                    "tests/Test/AbstractIntegrationTestCase.php",
                    "tests/Test/Assert/AssertTokensTrait.php",
                    "tests/Test/IntegrationCase.php",
                    "tests/Test/IntegrationCaseFactory.php",
                    "tests/Test/IntegrationCaseFactoryInterface.php",
                    "tests/Test/InternalIntegrationCaseFactory.php",
                    "tests/TestCase.php"
                ]
>>>>>>> 1d469f82
            },
            "notification-url": "https://packagist.org/downloads/",
            "license": [
                "MIT"
            ],
            "authors": [
                {
                    "name": "Michael Bodnarchuk",
                    "email": "davert@mail.ua",
                    "homepage": "http://codegyre.com"
                }
            ],
<<<<<<< HEAD
            "description": "BDD-style testing framework",
            "homepage": "http://codeception.com/",
            "keywords": [
                "BDD",
                "TDD",
                "acceptance testing",
                "functional testing",
                "unit testing"
            ],
            "time": "2018-02-26T23:29:41+00:00"
        },
        {
            "name": "codeception/stub",
            "version": "1.0.2",
            "source": {
                "type": "git",
                "url": "https://github.com/Codeception/Stub.git",
                "reference": "95fb7a36b81890dd2e5163e7ab31310df6f1bb99"
            },
            "dist": {
                "type": "zip",
                "url": "https://api.github.com/repos/Codeception/Stub/zipball/95fb7a36b81890dd2e5163e7ab31310df6f1bb99",
                "reference": "95fb7a36b81890dd2e5163e7ab31310df6f1bb99",
=======
            "description": "A tool to automatically fix PHP code style",
            "time": "2018-06-10T08:26:56+00:00"
        },
        {
            "name": "lusitanian/oauth",
            "version": "v0.8.11",
            "source": {
                "type": "git",
                "url": "https://github.com/Lusitanian/PHPoAuthLib.git",
                "reference": "fc11a53db4b66da555a6a11fce294f574a8374f9"
            },
            "dist": {
                "type": "zip",
                "url": "https://api.github.com/repos/Lusitanian/PHPoAuthLib/zipball/fc11a53db4b66da555a6a11fce294f574a8374f9",
                "reference": "fc11a53db4b66da555a6a11fce294f574a8374f9",
>>>>>>> 1d469f82
                "shasum": ""
            },
            "require": {
                "phpunit/phpunit-mock-objects": ">2.3 <7.0"
            },
            "require-dev": {
                "phpunit/phpunit": ">=4.8 <8.0"
            },
            "type": "library",
            "autoload": {
                "psr-4": {
                    "Codeception\\": "src/"
                }
            },
            "notification-url": "https://packagist.org/downloads/",
            "license": [
                "MIT"
            ],
            "description": "Flexible Stub wrapper for PHPUnit's Mock Builder",
            "time": "2018-02-18T13:56:56+00:00"
        },
        {
            "name": "consolidation/annotated-command",
            "version": "2.8.3",
            "source": {
                "type": "git",
                "url": "https://github.com/consolidation/annotated-command.git",
                "reference": "8f8f5da2ca06fbd3a85f7d551c49f844b7c59437"
            },
            "dist": {
                "type": "zip",
                "url": "https://api.github.com/repos/consolidation/annotated-command/zipball/8f8f5da2ca06fbd3a85f7d551c49f844b7c59437",
                "reference": "8f8f5da2ca06fbd3a85f7d551c49f844b7c59437",
                "shasum": ""
            },
            "require": {
                "consolidation/output-formatters": "^3.1.12",
                "php": ">=5.4.0",
                "psr/log": "^1",
                "symfony/console": "^2.8|^3|^4",
                "symfony/event-dispatcher": "^2.5|^3|^4",
                "symfony/finder": "^2.5|^3|^4"
            },
            "require-dev": {
                "greg-1-anderson/composer-test-scenarios": "^1",
                "phpunit/phpunit": "^4.8",
                "satooshi/php-coveralls": "^1.0.2 | dev-master",
                "squizlabs/php_codesniffer": "^2.7"
            },
            "type": "library",
            "extra": {
                "branch-alias": {
                    "dev-master": "2.x-dev"
                }
            },
            "autoload": {
                "psr-4": {
                    "Consolidation\\AnnotatedCommand\\": "src"
                }
            },
            "notification-url": "https://packagist.org/downloads/",
            "license": [
                "MIT"
            ],
            "authors": [
                {
                    "name": "Greg Anderson",
                    "email": "greg.1.anderson@greenknowe.org"
                }
            ],
<<<<<<< HEAD
            "description": "Initialize Symfony Console commands from annotated command class methods.",
            "time": "2018-02-23T16:32:04+00:00"
        },
        {
            "name": "consolidation/config",
            "version": "1.0.9",
            "source": {
                "type": "git",
                "url": "https://github.com/consolidation/config.git",
                "reference": "34ca8d7c1ee60a7b591b10617114cf1210a2e92c"
            },
            "dist": {
                "type": "zip",
                "url": "https://api.github.com/repos/consolidation/config/zipball/34ca8d7c1ee60a7b591b10617114cf1210a2e92c",
                "reference": "34ca8d7c1ee60a7b591b10617114cf1210a2e92c",
                "shasum": ""
            },
            "require": {
                "dflydev/dot-access-data": "^1.1.0",
                "grasmash/expander": "^1",
                "php": ">=5.4.0"
            },
            "require-dev": {
                "greg-1-anderson/composer-test-scenarios": "^1",
                "phpunit/phpunit": "^4",
                "satooshi/php-coveralls": "^1.0",
                "squizlabs/php_codesniffer": "2.*",
                "symfony/console": "^2.5|^3|^4",
                "symfony/yaml": "^2.8.11|^3|^4"
            },
            "suggest": {
                "symfony/yaml": "Required to use Consolidation\\Config\\Loader\\YamlConfigLoader"
            },
            "type": "library",
            "extra": {
                "branch-alias": {
                    "dev-master": "1.x-dev"
                }
            },
            "autoload": {
                "psr-4": {
                    "Consolidation\\Config\\": "src"
                }
            },
            "notification-url": "https://packagist.org/downloads/",
            "license": [
                "MIT"
            ],
            "authors": [
                {
                    "name": "Greg Anderson",
                    "email": "greg.1.anderson@greenknowe.org"
                }
            ],
            "description": "Provide configuration services for a commandline tool.",
            "time": "2017-12-22T17:28:19+00:00"
        },
        {
            "name": "consolidation/log",
            "version": "1.0.5",
            "source": {
                "type": "git",
                "url": "https://github.com/consolidation/log.git",
                "reference": "dbc7c535f319a4a2d5a5077738f8eb7c10df8821"
            },
            "dist": {
                "type": "zip",
                "url": "https://api.github.com/repos/consolidation/log/zipball/dbc7c535f319a4a2d5a5077738f8eb7c10df8821",
                "reference": "dbc7c535f319a4a2d5a5077738f8eb7c10df8821",
                "shasum": ""
            },
            "require": {
                "php": ">=5.5.0",
                "psr/log": "~1.0",
                "symfony/console": "^2.8|^3|^4"
            },
            "require-dev": {
                "phpunit/phpunit": "4.*",
                "satooshi/php-coveralls": "dev-master",
                "squizlabs/php_codesniffer": "2.*"
            },
            "type": "library",
            "extra": {
                "branch-alias": {
                    "dev-master": "1.x-dev"
                }
            },
            "autoload": {
                "psr-4": {
                    "Consolidation\\Log\\": "src"
                }
            },
            "notification-url": "https://packagist.org/downloads/",
            "license": [
                "MIT"
            ],
            "authors": [
                {
                    "name": "Greg Anderson",
                    "email": "greg.1.anderson@greenknowe.org"
                }
            ],
            "description": "Improved Psr-3 / Psr\\Log logger based on Symfony Console components.",
            "time": "2017-11-29T01:44:16+00:00"
        },
        {
            "name": "consolidation/output-formatters",
            "version": "3.2.0",
            "source": {
                "type": "git",
                "url": "https://github.com/consolidation/output-formatters.git",
                "reference": "da889e4bce19f145ca4ec5b1725a946f4eb625a9"
            },
            "dist": {
                "type": "zip",
                "url": "https://api.github.com/repos/consolidation/output-formatters/zipball/da889e4bce19f145ca4ec5b1725a946f4eb625a9",
                "reference": "da889e4bce19f145ca4ec5b1725a946f4eb625a9",
                "shasum": ""
            },
            "require": {
                "php": ">=5.4.0",
                "symfony/console": "^2.8|^3|^4",
                "symfony/finder": "^2.5|^3|^4"
            },
            "require-dev": {
                "g-1-a/composer-test-scenarios": "^2",
                "phpunit/phpunit": "^5.7.27",
                "satooshi/php-coveralls": "^2",
                "squizlabs/php_codesniffer": "^2.7",
                "symfony/console": "3.2.3",
                "symfony/var-dumper": "^2.8|^3|^4",
                "victorjonsson/markdowndocs": "^1.3"
            },
            "suggest": {
                "symfony/var-dumper": "For using the var_dump formatter"
            },
            "type": "library",
            "extra": {
                "branch-alias": {
                    "dev-master": "3.x-dev"
                }
            },
            "autoload": {
                "psr-4": {
                    "Consolidation\\OutputFormatters\\": "src"
                }
            },
            "notification-url": "https://packagist.org/downloads/",
            "license": [
                "MIT"
            ],
            "authors": [
                {
                    "name": "Greg Anderson",
                    "email": "greg.1.anderson@greenknowe.org"
                }
            ],
            "description": "Format text by applying transformations provided by plug-in formatters.",
            "time": "2018-03-20T15:18:32+00:00"
        },
        {
            "name": "consolidation/robo",
            "version": "1.2.3",
            "source": {
                "type": "git",
                "url": "https://github.com/consolidation/Robo.git",
                "reference": "54a13e268917b92576d75e10dca8227b95a574d9"
            },
            "dist": {
                "type": "zip",
                "url": "https://api.github.com/repos/consolidation/Robo/zipball/54a13e268917b92576d75e10dca8227b95a574d9",
                "reference": "54a13e268917b92576d75e10dca8227b95a574d9",
                "shasum": ""
            },
            "require": {
                "consolidation/annotated-command": "^2.8.2",
                "consolidation/config": "^1.0.1",
                "consolidation/log": "~1",
                "consolidation/output-formatters": "^3.1.13",
                "grasmash/yaml-expander": "^1.3",
                "league/container": "^2.2",
                "php": ">=5.5.0",
                "symfony/console": "^2.8|^3|^4",
                "symfony/event-dispatcher": "^2.5|^3|^4",
                "symfony/filesystem": "^2.5|^3|^4",
                "symfony/finder": "^2.5|^3|^4",
                "symfony/process": "^2.5|^3|^4"
            },
            "replace": {
                "codegyre/robo": "< 1.0"
            },
            "require-dev": {
                "codeception/aspect-mock": "^1|^2.1.1",
                "codeception/base": "^2.3.7",
                "codeception/verify": "^0.3.2",
                "g-1-a/composer-test-scenarios": "^2",
                "goaop/framework": "~2.1.2",
                "goaop/parser-reflection": "^1.1.0",
                "natxet/cssmin": "3.0.4",
                "nikic/php-parser": "^3.1.5",
                "patchwork/jsqueeze": "~2",
                "pear/archive_tar": "^1.4.2",
                "phpunit/php-code-coverage": "~2|~4",
                "satooshi/php-coveralls": "^2",
                "squizlabs/php_codesniffer": "^2.8"
            },
            "suggest": {
                "henrikbjorn/lurker": "For monitoring filesystem changes in taskWatch",
                "natxet/CssMin": "For minifying CSS files in taskMinify",
                "patchwork/jsqueeze": "For minifying JS files in taskMinify",
                "pear/archive_tar": "Allows tar archives to be created and extracted in taskPack and taskExtract, respectively."
            },
            "bin": [
                "robo"
            ],
            "type": "library",
            "extra": {
                "branch-alias": {
                    "dev-master": "1.x-dev",
                    "dev-state": "1.x-dev"
                }
            },
            "autoload": {
                "psr-4": {
                    "Robo\\": "src"
                }
            },
            "notification-url": "https://packagist.org/downloads/",
            "license": [
                "MIT"
            ],
            "authors": [
                {
                    "name": "Davert",
                    "email": "davert.php@resend.cc"
                }
            ],
            "description": "Modern task runner",
            "time": "2018-04-06T05:27:37+00:00"
        },
        {
            "name": "dflydev/dot-access-data",
            "version": "v1.1.0",
            "source": {
                "type": "git",
                "url": "https://github.com/dflydev/dflydev-dot-access-data.git",
                "reference": "3fbd874921ab2c041e899d044585a2ab9795df8a"
            },
            "dist": {
                "type": "zip",
                "url": "https://api.github.com/repos/dflydev/dflydev-dot-access-data/zipball/3fbd874921ab2c041e899d044585a2ab9795df8a",
                "reference": "3fbd874921ab2c041e899d044585a2ab9795df8a",
                "shasum": ""
            },
            "require": {
                "php": ">=5.3.2"
            },
            "type": "library",
            "extra": {
                "branch-alias": {
                    "dev-master": "1.0-dev"
                }
            },
            "autoload": {
                "psr-0": {
                    "Dflydev\\DotAccessData": "src"
                }
            },
            "notification-url": "https://packagist.org/downloads/",
            "license": [
                "MIT"
            ],
            "authors": [
                {
                    "name": "Dragonfly Development Inc.",
                    "email": "info@dflydev.com",
                    "homepage": "http://dflydev.com"
                },
                {
                    "name": "Beau Simensen",
                    "email": "beau@dflydev.com",
                    "homepage": "http://beausimensen.com"
                },
                {
                    "name": "Carlos Frutos",
                    "email": "carlos@kiwing.it",
                    "homepage": "https://github.com/cfrutos"
                }
            ],
            "description": "Given a deep data structure, access data by dot notation.",
            "homepage": "https://github.com/dflydev/dflydev-dot-access-data",
            "keywords": [
                "access",
                "data",
                "dot",
                "notation"
            ],
            "time": "2017-01-20T21:14:22+00:00"
        },
        {
            "name": "doctrine/annotations",
            "version": "v1.6.0",
            "source": {
                "type": "git",
                "url": "https://github.com/doctrine/annotations.git",
                "reference": "c7f2050c68a9ab0bdb0f98567ec08d80ea7d24d5"
            },
            "dist": {
                "type": "zip",
                "url": "https://api.github.com/repos/doctrine/annotations/zipball/c7f2050c68a9ab0bdb0f98567ec08d80ea7d24d5",
                "reference": "c7f2050c68a9ab0bdb0f98567ec08d80ea7d24d5",
                "shasum": ""
            },
            "require": {
                "doctrine/lexer": "1.*",
                "php": "^7.1"
            },
            "require-dev": {
                "doctrine/cache": "1.*",
                "phpunit/phpunit": "^6.4"
            },
            "type": "library",
            "extra": {
                "branch-alias": {
                    "dev-master": "1.6.x-dev"
                }
            },
            "autoload": {
                "psr-4": {
                    "Doctrine\\Common\\Annotations\\": "lib/Doctrine/Common/Annotations"
                }
            },
            "notification-url": "https://packagist.org/downloads/",
            "license": [
                "MIT"
            ],
            "authors": [
                {
                    "name": "Roman Borschel",
                    "email": "roman@code-factory.org"
                },
                {
                    "name": "Benjamin Eberlei",
                    "email": "kontakt@beberlei.de"
                },
                {
                    "name": "Guilherme Blanco",
                    "email": "guilhermeblanco@gmail.com"
                },
                {
                    "name": "Jonathan Wage",
                    "email": "jonwage@gmail.com"
                },
                {
                    "name": "Johannes Schmitt",
                    "email": "schmittjoh@gmail.com"
                }
            ],
            "description": "Docblock Annotations Parser",
            "homepage": "http://www.doctrine-project.org",
            "keywords": [
                "annotations",
                "docblock",
                "parser"
            ],
            "time": "2017-12-06T07:11:42+00:00"
        },
        {
            "name": "doctrine/collections",
            "version": "v1.5.0",
            "source": {
                "type": "git",
                "url": "https://github.com/doctrine/collections.git",
                "reference": "a01ee38fcd999f34d9bfbcee59dbda5105449cbf"
            },
            "dist": {
                "type": "zip",
                "url": "https://api.github.com/repos/doctrine/collections/zipball/a01ee38fcd999f34d9bfbcee59dbda5105449cbf",
                "reference": "a01ee38fcd999f34d9bfbcee59dbda5105449cbf",
                "shasum": ""
            },
            "require": {
                "php": "^7.1"
            },
            "require-dev": {
                "doctrine/coding-standard": "~0.1@dev",
                "phpunit/phpunit": "^5.7"
            },
            "type": "library",
            "extra": {
                "branch-alias": {
                    "dev-master": "1.3.x-dev"
                }
            },
            "autoload": {
                "psr-0": {
                    "Doctrine\\Common\\Collections\\": "lib/"
                }
            },
            "notification-url": "https://packagist.org/downloads/",
            "license": [
                "MIT"
            ],
            "authors": [
                {
                    "name": "Roman Borschel",
                    "email": "roman@code-factory.org"
                },
                {
                    "name": "Benjamin Eberlei",
                    "email": "kontakt@beberlei.de"
                },
                {
                    "name": "Guilherme Blanco",
                    "email": "guilhermeblanco@gmail.com"
                },
                {
                    "name": "Jonathan Wage",
                    "email": "jonwage@gmail.com"
                },
                {
                    "name": "Johannes Schmitt",
                    "email": "schmittjoh@gmail.com"
                }
            ],
            "description": "Collections Abstraction library",
            "homepage": "http://www.doctrine-project.org",
            "keywords": [
                "array",
                "collections",
                "iterator"
            ],
            "time": "2017-07-22T10:37:32+00:00"
        },
        {
            "name": "doctrine/instantiator",
            "version": "1.1.0",
            "source": {
                "type": "git",
                "url": "https://github.com/doctrine/instantiator.git",
                "reference": "185b8868aa9bf7159f5f953ed5afb2d7fcdc3bda"
            },
            "dist": {
                "type": "zip",
                "url": "https://api.github.com/repos/doctrine/instantiator/zipball/185b8868aa9bf7159f5f953ed5afb2d7fcdc3bda",
                "reference": "185b8868aa9bf7159f5f953ed5afb2d7fcdc3bda",
                "shasum": ""
            },
            "require": {
                "php": "^7.1"
            },
            "require-dev": {
                "athletic/athletic": "~0.1.8",
                "ext-pdo": "*",
                "ext-phar": "*",
                "phpunit/phpunit": "^6.2.3",
                "squizlabs/php_codesniffer": "^3.0.2"
            },
            "type": "library",
            "extra": {
                "branch-alias": {
                    "dev-master": "1.2.x-dev"
                }
            },
            "autoload": {
                "psr-4": {
                    "Doctrine\\Instantiator\\": "src/Doctrine/Instantiator/"
                }
            },
            "notification-url": "https://packagist.org/downloads/",
            "license": [
                "MIT"
            ],
            "authors": [
                {
                    "name": "Marco Pivetta",
                    "email": "ocramius@gmail.com",
                    "homepage": "http://ocramius.github.com/"
                }
            ],
            "description": "A small, lightweight utility to instantiate objects in PHP without invoking their constructors",
            "homepage": "https://github.com/doctrine/instantiator",
            "keywords": [
                "constructor",
                "instantiate"
            ],
            "time": "2017-07-22T11:58:36+00:00"
        },
        {
            "name": "doctrine/lexer",
            "version": "v1.0.1",
            "source": {
                "type": "git",
                "url": "https://github.com/doctrine/lexer.git",
                "reference": "83893c552fd2045dd78aef794c31e694c37c0b8c"
            },
            "dist": {
                "type": "zip",
                "url": "https://api.github.com/repos/doctrine/lexer/zipball/83893c552fd2045dd78aef794c31e694c37c0b8c",
                "reference": "83893c552fd2045dd78aef794c31e694c37c0b8c",
                "shasum": ""
            },
            "require": {
                "php": ">=5.3.2"
            },
            "type": "library",
            "extra": {
                "branch-alias": {
                    "dev-master": "1.0.x-dev"
                }
            },
            "autoload": {
                "psr-0": {
                    "Doctrine\\Common\\Lexer\\": "lib/"
                }
            },
            "notification-url": "https://packagist.org/downloads/",
            "license": [
                "MIT"
            ],
            "authors": [
                {
                    "name": "Roman Borschel",
                    "email": "roman@code-factory.org"
                },
                {
                    "name": "Guilherme Blanco",
                    "email": "guilhermeblanco@gmail.com"
                },
                {
                    "name": "Johannes Schmitt",
                    "email": "schmittjoh@gmail.com"
                }
            ],
            "description": "Base library for a lexer that can be used in Top-Down, Recursive Descent Parsers.",
            "homepage": "http://www.doctrine-project.org",
            "keywords": [
                "lexer",
                "parser"
            ],
            "time": "2014-09-09T13:34:57+00:00"
        },
        {
            "name": "epfremme/swagger-php",
            "version": "v2.0.0",
            "source": {
                "type": "git",
                "url": "https://github.com/epfremmer/swagger-php.git",
                "reference": "eee28a442b7e6220391ec953d3c9b936354f23bc"
            },
            "dist": {
                "type": "zip",
                "url": "https://api.github.com/repos/epfremmer/swagger-php/zipball/eee28a442b7e6220391ec953d3c9b936354f23bc",
                "reference": "eee28a442b7e6220391ec953d3c9b936354f23bc",
                "shasum": ""
            },
            "require": {
                "doctrine/annotations": "^1.2",
                "doctrine/collections": "^1.3",
                "jms/serializer": "^1.1",
                "php": ">=5.5",
                "phpoption/phpoption": "^1.1",
                "symfony/yaml": "^2.7|^3.1"
            },
            "require-dev": {
                "mockery/mockery": "^0.9.4",
                "phpunit/phpunit": "~4.8|~5.0",
                "satooshi/php-coveralls": "^1.0"
            },
            "type": "package",
            "autoload": {
                "psr-4": {
                    "Epfremme\\Swagger\\": "src/"
                }
            },
            "notification-url": "https://packagist.org/downloads/",
            "license": [
                "MIT"
            ],
            "authors": [
                {
                    "name": "Edward Pfremmer",
                    "email": "epfremme@nerdery.com"
                }
            ],
            "description": "Library for parsing swagger documentation into PHP entities for use in testing and code generation",
            "time": "2016-09-26T17:24:17+00:00"
        },
        {
            "name": "facebook/webdriver",
            "version": "1.5.0",
            "source": {
                "type": "git",
                "url": "https://github.com/facebook/php-webdriver.git",
                "reference": "86b5ca2f67173c9d34340845dd690149c886a605"
            },
            "dist": {
                "type": "zip",
                "url": "https://api.github.com/repos/facebook/php-webdriver/zipball/86b5ca2f67173c9d34340845dd690149c886a605",
                "reference": "86b5ca2f67173c9d34340845dd690149c886a605",
                "shasum": ""
            },
            "require": {
                "ext-curl": "*",
                "ext-zip": "*",
                "php": "^5.6 || ~7.0",
                "symfony/process": "^2.8 || ^3.1 || ^4.0"
            },
            "require-dev": {
                "friendsofphp/php-cs-fixer": "^2.0",
                "guzzle/guzzle": "^3.4.1",
                "php-coveralls/php-coveralls": "^1.0.2",
                "php-mock/php-mock-phpunit": "^1.1",
                "phpunit/phpunit": "^5.7",
                "sebastian/environment": "^1.3.4 || ^2.0 || ^3.0",
                "squizlabs/php_codesniffer": "^2.6",
                "symfony/var-dumper": "^3.3 || ^4.0"
            },
            "type": "library",
            "extra": {
                "branch-alias": {
                    "dev-community": "1.5-dev"
                }
            },
            "autoload": {
                "psr-4": {
                    "Facebook\\WebDriver\\": "lib/"
                }
            },
            "notification-url": "https://packagist.org/downloads/",
            "license": [
                "Apache-2.0"
            ],
            "description": "A PHP client for Selenium WebDriver",
            "homepage": "https://github.com/facebook/php-webdriver",
            "keywords": [
                "facebook",
                "php",
                "selenium",
                "webdriver"
            ],
            "time": "2017-11-15T11:08:09+00:00"
        },
        {
            "name": "flow/jsonpath",
            "version": "0.4.0",
            "source": {
                "type": "git",
                "url": "https://github.com/FlowCommunications/JSONPath.git",
                "reference": "f0222818d5c938e4ab668ab2e2c079bd51a27112"
            },
            "dist": {
                "type": "zip",
                "url": "https://api.github.com/repos/FlowCommunications/JSONPath/zipball/f0222818d5c938e4ab668ab2e2c079bd51a27112",
                "reference": "f0222818d5c938e4ab668ab2e2c079bd51a27112",
                "shasum": ""
            },
            "require": {
                "php": ">=5.4.0"
            },
            "require-dev": {
                "peekmo/jsonpath": "dev-master",
                "phpunit/phpunit": "^4.0"
            },
            "type": "library",
            "autoload": {
                "psr-0": {
                    "Flow\\JSONPath": "src/",
                    "Flow\\JSONPath\\Test": "tests/"
                }
            },
            "notification-url": "https://packagist.org/downloads/",
            "license": [
                "MIT"
            ],
            "authors": [
                {
                    "name": "Stephen Frank",
                    "email": "stephen@flowsa.com"
                }
            ],
            "description": "JSONPath implementation for parsing, searching and flattening arrays",
            "time": "2018-03-04T16:39:47+00:00"
        },
        {
            "name": "friendsofphp/php-cs-fixer",
            "version": "v2.10.5",
            "source": {
                "type": "git",
                "url": "https://github.com/FriendsOfPHP/PHP-CS-Fixer.git",
                "reference": "e49993dfb9b96ec8b8d9964c4627599b050a6e99"
            },
            "dist": {
                "type": "zip",
                "url": "https://api.github.com/repos/FriendsOfPHP/PHP-CS-Fixer/zipball/e49993dfb9b96ec8b8d9964c4627599b050a6e99",
                "reference": "e49993dfb9b96ec8b8d9964c4627599b050a6e99",
                "shasum": ""
            },
            "require": {
                "composer/semver": "^1.4",
                "doctrine/annotations": "^1.2",
                "ext-json": "*",
                "ext-tokenizer": "*",
                "php": "^5.6 || >=7.0 <7.3",
                "php-cs-fixer/diff": "^1.2",
                "symfony/console": "^3.2 || ^4.0",
                "symfony/event-dispatcher": "^3.0 || ^4.0",
                "symfony/filesystem": "^3.0 || ^4.0",
                "symfony/finder": "^3.0 || ^4.0",
                "symfony/options-resolver": "^3.0 || ^4.0",
                "symfony/polyfill-php70": "^1.0",
                "symfony/polyfill-php72": "^1.4",
                "symfony/process": "^3.0 || ^4.0",
                "symfony/stopwatch": "^3.0 || ^4.0"
            },
            "conflict": {
                "hhvm": "*"
            },
            "require-dev": {
                "johnkary/phpunit-speedtrap": "^1.1 || ^2.0 || ^3.0",
                "justinrainbow/json-schema": "^5.0",
                "keradus/cli-executor": "^1.0",
                "mikey179/vfsstream": "^1.6",
                "php-coveralls/php-coveralls": "^2.0",
                "php-cs-fixer/accessible-object": "^1.0",
                "phpunit/phpunit": "^5.7.23 || ^6.4.3",
                "phpunitgoodpractices/traits": "^1.3.1",
                "symfony/phpunit-bridge": "^3.2.2 || ^4.0"
            },
            "suggest": {
                "ext-mbstring": "For handling non-UTF8 characters in cache signature.",
                "symfony/polyfill-mbstring": "When enabling `ext-mbstring` is not possible."
            },
            "bin": [
                "php-cs-fixer"
            ],
            "type": "application",
            "autoload": {
                "psr-4": {
                    "PhpCsFixer\\": "src/"
                },
                "classmap": [
                    "tests/Test/AbstractFixerTestCase.php",
                    "tests/Test/AbstractIntegrationCaseFactory.php",
                    "tests/Test/AbstractIntegrationTestCase.php",
                    "tests/Test/Assert/AssertTokensTrait.php",
                    "tests/Test/Constraint/SameStringsConstraint.php",
                    "tests/Test/IntegrationCase.php",
                    "tests/Test/IntegrationCaseFactory.php",
                    "tests/Test/IntegrationCaseFactoryInterface.php",
                    "tests/Test/InternalIntegrationCaseFactory.php",
                    "tests/TestCase.php"
                ]
            },
            "notification-url": "https://packagist.org/downloads/",
            "license": [
                "MIT"
            ],
            "authors": [
                {
                    "name": "Dariusz Rumiński",
                    "email": "dariusz.ruminski@gmail.com"
                },
                {
                    "name": "Fabien Potencier",
                    "email": "fabien@symfony.com"
                }
            ],
            "description": "A tool to automatically fix PHP code style",
            "time": "2018-03-20T18:07:08+00:00"
        },
        {
            "name": "fzaninotto/faker",
            "version": "v1.7.1",
            "source": {
                "type": "git",
                "url": "https://github.com/fzaninotto/Faker.git",
                "reference": "d3ed4cc37051c1ca52d22d76b437d14809fc7e0d"
            },
            "dist": {
                "type": "zip",
                "url": "https://api.github.com/repos/fzaninotto/Faker/zipball/d3ed4cc37051c1ca52d22d76b437d14809fc7e0d",
                "reference": "d3ed4cc37051c1ca52d22d76b437d14809fc7e0d",
                "shasum": ""
            },
            "require": {
                "php": "^5.3.3 || ^7.0"
            },
            "require-dev": {
                "ext-intl": "*",
                "phpunit/phpunit": "^4.0 || ^5.0",
                "squizlabs/php_codesniffer": "^1.5"
            },
            "type": "library",
            "extra": {
                "branch-alias": {
                    "dev-master": "1.8-dev"
                }
            },
            "autoload": {
                "psr-4": {
                    "Faker\\": "src/Faker/"
                }
            },
            "notification-url": "https://packagist.org/downloads/",
            "license": [
                "MIT"
            ],
            "authors": [
                {
                    "name": "François Zaninotto"
                }
            ],
            "description": "Faker is a PHP library that generates fake data for you.",
            "keywords": [
                "data",
                "faker",
                "fixtures"
            ],
            "time": "2017-08-15T16:48:10+00:00"
        },
        {
            "name": "grasmash/expander",
            "version": "1.0.0",
            "source": {
                "type": "git",
                "url": "https://github.com/grasmash/expander.git",
                "reference": "95d6037344a4be1dd5f8e0b0b2571a28c397578f"
            },
            "dist": {
                "type": "zip",
                "url": "https://api.github.com/repos/grasmash/expander/zipball/95d6037344a4be1dd5f8e0b0b2571a28c397578f",
                "reference": "95d6037344a4be1dd5f8e0b0b2571a28c397578f",
                "shasum": ""
            },
            "require": {
                "dflydev/dot-access-data": "^1.1.0",
                "php": ">=5.4"
            },
            "require-dev": {
                "greg-1-anderson/composer-test-scenarios": "^1",
                "phpunit/phpunit": "^4|^5.5.4",
                "satooshi/php-coveralls": "^1.0.2|dev-master",
                "squizlabs/php_codesniffer": "^2.7"
            },
            "type": "library",
            "extra": {
                "branch-alias": {
                    "dev-master": "1.x-dev"
                }
            },
            "autoload": {
                "psr-4": {
                    "Grasmash\\Expander\\": "src/"
                }
            },
            "notification-url": "https://packagist.org/downloads/",
            "license": [
                "MIT"
            ],
            "authors": [
                {
                    "name": "Matthew Grasmick"
                }
            ],
            "description": "Expands internal property references in PHP arrays file.",
            "time": "2017-12-21T22:14:55+00:00"
        },
        {
            "name": "grasmash/yaml-expander",
            "version": "1.4.0",
            "source": {
                "type": "git",
                "url": "https://github.com/grasmash/yaml-expander.git",
                "reference": "3f0f6001ae707a24f4d9733958d77d92bf9693b1"
            },
            "dist": {
                "type": "zip",
                "url": "https://api.github.com/repos/grasmash/yaml-expander/zipball/3f0f6001ae707a24f4d9733958d77d92bf9693b1",
                "reference": "3f0f6001ae707a24f4d9733958d77d92bf9693b1",
                "shasum": ""
            },
            "require": {
                "dflydev/dot-access-data": "^1.1.0",
                "php": ">=5.4",
                "symfony/yaml": "^2.8.11|^3|^4"
            },
            "require-dev": {
                "greg-1-anderson/composer-test-scenarios": "^1",
                "phpunit/phpunit": "^4.8|^5.5.4",
                "satooshi/php-coveralls": "^1.0.2|dev-master",
                "squizlabs/php_codesniffer": "^2.7"
            },
            "type": "library",
            "extra": {
                "branch-alias": {
                    "dev-master": "1.x-dev"
                }
            },
            "autoload": {
                "psr-4": {
                    "Grasmash\\YamlExpander\\": "src/"
                }
            },
            "notification-url": "https://packagist.org/downloads/",
            "license": [
                "MIT"
            ],
            "authors": [
                {
                    "name": "Matthew Grasmick"
                }
            ],
            "description": "Expands internal property references in a yaml file.",
            "time": "2017-12-16T16:06:03+00:00"
        },
        {
            "name": "guzzlehttp/guzzle",
            "version": "6.3.3",
            "source": {
                "type": "git",
                "url": "https://github.com/guzzle/guzzle.git",
                "reference": "407b0cb880ace85c9b63c5f9551db498cb2d50ba"
            },
            "dist": {
                "type": "zip",
                "url": "https://api.github.com/repos/guzzle/guzzle/zipball/407b0cb880ace85c9b63c5f9551db498cb2d50ba",
                "reference": "407b0cb880ace85c9b63c5f9551db498cb2d50ba",
                "shasum": ""
            },
            "require": {
                "guzzlehttp/promises": "^1.0",
                "guzzlehttp/psr7": "^1.4",
                "php": ">=5.5"
            },
            "require-dev": {
                "ext-curl": "*",
                "phpunit/phpunit": "^4.8.35 || ^5.7 || ^6.4 || ^7.0",
                "psr/log": "^1.0"
            },
            "suggest": {
                "psr/log": "Required for using the Log middleware"
            },
            "type": "library",
            "extra": {
                "branch-alias": {
                    "dev-master": "6.3-dev"
                }
            },
            "autoload": {
                "files": [
                    "src/functions_include.php"
                ],
                "psr-4": {
                    "GuzzleHttp\\": "src/"
                }
            },
            "notification-url": "https://packagist.org/downloads/",
            "license": [
                "MIT"
            ],
            "authors": [
                {
                    "name": "Michael Dowling",
                    "email": "mtdowling@gmail.com",
                    "homepage": "https://github.com/mtdowling"
                }
            ],
            "description": "Guzzle is a PHP HTTP client library",
            "homepage": "http://guzzlephp.org/",
            "keywords": [
                "client",
                "curl",
                "framework",
                "http",
                "http client",
                "rest",
                "web service"
            ],
            "time": "2018-04-22T15:46:56+00:00"
        },
        {
            "name": "guzzlehttp/promises",
            "version": "v1.3.1",
            "source": {
                "type": "git",
                "url": "https://github.com/guzzle/promises.git",
                "reference": "a59da6cf61d80060647ff4d3eb2c03a2bc694646"
            },
            "dist": {
                "type": "zip",
                "url": "https://api.github.com/repos/guzzle/promises/zipball/a59da6cf61d80060647ff4d3eb2c03a2bc694646",
                "reference": "a59da6cf61d80060647ff4d3eb2c03a2bc694646",
                "shasum": ""
            },
            "require": {
                "php": ">=5.5.0"
            },
            "require-dev": {
                "phpunit/phpunit": "^4.0"
            },
            "type": "library",
            "extra": {
                "branch-alias": {
                    "dev-master": "1.4-dev"
                }
            },
            "autoload": {
                "psr-4": {
                    "GuzzleHttp\\Promise\\": "src/"
                },
                "files": [
                    "src/functions_include.php"
                ]
            },
            "notification-url": "https://packagist.org/downloads/",
            "license": [
                "MIT"
            ],
            "authors": [
                {
                    "name": "Michael Dowling",
                    "email": "mtdowling@gmail.com",
                    "homepage": "https://github.com/mtdowling"
                }
            ],
            "description": "Guzzle promises library",
            "keywords": [
                "promise"
            ],
            "time": "2016-12-20T10:07:11+00:00"
        },
        {
            "name": "guzzlehttp/psr7",
            "version": "1.4.2",
            "source": {
                "type": "git",
                "url": "https://github.com/guzzle/psr7.git",
                "reference": "f5b8a8512e2b58b0071a7280e39f14f72e05d87c"
            },
            "dist": {
                "type": "zip",
                "url": "https://api.github.com/repos/guzzle/psr7/zipball/f5b8a8512e2b58b0071a7280e39f14f72e05d87c",
                "reference": "f5b8a8512e2b58b0071a7280e39f14f72e05d87c",
                "shasum": ""
            },
            "require": {
                "php": ">=5.4.0",
                "psr/http-message": "~1.0"
            },
            "provide": {
                "psr/http-message-implementation": "1.0"
            },
            "require-dev": {
                "phpunit/phpunit": "~4.0"
            },
            "type": "library",
            "extra": {
                "branch-alias": {
                    "dev-master": "1.4-dev"
                }
            },
            "autoload": {
                "psr-4": {
                    "GuzzleHttp\\Psr7\\": "src/"
                },
                "files": [
                    "src/functions_include.php"
                ]
            },
            "notification-url": "https://packagist.org/downloads/",
            "license": [
                "MIT"
            ],
            "authors": [
                {
                    "name": "Michael Dowling",
                    "email": "mtdowling@gmail.com",
                    "homepage": "https://github.com/mtdowling"
                },
                {
                    "name": "Tobias Schultze",
                    "homepage": "https://github.com/Tobion"
                }
            ],
            "description": "PSR-7 message implementation that also provides common utility methods",
            "keywords": [
                "http",
                "message",
                "request",
                "response",
                "stream",
                "uri",
                "url"
            ],
            "time": "2017-03-20T17:10:46+00:00"
        },
        {
            "name": "jms/metadata",
            "version": "1.6.0",
            "source": {
                "type": "git",
                "url": "https://github.com/schmittjoh/metadata.git",
                "reference": "6a06970a10e0a532fb52d3959547123b84a3b3ab"
            },
            "dist": {
                "type": "zip",
                "url": "https://api.github.com/repos/schmittjoh/metadata/zipball/6a06970a10e0a532fb52d3959547123b84a3b3ab",
                "reference": "6a06970a10e0a532fb52d3959547123b84a3b3ab",
                "shasum": ""
            },
            "require": {
                "php": ">=5.3.0"
            },
            "require-dev": {
                "doctrine/cache": "~1.0",
                "symfony/cache": "~3.1"
            },
            "type": "library",
            "extra": {
                "branch-alias": {
                    "dev-master": "1.5.x-dev"
                }
            },
            "autoload": {
                "psr-0": {
                    "Metadata\\": "src/"
                }
            },
            "notification-url": "https://packagist.org/downloads/",
            "license": [
                "Apache-2.0"
            ],
            "authors": [
                {
                    "name": "Johannes M. Schmitt",
                    "email": "schmittjoh@gmail.com"
                }
            ],
            "description": "Class/method/property metadata management in PHP",
            "keywords": [
                "annotations",
                "metadata",
                "xml",
                "yaml"
            ],
            "time": "2016-12-05T10:18:33+00:00"
        },
        {
            "name": "jms/parser-lib",
            "version": "1.0.0",
            "source": {
                "type": "git",
                "url": "https://github.com/schmittjoh/parser-lib.git",
                "reference": "c509473bc1b4866415627af0e1c6cc8ac97fa51d"
            },
            "dist": {
                "type": "zip",
                "url": "https://api.github.com/repos/schmittjoh/parser-lib/zipball/c509473bc1b4866415627af0e1c6cc8ac97fa51d",
                "reference": "c509473bc1b4866415627af0e1c6cc8ac97fa51d",
                "shasum": ""
            },
            "require": {
                "phpoption/phpoption": ">=0.9,<2.0-dev"
            },
            "type": "library",
            "extra": {
                "branch-alias": {
                    "dev-master": "1.0-dev"
                }
            },
            "autoload": {
                "psr-0": {
                    "JMS\\": "src/"
                }
            },
            "notification-url": "https://packagist.org/downloads/",
            "license": [
                "Apache2"
            ],
            "description": "A library for easily creating recursive-descent parsers.",
            "time": "2012-11-18T18:08:43+00:00"
        },
        {
            "name": "jms/serializer",
            "version": "1.11.0",
            "source": {
                "type": "git",
                "url": "https://github.com/schmittjoh/serializer.git",
                "reference": "e7c53477ff55c21d1b1db7d062edc050a24f465f"
            },
            "dist": {
                "type": "zip",
                "url": "https://api.github.com/repos/schmittjoh/serializer/zipball/e7c53477ff55c21d1b1db7d062edc050a24f465f",
                "reference": "e7c53477ff55c21d1b1db7d062edc050a24f465f",
                "shasum": ""
            },
            "require": {
                "doctrine/annotations": "^1.0",
                "doctrine/instantiator": "^1.0.3",
                "jms/metadata": "~1.1",
                "jms/parser-lib": "1.*",
                "php": "^5.5|^7.0",
                "phpcollection/phpcollection": "~0.1",
                "phpoption/phpoption": "^1.1"
            },
            "conflict": {
                "twig/twig": "<1.12"
            },
            "require-dev": {
                "doctrine/orm": "~2.1",
                "doctrine/phpcr-odm": "^1.3|^2.0",
                "ext-pdo_sqlite": "*",
                "jackalope/jackalope-doctrine-dbal": "^1.1.5",
                "phpunit/phpunit": "^4.8|^5.0",
                "propel/propel1": "~1.7",
                "psr/container": "^1.0",
                "symfony/dependency-injection": "^2.7|^3.3|^4.0",
                "symfony/expression-language": "^2.6|^3.0",
                "symfony/filesystem": "^2.1",
                "symfony/form": "~2.1|^3.0",
                "symfony/translation": "^2.1|^3.0",
                "symfony/validator": "^2.2|^3.0",
                "symfony/yaml": "^2.1|^3.0",
                "twig/twig": "~1.12|~2.0"
            },
            "suggest": {
                "doctrine/cache": "Required if you like to use cache functionality.",
                "doctrine/collections": "Required if you like to use doctrine collection types as ArrayCollection.",
                "symfony/yaml": "Required if you'd like to serialize data to YAML format."
            },
            "type": "library",
            "extra": {
                "branch-alias": {
                    "dev-master": "1.11-dev"
                }
            },
            "autoload": {
                "psr-0": {
                    "JMS\\Serializer": "src/"
                }
            },
            "notification-url": "https://packagist.org/downloads/",
            "license": [
                "Apache-2.0"
            ],
            "authors": [
                {
                    "name": "Asmir Mustafic",
                    "email": "goetas@gmail.com"
                },
                {
                    "name": "Johannes M. Schmitt",
                    "email": "schmittjoh@gmail.com"
                }
            ],
            "description": "Library for (de-)serializing data of any complexity; supports XML, JSON, and YAML.",
            "homepage": "http://jmsyst.com/libs/serializer",
            "keywords": [
                "deserialization",
                "jaxb",
                "json",
                "serialization",
                "xml"
            ],
            "time": "2018-02-04T17:48:54+00:00"
        },
        {
            "name": "league/container",
            "version": "2.4.1",
            "source": {
                "type": "git",
                "url": "https://github.com/thephpleague/container.git",
                "reference": "43f35abd03a12977a60ffd7095efd6a7808488c0"
            },
            "dist": {
                "type": "zip",
                "url": "https://api.github.com/repos/thephpleague/container/zipball/43f35abd03a12977a60ffd7095efd6a7808488c0",
                "reference": "43f35abd03a12977a60ffd7095efd6a7808488c0",
                "shasum": ""
            },
            "require": {
                "container-interop/container-interop": "^1.2",
                "php": "^5.4.0 || ^7.0"
            },
            "provide": {
                "container-interop/container-interop-implementation": "^1.2",
                "psr/container-implementation": "^1.0"
            },
            "replace": {
                "orno/di": "~2.0"
            },
            "require-dev": {
                "phpunit/phpunit": "4.*"
            },
            "type": "library",
            "extra": {
                "branch-alias": {
                    "dev-2.x": "2.x-dev",
                    "dev-1.x": "1.x-dev"
                }
            },
            "autoload": {
                "psr-4": {
                    "League\\Container\\": "src"
                }
            },
            "notification-url": "https://packagist.org/downloads/",
            "license": [
                "MIT"
            ],
            "authors": [
                {
                    "name": "Phil Bennett",
                    "email": "philipobenito@gmail.com",
                    "homepage": "http://www.philipobenito.com",
                    "role": "Developer"
                }
            ],
            "description": "A fast and intuitive dependency injection container.",
            "homepage": "https://github.com/thephpleague/container",
            "keywords": [
                "container",
                "dependency",
                "di",
                "injection",
                "league",
                "provider",
                "service"
            ],
            "time": "2017-05-10T09:20:27+00:00"
        },
        {
            "name": "lusitanian/oauth",
            "version": "v0.8.10",
            "source": {
                "type": "git",
                "url": "https://github.com/Lusitanian/PHPoAuthLib.git",
                "reference": "09f4af38f17db6938253f4d1b171d537913ac1ed"
            },
            "dist": {
                "type": "zip",
                "url": "https://api.github.com/repos/Lusitanian/PHPoAuthLib/zipball/09f4af38f17db6938253f4d1b171d537913ac1ed",
                "reference": "09f4af38f17db6938253f4d1b171d537913ac1ed",
                "shasum": ""
            },
            "require": {
                "php": ">=5.3.0"
            },
            "require-dev": {
                "phpunit/phpunit": "3.7.*",
                "predis/predis": "0.8.*@dev",
                "squizlabs/php_codesniffer": "2.*",
                "symfony/http-foundation": "~2.1"
            },
            "suggest": {
                "ext-openssl": "Allows for usage of secure connections with the stream-based HTTP client.",
                "predis/predis": "Allows using the Redis storage backend.",
                "symfony/http-foundation": "Allows using the Symfony Session storage backend."
            },
            "type": "library",
            "extra": {
                "branch-alias": {
                    "dev-master": "0.1-dev"
                }
            },
            "autoload": {
                "psr-0": {
                    "OAuth": "src",
                    "OAuth\\Unit": "tests"
                }
            },
            "notification-url": "https://packagist.org/downloads/",
            "license": [
                "MIT"
            ],
            "authors": [
                {
                    "name": "David Desberg",
                    "email": "david@daviddesberg.com"
                },
                {
                    "name": "Elliot Chance",
                    "email": "elliotchance@gmail.com"
                },
                {
                    "name": "Pieter Hordijk",
                    "email": "info@pieterhordijk.com"
                }
            ],
            "description": "PHP 5.3+ oAuth 1/2 Library",
            "keywords": [
                "Authentication",
                "authorization",
                "oauth",
                "security"
            ],
            "time": "2016-07-12T22:15:40+00:00"
        },
        {
            "name": "magento/magento2-functional-testing-framework",
            "version": "dev-develop",
            "source": {
                "type": "git",
                "url": "git@github.com:magento/magento2-functional-testing-framework.git",
                "reference": "343009b056b11d8836e132221d72aab8fafa039f"
            },
            "require": {
                "allure-framework/allure-codeception": "~1.2.6",
                "codeception/codeception": "~2.3.4",
                "consolidation/robo": "^1.0.0",
                "epfremme/swagger-php": "^2.0",
                "flow/jsonpath": ">0.2",
                "fzaninotto/faker": "^1.6",
                "mustache/mustache": "~2.5",
                "php": "7.0.2|7.0.4|~7.0.6|~7.1.0|~7.2.0",
                "symfony/process": "^2.8 || ^3.1 || ^4.0",
                "vlucas/phpdotenv": "^2.4"
            },
            "require-dev": {
                "brainmaestro/composer-git-hooks": "^2.3",
                "codacy/coverage": "^1.4",
                "codeception/aspect-mock": "^3.0",
                "doctrine/cache": "<1.7.0",
                "goaop/framework": "2.2.0",
                "php-coveralls/php-coveralls": "^1.0",
                "phpmd/phpmd": "^2.6.0",
                "rregeer/phpunit-coverage-check": "^0.1.4",
                "sebastian/phpcpd": "~3.0",
                "squizlabs/php_codesniffer": "1.5.3",
                "symfony/stopwatch": "~3.4.6"
            },
            "bin": [
                "bin/mftf"
            ],
            "type": "library",
            "extra": {
                "hooks": {
                    "pre-push": "bin/all-checks"
                }
            },
            "autoload": {
                "files": [
                    "src/Magento/FunctionalTestingFramework/_bootstrap.php"
                ],
                "psr-4": {
                    "Magento\\FunctionalTestingFramework\\": "src/Magento/FunctionalTestingFramework",
                    "MFTF\\": "dev/tests/functional/MFTF"
                }
            },
            "autoload-dev": {
                "psr-4": {
                    "tests\\unit\\": "dev/tests/unit"
                }
            },
            "scripts": {
                "tests": [
                    "bin/phpunit-checks"
                ],
                "static": [
                    "bin/static-checks"
                ]
            },
            "license": [
                "AGPL-3.0"
            ],
            "description": "Magento2 Functional Testing Framework",
            "keywords": [
                "automation",
                "functional",
                "magento",
                "testing"
            ],
            "time": "2018-05-30T15:36:22+00:00"
        },
        {
            "name": "moontoast/math",
            "version": "1.1.2",
            "source": {
                "type": "git",
                "url": "https://github.com/ramsey/moontoast-math.git",
                "reference": "c2792a25df5cad4ff3d760dd37078fc5b6fccc79"
            },
            "dist": {
                "type": "zip",
                "url": "https://api.github.com/repos/ramsey/moontoast-math/zipball/c2792a25df5cad4ff3d760dd37078fc5b6fccc79",
                "reference": "c2792a25df5cad4ff3d760dd37078fc5b6fccc79",
                "shasum": ""
            },
            "require": {
                "ext-bcmath": "*",
                "php": ">=5.3.3"
            },
            "require-dev": {
                "jakub-onderka/php-parallel-lint": "^0.9.0",
                "phpunit/phpunit": "^4.7|>=5.0 <5.4",
                "satooshi/php-coveralls": "^0.6.1",
                "squizlabs/php_codesniffer": "^2.3"
            },
            "type": "library",
            "autoload": {
                "psr-4": {
                    "Moontoast\\Math\\": "src/Moontoast/Math/"
                }
            },
            "notification-url": "https://packagist.org/downloads/",
            "license": [
                "Apache-2.0"
            ],
            "authors": [
                {
                    "name": "Ben Ramsey",
                    "email": "ben@benramsey.com",
                    "homepage": "https://benramsey.com"
                }
            ],
            "description": "A mathematics library, providing functionality for large numbers",
            "homepage": "https://github.com/ramsey/moontoast-math",
            "keywords": [
                "bcmath",
                "math"
            ],
            "time": "2017-02-16T16:54:46+00:00"
        },
        {
            "name": "mustache/mustache",
            "version": "v2.12.0",
            "source": {
                "type": "git",
                "url": "https://github.com/bobthecow/mustache.php.git",
                "reference": "fe8fe72e9d580591854de404cc59a1b83ca4d19e"
            },
            "dist": {
                "type": "zip",
                "url": "https://api.github.com/repos/bobthecow/mustache.php/zipball/fe8fe72e9d580591854de404cc59a1b83ca4d19e",
                "reference": "fe8fe72e9d580591854de404cc59a1b83ca4d19e",
                "shasum": ""
            },
            "require": {
                "php": ">=5.2.4"
            },
            "require-dev": {
                "friendsofphp/php-cs-fixer": "~1.11",
                "phpunit/phpunit": "~3.7|~4.0|~5.0"
            },
            "type": "library",
            "autoload": {
                "psr-0": {
                    "Mustache": "src/"
                }
            },
            "notification-url": "https://packagist.org/downloads/",
            "license": [
                "MIT"
            ],
            "authors": [
                {
                    "name": "Justin Hileman",
                    "email": "justin@justinhileman.info",
                    "homepage": "http://justinhileman.com"
                }
            ],
            "description": "A Mustache implementation in PHP.",
            "homepage": "https://github.com/bobthecow/mustache.php",
            "keywords": [
                "mustache",
                "templating"
            ],
            "time": "2017-07-11T12:54:05+00:00"
        },
        {
            "name": "myclabs/deep-copy",
            "version": "1.7.0",
            "source": {
                "type": "git",
                "url": "https://github.com/myclabs/DeepCopy.git",
                "reference": "3b8a3a99ba1f6a3952ac2747d989303cbd6b7a3e"
            },
            "dist": {
                "type": "zip",
                "url": "https://api.github.com/repos/myclabs/DeepCopy/zipball/3b8a3a99ba1f6a3952ac2747d989303cbd6b7a3e",
                "reference": "3b8a3a99ba1f6a3952ac2747d989303cbd6b7a3e",
=======
            "description": "PHP 5.3+ oAuth 1/2 Library",
            "keywords": [
                "Authentication",
                "authorization",
                "oauth",
                "security"
            ],
            "time": "2018-02-14T22:37:14+00:00"
        },
        {
            "name": "myclabs/deep-copy",
            "version": "1.8.1",
            "source": {
                "type": "git",
                "url": "https://github.com/myclabs/DeepCopy.git",
                "reference": "3e01bdad3e18354c3dce54466b7fbe33a9f9f7f8"
            },
            "dist": {
                "type": "zip",
                "url": "https://api.github.com/repos/myclabs/DeepCopy/zipball/3e01bdad3e18354c3dce54466b7fbe33a9f9f7f8",
                "reference": "3e01bdad3e18354c3dce54466b7fbe33a9f9f7f8",
>>>>>>> 1d469f82
                "shasum": ""
            },
            "require": {
                "php": "^7.1"
            },
            "replace": {
                "myclabs/deep-copy": "self.version"
            },
            "require-dev": {
                "doctrine/collections": "^1.0",
                "doctrine/common": "^2.6",
                "phpunit/phpunit": "^7.1"
            },
            "type": "library",
            "autoload": {
                "psr-4": {
                    "DeepCopy\\": "src/DeepCopy/"
                },
                "files": [
                    "src/DeepCopy/deep_copy.php"
                ]
            },
            "notification-url": "https://packagist.org/downloads/",
            "license": [
                "MIT"
            ],
            "description": "Create deep copies (clones) of your objects",
            "keywords": [
                "clone",
                "copy",
                "duplicate",
                "object",
                "object graph"
            ],
            "time": "2018-06-11T23:09:50+00:00"
        },
        {
            "name": "pdepend/pdepend",
            "version": "2.5.2",
            "source": {
                "type": "git",
                "url": "https://github.com/pdepend/pdepend.git",
                "reference": "9daf26d0368d4a12bed1cacae1a9f3a6f0adf239"
            },
            "dist": {
                "type": "zip",
                "url": "https://api.github.com/repos/pdepend/pdepend/zipball/9daf26d0368d4a12bed1cacae1a9f3a6f0adf239",
                "reference": "9daf26d0368d4a12bed1cacae1a9f3a6f0adf239",
                "shasum": ""
            },
            "require": {
                "php": ">=5.3.7",
                "symfony/config": "^2.3.0|^3|^4",
                "symfony/dependency-injection": "^2.3.0|^3|^4",
                "symfony/filesystem": "^2.3.0|^3|^4"
            },
            "require-dev": {
                "phpunit/phpunit": "^4.8|^5.7",
                "squizlabs/php_codesniffer": "^2.0.0"
            },
            "bin": [
                "src/bin/pdepend"
            ],
            "type": "library",
            "autoload": {
                "psr-4": {
                    "PDepend\\": "src/main/php/PDepend"
                }
            },
            "notification-url": "https://packagist.org/downloads/",
            "license": [
                "BSD-3-Clause"
            ],
            "description": "Official version of pdepend to be handled with Composer",
            "time": "2017-12-13T13:21:38+00:00"
        },
        {
            "name": "phar-io/manifest",
            "version": "1.0.1",
            "source": {
                "type": "git",
                "url": "https://github.com/phar-io/manifest.git",
                "reference": "2df402786ab5368a0169091f61a7c1e0eb6852d0"
            },
            "dist": {
                "type": "zip",
                "url": "https://api.github.com/repos/phar-io/manifest/zipball/2df402786ab5368a0169091f61a7c1e0eb6852d0",
                "reference": "2df402786ab5368a0169091f61a7c1e0eb6852d0",
                "shasum": ""
            },
            "require": {
                "ext-dom": "*",
                "ext-phar": "*",
                "phar-io/version": "^1.0.1",
                "php": "^5.6 || ^7.0"
            },
            "type": "library",
            "extra": {
                "branch-alias": {
                    "dev-master": "1.0.x-dev"
                }
            },
            "autoload": {
                "classmap": [
                    "src/"
                ]
            },
            "notification-url": "https://packagist.org/downloads/",
            "license": [
                "BSD-3-Clause"
            ],
            "authors": [
                {
                    "name": "Arne Blankerts",
                    "email": "arne@blankerts.de",
                    "role": "Developer"
                },
                {
                    "name": "Sebastian Heuer",
                    "email": "sebastian@phpeople.de",
                    "role": "Developer"
                },
                {
                    "name": "Sebastian Bergmann",
                    "email": "sebastian@phpunit.de",
                    "role": "Developer"
                }
            ],
            "description": "Component for reading phar.io manifest information from a PHP Archive (PHAR)",
            "time": "2017-03-05T18:14:27+00:00"
        },
        {
            "name": "phar-io/version",
            "version": "1.0.1",
            "source": {
                "type": "git",
                "url": "https://github.com/phar-io/version.git",
                "reference": "a70c0ced4be299a63d32fa96d9281d03e94041df"
            },
            "dist": {
                "type": "zip",
                "url": "https://api.github.com/repos/phar-io/version/zipball/a70c0ced4be299a63d32fa96d9281d03e94041df",
                "reference": "a70c0ced4be299a63d32fa96d9281d03e94041df",
                "shasum": ""
            },
            "require": {
                "php": "^5.6 || ^7.0"
            },
            "type": "library",
            "autoload": {
                "classmap": [
                    "src/"
                ]
            },
            "notification-url": "https://packagist.org/downloads/",
            "license": [
                "BSD-3-Clause"
            ],
            "authors": [
                {
                    "name": "Arne Blankerts",
                    "email": "arne@blankerts.de",
                    "role": "Developer"
                },
                {
                    "name": "Sebastian Heuer",
                    "email": "sebastian@phpeople.de",
                    "role": "Developer"
                },
                {
                    "name": "Sebastian Bergmann",
                    "email": "sebastian@phpunit.de",
                    "role": "Developer"
                }
            ],
            "description": "Library for handling version information and constraints",
            "time": "2017-03-05T17:38:23+00:00"
        },
        {
            "name": "php-cs-fixer/diff",
            "version": "v1.3.0",
            "source": {
                "type": "git",
                "url": "https://github.com/PHP-CS-Fixer/diff.git",
                "reference": "78bb099e9c16361126c86ce82ec4405ebab8e756"
            },
            "dist": {
                "type": "zip",
                "url": "https://api.github.com/repos/PHP-CS-Fixer/diff/zipball/78bb099e9c16361126c86ce82ec4405ebab8e756",
                "reference": "78bb099e9c16361126c86ce82ec4405ebab8e756",
                "shasum": ""
            },
            "require": {
                "php": "^5.6 || ^7.0"
            },
            "require-dev": {
                "phpunit/phpunit": "^5.7.23 || ^6.4.3",
                "symfony/process": "^3.3"
            },
            "type": "library",
            "autoload": {
                "classmap": [
                    "src/"
                ]
            },
            "notification-url": "https://packagist.org/downloads/",
            "license": [
                "BSD-3-Clause"
            ],
            "authors": [
                {
                    "name": "Kore Nordmann",
                    "email": "mail@kore-nordmann.de"
                },
                {
                    "name": "Sebastian Bergmann",
                    "email": "sebastian@phpunit.de"
                },
                {
                    "name": "SpacePossum"
                }
            ],
            "description": "sebastian/diff v2 backport support for PHP5.6",
            "homepage": "https://github.com/PHP-CS-Fixer",
            "keywords": [
                "diff"
            ],
            "time": "2018-02-15T16:58:55+00:00"
        },
        {
            "name": "phpcollection/phpcollection",
            "version": "0.5.0",
            "source": {
                "type": "git",
                "url": "https://github.com/schmittjoh/php-collection.git",
                "reference": "f2bcff45c0da7c27991bbc1f90f47c4b7fb434a6"
            },
            "dist": {
                "type": "zip",
                "url": "https://api.github.com/repos/schmittjoh/php-collection/zipball/f2bcff45c0da7c27991bbc1f90f47c4b7fb434a6",
                "reference": "f2bcff45c0da7c27991bbc1f90f47c4b7fb434a6",
                "shasum": ""
            },
            "require": {
                "phpoption/phpoption": "1.*"
            },
            "type": "library",
            "extra": {
                "branch-alias": {
                    "dev-master": "0.4-dev"
                }
            },
            "autoload": {
                "psr-0": {
                    "PhpCollection": "src/"
                }
            },
            "notification-url": "https://packagist.org/downloads/",
            "license": [
                "Apache2"
            ],
            "authors": [
                {
                    "name": "Johannes M. Schmitt",
                    "email": "schmittjoh@gmail.com"
                }
            ],
            "description": "General-Purpose Collection Library for PHP",
            "keywords": [
                "collection",
                "list",
                "map",
                "sequence",
                "set"
            ],
            "time": "2015-05-17T12:39:23+00:00"
        },
        {
            "name": "phpdocumentor/reflection-common",
            "version": "1.0.1",
            "source": {
                "type": "git",
                "url": "https://github.com/phpDocumentor/ReflectionCommon.git",
                "reference": "21bdeb5f65d7ebf9f43b1b25d404f87deab5bfb6"
            },
            "dist": {
                "type": "zip",
                "url": "https://api.github.com/repos/phpDocumentor/ReflectionCommon/zipball/21bdeb5f65d7ebf9f43b1b25d404f87deab5bfb6",
                "reference": "21bdeb5f65d7ebf9f43b1b25d404f87deab5bfb6",
                "shasum": ""
            },
            "require": {
                "php": ">=5.5"
            },
            "require-dev": {
                "phpunit/phpunit": "^4.6"
            },
            "type": "library",
            "extra": {
                "branch-alias": {
                    "dev-master": "1.0.x-dev"
                }
            },
            "autoload": {
                "psr-4": {
                    "phpDocumentor\\Reflection\\": [
                        "src"
                    ]
                }
            },
            "notification-url": "https://packagist.org/downloads/",
            "license": [
                "MIT"
            ],
            "authors": [
                {
                    "name": "Jaap van Otterdijk",
                    "email": "opensource@ijaap.nl"
                }
            ],
            "description": "Common reflection classes used by phpdocumentor to reflect the code structure",
            "homepage": "http://www.phpdoc.org",
            "keywords": [
                "FQSEN",
                "phpDocumentor",
                "phpdoc",
                "reflection",
                "static analysis"
            ],
            "time": "2017-09-11T18:02:19+00:00"
        },
        {
            "name": "phpdocumentor/reflection-docblock",
            "version": "4.3.0",
            "source": {
                "type": "git",
                "url": "https://github.com/phpDocumentor/ReflectionDocBlock.git",
                "reference": "94fd0001232e47129dd3504189fa1c7225010d08"
            },
            "dist": {
                "type": "zip",
                "url": "https://api.github.com/repos/phpDocumentor/ReflectionDocBlock/zipball/94fd0001232e47129dd3504189fa1c7225010d08",
                "reference": "94fd0001232e47129dd3504189fa1c7225010d08",
                "shasum": ""
            },
            "require": {
                "php": "^7.0",
                "phpdocumentor/reflection-common": "^1.0.0",
                "phpdocumentor/type-resolver": "^0.4.0",
                "webmozart/assert": "^1.0"
            },
            "require-dev": {
                "doctrine/instantiator": "~1.0.5",
                "mockery/mockery": "^1.0",
                "phpunit/phpunit": "^6.4"
            },
            "type": "library",
            "extra": {
                "branch-alias": {
                    "dev-master": "4.x-dev"
                }
            },
            "autoload": {
                "psr-4": {
                    "phpDocumentor\\Reflection\\": [
                        "src/"
                    ]
                }
            },
            "notification-url": "https://packagist.org/downloads/",
            "license": [
                "MIT"
            ],
            "authors": [
                {
                    "name": "Mike van Riel",
                    "email": "me@mikevanriel.com"
                }
            ],
            "description": "With this component, a library can provide support for annotations via DocBlocks or otherwise retrieve information that is embedded in a DocBlock.",
            "time": "2017-11-30T07:14:17+00:00"
        },
        {
            "name": "phpdocumentor/type-resolver",
            "version": "0.4.0",
            "source": {
                "type": "git",
                "url": "https://github.com/phpDocumentor/TypeResolver.git",
                "reference": "9c977708995954784726e25d0cd1dddf4e65b0f7"
            },
            "dist": {
                "type": "zip",
                "url": "https://api.github.com/repos/phpDocumentor/TypeResolver/zipball/9c977708995954784726e25d0cd1dddf4e65b0f7",
                "reference": "9c977708995954784726e25d0cd1dddf4e65b0f7",
                "shasum": ""
            },
            "require": {
                "php": "^5.5 || ^7.0",
                "phpdocumentor/reflection-common": "^1.0"
            },
            "require-dev": {
                "mockery/mockery": "^0.9.4",
                "phpunit/phpunit": "^5.2||^4.8.24"
            },
            "type": "library",
            "extra": {
                "branch-alias": {
                    "dev-master": "1.0.x-dev"
                }
            },
            "autoload": {
                "psr-4": {
                    "phpDocumentor\\Reflection\\": [
                        "src/"
                    ]
                }
            },
            "notification-url": "https://packagist.org/downloads/",
            "license": [
                "MIT"
            ],
            "authors": [
                {
                    "name": "Mike van Riel",
                    "email": "me@mikevanriel.com"
                }
            ],
            "time": "2017-07-14T14:27:02+00:00"
        },
        {
            "name": "phpmd/phpmd",
            "version": "2.6.0",
            "source": {
                "type": "git",
                "url": "https://github.com/phpmd/phpmd.git",
                "reference": "4e9924b2c157a3eb64395460fcf56b31badc8374"
            },
            "dist": {
                "type": "zip",
                "url": "https://api.github.com/repos/phpmd/phpmd/zipball/4e9924b2c157a3eb64395460fcf56b31badc8374",
                "reference": "4e9924b2c157a3eb64395460fcf56b31badc8374",
                "shasum": ""
            },
            "require": {
                "ext-xml": "*",
                "pdepend/pdepend": "^2.5",
                "php": ">=5.3.9"
            },
            "require-dev": {
                "phpunit/phpunit": "^4.0",
                "squizlabs/php_codesniffer": "^2.0"
            },
            "bin": [
                "src/bin/phpmd"
            ],
            "type": "project",
            "autoload": {
                "psr-0": {
                    "PHPMD\\": "src/main/php"
                }
            },
            "notification-url": "https://packagist.org/downloads/",
            "license": [
                "BSD-3-Clause"
            ],
            "authors": [
                {
                    "name": "Manuel Pichler",
                    "email": "github@manuel-pichler.de",
                    "homepage": "https://github.com/manuelpichler",
                    "role": "Project Founder"
                },
                {
                    "name": "Other contributors",
                    "homepage": "https://github.com/phpmd/phpmd/graphs/contributors",
                    "role": "Contributors"
                },
                {
                    "name": "Marc Würth",
                    "email": "ravage@bluewin.ch",
                    "homepage": "https://github.com/ravage84",
                    "role": "Project Maintainer"
                }
            ],
            "description": "PHPMD is a spin-off project of PHP Depend and aims to be a PHP equivalent of the well known Java tool PMD.",
            "homepage": "http://phpmd.org/",
            "keywords": [
                "mess detection",
                "mess detector",
                "pdepend",
                "phpmd",
                "pmd"
            ],
            "time": "2017-01-20T14:41:10+00:00"
        },
        {
            "name": "phpoption/phpoption",
            "version": "1.5.0",
            "source": {
                "type": "git",
                "url": "https://github.com/schmittjoh/php-option.git",
                "reference": "94e644f7d2051a5f0fcf77d81605f152eecff0ed"
            },
            "dist": {
                "type": "zip",
                "url": "https://api.github.com/repos/schmittjoh/php-option/zipball/94e644f7d2051a5f0fcf77d81605f152eecff0ed",
                "reference": "94e644f7d2051a5f0fcf77d81605f152eecff0ed",
                "shasum": ""
            },
            "require": {
                "php": ">=5.3.0"
            },
            "require-dev": {
                "phpunit/phpunit": "4.7.*"
            },
            "type": "library",
            "extra": {
                "branch-alias": {
                    "dev-master": "1.3-dev"
                }
            },
            "autoload": {
                "psr-0": {
                    "PhpOption\\": "src/"
                }
            },
            "notification-url": "https://packagist.org/downloads/",
            "license": [
                "Apache2"
            ],
            "authors": [
                {
                    "name": "Johannes M. Schmitt",
                    "email": "schmittjoh@gmail.com"
                }
            ],
            "description": "Option Type for PHP",
            "keywords": [
                "language",
                "option",
                "php",
                "type"
            ],
            "time": "2015-07-25T16:39:46+00:00"
        },
        {
            "name": "phpspec/prophecy",
            "version": "1.7.6",
            "source": {
                "type": "git",
                "url": "https://github.com/phpspec/prophecy.git",
                "reference": "33a7e3c4fda54e912ff6338c48823bd5c0f0b712"
            },
            "dist": {
                "type": "zip",
                "url": "https://api.github.com/repos/phpspec/prophecy/zipball/33a7e3c4fda54e912ff6338c48823bd5c0f0b712",
                "reference": "33a7e3c4fda54e912ff6338c48823bd5c0f0b712",
                "shasum": ""
            },
            "require": {
                "doctrine/instantiator": "^1.0.2",
                "php": "^5.3|^7.0",
                "phpdocumentor/reflection-docblock": "^2.0|^3.0.2|^4.0",
                "sebastian/comparator": "^1.1|^2.0|^3.0",
                "sebastian/recursion-context": "^1.0|^2.0|^3.0"
            },
            "require-dev": {
                "phpspec/phpspec": "^2.5|^3.2",
                "phpunit/phpunit": "^4.8.35 || ^5.7 || ^6.5"
            },
            "type": "library",
            "extra": {
                "branch-alias": {
                    "dev-master": "1.7.x-dev"
                }
            },
            "autoload": {
                "psr-0": {
                    "Prophecy\\": "src/"
                }
            },
            "notification-url": "https://packagist.org/downloads/",
            "license": [
                "MIT"
            ],
            "authors": [
                {
                    "name": "Konstantin Kudryashov",
                    "email": "ever.zet@gmail.com",
                    "homepage": "http://everzet.com"
                },
                {
                    "name": "Marcello Duarte",
                    "email": "marcello.duarte@gmail.com"
                }
            ],
            "description": "Highly opinionated mocking framework for PHP 5.3+",
            "homepage": "https://github.com/phpspec/prophecy",
            "keywords": [
                "Double",
                "Dummy",
                "fake",
                "mock",
                "spy",
                "stub"
            ],
            "time": "2018-04-18T13:57:24+00:00"
        },
        {
            "name": "phpunit/php-code-coverage",
            "version": "5.3.2",
            "source": {
                "type": "git",
                "url": "https://github.com/sebastianbergmann/php-code-coverage.git",
                "reference": "c89677919c5dd6d3b3852f230a663118762218ac"
            },
            "dist": {
                "type": "zip",
                "url": "https://api.github.com/repos/sebastianbergmann/php-code-coverage/zipball/c89677919c5dd6d3b3852f230a663118762218ac",
                "reference": "c89677919c5dd6d3b3852f230a663118762218ac",
                "shasum": ""
            },
            "require": {
                "ext-dom": "*",
                "ext-xmlwriter": "*",
                "php": "^7.0",
                "phpunit/php-file-iterator": "^1.4.2",
                "phpunit/php-text-template": "^1.2.1",
                "phpunit/php-token-stream": "^2.0.1",
                "sebastian/code-unit-reverse-lookup": "^1.0.1",
                "sebastian/environment": "^3.0",
                "sebastian/version": "^2.0.1",
                "theseer/tokenizer": "^1.1"
            },
            "require-dev": {
                "phpunit/phpunit": "^6.0"
            },
            "suggest": {
                "ext-xdebug": "^2.5.5"
            },
            "type": "library",
            "extra": {
                "branch-alias": {
                    "dev-master": "5.3.x-dev"
                }
            },
            "autoload": {
                "classmap": [
                    "src/"
                ]
            },
            "notification-url": "https://packagist.org/downloads/",
            "license": [
                "BSD-3-Clause"
            ],
            "authors": [
                {
                    "name": "Sebastian Bergmann",
                    "email": "sebastian@phpunit.de",
                    "role": "lead"
                }
            ],
            "description": "Library that provides collection, processing, and rendering functionality for PHP code coverage information.",
            "homepage": "https://github.com/sebastianbergmann/php-code-coverage",
            "keywords": [
                "coverage",
                "testing",
                "xunit"
            ],
            "time": "2018-04-06T15:36:58+00:00"
        },
        {
            "name": "phpunit/php-file-iterator",
            "version": "1.4.5",
            "source": {
                "type": "git",
                "url": "https://github.com/sebastianbergmann/php-file-iterator.git",
                "reference": "730b01bc3e867237eaac355e06a36b85dd93a8b4"
            },
            "dist": {
                "type": "zip",
                "url": "https://api.github.com/repos/sebastianbergmann/php-file-iterator/zipball/730b01bc3e867237eaac355e06a36b85dd93a8b4",
                "reference": "730b01bc3e867237eaac355e06a36b85dd93a8b4",
                "shasum": ""
            },
            "require": {
                "php": ">=5.3.3"
            },
            "type": "library",
            "extra": {
                "branch-alias": {
                    "dev-master": "1.4.x-dev"
                }
            },
            "autoload": {
                "classmap": [
                    "src/"
                ]
            },
            "notification-url": "https://packagist.org/downloads/",
            "license": [
                "BSD-3-Clause"
            ],
            "authors": [
                {
                    "name": "Sebastian Bergmann",
                    "email": "sb@sebastian-bergmann.de",
                    "role": "lead"
                }
            ],
            "description": "FilterIterator implementation that filters files based on a list of suffixes.",
            "homepage": "https://github.com/sebastianbergmann/php-file-iterator/",
            "keywords": [
                "filesystem",
                "iterator"
            ],
            "time": "2017-11-27T13:52:08+00:00"
        },
        {
            "name": "phpunit/php-text-template",
            "version": "1.2.1",
            "source": {
                "type": "git",
                "url": "https://github.com/sebastianbergmann/php-text-template.git",
                "reference": "31f8b717e51d9a2afca6c9f046f5d69fc27c8686"
            },
            "dist": {
                "type": "zip",
                "url": "https://api.github.com/repos/sebastianbergmann/php-text-template/zipball/31f8b717e51d9a2afca6c9f046f5d69fc27c8686",
                "reference": "31f8b717e51d9a2afca6c9f046f5d69fc27c8686",
                "shasum": ""
            },
            "require": {
                "php": ">=5.3.3"
            },
            "type": "library",
            "autoload": {
                "classmap": [
                    "src/"
                ]
            },
            "notification-url": "https://packagist.org/downloads/",
            "license": [
                "BSD-3-Clause"
            ],
            "authors": [
                {
                    "name": "Sebastian Bergmann",
                    "email": "sebastian@phpunit.de",
                    "role": "lead"
                }
            ],
            "description": "Simple template engine.",
            "homepage": "https://github.com/sebastianbergmann/php-text-template/",
            "keywords": [
                "template"
            ],
            "time": "2015-06-21T13:50:34+00:00"
        },
        {
            "name": "phpunit/php-timer",
            "version": "1.0.9",
            "source": {
                "type": "git",
                "url": "https://github.com/sebastianbergmann/php-timer.git",
                "reference": "3dcf38ca72b158baf0bc245e9184d3fdffa9c46f"
            },
            "dist": {
                "type": "zip",
                "url": "https://api.github.com/repos/sebastianbergmann/php-timer/zipball/3dcf38ca72b158baf0bc245e9184d3fdffa9c46f",
                "reference": "3dcf38ca72b158baf0bc245e9184d3fdffa9c46f",
                "shasum": ""
            },
            "require": {
                "php": "^5.3.3 || ^7.0"
            },
            "require-dev": {
                "phpunit/phpunit": "^4.8.35 || ^5.7 || ^6.0"
            },
            "type": "library",
            "extra": {
                "branch-alias": {
                    "dev-master": "1.0-dev"
                }
            },
            "autoload": {
                "classmap": [
                    "src/"
                ]
            },
            "notification-url": "https://packagist.org/downloads/",
            "license": [
                "BSD-3-Clause"
            ],
            "authors": [
                {
                    "name": "Sebastian Bergmann",
                    "email": "sb@sebastian-bergmann.de",
                    "role": "lead"
                }
            ],
            "description": "Utility class for timing",
            "homepage": "https://github.com/sebastianbergmann/php-timer/",
            "keywords": [
                "timer"
            ],
            "time": "2017-02-26T11:10:40+00:00"
        },
        {
            "name": "phpunit/php-token-stream",
            "version": "2.0.2",
            "source": {
                "type": "git",
                "url": "https://github.com/sebastianbergmann/php-token-stream.git",
                "reference": "791198a2c6254db10131eecfe8c06670700904db"
            },
            "dist": {
                "type": "zip",
                "url": "https://api.github.com/repos/sebastianbergmann/php-token-stream/zipball/791198a2c6254db10131eecfe8c06670700904db",
                "reference": "791198a2c6254db10131eecfe8c06670700904db",
                "shasum": ""
            },
            "require": {
                "ext-tokenizer": "*",
                "php": "^7.0"
            },
            "require-dev": {
                "phpunit/phpunit": "^6.2.4"
            },
            "type": "library",
            "extra": {
                "branch-alias": {
                    "dev-master": "2.0-dev"
                }
            },
            "autoload": {
                "classmap": [
                    "src/"
                ]
            },
            "notification-url": "https://packagist.org/downloads/",
            "license": [
                "BSD-3-Clause"
            ],
            "authors": [
                {
                    "name": "Sebastian Bergmann",
                    "email": "sebastian@phpunit.de"
                }
            ],
            "description": "Wrapper around PHP's tokenizer extension.",
            "homepage": "https://github.com/sebastianbergmann/php-token-stream/",
            "keywords": [
                "tokenizer"
            ],
            "time": "2017-11-27T05:48:46+00:00"
        },
        {
            "name": "phpunit/phpunit",
            "version": "6.5.8",
            "source": {
                "type": "git",
                "url": "https://github.com/sebastianbergmann/phpunit.git",
                "reference": "4f21a3c6b97c42952fd5c2837bb354ec0199b97b"
            },
            "dist": {
                "type": "zip",
                "url": "https://api.github.com/repos/sebastianbergmann/phpunit/zipball/4f21a3c6b97c42952fd5c2837bb354ec0199b97b",
                "reference": "4f21a3c6b97c42952fd5c2837bb354ec0199b97b",
                "shasum": ""
            },
            "require": {
                "ext-dom": "*",
                "ext-json": "*",
                "ext-libxml": "*",
                "ext-mbstring": "*",
                "ext-xml": "*",
                "myclabs/deep-copy": "^1.6.1",
                "phar-io/manifest": "^1.0.1",
                "phar-io/version": "^1.0",
                "php": "^7.0",
                "phpspec/prophecy": "^1.7",
                "phpunit/php-code-coverage": "^5.3",
                "phpunit/php-file-iterator": "^1.4.3",
                "phpunit/php-text-template": "^1.2.1",
                "phpunit/php-timer": "^1.0.9",
                "phpunit/phpunit-mock-objects": "^5.0.5",
                "sebastian/comparator": "^2.1",
                "sebastian/diff": "^2.0",
                "sebastian/environment": "^3.1",
                "sebastian/exporter": "^3.1",
                "sebastian/global-state": "^2.0",
                "sebastian/object-enumerator": "^3.0.3",
                "sebastian/resource-operations": "^1.0",
                "sebastian/version": "^2.0.1"
            },
            "conflict": {
                "phpdocumentor/reflection-docblock": "3.0.2",
                "phpunit/dbunit": "<3.0"
            },
            "require-dev": {
                "ext-pdo": "*"
            },
            "suggest": {
                "ext-xdebug": "*",
                "phpunit/php-invoker": "^1.1"
            },
            "bin": [
                "phpunit"
            ],
            "type": "library",
            "extra": {
                "branch-alias": {
                    "dev-master": "6.5.x-dev"
                }
            },
            "autoload": {
                "classmap": [
                    "src/"
                ]
            },
            "notification-url": "https://packagist.org/downloads/",
            "license": [
                "BSD-3-Clause"
            ],
            "authors": [
                {
                    "name": "Sebastian Bergmann",
                    "email": "sebastian@phpunit.de",
                    "role": "lead"
                }
            ],
            "description": "The PHP Unit Testing framework.",
            "homepage": "https://phpunit.de/",
            "keywords": [
                "phpunit",
                "testing",
                "xunit"
            ],
            "time": "2018-04-10T11:38:34+00:00"
        },
        {
            "name": "phpunit/phpunit-mock-objects",
            "version": "5.0.7",
            "source": {
                "type": "git",
                "url": "https://github.com/sebastianbergmann/phpunit-mock-objects.git",
                "reference": "3eaf040f20154d27d6da59ca2c6e28ac8fd56dce"
            },
            "dist": {
                "type": "zip",
                "url": "https://api.github.com/repos/sebastianbergmann/phpunit-mock-objects/zipball/3eaf040f20154d27d6da59ca2c6e28ac8fd56dce",
                "reference": "3eaf040f20154d27d6da59ca2c6e28ac8fd56dce",
                "shasum": ""
            },
            "require": {
                "doctrine/instantiator": "^1.0.5",
                "php": "^7.0",
                "phpunit/php-text-template": "^1.2.1",
                "sebastian/exporter": "^3.1"
            },
            "conflict": {
                "phpunit/phpunit": "<6.0"
            },
            "require-dev": {
                "phpunit/phpunit": "^6.5"
            },
            "suggest": {
                "ext-soap": "*"
            },
            "type": "library",
            "extra": {
                "branch-alias": {
                    "dev-master": "5.0.x-dev"
                }
            },
            "autoload": {
                "classmap": [
                    "src/"
                ]
            },
            "notification-url": "https://packagist.org/downloads/",
            "license": [
                "BSD-3-Clause"
            ],
            "authors": [
                {
                    "name": "Sebastian Bergmann",
                    "email": "sebastian@phpunit.de",
                    "role": "lead"
                }
            ],
            "description": "Mock Object library for PHPUnit",
            "homepage": "https://github.com/sebastianbergmann/phpunit-mock-objects/",
            "keywords": [
                "mock",
                "xunit"
            ],
            "time": "2018-05-29T13:50:43+00:00"
        },
        {
            "name": "sebastian/code-unit-reverse-lookup",
            "version": "1.0.1",
            "source": {
                "type": "git",
                "url": "https://github.com/sebastianbergmann/code-unit-reverse-lookup.git",
                "reference": "4419fcdb5eabb9caa61a27c7a1db532a6b55dd18"
            },
            "dist": {
                "type": "zip",
                "url": "https://api.github.com/repos/sebastianbergmann/code-unit-reverse-lookup/zipball/4419fcdb5eabb9caa61a27c7a1db532a6b55dd18",
                "reference": "4419fcdb5eabb9caa61a27c7a1db532a6b55dd18",
                "shasum": ""
            },
            "require": {
                "php": "^5.6 || ^7.0"
            },
            "require-dev": {
                "phpunit/phpunit": "^5.7 || ^6.0"
            },
            "type": "library",
            "extra": {
                "branch-alias": {
                    "dev-master": "1.0.x-dev"
                }
            },
            "autoload": {
                "classmap": [
                    "src/"
                ]
            },
            "notification-url": "https://packagist.org/downloads/",
            "license": [
                "BSD-3-Clause"
            ],
            "authors": [
                {
                    "name": "Sebastian Bergmann",
                    "email": "sebastian@phpunit.de"
                }
            ],
            "description": "Looks up which function or method a line of code belongs to",
            "homepage": "https://github.com/sebastianbergmann/code-unit-reverse-lookup/",
            "time": "2017-03-04T06:30:41+00:00"
        },
        {
            "name": "sebastian/comparator",
            "version": "2.1.3",
            "source": {
                "type": "git",
                "url": "https://github.com/sebastianbergmann/comparator.git",
                "reference": "34369daee48eafb2651bea869b4b15d75ccc35f9"
            },
            "dist": {
                "type": "zip",
                "url": "https://api.github.com/repos/sebastianbergmann/comparator/zipball/34369daee48eafb2651bea869b4b15d75ccc35f9",
                "reference": "34369daee48eafb2651bea869b4b15d75ccc35f9",
                "shasum": ""
            },
            "require": {
                "php": "^7.0",
                "sebastian/diff": "^2.0 || ^3.0",
                "sebastian/exporter": "^3.1"
            },
            "require-dev": {
                "phpunit/phpunit": "^6.4"
            },
            "type": "library",
            "extra": {
                "branch-alias": {
                    "dev-master": "2.1.x-dev"
                }
            },
            "autoload": {
                "classmap": [
                    "src/"
                ]
            },
            "notification-url": "https://packagist.org/downloads/",
            "license": [
                "BSD-3-Clause"
            ],
            "authors": [
                {
                    "name": "Jeff Welch",
                    "email": "whatthejeff@gmail.com"
                },
                {
                    "name": "Volker Dusch",
                    "email": "github@wallbash.com"
                },
                {
                    "name": "Bernhard Schussek",
                    "email": "bschussek@2bepublished.at"
                },
                {
                    "name": "Sebastian Bergmann",
                    "email": "sebastian@phpunit.de"
                }
            ],
            "description": "Provides the functionality to compare PHP values for equality",
            "homepage": "https://github.com/sebastianbergmann/comparator",
            "keywords": [
                "comparator",
                "compare",
                "equality"
            ],
            "time": "2018-02-01T13:46:46+00:00"
        },
        {
            "name": "sebastian/diff",
            "version": "2.0.1",
            "source": {
                "type": "git",
                "url": "https://github.com/sebastianbergmann/diff.git",
                "reference": "347c1d8b49c5c3ee30c7040ea6fc446790e6bddd"
            },
            "dist": {
                "type": "zip",
                "url": "https://api.github.com/repos/sebastianbergmann/diff/zipball/347c1d8b49c5c3ee30c7040ea6fc446790e6bddd",
                "reference": "347c1d8b49c5c3ee30c7040ea6fc446790e6bddd",
                "shasum": ""
            },
            "require": {
                "php": "^7.0"
            },
            "require-dev": {
                "phpunit/phpunit": "^6.2"
            },
            "type": "library",
            "extra": {
                "branch-alias": {
                    "dev-master": "2.0-dev"
                }
            },
            "autoload": {
                "classmap": [
                    "src/"
                ]
            },
            "notification-url": "https://packagist.org/downloads/",
            "license": [
                "BSD-3-Clause"
            ],
            "authors": [
                {
                    "name": "Kore Nordmann",
                    "email": "mail@kore-nordmann.de"
                },
                {
                    "name": "Sebastian Bergmann",
                    "email": "sebastian@phpunit.de"
                }
            ],
            "description": "Diff implementation",
            "homepage": "https://github.com/sebastianbergmann/diff",
            "keywords": [
                "diff"
            ],
            "time": "2017-08-03T08:09:46+00:00"
        },
        {
            "name": "sebastian/environment",
            "version": "3.1.0",
            "source": {
                "type": "git",
                "url": "https://github.com/sebastianbergmann/environment.git",
                "reference": "cd0871b3975fb7fc44d11314fd1ee20925fce4f5"
            },
            "dist": {
                "type": "zip",
                "url": "https://api.github.com/repos/sebastianbergmann/environment/zipball/cd0871b3975fb7fc44d11314fd1ee20925fce4f5",
                "reference": "cd0871b3975fb7fc44d11314fd1ee20925fce4f5",
                "shasum": ""
            },
            "require": {
                "php": "^7.0"
            },
            "require-dev": {
                "phpunit/phpunit": "^6.1"
            },
            "type": "library",
            "extra": {
                "branch-alias": {
                    "dev-master": "3.1.x-dev"
                }
            },
            "autoload": {
                "classmap": [
                    "src/"
                ]
            },
            "notification-url": "https://packagist.org/downloads/",
            "license": [
                "BSD-3-Clause"
            ],
            "authors": [
                {
                    "name": "Sebastian Bergmann",
                    "email": "sebastian@phpunit.de"
                }
            ],
            "description": "Provides functionality to handle HHVM/PHP environments",
            "homepage": "http://www.github.com/sebastianbergmann/environment",
            "keywords": [
                "Xdebug",
                "environment",
                "hhvm"
            ],
            "time": "2017-07-01T08:51:00+00:00"
        },
        {
            "name": "sebastian/exporter",
            "version": "3.1.0",
            "source": {
                "type": "git",
                "url": "https://github.com/sebastianbergmann/exporter.git",
                "reference": "234199f4528de6d12aaa58b612e98f7d36adb937"
            },
            "dist": {
                "type": "zip",
                "url": "https://api.github.com/repos/sebastianbergmann/exporter/zipball/234199f4528de6d12aaa58b612e98f7d36adb937",
                "reference": "234199f4528de6d12aaa58b612e98f7d36adb937",
                "shasum": ""
            },
            "require": {
                "php": "^7.0",
                "sebastian/recursion-context": "^3.0"
            },
            "require-dev": {
                "ext-mbstring": "*",
                "phpunit/phpunit": "^6.0"
            },
            "type": "library",
            "extra": {
                "branch-alias": {
                    "dev-master": "3.1.x-dev"
                }
            },
            "autoload": {
                "classmap": [
                    "src/"
                ]
            },
            "notification-url": "https://packagist.org/downloads/",
            "license": [
                "BSD-3-Clause"
            ],
            "authors": [
                {
                    "name": "Jeff Welch",
                    "email": "whatthejeff@gmail.com"
                },
                {
                    "name": "Volker Dusch",
                    "email": "github@wallbash.com"
                },
                {
                    "name": "Bernhard Schussek",
                    "email": "bschussek@2bepublished.at"
                },
                {
                    "name": "Sebastian Bergmann",
                    "email": "sebastian@phpunit.de"
                },
                {
                    "name": "Adam Harvey",
                    "email": "aharvey@php.net"
                }
            ],
            "description": "Provides the functionality to export PHP variables for visualization",
            "homepage": "http://www.github.com/sebastianbergmann/exporter",
            "keywords": [
                "export",
                "exporter"
            ],
            "time": "2017-04-03T13:19:02+00:00"
        },
        {
            "name": "sebastian/finder-facade",
            "version": "1.2.2",
            "source": {
                "type": "git",
                "url": "https://github.com/sebastianbergmann/finder-facade.git",
                "reference": "4a3174709c2dc565fe5fb26fcf827f6a1fc7b09f"
            },
            "dist": {
                "type": "zip",
                "url": "https://api.github.com/repos/sebastianbergmann/finder-facade/zipball/4a3174709c2dc565fe5fb26fcf827f6a1fc7b09f",
                "reference": "4a3174709c2dc565fe5fb26fcf827f6a1fc7b09f",
                "shasum": ""
            },
            "require": {
                "symfony/finder": "~2.3|~3.0|~4.0",
                "theseer/fdomdocument": "~1.3"
            },
            "type": "library",
            "autoload": {
                "classmap": [
                    "src/"
                ]
            },
            "notification-url": "https://packagist.org/downloads/",
            "license": [
                "BSD-3-Clause"
            ],
            "authors": [
                {
                    "name": "Sebastian Bergmann",
                    "email": "sebastian@phpunit.de",
                    "role": "lead"
                }
            ],
            "description": "FinderFacade is a convenience wrapper for Symfony's Finder component.",
            "homepage": "https://github.com/sebastianbergmann/finder-facade",
            "time": "2017-11-18T17:31:49+00:00"
        },
        {
            "name": "sebastian/global-state",
            "version": "2.0.0",
            "source": {
                "type": "git",
                "url": "https://github.com/sebastianbergmann/global-state.git",
                "reference": "e8ba02eed7bbbb9e59e43dedd3dddeff4a56b0c4"
            },
            "dist": {
                "type": "zip",
                "url": "https://api.github.com/repos/sebastianbergmann/global-state/zipball/e8ba02eed7bbbb9e59e43dedd3dddeff4a56b0c4",
                "reference": "e8ba02eed7bbbb9e59e43dedd3dddeff4a56b0c4",
                "shasum": ""
            },
            "require": {
                "php": "^7.0"
            },
            "require-dev": {
                "phpunit/phpunit": "^6.0"
            },
            "suggest": {
                "ext-uopz": "*"
            },
            "type": "library",
            "extra": {
                "branch-alias": {
                    "dev-master": "2.0-dev"
                }
            },
            "autoload": {
                "classmap": [
                    "src/"
                ]
            },
            "notification-url": "https://packagist.org/downloads/",
            "license": [
                "BSD-3-Clause"
            ],
            "authors": [
                {
                    "name": "Sebastian Bergmann",
                    "email": "sebastian@phpunit.de"
                }
            ],
            "description": "Snapshotting of global state",
            "homepage": "http://www.github.com/sebastianbergmann/global-state",
            "keywords": [
                "global state"
            ],
            "time": "2017-04-27T15:39:26+00:00"
        },
        {
            "name": "sebastian/object-enumerator",
            "version": "3.0.3",
            "source": {
                "type": "git",
                "url": "https://github.com/sebastianbergmann/object-enumerator.git",
                "reference": "7cfd9e65d11ffb5af41198476395774d4c8a84c5"
            },
            "dist": {
                "type": "zip",
                "url": "https://api.github.com/repos/sebastianbergmann/object-enumerator/zipball/7cfd9e65d11ffb5af41198476395774d4c8a84c5",
                "reference": "7cfd9e65d11ffb5af41198476395774d4c8a84c5",
                "shasum": ""
            },
            "require": {
                "php": "^7.0",
                "sebastian/object-reflector": "^1.1.1",
                "sebastian/recursion-context": "^3.0"
            },
            "require-dev": {
                "phpunit/phpunit": "^6.0"
            },
            "type": "library",
            "extra": {
                "branch-alias": {
                    "dev-master": "3.0.x-dev"
                }
            },
            "autoload": {
                "classmap": [
                    "src/"
                ]
            },
            "notification-url": "https://packagist.org/downloads/",
            "license": [
                "BSD-3-Clause"
            ],
            "authors": [
                {
                    "name": "Sebastian Bergmann",
                    "email": "sebastian@phpunit.de"
                }
            ],
            "description": "Traverses array structures and object graphs to enumerate all referenced objects",
            "homepage": "https://github.com/sebastianbergmann/object-enumerator/",
            "time": "2017-08-03T12:35:26+00:00"
        },
        {
            "name": "sebastian/object-reflector",
            "version": "1.1.1",
            "source": {
                "type": "git",
                "url": "https://github.com/sebastianbergmann/object-reflector.git",
                "reference": "773f97c67f28de00d397be301821b06708fca0be"
            },
            "dist": {
                "type": "zip",
                "url": "https://api.github.com/repos/sebastianbergmann/object-reflector/zipball/773f97c67f28de00d397be301821b06708fca0be",
                "reference": "773f97c67f28de00d397be301821b06708fca0be",
                "shasum": ""
            },
            "require": {
                "php": "^7.0"
            },
            "require-dev": {
                "phpunit/phpunit": "^6.0"
            },
            "type": "library",
            "extra": {
                "branch-alias": {
                    "dev-master": "1.1-dev"
                }
            },
            "autoload": {
                "classmap": [
                    "src/"
                ]
            },
            "notification-url": "https://packagist.org/downloads/",
            "license": [
                "BSD-3-Clause"
            ],
            "authors": [
                {
                    "name": "Sebastian Bergmann",
                    "email": "sebastian@phpunit.de"
                }
            ],
            "description": "Allows reflection of object attributes, including inherited and non-public ones",
            "homepage": "https://github.com/sebastianbergmann/object-reflector/",
            "time": "2017-03-29T09:07:27+00:00"
        },
        {
            "name": "sebastian/phpcpd",
            "version": "3.0.1",
            "source": {
                "type": "git",
                "url": "https://github.com/sebastianbergmann/phpcpd.git",
                "reference": "dfed51c1288790fc957c9433e2f49ab152e8a564"
            },
            "dist": {
                "type": "zip",
                "url": "https://api.github.com/repos/sebastianbergmann/phpcpd/zipball/dfed51c1288790fc957c9433e2f49ab152e8a564",
                "reference": "dfed51c1288790fc957c9433e2f49ab152e8a564",
                "shasum": ""
            },
            "require": {
                "php": "^5.6|^7.0",
                "phpunit/php-timer": "^1.0.6",
                "sebastian/finder-facade": "^1.1",
                "sebastian/version": "^1.0|^2.0",
                "symfony/console": "^2.7|^3.0|^4.0"
            },
            "bin": [
                "phpcpd"
            ],
            "type": "library",
            "extra": {
                "branch-alias": {
                    "dev-master": "3.0-dev"
                }
            },
            "autoload": {
                "classmap": [
                    "src/"
                ]
            },
            "notification-url": "https://packagist.org/downloads/",
            "license": [
                "BSD-3-Clause"
            ],
            "authors": [
                {
                    "name": "Sebastian Bergmann",
                    "email": "sebastian@phpunit.de",
                    "role": "lead"
                }
            ],
            "description": "Copy/Paste Detector (CPD) for PHP code.",
            "homepage": "https://github.com/sebastianbergmann/phpcpd",
            "time": "2017-11-16T08:49:28+00:00"
        },
        {
            "name": "sebastian/recursion-context",
            "version": "3.0.0",
            "source": {
                "type": "git",
                "url": "https://github.com/sebastianbergmann/recursion-context.git",
                "reference": "5b0cd723502bac3b006cbf3dbf7a1e3fcefe4fa8"
            },
            "dist": {
                "type": "zip",
                "url": "https://api.github.com/repos/sebastianbergmann/recursion-context/zipball/5b0cd723502bac3b006cbf3dbf7a1e3fcefe4fa8",
                "reference": "5b0cd723502bac3b006cbf3dbf7a1e3fcefe4fa8",
                "shasum": ""
            },
            "require": {
                "php": "^7.0"
            },
            "require-dev": {
                "phpunit/phpunit": "^6.0"
            },
            "type": "library",
            "extra": {
                "branch-alias": {
                    "dev-master": "3.0.x-dev"
                }
            },
            "autoload": {
                "classmap": [
                    "src/"
                ]
            },
            "notification-url": "https://packagist.org/downloads/",
            "license": [
                "BSD-3-Clause"
            ],
            "authors": [
                {
                    "name": "Jeff Welch",
                    "email": "whatthejeff@gmail.com"
                },
                {
                    "name": "Sebastian Bergmann",
                    "email": "sebastian@phpunit.de"
                },
                {
                    "name": "Adam Harvey",
                    "email": "aharvey@php.net"
                }
            ],
            "description": "Provides functionality to recursively process PHP variables",
            "homepage": "http://www.github.com/sebastianbergmann/recursion-context",
            "time": "2017-03-03T06:23:57+00:00"
        },
        {
            "name": "sebastian/resource-operations",
            "version": "1.0.0",
            "source": {
                "type": "git",
                "url": "https://github.com/sebastianbergmann/resource-operations.git",
                "reference": "ce990bb21759f94aeafd30209e8cfcdfa8bc3f52"
            },
            "dist": {
                "type": "zip",
                "url": "https://api.github.com/repos/sebastianbergmann/resource-operations/zipball/ce990bb21759f94aeafd30209e8cfcdfa8bc3f52",
                "reference": "ce990bb21759f94aeafd30209e8cfcdfa8bc3f52",
                "shasum": ""
            },
            "require": {
                "php": ">=5.6.0"
            },
            "type": "library",
            "extra": {
                "branch-alias": {
                    "dev-master": "1.0.x-dev"
                }
            },
            "autoload": {
                "classmap": [
                    "src/"
                ]
            },
            "notification-url": "https://packagist.org/downloads/",
            "license": [
                "BSD-3-Clause"
            ],
            "authors": [
                {
                    "name": "Sebastian Bergmann",
                    "email": "sebastian@phpunit.de"
                }
            ],
            "description": "Provides a list of PHP built-in functions that operate on resources",
            "homepage": "https://www.github.com/sebastianbergmann/resource-operations",
            "time": "2015-07-28T20:34:47+00:00"
        },
        {
            "name": "sebastian/version",
            "version": "2.0.1",
            "source": {
                "type": "git",
                "url": "https://github.com/sebastianbergmann/version.git",
                "reference": "99732be0ddb3361e16ad77b68ba41efc8e979019"
            },
            "dist": {
                "type": "zip",
                "url": "https://api.github.com/repos/sebastianbergmann/version/zipball/99732be0ddb3361e16ad77b68ba41efc8e979019",
                "reference": "99732be0ddb3361e16ad77b68ba41efc8e979019",
                "shasum": ""
            },
            "require": {
                "php": ">=5.6"
            },
            "type": "library",
            "extra": {
                "branch-alias": {
                    "dev-master": "2.0.x-dev"
                }
            },
            "autoload": {
                "classmap": [
                    "src/"
                ]
            },
            "notification-url": "https://packagist.org/downloads/",
            "license": [
                "BSD-3-Clause"
            ],
            "authors": [
                {
                    "name": "Sebastian Bergmann",
                    "email": "sebastian@phpunit.de",
                    "role": "lead"
                }
            ],
            "description": "Library that helps with managing the version number of Git-hosted PHP projects",
            "homepage": "https://github.com/sebastianbergmann/version",
            "time": "2016-10-03T07:35:21+00:00"
        },
        {
            "name": "squizlabs/php_codesniffer",
            "version": "3.3.0",
            "source": {
                "type": "git",
                "url": "https://github.com/squizlabs/PHP_CodeSniffer.git",
                "reference": "d86873af43b4aa9d1f39a3601cc0cfcf02b25266"
            },
            "dist": {
                "type": "zip",
                "url": "https://api.github.com/repos/squizlabs/PHP_CodeSniffer/zipball/d86873af43b4aa9d1f39a3601cc0cfcf02b25266",
                "reference": "d86873af43b4aa9d1f39a3601cc0cfcf02b25266",
                "shasum": ""
            },
            "require": {
                "ext-simplexml": "*",
                "ext-tokenizer": "*",
                "ext-xmlwriter": "*",
                "php": ">=5.4.0"
            },
            "require-dev": {
                "phpunit/phpunit": "^4.0 || ^5.0 || ^6.0 || ^7.0"
            },
            "bin": [
                "bin/phpcs",
                "bin/phpcbf"
            ],
            "type": "library",
            "extra": {
                "branch-alias": {
                    "dev-master": "3.x-dev"
                }
            },
            "notification-url": "https://packagist.org/downloads/",
            "license": [
                "BSD-3-Clause"
            ],
            "authors": [
                {
                    "name": "Greg Sherwood",
                    "role": "lead"
                }
            ],
            "description": "PHP_CodeSniffer tokenizes PHP, JavaScript and CSS files and detects violations of a defined set of coding standards.",
            "homepage": "http://www.squizlabs.com/php-codesniffer",
            "keywords": [
                "phpcs",
                "standards"
            ],
            "time": "2018-06-06T23:58:19+00:00"
        },
        {
            "name": "symfony/browser-kit",
            "version": "v4.0.9",
            "source": {
                "type": "git",
                "url": "https://github.com/symfony/browser-kit.git",
                "reference": "c43bfa0182363b3fd64331b5e64e467349ff4670"
            },
            "dist": {
                "type": "zip",
                "url": "https://api.github.com/repos/symfony/browser-kit/zipball/c43bfa0182363b3fd64331b5e64e467349ff4670",
                "reference": "c43bfa0182363b3fd64331b5e64e467349ff4670",
                "shasum": ""
            },
            "require": {
                "php": "^7.1.3",
                "symfony/dom-crawler": "~3.4|~4.0"
            },
            "require-dev": {
                "symfony/css-selector": "~3.4|~4.0",
                "symfony/process": "~3.4|~4.0"
            },
            "suggest": {
                "symfony/process": ""
            },
            "type": "library",
            "extra": {
                "branch-alias": {
                    "dev-master": "4.0-dev"
                }
            },
            "autoload": {
                "psr-4": {
                    "Symfony\\Component\\BrowserKit\\": ""
                },
                "exclude-from-classmap": [
                    "/Tests/"
                ]
            },
            "notification-url": "https://packagist.org/downloads/",
            "license": [
                "MIT"
            ],
            "authors": [
                {
                    "name": "Fabien Potencier",
                    "email": "fabien@symfony.com"
                },
                {
                    "name": "Symfony Community",
                    "homepage": "https://symfony.com/contributors"
                }
            ],
            "description": "Symfony BrowserKit Component",
            "homepage": "https://symfony.com",
            "time": "2018-03-19T22:35:49+00:00"
        },
        {
            "name": "symfony/config",
            "version": "v4.1.1",
            "source": {
                "type": "git",
                "url": "https://github.com/symfony/config.git",
                "reference": "e57e7b573df9d0eaa8c0152768c708ee7ea2b8e5"
            },
            "dist": {
                "type": "zip",
                "url": "https://api.github.com/repos/symfony/config/zipball/e57e7b573df9d0eaa8c0152768c708ee7ea2b8e5",
                "reference": "e57e7b573df9d0eaa8c0152768c708ee7ea2b8e5",
                "shasum": ""
            },
            "require": {
                "php": "^7.1.3",
                "symfony/filesystem": "~3.4|~4.0",
                "symfony/polyfill-ctype": "~1.8"
            },
            "conflict": {
                "symfony/finder": "<3.4"
            },
            "require-dev": {
                "symfony/dependency-injection": "~3.4|~4.0",
                "symfony/event-dispatcher": "~3.4|~4.0",
                "symfony/finder": "~3.4|~4.0",
                "symfony/yaml": "~3.4|~4.0"
            },
            "suggest": {
                "symfony/yaml": "To use the yaml reference dumper"
            },
            "type": "library",
            "extra": {
                "branch-alias": {
                    "dev-master": "4.1-dev"
                }
            },
            "autoload": {
                "psr-4": {
                    "Symfony\\Component\\Config\\": ""
                },
                "exclude-from-classmap": [
                    "/Tests/"
                ]
            },
            "notification-url": "https://packagist.org/downloads/",
            "license": [
                "MIT"
            ],
            "authors": [
                {
                    "name": "Fabien Potencier",
                    "email": "fabien@symfony.com"
                },
                {
                    "name": "Symfony Community",
                    "homepage": "https://symfony.com/contributors"
                }
            ],
            "description": "Symfony Config Component",
            "homepage": "https://symfony.com",
            "time": "2018-06-20T11:15:17+00:00"
        },
        {
            "name": "symfony/css-selector",
            "version": "v4.0.9",
            "source": {
                "type": "git",
                "url": "https://github.com/symfony/css-selector.git",
                "reference": "03f965583147957f1ecbad7ea1c9d6fd5e525ec2"
            },
            "dist": {
                "type": "zip",
                "url": "https://api.github.com/repos/symfony/css-selector/zipball/03f965583147957f1ecbad7ea1c9d6fd5e525ec2",
                "reference": "03f965583147957f1ecbad7ea1c9d6fd5e525ec2",
                "shasum": ""
            },
            "require": {
                "php": "^7.1.3"
            },
            "type": "library",
            "extra": {
                "branch-alias": {
                    "dev-master": "4.0-dev"
                }
            },
            "autoload": {
                "psr-4": {
                    "Symfony\\Component\\CssSelector\\": ""
                },
                "exclude-from-classmap": [
                    "/Tests/"
                ]
            },
            "notification-url": "https://packagist.org/downloads/",
            "license": [
                "MIT"
            ],
            "authors": [
                {
                    "name": "Jean-François Simon",
                    "email": "jeanfrancois.simon@sensiolabs.com"
                },
                {
                    "name": "Fabien Potencier",
                    "email": "fabien@symfony.com"
                },
                {
                    "name": "Symfony Community",
                    "homepage": "https://symfony.com/contributors"
                }
            ],
            "description": "Symfony CssSelector Component",
            "homepage": "https://symfony.com",
            "time": "2018-03-19T22:35:49+00:00"
        },
        {
            "name": "symfony/dependency-injection",
            "version": "v4.1.1",
            "source": {
                "type": "git",
                "url": "https://github.com/symfony/dependency-injection.git",
                "reference": "e761828a85d7dfc00b927f94ccbe1851ce0b6535"
            },
            "dist": {
                "type": "zip",
                "url": "https://api.github.com/repos/symfony/dependency-injection/zipball/e761828a85d7dfc00b927f94ccbe1851ce0b6535",
                "reference": "e761828a85d7dfc00b927f94ccbe1851ce0b6535",
                "shasum": ""
            },
            "require": {
                "php": "^7.1.3",
                "psr/container": "^1.0"
            },
            "conflict": {
                "symfony/config": "<4.1.1",
                "symfony/finder": "<3.4",
                "symfony/proxy-manager-bridge": "<3.4",
                "symfony/yaml": "<3.4"
            },
            "provide": {
                "psr/container-implementation": "1.0"
            },
            "require-dev": {
                "symfony/config": "~4.1",
                "symfony/expression-language": "~3.4|~4.0",
                "symfony/yaml": "~3.4|~4.0"
            },
            "suggest": {
                "symfony/config": "",
                "symfony/expression-language": "For using expressions in service container configuration",
                "symfony/finder": "For using double-star glob patterns or when GLOB_BRACE portability is required",
                "symfony/proxy-manager-bridge": "Generate service proxies to lazy load them",
                "symfony/yaml": ""
            },
            "type": "library",
            "extra": {
                "branch-alias": {
                    "dev-master": "4.1-dev"
                }
            },
            "autoload": {
                "psr-4": {
                    "Symfony\\Component\\DependencyInjection\\": ""
                },
                "exclude-from-classmap": [
                    "/Tests/"
                ]
            },
            "notification-url": "https://packagist.org/downloads/",
            "license": [
                "MIT"
            ],
            "authors": [
                {
                    "name": "Fabien Potencier",
                    "email": "fabien@symfony.com"
                },
                {
                    "name": "Symfony Community",
                    "homepage": "https://symfony.com/contributors"
                }
            ],
            "description": "Symfony DependencyInjection Component",
            "homepage": "https://symfony.com",
            "time": "2018-06-25T11:12:43+00:00"
        },
        {
            "name": "symfony/dom-crawler",
            "version": "v4.0.9",
            "source": {
                "type": "git",
                "url": "https://github.com/symfony/dom-crawler.git",
                "reference": "d6c04c7532535b5e0b63db45b543cd60818e0fbc"
            },
            "dist": {
                "type": "zip",
                "url": "https://api.github.com/repos/symfony/dom-crawler/zipball/d6c04c7532535b5e0b63db45b543cd60818e0fbc",
                "reference": "d6c04c7532535b5e0b63db45b543cd60818e0fbc",
                "shasum": ""
            },
            "require": {
                "php": "^7.1.3",
                "symfony/polyfill-mbstring": "~1.0"
            },
            "require-dev": {
                "symfony/css-selector": "~3.4|~4.0"
            },
            "suggest": {
                "symfony/css-selector": ""
            },
            "type": "library",
            "extra": {
                "branch-alias": {
                    "dev-master": "4.0-dev"
                }
            },
            "autoload": {
                "psr-4": {
                    "Symfony\\Component\\DomCrawler\\": ""
                },
                "exclude-from-classmap": [
                    "/Tests/"
                ]
            },
            "notification-url": "https://packagist.org/downloads/",
            "license": [
                "MIT"
            ],
            "authors": [
                {
                    "name": "Fabien Potencier",
                    "email": "fabien@symfony.com"
                },
                {
                    "name": "Symfony Community",
                    "homepage": "https://symfony.com/contributors"
                }
            ],
            "description": "Symfony DomCrawler Component",
            "homepage": "https://symfony.com",
            "time": "2018-03-19T22:35:49+00:00"
        },
        {
            "name": "symfony/http-foundation",
            "version": "v4.0.9",
            "source": {
                "type": "git",
                "url": "https://github.com/symfony/http-foundation.git",
                "reference": "014487772c22d893168e5d628a13e882009fea29"
            },
            "dist": {
                "type": "zip",
                "url": "https://api.github.com/repos/symfony/http-foundation/zipball/014487772c22d893168e5d628a13e882009fea29",
                "reference": "014487772c22d893168e5d628a13e882009fea29",
                "shasum": ""
            },
            "require": {
                "php": "^7.1.3",
                "symfony/polyfill-mbstring": "~1.1"
            },
            "require-dev": {
                "symfony/expression-language": "~3.4|~4.0"
            },
            "type": "library",
            "extra": {
                "branch-alias": {
                    "dev-master": "4.0-dev"
                }
            },
            "autoload": {
                "psr-4": {
                    "Symfony\\Component\\HttpFoundation\\": ""
                },
                "exclude-from-classmap": [
                    "/Tests/"
                ]
            },
            "notification-url": "https://packagist.org/downloads/",
            "license": [
                "MIT"
            ],
            "authors": [
                {
                    "name": "Fabien Potencier",
                    "email": "fabien@symfony.com"
                },
                {
                    "name": "Symfony Community",
                    "homepage": "https://symfony.com/contributors"
                }
            ],
            "description": "Symfony HttpFoundation Component",
            "homepage": "https://symfony.com",
            "time": "2018-04-30T01:05:59+00:00"
        },
        {
            "name": "symfony/options-resolver",
            "version": "v4.1.1",
            "source": {
                "type": "git",
                "url": "https://github.com/symfony/options-resolver.git",
                "reference": "45cdcc8a96ef92b43a50723e6d1f5f83096e8cef"
            },
            "dist": {
                "type": "zip",
                "url": "https://api.github.com/repos/symfony/options-resolver/zipball/45cdcc8a96ef92b43a50723e6d1f5f83096e8cef",
                "reference": "45cdcc8a96ef92b43a50723e6d1f5f83096e8cef",
                "shasum": ""
            },
            "require": {
                "php": "^7.1.3"
            },
            "type": "library",
            "extra": {
                "branch-alias": {
                    "dev-master": "4.1-dev"
                }
            },
            "autoload": {
                "psr-4": {
                    "Symfony\\Component\\OptionsResolver\\": ""
                },
                "exclude-from-classmap": [
                    "/Tests/"
                ]
            },
            "notification-url": "https://packagist.org/downloads/",
            "license": [
                "MIT"
            ],
            "authors": [
                {
                    "name": "Fabien Potencier",
                    "email": "fabien@symfony.com"
                },
                {
                    "name": "Symfony Community",
                    "homepage": "https://symfony.com/contributors"
                }
            ],
            "description": "Symfony OptionsResolver Component",
            "homepage": "https://symfony.com",
            "keywords": [
                "config",
                "configuration",
                "options"
            ],
            "time": "2018-05-31T10:17:53+00:00"
        },
        {
            "name": "symfony/polyfill-php70",
            "version": "v1.8.0",
            "source": {
                "type": "git",
                "url": "https://github.com/symfony/polyfill-php70.git",
                "reference": "77454693d8f10dd23bb24955cffd2d82db1007a6"
            },
            "dist": {
                "type": "zip",
                "url": "https://api.github.com/repos/symfony/polyfill-php70/zipball/77454693d8f10dd23bb24955cffd2d82db1007a6",
                "reference": "77454693d8f10dd23bb24955cffd2d82db1007a6",
                "shasum": ""
            },
            "require": {
                "paragonie/random_compat": "~1.0|~2.0",
                "php": ">=5.3.3"
            },
            "type": "library",
            "extra": {
                "branch-alias": {
                    "dev-master": "1.8-dev"
                }
            },
            "autoload": {
                "psr-4": {
                    "Symfony\\Polyfill\\Php70\\": ""
                },
                "files": [
                    "bootstrap.php"
                ],
                "classmap": [
                    "Resources/stubs"
                ]
            },
            "notification-url": "https://packagist.org/downloads/",
            "license": [
                "MIT"
            ],
            "authors": [
                {
                    "name": "Nicolas Grekas",
                    "email": "p@tchwork.com"
                },
                {
                    "name": "Symfony Community",
                    "homepage": "https://symfony.com/contributors"
                }
            ],
            "description": "Symfony polyfill backporting some PHP 7.0+ features to lower PHP versions",
            "homepage": "https://symfony.com",
            "keywords": [
                "compatibility",
                "polyfill",
                "portable",
                "shim"
            ],
            "time": "2018-04-26T10:06:28+00:00"
        },
        {
            "name": "symfony/polyfill-php72",
            "version": "v1.8.0",
            "source": {
                "type": "git",
                "url": "https://github.com/symfony/polyfill-php72.git",
                "reference": "a4576e282d782ad82397f3e4ec1df8e0f0cafb46"
            },
            "dist": {
                "type": "zip",
                "url": "https://api.github.com/repos/symfony/polyfill-php72/zipball/a4576e282d782ad82397f3e4ec1df8e0f0cafb46",
                "reference": "a4576e282d782ad82397f3e4ec1df8e0f0cafb46",
                "shasum": ""
            },
            "require": {
                "php": ">=5.3.3"
            },
            "type": "library",
            "extra": {
                "branch-alias": {
                    "dev-master": "1.8-dev"
                }
            },
            "autoload": {
                "psr-4": {
                    "Symfony\\Polyfill\\Php72\\": ""
                },
                "files": [
                    "bootstrap.php"
                ]
            },
            "notification-url": "https://packagist.org/downloads/",
            "license": [
                "MIT"
            ],
            "authors": [
                {
                    "name": "Nicolas Grekas",
                    "email": "p@tchwork.com"
                },
                {
                    "name": "Symfony Community",
                    "homepage": "https://symfony.com/contributors"
                }
            ],
            "description": "Symfony polyfill backporting some PHP 7.2+ features to lower PHP versions",
            "homepage": "https://symfony.com",
            "keywords": [
                "compatibility",
                "polyfill",
                "portable",
                "shim"
            ],
            "time": "2018-04-26T10:06:28+00:00"
        },
        {
            "name": "symfony/stopwatch",
            "version": "v4.1.1",
            "source": {
                "type": "git",
                "url": "https://github.com/symfony/stopwatch.git",
                "reference": "07463bbbbbfe119045a24c4a516f92ebd2752784"
            },
            "dist": {
                "type": "zip",
                "url": "https://api.github.com/repos/symfony/stopwatch/zipball/07463bbbbbfe119045a24c4a516f92ebd2752784",
                "reference": "07463bbbbbfe119045a24c4a516f92ebd2752784",
                "shasum": ""
            },
            "require": {
                "php": "^7.1.3"
            },
            "type": "library",
            "extra": {
                "branch-alias": {
                    "dev-master": "4.1-dev"
                }
            },
            "autoload": {
                "psr-4": {
                    "Symfony\\Component\\Stopwatch\\": ""
                },
                "exclude-from-classmap": [
                    "/Tests/"
                ]
            },
            "notification-url": "https://packagist.org/downloads/",
            "license": [
                "MIT"
            ],
            "authors": [
                {
                    "name": "Fabien Potencier",
                    "email": "fabien@symfony.com"
                },
                {
                    "name": "Symfony Community",
                    "homepage": "https://symfony.com/contributors"
                }
            ],
            "description": "Symfony Stopwatch Component",
            "homepage": "https://symfony.com",
            "time": "2018-02-19T16:51:42+00:00"
        },
        {
            "name": "symfony/yaml",
            "version": "v3.4.9",
            "source": {
                "type": "git",
                "url": "https://github.com/symfony/yaml.git",
                "reference": "033cfa61ef06ee0847e056e530201842b6e926c3"
            },
            "dist": {
                "type": "zip",
                "url": "https://api.github.com/repos/symfony/yaml/zipball/033cfa61ef06ee0847e056e530201842b6e926c3",
                "reference": "033cfa61ef06ee0847e056e530201842b6e926c3",
                "shasum": ""
            },
            "require": {
                "php": "^5.5.9|>=7.0.8"
            },
            "conflict": {
                "symfony/console": "<3.4"
            },
            "require-dev": {
                "symfony/console": "~3.4|~4.0"
            },
            "suggest": {
                "symfony/console": "For validating YAML files using the lint command"
            },
            "type": "library",
            "extra": {
                "branch-alias": {
                    "dev-master": "3.4-dev"
                }
            },
            "autoload": {
                "psr-4": {
                    "Symfony\\Component\\Yaml\\": ""
                },
                "exclude-from-classmap": [
                    "/Tests/"
                ]
            },
            "notification-url": "https://packagist.org/downloads/",
            "license": [
                "MIT"
            ],
            "authors": [
                {
                    "name": "Fabien Potencier",
                    "email": "fabien@symfony.com"
                },
                {
                    "name": "Symfony Community",
                    "homepage": "https://symfony.com/contributors"
                }
            ],
            "description": "Symfony Yaml Component",
            "homepage": "https://symfony.com",
            "time": "2018-04-08T08:21:29+00:00"
        },
        {
            "name": "theseer/fdomdocument",
            "version": "1.6.6",
            "source": {
                "type": "git",
                "url": "https://github.com/theseer/fDOMDocument.git",
                "reference": "6e8203e40a32a9c770bcb62fe37e68b948da6dca"
            },
            "dist": {
                "type": "zip",
                "url": "https://api.github.com/repos/theseer/fDOMDocument/zipball/6e8203e40a32a9c770bcb62fe37e68b948da6dca",
                "reference": "6e8203e40a32a9c770bcb62fe37e68b948da6dca",
                "shasum": ""
            },
            "require": {
                "ext-dom": "*",
                "lib-libxml": "*",
                "php": ">=5.3.3"
            },
            "type": "library",
            "autoload": {
                "classmap": [
                    "src/"
                ]
            },
            "notification-url": "https://packagist.org/downloads/",
            "license": [
                "BSD-3-Clause"
            ],
            "authors": [
                {
                    "name": "Arne Blankerts",
                    "email": "arne@blankerts.de",
                    "role": "lead"
                }
            ],
            "description": "The classes contained within this repository extend the standard DOM to use exceptions at all occasions of errors instead of PHP warnings or notices. They also add various custom methods and shortcuts for convenience and to simplify the usage of DOM.",
            "homepage": "https://github.com/theseer/fDOMDocument",
            "time": "2017-06-30T11:53:12+00:00"
        },
        {
            "name": "theseer/tokenizer",
            "version": "1.1.0",
            "source": {
                "type": "git",
                "url": "https://github.com/theseer/tokenizer.git",
                "reference": "cb2f008f3f05af2893a87208fe6a6c4985483f8b"
            },
            "dist": {
                "type": "zip",
                "url": "https://api.github.com/repos/theseer/tokenizer/zipball/cb2f008f3f05af2893a87208fe6a6c4985483f8b",
                "reference": "cb2f008f3f05af2893a87208fe6a6c4985483f8b",
                "shasum": ""
            },
            "require": {
                "ext-dom": "*",
                "ext-tokenizer": "*",
                "ext-xmlwriter": "*",
                "php": "^7.0"
            },
            "type": "library",
            "autoload": {
                "classmap": [
                    "src/"
                ]
            },
            "notification-url": "https://packagist.org/downloads/",
            "license": [
                "BSD-3-Clause"
            ],
            "authors": [
                {
                    "name": "Arne Blankerts",
                    "email": "arne@blankerts.de",
                    "role": "Developer"
                }
            ],
            "description": "A small library for converting tokenized PHP source code into XML and potentially other formats",
            "time": "2017-04-07T12:08:54+00:00"
        },
        {
            "name": "vlucas/phpdotenv",
            "version": "v2.4.0",
            "source": {
                "type": "git",
                "url": "https://github.com/vlucas/phpdotenv.git",
                "reference": "3cc116adbe4b11be5ec557bf1d24dc5e3a21d18c"
            },
            "dist": {
                "type": "zip",
                "url": "https://api.github.com/repos/vlucas/phpdotenv/zipball/3cc116adbe4b11be5ec557bf1d24dc5e3a21d18c",
                "reference": "3cc116adbe4b11be5ec557bf1d24dc5e3a21d18c",
                "shasum": ""
            },
            "require": {
                "php": ">=5.3.9"
            },
            "require-dev": {
                "phpunit/phpunit": "^4.8 || ^5.0"
            },
            "type": "library",
            "extra": {
                "branch-alias": {
                    "dev-master": "2.4-dev"
                }
            },
            "autoload": {
                "psr-4": {
                    "Dotenv\\": "src/"
                }
            },
            "notification-url": "https://packagist.org/downloads/",
            "license": [
                "BSD-3-Clause-Attribution"
            ],
            "authors": [
                {
                    "name": "Vance Lucas",
                    "email": "vance@vancelucas.com",
                    "homepage": "http://www.vancelucas.com"
                }
            ],
            "description": "Loads environment variables from `.env` to `getenv()`, `$_ENV` and `$_SERVER` automagically.",
            "keywords": [
                "dotenv",
                "env",
                "environment"
            ],
            "time": "2016-09-01T10:05:43+00:00"
        },
        {
            "name": "webmozart/assert",
            "version": "1.3.0",
            "source": {
                "type": "git",
                "url": "https://github.com/webmozart/assert.git",
                "reference": "0df1908962e7a3071564e857d86874dad1ef204a"
            },
            "dist": {
                "type": "zip",
                "url": "https://api.github.com/repos/webmozart/assert/zipball/0df1908962e7a3071564e857d86874dad1ef204a",
                "reference": "0df1908962e7a3071564e857d86874dad1ef204a",
                "shasum": ""
            },
            "require": {
                "php": "^5.3.3 || ^7.0"
            },
            "require-dev": {
                "phpunit/phpunit": "^4.6",
                "sebastian/version": "^1.0.1"
            },
            "type": "library",
            "extra": {
                "branch-alias": {
                    "dev-master": "1.3-dev"
                }
            },
            "autoload": {
                "psr-4": {
                    "Webmozart\\Assert\\": "src/"
                }
            },
            "notification-url": "https://packagist.org/downloads/",
            "license": [
                "MIT"
            ],
            "authors": [
                {
                    "name": "Bernhard Schussek",
                    "email": "bschussek@gmail.com"
                }
            ],
            "description": "Assertions to validate method input/output with nice error messages.",
            "keywords": [
                "assert",
                "check",
                "validate"
            ],
            "time": "2018-01-29T19:49:41+00:00"
        }
    ],
    "aliases": [],
    "minimum-stability": "stable",
    "stability-flags": {
        "magento/magento2-functional-testing-framework": 20,
        "phpmd/phpmd": 0
    },
    "prefer-stable": true,
    "prefer-lowest": false,
    "platform": {
        "php": "~7.1.3||~7.2.0",
        "ext-ctype": "*",
        "ext-curl": "*",
        "ext-dom": "*",
        "ext-gd": "*",
        "ext-hash": "*",
        "ext-iconv": "*",
        "ext-intl": "*",
        "ext-mbstring": "*",
        "ext-openssl": "*",
        "ext-pdo_mysql": "*",
        "ext-simplexml": "*",
        "ext-soap": "*",
        "ext-spl": "*",
        "ext-xsl": "*",
        "ext-zip": "*",
        "ext-bcmath": "*",
        "lib-libxml": "*"
    },
    "platform-dev": []
}<|MERGE_RESOLUTION|>--- conflicted
+++ resolved
@@ -1,14 +1,10 @@
 {
     "_readme": [
         "This file locks the dependencies of your project to a known state",
-        "Read more about it at https://getcomposer.org/doc/01-basic-usage.md#installing-dependencies",
+        "Read more about it at https://getcomposer.org/doc/01-basic-usage.md#composer-lock-the-lock-file",
         "This file is @generated automatically"
     ],
-<<<<<<< HEAD
-    "content-hash": "cafb3927f4eee0965f3abed6c3adb103",
-=======
-    "content-hash": "c6ae2be0f066e566e8280b2954aad257",
->>>>>>> 1d469f82
+    "content-hash": "144b16cfcd074bac2b151d14b9a61c0d",
     "packages": [
         {
             "name": "braintree/braintree_php",
@@ -1019,16 +1015,16 @@
         },
         {
             "name": "paragonie/random_compat",
-            "version": "v2.0.15",
+            "version": "v2.0.17",
             "source": {
                 "type": "git",
                 "url": "https://github.com/paragonie/random_compat.git",
-                "reference": "10bcb46e8f3d365170f6de9d05245aa066b81f09"
-            },
-            "dist": {
-                "type": "zip",
-                "url": "https://api.github.com/repos/paragonie/random_compat/zipball/10bcb46e8f3d365170f6de9d05245aa066b81f09",
-                "reference": "10bcb46e8f3d365170f6de9d05245aa066b81f09",
+                "reference": "29af24f25bab834fcbb38ad2a69fa93b867e070d"
+            },
+            "dist": {
+                "type": "zip",
+                "url": "https://api.github.com/repos/paragonie/random_compat/zipball/29af24f25bab834fcbb38ad2a69fa93b867e070d",
+                "reference": "29af24f25bab834fcbb38ad2a69fa93b867e070d",
                 "shasum": ""
             },
             "require": {
@@ -1064,7 +1060,7 @@
                 "pseudorandom",
                 "random"
             ],
-            "time": "2018-06-08T15:26:40+00:00"
+            "time": "2018-07-04T16:31:37+00:00"
         },
         {
             "name": "pelago/emogrifier",
@@ -2722,16 +2718,16 @@
         },
         {
             "name": "zendframework/zend-diactoros",
-            "version": "1.8.0",
+            "version": "1.8.1",
             "source": {
                 "type": "git",
                 "url": "https://github.com/zendframework/zend-diactoros.git",
-                "reference": "11c9c1835e60eef6f9234377a480fcec096ebd9e"
-            },
-            "dist": {
-                "type": "zip",
-                "url": "https://api.github.com/repos/zendframework/zend-diactoros/zipball/11c9c1835e60eef6f9234377a480fcec096ebd9e",
-                "reference": "11c9c1835e60eef6f9234377a480fcec096ebd9e",
+                "reference": "63d920d1c9ebc009d860c3666593a66298727dd6"
+            },
+            "dist": {
+                "type": "zip",
+                "url": "https://api.github.com/repos/zendframework/zend-diactoros/zipball/63d920d1c9ebc009d860c3666593a66298727dd6",
+                "reference": "63d920d1c9ebc009d860c3666593a66298727dd6",
                 "shasum": ""
             },
             "require": {
@@ -2781,7 +2777,7 @@
                 "psr",
                 "psr-7"
             ],
-            "time": "2018-06-27T18:52:43+00:00"
+            "time": "2018-07-09T21:17:27+00:00"
         },
         {
             "name": "zendframework/zend-escaper",
@@ -4440,57 +4436,8 @@
     ],
     "packages-dev": [
         {
-<<<<<<< HEAD
             "name": "allure-framework/allure-codeception",
             "version": "1.2.7",
-=======
-            "name": "composer/xdebug-handler",
-            "version": "1.1.0",
-            "source": {
-                "type": "git",
-                "url": "https://github.com/composer/xdebug-handler.git",
-                "reference": "c919dc6c62e221fc6406f861ea13433c0aa24f08"
-            },
-            "dist": {
-                "type": "zip",
-                "url": "https://api.github.com/repos/composer/xdebug-handler/zipball/c919dc6c62e221fc6406f861ea13433c0aa24f08",
-                "reference": "c919dc6c62e221fc6406f861ea13433c0aa24f08",
-                "shasum": ""
-            },
-            "require": {
-                "php": "^5.3.2 || ^7.0",
-                "psr/log": "^1.0"
-            },
-            "require-dev": {
-                "phpunit/phpunit": "^4.8.35 || ^5.7 || ^6.5"
-            },
-            "type": "library",
-            "autoload": {
-                "psr-4": {
-                    "Composer\\XdebugHandler\\": "src"
-                }
-            },
-            "notification-url": "https://packagist.org/downloads/",
-            "license": [
-                "MIT"
-            ],
-            "authors": [
-                {
-                    "name": "John Stevenson",
-                    "email": "john-stevenson@blueyonder.co.uk"
-                }
-            ],
-            "description": "Restarts a process without xdebug.",
-            "keywords": [
-                "Xdebug",
-                "performance"
-            ],
-            "time": "2018-04-11T15:42:36+00:00"
-        },
-        {
-            "name": "doctrine/annotations",
-            "version": "v1.6.0",
->>>>>>> 1d469f82
             "source": {
                 "type": "git",
                 "url": "https://github.com/allure-framework/allure-codeception.git",
@@ -4593,16 +4540,16 @@
         },
         {
             "name": "behat/gherkin",
-            "version": "v4.4.5",
+            "version": "v4.5.1",
             "source": {
                 "type": "git",
                 "url": "https://github.com/Behat/Gherkin.git",
-                "reference": "5c14cff4f955b17d20d088dec1bde61c0539ec74"
-            },
-            "dist": {
-                "type": "zip",
-                "url": "https://api.github.com/repos/Behat/Gherkin/zipball/5c14cff4f955b17d20d088dec1bde61c0539ec74",
-                "reference": "5c14cff4f955b17d20d088dec1bde61c0539ec74",
+                "reference": "74ac03d52c5e23ad8abd5c5cce4ab0e8dc1b530a"
+            },
+            "dist": {
+                "type": "zip",
+                "url": "https://api.github.com/repos/Behat/Gherkin/zipball/74ac03d52c5e23ad8abd5c5cce4ab0e8dc1b530a",
+                "reference": "74ac03d52c5e23ad8abd5c5cce4ab0e8dc1b530a",
                 "shasum": ""
             },
             "require": {
@@ -4648,36 +4595,32 @@
                 "gherkin",
                 "parser"
             ],
-            "time": "2016-10-30T11:50:56+00:00"
-        },
-        {
-<<<<<<< HEAD
+            "time": "2017-08-30T11:04:43+00:00"
+        },
+        {
             "name": "codeception/codeception",
-            "version": "2.3.9",
+            "version": "2.4.4",
             "source": {
                 "type": "git",
                 "url": "https://github.com/Codeception/Codeception.git",
-                "reference": "104f46fa0bde339f1bcc3a375aac21eb36e65a1e"
-            },
-            "dist": {
-                "type": "zip",
-                "url": "https://api.github.com/repos/Codeception/Codeception/zipball/104f46fa0bde339f1bcc3a375aac21eb36e65a1e",
-                "reference": "104f46fa0bde339f1bcc3a375aac21eb36e65a1e",
-                "shasum": ""
-            },
-            "require": {
-                "behat/gherkin": "~4.4.0",
-                "codeception/stub": "^1.0",
+                "reference": "2060fc1fe8ac2823ff3b8ece04616fc12aca968a"
+            },
+            "dist": {
+                "type": "zip",
+                "url": "https://api.github.com/repos/Codeception/Codeception/zipball/2060fc1fe8ac2823ff3b8ece04616fc12aca968a",
+                "reference": "2060fc1fe8ac2823ff3b8ece04616fc12aca968a",
+                "shasum": ""
+            },
+            "require": {
+                "behat/gherkin": "^4.4.0",
+                "codeception/phpunit-wrapper": "^6.0.9|^7.0.6",
+                "codeception/stub": "^2.0",
                 "ext-json": "*",
                 "ext-mbstring": "*",
                 "facebook/webdriver": ">=1.1.3 <2.0",
                 "guzzlehttp/guzzle": ">=4.1.4 <7.0",
                 "guzzlehttp/psr7": "~1.0",
-                "php": ">=5.4.0 <8.0",
-                "phpunit/php-code-coverage": ">=2.2.4 <6.0",
-                "phpunit/phpunit": ">=4.8.28 <5.0.0 || >=5.6.3 <7.0",
-                "sebastian/comparator": ">1.1 <3.0",
-                "sebastian/diff": ">=1.4 <3.0",
+                "php": ">=5.6.0 <8.0",
                 "symfony/browser-kit": ">=2.7 <5.0",
                 "symfony/console": ">=2.7 <5.0",
                 "symfony/css-selector": ">=2.7 <5.0",
@@ -4709,18 +4652,916 @@
                 "phpseclib/phpseclib": "for SFTP option in FTP Module",
                 "stecman/symfony-console-completion": "For BASH autocompletion",
                 "symfony/phpunit-bridge": "For phpunit-bridge support"
-=======
+            },
+            "bin": [
+                "codecept"
+            ],
+            "type": "library",
+            "extra": {
+                "branch-alias": []
+            },
+            "autoload": {
+                "psr-4": {
+                    "Codeception\\": "src\\Codeception",
+                    "Codeception\\Extension\\": "ext"
+                }
+            },
+            "notification-url": "https://packagist.org/downloads/",
+            "license": [
+                "MIT"
+            ],
+            "authors": [
+                {
+                    "name": "Michael Bodnarchuk",
+                    "email": "davert@mail.ua",
+                    "homepage": "http://codegyre.com"
+                }
+            ],
+            "description": "BDD-style testing framework",
+            "homepage": "http://codeception.com/",
+            "keywords": [
+                "BDD",
+                "TDD",
+                "acceptance testing",
+                "functional testing",
+                "unit testing"
+            ],
+            "time": "2018-07-16T08:14:50+00:00"
+        },
+        {
+            "name": "codeception/phpunit-wrapper",
+            "version": "6.0.10",
+            "source": {
+                "type": "git",
+                "url": "https://github.com/Codeception/phpunit-wrapper.git",
+                "reference": "7057e599d97b02b4efb009681a43b327dbce138a"
+            },
+            "dist": {
+                "type": "zip",
+                "url": "https://api.github.com/repos/Codeception/phpunit-wrapper/zipball/7057e599d97b02b4efb009681a43b327dbce138a",
+                "reference": "7057e599d97b02b4efb009681a43b327dbce138a",
+                "shasum": ""
+            },
+            "require": {
+                "phpunit/php-code-coverage": ">=2.2.4 <6.0",
+                "phpunit/phpunit": ">=4.8.28 <5.0.0 || >=5.6.3 <7.0",
+                "sebastian/comparator": ">1.1 <3.0",
+                "sebastian/diff": ">=1.4 <4.0"
+            },
+            "replace": {
+                "codeception/phpunit-wrapper": "*"
+            },
+            "require-dev": {
+                "codeception/specify": "*",
+                "vlucas/phpdotenv": "^2.4"
+            },
+            "type": "library",
+            "autoload": {
+                "psr-4": {
+                    "Codeception\\PHPUnit\\": "src\\"
+                }
+            },
+            "notification-url": "https://packagist.org/downloads/",
+            "license": [
+                "MIT"
+            ],
+            "authors": [
+                {
+                    "name": "Davert",
+                    "email": "davert.php@resend.cc"
+                }
+            ],
+            "description": "PHPUnit classes used by Codeception",
+            "time": "2018-06-20T20:08:14+00:00"
+        },
+        {
+            "name": "codeception/stub",
+            "version": "2.0.1",
+            "source": {
+                "type": "git",
+                "url": "https://github.com/Codeception/Stub.git",
+                "reference": "b2eff325d8ff0b824ff659048be7be4e5767d7d0"
+            },
+            "dist": {
+                "type": "zip",
+                "url": "https://api.github.com/repos/Codeception/Stub/zipball/b2eff325d8ff0b824ff659048be7be4e5767d7d0",
+                "reference": "b2eff325d8ff0b824ff659048be7be4e5767d7d0",
+                "shasum": ""
+            },
+            "require": {
+                "phpunit/phpunit-mock-objects": ">2.3 <7.0"
+            },
+            "require-dev": {
+                "phpunit/phpunit": ">=4.8 <8.0"
+            },
+            "type": "library",
+            "autoload": {
+                "psr-4": {
+                    "Codeception\\": "src/"
+                }
+            },
+            "notification-url": "https://packagist.org/downloads/",
+            "license": [
+                "MIT"
+            ],
+            "description": "Flexible Stub wrapper for PHPUnit's Mock Builder",
+            "time": "2018-05-18T14:33:08+00:00"
+        },
+        {
+            "name": "composer/xdebug-handler",
+            "version": "1.1.0",
+            "source": {
+                "type": "git",
+                "url": "https://github.com/composer/xdebug-handler.git",
+                "reference": "c919dc6c62e221fc6406f861ea13433c0aa24f08"
+            },
+            "dist": {
+                "type": "zip",
+                "url": "https://api.github.com/repos/composer/xdebug-handler/zipball/c919dc6c62e221fc6406f861ea13433c0aa24f08",
+                "reference": "c919dc6c62e221fc6406f861ea13433c0aa24f08",
+                "shasum": ""
+            },
+            "require": {
+                "php": "^5.3.2 || ^7.0",
+                "psr/log": "^1.0"
+            },
+            "require-dev": {
+                "phpunit/phpunit": "^4.8.35 || ^5.7 || ^6.5"
+            },
+            "type": "library",
+            "autoload": {
+                "psr-4": {
+                    "Composer\\XdebugHandler\\": "src"
+                }
+            },
+            "notification-url": "https://packagist.org/downloads/",
+            "license": [
+                "MIT"
+            ],
+            "authors": [
+                {
+                    "name": "John Stevenson",
+                    "email": "john-stevenson@blueyonder.co.uk"
+                }
+            ],
+            "description": "Restarts a process without xdebug.",
+            "keywords": [
+                "Xdebug",
+                "performance"
+            ],
+            "time": "2018-04-11T15:42:36+00:00"
+        },
+        {
+            "name": "consolidation/annotated-command",
+            "version": "2.8.4",
+            "source": {
+                "type": "git",
+                "url": "https://github.com/consolidation/annotated-command.git",
+                "reference": "651541a0b68318a2a202bda558a676e5ad92223c"
+            },
+            "dist": {
+                "type": "zip",
+                "url": "https://api.github.com/repos/consolidation/annotated-command/zipball/651541a0b68318a2a202bda558a676e5ad92223c",
+                "reference": "651541a0b68318a2a202bda558a676e5ad92223c",
+                "shasum": ""
+            },
+            "require": {
+                "consolidation/output-formatters": "^3.1.12",
+                "php": ">=5.4.0",
+                "psr/log": "^1",
+                "symfony/console": "^2.8|^3|^4",
+                "symfony/event-dispatcher": "^2.5|^3|^4",
+                "symfony/finder": "^2.5|^3|^4"
+            },
+            "require-dev": {
+                "g1a/composer-test-scenarios": "^2",
+                "phpunit/phpunit": "^6",
+                "satooshi/php-coveralls": "^2",
+                "squizlabs/php_codesniffer": "^2.7"
+            },
+            "type": "library",
+            "extra": {
+                "branch-alias": {
+                    "dev-master": "2.x-dev"
+                }
+            },
+            "autoload": {
+                "psr-4": {
+                    "Consolidation\\AnnotatedCommand\\": "src"
+                }
+            },
+            "notification-url": "https://packagist.org/downloads/",
+            "license": [
+                "MIT"
+            ],
+            "authors": [
+                {
+                    "name": "Greg Anderson",
+                    "email": "greg.1.anderson@greenknowe.org"
+                }
+            ],
+            "description": "Initialize Symfony Console commands from annotated command class methods.",
+            "time": "2018-05-25T18:04:25+00:00"
+        },
+        {
+            "name": "consolidation/config",
+            "version": "1.0.11",
+            "source": {
+                "type": "git",
+                "url": "https://github.com/consolidation/config.git",
+                "reference": "ede41d946078e97e7a9513aadc3352f1c26817af"
+            },
+            "dist": {
+                "type": "zip",
+                "url": "https://api.github.com/repos/consolidation/config/zipball/ede41d946078e97e7a9513aadc3352f1c26817af",
+                "reference": "ede41d946078e97e7a9513aadc3352f1c26817af",
+                "shasum": ""
+            },
+            "require": {
+                "dflydev/dot-access-data": "^1.1.0",
+                "grasmash/expander": "^1",
+                "php": ">=5.4.0"
+            },
+            "require-dev": {
+                "g1a/composer-test-scenarios": "^1",
+                "phpunit/phpunit": "^4",
+                "satooshi/php-coveralls": "^1.0",
+                "squizlabs/php_codesniffer": "2.*",
+                "symfony/console": "^2.5|^3|^4",
+                "symfony/yaml": "^2.8.11|^3|^4"
+            },
+            "suggest": {
+                "symfony/yaml": "Required to use Consolidation\\Config\\Loader\\YamlConfigLoader"
+            },
+            "type": "library",
+            "extra": {
+                "branch-alias": {
+                    "dev-master": "1.x-dev"
+                }
+            },
+            "autoload": {
+                "psr-4": {
+                    "Consolidation\\Config\\": "src"
+                }
+            },
+            "notification-url": "https://packagist.org/downloads/",
+            "license": [
+                "MIT"
+            ],
+            "authors": [
+                {
+                    "name": "Greg Anderson",
+                    "email": "greg.1.anderson@greenknowe.org"
+                }
+            ],
+            "description": "Provide configuration services for a commandline tool.",
+            "time": "2018-05-27T01:17:02+00:00"
+        },
+        {
+            "name": "consolidation/log",
+            "version": "1.0.6",
+            "source": {
+                "type": "git",
+                "url": "https://github.com/consolidation/log.git",
+                "reference": "dfd8189a771fe047bf3cd669111b2de5f1c79395"
+            },
+            "dist": {
+                "type": "zip",
+                "url": "https://api.github.com/repos/consolidation/log/zipball/dfd8189a771fe047bf3cd669111b2de5f1c79395",
+                "reference": "dfd8189a771fe047bf3cd669111b2de5f1c79395",
+                "shasum": ""
+            },
+            "require": {
+                "php": ">=5.5.0",
+                "psr/log": "~1.0",
+                "symfony/console": "^2.8|^3|^4"
+            },
+            "require-dev": {
+                "g1a/composer-test-scenarios": "^1",
+                "phpunit/phpunit": "4.*",
+                "satooshi/php-coveralls": "^2",
+                "squizlabs/php_codesniffer": "2.*"
+            },
+            "type": "library",
+            "extra": {
+                "branch-alias": {
+                    "dev-master": "1.x-dev"
+                }
+            },
+            "autoload": {
+                "psr-4": {
+                    "Consolidation\\Log\\": "src"
+                }
+            },
+            "notification-url": "https://packagist.org/downloads/",
+            "license": [
+                "MIT"
+            ],
+            "authors": [
+                {
+                    "name": "Greg Anderson",
+                    "email": "greg.1.anderson@greenknowe.org"
+                }
+            ],
+            "description": "Improved Psr-3 / Psr\\Log logger based on Symfony Console components.",
+            "time": "2018-05-25T18:14:39+00:00"
+        },
+        {
+            "name": "consolidation/output-formatters",
+            "version": "3.2.1",
+            "source": {
+                "type": "git",
+                "url": "https://github.com/consolidation/output-formatters.git",
+                "reference": "d78ef59aea19d3e2e5a23f90a055155ee78a0ad5"
+            },
+            "dist": {
+                "type": "zip",
+                "url": "https://api.github.com/repos/consolidation/output-formatters/zipball/d78ef59aea19d3e2e5a23f90a055155ee78a0ad5",
+                "reference": "d78ef59aea19d3e2e5a23f90a055155ee78a0ad5",
+                "shasum": ""
+            },
+            "require": {
+                "php": ">=5.4.0",
+                "symfony/console": "^2.8|^3|^4",
+                "symfony/finder": "^2.5|^3|^4"
+            },
+            "require-dev": {
+                "g1a/composer-test-scenarios": "^2",
+                "phpunit/phpunit": "^5.7.27",
+                "satooshi/php-coveralls": "^2",
+                "squizlabs/php_codesniffer": "^2.7",
+                "symfony/console": "3.2.3",
+                "symfony/var-dumper": "^2.8|^3|^4",
+                "victorjonsson/markdowndocs": "^1.3"
+            },
+            "suggest": {
+                "symfony/var-dumper": "For using the var_dump formatter"
+            },
+            "type": "library",
+            "extra": {
+                "branch-alias": {
+                    "dev-master": "3.x-dev"
+                }
+            },
+            "autoload": {
+                "psr-4": {
+                    "Consolidation\\OutputFormatters\\": "src"
+                }
+            },
+            "notification-url": "https://packagist.org/downloads/",
+            "license": [
+                "MIT"
+            ],
+            "authors": [
+                {
+                    "name": "Greg Anderson",
+                    "email": "greg.1.anderson@greenknowe.org"
+                }
+            ],
+            "description": "Format text by applying transformations provided by plug-in formatters.",
+            "time": "2018-05-25T18:02:34+00:00"
+        },
+        {
+            "name": "consolidation/robo",
+            "version": "1.3.0",
+            "source": {
+                "type": "git",
+                "url": "https://github.com/consolidation/Robo.git",
+                "reference": "ac563abfadf7cb7314b4e152f2b5033a6c255f6f"
+            },
+            "dist": {
+                "type": "zip",
+                "url": "https://api.github.com/repos/consolidation/Robo/zipball/ac563abfadf7cb7314b4e152f2b5033a6c255f6f",
+                "reference": "ac563abfadf7cb7314b4e152f2b5033a6c255f6f",
+                "shasum": ""
+            },
+            "require": {
+                "consolidation/annotated-command": "^2.8.2",
+                "consolidation/config": "^1.0.10",
+                "consolidation/log": "~1",
+                "consolidation/output-formatters": "^3.1.13",
+                "grasmash/yaml-expander": "^1.3",
+                "league/container": "^2.2",
+                "php": ">=5.5.0",
+                "symfony/console": "^2.8|^3|^4",
+                "symfony/event-dispatcher": "^2.5|^3|^4",
+                "symfony/filesystem": "^2.5|^3|^4",
+                "symfony/finder": "^2.5|^3|^4",
+                "symfony/process": "^2.5|^3|^4"
+            },
+            "replace": {
+                "codegyre/robo": "< 1.0"
+            },
+            "require-dev": {
+                "codeception/aspect-mock": "^1|^2.1.1",
+                "codeception/base": "^2.3.7",
+                "codeception/verify": "^0.3.2",
+                "g1a/composer-test-scenarios": "^2",
+                "goaop/framework": "~2.1.2",
+                "goaop/parser-reflection": "^1.1.0",
+                "natxet/cssmin": "3.0.4",
+                "nikic/php-parser": "^3.1.5",
+                "patchwork/jsqueeze": "~2",
+                "pear/archive_tar": "^1.4.2",
+                "phpunit/php-code-coverage": "~2|~4",
+                "satooshi/php-coveralls": "^2",
+                "squizlabs/php_codesniffer": "^2.8"
+            },
+            "suggest": {
+                "henrikbjorn/lurker": "For monitoring filesystem changes in taskWatch",
+                "natxet/CssMin": "For minifying CSS files in taskMinify",
+                "patchwork/jsqueeze": "For minifying JS files in taskMinify",
+                "pear/archive_tar": "Allows tar archives to be created and extracted in taskPack and taskExtract, respectively."
+            },
+            "bin": [
+                "robo"
+            ],
+            "type": "library",
+            "extra": {
+                "branch-alias": {
+                    "dev-master": "1.x-dev",
+                    "dev-state": "1.x-dev"
+                }
+            },
+            "autoload": {
+                "psr-4": {
+                    "Robo\\": "src"
+                }
+            },
+            "notification-url": "https://packagist.org/downloads/",
+            "license": [
+                "MIT"
+            ],
+            "authors": [
+                {
+                    "name": "Davert",
+                    "email": "davert.php@resend.cc"
+                }
+            ],
+            "description": "Modern task runner",
+            "time": "2018-05-27T01:42:53+00:00"
+        },
+        {
+            "name": "dflydev/dot-access-data",
+            "version": "v1.1.0",
+            "source": {
+                "type": "git",
+                "url": "https://github.com/dflydev/dflydev-dot-access-data.git",
+                "reference": "3fbd874921ab2c041e899d044585a2ab9795df8a"
+            },
+            "dist": {
+                "type": "zip",
+                "url": "https://api.github.com/repos/dflydev/dflydev-dot-access-data/zipball/3fbd874921ab2c041e899d044585a2ab9795df8a",
+                "reference": "3fbd874921ab2c041e899d044585a2ab9795df8a",
+                "shasum": ""
+            },
+            "require": {
+                "php": ">=5.3.2"
+            },
+            "type": "library",
+            "extra": {
+                "branch-alias": {
+                    "dev-master": "1.0-dev"
+                }
+            },
+            "autoload": {
+                "psr-0": {
+                    "Dflydev\\DotAccessData": "src"
+                }
+            },
+            "notification-url": "https://packagist.org/downloads/",
+            "license": [
+                "MIT"
+            ],
+            "authors": [
+                {
+                    "name": "Dragonfly Development Inc.",
+                    "email": "info@dflydev.com",
+                    "homepage": "http://dflydev.com"
+                },
+                {
+                    "name": "Beau Simensen",
+                    "email": "beau@dflydev.com",
+                    "homepage": "http://beausimensen.com"
+                },
+                {
+                    "name": "Carlos Frutos",
+                    "email": "carlos@kiwing.it",
+                    "homepage": "https://github.com/cfrutos"
+                }
+            ],
+            "description": "Given a deep data structure, access data by dot notation.",
+            "homepage": "https://github.com/dflydev/dflydev-dot-access-data",
+            "keywords": [
+                "access",
+                "data",
+                "dot",
+                "notation"
+            ],
+            "time": "2017-01-20T21:14:22+00:00"
+        },
+        {
+            "name": "doctrine/annotations",
+            "version": "v1.6.0",
+            "source": {
+                "type": "git",
+                "url": "https://github.com/doctrine/annotations.git",
+                "reference": "c7f2050c68a9ab0bdb0f98567ec08d80ea7d24d5"
+            },
+            "dist": {
+                "type": "zip",
+                "url": "https://api.github.com/repos/doctrine/annotations/zipball/c7f2050c68a9ab0bdb0f98567ec08d80ea7d24d5",
+                "reference": "c7f2050c68a9ab0bdb0f98567ec08d80ea7d24d5",
+                "shasum": ""
+            },
+            "require": {
+                "doctrine/lexer": "1.*",
+                "php": "^7.1"
+            },
+            "require-dev": {
+                "doctrine/cache": "1.*",
+                "phpunit/phpunit": "^6.4"
+            },
+            "type": "library",
+            "extra": {
+                "branch-alias": {
+                    "dev-master": "1.6.x-dev"
+                }
+            },
+            "autoload": {
+                "psr-4": {
+                    "Doctrine\\Common\\Annotations\\": "lib/Doctrine/Common/Annotations"
+                }
+            },
+            "notification-url": "https://packagist.org/downloads/",
+            "license": [
+                "MIT"
+            ],
+            "authors": [
+                {
+                    "name": "Roman Borschel",
+                    "email": "roman@code-factory.org"
+                },
+                {
+                    "name": "Benjamin Eberlei",
+                    "email": "kontakt@beberlei.de"
+                },
+                {
+                    "name": "Guilherme Blanco",
+                    "email": "guilhermeblanco@gmail.com"
+                },
+                {
+                    "name": "Jonathan Wage",
+                    "email": "jonwage@gmail.com"
+                },
+                {
+                    "name": "Johannes Schmitt",
+                    "email": "schmittjoh@gmail.com"
+                }
+            ],
+            "description": "Docblock Annotations Parser",
+            "homepage": "http://www.doctrine-project.org",
+            "keywords": [
+                "annotations",
+                "docblock",
+                "parser"
+            ],
+            "time": "2017-12-06T07:11:42+00:00"
+        },
+        {
+            "name": "doctrine/collections",
+            "version": "v1.5.0",
+            "source": {
+                "type": "git",
+                "url": "https://github.com/doctrine/collections.git",
+                "reference": "a01ee38fcd999f34d9bfbcee59dbda5105449cbf"
+            },
+            "dist": {
+                "type": "zip",
+                "url": "https://api.github.com/repos/doctrine/collections/zipball/a01ee38fcd999f34d9bfbcee59dbda5105449cbf",
+                "reference": "a01ee38fcd999f34d9bfbcee59dbda5105449cbf",
+                "shasum": ""
+            },
+            "require": {
+                "php": "^7.1"
+            },
+            "require-dev": {
+                "doctrine/coding-standard": "~0.1@dev",
+                "phpunit/phpunit": "^5.7"
+            },
+            "type": "library",
+            "extra": {
+                "branch-alias": {
+                    "dev-master": "1.3.x-dev"
+                }
+            },
+            "autoload": {
+                "psr-0": {
+                    "Doctrine\\Common\\Collections\\": "lib/"
+                }
+            },
+            "notification-url": "https://packagist.org/downloads/",
+            "license": [
+                "MIT"
+            ],
+            "authors": [
+                {
+                    "name": "Roman Borschel",
+                    "email": "roman@code-factory.org"
+                },
+                {
+                    "name": "Benjamin Eberlei",
+                    "email": "kontakt@beberlei.de"
+                },
+                {
+                    "name": "Guilherme Blanco",
+                    "email": "guilhermeblanco@gmail.com"
+                },
+                {
+                    "name": "Jonathan Wage",
+                    "email": "jonwage@gmail.com"
+                },
+                {
+                    "name": "Johannes Schmitt",
+                    "email": "schmittjoh@gmail.com"
+                }
+            ],
+            "description": "Collections Abstraction library",
+            "homepage": "http://www.doctrine-project.org",
+            "keywords": [
+                "array",
+                "collections",
+                "iterator"
+            ],
+            "time": "2017-07-22T10:37:32+00:00"
+        },
+        {
+            "name": "doctrine/instantiator",
+            "version": "1.1.0",
+            "source": {
+                "type": "git",
+                "url": "https://github.com/doctrine/instantiator.git",
+                "reference": "185b8868aa9bf7159f5f953ed5afb2d7fcdc3bda"
+            },
+            "dist": {
+                "type": "zip",
+                "url": "https://api.github.com/repos/doctrine/instantiator/zipball/185b8868aa9bf7159f5f953ed5afb2d7fcdc3bda",
+                "reference": "185b8868aa9bf7159f5f953ed5afb2d7fcdc3bda",
+                "shasum": ""
+            },
+            "require": {
+                "php": "^7.1"
+            },
+            "require-dev": {
+                "athletic/athletic": "~0.1.8",
+                "ext-pdo": "*",
+                "ext-phar": "*",
+                "phpunit/phpunit": "^6.2.3",
+                "squizlabs/php_codesniffer": "^3.0.2"
+            },
+            "type": "library",
+            "extra": {
+                "branch-alias": {
+                    "dev-master": "1.2.x-dev"
+                }
+            },
+            "autoload": {
+                "psr-4": {
+                    "Doctrine\\Instantiator\\": "src/Doctrine/Instantiator/"
+                }
+            },
+            "notification-url": "https://packagist.org/downloads/",
+            "license": [
+                "MIT"
+            ],
+            "authors": [
+                {
+                    "name": "Marco Pivetta",
+                    "email": "ocramius@gmail.com",
+                    "homepage": "http://ocramius.github.com/"
+                }
+            ],
+            "description": "A small, lightweight utility to instantiate objects in PHP without invoking their constructors",
+            "homepage": "https://github.com/doctrine/instantiator",
+            "keywords": [
+                "constructor",
+                "instantiate"
+            ],
+            "time": "2017-07-22T11:58:36+00:00"
+        },
+        {
+            "name": "doctrine/lexer",
+            "version": "v1.0.1",
+            "source": {
+                "type": "git",
+                "url": "https://github.com/doctrine/lexer.git",
+                "reference": "83893c552fd2045dd78aef794c31e694c37c0b8c"
+            },
+            "dist": {
+                "type": "zip",
+                "url": "https://api.github.com/repos/doctrine/lexer/zipball/83893c552fd2045dd78aef794c31e694c37c0b8c",
+                "reference": "83893c552fd2045dd78aef794c31e694c37c0b8c",
+                "shasum": ""
+            },
+            "require": {
+                "php": ">=5.3.2"
+            },
+            "type": "library",
+            "extra": {
+                "branch-alias": {
+                    "dev-master": "1.0.x-dev"
+                }
+            },
+            "autoload": {
+                "psr-0": {
+                    "Doctrine\\Common\\Lexer\\": "lib/"
+                }
+            },
+            "notification-url": "https://packagist.org/downloads/",
+            "license": [
+                "MIT"
+            ],
+            "authors": [
+                {
+                    "name": "Roman Borschel",
+                    "email": "roman@code-factory.org"
+                },
+                {
+                    "name": "Guilherme Blanco",
+                    "email": "guilhermeblanco@gmail.com"
+                },
+                {
+                    "name": "Johannes Schmitt",
+                    "email": "schmittjoh@gmail.com"
+                }
+            ],
+            "description": "Base library for a lexer that can be used in Top-Down, Recursive Descent Parsers.",
+            "homepage": "http://www.doctrine-project.org",
+            "keywords": [
+                "lexer",
+                "parser"
+            ],
+            "time": "2014-09-09T13:34:57+00:00"
+        },
+        {
+            "name": "epfremme/swagger-php",
+            "version": "v2.0.0",
+            "source": {
+                "type": "git",
+                "url": "https://github.com/epfremmer/swagger-php.git",
+                "reference": "eee28a442b7e6220391ec953d3c9b936354f23bc"
+            },
+            "dist": {
+                "type": "zip",
+                "url": "https://api.github.com/repos/epfremmer/swagger-php/zipball/eee28a442b7e6220391ec953d3c9b936354f23bc",
+                "reference": "eee28a442b7e6220391ec953d3c9b936354f23bc",
+                "shasum": ""
+            },
+            "require": {
+                "doctrine/annotations": "^1.2",
+                "doctrine/collections": "^1.3",
+                "jms/serializer": "^1.1",
+                "php": ">=5.5",
+                "phpoption/phpoption": "^1.1",
+                "symfony/yaml": "^2.7|^3.1"
+            },
+            "require-dev": {
+                "mockery/mockery": "^0.9.4",
+                "phpunit/phpunit": "~4.8|~5.0",
+                "satooshi/php-coveralls": "^1.0"
+            },
+            "type": "package",
+            "autoload": {
+                "psr-4": {
+                    "Epfremme\\Swagger\\": "src/"
+                }
+            },
+            "notification-url": "https://packagist.org/downloads/",
+            "license": [
+                "MIT"
+            ],
+            "authors": [
+                {
+                    "name": "Edward Pfremmer",
+                    "email": "epfremme@nerdery.com"
+                }
+            ],
+            "description": "Library for parsing swagger documentation into PHP entities for use in testing and code generation",
+            "time": "2016-09-26T17:24:17+00:00"
+        },
+        {
+            "name": "facebook/webdriver",
+            "version": "1.6.0",
+            "source": {
+                "type": "git",
+                "url": "https://github.com/facebook/php-webdriver.git",
+                "reference": "bd8c740097eb9f2fc3735250fc1912bc811a954e"
+            },
+            "dist": {
+                "type": "zip",
+                "url": "https://api.github.com/repos/facebook/php-webdriver/zipball/bd8c740097eb9f2fc3735250fc1912bc811a954e",
+                "reference": "bd8c740097eb9f2fc3735250fc1912bc811a954e",
+                "shasum": ""
+            },
+            "require": {
+                "ext-curl": "*",
+                "ext-json": "*",
+                "ext-mbstring": "*",
+                "ext-zip": "*",
+                "php": "^5.6 || ~7.0",
+                "symfony/process": "^2.8 || ^3.1 || ^4.0"
+            },
+            "require-dev": {
+                "friendsofphp/php-cs-fixer": "^2.0",
+                "jakub-onderka/php-parallel-lint": "^0.9.2",
+                "php-coveralls/php-coveralls": "^2.0",
+                "php-mock/php-mock-phpunit": "^1.1",
+                "phpunit/phpunit": "^5.7",
+                "sebastian/environment": "^1.3.4 || ^2.0 || ^3.0",
+                "squizlabs/php_codesniffer": "^2.6",
+                "symfony/var-dumper": "^3.3 || ^4.0"
+            },
+            "suggest": {
+                "ext-SimpleXML": "For Firefox profile creation"
+            },
+            "type": "library",
+            "extra": {
+                "branch-alias": {
+                    "dev-community": "1.5-dev"
+                }
+            },
+            "autoload": {
+                "psr-4": {
+                    "Facebook\\WebDriver\\": "lib/"
+                }
+            },
+            "notification-url": "https://packagist.org/downloads/",
+            "license": [
+                "Apache-2.0"
+            ],
+            "description": "A PHP client for Selenium WebDriver",
+            "homepage": "https://github.com/facebook/php-webdriver",
+            "keywords": [
+                "facebook",
+                "php",
+                "selenium",
+                "webdriver"
+            ],
+            "time": "2018-05-16T17:37:13+00:00"
+        },
+        {
+            "name": "flow/jsonpath",
+            "version": "0.4.0",
+            "source": {
+                "type": "git",
+                "url": "https://github.com/FlowCommunications/JSONPath.git",
+                "reference": "f0222818d5c938e4ab668ab2e2c079bd51a27112"
+            },
+            "dist": {
+                "type": "zip",
+                "url": "https://api.github.com/repos/FlowCommunications/JSONPath/zipball/f0222818d5c938e4ab668ab2e2c079bd51a27112",
+                "reference": "f0222818d5c938e4ab668ab2e2c079bd51a27112",
+                "shasum": ""
+            },
+            "require": {
+                "php": ">=5.4.0"
+            },
+            "require-dev": {
+                "peekmo/jsonpath": "dev-master",
+                "phpunit/phpunit": "^4.0"
+            },
+            "type": "library",
+            "autoload": {
+                "psr-0": {
+                    "Flow\\JSONPath": "src/",
+                    "Flow\\JSONPath\\Test": "tests/"
+                }
+            },
+            "notification-url": "https://packagist.org/downloads/",
+            "license": [
+                "MIT"
+            ],
+            "authors": [
+                {
+                    "name": "Stephen Frank",
+                    "email": "stephen@flowsa.com"
+                }
+            ],
+            "description": "JSONPath implementation for parsing, searching and flattening arrays",
+            "time": "2018-03-04T16:39:47+00:00"
+        },
+        {
             "name": "friendsofphp/php-cs-fixer",
-            "version": "v2.12.1",
+            "version": "v2.12.2",
             "source": {
                 "type": "git",
                 "url": "https://github.com/FriendsOfPHP/PHP-CS-Fixer.git",
-                "reference": "beef6cbe6dec7205edcd143842a49f9a691859a6"
-            },
-            "dist": {
-                "type": "zip",
-                "url": "https://api.github.com/repos/FriendsOfPHP/PHP-CS-Fixer/zipball/beef6cbe6dec7205edcd143842a49f9a691859a6",
-                "reference": "beef6cbe6dec7205edcd143842a49f9a691859a6",
+                "reference": "dcc87d5414e9d0bd316fce81a5bedb9ce720b183"
+            },
+            "dist": {
+                "type": "zip",
+                "url": "https://api.github.com/repos/FriendsOfPHP/PHP-CS-Fixer/zipball/dcc87d5414e9d0bd316fce81a5bedb9ce720b183",
+                "reference": "dcc87d5414e9d0bd316fce81a5bedb9ce720b183",
                 "shasum": ""
             },
             "require": {
@@ -4754,7 +5595,7 @@
                 "php-cs-fixer/phpunit-constraint-isidenticalstring": "^1.0.1",
                 "php-cs-fixer/phpunit-constraint-xmlmatchesxsd": "^1.0.1",
                 "phpunit/phpunit": "^5.7.27 || ^6.5.8 || ^7.1",
-                "phpunitgoodpractices/traits": "^1.5",
+                "phpunitgoodpractices/traits": "^1.5.1",
                 "symfony/phpunit-bridge": "^4.0"
             },
             "suggest": {
@@ -4762,22 +5603,13 @@
                 "php-cs-fixer/phpunit-constraint-isidenticalstring": "For IsIdenticalString constraint.",
                 "php-cs-fixer/phpunit-constraint-xmlmatchesxsd": "For XmlMatchesXsd constraint.",
                 "symfony/polyfill-mbstring": "When enabling `ext-mbstring` is not possible."
->>>>>>> 1d469f82
             },
             "bin": [
-                "codecept"
-            ],
-            "type": "library",
-            "extra": {
-                "branch-alias": []
-            },
-            "autoload": {
-                "psr-4": {
-<<<<<<< HEAD
-                    "Codeception\\": "src\\Codeception",
-                    "Codeception\\Extension\\": "ext"
-                }
-=======
+                "php-cs-fixer"
+            ],
+            "type": "application",
+            "autoload": {
+                "psr-4": {
                     "PhpCsFixer\\": "src/"
                 },
                 "classmap": [
@@ -4791,884 +5623,6 @@
                     "tests/Test/InternalIntegrationCaseFactory.php",
                     "tests/TestCase.php"
                 ]
->>>>>>> 1d469f82
-            },
-            "notification-url": "https://packagist.org/downloads/",
-            "license": [
-                "MIT"
-            ],
-            "authors": [
-                {
-                    "name": "Michael Bodnarchuk",
-                    "email": "davert@mail.ua",
-                    "homepage": "http://codegyre.com"
-                }
-            ],
-<<<<<<< HEAD
-            "description": "BDD-style testing framework",
-            "homepage": "http://codeception.com/",
-            "keywords": [
-                "BDD",
-                "TDD",
-                "acceptance testing",
-                "functional testing",
-                "unit testing"
-            ],
-            "time": "2018-02-26T23:29:41+00:00"
-        },
-        {
-            "name": "codeception/stub",
-            "version": "1.0.2",
-            "source": {
-                "type": "git",
-                "url": "https://github.com/Codeception/Stub.git",
-                "reference": "95fb7a36b81890dd2e5163e7ab31310df6f1bb99"
-            },
-            "dist": {
-                "type": "zip",
-                "url": "https://api.github.com/repos/Codeception/Stub/zipball/95fb7a36b81890dd2e5163e7ab31310df6f1bb99",
-                "reference": "95fb7a36b81890dd2e5163e7ab31310df6f1bb99",
-=======
-            "description": "A tool to automatically fix PHP code style",
-            "time": "2018-06-10T08:26:56+00:00"
-        },
-        {
-            "name": "lusitanian/oauth",
-            "version": "v0.8.11",
-            "source": {
-                "type": "git",
-                "url": "https://github.com/Lusitanian/PHPoAuthLib.git",
-                "reference": "fc11a53db4b66da555a6a11fce294f574a8374f9"
-            },
-            "dist": {
-                "type": "zip",
-                "url": "https://api.github.com/repos/Lusitanian/PHPoAuthLib/zipball/fc11a53db4b66da555a6a11fce294f574a8374f9",
-                "reference": "fc11a53db4b66da555a6a11fce294f574a8374f9",
->>>>>>> 1d469f82
-                "shasum": ""
-            },
-            "require": {
-                "phpunit/phpunit-mock-objects": ">2.3 <7.0"
-            },
-            "require-dev": {
-                "phpunit/phpunit": ">=4.8 <8.0"
-            },
-            "type": "library",
-            "autoload": {
-                "psr-4": {
-                    "Codeception\\": "src/"
-                }
-            },
-            "notification-url": "https://packagist.org/downloads/",
-            "license": [
-                "MIT"
-            ],
-            "description": "Flexible Stub wrapper for PHPUnit's Mock Builder",
-            "time": "2018-02-18T13:56:56+00:00"
-        },
-        {
-            "name": "consolidation/annotated-command",
-            "version": "2.8.3",
-            "source": {
-                "type": "git",
-                "url": "https://github.com/consolidation/annotated-command.git",
-                "reference": "8f8f5da2ca06fbd3a85f7d551c49f844b7c59437"
-            },
-            "dist": {
-                "type": "zip",
-                "url": "https://api.github.com/repos/consolidation/annotated-command/zipball/8f8f5da2ca06fbd3a85f7d551c49f844b7c59437",
-                "reference": "8f8f5da2ca06fbd3a85f7d551c49f844b7c59437",
-                "shasum": ""
-            },
-            "require": {
-                "consolidation/output-formatters": "^3.1.12",
-                "php": ">=5.4.0",
-                "psr/log": "^1",
-                "symfony/console": "^2.8|^3|^4",
-                "symfony/event-dispatcher": "^2.5|^3|^4",
-                "symfony/finder": "^2.5|^3|^4"
-            },
-            "require-dev": {
-                "greg-1-anderson/composer-test-scenarios": "^1",
-                "phpunit/phpunit": "^4.8",
-                "satooshi/php-coveralls": "^1.0.2 | dev-master",
-                "squizlabs/php_codesniffer": "^2.7"
-            },
-            "type": "library",
-            "extra": {
-                "branch-alias": {
-                    "dev-master": "2.x-dev"
-                }
-            },
-            "autoload": {
-                "psr-4": {
-                    "Consolidation\\AnnotatedCommand\\": "src"
-                }
-            },
-            "notification-url": "https://packagist.org/downloads/",
-            "license": [
-                "MIT"
-            ],
-            "authors": [
-                {
-                    "name": "Greg Anderson",
-                    "email": "greg.1.anderson@greenknowe.org"
-                }
-            ],
-<<<<<<< HEAD
-            "description": "Initialize Symfony Console commands from annotated command class methods.",
-            "time": "2018-02-23T16:32:04+00:00"
-        },
-        {
-            "name": "consolidation/config",
-            "version": "1.0.9",
-            "source": {
-                "type": "git",
-                "url": "https://github.com/consolidation/config.git",
-                "reference": "34ca8d7c1ee60a7b591b10617114cf1210a2e92c"
-            },
-            "dist": {
-                "type": "zip",
-                "url": "https://api.github.com/repos/consolidation/config/zipball/34ca8d7c1ee60a7b591b10617114cf1210a2e92c",
-                "reference": "34ca8d7c1ee60a7b591b10617114cf1210a2e92c",
-                "shasum": ""
-            },
-            "require": {
-                "dflydev/dot-access-data": "^1.1.0",
-                "grasmash/expander": "^1",
-                "php": ">=5.4.0"
-            },
-            "require-dev": {
-                "greg-1-anderson/composer-test-scenarios": "^1",
-                "phpunit/phpunit": "^4",
-                "satooshi/php-coveralls": "^1.0",
-                "squizlabs/php_codesniffer": "2.*",
-                "symfony/console": "^2.5|^3|^4",
-                "symfony/yaml": "^2.8.11|^3|^4"
-            },
-            "suggest": {
-                "symfony/yaml": "Required to use Consolidation\\Config\\Loader\\YamlConfigLoader"
-            },
-            "type": "library",
-            "extra": {
-                "branch-alias": {
-                    "dev-master": "1.x-dev"
-                }
-            },
-            "autoload": {
-                "psr-4": {
-                    "Consolidation\\Config\\": "src"
-                }
-            },
-            "notification-url": "https://packagist.org/downloads/",
-            "license": [
-                "MIT"
-            ],
-            "authors": [
-                {
-                    "name": "Greg Anderson",
-                    "email": "greg.1.anderson@greenknowe.org"
-                }
-            ],
-            "description": "Provide configuration services for a commandline tool.",
-            "time": "2017-12-22T17:28:19+00:00"
-        },
-        {
-            "name": "consolidation/log",
-            "version": "1.0.5",
-            "source": {
-                "type": "git",
-                "url": "https://github.com/consolidation/log.git",
-                "reference": "dbc7c535f319a4a2d5a5077738f8eb7c10df8821"
-            },
-            "dist": {
-                "type": "zip",
-                "url": "https://api.github.com/repos/consolidation/log/zipball/dbc7c535f319a4a2d5a5077738f8eb7c10df8821",
-                "reference": "dbc7c535f319a4a2d5a5077738f8eb7c10df8821",
-                "shasum": ""
-            },
-            "require": {
-                "php": ">=5.5.0",
-                "psr/log": "~1.0",
-                "symfony/console": "^2.8|^3|^4"
-            },
-            "require-dev": {
-                "phpunit/phpunit": "4.*",
-                "satooshi/php-coveralls": "dev-master",
-                "squizlabs/php_codesniffer": "2.*"
-            },
-            "type": "library",
-            "extra": {
-                "branch-alias": {
-                    "dev-master": "1.x-dev"
-                }
-            },
-            "autoload": {
-                "psr-4": {
-                    "Consolidation\\Log\\": "src"
-                }
-            },
-            "notification-url": "https://packagist.org/downloads/",
-            "license": [
-                "MIT"
-            ],
-            "authors": [
-                {
-                    "name": "Greg Anderson",
-                    "email": "greg.1.anderson@greenknowe.org"
-                }
-            ],
-            "description": "Improved Psr-3 / Psr\\Log logger based on Symfony Console components.",
-            "time": "2017-11-29T01:44:16+00:00"
-        },
-        {
-            "name": "consolidation/output-formatters",
-            "version": "3.2.0",
-            "source": {
-                "type": "git",
-                "url": "https://github.com/consolidation/output-formatters.git",
-                "reference": "da889e4bce19f145ca4ec5b1725a946f4eb625a9"
-            },
-            "dist": {
-                "type": "zip",
-                "url": "https://api.github.com/repos/consolidation/output-formatters/zipball/da889e4bce19f145ca4ec5b1725a946f4eb625a9",
-                "reference": "da889e4bce19f145ca4ec5b1725a946f4eb625a9",
-                "shasum": ""
-            },
-            "require": {
-                "php": ">=5.4.0",
-                "symfony/console": "^2.8|^3|^4",
-                "symfony/finder": "^2.5|^3|^4"
-            },
-            "require-dev": {
-                "g-1-a/composer-test-scenarios": "^2",
-                "phpunit/phpunit": "^5.7.27",
-                "satooshi/php-coveralls": "^2",
-                "squizlabs/php_codesniffer": "^2.7",
-                "symfony/console": "3.2.3",
-                "symfony/var-dumper": "^2.8|^3|^4",
-                "victorjonsson/markdowndocs": "^1.3"
-            },
-            "suggest": {
-                "symfony/var-dumper": "For using the var_dump formatter"
-            },
-            "type": "library",
-            "extra": {
-                "branch-alias": {
-                    "dev-master": "3.x-dev"
-                }
-            },
-            "autoload": {
-                "psr-4": {
-                    "Consolidation\\OutputFormatters\\": "src"
-                }
-            },
-            "notification-url": "https://packagist.org/downloads/",
-            "license": [
-                "MIT"
-            ],
-            "authors": [
-                {
-                    "name": "Greg Anderson",
-                    "email": "greg.1.anderson@greenknowe.org"
-                }
-            ],
-            "description": "Format text by applying transformations provided by plug-in formatters.",
-            "time": "2018-03-20T15:18:32+00:00"
-        },
-        {
-            "name": "consolidation/robo",
-            "version": "1.2.3",
-            "source": {
-                "type": "git",
-                "url": "https://github.com/consolidation/Robo.git",
-                "reference": "54a13e268917b92576d75e10dca8227b95a574d9"
-            },
-            "dist": {
-                "type": "zip",
-                "url": "https://api.github.com/repos/consolidation/Robo/zipball/54a13e268917b92576d75e10dca8227b95a574d9",
-                "reference": "54a13e268917b92576d75e10dca8227b95a574d9",
-                "shasum": ""
-            },
-            "require": {
-                "consolidation/annotated-command": "^2.8.2",
-                "consolidation/config": "^1.0.1",
-                "consolidation/log": "~1",
-                "consolidation/output-formatters": "^3.1.13",
-                "grasmash/yaml-expander": "^1.3",
-                "league/container": "^2.2",
-                "php": ">=5.5.0",
-                "symfony/console": "^2.8|^3|^4",
-                "symfony/event-dispatcher": "^2.5|^3|^4",
-                "symfony/filesystem": "^2.5|^3|^4",
-                "symfony/finder": "^2.5|^3|^4",
-                "symfony/process": "^2.5|^3|^4"
-            },
-            "replace": {
-                "codegyre/robo": "< 1.0"
-            },
-            "require-dev": {
-                "codeception/aspect-mock": "^1|^2.1.1",
-                "codeception/base": "^2.3.7",
-                "codeception/verify": "^0.3.2",
-                "g-1-a/composer-test-scenarios": "^2",
-                "goaop/framework": "~2.1.2",
-                "goaop/parser-reflection": "^1.1.0",
-                "natxet/cssmin": "3.0.4",
-                "nikic/php-parser": "^3.1.5",
-                "patchwork/jsqueeze": "~2",
-                "pear/archive_tar": "^1.4.2",
-                "phpunit/php-code-coverage": "~2|~4",
-                "satooshi/php-coveralls": "^2",
-                "squizlabs/php_codesniffer": "^2.8"
-            },
-            "suggest": {
-                "henrikbjorn/lurker": "For monitoring filesystem changes in taskWatch",
-                "natxet/CssMin": "For minifying CSS files in taskMinify",
-                "patchwork/jsqueeze": "For minifying JS files in taskMinify",
-                "pear/archive_tar": "Allows tar archives to be created and extracted in taskPack and taskExtract, respectively."
-            },
-            "bin": [
-                "robo"
-            ],
-            "type": "library",
-            "extra": {
-                "branch-alias": {
-                    "dev-master": "1.x-dev",
-                    "dev-state": "1.x-dev"
-                }
-            },
-            "autoload": {
-                "psr-4": {
-                    "Robo\\": "src"
-                }
-            },
-            "notification-url": "https://packagist.org/downloads/",
-            "license": [
-                "MIT"
-            ],
-            "authors": [
-                {
-                    "name": "Davert",
-                    "email": "davert.php@resend.cc"
-                }
-            ],
-            "description": "Modern task runner",
-            "time": "2018-04-06T05:27:37+00:00"
-        },
-        {
-            "name": "dflydev/dot-access-data",
-            "version": "v1.1.0",
-            "source": {
-                "type": "git",
-                "url": "https://github.com/dflydev/dflydev-dot-access-data.git",
-                "reference": "3fbd874921ab2c041e899d044585a2ab9795df8a"
-            },
-            "dist": {
-                "type": "zip",
-                "url": "https://api.github.com/repos/dflydev/dflydev-dot-access-data/zipball/3fbd874921ab2c041e899d044585a2ab9795df8a",
-                "reference": "3fbd874921ab2c041e899d044585a2ab9795df8a",
-                "shasum": ""
-            },
-            "require": {
-                "php": ">=5.3.2"
-            },
-            "type": "library",
-            "extra": {
-                "branch-alias": {
-                    "dev-master": "1.0-dev"
-                }
-            },
-            "autoload": {
-                "psr-0": {
-                    "Dflydev\\DotAccessData": "src"
-                }
-            },
-            "notification-url": "https://packagist.org/downloads/",
-            "license": [
-                "MIT"
-            ],
-            "authors": [
-                {
-                    "name": "Dragonfly Development Inc.",
-                    "email": "info@dflydev.com",
-                    "homepage": "http://dflydev.com"
-                },
-                {
-                    "name": "Beau Simensen",
-                    "email": "beau@dflydev.com",
-                    "homepage": "http://beausimensen.com"
-                },
-                {
-                    "name": "Carlos Frutos",
-                    "email": "carlos@kiwing.it",
-                    "homepage": "https://github.com/cfrutos"
-                }
-            ],
-            "description": "Given a deep data structure, access data by dot notation.",
-            "homepage": "https://github.com/dflydev/dflydev-dot-access-data",
-            "keywords": [
-                "access",
-                "data",
-                "dot",
-                "notation"
-            ],
-            "time": "2017-01-20T21:14:22+00:00"
-        },
-        {
-            "name": "doctrine/annotations",
-            "version": "v1.6.0",
-            "source": {
-                "type": "git",
-                "url": "https://github.com/doctrine/annotations.git",
-                "reference": "c7f2050c68a9ab0bdb0f98567ec08d80ea7d24d5"
-            },
-            "dist": {
-                "type": "zip",
-                "url": "https://api.github.com/repos/doctrine/annotations/zipball/c7f2050c68a9ab0bdb0f98567ec08d80ea7d24d5",
-                "reference": "c7f2050c68a9ab0bdb0f98567ec08d80ea7d24d5",
-                "shasum": ""
-            },
-            "require": {
-                "doctrine/lexer": "1.*",
-                "php": "^7.1"
-            },
-            "require-dev": {
-                "doctrine/cache": "1.*",
-                "phpunit/phpunit": "^6.4"
-            },
-            "type": "library",
-            "extra": {
-                "branch-alias": {
-                    "dev-master": "1.6.x-dev"
-                }
-            },
-            "autoload": {
-                "psr-4": {
-                    "Doctrine\\Common\\Annotations\\": "lib/Doctrine/Common/Annotations"
-                }
-            },
-            "notification-url": "https://packagist.org/downloads/",
-            "license": [
-                "MIT"
-            ],
-            "authors": [
-                {
-                    "name": "Roman Borschel",
-                    "email": "roman@code-factory.org"
-                },
-                {
-                    "name": "Benjamin Eberlei",
-                    "email": "kontakt@beberlei.de"
-                },
-                {
-                    "name": "Guilherme Blanco",
-                    "email": "guilhermeblanco@gmail.com"
-                },
-                {
-                    "name": "Jonathan Wage",
-                    "email": "jonwage@gmail.com"
-                },
-                {
-                    "name": "Johannes Schmitt",
-                    "email": "schmittjoh@gmail.com"
-                }
-            ],
-            "description": "Docblock Annotations Parser",
-            "homepage": "http://www.doctrine-project.org",
-            "keywords": [
-                "annotations",
-                "docblock",
-                "parser"
-            ],
-            "time": "2017-12-06T07:11:42+00:00"
-        },
-        {
-            "name": "doctrine/collections",
-            "version": "v1.5.0",
-            "source": {
-                "type": "git",
-                "url": "https://github.com/doctrine/collections.git",
-                "reference": "a01ee38fcd999f34d9bfbcee59dbda5105449cbf"
-            },
-            "dist": {
-                "type": "zip",
-                "url": "https://api.github.com/repos/doctrine/collections/zipball/a01ee38fcd999f34d9bfbcee59dbda5105449cbf",
-                "reference": "a01ee38fcd999f34d9bfbcee59dbda5105449cbf",
-                "shasum": ""
-            },
-            "require": {
-                "php": "^7.1"
-            },
-            "require-dev": {
-                "doctrine/coding-standard": "~0.1@dev",
-                "phpunit/phpunit": "^5.7"
-            },
-            "type": "library",
-            "extra": {
-                "branch-alias": {
-                    "dev-master": "1.3.x-dev"
-                }
-            },
-            "autoload": {
-                "psr-0": {
-                    "Doctrine\\Common\\Collections\\": "lib/"
-                }
-            },
-            "notification-url": "https://packagist.org/downloads/",
-            "license": [
-                "MIT"
-            ],
-            "authors": [
-                {
-                    "name": "Roman Borschel",
-                    "email": "roman@code-factory.org"
-                },
-                {
-                    "name": "Benjamin Eberlei",
-                    "email": "kontakt@beberlei.de"
-                },
-                {
-                    "name": "Guilherme Blanco",
-                    "email": "guilhermeblanco@gmail.com"
-                },
-                {
-                    "name": "Jonathan Wage",
-                    "email": "jonwage@gmail.com"
-                },
-                {
-                    "name": "Johannes Schmitt",
-                    "email": "schmittjoh@gmail.com"
-                }
-            ],
-            "description": "Collections Abstraction library",
-            "homepage": "http://www.doctrine-project.org",
-            "keywords": [
-                "array",
-                "collections",
-                "iterator"
-            ],
-            "time": "2017-07-22T10:37:32+00:00"
-        },
-        {
-            "name": "doctrine/instantiator",
-            "version": "1.1.0",
-            "source": {
-                "type": "git",
-                "url": "https://github.com/doctrine/instantiator.git",
-                "reference": "185b8868aa9bf7159f5f953ed5afb2d7fcdc3bda"
-            },
-            "dist": {
-                "type": "zip",
-                "url": "https://api.github.com/repos/doctrine/instantiator/zipball/185b8868aa9bf7159f5f953ed5afb2d7fcdc3bda",
-                "reference": "185b8868aa9bf7159f5f953ed5afb2d7fcdc3bda",
-                "shasum": ""
-            },
-            "require": {
-                "php": "^7.1"
-            },
-            "require-dev": {
-                "athletic/athletic": "~0.1.8",
-                "ext-pdo": "*",
-                "ext-phar": "*",
-                "phpunit/phpunit": "^6.2.3",
-                "squizlabs/php_codesniffer": "^3.0.2"
-            },
-            "type": "library",
-            "extra": {
-                "branch-alias": {
-                    "dev-master": "1.2.x-dev"
-                }
-            },
-            "autoload": {
-                "psr-4": {
-                    "Doctrine\\Instantiator\\": "src/Doctrine/Instantiator/"
-                }
-            },
-            "notification-url": "https://packagist.org/downloads/",
-            "license": [
-                "MIT"
-            ],
-            "authors": [
-                {
-                    "name": "Marco Pivetta",
-                    "email": "ocramius@gmail.com",
-                    "homepage": "http://ocramius.github.com/"
-                }
-            ],
-            "description": "A small, lightweight utility to instantiate objects in PHP without invoking their constructors",
-            "homepage": "https://github.com/doctrine/instantiator",
-            "keywords": [
-                "constructor",
-                "instantiate"
-            ],
-            "time": "2017-07-22T11:58:36+00:00"
-        },
-        {
-            "name": "doctrine/lexer",
-            "version": "v1.0.1",
-            "source": {
-                "type": "git",
-                "url": "https://github.com/doctrine/lexer.git",
-                "reference": "83893c552fd2045dd78aef794c31e694c37c0b8c"
-            },
-            "dist": {
-                "type": "zip",
-                "url": "https://api.github.com/repos/doctrine/lexer/zipball/83893c552fd2045dd78aef794c31e694c37c0b8c",
-                "reference": "83893c552fd2045dd78aef794c31e694c37c0b8c",
-                "shasum": ""
-            },
-            "require": {
-                "php": ">=5.3.2"
-            },
-            "type": "library",
-            "extra": {
-                "branch-alias": {
-                    "dev-master": "1.0.x-dev"
-                }
-            },
-            "autoload": {
-                "psr-0": {
-                    "Doctrine\\Common\\Lexer\\": "lib/"
-                }
-            },
-            "notification-url": "https://packagist.org/downloads/",
-            "license": [
-                "MIT"
-            ],
-            "authors": [
-                {
-                    "name": "Roman Borschel",
-                    "email": "roman@code-factory.org"
-                },
-                {
-                    "name": "Guilherme Blanco",
-                    "email": "guilhermeblanco@gmail.com"
-                },
-                {
-                    "name": "Johannes Schmitt",
-                    "email": "schmittjoh@gmail.com"
-                }
-            ],
-            "description": "Base library for a lexer that can be used in Top-Down, Recursive Descent Parsers.",
-            "homepage": "http://www.doctrine-project.org",
-            "keywords": [
-                "lexer",
-                "parser"
-            ],
-            "time": "2014-09-09T13:34:57+00:00"
-        },
-        {
-            "name": "epfremme/swagger-php",
-            "version": "v2.0.0",
-            "source": {
-                "type": "git",
-                "url": "https://github.com/epfremmer/swagger-php.git",
-                "reference": "eee28a442b7e6220391ec953d3c9b936354f23bc"
-            },
-            "dist": {
-                "type": "zip",
-                "url": "https://api.github.com/repos/epfremmer/swagger-php/zipball/eee28a442b7e6220391ec953d3c9b936354f23bc",
-                "reference": "eee28a442b7e6220391ec953d3c9b936354f23bc",
-                "shasum": ""
-            },
-            "require": {
-                "doctrine/annotations": "^1.2",
-                "doctrine/collections": "^1.3",
-                "jms/serializer": "^1.1",
-                "php": ">=5.5",
-                "phpoption/phpoption": "^1.1",
-                "symfony/yaml": "^2.7|^3.1"
-            },
-            "require-dev": {
-                "mockery/mockery": "^0.9.4",
-                "phpunit/phpunit": "~4.8|~5.0",
-                "satooshi/php-coveralls": "^1.0"
-            },
-            "type": "package",
-            "autoload": {
-                "psr-4": {
-                    "Epfremme\\Swagger\\": "src/"
-                }
-            },
-            "notification-url": "https://packagist.org/downloads/",
-            "license": [
-                "MIT"
-            ],
-            "authors": [
-                {
-                    "name": "Edward Pfremmer",
-                    "email": "epfremme@nerdery.com"
-                }
-            ],
-            "description": "Library for parsing swagger documentation into PHP entities for use in testing and code generation",
-            "time": "2016-09-26T17:24:17+00:00"
-        },
-        {
-            "name": "facebook/webdriver",
-            "version": "1.5.0",
-            "source": {
-                "type": "git",
-                "url": "https://github.com/facebook/php-webdriver.git",
-                "reference": "86b5ca2f67173c9d34340845dd690149c886a605"
-            },
-            "dist": {
-                "type": "zip",
-                "url": "https://api.github.com/repos/facebook/php-webdriver/zipball/86b5ca2f67173c9d34340845dd690149c886a605",
-                "reference": "86b5ca2f67173c9d34340845dd690149c886a605",
-                "shasum": ""
-            },
-            "require": {
-                "ext-curl": "*",
-                "ext-zip": "*",
-                "php": "^5.6 || ~7.0",
-                "symfony/process": "^2.8 || ^3.1 || ^4.0"
-            },
-            "require-dev": {
-                "friendsofphp/php-cs-fixer": "^2.0",
-                "guzzle/guzzle": "^3.4.1",
-                "php-coveralls/php-coveralls": "^1.0.2",
-                "php-mock/php-mock-phpunit": "^1.1",
-                "phpunit/phpunit": "^5.7",
-                "sebastian/environment": "^1.3.4 || ^2.0 || ^3.0",
-                "squizlabs/php_codesniffer": "^2.6",
-                "symfony/var-dumper": "^3.3 || ^4.0"
-            },
-            "type": "library",
-            "extra": {
-                "branch-alias": {
-                    "dev-community": "1.5-dev"
-                }
-            },
-            "autoload": {
-                "psr-4": {
-                    "Facebook\\WebDriver\\": "lib/"
-                }
-            },
-            "notification-url": "https://packagist.org/downloads/",
-            "license": [
-                "Apache-2.0"
-            ],
-            "description": "A PHP client for Selenium WebDriver",
-            "homepage": "https://github.com/facebook/php-webdriver",
-            "keywords": [
-                "facebook",
-                "php",
-                "selenium",
-                "webdriver"
-            ],
-            "time": "2017-11-15T11:08:09+00:00"
-        },
-        {
-            "name": "flow/jsonpath",
-            "version": "0.4.0",
-            "source": {
-                "type": "git",
-                "url": "https://github.com/FlowCommunications/JSONPath.git",
-                "reference": "f0222818d5c938e4ab668ab2e2c079bd51a27112"
-            },
-            "dist": {
-                "type": "zip",
-                "url": "https://api.github.com/repos/FlowCommunications/JSONPath/zipball/f0222818d5c938e4ab668ab2e2c079bd51a27112",
-                "reference": "f0222818d5c938e4ab668ab2e2c079bd51a27112",
-                "shasum": ""
-            },
-            "require": {
-                "php": ">=5.4.0"
-            },
-            "require-dev": {
-                "peekmo/jsonpath": "dev-master",
-                "phpunit/phpunit": "^4.0"
-            },
-            "type": "library",
-            "autoload": {
-                "psr-0": {
-                    "Flow\\JSONPath": "src/",
-                    "Flow\\JSONPath\\Test": "tests/"
-                }
-            },
-            "notification-url": "https://packagist.org/downloads/",
-            "license": [
-                "MIT"
-            ],
-            "authors": [
-                {
-                    "name": "Stephen Frank",
-                    "email": "stephen@flowsa.com"
-                }
-            ],
-            "description": "JSONPath implementation for parsing, searching and flattening arrays",
-            "time": "2018-03-04T16:39:47+00:00"
-        },
-        {
-            "name": "friendsofphp/php-cs-fixer",
-            "version": "v2.10.5",
-            "source": {
-                "type": "git",
-                "url": "https://github.com/FriendsOfPHP/PHP-CS-Fixer.git",
-                "reference": "e49993dfb9b96ec8b8d9964c4627599b050a6e99"
-            },
-            "dist": {
-                "type": "zip",
-                "url": "https://api.github.com/repos/FriendsOfPHP/PHP-CS-Fixer/zipball/e49993dfb9b96ec8b8d9964c4627599b050a6e99",
-                "reference": "e49993dfb9b96ec8b8d9964c4627599b050a6e99",
-                "shasum": ""
-            },
-            "require": {
-                "composer/semver": "^1.4",
-                "doctrine/annotations": "^1.2",
-                "ext-json": "*",
-                "ext-tokenizer": "*",
-                "php": "^5.6 || >=7.0 <7.3",
-                "php-cs-fixer/diff": "^1.2",
-                "symfony/console": "^3.2 || ^4.0",
-                "symfony/event-dispatcher": "^3.0 || ^4.0",
-                "symfony/filesystem": "^3.0 || ^4.0",
-                "symfony/finder": "^3.0 || ^4.0",
-                "symfony/options-resolver": "^3.0 || ^4.0",
-                "symfony/polyfill-php70": "^1.0",
-                "symfony/polyfill-php72": "^1.4",
-                "symfony/process": "^3.0 || ^4.0",
-                "symfony/stopwatch": "^3.0 || ^4.0"
-            },
-            "conflict": {
-                "hhvm": "*"
-            },
-            "require-dev": {
-                "johnkary/phpunit-speedtrap": "^1.1 || ^2.0 || ^3.0",
-                "justinrainbow/json-schema": "^5.0",
-                "keradus/cli-executor": "^1.0",
-                "mikey179/vfsstream": "^1.6",
-                "php-coveralls/php-coveralls": "^2.0",
-                "php-cs-fixer/accessible-object": "^1.0",
-                "phpunit/phpunit": "^5.7.23 || ^6.4.3",
-                "phpunitgoodpractices/traits": "^1.3.1",
-                "symfony/phpunit-bridge": "^3.2.2 || ^4.0"
-            },
-            "suggest": {
-                "ext-mbstring": "For handling non-UTF8 characters in cache signature.",
-                "symfony/polyfill-mbstring": "When enabling `ext-mbstring` is not possible."
-            },
-            "bin": [
-                "php-cs-fixer"
-            ],
-            "type": "application",
-            "autoload": {
-                "psr-4": {
-                    "PhpCsFixer\\": "src/"
-                },
-                "classmap": [
-                    "tests/Test/AbstractFixerTestCase.php",
-                    "tests/Test/AbstractIntegrationCaseFactory.php",
-                    "tests/Test/AbstractIntegrationTestCase.php",
-                    "tests/Test/Assert/AssertTokensTrait.php",
-                    "tests/Test/Constraint/SameStringsConstraint.php",
-                    "tests/Test/IntegrationCase.php",
-                    "tests/Test/IntegrationCaseFactory.php",
-                    "tests/Test/IntegrationCaseFactoryInterface.php",
-                    "tests/Test/InternalIntegrationCaseFactory.php",
-                    "tests/TestCase.php"
-                ]
             },
             "notification-url": "https://packagist.org/downloads/",
             "license": [
@@ -5685,20 +5639,20 @@
                 }
             ],
             "description": "A tool to automatically fix PHP code style",
-            "time": "2018-03-20T18:07:08+00:00"
+            "time": "2018-07-06T10:37:40+00:00"
         },
         {
             "name": "fzaninotto/faker",
-            "version": "v1.7.1",
+            "version": "v1.8.0",
             "source": {
                 "type": "git",
                 "url": "https://github.com/fzaninotto/Faker.git",
-                "reference": "d3ed4cc37051c1ca52d22d76b437d14809fc7e0d"
-            },
-            "dist": {
-                "type": "zip",
-                "url": "https://api.github.com/repos/fzaninotto/Faker/zipball/d3ed4cc37051c1ca52d22d76b437d14809fc7e0d",
-                "reference": "d3ed4cc37051c1ca52d22d76b437d14809fc7e0d",
+                "reference": "f72816b43e74063c8b10357394b6bba8cb1c10de"
+            },
+            "dist": {
+                "type": "zip",
+                "url": "https://api.github.com/repos/fzaninotto/Faker/zipball/f72816b43e74063c8b10357394b6bba8cb1c10de",
+                "reference": "f72816b43e74063c8b10357394b6bba8cb1c10de",
                 "shasum": ""
             },
             "require": {
@@ -5706,7 +5660,7 @@
             },
             "require-dev": {
                 "ext-intl": "*",
-                "phpunit/phpunit": "^4.0 || ^5.0",
+                "phpunit/phpunit": "^4.8.35 || ^5.7",
                 "squizlabs/php_codesniffer": "^1.5"
             },
             "type": "library",
@@ -5735,7 +5689,7 @@
                 "faker",
                 "fixtures"
             ],
-            "time": "2017-08-15T16:48:10+00:00"
+            "time": "2018-07-12T10:23:15+00:00"
         },
         {
             "name": "grasmash/expander",
@@ -6101,22 +6055,22 @@
         },
         {
             "name": "jms/serializer",
-            "version": "1.11.0",
+            "version": "1.12.1",
             "source": {
                 "type": "git",
                 "url": "https://github.com/schmittjoh/serializer.git",
-                "reference": "e7c53477ff55c21d1b1db7d062edc050a24f465f"
-            },
-            "dist": {
-                "type": "zip",
-                "url": "https://api.github.com/repos/schmittjoh/serializer/zipball/e7c53477ff55c21d1b1db7d062edc050a24f465f",
-                "reference": "e7c53477ff55c21d1b1db7d062edc050a24f465f",
+                "reference": "93d6e03fcb71d45854cc44b5a84d645c02c5d763"
+            },
+            "dist": {
+                "type": "zip",
+                "url": "https://api.github.com/repos/schmittjoh/serializer/zipball/93d6e03fcb71d45854cc44b5a84d645c02c5d763",
+                "reference": "93d6e03fcb71d45854cc44b5a84d645c02c5d763",
                 "shasum": ""
             },
             "require": {
                 "doctrine/annotations": "^1.0",
                 "doctrine/instantiator": "^1.0.3",
-                "jms/metadata": "~1.1",
+                "jms/metadata": "^1.3",
                 "jms/parser-lib": "1.*",
                 "php": "^5.5|^7.0",
                 "phpcollection/phpcollection": "~0.1",
@@ -6150,7 +6104,7 @@
             "type": "library",
             "extra": {
                 "branch-alias": {
-                    "dev-master": "1.11-dev"
+                    "dev-1.x": "1.11-dev"
                 }
             },
             "autoload": {
@@ -6160,7 +6114,7 @@
             },
             "notification-url": "https://packagist.org/downloads/",
             "license": [
-                "Apache-2.0"
+                "MIT"
             ],
             "authors": [
                 {
@@ -6181,7 +6135,7 @@
                 "serialization",
                 "xml"
             ],
-            "time": "2018-02-04T17:48:54+00:00"
+            "time": "2018-06-01T12:10:12+00:00"
         },
         {
             "name": "league/container",
@@ -6250,16 +6204,16 @@
         },
         {
             "name": "lusitanian/oauth",
-            "version": "v0.8.10",
+            "version": "v0.8.11",
             "source": {
                 "type": "git",
                 "url": "https://github.com/Lusitanian/PHPoAuthLib.git",
-                "reference": "09f4af38f17db6938253f4d1b171d537913ac1ed"
-            },
-            "dist": {
-                "type": "zip",
-                "url": "https://api.github.com/repos/Lusitanian/PHPoAuthLib/zipball/09f4af38f17db6938253f4d1b171d537913ac1ed",
-                "reference": "09f4af38f17db6938253f4d1b171d537913ac1ed",
+                "reference": "fc11a53db4b66da555a6a11fce294f574a8374f9"
+            },
+            "dist": {
+                "type": "zip",
+                "url": "https://api.github.com/repos/Lusitanian/PHPoAuthLib/zipball/fc11a53db4b66da555a6a11fce294f574a8374f9",
+                "reference": "fc11a53db4b66da555a6a11fce294f574a8374f9",
                 "shasum": ""
             },
             "require": {
@@ -6313,7 +6267,7 @@
                 "oauth",
                 "security"
             ],
-            "time": "2016-07-12T22:15:40+00:00"
+            "time": "2018-02-14T22:37:14+00:00"
         },
         {
             "name": "magento/magento2-functional-testing-framework",
@@ -6321,15 +6275,16 @@
             "source": {
                 "type": "git",
                 "url": "git@github.com:magento/magento2-functional-testing-framework.git",
-                "reference": "343009b056b11d8836e132221d72aab8fafa039f"
+                "reference": "012f56f05aaa5d73feb54b5b25032f2e01a8e6ee"
             },
             "require": {
                 "allure-framework/allure-codeception": "~1.2.6",
-                "codeception/codeception": "~2.3.4",
+                "codeception/codeception": "~2.3.4 || ~2.4.0",
                 "consolidation/robo": "^1.0.0",
                 "epfremme/swagger-php": "^2.0",
                 "flow/jsonpath": ">0.2",
                 "fzaninotto/faker": "^1.6",
+                "monolog/monolog": "^1.0",
                 "mustache/mustache": "~2.5",
                 "php": "7.0.2|7.0.4|~7.0.6|~7.1.0|~7.2.0",
                 "symfony/process": "^2.8 || ^3.1 || ^4.0",
@@ -6344,8 +6299,8 @@
                 "php-coveralls/php-coveralls": "^1.0",
                 "phpmd/phpmd": "^2.6.0",
                 "rregeer/phpunit-coverage-check": "^0.1.4",
-                "sebastian/phpcpd": "~3.0",
-                "squizlabs/php_codesniffer": "1.5.3",
+                "sebastian/phpcpd": "~3.0 || ~4.0",
+                "squizlabs/php_codesniffer": "~3.2",
                 "symfony/stopwatch": "~3.4.6"
             },
             "bin": [
@@ -6389,7 +6344,7 @@
                 "magento",
                 "testing"
             ],
-            "time": "2018-05-30T15:36:22+00:00"
+            "time": "2018-07-17 13:52:40"
         },
         {
             "name": "moontoast/math",
@@ -6488,28 +6443,6 @@
         },
         {
             "name": "myclabs/deep-copy",
-            "version": "1.7.0",
-            "source": {
-                "type": "git",
-                "url": "https://github.com/myclabs/DeepCopy.git",
-                "reference": "3b8a3a99ba1f6a3952ac2747d989303cbd6b7a3e"
-            },
-            "dist": {
-                "type": "zip",
-                "url": "https://api.github.com/repos/myclabs/DeepCopy/zipball/3b8a3a99ba1f6a3952ac2747d989303cbd6b7a3e",
-                "reference": "3b8a3a99ba1f6a3952ac2747d989303cbd6b7a3e",
-=======
-            "description": "PHP 5.3+ oAuth 1/2 Library",
-            "keywords": [
-                "Authentication",
-                "authorization",
-                "oauth",
-                "security"
-            ],
-            "time": "2018-02-14T22:37:14+00:00"
-        },
-        {
-            "name": "myclabs/deep-copy",
             "version": "1.8.1",
             "source": {
                 "type": "git",
@@ -6520,7 +6453,6 @@
                 "type": "zip",
                 "url": "https://api.github.com/repos/myclabs/DeepCopy/zipball/3e01bdad3e18354c3dce54466b7fbe33a9f9f7f8",
                 "reference": "3e01bdad3e18354c3dce54466b7fbe33a9f9f7f8",
->>>>>>> 1d469f82
                 "shasum": ""
             },
             "require": {
@@ -7380,16 +7312,16 @@
         },
         {
             "name": "phpunit/phpunit",
-            "version": "6.5.8",
+            "version": "6.5.9",
             "source": {
                 "type": "git",
                 "url": "https://github.com/sebastianbergmann/phpunit.git",
-                "reference": "4f21a3c6b97c42952fd5c2837bb354ec0199b97b"
-            },
-            "dist": {
-                "type": "zip",
-                "url": "https://api.github.com/repos/sebastianbergmann/phpunit/zipball/4f21a3c6b97c42952fd5c2837bb354ec0199b97b",
-                "reference": "4f21a3c6b97c42952fd5c2837bb354ec0199b97b",
+                "reference": "093ca5508174cd8ab8efe44fd1dde447adfdec8f"
+            },
+            "dist": {
+                "type": "zip",
+                "url": "https://api.github.com/repos/sebastianbergmann/phpunit/zipball/093ca5508174cd8ab8efe44fd1dde447adfdec8f",
+                "reference": "093ca5508174cd8ab8efe44fd1dde447adfdec8f",
                 "shasum": ""
             },
             "require": {
@@ -7460,20 +7392,20 @@
                 "testing",
                 "xunit"
             ],
-            "time": "2018-04-10T11:38:34+00:00"
+            "time": "2018-07-03T06:40:40+00:00"
         },
         {
             "name": "phpunit/phpunit-mock-objects",
-            "version": "5.0.7",
+            "version": "5.0.8",
             "source": {
                 "type": "git",
                 "url": "https://github.com/sebastianbergmann/phpunit-mock-objects.git",
-                "reference": "3eaf040f20154d27d6da59ca2c6e28ac8fd56dce"
-            },
-            "dist": {
-                "type": "zip",
-                "url": "https://api.github.com/repos/sebastianbergmann/phpunit-mock-objects/zipball/3eaf040f20154d27d6da59ca2c6e28ac8fd56dce",
-                "reference": "3eaf040f20154d27d6da59ca2c6e28ac8fd56dce",
+                "reference": "6f9a3c8bf34188a2b53ce2ae7a126089c53e0a9f"
+            },
+            "dist": {
+                "type": "zip",
+                "url": "https://api.github.com/repos/sebastianbergmann/phpunit-mock-objects/zipball/6f9a3c8bf34188a2b53ce2ae7a126089c53e0a9f",
+                "reference": "6f9a3c8bf34188a2b53ce2ae7a126089c53e0a9f",
                 "shasum": ""
             },
             "require": {
@@ -7519,7 +7451,7 @@
                 "mock",
                 "xunit"
             ],
-            "time": "2018-05-29T13:50:43+00:00"
+            "time": "2018-07-13T03:27:23+00:00"
         },
         {
             "name": "sebastian/code-unit-reverse-lookup",
@@ -8222,16 +8154,16 @@
         },
         {
             "name": "symfony/browser-kit",
-            "version": "v4.0.9",
+            "version": "v4.1.1",
             "source": {
                 "type": "git",
                 "url": "https://github.com/symfony/browser-kit.git",
-                "reference": "c43bfa0182363b3fd64331b5e64e467349ff4670"
-            },
-            "dist": {
-                "type": "zip",
-                "url": "https://api.github.com/repos/symfony/browser-kit/zipball/c43bfa0182363b3fd64331b5e64e467349ff4670",
-                "reference": "c43bfa0182363b3fd64331b5e64e467349ff4670",
+                "reference": "ff9ac5d5808a530b2e7f6abcf3a2412d4f9bcd62"
+            },
+            "dist": {
+                "type": "zip",
+                "url": "https://api.github.com/repos/symfony/browser-kit/zipball/ff9ac5d5808a530b2e7f6abcf3a2412d4f9bcd62",
+                "reference": "ff9ac5d5808a530b2e7f6abcf3a2412d4f9bcd62",
                 "shasum": ""
             },
             "require": {
@@ -8248,7 +8180,7 @@
             "type": "library",
             "extra": {
                 "branch-alias": {
-                    "dev-master": "4.0-dev"
+                    "dev-master": "4.1-dev"
                 }
             },
             "autoload": {
@@ -8275,7 +8207,7 @@
             ],
             "description": "Symfony BrowserKit Component",
             "homepage": "https://symfony.com",
-            "time": "2018-03-19T22:35:49+00:00"
+            "time": "2018-06-04T17:31:56+00:00"
         },
         {
             "name": "symfony/config",
@@ -8342,16 +8274,16 @@
         },
         {
             "name": "symfony/css-selector",
-            "version": "v4.0.9",
+            "version": "v4.1.1",
             "source": {
                 "type": "git",
                 "url": "https://github.com/symfony/css-selector.git",
-                "reference": "03f965583147957f1ecbad7ea1c9d6fd5e525ec2"
-            },
-            "dist": {
-                "type": "zip",
-                "url": "https://api.github.com/repos/symfony/css-selector/zipball/03f965583147957f1ecbad7ea1c9d6fd5e525ec2",
-                "reference": "03f965583147957f1ecbad7ea1c9d6fd5e525ec2",
+                "reference": "03ac71606ecb0b0ce792faa17d74cc32c2949ef4"
+            },
+            "dist": {
+                "type": "zip",
+                "url": "https://api.github.com/repos/symfony/css-selector/zipball/03ac71606ecb0b0ce792faa17d74cc32c2949ef4",
+                "reference": "03ac71606ecb0b0ce792faa17d74cc32c2949ef4",
                 "shasum": ""
             },
             "require": {
@@ -8360,7 +8292,7 @@
             "type": "library",
             "extra": {
                 "branch-alias": {
-                    "dev-master": "4.0-dev"
+                    "dev-master": "4.1-dev"
                 }
             },
             "autoload": {
@@ -8391,7 +8323,7 @@
             ],
             "description": "Symfony CssSelector Component",
             "homepage": "https://symfony.com",
-            "time": "2018-03-19T22:35:49+00:00"
+            "time": "2018-05-30T07:26:09+00:00"
         },
         {
             "name": "symfony/dependency-injection",
@@ -8466,20 +8398,21 @@
         },
         {
             "name": "symfony/dom-crawler",
-            "version": "v4.0.9",
+            "version": "v4.1.1",
             "source": {
                 "type": "git",
                 "url": "https://github.com/symfony/dom-crawler.git",
-                "reference": "d6c04c7532535b5e0b63db45b543cd60818e0fbc"
-            },
-            "dist": {
-                "type": "zip",
-                "url": "https://api.github.com/repos/symfony/dom-crawler/zipball/d6c04c7532535b5e0b63db45b543cd60818e0fbc",
-                "reference": "d6c04c7532535b5e0b63db45b543cd60818e0fbc",
+                "reference": "3350cacf151b48d903114ab8f7a4ccb23e07e10a"
+            },
+            "dist": {
+                "type": "zip",
+                "url": "https://api.github.com/repos/symfony/dom-crawler/zipball/3350cacf151b48d903114ab8f7a4ccb23e07e10a",
+                "reference": "3350cacf151b48d903114ab8f7a4ccb23e07e10a",
                 "shasum": ""
             },
             "require": {
                 "php": "^7.1.3",
+                "symfony/polyfill-ctype": "~1.8",
                 "symfony/polyfill-mbstring": "~1.0"
             },
             "require-dev": {
@@ -8491,7 +8424,7 @@
             "type": "library",
             "extra": {
                 "branch-alias": {
-                    "dev-master": "4.0-dev"
+                    "dev-master": "4.1-dev"
                 }
             },
             "autoload": {
@@ -8518,20 +8451,20 @@
             ],
             "description": "Symfony DomCrawler Component",
             "homepage": "https://symfony.com",
-            "time": "2018-03-19T22:35:49+00:00"
+            "time": "2018-05-01T23:02:13+00:00"
         },
         {
             "name": "symfony/http-foundation",
-            "version": "v4.0.9",
+            "version": "v4.1.1",
             "source": {
                 "type": "git",
                 "url": "https://github.com/symfony/http-foundation.git",
-                "reference": "014487772c22d893168e5d628a13e882009fea29"
-            },
-            "dist": {
-                "type": "zip",
-                "url": "https://api.github.com/repos/symfony/http-foundation/zipball/014487772c22d893168e5d628a13e882009fea29",
-                "reference": "014487772c22d893168e5d628a13e882009fea29",
+                "reference": "4f9c7cf962e635b0b26b14500ac046e07dbef7f3"
+            },
+            "dist": {
+                "type": "zip",
+                "url": "https://api.github.com/repos/symfony/http-foundation/zipball/4f9c7cf962e635b0b26b14500ac046e07dbef7f3",
+                "reference": "4f9c7cf962e635b0b26b14500ac046e07dbef7f3",
                 "shasum": ""
             },
             "require": {
@@ -8539,12 +8472,13 @@
                 "symfony/polyfill-mbstring": "~1.1"
             },
             "require-dev": {
+                "predis/predis": "~1.0",
                 "symfony/expression-language": "~3.4|~4.0"
             },
             "type": "library",
             "extra": {
                 "branch-alias": {
-                    "dev-master": "4.0-dev"
+                    "dev-master": "4.1-dev"
                 }
             },
             "autoload": {
@@ -8571,7 +8505,7 @@
             ],
             "description": "Symfony HttpFoundation Component",
             "homepage": "https://symfony.com",
-            "time": "2018-04-30T01:05:59+00:00"
+            "time": "2018-06-19T21:38:16+00:00"
         },
         {
             "name": "symfony/options-resolver",
@@ -8792,20 +8726,21 @@
         },
         {
             "name": "symfony/yaml",
-            "version": "v3.4.9",
+            "version": "v3.4.12",
             "source": {
                 "type": "git",
                 "url": "https://github.com/symfony/yaml.git",
-                "reference": "033cfa61ef06ee0847e056e530201842b6e926c3"
-            },
-            "dist": {
-                "type": "zip",
-                "url": "https://api.github.com/repos/symfony/yaml/zipball/033cfa61ef06ee0847e056e530201842b6e926c3",
-                "reference": "033cfa61ef06ee0847e056e530201842b6e926c3",
-                "shasum": ""
-            },
-            "require": {
-                "php": "^5.5.9|>=7.0.8"
+                "reference": "c5010cc1692ce1fa328b1fb666961eb3d4a85bb0"
+            },
+            "dist": {
+                "type": "zip",
+                "url": "https://api.github.com/repos/symfony/yaml/zipball/c5010cc1692ce1fa328b1fb666961eb3d4a85bb0",
+                "reference": "c5010cc1692ce1fa328b1fb666961eb3d4a85bb0",
+                "shasum": ""
+            },
+            "require": {
+                "php": "^5.5.9|>=7.0.8",
+                "symfony/polyfill-ctype": "~1.8"
             },
             "conflict": {
                 "symfony/console": "<3.4"
@@ -8846,7 +8781,7 @@
             ],
             "description": "Symfony Yaml Component",
             "homepage": "https://symfony.com",
-            "time": "2018-04-08T08:21:29+00:00"
+            "time": "2018-05-03T23:18:14+00:00"
         },
         {
             "name": "theseer/fdomdocument",
@@ -8930,28 +8865,28 @@
         },
         {
             "name": "vlucas/phpdotenv",
-            "version": "v2.4.0",
+            "version": "v2.5.0",
             "source": {
                 "type": "git",
                 "url": "https://github.com/vlucas/phpdotenv.git",
-                "reference": "3cc116adbe4b11be5ec557bf1d24dc5e3a21d18c"
-            },
-            "dist": {
-                "type": "zip",
-                "url": "https://api.github.com/repos/vlucas/phpdotenv/zipball/3cc116adbe4b11be5ec557bf1d24dc5e3a21d18c",
-                "reference": "3cc116adbe4b11be5ec557bf1d24dc5e3a21d18c",
+                "reference": "6ae3e2e6494bb5e58c2decadafc3de7f1453f70a"
+            },
+            "dist": {
+                "type": "zip",
+                "url": "https://api.github.com/repos/vlucas/phpdotenv/zipball/6ae3e2e6494bb5e58c2decadafc3de7f1453f70a",
+                "reference": "6ae3e2e6494bb5e58c2decadafc3de7f1453f70a",
                 "shasum": ""
             },
             "require": {
                 "php": ">=5.3.9"
             },
             "require-dev": {
-                "phpunit/phpunit": "^4.8 || ^5.0"
-            },
-            "type": "library",
-            "extra": {
-                "branch-alias": {
-                    "dev-master": "2.4-dev"
+                "phpunit/phpunit": "^4.8.35 || ^5.0"
+            },
+            "type": "library",
+            "extra": {
+                "branch-alias": {
+                    "dev-master": "2.5-dev"
                 }
             },
             "autoload": {
@@ -8961,7 +8896,7 @@
             },
             "notification-url": "https://packagist.org/downloads/",
             "license": [
-                "BSD-3-Clause-Attribution"
+                "BSD-3-Clause"
             ],
             "authors": [
                 {
@@ -8976,7 +8911,7 @@
                 "env",
                 "environment"
             ],
-            "time": "2016-09-01T10:05:43+00:00"
+            "time": "2018-07-01T10:25:50+00:00"
         },
         {
             "name": "webmozart/assert",
