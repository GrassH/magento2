{
    "_readme": [
        "This file locks the dependencies of your project to a known state",
        "Read more about it at https://getcomposer.org/doc/01-basic-usage.md#installing-dependencies",
        "This file is @generated automatically"
    ],
<<<<<<< HEAD
    "content-hash": "d55c9c67cc6b0568bbffb1d78997f8d5",
=======
    "content-hash": "02fccb2d01ffd97470ee6ba2f551f5fc",
>>>>>>> 3cd02a74
    "packages": [
        {
            "name": "colinmollenhour/cache-backend-file",
            "version": "v1.4.5",
            "source": {
                "type": "git",
                "url": "https://github.com/colinmollenhour/Cm_Cache_Backend_File.git",
                "reference": "03c7d4c0f43b2de1b559a3527d18ff697d306544"
            },
            "dist": {
                "type": "zip",
                "url": "https://api.github.com/repos/colinmollenhour/Cm_Cache_Backend_File/zipball/03c7d4c0f43b2de1b559a3527d18ff697d306544",
                "reference": "03c7d4c0f43b2de1b559a3527d18ff697d306544",
                "shasum": ""
            },
            "type": "magento-module",
            "autoload": {
                "classmap": [
                    "File.php"
                ]
            },
            "notification-url": "https://packagist.org/downloads/",
            "license": [
                "BSD-3-Clause"
            ],
            "authors": [
                {
                    "name": "Colin Mollenhour"
                }
            ],
            "description": "The stock Zend_Cache_Backend_File backend has extremely poor performance for cleaning by tags making it become unusable as the number of cached items increases. This backend makes many changes resulting in a huge performance boost, especially for tag cleaning.",
            "homepage": "https://github.com/colinmollenhour/Cm_Cache_Backend_File",
            "time": "2019-04-18T21:54:31+00:00"
        },
        {
            "name": "colinmollenhour/cache-backend-redis",
            "version": "1.11.0",
            "source": {
                "type": "git",
                "url": "https://github.com/colinmollenhour/Cm_Cache_Backend_Redis.git",
                "reference": "389fb68de15660e39b055d149d31f3708b5d6cbc"
            },
            "dist": {
                "type": "zip",
                "url": "https://api.github.com/repos/colinmollenhour/Cm_Cache_Backend_Redis/zipball/389fb68de15660e39b055d149d31f3708b5d6cbc",
                "reference": "389fb68de15660e39b055d149d31f3708b5d6cbc",
                "shasum": ""
            },
            "require": {
                "magento-hackathon/magento-composer-installer": "*"
            },
            "type": "magento-module",
            "autoload": {
                "classmap": [
                    "Cm/Cache/Backend/Redis.php"
                ]
            },
            "notification-url": "https://packagist.org/downloads/",
            "license": [
                "BSD-3-Clause"
            ],
            "authors": [
                {
                    "name": "Colin Mollenhour"
                }
            ],
            "description": "Zend_Cache backend using Redis with full support for tags.",
            "homepage": "https://github.com/colinmollenhour/Cm_Cache_Backend_Redis",
            "time": "2019-03-03T04:04:49+00:00"
        },
        {
            "name": "colinmollenhour/credis",
            "version": "1.11.1",
            "source": {
                "type": "git",
                "url": "https://github.com/colinmollenhour/credis.git",
                "reference": "bd1da4698ab1918477f9e71e5ff0062b9a345008"
            },
            "dist": {
                "type": "zip",
                "url": "https://api.github.com/repos/colinmollenhour/credis/zipball/bd1da4698ab1918477f9e71e5ff0062b9a345008",
                "reference": "bd1da4698ab1918477f9e71e5ff0062b9a345008",
                "shasum": ""
            },
            "require": {
                "php": ">=5.4.0"
            },
            "type": "library",
            "autoload": {
                "classmap": [
                    "Client.php",
                    "Cluster.php",
                    "Sentinel.php",
                    "Module.php"
                ]
            },
            "notification-url": "https://packagist.org/downloads/",
            "license": [
                "MIT"
            ],
            "authors": [
                {
                    "name": "Colin Mollenhour",
                    "email": "colin@mollenhour.com"
                }
            ],
            "description": "Credis is a lightweight interface to the Redis key-value store which wraps the phpredis library when available for better performance.",
            "homepage": "https://github.com/colinmollenhour/credis",
            "time": "2019-11-26T18:09:45+00:00"
        },
        {
            "name": "colinmollenhour/php-redis-session-abstract",
            "version": "v1.4.2",
            "source": {
                "type": "git",
                "url": "https://github.com/colinmollenhour/php-redis-session-abstract.git",
                "reference": "669521218794f125c7b668252f4f576eda65e1e4"
            },
            "dist": {
                "type": "zip",
                "url": "https://api.github.com/repos/colinmollenhour/php-redis-session-abstract/zipball/669521218794f125c7b668252f4f576eda65e1e4",
                "reference": "669521218794f125c7b668252f4f576eda65e1e4",
                "shasum": ""
            },
            "require": {
                "colinmollenhour/credis": "~1.6",
                "php": "^5.5 || ^7.0"
            },
            "type": "library",
            "autoload": {
                "psr-0": {
                    "Cm\\RedisSession\\": "src/"
                }
            },
            "notification-url": "https://packagist.org/downloads/",
            "license": [
                "BSD-3-Clause"
            ],
            "authors": [
                {
                    "name": "Colin Mollenhour"
                }
            ],
            "description": "A Redis-based session handler with optimistic locking",
            "homepage": "https://github.com/colinmollenhour/php-redis-session-abstract",
            "time": "2020-01-08T17:41:01+00:00"
        },
        {
            "name": "composer/ca-bundle",
            "version": "1.2.7",
            "source": {
                "type": "git",
                "url": "https://github.com/composer/ca-bundle.git",
                "reference": "95c63ab2117a72f48f5a55da9740a3273d45b7fd"
            },
            "dist": {
                "type": "zip",
                "url": "https://api.github.com/repos/composer/ca-bundle/zipball/95c63ab2117a72f48f5a55da9740a3273d45b7fd",
                "reference": "95c63ab2117a72f48f5a55da9740a3273d45b7fd",
                "shasum": ""
            },
            "require": {
                "ext-openssl": "*",
                "ext-pcre": "*",
                "php": "^5.3.2 || ^7.0 || ^8.0"
            },
            "require-dev": {
                "phpunit/phpunit": "^4.8.35 || ^5.7 || 6.5 - 8",
                "psr/log": "^1.0",
                "symfony/process": "^2.5 || ^3.0 || ^4.0 || ^5.0"
            },
            "type": "library",
            "extra": {
                "branch-alias": {
                    "dev-master": "1.x-dev"
                }
            },
            "autoload": {
                "psr-4": {
                    "Composer\\CaBundle\\": "src"
                }
            },
            "notification-url": "https://packagist.org/downloads/",
            "license": [
                "MIT"
            ],
            "authors": [
                {
                    "name": "Jordi Boggiano",
                    "email": "j.boggiano@seld.be",
                    "homepage": "http://seld.be"
                }
            ],
            "description": "Lets you find a path to the system CA bundle, and includes a fallback to the Mozilla CA bundle.",
            "keywords": [
                "cabundle",
                "cacert",
                "certificate",
                "ssl",
                "tls"
            ],
            "funding": [
                {
                    "url": "https://packagist.com",
                    "type": "custom"
                },
                {
                    "url": "https://tidelift.com/funding/github/packagist/composer/composer",
                    "type": "tidelift"
                }
            ],
            "time": "2020-04-08T08:27:21+00:00"
        },
        {
            "name": "composer/composer",
            "version": "1.10.7",
            "source": {
                "type": "git",
                "url": "https://github.com/composer/composer.git",
                "reference": "956608ea4f7de9e58c53dfb019d85ae62b193c39"
            },
            "dist": {
                "type": "zip",
                "url": "https://api.github.com/repos/composer/composer/zipball/956608ea4f7de9e58c53dfb019d85ae62b193c39",
                "reference": "956608ea4f7de9e58c53dfb019d85ae62b193c39",
                "shasum": ""
            },
            "require": {
                "composer/ca-bundle": "^1.0",
                "composer/semver": "^1.0",
                "composer/spdx-licenses": "^1.2",
                "composer/xdebug-handler": "^1.1",
                "justinrainbow/json-schema": "^5.2.10",
                "php": "^5.3.2 || ^7.0",
                "psr/log": "^1.0",
                "seld/jsonlint": "^1.4",
                "seld/phar-utils": "^1.0",
                "symfony/console": "^2.7 || ^3.0 || ^4.0 || ^5.0",
                "symfony/filesystem": "^2.7 || ^3.0 || ^4.0 || ^5.0",
                "symfony/finder": "^2.7 || ^3.0 || ^4.0 || ^5.0",
                "symfony/process": "^2.7 || ^3.0 || ^4.0 || ^5.0"
            },
            "conflict": {
                "symfony/console": "2.8.38",
                "symfony/phpunit-bridge": "3.4.40"
            },
            "require-dev": {
                "phpspec/prophecy": "^1.10",
                "symfony/phpunit-bridge": "^3.4"
            },
            "suggest": {
                "ext-openssl": "Enabling the openssl extension allows you to access https URLs for repositories and packages",
                "ext-zip": "Enabling the zip extension allows you to unzip archives",
                "ext-zlib": "Allow gzip compression of HTTP requests"
            },
            "bin": [
                "bin/composer"
            ],
            "type": "library",
            "extra": {
                "branch-alias": {
                    "dev-master": "1.10-dev"
                }
            },
            "autoload": {
                "psr-4": {
                    "Composer\\": "src/Composer"
                }
            },
            "notification-url": "https://packagist.org/downloads/",
            "license": [
                "MIT"
            ],
            "authors": [
                {
                    "name": "Nils Adermann",
                    "email": "naderman@naderman.de",
                    "homepage": "http://www.naderman.de"
                },
                {
                    "name": "Jordi Boggiano",
                    "email": "j.boggiano@seld.be",
                    "homepage": "http://seld.be"
                }
            ],
            "description": "Composer helps you declare, manage and install dependencies of PHP projects. It ensures you have the right stack everywhere.",
            "homepage": "https://getcomposer.org/",
            "keywords": [
                "autoload",
                "dependency",
                "package"
            ],
            "funding": [
                {
                    "url": "https://packagist.com",
                    "type": "custom"
                },
                {
                    "url": "https://github.com/composer",
                    "type": "github"
                },
                {
                    "url": "https://tidelift.com/funding/github/packagist/composer/composer",
                    "type": "tidelift"
                }
            ],
            "time": "2020-06-03T08:03:56+00:00"
        },
        {
            "name": "composer/semver",
            "version": "1.5.1",
            "source": {
                "type": "git",
                "url": "https://github.com/composer/semver.git",
                "reference": "c6bea70230ef4dd483e6bbcab6005f682ed3a8de"
            },
            "dist": {
                "type": "zip",
                "url": "https://api.github.com/repos/composer/semver/zipball/c6bea70230ef4dd483e6bbcab6005f682ed3a8de",
                "reference": "c6bea70230ef4dd483e6bbcab6005f682ed3a8de",
                "shasum": ""
            },
            "require": {
                "php": "^5.3.2 || ^7.0"
            },
            "require-dev": {
                "phpunit/phpunit": "^4.5 || ^5.0.5"
            },
            "type": "library",
            "extra": {
                "branch-alias": {
                    "dev-master": "1.x-dev"
                }
            },
            "autoload": {
                "psr-4": {
                    "Composer\\Semver\\": "src"
                }
            },
            "notification-url": "https://packagist.org/downloads/",
            "license": [
                "MIT"
            ],
            "authors": [
                {
                    "name": "Nils Adermann",
                    "email": "naderman@naderman.de",
                    "homepage": "http://www.naderman.de"
                },
                {
                    "name": "Jordi Boggiano",
                    "email": "j.boggiano@seld.be",
                    "homepage": "http://seld.be"
                },
                {
                    "name": "Rob Bast",
                    "email": "rob.bast@gmail.com",
                    "homepage": "http://robbast.nl"
                }
            ],
            "description": "Semver library that offers utilities, version constraint parsing and validation.",
            "keywords": [
                "semantic",
                "semver",
                "validation",
                "versioning"
            ],
            "time": "2020-01-13T12:06:48+00:00"
        },
        {
            "name": "composer/spdx-licenses",
            "version": "1.5.3",
            "source": {
                "type": "git",
                "url": "https://github.com/composer/spdx-licenses.git",
                "reference": "0c3e51e1880ca149682332770e25977c70cf9dae"
            },
            "dist": {
                "type": "zip",
                "url": "https://api.github.com/repos/composer/spdx-licenses/zipball/0c3e51e1880ca149682332770e25977c70cf9dae",
                "reference": "0c3e51e1880ca149682332770e25977c70cf9dae",
                "shasum": ""
            },
            "require": {
                "php": "^5.3.2 || ^7.0 || ^8.0"
            },
            "require-dev": {
                "phpunit/phpunit": "^4.8.35 || ^5.7 || 6.5 - 7"
            },
            "type": "library",
            "extra": {
                "branch-alias": {
                    "dev-master": "1.x-dev"
                }
            },
            "autoload": {
                "psr-4": {
                    "Composer\\Spdx\\": "src"
                }
            },
            "notification-url": "https://packagist.org/downloads/",
            "license": [
                "MIT"
            ],
            "authors": [
                {
                    "name": "Nils Adermann",
                    "email": "naderman@naderman.de",
                    "homepage": "http://www.naderman.de"
                },
                {
                    "name": "Jordi Boggiano",
                    "email": "j.boggiano@seld.be",
                    "homepage": "http://seld.be"
                },
                {
                    "name": "Rob Bast",
                    "email": "rob.bast@gmail.com",
                    "homepage": "http://robbast.nl"
                }
            ],
            "description": "SPDX licenses list and validation library.",
            "keywords": [
                "license",
                "spdx",
                "validator"
            ],
            "time": "2020-02-14T07:44:31+00:00"
        },
        {
            "name": "composer/xdebug-handler",
            "version": "1.4.2",
            "source": {
                "type": "git",
                "url": "https://github.com/composer/xdebug-handler.git",
                "reference": "fa2aaf99e2087f013a14f7432c1cd2dd7d8f1f51"
            },
            "dist": {
                "type": "zip",
                "url": "https://api.github.com/repos/composer/xdebug-handler/zipball/fa2aaf99e2087f013a14f7432c1cd2dd7d8f1f51",
                "reference": "fa2aaf99e2087f013a14f7432c1cd2dd7d8f1f51",
                "shasum": ""
            },
            "require": {
                "php": "^5.3.2 || ^7.0 || ^8.0",
                "psr/log": "^1.0"
            },
            "require-dev": {
                "phpunit/phpunit": "^4.8.35 || ^5.7 || 6.5 - 8"
            },
            "type": "library",
            "autoload": {
                "psr-4": {
                    "Composer\\XdebugHandler\\": "src"
                }
            },
            "notification-url": "https://packagist.org/downloads/",
            "license": [
                "MIT"
            ],
            "authors": [
                {
                    "name": "John Stevenson",
                    "email": "john-stevenson@blueyonder.co.uk"
                }
            ],
            "description": "Restarts a process without Xdebug.",
            "keywords": [
                "Xdebug",
                "performance"
            ],
            "funding": [
                {
                    "url": "https://packagist.com",
                    "type": "custom"
<<<<<<< HEAD
                }
            ],
            "time": "2020-03-01T12:26:26+00:00"
=======
                },
                {
                    "url": "https://github.com/composer",
                    "type": "github"
                },
                {
                    "url": "https://tidelift.com/funding/github/packagist/composer/composer",
                    "type": "tidelift"
                }
            ],
            "time": "2020-06-04T11:16:35+00:00"
>>>>>>> 3cd02a74
        },
        {
            "name": "container-interop/container-interop",
            "version": "1.2.0",
            "source": {
                "type": "git",
                "url": "https://github.com/container-interop/container-interop.git",
                "reference": "79cbf1341c22ec75643d841642dd5d6acd83bdb8"
            },
            "dist": {
                "type": "zip",
                "url": "https://api.github.com/repos/container-interop/container-interop/zipball/79cbf1341c22ec75643d841642dd5d6acd83bdb8",
                "reference": "79cbf1341c22ec75643d841642dd5d6acd83bdb8",
                "shasum": ""
            },
            "require": {
                "psr/container": "^1.0"
            },
            "type": "library",
            "autoload": {
                "psr-4": {
                    "Interop\\Container\\": "src/Interop/Container/"
                }
            },
            "notification-url": "https://packagist.org/downloads/",
            "license": [
                "MIT"
            ],
            "description": "Promoting the interoperability of container objects (DIC, SL, etc.)",
            "homepage": "https://github.com/container-interop/container-interop",
            "abandoned": "psr/container",
            "time": "2017-02-14T19:40:03+00:00"
        },
        {
            "name": "elasticsearch/elasticsearch",
            "version": "v7.7.0",
            "source": {
                "type": "git",
                "url": "https://github.com/elastic/elasticsearch-php.git",
                "reference": "1d90a7ff4fb1936dc4376f09d723af75714f6f05"
            },
            "dist": {
                "type": "zip",
                "url": "https://api.github.com/repos/elastic/elasticsearch-php/zipball/1d90a7ff4fb1936dc4376f09d723af75714f6f05",
                "reference": "1d90a7ff4fb1936dc4376f09d723af75714f6f05",
                "shasum": ""
            },
            "require": {
                "ext-json": ">=1.3.7",
                "ezimuel/ringphp": "^1.1.2",
                "php": "^7.1",
                "psr/log": "~1.0"
            },
            "require-dev": {
                "cpliakas/git-wrapper": "~2.0",
                "doctrine/inflector": "^1.3",
                "mockery/mockery": "^1.2",
                "phpstan/phpstan": "^0.12",
                "phpunit/phpunit": "^7.5",
                "squizlabs/php_codesniffer": "^3.4",
                "symfony/finder": "~4.0",
                "symfony/yaml": "~4.0"
            },
            "suggest": {
                "ext-curl": "*",
                "monolog/monolog": "Allows for client-level logging and tracing"
            },
            "type": "library",
            "autoload": {
                "files": [
                    "src/autoload.php"
                ],
                "psr-4": {
                    "Elasticsearch\\": "src/Elasticsearch/"
                }
            },
            "notification-url": "https://packagist.org/downloads/",
            "license": [
                "Apache-2.0"
            ],
            "authors": [
                {
                    "name": "Zachary Tong"
                },
                {
                    "name": "Enrico Zimuel"
                }
            ],
            "description": "PHP Client for Elasticsearch",
            "keywords": [
                "client",
                "elasticsearch",
                "search"
            ],
            "time": "2020-05-13T15:19:26+00:00"
        },
        {
            "name": "ezimuel/guzzlestreams",
            "version": "3.0.1",
            "source": {
                "type": "git",
                "url": "https://github.com/ezimuel/guzzlestreams.git",
                "reference": "abe3791d231167f14eb80d413420d1eab91163a8"
            },
            "dist": {
                "type": "zip",
                "url": "https://api.github.com/repos/ezimuel/guzzlestreams/zipball/abe3791d231167f14eb80d413420d1eab91163a8",
                "reference": "abe3791d231167f14eb80d413420d1eab91163a8",
                "shasum": ""
            },
            "require": {
                "php": ">=5.4.0"
            },
            "require-dev": {
                "phpunit/phpunit": "~4.0"
            },
            "type": "library",
            "extra": {
                "branch-alias": {
                    "dev-master": "3.0-dev"
                }
            },
            "autoload": {
                "psr-4": {
                    "GuzzleHttp\\Stream\\": "src/"
                }
            },
            "notification-url": "https://packagist.org/downloads/",
            "license": [
                "MIT"
            ],
            "authors": [
                {
                    "name": "Michael Dowling",
                    "email": "mtdowling@gmail.com",
                    "homepage": "https://github.com/mtdowling"
                }
            ],
            "description": "Fork of guzzle/streams (abandoned) to be used with elasticsearch-php",
            "homepage": "http://guzzlephp.org/",
            "keywords": [
                "Guzzle",
                "stream"
            ],
            "time": "2020-02-14T23:11:50+00:00"
        },
        {
            "name": "ezimuel/ringphp",
            "version": "1.1.2",
            "source": {
                "type": "git",
                "url": "https://github.com/ezimuel/ringphp.git",
                "reference": "0b78f89d8e0bb9e380046c31adfa40347e9f663b"
            },
            "dist": {
                "type": "zip",
                "url": "https://api.github.com/repos/ezimuel/ringphp/zipball/0b78f89d8e0bb9e380046c31adfa40347e9f663b",
                "reference": "0b78f89d8e0bb9e380046c31adfa40347e9f663b",
                "shasum": ""
            },
            "require": {
                "ezimuel/guzzlestreams": "^3.0.1",
                "php": ">=5.4.0",
                "react/promise": "~2.0"
            },
            "require-dev": {
                "ext-curl": "*",
                "phpunit/phpunit": "~4.0"
            },
            "suggest": {
                "ext-curl": "Guzzle will use specific adapters if cURL is present"
            },
            "type": "library",
            "extra": {
                "branch-alias": {
                    "dev-master": "1.1-dev"
                }
            },
            "autoload": {
                "psr-4": {
                    "GuzzleHttp\\Ring\\": "src/"
                }
            },
            "notification-url": "https://packagist.org/downloads/",
            "license": [
                "MIT"
            ],
            "authors": [
                {
                    "name": "Michael Dowling",
                    "email": "mtdowling@gmail.com",
                    "homepage": "https://github.com/mtdowling"
                }
            ],
            "description": "Fork of guzzle/RingPHP (abandoned) to be used with elasticsearch-php",
            "time": "2020-02-14T23:51:21+00:00"
        },
        {
            "name": "guzzlehttp/guzzle",
            "version": "6.5.4",
            "source": {
                "type": "git",
                "url": "https://github.com/guzzle/guzzle.git",
                "reference": "a4a1b6930528a8f7ee03518e6442ec7a44155d9d"
            },
            "dist": {
                "type": "zip",
                "url": "https://api.github.com/repos/guzzle/guzzle/zipball/a4a1b6930528a8f7ee03518e6442ec7a44155d9d",
                "reference": "a4a1b6930528a8f7ee03518e6442ec7a44155d9d",
                "shasum": ""
            },
            "require": {
                "ext-json": "*",
                "guzzlehttp/promises": "^1.0",
                "guzzlehttp/psr7": "^1.6.1",
                "php": ">=5.5",
                "symfony/polyfill-intl-idn": "1.17.0"
            },
            "require-dev": {
                "ext-curl": "*",
                "phpunit/phpunit": "^4.8.35 || ^5.7 || ^6.4 || ^7.0",
                "psr/log": "^1.1"
            },
            "suggest": {
                "psr/log": "Required for using the Log middleware"
            },
            "type": "library",
            "extra": {
                "branch-alias": {
                    "dev-master": "6.5-dev"
                }
            },
            "autoload": {
                "psr-4": {
                    "GuzzleHttp\\": "src/"
                },
                "files": [
                    "src/functions_include.php"
                ]
            },
            "notification-url": "https://packagist.org/downloads/",
            "license": [
                "MIT"
            ],
            "authors": [
                {
                    "name": "Michael Dowling",
                    "email": "mtdowling@gmail.com",
                    "homepage": "https://github.com/mtdowling"
                }
            ],
            "description": "Guzzle is a PHP HTTP client library",
            "homepage": "http://guzzlephp.org/",
            "keywords": [
                "client",
                "curl",
                "framework",
                "http",
                "http client",
                "rest",
                "web service"
            ],
            "time": "2020-05-25T19:35:05+00:00"
        },
        {
            "name": "guzzlehttp/promises",
            "version": "v1.3.1",
            "source": {
                "type": "git",
                "url": "https://github.com/guzzle/promises.git",
                "reference": "a59da6cf61d80060647ff4d3eb2c03a2bc694646"
            },
            "dist": {
                "type": "zip",
                "url": "https://api.github.com/repos/guzzle/promises/zipball/a59da6cf61d80060647ff4d3eb2c03a2bc694646",
                "reference": "a59da6cf61d80060647ff4d3eb2c03a2bc694646",
                "shasum": ""
            },
            "require": {
                "php": ">=5.5.0"
            },
            "require-dev": {
                "phpunit/phpunit": "^4.0"
            },
            "type": "library",
            "extra": {
                "branch-alias": {
                    "dev-master": "1.4-dev"
                }
            },
            "autoload": {
                "psr-4": {
                    "GuzzleHttp\\Promise\\": "src/"
                },
                "files": [
                    "src/functions_include.php"
                ]
            },
            "notification-url": "https://packagist.org/downloads/",
            "license": [
                "MIT"
            ],
            "authors": [
                {
                    "name": "Michael Dowling",
                    "email": "mtdowling@gmail.com",
                    "homepage": "https://github.com/mtdowling"
                }
            ],
            "description": "Guzzle promises library",
            "keywords": [
                "promise"
            ],
            "time": "2016-12-20T10:07:11+00:00"
        },
        {
            "name": "guzzlehttp/psr7",
            "version": "1.6.1",
            "source": {
                "type": "git",
                "url": "https://github.com/guzzle/psr7.git",
                "reference": "239400de7a173fe9901b9ac7c06497751f00727a"
            },
            "dist": {
                "type": "zip",
                "url": "https://api.github.com/repos/guzzle/psr7/zipball/239400de7a173fe9901b9ac7c06497751f00727a",
                "reference": "239400de7a173fe9901b9ac7c06497751f00727a",
                "shasum": ""
            },
            "require": {
                "php": ">=5.4.0",
                "psr/http-message": "~1.0",
                "ralouphie/getallheaders": "^2.0.5 || ^3.0.0"
            },
            "provide": {
                "psr/http-message-implementation": "1.0"
            },
            "require-dev": {
                "ext-zlib": "*",
                "phpunit/phpunit": "~4.8.36 || ^5.7.27 || ^6.5.8"
            },
            "suggest": {
                "zendframework/zend-httphandlerrunner": "Emit PSR-7 responses"
            },
            "type": "library",
            "extra": {
                "branch-alias": {
                    "dev-master": "1.6-dev"
                }
            },
            "autoload": {
                "psr-4": {
                    "GuzzleHttp\\Psr7\\": "src/"
                },
                "files": [
                    "src/functions_include.php"
                ]
            },
            "notification-url": "https://packagist.org/downloads/",
            "license": [
                "MIT"
            ],
            "authors": [
                {
                    "name": "Michael Dowling",
                    "email": "mtdowling@gmail.com",
                    "homepage": "https://github.com/mtdowling"
                },
                {
                    "name": "Tobias Schultze",
                    "homepage": "https://github.com/Tobion"
                }
            ],
            "description": "PSR-7 message implementation that also provides common utility methods",
            "keywords": [
                "http",
                "message",
                "psr-7",
                "request",
                "response",
                "stream",
                "uri",
                "url"
            ],
            "time": "2019-07-01T23:21:34+00:00"
        },
        {
            "name": "justinrainbow/json-schema",
            "version": "5.2.10",
            "source": {
                "type": "git",
                "url": "https://github.com/justinrainbow/json-schema.git",
                "reference": "2ba9c8c862ecd5510ed16c6340aa9f6eadb4f31b"
            },
            "dist": {
                "type": "zip",
                "url": "https://api.github.com/repos/justinrainbow/json-schema/zipball/2ba9c8c862ecd5510ed16c6340aa9f6eadb4f31b",
                "reference": "2ba9c8c862ecd5510ed16c6340aa9f6eadb4f31b",
                "shasum": ""
            },
            "require": {
                "php": ">=5.3.3"
            },
            "require-dev": {
                "friendsofphp/php-cs-fixer": "~2.2.20||~2.15.1",
                "json-schema/json-schema-test-suite": "1.2.0",
                "phpunit/phpunit": "^4.8.35"
            },
            "bin": [
                "bin/validate-json"
            ],
            "type": "library",
            "extra": {
                "branch-alias": {
                    "dev-master": "5.0.x-dev"
                }
            },
            "autoload": {
                "psr-4": {
                    "JsonSchema\\": "src/JsonSchema/"
                }
            },
            "notification-url": "https://packagist.org/downloads/",
            "license": [
                "MIT"
            ],
            "authors": [
                {
                    "name": "Bruno Prieto Reis",
                    "email": "bruno.p.reis@gmail.com"
                },
                {
                    "name": "Justin Rainbow",
                    "email": "justin.rainbow@gmail.com"
                },
                {
                    "name": "Igor Wiedler",
                    "email": "igor@wiedler.ch"
                },
                {
                    "name": "Robert Schönthal",
                    "email": "seroscho@googlemail.com"
                }
            ],
            "description": "A library to validate a json schema.",
            "homepage": "https://github.com/justinrainbow/json-schema",
            "keywords": [
                "json",
                "schema"
            ],
            "time": "2020-05-27T16:41:55+00:00"
        },
        {
            "name": "laminas/laminas-captcha",
            "version": "2.9.0",
            "source": {
                "type": "git",
                "url": "https://github.com/laminas/laminas-captcha.git",
                "reference": "b88f650f3adf2d902ef56f6377cceb5cd87b9876"
            },
            "dist": {
                "type": "zip",
                "url": "https://api.github.com/repos/laminas/laminas-captcha/zipball/b88f650f3adf2d902ef56f6377cceb5cd87b9876",
                "reference": "b88f650f3adf2d902ef56f6377cceb5cd87b9876",
                "shasum": ""
            },
            "require": {
                "laminas/laminas-math": "^2.7 || ^3.0",
                "laminas/laminas-stdlib": "^3.2.1",
                "laminas/laminas-zendframework-bridge": "^1.0",
                "php": "^5.6 || ^7.0"
            },
            "replace": {
                "zendframework/zend-captcha": "self.version"
            },
            "require-dev": {
                "laminas/laminas-coding-standard": "~1.0.0",
                "laminas/laminas-recaptcha": "^3.0",
                "laminas/laminas-session": "^2.8",
                "laminas/laminas-text": "^2.6",
                "laminas/laminas-validator": "^2.10.1",
                "phpunit/phpunit": "^5.7.27 || ^6.5.8 || ^7.1.2"
            },
            "suggest": {
                "laminas/laminas-i18n-resources": "Translations of captcha messages",
                "laminas/laminas-recaptcha": "Laminas\\ReCaptcha component",
                "laminas/laminas-session": "Laminas\\Session component",
                "laminas/laminas-text": "Laminas\\Text component",
                "laminas/laminas-validator": "Laminas\\Validator component"
            },
            "type": "library",
            "extra": {
                "branch-alias": {
                    "dev-master": "2.9.x-dev",
                    "dev-develop": "2.10.x-dev"
                }
            },
            "autoload": {
                "psr-4": {
                    "Laminas\\Captcha\\": "src/"
                }
            },
            "notification-url": "https://packagist.org/downloads/",
            "license": [
                "BSD-3-Clause"
            ],
            "description": "Generate and validate CAPTCHAs using Figlets, images, ReCaptcha, and more",
            "homepage": "https://laminas.dev",
            "keywords": [
                "captcha",
                "laminas"
            ],
            "time": "2019-12-31T16:24:14+00:00"
        },
        {
            "name": "laminas/laminas-code",
            "version": "3.4.1",
            "source": {
                "type": "git",
                "url": "https://github.com/laminas/laminas-code.git",
                "reference": "1cb8f203389ab1482bf89c0e70a04849bacd7766"
            },
            "dist": {
                "type": "zip",
                "url": "https://api.github.com/repos/laminas/laminas-code/zipball/1cb8f203389ab1482bf89c0e70a04849bacd7766",
                "reference": "1cb8f203389ab1482bf89c0e70a04849bacd7766",
                "shasum": ""
            },
            "require": {
                "laminas/laminas-eventmanager": "^2.6 || ^3.0",
                "laminas/laminas-zendframework-bridge": "^1.0",
                "php": "^7.1"
            },
            "conflict": {
                "phpspec/prophecy": "<1.9.0"
            },
            "replace": {
                "zendframework/zend-code": "self.version"
            },
            "require-dev": {
                "doctrine/annotations": "^1.7",
                "ext-phar": "*",
                "laminas/laminas-coding-standard": "^1.0",
                "laminas/laminas-stdlib": "^2.7 || ^3.0",
                "phpunit/phpunit": "^7.5.16 || ^8.4"
            },
            "suggest": {
                "doctrine/annotations": "Doctrine\\Common\\Annotations >=1.0 for annotation features",
                "laminas/laminas-stdlib": "Laminas\\Stdlib component"
            },
            "type": "library",
            "extra": {
                "branch-alias": {
                    "dev-master": "3.4.x-dev",
                    "dev-develop": "3.5.x-dev",
                    "dev-dev-4.0": "4.0.x-dev"
                }
            },
            "autoload": {
                "psr-4": {
                    "Laminas\\Code\\": "src/"
                }
            },
            "notification-url": "https://packagist.org/downloads/",
            "license": [
                "BSD-3-Clause"
            ],
            "description": "Extensions to the PHP Reflection API, static code scanning, and code generation",
            "homepage": "https://laminas.dev",
            "keywords": [
                "code",
                "laminas"
            ],
            "time": "2019-12-31T16:28:24+00:00"
        },
        {
            "name": "laminas/laminas-config",
            "version": "2.6.0",
            "source": {
                "type": "git",
                "url": "https://github.com/laminas/laminas-config.git",
                "reference": "71ba6d5dd703196ce66b25abc4d772edb094dae1"
            },
            "dist": {
                "type": "zip",
                "url": "https://api.github.com/repos/laminas/laminas-config/zipball/71ba6d5dd703196ce66b25abc4d772edb094dae1",
                "reference": "71ba6d5dd703196ce66b25abc4d772edb094dae1",
                "shasum": ""
            },
            "require": {
                "laminas/laminas-stdlib": "^2.7 || ^3.0",
                "laminas/laminas-zendframework-bridge": "^1.0",
                "php": "^5.5 || ^7.0"
            },
            "replace": {
                "zendframework/zend-config": "self.version"
            },
            "require-dev": {
                "fabpot/php-cs-fixer": "1.7.*",
                "laminas/laminas-filter": "^2.6",
                "laminas/laminas-i18n": "^2.5",
                "laminas/laminas-json": "^2.6.1",
                "laminas/laminas-servicemanager": "^2.7.5 || ^3.0.3",
                "phpunit/phpunit": "~4.0"
            },
            "suggest": {
                "laminas/laminas-filter": "Laminas\\Filter component",
                "laminas/laminas-i18n": "Laminas\\I18n component",
                "laminas/laminas-json": "Laminas\\Json to use the Json reader or writer classes",
                "laminas/laminas-servicemanager": "Laminas\\ServiceManager for use with the Config Factory to retrieve reader and writer instances"
            },
            "type": "library",
            "extra": {
                "branch-alias": {
                    "dev-master": "2.6-dev",
                    "dev-develop": "2.7-dev"
                }
            },
            "autoload": {
                "psr-4": {
                    "Laminas\\Config\\": "src/"
                }
            },
            "notification-url": "https://packagist.org/downloads/",
            "license": [
                "BSD-3-Clause"
            ],
            "description": "provides a nested object property based user interface for accessing this configuration data within application code",
            "homepage": "https://laminas.dev",
            "keywords": [
                "config",
                "laminas"
            ],
            "time": "2019-12-31T16:30:04+00:00"
        },
        {
            "name": "laminas/laminas-console",
            "version": "2.8.0",
            "source": {
                "type": "git",
                "url": "https://github.com/laminas/laminas-console.git",
                "reference": "478a6ceac3e31fb38d6314088abda8b239ee23a5"
            },
            "dist": {
                "type": "zip",
                "url": "https://api.github.com/repos/laminas/laminas-console/zipball/478a6ceac3e31fb38d6314088abda8b239ee23a5",
                "reference": "478a6ceac3e31fb38d6314088abda8b239ee23a5",
                "shasum": ""
            },
            "require": {
                "laminas/laminas-stdlib": "^3.2.1",
                "laminas/laminas-zendframework-bridge": "^1.0",
                "php": "^5.6 || ^7.0"
            },
            "replace": {
                "zendframework/zend-console": "self.version"
            },
            "require-dev": {
                "laminas/laminas-coding-standard": "~1.0.0",
                "laminas/laminas-filter": "^2.7.2",
                "laminas/laminas-json": "^2.6 || ^3.0",
                "laminas/laminas-validator": "^2.10.1",
                "phpunit/phpunit": "^5.7.23 || ^6.4.3"
            },
            "suggest": {
                "laminas/laminas-filter": "To support DefaultRouteMatcher usage",
                "laminas/laminas-validator": "To support DefaultRouteMatcher usage"
            },
            "type": "library",
            "extra": {
                "branch-alias": {
                    "dev-master": "2.8.x-dev",
                    "dev-develop": "2.9.x-dev"
                }
            },
            "autoload": {
                "psr-4": {
                    "Laminas\\Console\\": "src/"
                }
            },
            "notification-url": "https://packagist.org/downloads/",
            "license": [
                "BSD-3-Clause"
            ],
            "description": "Build console applications using getopt syntax or routing, complete with prompts",
            "homepage": "https://laminas.dev",
            "keywords": [
                "console",
                "laminas"
            ],
            "time": "2019-12-31T16:31:45+00:00"
        },
        {
            "name": "laminas/laminas-crypt",
            "version": "2.6.0",
            "source": {
                "type": "git",
                "url": "https://github.com/laminas/laminas-crypt.git",
                "reference": "6f291fe90c84c74d737c9dc9b8f0ad2b55dc0567"
            },
            "dist": {
                "type": "zip",
                "url": "https://api.github.com/repos/laminas/laminas-crypt/zipball/6f291fe90c84c74d737c9dc9b8f0ad2b55dc0567",
                "reference": "6f291fe90c84c74d737c9dc9b8f0ad2b55dc0567",
                "shasum": ""
            },
            "require": {
                "container-interop/container-interop": "~1.0",
                "laminas/laminas-math": "^2.6",
                "laminas/laminas-stdlib": "^2.7 || ^3.0",
                "laminas/laminas-zendframework-bridge": "^1.0",
                "php": "^5.5 || ^7.0"
            },
            "replace": {
                "zendframework/zend-crypt": "self.version"
            },
            "require-dev": {
                "fabpot/php-cs-fixer": "1.7.*",
                "phpunit/phpunit": "~4.0"
            },
            "suggest": {
                "ext-mcrypt": "Required for most features of Laminas\\Crypt"
            },
            "type": "library",
            "extra": {
                "branch-alias": {
                    "dev-master": "2.6-dev",
                    "dev-develop": "2.7-dev"
                }
            },
            "autoload": {
                "psr-4": {
                    "Laminas\\Crypt\\": "src/"
                }
            },
            "notification-url": "https://packagist.org/downloads/",
            "license": [
                "BSD-3-Clause"
            ],
            "homepage": "https://laminas.dev",
            "keywords": [
                "crypt",
                "laminas"
            ],
            "time": "2019-12-31T16:33:11+00:00"
        },
        {
            "name": "laminas/laminas-db",
            "version": "2.11.3",
            "source": {
                "type": "git",
                "url": "https://github.com/laminas/laminas-db.git",
                "reference": "6c4238918b9204db1eb8cafae2c1940d40f4c007"
            },
            "dist": {
                "type": "zip",
                "url": "https://api.github.com/repos/laminas/laminas-db/zipball/6c4238918b9204db1eb8cafae2c1940d40f4c007",
                "reference": "6c4238918b9204db1eb8cafae2c1940d40f4c007",
                "shasum": ""
            },
            "require": {
                "laminas/laminas-stdlib": "^2.7 || ^3.0",
                "laminas/laminas-zendframework-bridge": "^1.0",
                "php": "^5.6 || ^7.0"
            },
            "replace": {
                "zendframework/zend-db": "^2.11.0"
            },
            "require-dev": {
                "laminas/laminas-coding-standard": "~1.0.0",
                "laminas/laminas-eventmanager": "^2.6.2 || ^3.0",
                "laminas/laminas-hydrator": "^1.1 || ^2.1 || ^3.0",
                "laminas/laminas-servicemanager": "^2.7.5 || ^3.0.3",
                "phpunit/phpunit": "^5.7.27 || ^6.5.14"
            },
            "suggest": {
                "laminas/laminas-eventmanager": "Laminas\\EventManager component",
                "laminas/laminas-hydrator": "Laminas\\Hydrator component for using HydratingResultSets",
                "laminas/laminas-servicemanager": "Laminas\\ServiceManager component"
            },
            "type": "library",
            "extra": {
                "branch-alias": {
                    "dev-master": "2.11.x-dev",
                    "dev-develop": "2.12.x-dev"
                },
                "laminas": {
                    "component": "Laminas\\Db",
                    "config-provider": "Laminas\\Db\\ConfigProvider"
                }
            },
            "autoload": {
                "psr-4": {
                    "Laminas\\Db\\": "src/"
                }
            },
            "notification-url": "https://packagist.org/downloads/",
            "license": [
                "BSD-3-Clause"
            ],
            "description": "Database abstraction layer, SQL abstraction, result set abstraction, and RowDataGateway and TableDataGateway implementations",
            "homepage": "https://laminas.dev",
            "keywords": [
                "db",
                "laminas"
            ],
            "time": "2020-03-29T12:08:51+00:00"
        },
        {
            "name": "laminas/laminas-dependency-plugin",
            "version": "1.0.4",
            "source": {
                "type": "git",
                "url": "https://github.com/laminas/laminas-dependency-plugin.git",
                "reference": "38bf91861f5b4d49f9a1c530327c997f7a7fb2db"
            },
            "dist": {
                "type": "zip",
                "url": "https://api.github.com/repos/laminas/laminas-dependency-plugin/zipball/38bf91861f5b4d49f9a1c530327c997f7a7fb2db",
                "reference": "38bf91861f5b4d49f9a1c530327c997f7a7fb2db",
                "shasum": ""
            },
            "require": {
                "composer-plugin-api": "^1.1",
                "php": "^5.6 || ^7.0"
            },
            "require-dev": {
                "composer/composer": "^1.9",
                "dealerdirect/phpcodesniffer-composer-installer": "^0.5.0",
                "phpcompatibility/php-compatibility": "^9.3",
                "phpunit/phpunit": "^8.4",
                "roave/security-advisories": "dev-master",
                "webimpress/coding-standard": "^1.0"
            },
            "type": "composer-plugin",
            "extra": {
                "branch-alias": {
                    "dev-master": "1.0.x-dev",
                    "dev-develop": "1.1.x-dev"
                },
                "class": "Laminas\\DependencyPlugin\\DependencyRewriterPlugin"
            },
            "autoload": {
                "psr-4": {
                    "Laminas\\DependencyPlugin\\": "src/"
                }
            },
            "notification-url": "https://packagist.org/downloads/",
            "license": [
                "BSD-3-Clause"
            ],
            "description": "Replace zendframework and zfcampus packages with their Laminas Project equivalents.",
            "funding": [
                {
                    "url": "https://funding.communitybridge.org/projects/laminas-project",
                    "type": "community_bridge"
                }
            ],
            "time": "2020-05-20T13:45:39+00:00"
        },
        {
            "name": "laminas/laminas-di",
            "version": "2.6.1",
            "source": {
                "type": "git",
                "url": "https://github.com/laminas/laminas-di.git",
                "reference": "239b22408a1f8eacda6fc2b838b5065c4cf1d88e"
            },
            "dist": {
                "type": "zip",
                "url": "https://api.github.com/repos/laminas/laminas-di/zipball/239b22408a1f8eacda6fc2b838b5065c4cf1d88e",
                "reference": "239b22408a1f8eacda6fc2b838b5065c4cf1d88e",
                "shasum": ""
            },
            "require": {
                "container-interop/container-interop": "^1.1",
                "laminas/laminas-code": "^2.6 || ^3.0",
                "laminas/laminas-stdlib": "^2.7 || ^3.0",
                "laminas/laminas-zendframework-bridge": "^0.4.5 || ^1.0",
                "php": "^5.5 || ^7.0"
            },
            "replace": {
                "zendframework/zend-di": "self.version"
            },
            "require-dev": {
                "fabpot/php-cs-fixer": "1.7.*",
                "phpunit/phpunit": "~4.0"
            },
            "type": "library",
            "extra": {
                "branch-alias": {
                    "dev-master": "2.6-dev",
                    "dev-develop": "2.7-dev"
                }
            },
            "autoload": {
                "psr-4": {
                    "Laminas\\Di\\": "src/"
                }
            },
            "notification-url": "https://packagist.org/downloads/",
            "license": [
                "BSD-3-Clause"
            ],
            "homepage": "https://laminas.dev",
            "keywords": [
                "di",
                "laminas"
            ],
            "time": "2019-12-31T15:17:33+00:00"
        },
        {
            "name": "laminas/laminas-diactoros",
            "version": "1.8.7p2",
            "source": {
                "type": "git",
                "url": "https://github.com/laminas/laminas-diactoros.git",
                "reference": "6991c1af7c8d2c8efee81b22ba97024781824aaa"
            },
            "dist": {
                "type": "zip",
                "url": "https://api.github.com/repos/laminas/laminas-diactoros/zipball/6991c1af7c8d2c8efee81b22ba97024781824aaa",
                "reference": "6991c1af7c8d2c8efee81b22ba97024781824aaa",
                "shasum": ""
            },
            "require": {
                "laminas/laminas-zendframework-bridge": "^1.0",
                "php": "^5.6 || ^7.0",
                "psr/http-message": "^1.0"
            },
            "provide": {
                "psr/http-message-implementation": "1.0"
            },
            "replace": {
                "zendframework/zend-diactoros": "~1.8.7.0"
            },
            "require-dev": {
                "ext-dom": "*",
                "ext-libxml": "*",
                "laminas/laminas-coding-standard": "~1.0",
                "php-http/psr7-integration-tests": "dev-master",
                "phpunit/phpunit": "^5.7.16 || ^6.0.8 || ^7.2.7"
            },
            "type": "library",
            "extra": {
                "branch-alias": {
                    "dev-release-1.8": "1.8.x-dev"
                }
            },
            "autoload": {
                "files": [
                    "src/functions/create_uploaded_file.php",
                    "src/functions/marshal_headers_from_sapi.php",
                    "src/functions/marshal_method_from_sapi.php",
                    "src/functions/marshal_protocol_version_from_sapi.php",
                    "src/functions/marshal_uri_from_sapi.php",
                    "src/functions/normalize_server.php",
                    "src/functions/normalize_uploaded_files.php",
                    "src/functions/parse_cookie_header.php",
                    "src/functions/create_uploaded_file.legacy.php",
                    "src/functions/marshal_headers_from_sapi.legacy.php",
                    "src/functions/marshal_method_from_sapi.legacy.php",
                    "src/functions/marshal_protocol_version_from_sapi.legacy.php",
                    "src/functions/marshal_uri_from_sapi.legacy.php",
                    "src/functions/normalize_server.legacy.php",
                    "src/functions/normalize_uploaded_files.legacy.php",
                    "src/functions/parse_cookie_header.legacy.php"
                ],
                "psr-4": {
                    "Laminas\\Diactoros\\": "src/"
                }
            },
            "notification-url": "https://packagist.org/downloads/",
            "license": [
                "BSD-3-Clause"
            ],
            "description": "PSR HTTP Message implementations",
            "homepage": "https://laminas.dev",
            "keywords": [
                "http",
                "laminas",
                "psr",
                "psr-7"
            ],
            "time": "2020-03-23T15:28:28+00:00"
        },
        {
            "name": "laminas/laminas-escaper",
            "version": "2.6.1",
            "source": {
                "type": "git",
                "url": "https://github.com/laminas/laminas-escaper.git",
                "reference": "25f2a053eadfa92ddacb609dcbbc39362610da70"
            },
            "dist": {
                "type": "zip",
                "url": "https://api.github.com/repos/laminas/laminas-escaper/zipball/25f2a053eadfa92ddacb609dcbbc39362610da70",
                "reference": "25f2a053eadfa92ddacb609dcbbc39362610da70",
                "shasum": ""
            },
            "require": {
                "laminas/laminas-zendframework-bridge": "^1.0",
                "php": "^5.6 || ^7.0"
            },
            "replace": {
                "zendframework/zend-escaper": "self.version"
            },
            "require-dev": {
                "laminas/laminas-coding-standard": "~1.0.0",
                "phpunit/phpunit": "^5.7.27 || ^6.5.8 || ^7.1.2"
            },
            "type": "library",
            "extra": {
                "branch-alias": {
                    "dev-master": "2.6.x-dev",
                    "dev-develop": "2.7.x-dev"
                }
            },
            "autoload": {
                "psr-4": {
                    "Laminas\\Escaper\\": "src/"
                }
            },
            "notification-url": "https://packagist.org/downloads/",
            "license": [
                "BSD-3-Clause"
            ],
            "description": "Securely and safely escape HTML, HTML attributes, JavaScript, CSS, and URLs",
            "homepage": "https://laminas.dev",
            "keywords": [
                "escaper",
                "laminas"
            ],
            "time": "2019-12-31T16:43:30+00:00"
        },
        {
            "name": "laminas/laminas-eventmanager",
            "version": "3.2.1",
            "source": {
                "type": "git",
                "url": "https://github.com/laminas/laminas-eventmanager.git",
                "reference": "ce4dc0bdf3b14b7f9815775af9dfee80a63b4748"
            },
            "dist": {
                "type": "zip",
                "url": "https://api.github.com/repos/laminas/laminas-eventmanager/zipball/ce4dc0bdf3b14b7f9815775af9dfee80a63b4748",
                "reference": "ce4dc0bdf3b14b7f9815775af9dfee80a63b4748",
                "shasum": ""
            },
            "require": {
                "laminas/laminas-zendframework-bridge": "^1.0",
                "php": "^5.6 || ^7.0"
            },
            "replace": {
                "zendframework/zend-eventmanager": "self.version"
            },
            "require-dev": {
                "athletic/athletic": "^0.1",
                "container-interop/container-interop": "^1.1.0",
                "laminas/laminas-coding-standard": "~1.0.0",
                "laminas/laminas-stdlib": "^2.7.3 || ^3.0",
                "phpunit/phpunit": "^5.7.27 || ^6.5.8 || ^7.1.2"
            },
            "suggest": {
                "container-interop/container-interop": "^1.1.0, to use the lazy listeners feature",
                "laminas/laminas-stdlib": "^2.7.3 || ^3.0, to use the FilterChain feature"
            },
            "type": "library",
            "extra": {
                "branch-alias": {
                    "dev-master": "3.2-dev",
                    "dev-develop": "3.3-dev"
                }
            },
            "autoload": {
                "psr-4": {
                    "Laminas\\EventManager\\": "src/"
                }
            },
            "notification-url": "https://packagist.org/downloads/",
            "license": [
                "BSD-3-Clause"
            ],
            "description": "Trigger and listen to events within a PHP application",
            "homepage": "https://laminas.dev",
            "keywords": [
                "event",
                "eventmanager",
                "events",
                "laminas"
            ],
            "time": "2019-12-31T16:44:52+00:00"
        },
        {
            "name": "laminas/laminas-feed",
            "version": "2.12.2",
            "source": {
                "type": "git",
                "url": "https://github.com/laminas/laminas-feed.git",
                "reference": "8a193ac96ebcb3e16b6ee754ac2a889eefacb654"
            },
            "dist": {
                "type": "zip",
                "url": "https://api.github.com/repos/laminas/laminas-feed/zipball/8a193ac96ebcb3e16b6ee754ac2a889eefacb654",
                "reference": "8a193ac96ebcb3e16b6ee754ac2a889eefacb654",
                "shasum": ""
            },
            "require": {
                "ext-dom": "*",
                "ext-libxml": "*",
                "laminas/laminas-escaper": "^2.5.2",
                "laminas/laminas-stdlib": "^3.2.1",
                "laminas/laminas-zendframework-bridge": "^1.0",
                "php": "^5.6 || ^7.0"
            },
            "replace": {
                "zendframework/zend-feed": "^2.12.0"
            },
            "require-dev": {
                "laminas/laminas-cache": "^2.7.2",
                "laminas/laminas-coding-standard": "~1.0.0",
                "laminas/laminas-db": "^2.8.2",
                "laminas/laminas-http": "^2.7",
                "laminas/laminas-servicemanager": "^2.7.8 || ^3.3",
                "laminas/laminas-validator": "^2.10.1",
                "phpunit/phpunit": "^5.7.27 || ^6.5.14 || ^7.5.20",
                "psr/http-message": "^1.0.1"
            },
            "suggest": {
                "laminas/laminas-cache": "Laminas\\Cache component, for optionally caching feeds between requests",
                "laminas/laminas-db": "Laminas\\Db component, for use with PubSubHubbub",
                "laminas/laminas-http": "Laminas\\Http for PubSubHubbub, and optionally for use with Laminas\\Feed\\Reader",
                "laminas/laminas-servicemanager": "Laminas\\ServiceManager component, for easily extending ExtensionManager implementations",
                "laminas/laminas-validator": "Laminas\\Validator component, for validating email addresses used in Atom feeds and entries when using the Writer subcomponent",
                "psr/http-message": "PSR-7 ^1.0.1, if you wish to use Laminas\\Feed\\Reader\\Http\\Psr7ResponseDecorator"
            },
            "type": "library",
            "extra": {
                "branch-alias": {
                    "dev-master": "2.12.x-dev",
                    "dev-develop": "2.13.x-dev"
                }
            },
            "autoload": {
                "psr-4": {
                    "Laminas\\Feed\\": "src/"
                }
            },
            "notification-url": "https://packagist.org/downloads/",
            "license": [
                "BSD-3-Clause"
            ],
            "description": "provides functionality for consuming RSS and Atom feeds",
            "homepage": "https://laminas.dev",
            "keywords": [
                "feed",
                "laminas"
            ],
            "time": "2020-03-29T12:36:29+00:00"
        },
        {
            "name": "laminas/laminas-filter",
            "version": "2.9.4",
            "source": {
                "type": "git",
                "url": "https://github.com/laminas/laminas-filter.git",
                "reference": "3c4476e772a062cef7531c6793377ae585d89c82"
            },
            "dist": {
                "type": "zip",
                "url": "https://api.github.com/repos/laminas/laminas-filter/zipball/3c4476e772a062cef7531c6793377ae585d89c82",
                "reference": "3c4476e772a062cef7531c6793377ae585d89c82",
                "shasum": ""
            },
            "require": {
                "laminas/laminas-stdlib": "^2.7.7 || ^3.1",
                "laminas/laminas-zendframework-bridge": "^1.0",
                "php": "^5.6 || ^7.0"
            },
            "conflict": {
                "laminas/laminas-validator": "<2.10.1"
            },
            "replace": {
                "zendframework/zend-filter": "^2.9.2"
            },
            "require-dev": {
                "laminas/laminas-coding-standard": "~1.0.0",
                "laminas/laminas-crypt": "^3.2.1",
                "laminas/laminas-servicemanager": "^2.7.8 || ^3.3",
                "laminas/laminas-uri": "^2.6",
                "pear/archive_tar": "^1.4.3",
                "phpunit/phpunit": "^5.7.23 || ^6.4.3",
                "psr/http-factory": "^1.0"
            },
            "suggest": {
                "laminas/laminas-crypt": "Laminas\\Crypt component, for encryption filters",
                "laminas/laminas-i18n": "Laminas\\I18n component for filters depending on i18n functionality",
                "laminas/laminas-servicemanager": "Laminas\\ServiceManager component, for using the filter chain functionality",
                "laminas/laminas-uri": "Laminas\\Uri component, for the UriNormalize filter",
                "psr/http-factory-implementation": "psr/http-factory-implementation, for creating file upload instances when consuming PSR-7 in file upload filters"
            },
            "type": "library",
            "extra": {
                "branch-alias": {
                    "dev-master": "2.9.x-dev",
                    "dev-develop": "2.10.x-dev"
                },
                "laminas": {
                    "component": "Laminas\\Filter",
                    "config-provider": "Laminas\\Filter\\ConfigProvider"
                }
            },
            "autoload": {
                "psr-4": {
                    "Laminas\\Filter\\": "src/"
                }
            },
            "notification-url": "https://packagist.org/downloads/",
            "license": [
                "BSD-3-Clause"
            ],
            "description": "Programmatically filter and normalize data and files",
            "homepage": "https://laminas.dev",
            "keywords": [
                "filter",
                "laminas"
            ],
            "time": "2020-03-29T12:41:29+00:00"
        },
        {
            "name": "laminas/laminas-form",
            "version": "2.14.5",
            "source": {
                "type": "git",
                "url": "https://github.com/laminas/laminas-form.git",
                "reference": "3e22e09751cf6ae031be87a44e092e7925ce5b7b"
            },
            "dist": {
                "type": "zip",
                "url": "https://api.github.com/repos/laminas/laminas-form/zipball/3e22e09751cf6ae031be87a44e092e7925ce5b7b",
                "reference": "3e22e09751cf6ae031be87a44e092e7925ce5b7b",
                "shasum": ""
            },
            "require": {
                "laminas/laminas-hydrator": "^1.1 || ^2.1 || ^3.0",
                "laminas/laminas-inputfilter": "^2.8",
                "laminas/laminas-stdlib": "^3.2.1",
                "laminas/laminas-zendframework-bridge": "^1.0",
                "php": "^5.6 || ^7.0"
            },
            "replace": {
                "zendframework/zend-form": "^2.14.3"
            },
            "require-dev": {
                "doctrine/annotations": "~1.0",
                "laminas/laminas-cache": "^2.6.1",
                "laminas/laminas-captcha": "^2.7.1",
                "laminas/laminas-code": "^2.6 || ^3.0",
                "laminas/laminas-coding-standard": "~1.0.0",
                "laminas/laminas-escaper": "^2.5",
                "laminas/laminas-eventmanager": "^2.6.2 || ^3.0",
                "laminas/laminas-filter": "^2.6",
                "laminas/laminas-i18n": "^2.6",
                "laminas/laminas-recaptcha": "^3.0.0",
                "laminas/laminas-servicemanager": "^2.7.5 || ^3.0.3",
                "laminas/laminas-session": "^2.8.1",
                "laminas/laminas-text": "^2.6",
                "laminas/laminas-validator": "^2.6",
                "laminas/laminas-view": "^2.6.2",
                "phpunit/phpunit": "^5.7.27 || ^6.5.14 || ^7.5.20"
            },
            "suggest": {
                "laminas/laminas-captcha": "^2.7.1, required for using CAPTCHA form elements",
                "laminas/laminas-code": "^2.6 || ^3.0, required to use laminas-form annotations support",
                "laminas/laminas-eventmanager": "^2.6.2 || ^3.0, reuired for laminas-form annotations support",
                "laminas/laminas-i18n": "^2.6, required when using laminas-form view helpers",
                "laminas/laminas-recaptcha": "in order to use the ReCaptcha form element",
                "laminas/laminas-servicemanager": "^2.7.5 || ^3.0.3, required to use the form factories or provide services",
                "laminas/laminas-view": "^2.6.2, required for using the laminas-form view helpers"
            },
            "type": "library",
            "extra": {
                "branch-alias": {
                    "dev-master": "2.14.x-dev",
                    "dev-develop": "2.15.x-dev"
                },
                "laminas": {
                    "component": "Laminas\\Form",
                    "config-provider": "Laminas\\Form\\ConfigProvider"
                }
            },
            "autoload": {
                "psr-4": {
                    "Laminas\\Form\\": "src/"
                },
                "files": [
                    "autoload/formElementManagerPolyfill.php"
                ]
            },
            "notification-url": "https://packagist.org/downloads/",
            "license": [
                "BSD-3-Clause"
            ],
            "description": "Validate and display simple and complex forms, casting forms to business objects and vice versa",
            "homepage": "https://laminas.dev",
            "keywords": [
                "form",
                "laminas"
            ],
            "time": "2020-03-29T12:46:16+00:00"
        },
        {
            "name": "laminas/laminas-http",
            "version": "2.11.2",
            "source": {
                "type": "git",
                "url": "https://github.com/laminas/laminas-http.git",
                "reference": "8c66963b933c80da59433da56a44dfa979f3ec88"
            },
            "dist": {
                "type": "zip",
                "url": "https://api.github.com/repos/laminas/laminas-http/zipball/8c66963b933c80da59433da56a44dfa979f3ec88",
                "reference": "8c66963b933c80da59433da56a44dfa979f3ec88",
                "shasum": ""
            },
            "require": {
                "laminas/laminas-loader": "^2.5.1",
                "laminas/laminas-stdlib": "^3.2.1",
                "laminas/laminas-uri": "^2.5.2",
                "laminas/laminas-validator": "^2.10.1",
                "laminas/laminas-zendframework-bridge": "^1.0",
                "php": "^5.6 || ^7.0"
            },
            "replace": {
                "zendframework/zend-http": "self.version"
            },
            "require-dev": {
                "laminas/laminas-coding-standard": "~1.0.0",
                "laminas/laminas-config": "^3.1 || ^2.6",
                "phpunit/phpunit": "^5.7.27 || ^6.5.8 || ^7.1.3"
            },
            "suggest": {
                "paragonie/certainty": "For automated management of cacert.pem"
            },
            "type": "library",
            "extra": {
                "branch-alias": {
                    "dev-master": "2.11.x-dev",
                    "dev-develop": "2.12.x-dev"
                }
            },
            "autoload": {
                "psr-4": {
                    "Laminas\\Http\\": "src/"
                }
            },
            "notification-url": "https://packagist.org/downloads/",
            "license": [
                "BSD-3-Clause"
            ],
            "description": "Provides an easy interface for performing Hyper-Text Transfer Protocol (HTTP) requests",
            "homepage": "https://laminas.dev",
            "keywords": [
                "http",
                "http client",
                "laminas"
            ],
            "time": "2019-12-31T17:02:36+00:00"
        },
        {
            "name": "laminas/laminas-hydrator",
            "version": "2.4.2",
            "source": {
                "type": "git",
                "url": "https://github.com/laminas/laminas-hydrator.git",
                "reference": "4a0e81cf05f32edcace817f1f48cb4055f689d85"
            },
            "dist": {
                "type": "zip",
                "url": "https://api.github.com/repos/laminas/laminas-hydrator/zipball/4a0e81cf05f32edcace817f1f48cb4055f689d85",
                "reference": "4a0e81cf05f32edcace817f1f48cb4055f689d85",
                "shasum": ""
            },
            "require": {
                "laminas/laminas-stdlib": "^3.0",
                "laminas/laminas-zendframework-bridge": "^1.0",
                "php": "^5.6 || ^7.0"
            },
            "replace": {
                "zendframework/zend-hydrator": "self.version"
            },
            "require-dev": {
                "laminas/laminas-coding-standard": "~1.0.0",
                "laminas/laminas-eventmanager": "^2.6.2 || ^3.0",
                "laminas/laminas-filter": "^2.6",
                "laminas/laminas-inputfilter": "^2.6",
                "laminas/laminas-serializer": "^2.6.1",
                "laminas/laminas-servicemanager": "^2.7.5 || ^3.0.3",
                "phpunit/phpunit": "^5.7.27 || ^6.5.8 || ^7.1.2"
            },
            "suggest": {
                "laminas/laminas-eventmanager": "^2.6.2 || ^3.0, to support aggregate hydrator usage",
                "laminas/laminas-filter": "^2.6, to support naming strategy hydrator usage",
                "laminas/laminas-serializer": "^2.6.1, to use the SerializableStrategy",
                "laminas/laminas-servicemanager": "^2.7.5 || ^3.0.3, to support hydrator plugin manager usage"
            },
            "type": "library",
            "extra": {
                "branch-alias": {
                    "dev-release-2.4": "2.4.x-dev"
                },
                "laminas": {
                    "component": "Laminas\\Hydrator",
                    "config-provider": "Laminas\\Hydrator\\ConfigProvider"
                }
            },
            "autoload": {
                "psr-4": {
                    "Laminas\\Hydrator\\": "src/"
                }
            },
            "notification-url": "https://packagist.org/downloads/",
            "license": [
                "BSD-3-Clause"
            ],
            "description": "Serialize objects to arrays, and vice versa",
            "homepage": "https://laminas.dev",
            "keywords": [
                "hydrator",
                "laminas"
            ],
            "time": "2019-12-31T17:06:38+00:00"
        },
        {
            "name": "laminas/laminas-i18n",
            "version": "2.10.3",
            "source": {
                "type": "git",
                "url": "https://github.com/laminas/laminas-i18n.git",
                "reference": "94ff957a1366f5be94f3d3a9b89b50386649e3ae"
            },
            "dist": {
                "type": "zip",
                "url": "https://api.github.com/repos/laminas/laminas-i18n/zipball/94ff957a1366f5be94f3d3a9b89b50386649e3ae",
                "reference": "94ff957a1366f5be94f3d3a9b89b50386649e3ae",
                "shasum": ""
            },
            "require": {
                "ext-intl": "*",
                "laminas/laminas-stdlib": "^2.7 || ^3.0",
                "laminas/laminas-zendframework-bridge": "^1.0",
                "php": "^5.6 || ^7.0"
            },
            "conflict": {
                "phpspec/prophecy": "<1.9.0"
            },
            "replace": {
                "zendframework/zend-i18n": "^2.10.1"
            },
            "require-dev": {
                "laminas/laminas-cache": "^2.6.1",
                "laminas/laminas-coding-standard": "~1.0.0",
                "laminas/laminas-config": "^2.6",
                "laminas/laminas-eventmanager": "^2.6.2 || ^3.0",
                "laminas/laminas-filter": "^2.6.1",
                "laminas/laminas-servicemanager": "^2.7.5 || ^3.0.3",
                "laminas/laminas-validator": "^2.6",
                "laminas/laminas-view": "^2.6.3",
                "phpunit/phpunit": "^5.7.27 || ^6.5.14 || ^7.5.16"
            },
            "suggest": {
                "laminas/laminas-cache": "Laminas\\Cache component",
                "laminas/laminas-config": "Laminas\\Config component",
                "laminas/laminas-eventmanager": "You should install this package to use the events in the translator",
                "laminas/laminas-filter": "You should install this package to use the provided filters",
                "laminas/laminas-i18n-resources": "Translation resources",
                "laminas/laminas-servicemanager": "Laminas\\ServiceManager component",
                "laminas/laminas-validator": "You should install this package to use the provided validators",
                "laminas/laminas-view": "You should install this package to use the provided view helpers"
            },
            "type": "library",
            "extra": {
                "branch-alias": {
                    "dev-master": "2.10.x-dev",
                    "dev-develop": "2.11.x-dev"
                },
                "laminas": {
                    "component": "Laminas\\I18n",
                    "config-provider": "Laminas\\I18n\\ConfigProvider"
                }
            },
            "autoload": {
                "psr-4": {
                    "Laminas\\I18n\\": "src/"
                }
            },
            "notification-url": "https://packagist.org/downloads/",
            "license": [
                "BSD-3-Clause"
            ],
            "description": "Provide translations for your application, and filter and validate internationalized values",
            "homepage": "https://laminas.dev",
            "keywords": [
                "i18n",
                "laminas"
            ],
            "time": "2020-03-29T12:51:08+00:00"
        },
        {
            "name": "laminas/laminas-inputfilter",
            "version": "2.10.1",
            "source": {
                "type": "git",
                "url": "git@github.com:laminas/laminas-inputfilter.git",
                "reference": "b29ce8f512c966468eee37ea4873ae5fb545d00a"
            },
            "dist": {
                "type": "zip",
                "url": "https://api.github.com/repos/laminas/laminas-inputfilter/zipball/b29ce8f512c966468eee37ea4873ae5fb545d00a",
                "reference": "b29ce8f512c966468eee37ea4873ae5fb545d00a",
                "shasum": ""
            },
            "require": {
                "laminas/laminas-filter": "^2.9.1",
                "laminas/laminas-servicemanager": "^2.7.10 || ^3.3.1",
                "laminas/laminas-stdlib": "^2.7 || ^3.0",
                "laminas/laminas-validator": "^2.11",
                "laminas/laminas-zendframework-bridge": "^1.0",
                "php": "^5.6 || ^7.0"
            },
            "replace": {
                "zendframework/zend-inputfilter": "self.version"
            },
            "require-dev": {
                "laminas/laminas-coding-standard": "~1.0.0",
                "phpunit/phpunit": "^5.7.27 || ^6.5.14 || ^7.5.15",
                "psr/http-message": "^1.0"
            },
            "suggest": {
                "psr/http-message-implementation": "PSR-7 is required if you wish to validate PSR-7 UploadedFileInterface payloads"
            },
            "type": "library",
            "extra": {
                "branch-alias": {
                    "dev-master": "2.10.x-dev",
                    "dev-develop": "2.11.x-dev"
                },
                "laminas": {
                    "component": "Laminas\\InputFilter",
                    "config-provider": "Laminas\\InputFilter\\ConfigProvider"
                }
            },
            "autoload": {
                "psr-4": {
                    "Laminas\\InputFilter\\": "src/"
                }
            },
            "notification-url": "https://packagist.org/downloads/",
            "license": [
                "BSD-3-Clause"
            ],
            "description": "Normalize and validate input sets from the web, APIs, the CLI, and more, including files",
            "homepage": "https://laminas.dev",
            "keywords": [
                "inputfilter",
                "laminas"
            ],
            "time": "2019-12-31T17:11:54+00:00"
        },
        {
            "name": "laminas/laminas-json",
            "version": "2.6.1",
            "source": {
                "type": "git",
                "url": "https://github.com/laminas/laminas-json.git",
                "reference": "db58425b7f0eba44a7539450cc926af80915951a"
            },
            "dist": {
                "type": "zip",
                "url": "https://api.github.com/repos/laminas/laminas-json/zipball/db58425b7f0eba44a7539450cc926af80915951a",
                "reference": "db58425b7f0eba44a7539450cc926af80915951a",
                "shasum": ""
            },
            "require": {
                "laminas/laminas-zendframework-bridge": "^1.0",
                "php": "^5.5 || ^7.0"
            },
            "replace": {
                "zendframework/zend-json": "self.version"
            },
            "require-dev": {
                "fabpot/php-cs-fixer": "1.7.*",
                "laminas/laminas-http": "^2.5.4",
                "laminas/laminas-server": "^2.6.1",
                "laminas/laminas-stdlib": "^2.5 || ^3.0",
                "laminas/laminas-xml": "^1.0.2",
                "phpunit/phpunit": "~4.0"
            },
            "suggest": {
                "laminas/laminas-http": "Laminas\\Http component, required to use Laminas\\Json\\Server",
                "laminas/laminas-server": "Laminas\\Server component, required to use Laminas\\Json\\Server",
                "laminas/laminas-stdlib": "Laminas\\Stdlib component, for use with caching Laminas\\Json\\Server responses",
                "laminas/laminas-xml": "To support Laminas\\Json\\Json::fromXml() usage"
            },
            "type": "library",
            "extra": {
                "branch-alias": {
                    "dev-master": "2.6-dev",
                    "dev-develop": "2.7-dev"
                }
            },
            "autoload": {
                "psr-4": {
                    "Laminas\\Json\\": "src/"
                }
            },
            "notification-url": "https://packagist.org/downloads/",
            "license": [
                "BSD-3-Clause"
            ],
            "description": "provides convenience methods for serializing native PHP to JSON and decoding JSON to native PHP",
            "homepage": "https://laminas.dev",
            "keywords": [
                "json",
                "laminas"
            ],
            "time": "2019-12-31T17:15:00+00:00"
        },
        {
            "name": "laminas/laminas-loader",
            "version": "2.6.1",
            "source": {
                "type": "git",
                "url": "https://github.com/laminas/laminas-loader.git",
                "reference": "5d01c2c237ae9e68bec262f339947e2ea18979bc"
            },
            "dist": {
                "type": "zip",
                "url": "https://api.github.com/repos/laminas/laminas-loader/zipball/5d01c2c237ae9e68bec262f339947e2ea18979bc",
                "reference": "5d01c2c237ae9e68bec262f339947e2ea18979bc",
                "shasum": ""
            },
            "require": {
                "laminas/laminas-zendframework-bridge": "^1.0",
                "php": "^5.6 || ^7.0"
            },
            "replace": {
                "zendframework/zend-loader": "self.version"
            },
            "require-dev": {
                "laminas/laminas-coding-standard": "~1.0.0",
                "phpunit/phpunit": "^5.7.27 || ^6.5.8 || ^7.1.4"
            },
            "type": "library",
            "extra": {
                "branch-alias": {
                    "dev-master": "2.6.x-dev",
                    "dev-develop": "2.7.x-dev"
                }
            },
            "autoload": {
                "psr-4": {
                    "Laminas\\Loader\\": "src/"
                }
            },
            "notification-url": "https://packagist.org/downloads/",
            "license": [
                "BSD-3-Clause"
            ],
            "description": "Autoloading and plugin loading strategies",
            "homepage": "https://laminas.dev",
            "keywords": [
                "laminas",
                "loader"
            ],
            "time": "2019-12-31T17:18:27+00:00"
        },
        {
            "name": "laminas/laminas-log",
            "version": "2.12.0",
            "source": {
                "type": "git",
                "url": "https://github.com/laminas/laminas-log.git",
                "reference": "4e92d841b48868714a070b10866e94be80fc92ff"
            },
            "dist": {
                "type": "zip",
                "url": "https://api.github.com/repos/laminas/laminas-log/zipball/4e92d841b48868714a070b10866e94be80fc92ff",
                "reference": "4e92d841b48868714a070b10866e94be80fc92ff",
                "shasum": ""
            },
            "require": {
                "laminas/laminas-servicemanager": "^2.7.5 || ^3.0.3",
                "laminas/laminas-stdlib": "^2.7 || ^3.0",
                "laminas/laminas-zendframework-bridge": "^1.0",
                "php": "^5.6 || ^7.0",
                "psr/log": "^1.1.2"
            },
            "provide": {
                "psr/log-implementation": "1.0.0"
            },
            "replace": {
                "zendframework/zend-log": "self.version"
            },
            "require-dev": {
                "laminas/laminas-coding-standard": "~1.0.0",
                "laminas/laminas-db": "^2.6",
                "laminas/laminas-escaper": "^2.5",
                "laminas/laminas-filter": "^2.5",
                "laminas/laminas-mail": "^2.6.1",
                "laminas/laminas-validator": "^2.10.1",
                "mikey179/vfsstream": "^1.6.7",
                "phpunit/phpunit": "^5.7.27 || ^6.5.14 || ^7.5.15"
            },
            "suggest": {
                "ext-mongo": "mongo extension to use Mongo writer",
                "ext-mongodb": "mongodb extension to use MongoDB writer",
                "laminas/laminas-db": "Laminas\\Db component to use the database log writer",
                "laminas/laminas-escaper": "Laminas\\Escaper component, for use in the XML log formatter",
                "laminas/laminas-mail": "Laminas\\Mail component to use the email log writer",
                "laminas/laminas-validator": "Laminas\\Validator component to block invalid log messages"
            },
            "type": "library",
            "extra": {
                "branch-alias": {
                    "dev-master": "2.12.x-dev",
                    "dev-develop": "2.13.x-dev"
                },
                "laminas": {
                    "component": "Laminas\\Log",
                    "config-provider": "Laminas\\Log\\ConfigProvider"
                }
            },
            "autoload": {
                "psr-4": {
                    "Laminas\\Log\\": "src/"
                }
            },
            "notification-url": "https://packagist.org/downloads/",
            "license": [
                "BSD-3-Clause"
            ],
            "description": "Robust, composite logger with filtering, formatting, and PSR-3 support",
            "homepage": "https://laminas.dev",
            "keywords": [
                "laminas",
                "log",
                "logging"
            ],
            "time": "2019-12-31T17:18:59+00:00"
        },
        {
            "name": "laminas/laminas-mail",
            "version": "2.10.1",
            "source": {
                "type": "git",
                "url": "https://github.com/laminas/laminas-mail.git",
                "reference": "cfe0711446c8d9c392e9fc664c9ccc180fa89005"
            },
            "dist": {
                "type": "zip",
                "url": "https://api.github.com/repos/laminas/laminas-mail/zipball/cfe0711446c8d9c392e9fc664c9ccc180fa89005",
                "reference": "cfe0711446c8d9c392e9fc664c9ccc180fa89005",
                "shasum": ""
            },
            "require": {
                "ext-iconv": "*",
                "laminas/laminas-loader": "^2.5",
                "laminas/laminas-mime": "^2.5",
                "laminas/laminas-stdlib": "^2.7 || ^3.0",
                "laminas/laminas-validator": "^2.10.2",
                "laminas/laminas-zendframework-bridge": "^1.0",
                "php": "^5.6 || ^7.0",
                "true/punycode": "^2.1"
            },
            "replace": {
                "zendframework/zend-mail": "^2.10.0"
            },
            "require-dev": {
                "laminas/laminas-coding-standard": "~1.0.0",
                "laminas/laminas-config": "^2.6",
                "laminas/laminas-crypt": "^2.6 || ^3.0",
                "laminas/laminas-servicemanager": "^2.7.10 || ^3.3.1",
                "phpunit/phpunit": "^5.7.25 || ^6.4.4 || ^7.1.4"
            },
            "suggest": {
                "laminas/laminas-crypt": "Crammd5 support in SMTP Auth",
                "laminas/laminas-servicemanager": "^2.7.10 || ^3.3.1 when using SMTP to deliver messages"
            },
            "type": "library",
            "extra": {
                "branch-alias": {
                    "dev-master": "2.10.x-dev",
                    "dev-develop": "2.11.x-dev"
                },
                "laminas": {
                    "component": "Laminas\\Mail",
                    "config-provider": "Laminas\\Mail\\ConfigProvider"
                }
            },
            "autoload": {
                "psr-4": {
                    "Laminas\\Mail\\": "src/"
                }
            },
            "notification-url": "https://packagist.org/downloads/",
            "license": [
                "BSD-3-Clause"
            ],
            "description": "Provides generalized functionality to compose and send both text and MIME-compliant multipart e-mail messages",
            "homepage": "https://laminas.dev",
            "keywords": [
                "laminas",
                "mail"
            ],
            "time": "2020-04-21T16:42:19+00:00"
        },
        {
            "name": "laminas/laminas-math",
            "version": "2.7.1",
            "source": {
                "type": "git",
                "url": "https://github.com/laminas/laminas-math.git",
                "reference": "8027b37e00accc43f28605c7d8fd081baed1f475"
            },
            "dist": {
                "type": "zip",
                "url": "https://api.github.com/repos/laminas/laminas-math/zipball/8027b37e00accc43f28605c7d8fd081baed1f475",
                "reference": "8027b37e00accc43f28605c7d8fd081baed1f475",
                "shasum": ""
            },
            "require": {
                "laminas/laminas-zendframework-bridge": "^1.0",
                "php": "^5.5 || ^7.0"
            },
            "replace": {
                "zendframework/zend-math": "self.version"
            },
            "require-dev": {
                "fabpot/php-cs-fixer": "1.7.*",
                "ircmaxell/random-lib": "~1.1",
                "phpunit/phpunit": "~4.0"
            },
            "suggest": {
                "ext-bcmath": "If using the bcmath functionality",
                "ext-gmp": "If using the gmp functionality",
                "ircmaxell/random-lib": "Fallback random byte generator for Laminas\\Math\\Rand if Mcrypt extensions is unavailable"
            },
            "type": "library",
            "extra": {
                "branch-alias": {
                    "dev-master": "2.7-dev",
                    "dev-develop": "2.8-dev"
                }
            },
            "autoload": {
                "psr-4": {
                    "Laminas\\Math\\": "src/"
                }
            },
            "notification-url": "https://packagist.org/downloads/",
            "license": [
                "BSD-3-Clause"
            ],
            "homepage": "https://laminas.dev",
            "keywords": [
                "laminas",
                "math"
            ],
            "time": "2019-12-31T17:24:15+00:00"
        },
        {
            "name": "laminas/laminas-mime",
            "version": "2.7.4",
            "source": {
                "type": "git",
                "url": "https://github.com/laminas/laminas-mime.git",
                "reference": "e45a7d856bf7b4a7b5bd00d6371f9961dc233add"
            },
            "dist": {
                "type": "zip",
                "url": "https://api.github.com/repos/laminas/laminas-mime/zipball/e45a7d856bf7b4a7b5bd00d6371f9961dc233add",
                "reference": "e45a7d856bf7b4a7b5bd00d6371f9961dc233add",
                "shasum": ""
            },
            "require": {
                "laminas/laminas-stdlib": "^2.7 || ^3.0",
                "laminas/laminas-zendframework-bridge": "^1.0",
                "php": "^5.6 || ^7.0"
            },
            "replace": {
                "zendframework/zend-mime": "^2.7.2"
            },
            "require-dev": {
                "laminas/laminas-coding-standard": "~1.0.0",
                "laminas/laminas-mail": "^2.6",
                "phpunit/phpunit": "^5.7.27 || ^6.5.14 || ^7.5.20"
            },
            "suggest": {
                "laminas/laminas-mail": "Laminas\\Mail component"
            },
            "type": "library",
            "extra": {
                "branch-alias": {
                    "dev-master": "2.7.x-dev",
                    "dev-develop": "2.8.x-dev"
                }
            },
            "autoload": {
                "psr-4": {
                    "Laminas\\Mime\\": "src/"
                }
            },
            "notification-url": "https://packagist.org/downloads/",
            "license": [
                "BSD-3-Clause"
            ],
            "description": "Create and parse MIME messages and parts",
            "homepage": "https://laminas.dev",
            "keywords": [
                "laminas",
                "mime"
            ],
            "time": "2020-03-29T13:12:07+00:00"
        },
        {
            "name": "laminas/laminas-modulemanager",
            "version": "2.8.4",
            "source": {
                "type": "git",
                "url": "https://github.com/laminas/laminas-modulemanager.git",
                "reference": "92b1cde1aab5aef687b863face6dd5d9c6751c78"
            },
            "dist": {
                "type": "zip",
                "url": "https://api.github.com/repos/laminas/laminas-modulemanager/zipball/92b1cde1aab5aef687b863face6dd5d9c6751c78",
                "reference": "92b1cde1aab5aef687b863face6dd5d9c6751c78",
                "shasum": ""
            },
            "require": {
                "laminas/laminas-config": "^3.1 || ^2.6",
                "laminas/laminas-eventmanager": "^3.2 || ^2.6.3",
                "laminas/laminas-stdlib": "^3.1 || ^2.7",
                "laminas/laminas-zendframework-bridge": "^1.0",
                "php": "^5.6 || ^7.0"
            },
            "replace": {
                "zendframework/zend-modulemanager": "self.version"
            },
            "require-dev": {
                "laminas/laminas-coding-standard": "~1.0.0",
                "laminas/laminas-console": "^2.6",
                "laminas/laminas-di": "^2.6",
                "laminas/laminas-loader": "^2.5",
                "laminas/laminas-mvc": "^3.0 || ^2.7",
                "laminas/laminas-servicemanager": "^3.0.3 || ^2.7.5",
                "phpunit/phpunit": "^5.7.27 || ^6.5.14 || ^7.5.16"
            },
            "suggest": {
                "laminas/laminas-console": "Laminas\\Console component",
                "laminas/laminas-loader": "Laminas\\Loader component if you are not using Composer autoloading for your modules",
                "laminas/laminas-mvc": "Laminas\\Mvc component",
                "laminas/laminas-servicemanager": "Laminas\\ServiceManager component"
            },
            "type": "library",
            "extra": {
                "branch-alias": {
                    "dev-master": "2.8.x-dev",
                    "dev-develop": "2.9.x-dev"
                }
            },
            "autoload": {
                "psr-4": {
                    "Laminas\\ModuleManager\\": "src/"
                }
            },
            "notification-url": "https://packagist.org/downloads/",
            "license": [
                "BSD-3-Clause"
            ],
            "description": "Modular application system for laminas-mvc applications",
            "homepage": "https://laminas.dev",
            "keywords": [
                "laminas",
                "modulemanager"
            ],
            "time": "2019-12-31T17:26:56+00:00"
        },
        {
            "name": "laminas/laminas-mvc",
            "version": "2.7.15",
            "source": {
                "type": "git",
                "url": "https://github.com/laminas/laminas-mvc.git",
                "reference": "7e7198b03556a57fb5fd3ed919d9e1cf71500642"
            },
            "dist": {
                "type": "zip",
                "url": "https://api.github.com/repos/laminas/laminas-mvc/zipball/7e7198b03556a57fb5fd3ed919d9e1cf71500642",
                "reference": "7e7198b03556a57fb5fd3ed919d9e1cf71500642",
                "shasum": ""
            },
            "require": {
                "container-interop/container-interop": "^1.1",
                "laminas/laminas-console": "^2.7",
                "laminas/laminas-eventmanager": "^2.6.4 || ^3.0",
                "laminas/laminas-form": "^2.11",
                "laminas/laminas-hydrator": "^1.1 || ^2.4",
                "laminas/laminas-psr7bridge": "^0.2",
                "laminas/laminas-servicemanager": "^2.7.10 || ^3.0.3",
                "laminas/laminas-stdlib": "^2.7.5 || ^3.0",
                "laminas/laminas-zendframework-bridge": "^1.0",
                "php": "^5.5 || ^7.0"
            },
            "replace": {
                "zendframework/zend-mvc": "self.version"
            },
            "require-dev": {
                "friendsofphp/php-cs-fixer": "1.7.*",
                "laminas/laminas-authentication": "^2.6",
                "laminas/laminas-cache": "^2.8",
                "laminas/laminas-di": "^2.6",
                "laminas/laminas-filter": "^2.8",
                "laminas/laminas-http": "^2.8",
                "laminas/laminas-i18n": "^2.8",
                "laminas/laminas-inputfilter": "^2.8",
                "laminas/laminas-json": "^2.6.1",
                "laminas/laminas-log": "^2.9.3",
                "laminas/laminas-modulemanager": "^2.8",
                "laminas/laminas-serializer": "^2.8",
                "laminas/laminas-session": "^2.8.1",
                "laminas/laminas-text": "^2.7",
                "laminas/laminas-uri": "^2.6",
                "laminas/laminas-validator": "^2.10",
                "laminas/laminas-view": "^2.9",
                "phpunit/phpunit": "^4.8.36",
                "sebastian/comparator": "^1.2.4",
                "sebastian/version": "^1.0.4"
            },
            "suggest": {
                "laminas/laminas-authentication": "Laminas\\Authentication component for Identity plugin",
                "laminas/laminas-config": "Laminas\\Config component",
                "laminas/laminas-di": "Laminas\\Di component",
                "laminas/laminas-filter": "Laminas\\Filter component",
                "laminas/laminas-http": "Laminas\\Http component",
                "laminas/laminas-i18n": "Laminas\\I18n component for translatable segments",
                "laminas/laminas-inputfilter": "Laminas\\Inputfilter component",
                "laminas/laminas-json": "Laminas\\Json component",
                "laminas/laminas-log": "Laminas\\Log component",
                "laminas/laminas-modulemanager": "Laminas\\ModuleManager component",
                "laminas/laminas-serializer": "Laminas\\Serializer component",
                "laminas/laminas-servicemanager-di": "^1.0.1, if using laminas-servicemanager v3 and requiring the laminas-di integration",
                "laminas/laminas-session": "Laminas\\Session component for FlashMessenger, PRG, and FPRG plugins",
                "laminas/laminas-text": "Laminas\\Text component",
                "laminas/laminas-uri": "Laminas\\Uri component",
                "laminas/laminas-validator": "Laminas\\Validator component",
                "laminas/laminas-view": "Laminas\\View component"
            },
            "type": "library",
            "extra": {
                "branch-alias": {
                    "dev-master": "2.7-dev",
                    "dev-develop": "3.0-dev"
                }
            },
            "autoload": {
                "files": [
                    "src/autoload.php"
                ],
                "psr-4": {
                    "Laminas\\Mvc\\": "src/"
                }
            },
            "notification-url": "https://packagist.org/downloads/",
            "license": [
                "BSD-3-Clause"
            ],
            "homepage": "https://laminas.dev",
            "keywords": [
                "laminas",
                "mvc"
            ],
            "time": "2019-12-31T17:32:15+00:00"
        },
        {
            "name": "laminas/laminas-psr7bridge",
            "version": "0.2.2",
            "source": {
                "type": "git",
                "url": "https://github.com/laminas/laminas-psr7bridge.git",
                "reference": "14780ef1d40effd59d77ab29c6d439b2af42cdfa"
            },
            "dist": {
                "type": "zip",
                "url": "https://api.github.com/repos/laminas/laminas-psr7bridge/zipball/14780ef1d40effd59d77ab29c6d439b2af42cdfa",
                "reference": "14780ef1d40effd59d77ab29c6d439b2af42cdfa",
                "shasum": ""
            },
            "require": {
                "laminas/laminas-diactoros": "^1.1",
                "laminas/laminas-http": "^2.5",
                "laminas/laminas-zendframework-bridge": "^1.0",
                "php": ">=5.5",
                "psr/http-message": "^1.0"
            },
            "replace": {
                "zendframework/zend-psr7bridge": "self.version"
            },
            "require-dev": {
                "phpunit/phpunit": "^4.7",
                "squizlabs/php_codesniffer": "^2.3"
            },
            "type": "library",
            "extra": {
                "branch-alias": {
                    "dev-master": "1.0-dev",
                    "dev-develop": "1.1-dev"
                }
            },
            "autoload": {
                "psr-4": {
                    "Laminas\\Psr7Bridge\\": "src/"
                }
            },
            "notification-url": "https://packagist.org/downloads/",
            "license": [
                "BSD-3-Clause"
            ],
            "description": "PSR-7 <-> Laminas\\Http bridge",
            "homepage": "https://laminas.dev",
            "keywords": [
                "http",
                "laminas",
                "psr",
                "psr-7"
            ],
            "time": "2019-12-31T17:38:47+00:00"
        },
        {
            "name": "laminas/laminas-serializer",
            "version": "2.9.1",
            "source": {
                "type": "git",
                "url": "https://github.com/laminas/laminas-serializer.git",
                "reference": "c1c9361f114271b0736db74e0083a919081af5e0"
            },
            "dist": {
                "type": "zip",
                "url": "https://api.github.com/repos/laminas/laminas-serializer/zipball/c1c9361f114271b0736db74e0083a919081af5e0",
                "reference": "c1c9361f114271b0736db74e0083a919081af5e0",
                "shasum": ""
            },
            "require": {
                "laminas/laminas-json": "^2.5 || ^3.0",
                "laminas/laminas-stdlib": "^2.7 || ^3.0",
                "laminas/laminas-zendframework-bridge": "^1.0",
                "php": "^5.6 || ^7.0"
            },
            "replace": {
                "zendframework/zend-serializer": "self.version"
            },
            "require-dev": {
                "laminas/laminas-coding-standard": "~1.0.0",
                "laminas/laminas-math": "^2.6 || ^3.0",
                "laminas/laminas-servicemanager": "^2.7.5 || ^3.0.3",
                "phpunit/phpunit": "^5.7.27 || ^6.5.14 || ^7.5.16"
            },
            "suggest": {
                "laminas/laminas-math": "(^2.6 || ^3.0) To support Python Pickle serialization",
                "laminas/laminas-servicemanager": "(^2.7.5 || ^3.0.3) To support plugin manager support"
            },
            "type": "library",
            "extra": {
                "branch-alias": {
                    "dev-master": "2.9.x-dev",
                    "dev-develop": "2.10.x-dev"
                },
                "laminas": {
                    "component": "Laminas\\Serializer",
                    "config-provider": "Laminas\\Serializer\\ConfigProvider"
                }
            },
            "autoload": {
                "psr-4": {
                    "Laminas\\Serializer\\": "src/"
                }
            },
            "notification-url": "https://packagist.org/downloads/",
            "license": [
                "BSD-3-Clause"
            ],
            "description": "Serialize and deserialize PHP structures to a variety of representations",
            "homepage": "https://laminas.dev",
            "keywords": [
                "laminas",
                "serializer"
            ],
            "time": "2019-12-31T17:42:11+00:00"
        },
        {
            "name": "laminas/laminas-server",
            "version": "2.8.1",
            "source": {
                "type": "git",
                "url": "https://github.com/laminas/laminas-server.git",
                "reference": "4aaca9174c40a2fab2e2aa77999da99f71bdd88e"
            },
            "dist": {
                "type": "zip",
                "url": "https://api.github.com/repos/laminas/laminas-server/zipball/4aaca9174c40a2fab2e2aa77999da99f71bdd88e",
                "reference": "4aaca9174c40a2fab2e2aa77999da99f71bdd88e",
                "shasum": ""
            },
            "require": {
                "laminas/laminas-code": "^2.5 || ^3.0",
                "laminas/laminas-stdlib": "^2.5 || ^3.0",
                "laminas/laminas-zendframework-bridge": "^1.0",
                "php": "^5.6 || ^7.0"
            },
            "replace": {
                "zendframework/zend-server": "self.version"
            },
            "require-dev": {
                "laminas/laminas-coding-standard": "~1.0.0",
                "phpunit/phpunit": "^5.7.27 || ^6.5.8 || ^7.1.4"
            },
            "type": "library",
            "extra": {
                "branch-alias": {
                    "dev-master": "2.8.x-dev",
                    "dev-develop": "2.9.x-dev"
                }
            },
            "autoload": {
                "psr-4": {
                    "Laminas\\Server\\": "src/"
                }
            },
            "notification-url": "https://packagist.org/downloads/",
            "license": [
                "BSD-3-Clause"
            ],
            "description": "Create Reflection-based RPC servers",
            "homepage": "https://laminas.dev",
            "keywords": [
                "laminas",
                "server"
            ],
            "time": "2019-12-31T17:43:03+00:00"
        },
        {
            "name": "laminas/laminas-servicemanager",
            "version": "2.7.11",
            "source": {
                "type": "git",
                "url": "https://github.com/laminas/laminas-servicemanager.git",
                "reference": "841abb656c6018afebeec1f355be438426d6a3dd"
            },
            "dist": {
                "type": "zip",
                "url": "https://api.github.com/repos/laminas/laminas-servicemanager/zipball/841abb656c6018afebeec1f355be438426d6a3dd",
                "reference": "841abb656c6018afebeec1f355be438426d6a3dd",
                "shasum": ""
            },
            "require": {
                "container-interop/container-interop": "~1.0",
                "laminas/laminas-zendframework-bridge": "^1.0",
                "php": "^5.5 || ^7.0"
            },
            "replace": {
                "zendframework/zend-servicemanager": "self.version"
            },
            "require-dev": {
                "athletic/athletic": "dev-master",
                "fabpot/php-cs-fixer": "1.7.*",
                "laminas/laminas-di": "~2.5",
                "laminas/laminas-mvc": "~2.5",
                "phpunit/phpunit": "~4.0"
            },
            "suggest": {
                "laminas/laminas-di": "Laminas\\Di component",
                "ocramius/proxy-manager": "ProxyManager 0.5.* to handle lazy initialization of services"
            },
            "type": "library",
            "extra": {
                "branch-alias": {
                    "dev-master": "2.7-dev",
                    "dev-develop": "3.0-dev"
                }
            },
            "autoload": {
                "psr-4": {
                    "Laminas\\ServiceManager\\": "src/"
                }
            },
            "notification-url": "https://packagist.org/downloads/",
            "license": [
                "BSD-3-Clause"
            ],
            "homepage": "https://laminas.dev",
            "keywords": [
                "laminas",
                "servicemanager"
            ],
            "time": "2019-12-31T17:44:16+00:00"
        },
        {
            "name": "laminas/laminas-session",
            "version": "2.9.3",
            "source": {
                "type": "git",
                "url": "https://github.com/laminas/laminas-session.git",
                "reference": "519e8966146536cd97c1cc3d59a21b095fb814d7"
            },
            "dist": {
                "type": "zip",
                "url": "https://api.github.com/repos/laminas/laminas-session/zipball/519e8966146536cd97c1cc3d59a21b095fb814d7",
                "reference": "519e8966146536cd97c1cc3d59a21b095fb814d7",
                "shasum": ""
            },
            "require": {
                "laminas/laminas-eventmanager": "^2.6.2 || ^3.0",
                "laminas/laminas-stdlib": "^3.2.1",
                "laminas/laminas-zendframework-bridge": "^1.0",
                "php": "^5.6 || ^7.0"
            },
            "replace": {
                "zendframework/zend-session": "^2.9.1"
            },
            "require-dev": {
                "container-interop/container-interop": "^1.1",
                "laminas/laminas-cache": "^2.6.1",
                "laminas/laminas-coding-standard": "~1.0.0",
                "laminas/laminas-db": "^2.7",
                "laminas/laminas-http": "^2.5.4",
                "laminas/laminas-servicemanager": "^2.7.5 || ^3.0.3",
                "laminas/laminas-validator": "^2.6",
                "mongodb/mongodb": "^1.0.1",
                "php-mock/php-mock-phpunit": "^1.1.2 || ^2.0",
                "phpunit/phpunit": "^5.7.27 || ^6.5.14 || ^7.5.20"
            },
            "suggest": {
                "laminas/laminas-cache": "Laminas\\Cache component",
                "laminas/laminas-db": "Laminas\\Db component",
                "laminas/laminas-http": "Laminas\\Http component",
                "laminas/laminas-servicemanager": "Laminas\\ServiceManager component",
                "laminas/laminas-validator": "Laminas\\Validator component",
                "mongodb/mongodb": "If you want to use the MongoDB session save handler"
            },
            "type": "library",
            "extra": {
                "branch-alias": {
                    "dev-master": "2.9.x-dev",
                    "dev-develop": "2.10.x-dev"
                },
                "laminas": {
                    "component": "Laminas\\Session",
                    "config-provider": "Laminas\\Session\\ConfigProvider"
                }
            },
            "autoload": {
                "psr-4": {
                    "Laminas\\Session\\": "src/"
                }
            },
            "notification-url": "https://packagist.org/downloads/",
            "license": [
                "BSD-3-Clause"
            ],
            "description": "Object-oriented interface to PHP sessions and storage",
            "homepage": "https://laminas.dev",
            "keywords": [
                "laminas",
                "session"
            ],
            "time": "2020-03-29T13:26:04+00:00"
        },
        {
            "name": "laminas/laminas-soap",
            "version": "2.8.0",
            "source": {
                "type": "git",
                "url": "https://github.com/laminas/laminas-soap.git",
                "reference": "34f91d5c4c0a78bc5689cca2d1eaf829b27edd72"
            },
            "dist": {
                "type": "zip",
                "url": "https://api.github.com/repos/laminas/laminas-soap/zipball/34f91d5c4c0a78bc5689cca2d1eaf829b27edd72",
                "reference": "34f91d5c4c0a78bc5689cca2d1eaf829b27edd72",
                "shasum": ""
            },
            "require": {
                "ext-soap": "*",
                "laminas/laminas-server": "^2.6.1",
                "laminas/laminas-stdlib": "^2.7 || ^3.0",
                "laminas/laminas-uri": "^2.5.2",
                "laminas/laminas-zendframework-bridge": "^1.0",
                "php": "^5.6 || ^7.0"
            },
            "replace": {
                "zendframework/zend-soap": "self.version"
            },
            "require-dev": {
                "laminas/laminas-coding-standard": "~1.0.0",
                "laminas/laminas-config": "^2.6",
                "laminas/laminas-http": "^2.5.4",
                "phpunit/phpunit": "^5.7.21 || ^6.3"
            },
            "suggest": {
                "laminas/laminas-http": "Laminas\\Http component"
            },
            "type": "library",
            "extra": {
                "branch-alias": {
                    "dev-master": "2.7.x-dev",
                    "dev-develop": "2.8.x-dev"
                }
            },
            "autoload": {
                "psr-4": {
                    "Laminas\\Soap\\": "src/"
                }
            },
            "notification-url": "https://packagist.org/downloads/",
            "license": [
                "BSD-3-Clause"
            ],
            "homepage": "https://laminas.dev",
            "keywords": [
                "laminas",
                "soap"
            ],
            "time": "2019-12-31T17:48:49+00:00"
        },
        {
            "name": "laminas/laminas-stdlib",
            "version": "3.2.1",
            "source": {
                "type": "git",
                "url": "https://github.com/laminas/laminas-stdlib.git",
                "reference": "2b18347625a2f06a1a485acfbc870f699dbe51c6"
            },
            "dist": {
                "type": "zip",
                "url": "https://api.github.com/repos/laminas/laminas-stdlib/zipball/2b18347625a2f06a1a485acfbc870f699dbe51c6",
                "reference": "2b18347625a2f06a1a485acfbc870f699dbe51c6",
                "shasum": ""
            },
            "require": {
                "laminas/laminas-zendframework-bridge": "^1.0",
                "php": "^5.6 || ^7.0"
            },
            "replace": {
                "zendframework/zend-stdlib": "self.version"
            },
            "require-dev": {
                "laminas/laminas-coding-standard": "~1.0.0",
                "phpbench/phpbench": "^0.13",
                "phpunit/phpunit": "^5.7.27 || ^6.5.8 || ^7.1.2"
            },
            "type": "library",
            "extra": {
                "branch-alias": {
                    "dev-master": "3.2.x-dev",
                    "dev-develop": "3.3.x-dev"
                }
            },
            "autoload": {
                "psr-4": {
                    "Laminas\\Stdlib\\": "src/"
                }
            },
            "notification-url": "https://packagist.org/downloads/",
            "license": [
                "BSD-3-Clause"
            ],
            "description": "SPL extensions, array utilities, error handlers, and more",
            "homepage": "https://laminas.dev",
            "keywords": [
                "laminas",
                "stdlib"
            ],
            "time": "2019-12-31T17:51:15+00:00"
        },
        {
            "name": "laminas/laminas-text",
            "version": "2.7.1",
            "source": {
                "type": "git",
                "url": "https://github.com/laminas/laminas-text.git",
                "reference": "3601b5eacb06ed0a12f658df860cc0f9613cf4db"
            },
            "dist": {
                "type": "zip",
                "url": "https://api.github.com/repos/laminas/laminas-text/zipball/3601b5eacb06ed0a12f658df860cc0f9613cf4db",
                "reference": "3601b5eacb06ed0a12f658df860cc0f9613cf4db",
                "shasum": ""
            },
            "require": {
                "laminas/laminas-servicemanager": "^2.7.5 || ^3.0.3",
                "laminas/laminas-stdlib": "^2.7 || ^3.0",
                "laminas/laminas-zendframework-bridge": "^1.0",
                "php": "^5.6 || ^7.0"
            },
            "replace": {
                "zendframework/zend-text": "self.version"
            },
            "require-dev": {
                "laminas/laminas-coding-standard": "~1.0.0",
                "laminas/laminas-config": "^2.6",
                "phpunit/phpunit": "^5.7.27 || ^6.5.8 || ^7.1.4"
            },
            "type": "library",
            "extra": {
                "branch-alias": {
                    "dev-master": "2.7.x-dev",
                    "dev-develop": "2.8.x-dev"
                }
            },
            "autoload": {
                "psr-4": {
                    "Laminas\\Text\\": "src/"
                }
            },
            "notification-url": "https://packagist.org/downloads/",
            "license": [
                "BSD-3-Clause"
            ],
            "description": "Create FIGlets and text-based tables",
            "homepage": "https://laminas.dev",
            "keywords": [
                "laminas",
                "text"
            ],
            "time": "2019-12-31T17:54:52+00:00"
        },
        {
            "name": "laminas/laminas-uri",
            "version": "2.7.1",
            "source": {
                "type": "git",
                "url": "https://github.com/laminas/laminas-uri.git",
                "reference": "6be8ce19622f359b048ce4faebf1aa1bca73a7ff"
            },
            "dist": {
                "type": "zip",
                "url": "https://api.github.com/repos/laminas/laminas-uri/zipball/6be8ce19622f359b048ce4faebf1aa1bca73a7ff",
                "reference": "6be8ce19622f359b048ce4faebf1aa1bca73a7ff",
                "shasum": ""
            },
            "require": {
                "laminas/laminas-escaper": "^2.5",
                "laminas/laminas-validator": "^2.10",
                "laminas/laminas-zendframework-bridge": "^1.0",
                "php": "^5.6 || ^7.0"
            },
            "replace": {
                "zendframework/zend-uri": "self.version"
            },
            "require-dev": {
                "laminas/laminas-coding-standard": "~1.0.0",
                "phpunit/phpunit": "^5.7.27 || ^6.5.8 || ^7.1.4"
            },
            "type": "library",
            "extra": {
                "branch-alias": {
                    "dev-master": "2.7.x-dev",
                    "dev-develop": "2.8.x-dev"
                }
            },
            "autoload": {
                "psr-4": {
                    "Laminas\\Uri\\": "src/"
                }
            },
            "notification-url": "https://packagist.org/downloads/",
            "license": [
                "BSD-3-Clause"
            ],
            "description": "A component that aids in manipulating and validating » Uniform Resource Identifiers (URIs)",
            "homepage": "https://laminas.dev",
            "keywords": [
                "laminas",
                "uri"
            ],
            "time": "2019-12-31T17:56:00+00:00"
        },
        {
            "name": "laminas/laminas-validator",
            "version": "2.13.4",
            "source": {
                "type": "git",
                "url": "https://github.com/laminas/laminas-validator.git",
                "reference": "93593684e70b8ed1e870cacd34ca32b0c0ace185"
            },
            "dist": {
                "type": "zip",
                "url": "https://api.github.com/repos/laminas/laminas-validator/zipball/93593684e70b8ed1e870cacd34ca32b0c0ace185",
                "reference": "93593684e70b8ed1e870cacd34ca32b0c0ace185",
                "shasum": ""
            },
            "require": {
                "container-interop/container-interop": "^1.1",
                "laminas/laminas-stdlib": "^3.2.1",
                "laminas/laminas-zendframework-bridge": "^1.0",
                "php": "^7.1"
            },
            "replace": {
                "zendframework/zend-validator": "^2.13.0"
            },
            "require-dev": {
                "laminas/laminas-cache": "^2.6.1",
                "laminas/laminas-coding-standard": "~1.0.0",
                "laminas/laminas-config": "^2.6",
                "laminas/laminas-db": "^2.7",
                "laminas/laminas-filter": "^2.6",
                "laminas/laminas-http": "^2.5.4",
                "laminas/laminas-i18n": "^2.6",
                "laminas/laminas-math": "^2.6",
                "laminas/laminas-servicemanager": "^2.7.5 || ^3.0.3",
                "laminas/laminas-session": "^2.8",
                "laminas/laminas-uri": "^2.5",
                "phpunit/phpunit": "^7.5.20 || ^8.5.2",
                "psr/http-client": "^1.0",
                "psr/http-factory": "^1.0",
                "psr/http-message": "^1.0"
            },
            "suggest": {
                "laminas/laminas-db": "Laminas\\Db component, required by the (No)RecordExists validator",
                "laminas/laminas-filter": "Laminas\\Filter component, required by the Digits validator",
                "laminas/laminas-i18n": "Laminas\\I18n component to allow translation of validation error messages",
                "laminas/laminas-i18n-resources": "Translations of validator messages",
                "laminas/laminas-math": "Laminas\\Math component, required by the Csrf validator",
                "laminas/laminas-servicemanager": "Laminas\\ServiceManager component to allow using the ValidatorPluginManager and validator chains",
                "laminas/laminas-session": "Laminas\\Session component, ^2.8; required by the Csrf validator",
                "laminas/laminas-uri": "Laminas\\Uri component, required by the Uri and Sitemap\\Loc validators",
                "psr/http-message": "psr/http-message, required when validating PSR-7 UploadedFileInterface instances via the Upload and UploadFile validators"
            },
            "type": "library",
            "extra": {
                "branch-alias": {
                    "dev-master": "2.13.x-dev",
                    "dev-develop": "2.14.x-dev"
                },
                "laminas": {
                    "component": "Laminas\\Validator",
                    "config-provider": "Laminas\\Validator\\ConfigProvider"
                }
            },
            "autoload": {
                "psr-4": {
                    "Laminas\\Validator\\": "src/"
                }
            },
            "notification-url": "https://packagist.org/downloads/",
            "license": [
                "BSD-3-Clause"
            ],
            "description": "Validation classes for a wide range of domains, and the ability to chain validators to create complex validation criteria",
            "homepage": "https://laminas.dev",
            "keywords": [
                "laminas",
                "validator"
            ],
            "time": "2020-03-31T18:57:01+00:00"
        },
        {
            "name": "laminas/laminas-view",
            "version": "2.11.4",
            "source": {
                "type": "git",
                "url": "https://github.com/laminas/laminas-view.git",
                "reference": "3bbb2e94287383604c898284a18d2d06cf17301e"
            },
            "dist": {
                "type": "zip",
                "url": "https://api.github.com/repos/laminas/laminas-view/zipball/3bbb2e94287383604c898284a18d2d06cf17301e",
                "reference": "3bbb2e94287383604c898284a18d2d06cf17301e",
                "shasum": ""
            },
            "require": {
                "laminas/laminas-eventmanager": "^2.6.2 || ^3.0",
                "laminas/laminas-json": "^2.6.1 || ^3.0",
                "laminas/laminas-loader": "^2.5",
                "laminas/laminas-stdlib": "^2.7 || ^3.0",
                "laminas/laminas-zendframework-bridge": "^1.0",
                "php": "^5.6 || ^7.0"
            },
            "replace": {
                "zendframework/zend-view": "self.version"
            },
            "require-dev": {
                "laminas/laminas-authentication": "^2.5",
                "laminas/laminas-cache": "^2.6.1",
                "laminas/laminas-coding-standard": "~1.0.0",
                "laminas/laminas-config": "^2.6",
                "laminas/laminas-console": "^2.6",
                "laminas/laminas-escaper": "^2.5",
                "laminas/laminas-feed": "^2.7",
                "laminas/laminas-filter": "^2.6.1",
                "laminas/laminas-http": "^2.5.4",
                "laminas/laminas-i18n": "^2.6",
                "laminas/laminas-log": "^2.7",
                "laminas/laminas-modulemanager": "^2.7.1",
                "laminas/laminas-mvc": "^2.7.14 || ^3.0",
                "laminas/laminas-navigation": "^2.5",
                "laminas/laminas-paginator": "^2.5",
                "laminas/laminas-permissions-acl": "^2.6",
                "laminas/laminas-router": "^3.0.1",
                "laminas/laminas-serializer": "^2.6.1",
                "laminas/laminas-servicemanager": "^2.7.5 || ^3.0.3",
                "laminas/laminas-session": "^2.8.1",
                "laminas/laminas-uri": "^2.5",
                "phpunit/phpunit": "^5.7.15 || ^6.0.8"
            },
            "suggest": {
                "laminas/laminas-authentication": "Laminas\\Authentication component",
                "laminas/laminas-escaper": "Laminas\\Escaper component",
                "laminas/laminas-feed": "Laminas\\Feed component",
                "laminas/laminas-filter": "Laminas\\Filter component",
                "laminas/laminas-http": "Laminas\\Http component",
                "laminas/laminas-i18n": "Laminas\\I18n component",
                "laminas/laminas-mvc": "Laminas\\Mvc component",
                "laminas/laminas-mvc-plugin-flashmessenger": "laminas-mvc-plugin-flashmessenger component, if you want to use the FlashMessenger view helper with laminas-mvc versions 3 and up",
                "laminas/laminas-navigation": "Laminas\\Navigation component",
                "laminas/laminas-paginator": "Laminas\\Paginator component",
                "laminas/laminas-permissions-acl": "Laminas\\Permissions\\Acl component",
                "laminas/laminas-servicemanager": "Laminas\\ServiceManager component",
                "laminas/laminas-uri": "Laminas\\Uri component"
            },
            "bin": [
                "bin/templatemap_generator.php"
            ],
            "type": "library",
            "extra": {
                "branch-alias": {
                    "dev-master": "2.11.x-dev",
                    "dev-develop": "2.12.x-dev"
                }
            },
            "autoload": {
                "psr-4": {
                    "Laminas\\View\\": "src/"
                }
            },
            "notification-url": "https://packagist.org/downloads/",
            "license": [
                "BSD-3-Clause"
            ],
            "description": "Flexible view layer supporting and providing multiple view layers, helpers, and more",
            "homepage": "https://laminas.dev",
            "keywords": [
                "laminas",
                "view"
            ],
            "time": "2019-12-31T18:03:30+00:00"
        },
        {
            "name": "laminas/laminas-zendframework-bridge",
            "version": "1.0.4",
            "source": {
                "type": "git",
                "url": "https://github.com/laminas/laminas-zendframework-bridge.git",
                "reference": "fcd87520e4943d968557803919523772475e8ea3"
            },
            "dist": {
                "type": "zip",
                "url": "https://api.github.com/repos/laminas/laminas-zendframework-bridge/zipball/fcd87520e4943d968557803919523772475e8ea3",
                "reference": "fcd87520e4943d968557803919523772475e8ea3",
                "shasum": ""
            },
            "require": {
                "php": "^5.6 || ^7.0"
            },
            "require-dev": {
                "phpunit/phpunit": "^5.7 || ^6.5 || ^7.5 || ^8.1",
                "squizlabs/php_codesniffer": "^3.5"
            },
            "type": "library",
            "extra": {
                "branch-alias": {
                    "dev-master": "1.0.x-dev",
                    "dev-develop": "1.1.x-dev"
                },
                "laminas": {
                    "module": "Laminas\\ZendFrameworkBridge"
                }
            },
            "autoload": {
                "files": [
                    "src/autoload.php"
                ],
                "psr-4": {
                    "Laminas\\ZendFrameworkBridge\\": "src//"
                }
            },
            "notification-url": "https://packagist.org/downloads/",
            "license": [
                "BSD-3-Clause"
            ],
            "description": "Alias legacy ZF class names to Laminas Project equivalents.",
            "keywords": [
                "ZendFramework",
                "autoloading",
                "laminas",
                "zf"
            ],
            "funding": [
                {
                    "url": "https://funding.communitybridge.org/projects/laminas-project",
                    "type": "community_bridge"
                }
            ],
            "time": "2020-05-20T16:45:56+00:00"
        },
        {
            "name": "magento/composer",
            "version": "1.6.x-dev",
            "source": {
                "type": "git",
                "url": "https://github.com/magento/composer.git",
                "reference": "f3e4bec8fc73a97a6cbc391b1b93d4c32566763d"
            },
            "dist": {
                "type": "zip",
                "url": "https://api.github.com/repos/magento/composer/zipball/f3e4bec8fc73a97a6cbc391b1b93d4c32566763d",
                "reference": "f3e4bec8fc73a97a6cbc391b1b93d4c32566763d",
                "shasum": ""
            },
            "require": {
                "composer/composer": "^1.9",
                "php": "~7.3.0||~7.4.0",
                "symfony/console": "~4.4.0"
            },
            "require-dev": {
                "phpunit/phpunit": "^9"
            },
            "type": "library",
            "autoload": {
                "psr-4": {
                    "Magento\\Composer\\": "src"
                }
            },
            "notification-url": "https://packagist.org/downloads/",
            "license": [
                "OSL-3.0",
                "AFL-3.0"
            ],
            "description": "Magento composer library helps to instantiate Composer application and run composer commands.",
            "time": "2020-05-08T01:07:09+00:00"
        },
        {
            "name": "magento/magento-composer-installer",
            "version": "0.1.13",
            "source": {
                "type": "git",
                "url": "https://github.com/magento/magento-composer-installer.git",
                "reference": "8b6c32f53b4944a5d6656e86344cd0f9784709a1"
            },
            "dist": {
                "type": "zip",
                "url": "https://api.github.com/repos/magento/magento-composer-installer/zipball/8b6c32f53b4944a5d6656e86344cd0f9784709a1",
                "reference": "8b6c32f53b4944a5d6656e86344cd0f9784709a1",
                "shasum": ""
            },
            "require": {
                "composer-plugin-api": "^1.0"
            },
            "replace": {
                "magento-hackathon/magento-composer-installer": "*"
            },
            "require-dev": {
                "composer/composer": "*@dev",
                "firegento/phpcs": "dev-patch-1",
                "mikey179/vfsstream": "*",
                "phpunit/phpunit": "*",
                "phpunit/phpunit-mock-objects": "dev-master",
                "squizlabs/php_codesniffer": "1.4.7",
                "symfony/process": "*"
            },
            "type": "composer-plugin",
            "extra": {
                "composer-command-registry": [
                    "MagentoHackathon\\Composer\\Magento\\Command\\DeployCommand"
                ],
                "class": "MagentoHackathon\\Composer\\Magento\\Plugin"
            },
            "autoload": {
                "psr-0": {
                    "MagentoHackathon\\Composer\\Magento": "src/"
                }
            },
            "notification-url": "https://packagist.org/downloads/",
            "license": [
                "OSL-3.0"
            ],
            "authors": [
                {
                    "name": "Vinai Kopp",
                    "email": "vinai@netzarbeiter.com"
                },
                {
                    "name": "Daniel Fahlke aka Flyingmana",
                    "email": "flyingmana@googlemail.com"
                },
                {
                    "name": "Jörg Weller",
                    "email": "weller@flagbit.de"
                },
                {
                    "name": "Karl Spies",
                    "email": "karl.spies@gmx.net"
                },
                {
                    "name": "Tobias Vogt",
                    "email": "tobi@webguys.de"
                },
                {
                    "name": "David Fuhr",
                    "email": "fuhr@flagbit.de"
                }
            ],
            "description": "Composer installer for Magento modules",
            "homepage": "https://github.com/magento/magento-composer-installer",
            "keywords": [
                "composer-installer",
                "magento"
            ],
            "time": "2017-12-29T16:45:24+00:00"
        },
        {
            "name": "magento/zendframework1",
            "version": "1.14.4",
            "source": {
                "type": "git",
                "url": "https://github.com/magento/zf1.git",
                "reference": "250f35c0e80b5e6fa1a1598c144cba2fff36b565"
            },
            "dist": {
                "type": "zip",
                "url": "https://api.github.com/repos/magento/zf1/zipball/250f35c0e80b5e6fa1a1598c144cba2fff36b565",
                "reference": "250f35c0e80b5e6fa1a1598c144cba2fff36b565",
                "shasum": ""
            },
            "require": {
                "php": ">=5.2.11"
            },
            "require-dev": {
                "phpunit/dbunit": "1.3.*",
                "phpunit/phpunit": "3.7.*"
            },
            "type": "library",
            "extra": {
                "branch-alias": {
                    "dev-master": "1.12.x-dev"
                }
            },
            "autoload": {
                "psr-0": {
                    "Zend_": "library/"
                }
            },
            "notification-url": "https://packagist.org/downloads/",
            "include-path": [
                "library/"
            ],
            "license": [
                "BSD-3-Clause"
            ],
            "description": "Magento Zend Framework 1",
            "homepage": "http://framework.zend.com/",
            "keywords": [
                "ZF1",
                "framework"
            ],
            "time": "2020-05-19T23:25:07+00:00"
        },
        {
            "name": "monolog/monolog",
            "version": "1.25.4",
            "source": {
                "type": "git",
                "url": "https://github.com/Seldaek/monolog.git",
                "reference": "3022efff205e2448b560c833c6fbbf91c3139168"
            },
            "dist": {
                "type": "zip",
                "url": "https://api.github.com/repos/Seldaek/monolog/zipball/3022efff205e2448b560c833c6fbbf91c3139168",
                "reference": "3022efff205e2448b560c833c6fbbf91c3139168",
                "shasum": ""
            },
            "require": {
                "php": ">=5.3.0",
                "psr/log": "~1.0"
            },
            "provide": {
                "psr/log-implementation": "1.0.0"
            },
            "require-dev": {
                "aws/aws-sdk-php": "^2.4.9 || ^3.0",
                "doctrine/couchdb": "~1.0@dev",
                "graylog2/gelf-php": "~1.0",
                "php-amqplib/php-amqplib": "~2.4",
                "php-console/php-console": "^3.1.3",
                "php-parallel-lint/php-parallel-lint": "^1.0",
                "phpunit/phpunit": "~4.5",
                "ruflin/elastica": ">=0.90 <3.0",
                "sentry/sentry": "^0.13",
                "swiftmailer/swiftmailer": "^5.3|^6.0"
            },
            "suggest": {
                "aws/aws-sdk-php": "Allow sending log messages to AWS services like DynamoDB",
                "doctrine/couchdb": "Allow sending log messages to a CouchDB server",
                "ext-amqp": "Allow sending log messages to an AMQP server (1.0+ required)",
                "ext-mongo": "Allow sending log messages to a MongoDB server",
                "graylog2/gelf-php": "Allow sending log messages to a GrayLog2 server",
                "mongodb/mongodb": "Allow sending log messages to a MongoDB server via PHP Driver",
                "php-amqplib/php-amqplib": "Allow sending log messages to an AMQP server using php-amqplib",
                "php-console/php-console": "Allow sending log messages to Google Chrome",
                "rollbar/rollbar": "Allow sending log messages to Rollbar",
                "ruflin/elastica": "Allow sending log messages to an Elastic Search server",
                "sentry/sentry": "Allow sending log messages to a Sentry server"
            },
            "type": "library",
            "extra": {
                "branch-alias": {
                    "dev-master": "2.0.x-dev"
                }
            },
            "autoload": {
                "psr-4": {
                    "Monolog\\": "src/Monolog"
                }
            },
            "notification-url": "https://packagist.org/downloads/",
            "license": [
                "MIT"
            ],
            "authors": [
                {
                    "name": "Jordi Boggiano",
                    "email": "j.boggiano@seld.be",
                    "homepage": "http://seld.be"
                }
            ],
            "description": "Sends your logs to files, sockets, inboxes, databases and various web services",
            "homepage": "http://github.com/Seldaek/monolog",
            "keywords": [
                "log",
                "logging",
                "psr-3"
            ],
            "funding": [
                {
                    "url": "https://github.com/Seldaek",
                    "type": "github"
                },
                {
                    "url": "https://tidelift.com/funding/github/packagist/monolog/monolog",
                    "type": "tidelift"
                }
            ],
            "time": "2020-05-22T07:31:27+00:00"
        },
        {
            "name": "paragonie/random_compat",
            "version": "v9.99.99",
            "source": {
                "type": "git",
                "url": "https://github.com/paragonie/random_compat.git",
                "reference": "84b4dfb120c6f9b4ff7b3685f9b8f1aa365a0c95"
            },
            "dist": {
                "type": "zip",
                "url": "https://api.github.com/repos/paragonie/random_compat/zipball/84b4dfb120c6f9b4ff7b3685f9b8f1aa365a0c95",
                "reference": "84b4dfb120c6f9b4ff7b3685f9b8f1aa365a0c95",
                "shasum": ""
            },
            "require": {
                "php": "^7"
            },
            "require-dev": {
                "phpunit/phpunit": "4.*|5.*",
                "vimeo/psalm": "^1"
            },
            "suggest": {
                "ext-libsodium": "Provides a modern crypto API that can be used to generate random bytes."
            },
            "type": "library",
            "notification-url": "https://packagist.org/downloads/",
            "license": [
                "MIT"
            ],
            "authors": [
                {
                    "name": "Paragon Initiative Enterprises",
                    "email": "security@paragonie.com",
                    "homepage": "https://paragonie.com"
                }
            ],
            "description": "PHP 5.x polyfill for random_bytes() and random_int() from PHP 7",
            "keywords": [
                "csprng",
                "polyfill",
                "pseudorandom",
                "random"
            ],
            "time": "2018-07-02T15:55:56+00:00"
        },
        {
            "name": "paragonie/sodium_compat",
            "version": "v1.13.0",
            "source": {
                "type": "git",
                "url": "https://github.com/paragonie/sodium_compat.git",
                "reference": "bbade402cbe84c69b718120911506a3aa2bae653"
            },
            "dist": {
                "type": "zip",
                "url": "https://api.github.com/repos/paragonie/sodium_compat/zipball/bbade402cbe84c69b718120911506a3aa2bae653",
                "reference": "bbade402cbe84c69b718120911506a3aa2bae653",
                "shasum": ""
            },
            "require": {
                "paragonie/random_compat": ">=1",
                "php": "^5.2.4|^5.3|^5.4|^5.5|^5.6|^7|^8"
            },
            "require-dev": {
                "phpunit/phpunit": "^3|^4|^5|^6|^7"
            },
            "suggest": {
                "ext-libsodium": "PHP < 7.0: Better performance, password hashing (Argon2i), secure memory management (memzero), and better security.",
                "ext-sodium": "PHP >= 7.0: Better performance, password hashing (Argon2i), secure memory management (memzero), and better security."
            },
            "type": "library",
            "autoload": {
                "files": [
                    "autoload.php"
                ]
            },
            "notification-url": "https://packagist.org/downloads/",
            "license": [
                "ISC"
            ],
            "authors": [
                {
                    "name": "Paragon Initiative Enterprises",
                    "email": "security@paragonie.com"
                },
                {
                    "name": "Frank Denis",
                    "email": "jedisct1@pureftpd.org"
                }
            ],
            "description": "Pure PHP implementation of libsodium; uses the PHP extension if it exists",
            "keywords": [
                "Authentication",
                "BLAKE2b",
                "ChaCha20",
                "ChaCha20-Poly1305",
                "Chapoly",
                "Curve25519",
                "Ed25519",
                "EdDSA",
                "Edwards-curve Digital Signature Algorithm",
                "Elliptic Curve Diffie-Hellman",
                "Poly1305",
                "Pure-PHP cryptography",
                "RFC 7748",
                "RFC 8032",
                "Salpoly",
                "Salsa20",
                "X25519",
                "XChaCha20-Poly1305",
                "XSalsa20-Poly1305",
                "Xchacha20",
                "Xsalsa20",
                "aead",
                "cryptography",
                "ecdh",
                "elliptic curve",
                "elliptic curve cryptography",
                "encryption",
                "libsodium",
                "php",
                "public-key cryptography",
                "secret-key cryptography",
                "side-channel resistant"
            ],
            "time": "2020-03-20T21:48:09+00:00"
        },
        {
            "name": "pelago/emogrifier",
            "version": "v3.1.0",
            "source": {
                "type": "git",
                "url": "https://github.com/MyIntervals/emogrifier.git",
                "reference": "f6a5c7d44612d86c3901c93f1592f5440e6b2cd8"
            },
            "dist": {
                "type": "zip",
                "url": "https://api.github.com/repos/MyIntervals/emogrifier/zipball/f6a5c7d44612d86c3901c93f1592f5440e6b2cd8",
                "reference": "f6a5c7d44612d86c3901c93f1592f5440e6b2cd8",
                "shasum": ""
            },
            "require": {
                "ext-dom": "*",
                "ext-libxml": "*",
                "php": "^5.6 || ~7.0 || ~7.1 || ~7.2 || ~7.3 || ~7.4",
                "symfony/css-selector": "^2.8 || ^3.0 || ^4.0 || ^5.0"
            },
            "require-dev": {
                "friendsofphp/php-cs-fixer": "^2.15.3",
                "phpmd/phpmd": "^2.7.0",
                "phpunit/phpunit": "^5.7.27",
                "squizlabs/php_codesniffer": "^3.5.0"
            },
            "type": "library",
            "extra": {
                "branch-alias": {
                    "dev-master": "4.0.x-dev"
                }
            },
            "autoload": {
                "psr-4": {
                    "Pelago\\": "src/"
                }
            },
            "notification-url": "https://packagist.org/downloads/",
            "license": [
                "MIT"
            ],
            "authors": [
                {
                    "name": "Oliver Klee",
                    "email": "github@oliverklee.de"
                },
                {
                    "name": "Zoli Szabó",
                    "email": "zoli.szabo+github@gmail.com"
                },
                {
                    "name": "John Reeve",
                    "email": "jreeve@pelagodesign.com"
                },
                {
                    "name": "Jake Hotson",
                    "email": "jake@qzdesign.co.uk"
                },
                {
                    "name": "Cameron Brooks"
                },
                {
                    "name": "Jaime Prado"
                }
            ],
            "description": "Converts CSS styles into inline style attributes in your HTML code",
            "homepage": "https://www.myintervals.com/emogrifier.php",
            "keywords": [
                "css",
                "email",
                "pre-processing"
            ],
            "time": "2019-12-26T19:37:31+00:00"
        },
        {
            "name": "php-amqplib/php-amqplib",
            "version": "v2.10.1",
            "source": {
                "type": "git",
                "url": "https://github.com/php-amqplib/php-amqplib.git",
                "reference": "6e2b2501e021e994fb64429e5a78118f83b5c200"
            },
            "dist": {
                "type": "zip",
                "url": "https://api.github.com/repos/php-amqplib/php-amqplib/zipball/6e2b2501e021e994fb64429e5a78118f83b5c200",
                "reference": "6e2b2501e021e994fb64429e5a78118f83b5c200",
                "shasum": ""
            },
            "require": {
                "ext-bcmath": "*",
                "ext-sockets": "*",
                "php": ">=5.6"
            },
            "replace": {
                "videlalvaro/php-amqplib": "self.version"
            },
            "require-dev": {
                "ext-curl": "*",
                "nategood/httpful": "^0.2.20",
                "phpunit/phpunit": "^5.7|^6.5|^7.0",
                "squizlabs/php_codesniffer": "^2.5"
            },
            "type": "library",
            "extra": {
                "branch-alias": {
                    "dev-master": "2.10-dev"
                }
            },
            "autoload": {
                "psr-4": {
                    "PhpAmqpLib\\": "PhpAmqpLib/"
                }
            },
            "notification-url": "https://packagist.org/downloads/",
            "license": [
                "LGPL-2.1-or-later"
            ],
            "authors": [
                {
                    "name": "Alvaro Videla",
                    "role": "Original Maintainer"
                },
                {
                    "name": "John Kelly",
                    "email": "johnmkelly86@gmail.com",
                    "role": "Maintainer"
                },
                {
                    "name": "Raúl Araya",
                    "email": "nubeiro@gmail.com",
                    "role": "Maintainer"
                },
                {
                    "name": "Luke Bakken",
                    "email": "luke@bakken.io",
                    "role": "Maintainer"
                }
            ],
            "description": "Formerly videlalvaro/php-amqplib.  This library is a pure PHP implementation of the AMQP protocol. It's been tested against RabbitMQ.",
            "homepage": "https://github.com/php-amqplib/php-amqplib/",
            "keywords": [
                "message",
                "queue",
                "rabbitmq"
            ],
            "time": "2019-10-10T13:23:40+00:00"
        },
        {
            "name": "phpseclib/mcrypt_compat",
            "version": "1.0.8",
            "source": {
                "type": "git",
                "url": "https://github.com/phpseclib/mcrypt_compat.git",
                "reference": "f74c7b1897b62f08f268184b8bb98d9d9ab723b0"
            },
            "dist": {
                "type": "zip",
                "url": "https://api.github.com/repos/phpseclib/mcrypt_compat/zipball/f74c7b1897b62f08f268184b8bb98d9d9ab723b0",
                "reference": "f74c7b1897b62f08f268184b8bb98d9d9ab723b0",
                "shasum": ""
            },
            "require": {
                "php": ">=5.3.3",
                "phpseclib/phpseclib": ">=2.0.11 <3.0.0"
            },
            "require-dev": {
                "phpunit/phpunit": "^4.8.35|^5.7|^6.0"
            },
            "suggest": {
                "ext-openssl": "Will enable faster cryptographic operations"
            },
            "type": "library",
            "autoload": {
                "files": [
                    "lib/mcrypt.php"
                ]
            },
            "notification-url": "https://packagist.org/downloads/",
            "license": [
                "MIT"
            ],
            "authors": [
                {
                    "name": "Jim Wigginton",
                    "email": "terrafrost@php.net",
                    "homepage": "http://phpseclib.sourceforge.net"
                }
            ],
            "description": "PHP 7.1 polyfill for the mcrypt extension from PHP <= 7.0",
            "keywords": [
                "cryptograpy",
                "encryption",
                "mcrypt"
            ],
            "time": "2018-08-22T03:11:43+00:00"
        },
        {
            "name": "phpseclib/phpseclib",
            "version": "2.0.27",
            "source": {
                "type": "git",
                "url": "https://github.com/phpseclib/phpseclib.git",
                "reference": "34620af4df7d1988d8f0d7e91f6c8a3bf931d8dc"
            },
            "dist": {
                "type": "zip",
                "url": "https://api.github.com/repos/phpseclib/phpseclib/zipball/34620af4df7d1988d8f0d7e91f6c8a3bf931d8dc",
                "reference": "34620af4df7d1988d8f0d7e91f6c8a3bf931d8dc",
                "shasum": ""
            },
            "require": {
                "php": ">=5.3.3"
            },
            "require-dev": {
                "phing/phing": "~2.7",
                "phpunit/phpunit": "^4.8.35|^5.7|^6.0",
                "sami/sami": "~2.0",
                "squizlabs/php_codesniffer": "~2.0"
            },
            "suggest": {
                "ext-gmp": "Install the GMP (GNU Multiple Precision) extension in order to speed up arbitrary precision integer arithmetic operations.",
                "ext-libsodium": "SSH2/SFTP can make use of some algorithms provided by the libsodium-php extension.",
                "ext-mcrypt": "Install the Mcrypt extension in order to speed up a few other cryptographic operations.",
                "ext-openssl": "Install the OpenSSL extension in order to speed up a wide variety of cryptographic operations."
            },
            "type": "library",
            "autoload": {
                "files": [
                    "phpseclib/bootstrap.php"
                ],
                "psr-4": {
                    "phpseclib\\": "phpseclib/"
                }
            },
            "notification-url": "https://packagist.org/downloads/",
            "license": [
                "MIT"
            ],
            "authors": [
                {
                    "name": "Jim Wigginton",
                    "email": "terrafrost@php.net",
                    "role": "Lead Developer"
                },
                {
                    "name": "Patrick Monnerat",
                    "email": "pm@datasphere.ch",
                    "role": "Developer"
                },
                {
                    "name": "Andreas Fischer",
                    "email": "bantu@phpbb.com",
                    "role": "Developer"
                },
                {
                    "name": "Hans-Jürgen Petrich",
                    "email": "petrich@tronic-media.com",
                    "role": "Developer"
                },
                {
                    "name": "Graham Campbell",
                    "email": "graham@alt-three.com",
                    "role": "Developer"
                }
            ],
            "description": "PHP Secure Communications Library - Pure-PHP implementations of RSA, AES, SSH2, SFTP, X.509 etc.",
            "homepage": "http://phpseclib.sourceforge.net",
            "keywords": [
                "BigInteger",
                "aes",
                "asn.1",
                "asn1",
                "blowfish",
                "crypto",
                "cryptography",
                "encryption",
                "rsa",
                "security",
                "sftp",
                "signature",
                "signing",
                "ssh",
                "twofish",
                "x.509",
                "x509"
            ],
            "funding": [
                {
                    "url": "https://github.com/terrafrost",
                    "type": "github"
                },
                {
                    "url": "https://www.patreon.com/phpseclib",
                    "type": "patreon"
                },
                {
                    "url": "https://tidelift.com/funding/github/packagist/phpseclib/phpseclib",
                    "type": "tidelift"
                }
            ],
            "time": "2020-04-04T23:17:33+00:00"
        },
        {
            "name": "psr/container",
            "version": "1.0.0",
            "source": {
                "type": "git",
                "url": "https://github.com/php-fig/container.git",
                "reference": "b7ce3b176482dbbc1245ebf52b181af44c2cf55f"
            },
            "dist": {
                "type": "zip",
                "url": "https://api.github.com/repos/php-fig/container/zipball/b7ce3b176482dbbc1245ebf52b181af44c2cf55f",
                "reference": "b7ce3b176482dbbc1245ebf52b181af44c2cf55f",
                "shasum": ""
            },
            "require": {
                "php": ">=5.3.0"
            },
            "type": "library",
            "extra": {
                "branch-alias": {
                    "dev-master": "1.0.x-dev"
                }
            },
            "autoload": {
                "psr-4": {
                    "Psr\\Container\\": "src/"
                }
            },
            "notification-url": "https://packagist.org/downloads/",
            "license": [
                "MIT"
            ],
            "authors": [
                {
                    "name": "PHP-FIG",
                    "homepage": "http://www.php-fig.org/"
                }
            ],
            "description": "Common Container Interface (PHP FIG PSR-11)",
            "homepage": "https://github.com/php-fig/container",
            "keywords": [
                "PSR-11",
                "container",
                "container-interface",
                "container-interop",
                "psr"
            ],
            "time": "2017-02-14T16:28:37+00:00"
        },
        {
            "name": "psr/http-message",
            "version": "1.0.1",
            "source": {
                "type": "git",
                "url": "https://github.com/php-fig/http-message.git",
                "reference": "f6561bf28d520154e4b0ec72be95418abe6d9363"
            },
            "dist": {
                "type": "zip",
                "url": "https://api.github.com/repos/php-fig/http-message/zipball/f6561bf28d520154e4b0ec72be95418abe6d9363",
                "reference": "f6561bf28d520154e4b0ec72be95418abe6d9363",
                "shasum": ""
            },
            "require": {
                "php": ">=5.3.0"
            },
            "type": "library",
            "extra": {
                "branch-alias": {
                    "dev-master": "1.0.x-dev"
                }
            },
            "autoload": {
                "psr-4": {
                    "Psr\\Http\\Message\\": "src/"
                }
            },
            "notification-url": "https://packagist.org/downloads/",
            "license": [
                "MIT"
            ],
            "authors": [
                {
                    "name": "PHP-FIG",
                    "homepage": "http://www.php-fig.org/"
                }
            ],
            "description": "Common interface for HTTP messages",
            "homepage": "https://github.com/php-fig/http-message",
            "keywords": [
                "http",
                "http-message",
                "psr",
                "psr-7",
                "request",
                "response"
            ],
            "time": "2016-08-06T14:39:51+00:00"
        },
        {
            "name": "psr/log",
            "version": "1.1.3",
            "source": {
                "type": "git",
                "url": "https://github.com/php-fig/log.git",
                "reference": "0f73288fd15629204f9d42b7055f72dacbe811fc"
            },
            "dist": {
                "type": "zip",
                "url": "https://api.github.com/repos/php-fig/log/zipball/0f73288fd15629204f9d42b7055f72dacbe811fc",
                "reference": "0f73288fd15629204f9d42b7055f72dacbe811fc",
                "shasum": ""
            },
            "require": {
                "php": ">=5.3.0"
            },
            "type": "library",
            "extra": {
                "branch-alias": {
                    "dev-master": "1.1.x-dev"
                }
            },
            "autoload": {
                "psr-4": {
                    "Psr\\Log\\": "Psr/Log/"
                }
            },
            "notification-url": "https://packagist.org/downloads/",
            "license": [
                "MIT"
            ],
            "authors": [
                {
                    "name": "PHP-FIG",
                    "homepage": "http://www.php-fig.org/"
                }
            ],
            "description": "Common interface for logging libraries",
            "homepage": "https://github.com/php-fig/log",
            "keywords": [
                "log",
                "psr",
                "psr-3"
            ],
            "time": "2020-03-23T09:12:05+00:00"
        },
        {
            "name": "ralouphie/getallheaders",
            "version": "3.0.3",
            "source": {
                "type": "git",
                "url": "https://github.com/ralouphie/getallheaders.git",
                "reference": "120b605dfeb996808c31b6477290a714d356e822"
            },
            "dist": {
                "type": "zip",
                "url": "https://api.github.com/repos/ralouphie/getallheaders/zipball/120b605dfeb996808c31b6477290a714d356e822",
                "reference": "120b605dfeb996808c31b6477290a714d356e822",
                "shasum": ""
            },
            "require": {
                "php": ">=5.6"
            },
            "require-dev": {
                "php-coveralls/php-coveralls": "^2.1",
                "phpunit/phpunit": "^5 || ^6.5"
            },
            "type": "library",
            "autoload": {
                "files": [
                    "src/getallheaders.php"
                ]
            },
            "notification-url": "https://packagist.org/downloads/",
            "license": [
                "MIT"
            ],
            "authors": [
                {
                    "name": "Ralph Khattar",
                    "email": "ralph.khattar@gmail.com"
                }
            ],
            "description": "A polyfill for getallheaders.",
            "time": "2019-03-08T08:55:37+00:00"
        },
        {
            "name": "ramsey/uuid",
            "version": "3.8.0",
            "source": {
                "type": "git",
                "url": "https://github.com/ramsey/uuid.git",
                "reference": "d09ea80159c1929d75b3f9c60504d613aeb4a1e3"
            },
            "dist": {
                "type": "zip",
                "url": "https://api.github.com/repos/ramsey/uuid/zipball/d09ea80159c1929d75b3f9c60504d613aeb4a1e3",
                "reference": "d09ea80159c1929d75b3f9c60504d613aeb4a1e3",
                "shasum": ""
            },
            "require": {
                "paragonie/random_compat": "^1.0|^2.0|9.99.99",
                "php": "^5.4 || ^7.0",
                "symfony/polyfill-ctype": "^1.8"
            },
            "replace": {
                "rhumsaa/uuid": "self.version"
            },
            "require-dev": {
                "codeception/aspect-mock": "^1.0 | ~2.0.0",
                "doctrine/annotations": "~1.2.0",
                "goaop/framework": "1.0.0-alpha.2 | ^1.0 | ~2.1.0",
                "ircmaxell/random-lib": "^1.1",
                "jakub-onderka/php-parallel-lint": "^0.9.0",
                "mockery/mockery": "^0.9.9",
                "moontoast/math": "^1.1",
                "php-mock/php-mock-phpunit": "^0.3|^1.1",
                "phpunit/phpunit": "^4.7|^5.0|^6.5",
                "squizlabs/php_codesniffer": "^2.3"
            },
            "suggest": {
                "ext-ctype": "Provides support for PHP Ctype functions",
                "ext-libsodium": "Provides the PECL libsodium extension for use with the SodiumRandomGenerator",
                "ext-uuid": "Provides the PECL UUID extension for use with the PeclUuidTimeGenerator and PeclUuidRandomGenerator",
                "ircmaxell/random-lib": "Provides RandomLib for use with the RandomLibAdapter",
                "moontoast/math": "Provides support for converting UUID to 128-bit integer (in string form).",
                "ramsey/uuid-console": "A console application for generating UUIDs with ramsey/uuid",
                "ramsey/uuid-doctrine": "Allows the use of Ramsey\\Uuid\\Uuid as Doctrine field type."
            },
            "type": "library",
            "extra": {
                "branch-alias": {
                    "dev-master": "3.x-dev"
                }
            },
            "autoload": {
                "psr-4": {
                    "Ramsey\\Uuid\\": "src/"
                }
            },
            "notification-url": "https://packagist.org/downloads/",
            "license": [
                "MIT"
            ],
            "authors": [
                {
                    "name": "Ben Ramsey",
                    "email": "ben@benramsey.com",
                    "homepage": "https://benramsey.com"
                },
                {
                    "name": "Marijn Huizendveld",
                    "email": "marijn.huizendveld@gmail.com"
                },
                {
                    "name": "Thibaud Fabre",
                    "email": "thibaud@aztech.io"
                }
            ],
            "description": "Formerly rhumsaa/uuid. A PHP 5.4+ library for generating RFC 4122 version 1, 3, 4, and 5 universally unique identifiers (UUID).",
            "homepage": "https://github.com/ramsey/uuid",
            "keywords": [
                "guid",
                "identifier",
                "uuid"
            ],
            "time": "2018-07-19T23:38:55+00:00"
        },
        {
            "name": "react/promise",
            "version": "v2.8.0",
            "source": {
                "type": "git",
                "url": "https://github.com/reactphp/promise.git",
                "reference": "f3cff96a19736714524ca0dd1d4130de73dbbbc4"
            },
            "dist": {
                "type": "zip",
                "url": "https://api.github.com/repos/reactphp/promise/zipball/f3cff96a19736714524ca0dd1d4130de73dbbbc4",
                "reference": "f3cff96a19736714524ca0dd1d4130de73dbbbc4",
                "shasum": ""
            },
            "require": {
                "php": ">=5.4.0"
            },
            "require-dev": {
                "phpunit/phpunit": "^7.0 || ^6.5 || ^5.7 || ^4.8.36"
            },
            "type": "library",
            "autoload": {
                "psr-4": {
                    "React\\Promise\\": "src/"
                },
                "files": [
                    "src/functions_include.php"
                ]
            },
            "notification-url": "https://packagist.org/downloads/",
            "license": [
                "MIT"
            ],
            "authors": [
                {
                    "name": "Jan Sorgalla",
                    "email": "jsorgalla@gmail.com"
                }
            ],
            "description": "A lightweight implementation of CommonJS Promises/A for PHP",
            "keywords": [
                "promise",
                "promises"
            ],
            "time": "2020-05-12T15:16:56+00:00"
        },
        {
            "name": "seld/jsonlint",
            "version": "1.8.0",
            "source": {
                "type": "git",
                "url": "https://github.com/Seldaek/jsonlint.git",
                "reference": "ff2aa5420bfbc296cf6a0bc785fa5b35736de7c1"
            },
            "dist": {
                "type": "zip",
                "url": "https://api.github.com/repos/Seldaek/jsonlint/zipball/ff2aa5420bfbc296cf6a0bc785fa5b35736de7c1",
                "reference": "ff2aa5420bfbc296cf6a0bc785fa5b35736de7c1",
                "shasum": ""
            },
            "require": {
                "php": "^5.3 || ^7.0 || ^8.0"
            },
            "require-dev": {
                "phpunit/phpunit": "^4.8.35 || ^5.7 || ^6.0"
            },
            "bin": [
                "bin/jsonlint"
            ],
            "type": "library",
            "autoload": {
                "psr-4": {
                    "Seld\\JsonLint\\": "src/Seld/JsonLint/"
                }
            },
            "notification-url": "https://packagist.org/downloads/",
            "license": [
                "MIT"
            ],
            "authors": [
                {
                    "name": "Jordi Boggiano",
                    "email": "j.boggiano@seld.be",
                    "homepage": "http://seld.be"
                }
            ],
            "description": "JSON Linter",
            "keywords": [
                "json",
                "linter",
                "parser",
                "validator"
            ],
            "funding": [
                {
                    "url": "https://github.com/Seldaek",
                    "type": "github"
                },
                {
                    "url": "https://tidelift.com/funding/github/packagist/seld/jsonlint",
                    "type": "tidelift"
                }
            ],
            "time": "2020-04-30T19:05:18+00:00"
        },
        {
            "name": "seld/phar-utils",
            "version": "1.1.0",
            "source": {
                "type": "git",
                "url": "https://github.com/Seldaek/phar-utils.git",
                "reference": "8800503d56b9867d43d9c303b9cbcc26016e82f0"
            },
            "dist": {
                "type": "zip",
                "url": "https://api.github.com/repos/Seldaek/phar-utils/zipball/8800503d56b9867d43d9c303b9cbcc26016e82f0",
                "reference": "8800503d56b9867d43d9c303b9cbcc26016e82f0",
                "shasum": ""
            },
            "require": {
                "php": ">=5.3"
            },
            "type": "library",
            "extra": {
                "branch-alias": {
                    "dev-master": "1.x-dev"
                }
            },
            "autoload": {
                "psr-4": {
                    "Seld\\PharUtils\\": "src/"
                }
            },
            "notification-url": "https://packagist.org/downloads/",
            "license": [
                "MIT"
            ],
            "authors": [
                {
                    "name": "Jordi Boggiano",
                    "email": "j.boggiano@seld.be"
                }
            ],
            "description": "PHAR file format utilities, for when PHP phars you up",
            "keywords": [
                "phar"
            ],
            "time": "2020-02-14T15:25:33+00:00"
        },
        {
            "name": "symfony/console",
            "version": "v4.4.9",
            "source": {
                "type": "git",
                "url": "https://github.com/symfony/console.git",
                "reference": "326b064d804043005526f5a0494cfb49edb59bb0"
            },
            "dist": {
                "type": "zip",
                "url": "https://api.github.com/repos/symfony/console/zipball/326b064d804043005526f5a0494cfb49edb59bb0",
                "reference": "326b064d804043005526f5a0494cfb49edb59bb0",
                "shasum": ""
            },
            "require": {
                "php": ">=7.1.3",
                "symfony/polyfill-mbstring": "~1.0",
                "symfony/polyfill-php73": "^1.8",
                "symfony/polyfill-php80": "^1.15",
                "symfony/service-contracts": "^1.1|^2"
            },
            "conflict": {
                "symfony/dependency-injection": "<3.4",
                "symfony/event-dispatcher": "<4.3|>=5",
                "symfony/lock": "<4.4",
                "symfony/process": "<3.3"
            },
            "provide": {
                "psr/log-implementation": "1.0"
            },
            "require-dev": {
                "psr/log": "~1.0",
                "symfony/config": "^3.4|^4.0|^5.0",
                "symfony/dependency-injection": "^3.4|^4.0|^5.0",
                "symfony/event-dispatcher": "^4.3",
                "symfony/lock": "^4.4|^5.0",
                "symfony/process": "^3.4|^4.0|^5.0",
                "symfony/var-dumper": "^4.3|^5.0"
            },
            "suggest": {
                "psr/log": "For using the console logger",
                "symfony/event-dispatcher": "",
                "symfony/lock": "",
                "symfony/process": ""
            },
            "type": "library",
            "extra": {
                "branch-alias": {
                    "dev-master": "4.4-dev"
                }
            },
            "autoload": {
                "psr-4": {
                    "Symfony\\Component\\Console\\": ""
                },
                "exclude-from-classmap": [
                    "/Tests/"
                ]
            },
            "notification-url": "https://packagist.org/downloads/",
            "license": [
                "MIT"
            ],
            "authors": [
                {
                    "name": "Fabien Potencier",
                    "email": "fabien@symfony.com"
                },
                {
                    "name": "Symfony Community",
                    "homepage": "https://symfony.com/contributors"
                }
            ],
            "description": "Symfony Console Component",
            "homepage": "https://symfony.com",
            "funding": [
                {
                    "url": "https://symfony.com/sponsor",
                    "type": "custom"
                },
                {
                    "url": "https://github.com/fabpot",
                    "type": "github"
                },
                {
                    "url": "https://tidelift.com/funding/github/packagist/symfony/symfony",
                    "type": "tidelift"
                }
            ],
            "time": "2020-05-30T20:06:45+00:00"
        },
        {
            "name": "symfony/css-selector",
            "version": "v5.1.0",
            "source": {
                "type": "git",
                "url": "https://github.com/symfony/css-selector.git",
                "reference": "e544e24472d4c97b2d11ade7caacd446727c6bf9"
            },
            "dist": {
                "type": "zip",
                "url": "https://api.github.com/repos/symfony/css-selector/zipball/e544e24472d4c97b2d11ade7caacd446727c6bf9",
                "reference": "e544e24472d4c97b2d11ade7caacd446727c6bf9",
                "shasum": ""
            },
            "require": {
                "php": ">=7.2.5"
            },
            "type": "library",
            "extra": {
                "branch-alias": {
                    "dev-master": "5.1-dev"
                }
            },
            "autoload": {
                "psr-4": {
                    "Symfony\\Component\\CssSelector\\": ""
                },
                "exclude-from-classmap": [
                    "/Tests/"
                ]
            },
            "notification-url": "https://packagist.org/downloads/",
            "license": [
                "MIT"
            ],
            "authors": [
                {
                    "name": "Fabien Potencier",
                    "email": "fabien@symfony.com"
                },
                {
                    "name": "Jean-François Simon",
                    "email": "jeanfrancois.simon@sensiolabs.com"
                },
                {
                    "name": "Symfony Community",
                    "homepage": "https://symfony.com/contributors"
                }
            ],
            "description": "Symfony CssSelector Component",
            "homepage": "https://symfony.com",
            "funding": [
                {
                    "url": "https://symfony.com/sponsor",
                    "type": "custom"
                },
                {
                    "url": "https://github.com/fabpot",
                    "type": "github"
                },
                {
                    "url": "https://tidelift.com/funding/github/packagist/symfony/symfony",
                    "type": "tidelift"
                }
            ],
            "time": "2020-05-20T17:43:50+00:00"
        },
        {
            "name": "symfony/event-dispatcher",
            "version": "v4.4.9",
            "source": {
                "type": "git",
                "url": "https://github.com/symfony/event-dispatcher.git",
                "reference": "a5370aaa7807c7a439b21386661ffccf3dff2866"
            },
            "dist": {
                "type": "zip",
                "url": "https://api.github.com/repos/symfony/event-dispatcher/zipball/a5370aaa7807c7a439b21386661ffccf3dff2866",
                "reference": "a5370aaa7807c7a439b21386661ffccf3dff2866",
                "shasum": ""
            },
            "require": {
                "php": ">=7.1.3",
                "symfony/event-dispatcher-contracts": "^1.1"
            },
            "conflict": {
                "symfony/dependency-injection": "<3.4"
            },
            "provide": {
                "psr/event-dispatcher-implementation": "1.0",
                "symfony/event-dispatcher-implementation": "1.1"
            },
            "require-dev": {
                "psr/log": "~1.0",
                "symfony/config": "^3.4|^4.0|^5.0",
                "symfony/dependency-injection": "^3.4|^4.0|^5.0",
                "symfony/expression-language": "^3.4|^4.0|^5.0",
                "symfony/http-foundation": "^3.4|^4.0|^5.0",
                "symfony/service-contracts": "^1.1|^2",
                "symfony/stopwatch": "^3.4|^4.0|^5.0"
            },
            "suggest": {
                "symfony/dependency-injection": "",
                "symfony/http-kernel": ""
            },
            "type": "library",
            "extra": {
                "branch-alias": {
                    "dev-master": "4.4-dev"
                }
            },
            "autoload": {
                "psr-4": {
                    "Symfony\\Component\\EventDispatcher\\": ""
                },
                "exclude-from-classmap": [
                    "/Tests/"
                ]
            },
            "notification-url": "https://packagist.org/downloads/",
            "license": [
                "MIT"
            ],
            "authors": [
                {
                    "name": "Fabien Potencier",
                    "email": "fabien@symfony.com"
                },
                {
                    "name": "Symfony Community",
                    "homepage": "https://symfony.com/contributors"
                }
            ],
            "description": "Symfony EventDispatcher Component",
            "homepage": "https://symfony.com",
            "funding": [
                {
                    "url": "https://symfony.com/sponsor",
                    "type": "custom"
                },
                {
                    "url": "https://github.com/fabpot",
                    "type": "github"
                },
                {
                    "url": "https://tidelift.com/funding/github/packagist/symfony/symfony",
                    "type": "tidelift"
                }
            ],
            "time": "2020-05-20T08:37:50+00:00"
        },
        {
            "name": "symfony/event-dispatcher-contracts",
            "version": "v1.1.7",
            "source": {
                "type": "git",
                "url": "https://github.com/symfony/event-dispatcher-contracts.git",
                "reference": "c43ab685673fb6c8d84220c77897b1d6cdbe1d18"
            },
            "dist": {
                "type": "zip",
                "url": "https://api.github.com/repos/symfony/event-dispatcher-contracts/zipball/c43ab685673fb6c8d84220c77897b1d6cdbe1d18",
                "reference": "c43ab685673fb6c8d84220c77897b1d6cdbe1d18",
                "shasum": ""
            },
            "require": {
                "php": "^7.1.3"
            },
            "suggest": {
                "psr/event-dispatcher": "",
                "symfony/event-dispatcher-implementation": ""
            },
            "type": "library",
            "extra": {
                "branch-alias": {
                    "dev-master": "1.1-dev"
                }
            },
            "autoload": {
                "psr-4": {
                    "Symfony\\Contracts\\EventDispatcher\\": ""
                }
            },
            "notification-url": "https://packagist.org/downloads/",
            "license": [
                "MIT"
            ],
            "authors": [
                {
                    "name": "Nicolas Grekas",
                    "email": "p@tchwork.com"
                },
                {
                    "name": "Symfony Community",
                    "homepage": "https://symfony.com/contributors"
                }
            ],
            "description": "Generic abstractions related to dispatching event",
            "homepage": "https://symfony.com",
            "keywords": [
                "abstractions",
                "contracts",
                "decoupling",
                "interfaces",
                "interoperability",
                "standards"
            ],
            "time": "2019-09-17T09:54:03+00:00"
        },
        {
            "name": "symfony/filesystem",
            "version": "v5.1.0",
            "source": {
                "type": "git",
                "url": "https://github.com/symfony/filesystem.git",
                "reference": "6e4320f06d5f2cce0d96530162491f4465179157"
            },
            "dist": {
                "type": "zip",
                "url": "https://api.github.com/repos/symfony/filesystem/zipball/6e4320f06d5f2cce0d96530162491f4465179157",
                "reference": "6e4320f06d5f2cce0d96530162491f4465179157",
                "shasum": ""
            },
            "require": {
                "php": ">=7.2.5",
                "symfony/polyfill-ctype": "~1.8"
            },
            "type": "library",
            "extra": {
                "branch-alias": {
                    "dev-master": "5.1-dev"
                }
            },
            "autoload": {
                "psr-4": {
                    "Symfony\\Component\\Filesystem\\": ""
                },
                "exclude-from-classmap": [
                    "/Tests/"
                ]
            },
            "notification-url": "https://packagist.org/downloads/",
            "license": [
                "MIT"
            ],
            "authors": [
                {
                    "name": "Fabien Potencier",
                    "email": "fabien@symfony.com"
                },
                {
                    "name": "Symfony Community",
                    "homepage": "https://symfony.com/contributors"
                }
            ],
            "description": "Symfony Filesystem Component",
            "homepage": "https://symfony.com",
            "funding": [
                {
                    "url": "https://symfony.com/sponsor",
                    "type": "custom"
                },
                {
                    "url": "https://github.com/fabpot",
                    "type": "github"
                },
                {
                    "url": "https://tidelift.com/funding/github/packagist/symfony/symfony",
                    "type": "tidelift"
                }
            ],
            "time": "2020-05-30T20:35:19+00:00"
        },
        {
            "name": "symfony/finder",
            "version": "v5.1.0",
            "source": {
                "type": "git",
                "url": "https://github.com/symfony/finder.git",
                "reference": "4298870062bfc667cb78d2b379be4bf5dec5f187"
            },
            "dist": {
                "type": "zip",
                "url": "https://api.github.com/repos/symfony/finder/zipball/4298870062bfc667cb78d2b379be4bf5dec5f187",
                "reference": "4298870062bfc667cb78d2b379be4bf5dec5f187",
                "shasum": ""
            },
            "require": {
                "php": ">=7.2.5"
            },
            "type": "library",
            "extra": {
                "branch-alias": {
                    "dev-master": "5.1-dev"
                }
            },
            "autoload": {
                "psr-4": {
                    "Symfony\\Component\\Finder\\": ""
                },
                "exclude-from-classmap": [
                    "/Tests/"
                ]
            },
            "notification-url": "https://packagist.org/downloads/",
            "license": [
                "MIT"
            ],
            "authors": [
                {
                    "name": "Fabien Potencier",
                    "email": "fabien@symfony.com"
                },
                {
                    "name": "Symfony Community",
                    "homepage": "https://symfony.com/contributors"
                }
            ],
            "description": "Symfony Finder Component",
            "homepage": "https://symfony.com",
            "funding": [
                {
                    "url": "https://symfony.com/sponsor",
                    "type": "custom"
                },
                {
                    "url": "https://github.com/fabpot",
                    "type": "github"
                },
                {
                    "url": "https://tidelift.com/funding/github/packagist/symfony/symfony",
                    "type": "tidelift"
                }
            ],
            "time": "2020-05-20T17:43:50+00:00"
        },
        {
            "name": "symfony/polyfill-ctype",
            "version": "v1.17.0",
            "source": {
                "type": "git",
                "url": "https://github.com/symfony/polyfill-ctype.git",
                "reference": "e94c8b1bbe2bc77507a1056cdb06451c75b427f9"
            },
            "dist": {
                "type": "zip",
                "url": "https://api.github.com/repos/symfony/polyfill-ctype/zipball/e94c8b1bbe2bc77507a1056cdb06451c75b427f9",
                "reference": "e94c8b1bbe2bc77507a1056cdb06451c75b427f9",
                "shasum": ""
            },
            "require": {
                "php": ">=5.3.3"
            },
            "suggest": {
                "ext-ctype": "For best performance"
            },
            "type": "library",
            "extra": {
                "branch-alias": {
                    "dev-master": "1.17-dev"
                }
            },
            "autoload": {
                "psr-4": {
                    "Symfony\\Polyfill\\Ctype\\": ""
                },
                "files": [
                    "bootstrap.php"
                ]
            },
            "notification-url": "https://packagist.org/downloads/",
            "license": [
                "MIT"
            ],
            "authors": [
                {
                    "name": "Gert de Pagter",
                    "email": "BackEndTea@gmail.com"
                },
                {
                    "name": "Symfony Community",
                    "homepage": "https://symfony.com/contributors"
                }
            ],
            "description": "Symfony polyfill for ctype functions",
            "homepage": "https://symfony.com",
            "keywords": [
                "compatibility",
                "ctype",
                "polyfill",
                "portable"
            ],
            "funding": [
                {
                    "url": "https://symfony.com/sponsor",
                    "type": "custom"
                },
                {
                    "url": "https://github.com/fabpot",
                    "type": "github"
                },
                {
                    "url": "https://tidelift.com/funding/github/packagist/symfony/symfony",
                    "type": "tidelift"
                }
            ],
            "time": "2020-05-12T16:14:59+00:00"
        },
        {
            "name": "symfony/polyfill-intl-idn",
            "version": "v1.17.0",
            "source": {
                "type": "git",
                "url": "https://github.com/symfony/polyfill-intl-idn.git",
                "reference": "3bff59ea7047e925be6b7f2059d60af31bb46d6a"
            },
            "dist": {
                "type": "zip",
                "url": "https://api.github.com/repos/symfony/polyfill-intl-idn/zipball/3bff59ea7047e925be6b7f2059d60af31bb46d6a",
                "reference": "3bff59ea7047e925be6b7f2059d60af31bb46d6a",
                "shasum": ""
            },
            "require": {
                "php": ">=5.3.3",
                "symfony/polyfill-mbstring": "^1.3",
                "symfony/polyfill-php72": "^1.10"
            },
            "suggest": {
                "ext-intl": "For best performance"
            },
            "type": "library",
            "extra": {
                "branch-alias": {
                    "dev-master": "1.17-dev"
                }
            },
            "autoload": {
                "psr-4": {
                    "Symfony\\Polyfill\\Intl\\Idn\\": ""
                },
                "files": [
                    "bootstrap.php"
                ]
            },
            "notification-url": "https://packagist.org/downloads/",
            "license": [
                "MIT"
            ],
            "authors": [
                {
                    "name": "Laurent Bassin",
                    "email": "laurent@bassin.info"
                },
                {
                    "name": "Symfony Community",
                    "homepage": "https://symfony.com/contributors"
                }
            ],
            "description": "Symfony polyfill for intl's idn_to_ascii and idn_to_utf8 functions",
            "homepage": "https://symfony.com",
            "keywords": [
                "compatibility",
                "idn",
                "intl",
                "polyfill",
                "portable",
                "shim"
            ],
            "funding": [
                {
                    "url": "https://symfony.com/sponsor",
                    "type": "custom"
                },
                {
                    "url": "https://github.com/fabpot",
                    "type": "github"
                },
                {
                    "url": "https://tidelift.com/funding/github/packagist/symfony/symfony",
                    "type": "tidelift"
                }
            ],
            "time": "2020-05-12T16:47:27+00:00"
        },
        {
            "name": "symfony/polyfill-mbstring",
            "version": "v1.17.0",
            "source": {
                "type": "git",
                "url": "https://github.com/symfony/polyfill-mbstring.git",
                "reference": "fa79b11539418b02fc5e1897267673ba2c19419c"
            },
            "dist": {
                "type": "zip",
                "url": "https://api.github.com/repos/symfony/polyfill-mbstring/zipball/fa79b11539418b02fc5e1897267673ba2c19419c",
                "reference": "fa79b11539418b02fc5e1897267673ba2c19419c",
                "shasum": ""
            },
            "require": {
                "php": ">=5.3.3"
            },
            "suggest": {
                "ext-mbstring": "For best performance"
            },
            "type": "library",
            "extra": {
                "branch-alias": {
                    "dev-master": "1.17-dev"
                }
            },
            "autoload": {
                "psr-4": {
                    "Symfony\\Polyfill\\Mbstring\\": ""
                },
                "files": [
                    "bootstrap.php"
                ]
            },
            "notification-url": "https://packagist.org/downloads/",
            "license": [
                "MIT"
            ],
            "authors": [
                {
                    "name": "Nicolas Grekas",
                    "email": "p@tchwork.com"
                },
                {
                    "name": "Symfony Community",
                    "homepage": "https://symfony.com/contributors"
                }
            ],
            "description": "Symfony polyfill for the Mbstring extension",
            "homepage": "https://symfony.com",
            "keywords": [
                "compatibility",
                "mbstring",
                "polyfill",
                "portable",
                "shim"
            ],
            "funding": [
                {
                    "url": "https://symfony.com/sponsor",
                    "type": "custom"
                },
                {
                    "url": "https://github.com/fabpot",
                    "type": "github"
                },
                {
                    "url": "https://tidelift.com/funding/github/packagist/symfony/symfony",
                    "type": "tidelift"
                }
            ],
            "time": "2020-05-12T16:47:27+00:00"
        },
        {
            "name": "symfony/polyfill-php72",
            "version": "v1.17.0",
            "source": {
                "type": "git",
                "url": "https://github.com/symfony/polyfill-php72.git",
                "reference": "f048e612a3905f34931127360bdd2def19a5e582"
            },
            "dist": {
                "type": "zip",
                "url": "https://api.github.com/repos/symfony/polyfill-php72/zipball/f048e612a3905f34931127360bdd2def19a5e582",
                "reference": "f048e612a3905f34931127360bdd2def19a5e582",
                "shasum": ""
            },
            "require": {
                "php": ">=5.3.3"
            },
            "type": "library",
            "extra": {
                "branch-alias": {
                    "dev-master": "1.17-dev"
                }
            },
            "autoload": {
                "psr-4": {
                    "Symfony\\Polyfill\\Php72\\": ""
                },
                "files": [
                    "bootstrap.php"
                ]
            },
            "notification-url": "https://packagist.org/downloads/",
            "license": [
                "MIT"
            ],
            "authors": [
                {
                    "name": "Nicolas Grekas",
                    "email": "p@tchwork.com"
                },
                {
                    "name": "Symfony Community",
                    "homepage": "https://symfony.com/contributors"
                }
            ],
            "description": "Symfony polyfill backporting some PHP 7.2+ features to lower PHP versions",
            "homepage": "https://symfony.com",
            "keywords": [
                "compatibility",
                "polyfill",
                "portable",
                "shim"
            ],
            "funding": [
                {
                    "url": "https://symfony.com/sponsor",
                    "type": "custom"
                },
                {
                    "url": "https://github.com/fabpot",
                    "type": "github"
                },
                {
                    "url": "https://tidelift.com/funding/github/packagist/symfony/symfony",
                    "type": "tidelift"
                }
            ],
            "time": "2020-05-12T16:47:27+00:00"
        },
        {
            "name": "symfony/polyfill-php73",
            "version": "v1.17.0",
            "source": {
                "type": "git",
                "url": "https://github.com/symfony/polyfill-php73.git",
                "reference": "a760d8964ff79ab9bf057613a5808284ec852ccc"
            },
            "dist": {
                "type": "zip",
                "url": "https://api.github.com/repos/symfony/polyfill-php73/zipball/a760d8964ff79ab9bf057613a5808284ec852ccc",
                "reference": "a760d8964ff79ab9bf057613a5808284ec852ccc",
                "shasum": ""
            },
            "require": {
                "php": ">=5.3.3"
            },
            "type": "library",
            "extra": {
                "branch-alias": {
                    "dev-master": "1.17-dev"
                }
            },
            "autoload": {
                "psr-4": {
                    "Symfony\\Polyfill\\Php73\\": ""
                },
                "files": [
                    "bootstrap.php"
                ],
                "classmap": [
                    "Resources/stubs"
                ]
            },
            "notification-url": "https://packagist.org/downloads/",
            "license": [
                "MIT"
            ],
            "authors": [
                {
                    "name": "Nicolas Grekas",
                    "email": "p@tchwork.com"
                },
                {
                    "name": "Symfony Community",
                    "homepage": "https://symfony.com/contributors"
                }
            ],
            "description": "Symfony polyfill backporting some PHP 7.3+ features to lower PHP versions",
            "homepage": "https://symfony.com",
            "keywords": [
                "compatibility",
                "polyfill",
                "portable",
                "shim"
            ],
            "funding": [
                {
                    "url": "https://symfony.com/sponsor",
                    "type": "custom"
                },
                {
                    "url": "https://github.com/fabpot",
                    "type": "github"
                },
                {
                    "url": "https://tidelift.com/funding/github/packagist/symfony/symfony",
                    "type": "tidelift"
                }
            ],
            "time": "2020-05-12T16:47:27+00:00"
        },
        {
            "name": "symfony/polyfill-php80",
            "version": "v1.17.0",
            "source": {
                "type": "git",
                "url": "https://github.com/symfony/polyfill-php80.git",
                "reference": "5e30b2799bc1ad68f7feb62b60a73743589438dd"
            },
            "dist": {
                "type": "zip",
                "url": "https://api.github.com/repos/symfony/polyfill-php80/zipball/5e30b2799bc1ad68f7feb62b60a73743589438dd",
                "reference": "5e30b2799bc1ad68f7feb62b60a73743589438dd",
                "shasum": ""
            },
            "require": {
                "php": ">=7.0.8"
            },
            "type": "library",
            "extra": {
                "branch-alias": {
                    "dev-master": "1.17-dev"
                }
            },
            "autoload": {
                "psr-4": {
                    "Symfony\\Polyfill\\Php80\\": ""
                },
                "files": [
                    "bootstrap.php"
                ],
                "classmap": [
                    "Resources/stubs"
                ]
            },
            "notification-url": "https://packagist.org/downloads/",
            "license": [
                "MIT"
            ],
            "authors": [
                {
                    "name": "Ion Bazan",
                    "email": "ion.bazan@gmail.com"
                },
                {
                    "name": "Nicolas Grekas",
                    "email": "p@tchwork.com"
                },
                {
                    "name": "Symfony Community",
                    "homepage": "https://symfony.com/contributors"
                }
            ],
            "description": "Symfony polyfill backporting some PHP 8.0+ features to lower PHP versions",
            "homepage": "https://symfony.com",
            "keywords": [
                "compatibility",
                "polyfill",
                "portable",
                "shim"
            ],
            "funding": [
                {
                    "url": "https://symfony.com/sponsor",
                    "type": "custom"
                },
                {
                    "url": "https://github.com/fabpot",
                    "type": "github"
                },
                {
                    "url": "https://tidelift.com/funding/github/packagist/symfony/symfony",
                    "type": "tidelift"
                }
            ],
            "time": "2020-05-12T16:47:27+00:00"
        },
        {
            "name": "symfony/process",
            "version": "v4.4.9",
            "source": {
                "type": "git",
                "url": "https://github.com/symfony/process.git",
                "reference": "c714958428a85c86ab97e3a0c96db4c4f381b7f5"
            },
            "dist": {
                "type": "zip",
                "url": "https://api.github.com/repos/symfony/process/zipball/c714958428a85c86ab97e3a0c96db4c4f381b7f5",
                "reference": "c714958428a85c86ab97e3a0c96db4c4f381b7f5",
                "shasum": ""
            },
            "require": {
                "php": "^7.1.3"
            },
            "type": "library",
            "extra": {
                "branch-alias": {
                    "dev-master": "4.4-dev"
                }
            },
            "autoload": {
                "psr-4": {
                    "Symfony\\Component\\Process\\": ""
                },
                "exclude-from-classmap": [
                    "/Tests/"
                ]
            },
            "notification-url": "https://packagist.org/downloads/",
            "license": [
                "MIT"
            ],
            "authors": [
                {
                    "name": "Fabien Potencier",
                    "email": "fabien@symfony.com"
                },
                {
                    "name": "Symfony Community",
                    "homepage": "https://symfony.com/contributors"
                }
            ],
            "description": "Symfony Process Component",
            "homepage": "https://symfony.com",
            "funding": [
                {
                    "url": "https://symfony.com/sponsor",
                    "type": "custom"
                },
                {
                    "url": "https://github.com/fabpot",
                    "type": "github"
                },
                {
                    "url": "https://tidelift.com/funding/github/packagist/symfony/symfony",
                    "type": "tidelift"
                }
            ],
            "time": "2020-05-30T20:06:45+00:00"
        },
        {
            "name": "symfony/service-contracts",
            "version": "v2.1.2",
            "source": {
                "type": "git",
                "url": "https://github.com/symfony/service-contracts.git",
                "reference": "66a8f0957a3ca54e4f724e49028ab19d75a8918b"
            },
            "dist": {
                "type": "zip",
                "url": "https://api.github.com/repos/symfony/service-contracts/zipball/66a8f0957a3ca54e4f724e49028ab19d75a8918b",
                "reference": "66a8f0957a3ca54e4f724e49028ab19d75a8918b",
                "shasum": ""
            },
            "require": {
                "php": ">=7.2.5",
                "psr/container": "^1.0"
            },
            "suggest": {
                "symfony/service-implementation": ""
            },
            "type": "library",
            "extra": {
                "branch-alias": {
                    "dev-master": "2.1-dev"
                }
            },
            "autoload": {
                "psr-4": {
                    "Symfony\\Contracts\\Service\\": ""
                }
            },
            "notification-url": "https://packagist.org/downloads/",
            "license": [
                "MIT"
            ],
            "authors": [
                {
                    "name": "Nicolas Grekas",
                    "email": "p@tchwork.com"
                },
                {
                    "name": "Symfony Community",
                    "homepage": "https://symfony.com/contributors"
                }
            ],
            "description": "Generic abstractions related to writing services",
            "homepage": "https://symfony.com",
            "keywords": [
                "abstractions",
                "contracts",
                "decoupling",
                "interfaces",
                "interoperability",
                "standards"
            ],
            "funding": [
                {
                    "url": "https://symfony.com/sponsor",
                    "type": "custom"
                },
                {
                    "url": "https://github.com/fabpot",
                    "type": "github"
                },
                {
                    "url": "https://tidelift.com/funding/github/packagist/symfony/symfony",
                    "type": "tidelift"
                }
            ],
            "time": "2020-05-20T17:43:50+00:00"
        },
        {
            "name": "tedivm/jshrink",
            "version": "v1.3.3",
            "source": {
                "type": "git",
                "url": "https://github.com/tedious/JShrink.git",
                "reference": "566e0c731ba4e372be2de429ef7d54f4faf4477a"
            },
            "dist": {
                "type": "zip",
                "url": "https://api.github.com/repos/tedious/JShrink/zipball/566e0c731ba4e372be2de429ef7d54f4faf4477a",
                "reference": "566e0c731ba4e372be2de429ef7d54f4faf4477a",
                "shasum": ""
            },
            "require": {
                "php": "^5.6|^7.0"
            },
            "require-dev": {
                "friendsofphp/php-cs-fixer": "^2.8",
                "php-coveralls/php-coveralls": "^1.1.0",
                "phpunit/phpunit": "^6"
            },
            "type": "library",
            "autoload": {
                "psr-0": {
                    "JShrink": "src/"
                }
            },
            "notification-url": "https://packagist.org/downloads/",
            "license": [
                "BSD-3-Clause"
            ],
            "authors": [
                {
                    "name": "Robert Hafner",
                    "email": "tedivm@tedivm.com"
                }
            ],
            "description": "Javascript Minifier built in PHP",
            "homepage": "http://github.com/tedious/JShrink",
            "keywords": [
                "javascript",
                "minifier"
            ],
            "time": "2019-06-28T18:11:46+00:00"
        },
        {
            "name": "true/punycode",
            "version": "v2.1.1",
            "source": {
                "type": "git",
                "url": "https://github.com/true/php-punycode.git",
                "reference": "a4d0c11a36dd7f4e7cd7096076cab6d3378a071e"
            },
            "dist": {
                "type": "zip",
                "url": "https://api.github.com/repos/true/php-punycode/zipball/a4d0c11a36dd7f4e7cd7096076cab6d3378a071e",
                "reference": "a4d0c11a36dd7f4e7cd7096076cab6d3378a071e",
                "shasum": ""
            },
            "require": {
                "php": ">=5.3.0",
                "symfony/polyfill-mbstring": "^1.3"
            },
            "require-dev": {
                "phpunit/phpunit": "~4.7",
                "squizlabs/php_codesniffer": "~2.0"
            },
            "type": "library",
            "autoload": {
                "psr-4": {
                    "TrueBV\\": "src/"
                }
            },
            "notification-url": "https://packagist.org/downloads/",
            "license": [
                "MIT"
            ],
            "authors": [
                {
                    "name": "Renan Gonçalves",
                    "email": "renan.saddam@gmail.com"
                }
            ],
            "description": "A Bootstring encoding of Unicode for Internationalized Domain Names in Applications (IDNA)",
            "homepage": "https://github.com/true/php-punycode",
            "keywords": [
                "idna",
                "punycode"
            ],
            "time": "2016-11-16T10:37:54+00:00"
        },
        {
            "name": "tubalmartin/cssmin",
            "version": "v4.1.1",
            "source": {
                "type": "git",
                "url": "https://github.com/tubalmartin/YUI-CSS-compressor-PHP-port.git",
                "reference": "3cbf557f4079d83a06f9c3ff9b957c022d7805cf"
            },
            "dist": {
                "type": "zip",
                "url": "https://api.github.com/repos/tubalmartin/YUI-CSS-compressor-PHP-port/zipball/3cbf557f4079d83a06f9c3ff9b957c022d7805cf",
                "reference": "3cbf557f4079d83a06f9c3ff9b957c022d7805cf",
                "shasum": ""
            },
            "require": {
                "ext-pcre": "*",
                "php": ">=5.3.2"
            },
            "require-dev": {
                "cogpowered/finediff": "0.3.*",
                "phpunit/phpunit": "4.8.*"
            },
            "bin": [
                "cssmin"
            ],
            "type": "library",
            "autoload": {
                "psr-4": {
                    "tubalmartin\\CssMin\\": "src"
                }
            },
            "notification-url": "https://packagist.org/downloads/",
            "license": [
                "BSD-3-Clause"
            ],
            "authors": [
                {
                    "name": "Túbal Martín",
                    "homepage": "http://tubalmartin.me/"
                }
            ],
            "description": "A PHP port of the YUI CSS compressor",
            "homepage": "https://github.com/tubalmartin/YUI-CSS-compressor-PHP-port",
            "keywords": [
                "compress",
                "compressor",
                "css",
                "cssmin",
                "minify",
                "yui"
            ],
            "time": "2018-01-15T15:26:51+00:00"
        },
        {
            "name": "webonyx/graphql-php",
            "version": "v0.13.8",
            "source": {
                "type": "git",
                "url": "https://github.com/webonyx/graphql-php.git",
                "reference": "6829ae58f4c59121df1f86915fb9917a2ec595e8"
            },
            "dist": {
                "type": "zip",
                "url": "https://api.github.com/repos/webonyx/graphql-php/zipball/6829ae58f4c59121df1f86915fb9917a2ec595e8",
                "reference": "6829ae58f4c59121df1f86915fb9917a2ec595e8",
                "shasum": ""
            },
            "require": {
                "ext-json": "*",
                "ext-mbstring": "*",
                "php": "^7.1||^8.0"
            },
            "require-dev": {
                "doctrine/coding-standard": "^6.0",
                "phpbench/phpbench": "^0.14.0",
                "phpstan/phpstan": "^0.11.4",
                "phpstan/phpstan-phpunit": "^0.11.0",
                "phpstan/phpstan-strict-rules": "^0.11.0",
                "phpunit/phpcov": "^5.0",
                "phpunit/phpunit": "^7.2",
                "psr/http-message": "^1.0",
                "react/promise": "2.*"
            },
            "suggest": {
                "psr/http-message": "To use standard GraphQL server",
                "react/promise": "To leverage async resolving on React PHP platform"
            },
            "type": "library",
            "autoload": {
                "psr-4": {
                    "GraphQL\\": "src/"
                }
            },
            "notification-url": "https://packagist.org/downloads/",
            "license": [
                "MIT"
            ],
            "description": "A PHP port of GraphQL reference implementation",
            "homepage": "https://github.com/webonyx/graphql-php",
            "keywords": [
                "api",
                "graphql"
            ],
            "time": "2019-08-25T10:32:47+00:00"
        },
        {
            "name": "wikimedia/less.php",
            "version": "1.8.2",
            "source": {
                "type": "git",
                "url": "https://github.com/wikimedia/less.php.git",
                "reference": "e238ad228d74b6ffd38209c799b34e9826909266"
            },
            "dist": {
                "type": "zip",
                "url": "https://api.github.com/repos/wikimedia/less.php/zipball/e238ad228d74b6ffd38209c799b34e9826909266",
                "reference": "e238ad228d74b6ffd38209c799b34e9826909266",
                "shasum": ""
            },
            "require": {
                "php": ">=7.2.9"
            },
            "require-dev": {
                "phpunit/phpunit": "7.5.14"
            },
            "bin": [
                "bin/lessc"
            ],
            "type": "library",
            "autoload": {
                "psr-0": {
                    "Less": "lib/"
                },
                "classmap": [
                    "lessc.inc.php"
                ]
            },
            "notification-url": "https://packagist.org/downloads/",
            "license": [
                "Apache-2.0"
            ],
            "authors": [
                {
                    "name": "Josh Schmidt",
                    "homepage": "https://github.com/oyejorge"
                },
                {
                    "name": "Matt Agar",
                    "homepage": "https://github.com/agar"
                },
                {
                    "name": "Martin Jantošovič",
                    "homepage": "https://github.com/Mordred"
                }
            ],
            "description": "PHP port of the Javascript version of LESS http://lesscss.org (Originally maintained by Josh Schmidt)",
            "keywords": [
                "css",
                "less",
                "less.js",
                "lesscss",
                "php",
                "stylesheet"
            ],
            "time": "2019-11-06T18:30:11+00:00"
        }
    ],
    "packages-dev": [
        {
            "name": "allure-framework/allure-codeception",
            "version": "1.4.3",
            "source": {
                "type": "git",
                "url": "https://github.com/allure-framework/allure-codeception.git",
                "reference": "9e0e25f8960fa5ac17c65c932ea8153ce6700713"
            },
            "dist": {
                "type": "zip",
                "url": "https://api.github.com/repos/allure-framework/allure-codeception/zipball/9e0e25f8960fa5ac17c65c932ea8153ce6700713",
                "reference": "9e0e25f8960fa5ac17c65c932ea8153ce6700713",
                "shasum": ""
            },
            "require": {
                "allure-framework/allure-php-api": "~1.1.8",
                "codeception/codeception": "^2.3|^3.0|^4.0",
                "php": ">=5.6",
                "symfony/filesystem": ">=2.6",
                "symfony/finder": ">=2.6"
            },
            "type": "library",
            "autoload": {
                "psr-0": {
                    "Yandex": "src/"
                }
            },
            "notification-url": "https://packagist.org/downloads/",
            "license": [
                "Apache-2.0"
            ],
            "authors": [
                {
                    "name": "Ivan Krutov",
                    "email": "vania-pooh@yandex-team.ru",
                    "role": "Developer"
                }
            ],
            "description": "A Codeception adapter for Allure report.",
            "homepage": "http://allure.qatools.ru/",
            "keywords": [
                "allure",
                "attachments",
                "cases",
                "codeception",
                "report",
                "steps",
                "testing"
            ],
            "time": "2020-03-13T11:07:13+00:00"
        },
        {
            "name": "allure-framework/allure-php-api",
            "version": "1.1.8",
            "source": {
                "type": "git",
                "url": "https://github.com/allure-framework/allure-php-commons.git",
                "reference": "5ae2deac1c7e1b992cfa572167370de45bdd346d"
            },
            "dist": {
                "type": "zip",
                "url": "https://api.github.com/repos/allure-framework/allure-php-commons/zipball/5ae2deac1c7e1b992cfa572167370de45bdd346d",
                "reference": "5ae2deac1c7e1b992cfa572167370de45bdd346d",
                "shasum": ""
            },
            "require": {
                "jms/serializer": "^0.16 || ^1.0",
                "php": ">=5.4.0",
                "ramsey/uuid": "^3.0",
                "symfony/http-foundation": "^2.0 || ^3.0 || ^4.0 || ^5.0"
            },
            "require-dev": {
                "phpunit/phpunit": "^4.0.0"
            },
            "type": "library",
            "autoload": {
                "psr-0": {
                    "Yandex": [
                        "src/",
                        "test/"
                    ]
                }
            },
            "notification-url": "https://packagist.org/downloads/",
            "license": [
                "Apache-2.0"
            ],
            "authors": [
                {
                    "name": "Ivan Krutov",
                    "email": "vania-pooh@yandex-team.ru",
                    "role": "Developer"
                }
            ],
            "description": "PHP API for Allure adapter",
            "homepage": "http://allure.qatools.ru/",
            "keywords": [
                "allure",
                "api",
                "php",
                "report"
            ],
            "time": "2020-03-13T10:47:35+00:00"
        },
        {
            "name": "allure-framework/allure-phpunit",
            "version": "1.2.4",
            "source": {
                "type": "git",
                "url": "https://github.com/allure-framework/allure-phpunit.git",
                "reference": "9399629c6eed79da4be18fd22adf83ef36c2d2e0"
            },
            "dist": {
                "type": "zip",
                "url": "https://api.github.com/repos/allure-framework/allure-phpunit/zipball/9399629c6eed79da4be18fd22adf83ef36c2d2e0",
                "reference": "9399629c6eed79da4be18fd22adf83ef36c2d2e0",
                "shasum": ""
            },
            "require": {
                "allure-framework/allure-php-api": "~1.1.0",
                "mikey179/vfsstream": "1.*",
                "php": ">=7.1.0",
                "phpunit/phpunit": ">=7.0.0"
            },
            "type": "library",
            "autoload": {
                "psr-0": {
                    "Yandex": "src/"
                }
            },
            "notification-url": "https://packagist.org/downloads/",
            "license": [
                "Apache-2.0"
            ],
            "authors": [
                {
                    "name": "Ivan Krutov",
                    "email": "vania-pooh@yandex-team.ru",
                    "role": "Developer"
                }
            ],
            "description": "A PHPUnit adapter for Allure report.",
            "homepage": "http://allure.qatools.ru/",
            "keywords": [
                "allure",
                "attachments",
                "cases",
                "phpunit",
                "report",
                "steps",
                "testing"
            ],
            "time": "2018-10-25T12:03:54+00:00"
        },
        {
            "name": "aws/aws-sdk-php",
            "version": "3.141.0",
            "source": {
                "type": "git",
                "url": "https://github.com/aws/aws-sdk-php.git",
                "reference": "d57dbde176a7db7a6131bb5d325aff63515eabc3"
            },
            "dist": {
                "type": "zip",
                "url": "https://api.github.com/repos/aws/aws-sdk-php/zipball/d57dbde176a7db7a6131bb5d325aff63515eabc3",
                "reference": "d57dbde176a7db7a6131bb5d325aff63515eabc3",
                "shasum": ""
            },
            "require": {
                "ext-json": "*",
                "ext-pcre": "*",
                "ext-simplexml": "*",
                "guzzlehttp/guzzle": "^5.3.3|^6.2.1|^7.0",
                "guzzlehttp/promises": "^1.0",
                "guzzlehttp/psr7": "^1.4.1",
                "mtdowling/jmespath.php": "^2.5",
                "php": ">=5.5"
            },
            "require-dev": {
                "andrewsville/php-token-reflection": "^1.4",
                "aws/aws-php-sns-message-validator": "~1.0",
                "behat/behat": "~3.0",
                "doctrine/cache": "~1.4",
                "ext-dom": "*",
                "ext-openssl": "*",
                "ext-pcntl": "*",
                "ext-sockets": "*",
                "nette/neon": "^2.3",
                "phpunit/phpunit": "^4.8.35|^5.4.3",
                "psr/cache": "^1.0",
                "psr/simple-cache": "^1.0",
                "sebastian/comparator": "^1.2.3"
            },
            "suggest": {
                "aws/aws-php-sns-message-validator": "To validate incoming SNS notifications",
                "doctrine/cache": "To use the DoctrineCacheAdapter",
                "ext-curl": "To send requests using cURL",
                "ext-openssl": "Allows working with CloudFront private distributions and verifying received SNS messages",
                "ext-sockets": "To use client-side monitoring"
            },
            "type": "library",
            "extra": {
                "branch-alias": {
                    "dev-master": "3.0-dev"
                }
            },
            "autoload": {
                "psr-4": {
                    "Aws\\": "src/"
                },
                "files": [
                    "src/functions.php"
                ]
            },
            "notification-url": "https://packagist.org/downloads/",
            "license": [
                "Apache-2.0"
            ],
            "authors": [
                {
                    "name": "Amazon Web Services",
                    "homepage": "http://aws.amazon.com"
                }
            ],
            "description": "AWS SDK for PHP - Use Amazon Web Services in your PHP project",
            "homepage": "http://aws.amazon.com/sdkforphp",
            "keywords": [
                "amazon",
                "aws",
                "cloud",
                "dynamodb",
                "ec2",
                "glacier",
                "s3",
                "sdk"
            ],
            "time": "2020-06-10T18:11:38+00:00"
        },
        {
            "name": "beberlei/assert",
            "version": "v3.2.7",
            "source": {
                "type": "git",
                "url": "https://github.com/beberlei/assert.git",
                "reference": "d63a6943fc4fd1a2aedb65994e3548715105abcf"
            },
            "dist": {
                "type": "zip",
                "url": "https://api.github.com/repos/beberlei/assert/zipball/d63a6943fc4fd1a2aedb65994e3548715105abcf",
                "reference": "d63a6943fc4fd1a2aedb65994e3548715105abcf",
                "shasum": ""
            },
            "require": {
                "ext-ctype": "*",
                "ext-json": "*",
                "ext-mbstring": "*",
                "ext-simplexml": "*",
                "php": "^7"
            },
            "require-dev": {
                "friendsofphp/php-cs-fixer": "*",
                "phpstan/phpstan-shim": "*",
                "phpunit/phpunit": ">=6.0.0 <8"
            },
            "suggest": {
                "ext-intl": "Needed to allow Assertion::count(), Assertion::isCountable(), Assertion::minCount(), and Assertion::maxCount() to operate on ResourceBundles"
            },
            "type": "library",
            "autoload": {
                "psr-4": {
                    "Assert\\": "lib/Assert"
                },
                "files": [
                    "lib/Assert/functions.php"
                ]
            },
            "notification-url": "https://packagist.org/downloads/",
            "license": [
                "BSD-2-Clause"
            ],
            "authors": [
                {
                    "name": "Benjamin Eberlei",
                    "email": "kontakt@beberlei.de",
                    "role": "Lead Developer"
                },
                {
                    "name": "Richard Quadling",
                    "email": "rquadling@gmail.com",
                    "role": "Collaborator"
                }
            ],
            "description": "Thin assertion library for input validation in business models.",
            "keywords": [
                "assert",
                "assertion",
                "validation"
            ],
            "time": "2019-12-19T17:51:41+00:00"
        },
        {
            "name": "behat/gherkin",
            "version": "v4.6.2",
            "source": {
                "type": "git",
                "url": "https://github.com/Behat/Gherkin.git",
                "reference": "51ac4500c4dc30cbaaabcd2f25694299df666a31"
            },
            "dist": {
                "type": "zip",
                "url": "https://api.github.com/repos/Behat/Gherkin/zipball/51ac4500c4dc30cbaaabcd2f25694299df666a31",
                "reference": "51ac4500c4dc30cbaaabcd2f25694299df666a31",
                "shasum": ""
            },
            "require": {
                "php": ">=5.3.1"
            },
            "require-dev": {
                "phpunit/phpunit": "~4.5|~5",
                "symfony/phpunit-bridge": "~2.7|~3|~4",
                "symfony/yaml": "~2.3|~3|~4"
            },
            "suggest": {
                "symfony/yaml": "If you want to parse features, represented in YAML files"
            },
            "type": "library",
            "extra": {
                "branch-alias": {
                    "dev-master": "4.4-dev"
                }
            },
            "autoload": {
                "psr-0": {
                    "Behat\\Gherkin": "src/"
                }
            },
            "notification-url": "https://packagist.org/downloads/",
            "license": [
                "MIT"
            ],
            "authors": [
                {
                    "name": "Konstantin Kudryashov",
                    "email": "ever.zet@gmail.com",
                    "homepage": "http://everzet.com"
                }
            ],
            "description": "Gherkin DSL parser for PHP 5.3",
            "homepage": "http://behat.org/",
            "keywords": [
                "BDD",
                "Behat",
                "Cucumber",
                "DSL",
                "gherkin",
                "parser"
            ],
            "time": "2020-03-17T14:03:26+00:00"
        },
        {
            "name": "cache/cache",
            "version": "0.4.0",
            "source": {
                "type": "git",
                "url": "https://github.com/php-cache/cache.git",
                "reference": "902b2e5b54ea57e3a801437748652228c4c58604"
            },
            "dist": {
                "type": "zip",
                "url": "https://api.github.com/repos/php-cache/cache/zipball/902b2e5b54ea57e3a801437748652228c4c58604",
                "reference": "902b2e5b54ea57e3a801437748652228c4c58604",
                "shasum": ""
            },
            "require": {
                "doctrine/cache": "^1.3",
                "league/flysystem": "^1.0",
                "php": "^5.6 || ^7.0",
                "psr/cache": "^1.0",
                "psr/log": "^1.0",
                "psr/simple-cache": "^1.0"
            },
            "conflict": {
                "cache/adapter-common": "*",
                "cache/apc-adapter": "*",
                "cache/apcu-adapter": "*",
                "cache/array-adapter": "*",
                "cache/chain-adapter": "*",
                "cache/doctrine-adapter": "*",
                "cache/filesystem-adapter": "*",
                "cache/hierarchical-cache": "*",
                "cache/illuminate-adapter": "*",
                "cache/memcache-adapter": "*",
                "cache/memcached-adapter": "*",
                "cache/mongodb-adapter": "*",
                "cache/predis-adapter": "*",
                "cache/psr-6-doctrine-bridge": "*",
                "cache/redis-adapter": "*",
                "cache/session-handler": "*",
                "cache/taggable-cache": "*",
                "cache/void-adapter": "*"
            },
            "require-dev": {
                "cache/integration-tests": "^0.16",
                "defuse/php-encryption": "^2.0",
                "illuminate/cache": "^5.4",
                "mockery/mockery": "^0.9",
                "phpunit/phpunit": "^4.0 || ^5.1",
                "predis/predis": "^1.0",
                "symfony/cache": "dev-master"
            },
            "suggest": {
                "ext-apc": "APC extension is required to use the APC Adapter",
                "ext-apcu": "APCu extension is required to use the APCu Adapter",
                "ext-memcache": "Memcache extension is required to use the Memcache Adapter",
                "ext-memcached": "Memcached extension is required to use the Memcached Adapter",
                "ext-mongodb": "Mongodb extension required to use the Mongodb adapter",
                "ext-redis": "Redis extension is required to use the Redis adapter",
                "mongodb/mongodb": "Mongodb lib required to use the Mongodb adapter"
            },
            "type": "library",
            "autoload": {
                "psr-4": {
                    "Cache\\": "src/"
                },
                "exclude-from-classmap": [
                    "**/Tests/"
                ]
            },
            "notification-url": "https://packagist.org/downloads/",
            "license": [
                "MIT"
            ],
            "authors": [
                {
                    "name": "Aaron Scherer",
                    "email": "aequasi@gmail.com",
                    "homepage": "https://github.com/aequasi"
                },
                {
                    "name": "Tobias Nyholm",
                    "email": "tobias.nyholm@gmail.com",
                    "homepage": "https://github.com/Nyholm"
                }
            ],
            "description": "Library of all the php-cache adapters",
            "homepage": "http://www.php-cache.com/en/latest/",
            "keywords": [
                "cache",
                "psr6"
            ],
            "time": "2017-03-28T16:08:48+00:00"
        },
        {
            "name": "codeception/codeception",
            "version": "4.1.6",
            "source": {
                "type": "git",
                "url": "https://github.com/Codeception/Codeception.git",
                "reference": "5515b6a6c6f1e1c909aaff2e5f3a15c177dfd1a9"
            },
            "dist": {
                "type": "zip",
                "url": "https://api.github.com/repos/Codeception/Codeception/zipball/5515b6a6c6f1e1c909aaff2e5f3a15c177dfd1a9",
                "reference": "5515b6a6c6f1e1c909aaff2e5f3a15c177dfd1a9",
                "shasum": ""
            },
            "require": {
                "behat/gherkin": "^4.4.0",
                "codeception/lib-asserts": "^1.0",
                "codeception/phpunit-wrapper": ">6.0.15 <6.1.0 | ^6.6.1 | ^7.7.1 | ^8.1.1 | ^9.0",
                "codeception/stub": "^2.0 | ^3.0",
                "ext-curl": "*",
                "ext-json": "*",
                "ext-mbstring": "*",
                "guzzlehttp/psr7": "~1.4",
                "php": ">=5.6.0 <8.0",
                "symfony/console": ">=2.7 <6.0",
                "symfony/css-selector": ">=2.7 <6.0",
                "symfony/event-dispatcher": ">=2.7 <6.0",
                "symfony/finder": ">=2.7 <6.0",
                "symfony/yaml": ">=2.7 <6.0"
            },
            "require-dev": {
                "codeception/module-asserts": "*@dev",
                "codeception/module-cli": "*@dev",
                "codeception/module-db": "*@dev",
                "codeception/module-filesystem": "*@dev",
                "codeception/module-phpbrowser": "*@dev",
                "codeception/specify": "~0.3",
                "codeception/util-universalframework": "*@dev",
                "monolog/monolog": "~1.8",
                "squizlabs/php_codesniffer": "~2.0",
                "symfony/process": ">=2.7 <6.0",
                "vlucas/phpdotenv": "^2.0 | ^3.0 | ^4.0"
            },
            "suggest": {
                "codeception/specify": "BDD-style code blocks",
                "codeception/verify": "BDD-style assertions",
                "hoa/console": "For interactive console functionality",
                "stecman/symfony-console-completion": "For BASH autocompletion",
                "symfony/phpunit-bridge": "For phpunit-bridge support"
            },
            "bin": [
                "codecept"
            ],
            "type": "library",
            "extra": {
                "branch-alias": []
            },
            "autoload": {
                "psr-4": {
                    "Codeception\\": "src/Codeception",
                    "Codeception\\Extension\\": "ext"
                }
            },
            "notification-url": "https://packagist.org/downloads/",
            "license": [
                "MIT"
            ],
            "authors": [
                {
                    "name": "Michael Bodnarchuk",
                    "email": "davert@mail.ua",
                    "homepage": "http://codegyre.com"
                }
            ],
            "description": "BDD-style testing framework",
            "homepage": "http://codeception.com/",
            "keywords": [
                "BDD",
                "TDD",
                "acceptance testing",
                "functional testing",
                "unit testing"
            ],
            "funding": [
                {
                    "url": "https://opencollective.com/codeception",
                    "type": "open_collective"
                }
            ],
<<<<<<< HEAD
            "time": "2020-05-24T13:58:47+00:00"
=======
            "time": "2020-06-07T16:31:51+00:00"
>>>>>>> 3cd02a74
        },
        {
            "name": "codeception/lib-asserts",
            "version": "1.12.0",
            "source": {
                "type": "git",
                "url": "https://github.com/Codeception/lib-asserts.git",
                "reference": "acd0dc8b394595a74b58dcc889f72569ff7d8e71"
            },
            "dist": {
                "type": "zip",
                "url": "https://api.github.com/repos/Codeception/lib-asserts/zipball/acd0dc8b394595a74b58dcc889f72569ff7d8e71",
                "reference": "acd0dc8b394595a74b58dcc889f72569ff7d8e71",
                "shasum": ""
            },
            "require": {
                "codeception/phpunit-wrapper": ">6.0.15 <6.1.0 | ^6.6.1 | ^7.7.1 | ^8.0.3 | ^9.0",
                "php": ">=5.6.0 <8.0"
            },
            "type": "library",
            "autoload": {
                "classmap": [
                    "src/"
                ]
            },
            "notification-url": "https://packagist.org/downloads/",
            "license": [
                "MIT"
            ],
            "authors": [
                {
                    "name": "Michael Bodnarchuk",
                    "email": "davert@mail.ua",
                    "homepage": "http://codegyre.com"
                },
                {
                    "name": "Gintautas Miselis"
                }
            ],
            "description": "Assertion methods used by Codeception core and Asserts module",
            "homepage": "http://codeception.com/",
            "keywords": [
                "codeception"
            ],
            "time": "2020-04-17T18:20:46+00:00"
        },
        {
            "name": "codeception/module-asserts",
            "version": "1.2.1",
            "source": {
                "type": "git",
                "url": "https://github.com/Codeception/module-asserts.git",
                "reference": "79f13d05b63f2fceba4d0e78044bab668c9b2a6b"
            },
            "dist": {
                "type": "zip",
                "url": "https://api.github.com/repos/Codeception/module-asserts/zipball/79f13d05b63f2fceba4d0e78044bab668c9b2a6b",
                "reference": "79f13d05b63f2fceba4d0e78044bab668c9b2a6b",
                "shasum": ""
            },
            "require": {
                "codeception/codeception": "*@dev",
                "codeception/lib-asserts": "^1.12.0",
                "php": ">=5.6.0 <8.0"
            },
            "conflict": {
                "codeception/codeception": "<4.0"
            },
            "require-dev": {
                "codeception/util-robohelpers": "dev-master"
            },
            "type": "library",
            "autoload": {
                "classmap": [
                    "src/"
                ]
            },
            "notification-url": "https://packagist.org/downloads/",
            "license": [
                "MIT"
            ],
            "authors": [
                {
                    "name": "Michael Bodnarchuk"
                },
                {
                    "name": "Gintautas Miselis"
                }
            ],
            "description": "Codeception module containing various assertions",
            "homepage": "http://codeception.com/",
            "keywords": [
                "assertions",
                "asserts",
                "codeception"
            ],
            "time": "2020-04-20T07:26:11+00:00"
        },
        {
            "name": "codeception/module-sequence",
            "version": "1.0.0",
            "source": {
                "type": "git",
                "url": "https://github.com/Codeception/module-sequence.git",
                "reference": "70563527b768194d6ab22e1ff943a5e69741c5dd"
            },
            "dist": {
                "type": "zip",
                "url": "https://api.github.com/repos/Codeception/module-sequence/zipball/70563527b768194d6ab22e1ff943a5e69741c5dd",
                "reference": "70563527b768194d6ab22e1ff943a5e69741c5dd",
                "shasum": ""
            },
            "require": {
                "codeception/codeception": "4.0.x-dev | ^4.0",
                "php": ">=5.6.0 <8.0"
            },
            "require-dev": {
                "codeception/util-robohelpers": "dev-master"
            },
            "type": "library",
            "autoload": {
                "classmap": [
                    "src/"
                ]
            },
            "notification-url": "https://packagist.org/downloads/",
            "license": [
                "MIT"
            ],
            "authors": [
                {
                    "name": "Michael Bodnarchuk"
                }
            ],
            "description": "Sequence module for Codeception",
            "homepage": "http://codeception.com/",
            "keywords": [
                "codeception"
            ],
            "time": "2019-10-10T12:08:50+00:00"
        },
        {
            "name": "codeception/module-webdriver",
            "version": "1.1.0",
            "source": {
                "type": "git",
                "url": "https://github.com/Codeception/module-webdriver.git",
                "reference": "09c167817393090ce3dbce96027d94656b1963ce"
            },
            "dist": {
                "type": "zip",
                "url": "https://api.github.com/repos/Codeception/module-webdriver/zipball/09c167817393090ce3dbce96027d94656b1963ce",
                "reference": "09c167817393090ce3dbce96027d94656b1963ce",
                "shasum": ""
            },
            "require": {
                "codeception/codeception": "^4.0",
                "php": ">=5.6.0 <8.0",
                "php-webdriver/webdriver": "^1.6.0"
            },
            "require-dev": {
                "codeception/util-robohelpers": "dev-master"
            },
            "suggest": {
                "codeception/phpbuiltinserver": "Start and stop PHP built-in web server for your tests"
            },
            "type": "library",
            "autoload": {
                "classmap": [
                    "src/"
                ]
            },
            "notification-url": "https://packagist.org/downloads/",
            "license": [
                "MIT"
            ],
            "authors": [
                {
                    "name": "Michael Bodnarchuk"
                },
                {
                    "name": "Gintautas Miselis"
                },
                {
                    "name": "Zaahid Bateson"
                }
            ],
            "description": "WebDriver module for Codeception",
            "homepage": "http://codeception.com/",
            "keywords": [
                "acceptance-testing",
                "browser-testing",
                "codeception"
            ],
            "time": "2020-05-31T08:47:24+00:00"
        },
        {
            "name": "codeception/phpunit-wrapper",
            "version": "9.0.2",
            "source": {
                "type": "git",
                "url": "https://github.com/Codeception/phpunit-wrapper.git",
                "reference": "eb27243d8edde68593bf8d9ef5e9074734777931"
            },
            "dist": {
                "type": "zip",
                "url": "https://api.github.com/repos/Codeception/phpunit-wrapper/zipball/eb27243d8edde68593bf8d9ef5e9074734777931",
                "reference": "eb27243d8edde68593bf8d9ef5e9074734777931",
                "shasum": ""
            },
            "require": {
                "php": ">=7.2",
                "phpunit/phpunit": "^9.0"
            },
            "require-dev": {
                "codeception/specify": "*",
                "vlucas/phpdotenv": "^3.0"
            },
            "type": "library",
            "autoload": {
                "psr-4": {
                    "Codeception\\PHPUnit\\": "src/"
                }
            },
            "notification-url": "https://packagist.org/downloads/",
            "license": [
                "MIT"
            ],
            "authors": [
                {
                    "name": "Davert",
                    "email": "davert.php@resend.cc"
                },
                {
                    "name": "Naktibalda"
                }
            ],
            "description": "PHPUnit classes used by Codeception",
            "time": "2020-04-17T18:16:31+00:00"
        },
        {
            "name": "codeception/stub",
            "version": "3.6.1",
            "source": {
                "type": "git",
                "url": "https://github.com/Codeception/Stub.git",
                "reference": "a3ba01414cbee76a1bced9f9b6b169cc8d203880"
            },
            "dist": {
                "type": "zip",
                "url": "https://api.github.com/repos/Codeception/Stub/zipball/a3ba01414cbee76a1bced9f9b6b169cc8d203880",
                "reference": "a3ba01414cbee76a1bced9f9b6b169cc8d203880",
                "shasum": ""
            },
            "require": {
                "phpunit/phpunit": "^8.4 | ^9.0"
            },
            "type": "library",
            "autoload": {
                "psr-4": {
                    "Codeception\\": "src/"
                }
            },
            "notification-url": "https://packagist.org/downloads/",
            "license": [
                "MIT"
            ],
            "description": "Flexible Stub wrapper for PHPUnit's Mock Builder",
            "time": "2020-02-07T18:42:28+00:00"
        },
        {
            "name": "csharpru/vault-php",
            "version": "3.5.3",
            "source": {
                "type": "git",
                "url": "https://github.com/CSharpRU/vault-php.git",
                "reference": "04be9776310fe7d1afb97795645f95c21e6b4fcf"
            },
            "dist": {
                "type": "zip",
                "url": "https://api.github.com/repos/CSharpRU/vault-php/zipball/04be9776310fe7d1afb97795645f95c21e6b4fcf",
                "reference": "04be9776310fe7d1afb97795645f95c21e6b4fcf",
                "shasum": ""
            },
            "require": {
                "cache/cache": "^0.4.0",
                "doctrine/inflector": "~1.1.0",
                "guzzlehttp/promises": "^1.3",
                "guzzlehttp/psr7": "^1.4",
                "psr/cache": "^1.0",
                "psr/log": "^1.0",
                "weew/helpers-array": "^1.3"
            },
            "require-dev": {
                "codacy/coverage": "^1.1",
                "codeception/codeception": "^2.2",
                "csharpru/vault-php-guzzle6-transport": "~2.0",
                "php-vcr/php-vcr": "^1.3"
            },
            "type": "library",
            "autoload": {
                "psr-4": {
                    "Vault\\": "src/"
                }
            },
            "notification-url": "https://packagist.org/downloads/",
            "license": [
                "MIT"
            ],
            "authors": [
                {
                    "name": "Yaroslav Lukyanov",
                    "email": "c_sharp@mail.ru"
                }
            ],
            "description": "Best Vault client for PHP that you can find",
            "time": "2018-04-28T04:52:17+00:00"
        },
        {
            "name": "csharpru/vault-php-guzzle6-transport",
            "version": "2.0.4",
            "source": {
                "type": "git",
                "url": "https://github.com/CSharpRU/vault-php-guzzle6-transport.git",
                "reference": "33c392120ac9f253b62b034e0e8ffbbdb3513bd8"
            },
            "dist": {
                "type": "zip",
                "url": "https://api.github.com/repos/CSharpRU/vault-php-guzzle6-transport/zipball/33c392120ac9f253b62b034e0e8ffbbdb3513bd8",
                "reference": "33c392120ac9f253b62b034e0e8ffbbdb3513bd8",
                "shasum": ""
            },
            "require": {
                "guzzlehttp/guzzle": "~6.2",
                "guzzlehttp/promises": "^1.3",
                "guzzlehttp/psr7": "^1.4"
            },
            "type": "library",
            "autoload": {
                "psr-4": {
                    "VaultTransports\\": "src/"
                }
            },
            "notification-url": "https://packagist.org/downloads/",
            "license": [
                "MIT"
            ],
            "authors": [
                {
                    "name": "Yaroslav Lukyanov",
                    "email": "c_sharp@mail.ru"
                }
            ],
            "description": "Guzzle6 transport for Vault PHP client",
            "time": "2019-03-10T06:17:37+00:00"
        },
        {
            "name": "dealerdirect/phpcodesniffer-composer-installer",
            "version": "v0.5.0",
            "source": {
                "type": "git",
                "url": "https://github.com/Dealerdirect/phpcodesniffer-composer-installer.git",
                "reference": "e749410375ff6fb7a040a68878c656c2e610b132"
            },
            "dist": {
                "type": "zip",
                "url": "https://api.github.com/repos/Dealerdirect/phpcodesniffer-composer-installer/zipball/e749410375ff6fb7a040a68878c656c2e610b132",
                "reference": "e749410375ff6fb7a040a68878c656c2e610b132",
                "shasum": ""
            },
            "require": {
                "composer-plugin-api": "^1.0",
                "php": "^5.3|^7",
                "squizlabs/php_codesniffer": "^2|^3"
            },
            "require-dev": {
                "composer/composer": "*",
                "phpcompatibility/php-compatibility": "^9.0",
                "sensiolabs/security-checker": "^4.1.0"
            },
            "type": "composer-plugin",
            "extra": {
                "class": "Dealerdirect\\Composer\\Plugin\\Installers\\PHPCodeSniffer\\Plugin"
            },
            "autoload": {
                "psr-4": {
                    "Dealerdirect\\Composer\\Plugin\\Installers\\PHPCodeSniffer\\": "src/"
                }
            },
            "notification-url": "https://packagist.org/downloads/",
            "license": [
                "MIT"
            ],
            "authors": [
                {
                    "name": "Franck Nijhof",
                    "email": "franck.nijhof@dealerdirect.com",
                    "homepage": "http://www.frenck.nl",
                    "role": "Developer / IT Manager"
                }
            ],
            "description": "PHP_CodeSniffer Standards Composer Installer Plugin",
            "homepage": "http://www.dealerdirect.com",
            "keywords": [
                "PHPCodeSniffer",
                "PHP_CodeSniffer",
                "code quality",
                "codesniffer",
                "composer",
                "installer",
                "phpcs",
                "plugin",
                "qa",
                "quality",
                "standard",
                "standards",
                "style guide",
                "stylecheck",
                "tests"
            ],
            "time": "2018-10-26T13:21:45+00:00"
        },
        {
            "name": "doctrine/annotations",
            "version": "1.10.3",
            "source": {
                "type": "git",
                "url": "https://github.com/doctrine/annotations.git",
                "reference": "5db60a4969eba0e0c197a19c077780aadbc43c5d"
            },
            "dist": {
                "type": "zip",
                "url": "https://api.github.com/repos/doctrine/annotations/zipball/5db60a4969eba0e0c197a19c077780aadbc43c5d",
                "reference": "5db60a4969eba0e0c197a19c077780aadbc43c5d",
                "shasum": ""
            },
            "require": {
                "doctrine/lexer": "1.*",
                "ext-tokenizer": "*",
                "php": "^7.1 || ^8.0"
            },
            "require-dev": {
                "doctrine/cache": "1.*",
                "phpunit/phpunit": "^7.5"
            },
            "type": "library",
            "extra": {
                "branch-alias": {
                    "dev-master": "1.9.x-dev"
                }
            },
            "autoload": {
                "psr-4": {
                    "Doctrine\\Common\\Annotations\\": "lib/Doctrine/Common/Annotations"
                }
            },
            "notification-url": "https://packagist.org/downloads/",
            "license": [
                "MIT"
            ],
            "authors": [
                {
                    "name": "Guilherme Blanco",
                    "email": "guilhermeblanco@gmail.com"
                },
                {
                    "name": "Roman Borschel",
                    "email": "roman@code-factory.org"
                },
                {
                    "name": "Benjamin Eberlei",
                    "email": "kontakt@beberlei.de"
                },
                {
                    "name": "Jonathan Wage",
                    "email": "jonwage@gmail.com"
                },
                {
                    "name": "Johannes Schmitt",
                    "email": "schmittjoh@gmail.com"
                }
            ],
            "description": "Docblock Annotations Parser",
            "homepage": "http://www.doctrine-project.org",
            "keywords": [
                "annotations",
                "docblock",
                "parser"
            ],
            "time": "2020-05-25T17:24:27+00:00"
        },
        {
            "name": "doctrine/cache",
            "version": "1.10.1",
            "source": {
                "type": "git",
                "url": "https://github.com/doctrine/cache.git",
                "reference": "35a4a70cd94e09e2259dfae7488afc6b474ecbd3"
            },
            "dist": {
                "type": "zip",
                "url": "https://api.github.com/repos/doctrine/cache/zipball/35a4a70cd94e09e2259dfae7488afc6b474ecbd3",
                "reference": "35a4a70cd94e09e2259dfae7488afc6b474ecbd3",
                "shasum": ""
            },
            "require": {
                "php": "~7.1 || ^8.0"
            },
            "conflict": {
                "doctrine/common": ">2.2,<2.4"
            },
            "require-dev": {
                "alcaeus/mongo-php-adapter": "^1.1",
                "doctrine/coding-standard": "^6.0",
                "mongodb/mongodb": "^1.1",
                "phpunit/phpunit": "^7.0",
                "predis/predis": "~1.0"
            },
            "suggest": {
                "alcaeus/mongo-php-adapter": "Required to use legacy MongoDB driver"
            },
            "type": "library",
            "extra": {
                "branch-alias": {
                    "dev-master": "1.9.x-dev"
                }
            },
            "autoload": {
                "psr-4": {
                    "Doctrine\\Common\\Cache\\": "lib/Doctrine/Common/Cache"
                }
            },
            "notification-url": "https://packagist.org/downloads/",
            "license": [
                "MIT"
            ],
            "authors": [
                {
                    "name": "Guilherme Blanco",
                    "email": "guilhermeblanco@gmail.com"
                },
                {
                    "name": "Roman Borschel",
                    "email": "roman@code-factory.org"
                },
                {
                    "name": "Benjamin Eberlei",
                    "email": "kontakt@beberlei.de"
                },
                {
                    "name": "Jonathan Wage",
                    "email": "jonwage@gmail.com"
                },
                {
                    "name": "Johannes Schmitt",
                    "email": "schmittjoh@gmail.com"
                }
            ],
            "description": "PHP Doctrine Cache library is a popular cache implementation that supports many different drivers such as redis, memcache, apc, mongodb and others.",
            "homepage": "https://www.doctrine-project.org/projects/cache.html",
            "keywords": [
                "abstraction",
                "apcu",
                "cache",
                "caching",
                "couchdb",
                "memcached",
                "php",
                "redis",
                "xcache"
            ],
            "funding": [
                {
                    "url": "https://www.doctrine-project.org/sponsorship.html",
                    "type": "custom"
                },
                {
                    "url": "https://www.patreon.com/phpdoctrine",
                    "type": "patreon"
                },
                {
                    "url": "https://tidelift.com/funding/github/packagist/doctrine%2Fcache",
                    "type": "tidelift"
                }
            ],
            "time": "2020-05-27T16:24:54+00:00"
        },
        {
            "name": "doctrine/inflector",
            "version": "v1.1.0",
            "source": {
                "type": "git",
                "url": "https://github.com/doctrine/inflector.git",
                "reference": "90b2128806bfde671b6952ab8bea493942c1fdae"
            },
            "dist": {
                "type": "zip",
                "url": "https://api.github.com/repos/doctrine/inflector/zipball/90b2128806bfde671b6952ab8bea493942c1fdae",
                "reference": "90b2128806bfde671b6952ab8bea493942c1fdae",
                "shasum": ""
            },
            "require": {
                "php": ">=5.3.2"
            },
            "require-dev": {
                "phpunit/phpunit": "4.*"
            },
            "type": "library",
            "extra": {
                "branch-alias": {
                    "dev-master": "1.1.x-dev"
                }
            },
            "autoload": {
                "psr-0": {
                    "Doctrine\\Common\\Inflector\\": "lib/"
                }
            },
            "notification-url": "https://packagist.org/downloads/",
            "license": [
                "MIT"
            ],
            "authors": [
                {
                    "name": "Roman Borschel",
                    "email": "roman@code-factory.org"
                },
                {
                    "name": "Benjamin Eberlei",
                    "email": "kontakt@beberlei.de"
                },
                {
                    "name": "Guilherme Blanco",
                    "email": "guilhermeblanco@gmail.com"
                },
                {
                    "name": "Jonathan Wage",
                    "email": "jonwage@gmail.com"
                },
                {
                    "name": "Johannes Schmitt",
                    "email": "schmittjoh@gmail.com"
                }
            ],
            "description": "Common String Manipulations with regard to casing and singular/plural rules.",
            "homepage": "http://www.doctrine-project.org",
            "keywords": [
                "inflection",
                "pluralize",
                "singularize",
                "string"
            ],
            "time": "2015-11-06T14:35:42+00:00"
        },
        {
            "name": "doctrine/instantiator",
            "version": "1.3.1",
            "source": {
                "type": "git",
                "url": "https://github.com/doctrine/instantiator.git",
                "reference": "f350df0268e904597e3bd9c4685c53e0e333feea"
            },
            "dist": {
                "type": "zip",
                "url": "https://api.github.com/repos/doctrine/instantiator/zipball/f350df0268e904597e3bd9c4685c53e0e333feea",
                "reference": "f350df0268e904597e3bd9c4685c53e0e333feea",
                "shasum": ""
            },
            "require": {
                "php": "^7.1 || ^8.0"
            },
            "require-dev": {
                "doctrine/coding-standard": "^6.0",
                "ext-pdo": "*",
                "ext-phar": "*",
                "phpbench/phpbench": "^0.13",
                "phpstan/phpstan-phpunit": "^0.11",
                "phpstan/phpstan-shim": "^0.11",
                "phpunit/phpunit": "^7.0"
            },
            "type": "library",
            "extra": {
                "branch-alias": {
                    "dev-master": "1.2.x-dev"
                }
            },
            "autoload": {
                "psr-4": {
                    "Doctrine\\Instantiator\\": "src/Doctrine/Instantiator/"
                }
            },
            "notification-url": "https://packagist.org/downloads/",
            "license": [
                "MIT"
            ],
            "authors": [
                {
                    "name": "Marco Pivetta",
                    "email": "ocramius@gmail.com",
                    "homepage": "http://ocramius.github.com/"
                }
            ],
            "description": "A small, lightweight utility to instantiate objects in PHP without invoking their constructors",
            "homepage": "https://www.doctrine-project.org/projects/instantiator.html",
            "keywords": [
                "constructor",
                "instantiate"
            ],
            "funding": [
                {
                    "url": "https://www.doctrine-project.org/sponsorship.html",
                    "type": "custom"
                },
                {
                    "url": "https://www.patreon.com/phpdoctrine",
                    "type": "patreon"
                },
                {
                    "url": "https://tidelift.com/funding/github/packagist/doctrine%2Finstantiator",
                    "type": "tidelift"
                }
            ],
            "time": "2020-05-29T17:27:14+00:00"
        },
        {
            "name": "doctrine/lexer",
            "version": "1.2.1",
            "source": {
                "type": "git",
                "url": "https://github.com/doctrine/lexer.git",
                "reference": "e864bbf5904cb8f5bb334f99209b48018522f042"
            },
            "dist": {
                "type": "zip",
                "url": "https://api.github.com/repos/doctrine/lexer/zipball/e864bbf5904cb8f5bb334f99209b48018522f042",
                "reference": "e864bbf5904cb8f5bb334f99209b48018522f042",
                "shasum": ""
            },
            "require": {
                "php": "^7.2 || ^8.0"
            },
            "require-dev": {
                "doctrine/coding-standard": "^6.0",
                "phpstan/phpstan": "^0.11.8",
                "phpunit/phpunit": "^8.2"
            },
            "type": "library",
            "extra": {
                "branch-alias": {
                    "dev-master": "1.2.x-dev"
                }
            },
            "autoload": {
                "psr-4": {
                    "Doctrine\\Common\\Lexer\\": "lib/Doctrine/Common/Lexer"
                }
            },
            "notification-url": "https://packagist.org/downloads/",
            "license": [
                "MIT"
            ],
            "authors": [
                {
                    "name": "Guilherme Blanco",
                    "email": "guilhermeblanco@gmail.com"
                },
                {
                    "name": "Roman Borschel",
                    "email": "roman@code-factory.org"
                },
                {
                    "name": "Johannes Schmitt",
                    "email": "schmittjoh@gmail.com"
                }
            ],
            "description": "PHP Doctrine Lexer parser library that can be used in Top-Down, Recursive Descent Parsers.",
            "homepage": "https://www.doctrine-project.org/projects/lexer.html",
            "keywords": [
                "annotations",
                "docblock",
                "lexer",
                "parser",
                "php"
            ],
            "funding": [
                {
                    "url": "https://www.doctrine-project.org/sponsorship.html",
                    "type": "custom"
                },
                {
                    "url": "https://www.patreon.com/phpdoctrine",
                    "type": "patreon"
                },
                {
                    "url": "https://tidelift.com/funding/github/packagist/doctrine%2Flexer",
                    "type": "tidelift"
                }
            ],
            "time": "2020-05-25T17:44:05+00:00"
        },
        {
            "name": "friendsofphp/php-cs-fixer",
            "version": "v2.16.3",
            "source": {
                "type": "git",
                "url": "https://github.com/FriendsOfPHP/PHP-CS-Fixer.git",
                "reference": "83baf823a33a1cbd5416c8626935cf3f843c10b0"
            },
            "dist": {
                "type": "zip",
                "url": "https://api.github.com/repos/FriendsOfPHP/PHP-CS-Fixer/zipball/83baf823a33a1cbd5416c8626935cf3f843c10b0",
                "reference": "83baf823a33a1cbd5416c8626935cf3f843c10b0",
                "shasum": ""
            },
            "require": {
                "composer/semver": "^1.4",
                "composer/xdebug-handler": "^1.2",
                "doctrine/annotations": "^1.2",
                "ext-json": "*",
                "ext-tokenizer": "*",
                "php": "^5.6 || ^7.0",
                "php-cs-fixer/diff": "^1.3",
                "symfony/console": "^3.4.17 || ^4.1.6 || ^5.0",
                "symfony/event-dispatcher": "^3.0 || ^4.0 || ^5.0",
                "symfony/filesystem": "^3.0 || ^4.0 || ^5.0",
                "symfony/finder": "^3.0 || ^4.0 || ^5.0",
                "symfony/options-resolver": "^3.0 || ^4.0 || ^5.0",
                "symfony/polyfill-php70": "^1.0",
                "symfony/polyfill-php72": "^1.4",
                "symfony/process": "^3.0 || ^4.0 || ^5.0",
                "symfony/stopwatch": "^3.0 || ^4.0 || ^5.0"
            },
            "require-dev": {
                "johnkary/phpunit-speedtrap": "^1.1 || ^2.0 || ^3.0",
                "justinrainbow/json-schema": "^5.0",
                "keradus/cli-executor": "^1.2",
                "mikey179/vfsstream": "^1.6",
                "php-coveralls/php-coveralls": "^2.1",
                "php-cs-fixer/accessible-object": "^1.0",
                "php-cs-fixer/phpunit-constraint-isidenticalstring": "^1.1",
                "php-cs-fixer/phpunit-constraint-xmlmatchesxsd": "^1.1",
                "phpunit/phpunit": "^5.7.27 || ^6.5.14 || ^7.1",
                "phpunitgoodpractices/traits": "^1.8",
                "symfony/phpunit-bridge": "^4.3 || ^5.0",
                "symfony/yaml": "^3.0 || ^4.0 || ^5.0"
            },
            "suggest": {
                "ext-dom": "For handling output formats in XML",
                "ext-mbstring": "For handling non-UTF8 characters in cache signature.",
                "php-cs-fixer/phpunit-constraint-isidenticalstring": "For IsIdenticalString constraint.",
                "php-cs-fixer/phpunit-constraint-xmlmatchesxsd": "For XmlMatchesXsd constraint.",
                "symfony/polyfill-mbstring": "When enabling `ext-mbstring` is not possible."
            },
            "bin": [
                "php-cs-fixer"
            ],
            "type": "application",
            "autoload": {
                "psr-4": {
                    "PhpCsFixer\\": "src/"
                },
                "classmap": [
                    "tests/Test/AbstractFixerTestCase.php",
                    "tests/Test/AbstractIntegrationCaseFactory.php",
                    "tests/Test/AbstractIntegrationTestCase.php",
                    "tests/Test/Assert/AssertTokensTrait.php",
                    "tests/Test/IntegrationCase.php",
                    "tests/Test/IntegrationCaseFactory.php",
                    "tests/Test/IntegrationCaseFactoryInterface.php",
                    "tests/Test/InternalIntegrationCaseFactory.php",
                    "tests/Test/IsIdenticalConstraint.php",
                    "tests/TestCase.php"
                ]
            },
            "notification-url": "https://packagist.org/downloads/",
            "license": [
                "MIT"
            ],
            "authors": [
                {
                    "name": "Fabien Potencier",
                    "email": "fabien@symfony.com"
                },
                {
                    "name": "Dariusz Rumiński",
                    "email": "dariusz.ruminski@gmail.com"
                }
            ],
            "description": "A tool to automatically fix PHP code style",
            "funding": [
                {
                    "url": "https://github.com/keradus",
                    "type": "github"
                }
            ],
            "time": "2020-04-15T18:51:10+00:00"
        },
        {
            "name": "jms/metadata",
            "version": "1.7.0",
            "source": {
                "type": "git",
                "url": "https://github.com/schmittjoh/metadata.git",
                "reference": "e5854ab1aa643623dc64adde718a8eec32b957a8"
            },
            "dist": {
                "type": "zip",
                "url": "https://api.github.com/repos/schmittjoh/metadata/zipball/e5854ab1aa643623dc64adde718a8eec32b957a8",
                "reference": "e5854ab1aa643623dc64adde718a8eec32b957a8",
                "shasum": ""
            },
            "require": {
                "php": ">=5.3.0"
            },
            "require-dev": {
                "doctrine/cache": "~1.0",
                "symfony/cache": "~3.1"
            },
            "type": "library",
            "extra": {
                "branch-alias": {
                    "dev-master": "1.5.x-dev"
                }
            },
            "autoload": {
                "psr-0": {
                    "Metadata\\": "src/"
                }
            },
            "notification-url": "https://packagist.org/downloads/",
            "license": [
                "MIT"
            ],
            "authors": [
                {
                    "name": "Asmir Mustafic",
                    "email": "goetas@gmail.com"
                },
                {
                    "name": "Johannes M. Schmitt",
                    "email": "schmittjoh@gmail.com"
                }
            ],
            "description": "Class/method/property metadata management in PHP",
            "keywords": [
                "annotations",
                "metadata",
                "xml",
                "yaml"
            ],
            "time": "2018-10-26T12:40:10+00:00"
        },
        {
            "name": "jms/parser-lib",
            "version": "1.0.0",
            "source": {
                "type": "git",
                "url": "https://github.com/schmittjoh/parser-lib.git",
                "reference": "c509473bc1b4866415627af0e1c6cc8ac97fa51d"
            },
            "dist": {
                "type": "zip",
                "url": "https://api.github.com/repos/schmittjoh/parser-lib/zipball/c509473bc1b4866415627af0e1c6cc8ac97fa51d",
                "reference": "c509473bc1b4866415627af0e1c6cc8ac97fa51d",
                "shasum": ""
            },
            "require": {
                "phpoption/phpoption": ">=0.9,<2.0-dev"
            },
            "type": "library",
            "extra": {
                "branch-alias": {
                    "dev-master": "1.0-dev"
                }
            },
            "autoload": {
                "psr-0": {
                    "JMS\\": "src/"
                }
            },
            "notification-url": "https://packagist.org/downloads/",
            "license": [
                "Apache2"
            ],
            "description": "A library for easily creating recursive-descent parsers.",
            "time": "2012-11-18T18:08:43+00:00"
        },
        {
            "name": "jms/serializer",
            "version": "1.14.1",
            "source": {
                "type": "git",
                "url": "https://github.com/schmittjoh/serializer.git",
                "reference": "ba908d278fff27ec01fb4349f372634ffcd697c0"
            },
            "dist": {
                "type": "zip",
                "url": "https://api.github.com/repos/schmittjoh/serializer/zipball/ba908d278fff27ec01fb4349f372634ffcd697c0",
                "reference": "ba908d278fff27ec01fb4349f372634ffcd697c0",
                "shasum": ""
            },
            "require": {
                "doctrine/annotations": "^1.0",
                "doctrine/instantiator": "^1.0.3",
                "jms/metadata": "^1.3",
                "jms/parser-lib": "1.*",
                "php": "^5.5|^7.0",
                "phpcollection/phpcollection": "~0.1",
                "phpoption/phpoption": "^1.1"
            },
            "conflict": {
                "twig/twig": "<1.12"
            },
            "require-dev": {
                "doctrine/orm": "~2.1",
                "doctrine/phpcr-odm": "^1.3|^2.0",
                "ext-pdo_sqlite": "*",
                "jackalope/jackalope-doctrine-dbal": "^1.1.5",
                "phpunit/phpunit": "^4.8|^5.0",
                "propel/propel1": "~1.7",
                "psr/container": "^1.0",
                "symfony/dependency-injection": "^2.7|^3.3|^4.0",
                "symfony/expression-language": "^2.6|^3.0",
                "symfony/filesystem": "^2.1",
                "symfony/form": "~2.1|^3.0",
                "symfony/translation": "^2.1|^3.0",
                "symfony/validator": "^2.2|^3.0",
                "symfony/yaml": "^2.1|^3.0",
                "twig/twig": "~1.12|~2.0"
            },
            "suggest": {
                "doctrine/cache": "Required if you like to use cache functionality.",
                "doctrine/collections": "Required if you like to use doctrine collection types as ArrayCollection.",
                "symfony/yaml": "Required if you'd like to serialize data to YAML format."
            },
            "type": "library",
            "extra": {
                "branch-alias": {
                    "dev-1.x": "1.14-dev"
                }
            },
            "autoload": {
                "psr-0": {
                    "JMS\\Serializer": "src/"
                }
            },
            "notification-url": "https://packagist.org/downloads/",
            "license": [
                "MIT"
            ],
            "authors": [
                {
                    "name": "Johannes M. Schmitt",
                    "email": "schmittjoh@gmail.com"
                },
                {
                    "name": "Asmir Mustafic",
                    "email": "goetas@gmail.com"
                }
            ],
            "description": "Library for (de-)serializing data of any complexity; supports XML, JSON, and YAML.",
            "homepage": "http://jmsyst.com/libs/serializer",
            "keywords": [
                "deserialization",
                "jaxb",
                "json",
                "serialization",
                "xml"
            ],
            "time": "2020-02-22T20:59:37+00:00"
        },
        {
            "name": "league/flysystem",
            "version": "1.0.69",
            "source": {
                "type": "git",
                "url": "https://github.com/thephpleague/flysystem.git",
                "reference": "7106f78428a344bc4f643c233a94e48795f10967"
            },
            "dist": {
                "type": "zip",
                "url": "https://api.github.com/repos/thephpleague/flysystem/zipball/7106f78428a344bc4f643c233a94e48795f10967",
                "reference": "7106f78428a344bc4f643c233a94e48795f10967",
                "shasum": ""
            },
            "require": {
                "ext-fileinfo": "*",
                "php": ">=5.5.9"
            },
            "conflict": {
                "league/flysystem-sftp": "<1.0.6"
            },
            "require-dev": {
                "phpspec/phpspec": "^3.4",
                "phpunit/phpunit": "^5.7.26"
            },
            "suggest": {
                "ext-fileinfo": "Required for MimeType",
                "ext-ftp": "Allows you to use FTP server storage",
                "ext-openssl": "Allows you to use FTPS server storage",
                "league/flysystem-aws-s3-v2": "Allows you to use S3 storage with AWS SDK v2",
                "league/flysystem-aws-s3-v3": "Allows you to use S3 storage with AWS SDK v3",
                "league/flysystem-azure": "Allows you to use Windows Azure Blob storage",
                "league/flysystem-cached-adapter": "Flysystem adapter decorator for metadata caching",
                "league/flysystem-eventable-filesystem": "Allows you to use EventableFilesystem",
                "league/flysystem-rackspace": "Allows you to use Rackspace Cloud Files",
                "league/flysystem-sftp": "Allows you to use SFTP server storage via phpseclib",
                "league/flysystem-webdav": "Allows you to use WebDAV storage",
                "league/flysystem-ziparchive": "Allows you to use ZipArchive adapter",
                "spatie/flysystem-dropbox": "Allows you to use Dropbox storage",
                "srmklive/flysystem-dropbox-v2": "Allows you to use Dropbox storage for PHP 5 applications"
            },
            "type": "library",
            "extra": {
                "branch-alias": {
                    "dev-master": "1.1-dev"
                }
            },
            "autoload": {
                "psr-4": {
                    "League\\Flysystem\\": "src/"
                }
            },
            "notification-url": "https://packagist.org/downloads/",
            "license": [
                "MIT"
            ],
            "authors": [
                {
                    "name": "Frank de Jonge",
                    "email": "info@frenky.net"
                }
            ],
            "description": "Filesystem abstraction: Many filesystems, one API.",
            "keywords": [
                "Cloud Files",
                "WebDAV",
                "abstraction",
                "aws",
                "cloud",
                "copy.com",
                "dropbox",
                "file systems",
                "files",
                "filesystem",
                "filesystems",
                "ftp",
                "rackspace",
                "remote",
                "s3",
                "sftp",
                "storage"
            ],
            "funding": [
                {
                    "url": "https://offset.earth/frankdejonge",
                    "type": "other"
                }
            ],
            "time": "2020-05-18T15:13:39+00:00"
        },
        {
            "name": "lusitanian/oauth",
            "version": "v0.8.11",
            "source": {
                "type": "git",
                "url": "https://github.com/Lusitanian/PHPoAuthLib.git",
                "reference": "fc11a53db4b66da555a6a11fce294f574a8374f9"
            },
            "dist": {
                "type": "zip",
                "url": "https://api.github.com/repos/Lusitanian/PHPoAuthLib/zipball/fc11a53db4b66da555a6a11fce294f574a8374f9",
                "reference": "fc11a53db4b66da555a6a11fce294f574a8374f9",
                "shasum": ""
            },
            "require": {
                "php": ">=5.3.0"
            },
            "require-dev": {
                "phpunit/phpunit": "3.7.*",
                "predis/predis": "0.8.*@dev",
                "squizlabs/php_codesniffer": "2.*",
                "symfony/http-foundation": "~2.1"
            },
            "suggest": {
                "ext-openssl": "Allows for usage of secure connections with the stream-based HTTP client.",
                "predis/predis": "Allows using the Redis storage backend.",
                "symfony/http-foundation": "Allows using the Symfony Session storage backend."
            },
            "type": "library",
            "extra": {
                "branch-alias": {
                    "dev-master": "0.1-dev"
                }
            },
            "autoload": {
                "psr-0": {
                    "OAuth": "src",
                    "OAuth\\Unit": "tests"
                }
            },
            "notification-url": "https://packagist.org/downloads/",
            "license": [
                "MIT"
            ],
            "authors": [
                {
                    "name": "David Desberg",
                    "email": "david@daviddesberg.com"
                },
                {
                    "name": "Elliot Chance",
                    "email": "elliotchance@gmail.com"
                },
                {
                    "name": "Pieter Hordijk",
                    "email": "info@pieterhordijk.com"
                }
            ],
            "description": "PHP 5.3+ oAuth 1/2 Library",
            "keywords": [
                "Authentication",
                "authorization",
                "oauth",
                "security"
            ],
            "time": "2018-02-14T22:37:14+00:00"
        },
        {
            "name": "magento/magento-coding-standard",
            "version": "5",
            "source": {
                "type": "git",
                "url": "https://github.com/magento/magento-coding-standard.git",
                "reference": "da46c5d57a43c950dfa364edc7f1f0436d5353a5"
            },
            "dist": {
                "type": "zip",
                "url": "https://api.github.com/repos/magento/magento-coding-standard/zipball/da46c5d57a43c950dfa364edc7f1f0436d5353a5",
                "reference": "da46c5d57a43c950dfa364edc7f1f0436d5353a5",
                "shasum": ""
            },
            "require": {
                "php": ">=5.6.0",
                "squizlabs/php_codesniffer": "^3.4",
                "webonyx/graphql-php": ">=0.12.6 <1.0"
            },
            "require-dev": {
                "phpunit/phpunit": "^4.0 || ^5.0 || ^6.0 || ^7.0"
            },
            "type": "phpcodesniffer-standard",
            "autoload": {
                "classmap": [
                    "PHP_CodeSniffer/Tokenizers/"
                ],
                "psr-4": {
                    "Magento2\\": "Magento2/"
                }
            },
            "notification-url": "https://packagist.org/downloads/",
            "license": [
                "OSL-3.0",
                "AFL-3.0"
            ],
            "description": "A set of Magento specific PHP CodeSniffer rules.",
            "time": "2019-11-04T22:08:27+00:00"
        },
        {
            "name": "magento/magento2-functional-testing-framework",
            "version": "dev-3.0.0-RC5",
            "source": {
                "type": "git",
                "url": "https://github.com/magento/magento2-functional-testing-framework.git",
                "reference": "e5126f4eb476e227e3b668b622159c917f123175"
            },
            "dist": {
                "type": "zip",
                "url": "https://api.github.com/repos/magento/magento2-functional-testing-framework/zipball/e5126f4eb476e227e3b668b622159c917f123175",
                "reference": "e5126f4eb476e227e3b668b622159c917f123175",
                "shasum": ""
            },
            "require": {
                "allure-framework/allure-codeception": "~1.4.0",
                "aws/aws-sdk-php": "^3.132",
                "codeception/codeception": "~4.1.4",
                "codeception/module-asserts": "^1.1",
                "codeception/module-sequence": "^1.0",
                "codeception/module-webdriver": "^1.0",
                "composer/composer": "^1.9",
                "csharpru/vault-php": "~3.5.3",
                "csharpru/vault-php-guzzle6-transport": "^2.0",
                "ext-curl": "*",
                "ext-dom": "*",
                "ext-intl": "*",
                "ext-json": "*",
                "ext-openssl": "*",
                "monolog/monolog": "^1.17",
                "mustache/mustache": "~2.5",
                "php": "^7.3",
                "php-webdriver/webdriver": "^1.8.0",
                "spomky-labs/otphp": "^10.0",
                "symfony/console": "^4.4",
                "symfony/finder": "^5.0",
                "symfony/mime": "^5.0",
                "symfony/process": "^4.4",
                "vlucas/phpdotenv": "^2.4",
                "weew/helpers-array": "^1.3"
            },
            "replace": {
                "facebook/webdriver": "^1.7.1"
            },
            "require-dev": {
                "brainmaestro/composer-git-hooks": "^2.3.1",
                "codacy/coverage": "^1.4",
                "codeception/aspect-mock": "^3.0",
                "doctrine/cache": "<1.7.0",
                "goaop/framework": "~2.3.4",
                "php-coveralls/php-coveralls": "^1.0",
                "phpmd/phpmd": "^2.8.0",
                "phpunit/phpunit": "^9.0",
                "rregeer/phpunit-coverage-check": "^0.1.4",
                "sebastian/phpcpd": "~5.0.0",
                "squizlabs/php_codesniffer": "~3.5.4",
                "symfony/stopwatch": "~3.4.6"
            },
            "bin": [
                "bin/mftf"
            ],
            "type": "library",
            "extra": {
                "hooks": {
                    "pre-push": "bin/all-checks"
                }
            },
            "autoload": {
                "files": [
                    "src/Magento/FunctionalTestingFramework/_bootstrap.php"
                ],
                "psr-4": {
                    "Magento\\FunctionalTestingFramework\\": "src/Magento/FunctionalTestingFramework",
                    "MFTF\\": "dev/tests/functional/tests/MFTF"
                }
            },
            "notification-url": "https://packagist.org/downloads/",
            "license": [
                "AGPL-3.0"
            ],
            "description": "Magento2 Functional Testing Framework",
            "keywords": [
                "automation",
                "functional",
                "magento",
                "testing"
            ],
            "time": "2020-06-15T19:51:46+00:00"
        },
        {
            "name": "mikey179/vfsstream",
            "version": "v1.6.8",
            "source": {
                "type": "git",
                "url": "https://github.com/bovigo/vfsStream.git",
                "reference": "231c73783ebb7dd9ec77916c10037eff5a2b6efe"
            },
            "dist": {
                "type": "zip",
                "url": "https://api.github.com/repos/bovigo/vfsStream/zipball/231c73783ebb7dd9ec77916c10037eff5a2b6efe",
                "reference": "231c73783ebb7dd9ec77916c10037eff5a2b6efe",
                "shasum": ""
            },
            "require": {
                "php": ">=5.3.0"
            },
            "require-dev": {
                "phpunit/phpunit": "^4.5|^5.0"
            },
            "type": "library",
            "extra": {
                "branch-alias": {
                    "dev-master": "1.6.x-dev"
                }
            },
            "autoload": {
                "psr-0": {
                    "org\\bovigo\\vfs\\": "src/main/php"
                }
            },
            "notification-url": "https://packagist.org/downloads/",
            "license": [
                "BSD-3-Clause"
            ],
            "authors": [
                {
                    "name": "Frank Kleine",
                    "homepage": "http://frankkleine.de/",
                    "role": "Developer"
                }
            ],
            "description": "Virtual file system to mock the real file system in unit tests.",
            "homepage": "http://vfs.bovigo.org/",
            "time": "2019-10-30T15:31:00+00:00"
        },
        {
            "name": "mtdowling/jmespath.php",
            "version": "2.5.0",
            "source": {
                "type": "git",
                "url": "https://github.com/jmespath/jmespath.php.git",
                "reference": "52168cb9472de06979613d365c7f1ab8798be895"
            },
            "dist": {
                "type": "zip",
                "url": "https://api.github.com/repos/jmespath/jmespath.php/zipball/52168cb9472de06979613d365c7f1ab8798be895",
                "reference": "52168cb9472de06979613d365c7f1ab8798be895",
                "shasum": ""
            },
            "require": {
                "php": ">=5.4.0",
                "symfony/polyfill-mbstring": "^1.4"
            },
            "require-dev": {
                "composer/xdebug-handler": "^1.2",
                "phpunit/phpunit": "^4.8.36|^7.5.15"
            },
            "bin": [
                "bin/jp.php"
            ],
            "type": "library",
            "extra": {
                "branch-alias": {
                    "dev-master": "2.5-dev"
                }
            },
            "autoload": {
                "psr-4": {
                    "JmesPath\\": "src/"
                },
                "files": [
                    "src/JmesPath.php"
                ]
            },
            "notification-url": "https://packagist.org/downloads/",
            "license": [
                "MIT"
            ],
            "authors": [
                {
                    "name": "Michael Dowling",
                    "email": "mtdowling@gmail.com",
                    "homepage": "https://github.com/mtdowling"
                }
            ],
            "description": "Declaratively specify how to extract elements from a JSON document",
            "keywords": [
                "json",
                "jsonpath"
            ],
            "time": "2019-12-30T18:03:34+00:00"
        },
        {
            "name": "mustache/mustache",
            "version": "v2.13.0",
            "source": {
                "type": "git",
                "url": "https://github.com/bobthecow/mustache.php.git",
                "reference": "e95c5a008c23d3151d59ea72484d4f72049ab7f4"
            },
            "dist": {
                "type": "zip",
                "url": "https://api.github.com/repos/bobthecow/mustache.php/zipball/e95c5a008c23d3151d59ea72484d4f72049ab7f4",
                "reference": "e95c5a008c23d3151d59ea72484d4f72049ab7f4",
                "shasum": ""
            },
            "require": {
                "php": ">=5.2.4"
            },
            "require-dev": {
                "friendsofphp/php-cs-fixer": "~1.11",
                "phpunit/phpunit": "~3.7|~4.0|~5.0"
            },
            "type": "library",
            "autoload": {
                "psr-0": {
                    "Mustache": "src/"
                }
            },
            "notification-url": "https://packagist.org/downloads/",
            "license": [
                "MIT"
            ],
            "authors": [
                {
                    "name": "Justin Hileman",
                    "email": "justin@justinhileman.info",
                    "homepage": "http://justinhileman.com"
                }
            ],
            "description": "A Mustache implementation in PHP.",
            "homepage": "https://github.com/bobthecow/mustache.php",
            "keywords": [
                "mustache",
                "templating"
            ],
            "time": "2019-11-23T21:40:31+00:00"
        },
        {
            "name": "myclabs/deep-copy",
            "version": "1.9.5",
            "source": {
                "type": "git",
                "url": "https://github.com/myclabs/DeepCopy.git",
                "reference": "b2c28789e80a97badd14145fda39b545d83ca3ef"
            },
            "dist": {
                "type": "zip",
                "url": "https://api.github.com/repos/myclabs/DeepCopy/zipball/b2c28789e80a97badd14145fda39b545d83ca3ef",
                "reference": "b2c28789e80a97badd14145fda39b545d83ca3ef",
                "shasum": ""
            },
            "require": {
                "php": "^7.1"
            },
            "replace": {
                "myclabs/deep-copy": "self.version"
            },
            "require-dev": {
                "doctrine/collections": "^1.0",
                "doctrine/common": "^2.6",
                "phpunit/phpunit": "^7.1"
            },
            "type": "library",
            "autoload": {
                "psr-4": {
                    "DeepCopy\\": "src/DeepCopy/"
                },
                "files": [
                    "src/DeepCopy/deep_copy.php"
                ]
            },
            "notification-url": "https://packagist.org/downloads/",
            "license": [
                "MIT"
            ],
            "description": "Create deep copies (clones) of your objects",
            "keywords": [
                "clone",
                "copy",
                "duplicate",
                "object",
                "object graph"
            ],
            "time": "2020-01-17T21:11:47+00:00"
        },
        {
            "name": "paragonie/constant_time_encoding",
            "version": "v2.3.0",
            "source": {
                "type": "git",
                "url": "https://github.com/paragonie/constant_time_encoding.git",
                "reference": "47a1cedd2e4d52688eb8c96469c05ebc8fd28fa2"
            },
            "dist": {
                "type": "zip",
                "url": "https://api.github.com/repos/paragonie/constant_time_encoding/zipball/47a1cedd2e4d52688eb8c96469c05ebc8fd28fa2",
                "reference": "47a1cedd2e4d52688eb8c96469c05ebc8fd28fa2",
                "shasum": ""
            },
            "require": {
                "php": "^7|^8"
            },
            "require-dev": {
                "phpunit/phpunit": "^6|^7",
                "vimeo/psalm": "^1|^2|^3"
            },
            "type": "library",
            "autoload": {
                "psr-4": {
                    "ParagonIE\\ConstantTime\\": "src/"
                }
            },
            "notification-url": "https://packagist.org/downloads/",
            "license": [
                "MIT"
            ],
            "authors": [
                {
                    "name": "Paragon Initiative Enterprises",
                    "email": "security@paragonie.com",
                    "homepage": "https://paragonie.com",
                    "role": "Maintainer"
                },
                {
                    "name": "Steve 'Sc00bz' Thomas",
                    "email": "steve@tobtu.com",
                    "homepage": "https://www.tobtu.com",
                    "role": "Original Developer"
                }
            ],
            "description": "Constant-time Implementations of RFC 4648 Encoding (Base-64, Base-32, Base-16)",
            "keywords": [
                "base16",
                "base32",
                "base32_decode",
                "base32_encode",
                "base64",
                "base64_decode",
                "base64_encode",
                "bin2hex",
                "encoding",
                "hex",
                "hex2bin",
                "rfc4648"
            ],
            "time": "2019-11-06T19:20:29+00:00"
        },
        {
            "name": "pdepend/pdepend",
            "version": "2.7.1",
            "source": {
                "type": "git",
                "url": "https://github.com/pdepend/pdepend.git",
                "reference": "daba1cf0a6edaf172fa02a17807ae29f4c1c7471"
            },
            "dist": {
                "type": "zip",
                "url": "https://api.github.com/repos/pdepend/pdepend/zipball/daba1cf0a6edaf172fa02a17807ae29f4c1c7471",
                "reference": "daba1cf0a6edaf172fa02a17807ae29f4c1c7471",
                "shasum": ""
            },
            "require": {
                "php": ">=5.3.7",
                "symfony/config": "^2.3.0|^3|^4|^5",
                "symfony/dependency-injection": "^2.3.0|^3|^4|^5",
                "symfony/filesystem": "^2.3.0|^3|^4|^5"
            },
            "require-dev": {
                "easy-doc/easy-doc": "0.0.0 || ^1.2.3",
                "gregwar/rst": "^1.0",
                "phpunit/phpunit": "^4.8.35|^5.7",
                "squizlabs/php_codesniffer": "^2.0.0"
            },
            "bin": [
                "src/bin/pdepend"
            ],
            "type": "library",
            "extra": {
                "branch-alias": {
                    "dev-master": "2.x-dev"
                }
            },
            "autoload": {
                "psr-4": {
                    "PDepend\\": "src/main/php/PDepend"
                }
            },
            "notification-url": "https://packagist.org/downloads/",
            "license": [
                "BSD-3-Clause"
            ],
            "description": "Official version of pdepend to be handled with Composer",
            "time": "2020-02-08T12:06:13+00:00"
        },
        {
            "name": "phar-io/manifest",
            "version": "1.0.3",
            "source": {
                "type": "git",
                "url": "https://github.com/phar-io/manifest.git",
                "reference": "7761fcacf03b4d4f16e7ccb606d4879ca431fcf4"
            },
            "dist": {
                "type": "zip",
                "url": "https://api.github.com/repos/phar-io/manifest/zipball/7761fcacf03b4d4f16e7ccb606d4879ca431fcf4",
                "reference": "7761fcacf03b4d4f16e7ccb606d4879ca431fcf4",
                "shasum": ""
            },
            "require": {
                "ext-dom": "*",
                "ext-phar": "*",
                "phar-io/version": "^2.0",
                "php": "^5.6 || ^7.0"
            },
            "type": "library",
            "extra": {
                "branch-alias": {
                    "dev-master": "1.0.x-dev"
                }
            },
            "autoload": {
                "classmap": [
                    "src/"
                ]
            },
            "notification-url": "https://packagist.org/downloads/",
            "license": [
                "BSD-3-Clause"
            ],
            "authors": [
                {
                    "name": "Arne Blankerts",
                    "email": "arne@blankerts.de",
                    "role": "Developer"
                },
                {
                    "name": "Sebastian Heuer",
                    "email": "sebastian@phpeople.de",
                    "role": "Developer"
                },
                {
                    "name": "Sebastian Bergmann",
                    "email": "sebastian@phpunit.de",
                    "role": "Developer"
                }
            ],
            "description": "Component for reading phar.io manifest information from a PHP Archive (PHAR)",
            "time": "2018-07-08T19:23:20+00:00"
        },
        {
            "name": "phar-io/version",
            "version": "2.0.1",
            "source": {
                "type": "git",
                "url": "https://github.com/phar-io/version.git",
                "reference": "45a2ec53a73c70ce41d55cedef9063630abaf1b6"
            },
            "dist": {
                "type": "zip",
                "url": "https://api.github.com/repos/phar-io/version/zipball/45a2ec53a73c70ce41d55cedef9063630abaf1b6",
                "reference": "45a2ec53a73c70ce41d55cedef9063630abaf1b6",
                "shasum": ""
            },
            "require": {
                "php": "^5.6 || ^7.0"
            },
            "type": "library",
            "autoload": {
                "classmap": [
                    "src/"
                ]
            },
            "notification-url": "https://packagist.org/downloads/",
            "license": [
                "BSD-3-Clause"
            ],
            "authors": [
                {
                    "name": "Arne Blankerts",
                    "email": "arne@blankerts.de",
                    "role": "Developer"
                },
                {
                    "name": "Sebastian Heuer",
                    "email": "sebastian@phpeople.de",
                    "role": "Developer"
                },
                {
                    "name": "Sebastian Bergmann",
                    "email": "sebastian@phpunit.de",
                    "role": "Developer"
                }
            ],
            "description": "Library for handling version information and constraints",
            "time": "2018-07-08T19:19:57+00:00"
        },
        {
            "name": "php-cs-fixer/diff",
            "version": "v1.3.0",
            "source": {
                "type": "git",
                "url": "https://github.com/PHP-CS-Fixer/diff.git",
                "reference": "78bb099e9c16361126c86ce82ec4405ebab8e756"
            },
            "dist": {
                "type": "zip",
                "url": "https://api.github.com/repos/PHP-CS-Fixer/diff/zipball/78bb099e9c16361126c86ce82ec4405ebab8e756",
                "reference": "78bb099e9c16361126c86ce82ec4405ebab8e756",
                "shasum": ""
            },
            "require": {
                "php": "^5.6 || ^7.0"
            },
            "require-dev": {
                "phpunit/phpunit": "^5.7.23 || ^6.4.3",
                "symfony/process": "^3.3"
            },
            "type": "library",
            "autoload": {
                "classmap": [
                    "src/"
                ]
            },
            "notification-url": "https://packagist.org/downloads/",
            "license": [
                "BSD-3-Clause"
            ],
            "authors": [
                {
                    "name": "Kore Nordmann",
                    "email": "mail@kore-nordmann.de"
                },
                {
                    "name": "Sebastian Bergmann",
                    "email": "sebastian@phpunit.de"
                },
                {
                    "name": "SpacePossum"
                }
            ],
            "description": "sebastian/diff v2 backport support for PHP5.6",
            "homepage": "https://github.com/PHP-CS-Fixer",
            "keywords": [
                "diff"
            ],
            "time": "2018-02-15T16:58:55+00:00"
        },
        {
            "name": "php-webdriver/webdriver",
            "version": "1.8.2",
            "source": {
                "type": "git",
                "url": "https://github.com/php-webdriver/php-webdriver.git",
                "reference": "3308a70be084d6d7fd1ee5787b4c2e6eb4b70aab"
            },
            "dist": {
                "type": "zip",
                "url": "https://api.github.com/repos/php-webdriver/php-webdriver/zipball/3308a70be084d6d7fd1ee5787b4c2e6eb4b70aab",
                "reference": "3308a70be084d6d7fd1ee5787b4c2e6eb4b70aab",
                "shasum": ""
            },
            "require": {
                "ext-curl": "*",
                "ext-json": "*",
                "ext-zip": "*",
                "php": "^5.6 || ~7.0",
                "symfony/polyfill-mbstring": "^1.12",
                "symfony/process": "^2.8 || ^3.1 || ^4.0 || ^5.0"
            },
            "require-dev": {
                "friendsofphp/php-cs-fixer": "^2.0",
                "jakub-onderka/php-parallel-lint": "^1.0",
                "php-coveralls/php-coveralls": "^2.0",
                "php-mock/php-mock-phpunit": "^1.1",
                "phpunit/phpunit": "^5.7",
                "sebastian/environment": "^1.3.4 || ^2.0 || ^3.0",
                "sminnee/phpunit-mock-objects": "^3.4",
                "squizlabs/php_codesniffer": "^3.5",
                "symfony/var-dumper": "^3.3 || ^4.0 || ^5.0"
            },
            "suggest": {
                "ext-SimpleXML": "For Firefox profile creation"
            },
            "type": "library",
            "extra": {
                "branch-alias": {
                    "dev-master": "1.8.x-dev"
                }
            },
            "autoload": {
                "psr-4": {
                    "Facebook\\WebDriver\\": "lib/"
                },
                "files": [
                    "lib/Exception/TimeoutException.php"
                ]
            },
            "notification-url": "https://packagist.org/downloads/",
            "license": [
                "MIT"
            ],
            "description": "A PHP client for Selenium WebDriver. Previously facebook/webdriver.",
            "homepage": "https://github.com/php-webdriver/php-webdriver",
            "keywords": [
                "Chromedriver",
                "geckodriver",
                "php",
                "selenium",
                "webdriver"
            ],
            "time": "2020-03-04T14:40:12+00:00"
        },
        {
            "name": "phpcollection/phpcollection",
            "version": "0.5.0",
            "source": {
                "type": "git",
                "url": "https://github.com/schmittjoh/php-collection.git",
                "reference": "f2bcff45c0da7c27991bbc1f90f47c4b7fb434a6"
            },
            "dist": {
                "type": "zip",
                "url": "https://api.github.com/repos/schmittjoh/php-collection/zipball/f2bcff45c0da7c27991bbc1f90f47c4b7fb434a6",
                "reference": "f2bcff45c0da7c27991bbc1f90f47c4b7fb434a6",
                "shasum": ""
            },
            "require": {
                "phpoption/phpoption": "1.*"
            },
            "type": "library",
            "extra": {
                "branch-alias": {
                    "dev-master": "0.4-dev"
                }
            },
            "autoload": {
                "psr-0": {
                    "PhpCollection": "src/"
                }
            },
            "notification-url": "https://packagist.org/downloads/",
            "license": [
                "Apache2"
            ],
            "authors": [
                {
                    "name": "Johannes M. Schmitt",
                    "email": "schmittjoh@gmail.com"
                }
            ],
            "description": "General-Purpose Collection Library for PHP",
            "keywords": [
                "collection",
                "list",
                "map",
                "sequence",
                "set"
            ],
            "time": "2015-05-17T12:39:23+00:00"
        },
        {
            "name": "phpcompatibility/php-compatibility",
            "version": "9.3.5",
            "source": {
                "type": "git",
                "url": "https://github.com/PHPCompatibility/PHPCompatibility.git",
                "reference": "9fb324479acf6f39452e0655d2429cc0d3914243"
            },
            "dist": {
                "type": "zip",
                "url": "https://api.github.com/repos/PHPCompatibility/PHPCompatibility/zipball/9fb324479acf6f39452e0655d2429cc0d3914243",
                "reference": "9fb324479acf6f39452e0655d2429cc0d3914243",
                "shasum": ""
            },
            "require": {
                "php": ">=5.3",
                "squizlabs/php_codesniffer": "^2.3 || ^3.0.2"
            },
            "conflict": {
                "squizlabs/php_codesniffer": "2.6.2"
            },
            "require-dev": {
                "phpunit/phpunit": "~4.5 || ^5.0 || ^6.0 || ^7.0"
            },
            "suggest": {
                "dealerdirect/phpcodesniffer-composer-installer": "^0.5 || This Composer plugin will sort out the PHPCS 'installed_paths' automatically.",
                "roave/security-advisories": "dev-master || Helps prevent installing dependencies with known security issues."
            },
            "type": "phpcodesniffer-standard",
            "notification-url": "https://packagist.org/downloads/",
            "license": [
                "LGPL-3.0-or-later"
            ],
            "authors": [
                {
                    "name": "Wim Godden",
                    "homepage": "https://github.com/wimg",
                    "role": "lead"
                },
                {
                    "name": "Juliette Reinders Folmer",
                    "homepage": "https://github.com/jrfnl",
                    "role": "lead"
                },
                {
                    "name": "Contributors",
                    "homepage": "https://github.com/PHPCompatibility/PHPCompatibility/graphs/contributors"
                }
            ],
            "description": "A set of sniffs for PHP_CodeSniffer that checks for PHP cross-version compatibility.",
            "homepage": "http://techblog.wimgodden.be/tag/codesniffer/",
            "keywords": [
                "compatibility",
                "phpcs",
                "standards"
            ],
            "time": "2019-12-27T09:44:58+00:00"
        },
        {
            "name": "phpdocumentor/reflection-common",
            "version": "2.1.0",
            "source": {
                "type": "git",
                "url": "https://github.com/phpDocumentor/ReflectionCommon.git",
                "reference": "6568f4687e5b41b054365f9ae03fcb1ed5f2069b"
            },
            "dist": {
                "type": "zip",
                "url": "https://api.github.com/repos/phpDocumentor/ReflectionCommon/zipball/6568f4687e5b41b054365f9ae03fcb1ed5f2069b",
                "reference": "6568f4687e5b41b054365f9ae03fcb1ed5f2069b",
                "shasum": ""
            },
            "require": {
                "php": ">=7.1"
            },
            "type": "library",
            "extra": {
                "branch-alias": {
                    "dev-master": "2.x-dev"
                }
            },
            "autoload": {
                "psr-4": {
                    "phpDocumentor\\Reflection\\": "src/"
                }
            },
            "notification-url": "https://packagist.org/downloads/",
            "license": [
                "MIT"
            ],
            "authors": [
                {
                    "name": "Jaap van Otterdijk",
                    "email": "opensource@ijaap.nl"
                }
            ],
            "description": "Common reflection classes used by phpdocumentor to reflect the code structure",
            "homepage": "http://www.phpdoc.org",
            "keywords": [
                "FQSEN",
                "phpDocumentor",
                "phpdoc",
                "reflection",
                "static analysis"
            ],
            "time": "2020-04-27T09:25:28+00:00"
        },
        {
            "name": "phpdocumentor/reflection-docblock",
            "version": "5.1.0",
            "source": {
                "type": "git",
                "url": "https://github.com/phpDocumentor/ReflectionDocBlock.git",
                "reference": "cd72d394ca794d3466a3b2fc09d5a6c1dc86b47e"
            },
            "dist": {
                "type": "zip",
                "url": "https://api.github.com/repos/phpDocumentor/ReflectionDocBlock/zipball/cd72d394ca794d3466a3b2fc09d5a6c1dc86b47e",
                "reference": "cd72d394ca794d3466a3b2fc09d5a6c1dc86b47e",
                "shasum": ""
            },
            "require": {
                "ext-filter": "^7.1",
                "php": "^7.2",
                "phpdocumentor/reflection-common": "^2.0",
                "phpdocumentor/type-resolver": "^1.0",
                "webmozart/assert": "^1"
            },
            "require-dev": {
                "doctrine/instantiator": "^1",
                "mockery/mockery": "^1"
            },
            "type": "library",
            "extra": {
                "branch-alias": {
                    "dev-master": "5.x-dev"
                }
            },
            "autoload": {
                "psr-4": {
                    "phpDocumentor\\Reflection\\": "src"
                }
            },
            "notification-url": "https://packagist.org/downloads/",
            "license": [
                "MIT"
            ],
            "authors": [
                {
                    "name": "Mike van Riel",
                    "email": "me@mikevanriel.com"
                },
                {
                    "name": "Jaap van Otterdijk",
                    "email": "account@ijaap.nl"
                }
            ],
            "description": "With this component, a library can provide support for annotations via DocBlocks or otherwise retrieve information that is embedded in a DocBlock.",
            "time": "2020-02-22T12:28:44+00:00"
        },
        {
            "name": "phpdocumentor/type-resolver",
            "version": "1.1.0",
            "source": {
                "type": "git",
                "url": "https://github.com/phpDocumentor/TypeResolver.git",
                "reference": "7462d5f123dfc080dfdf26897032a6513644fc95"
            },
            "dist": {
                "type": "zip",
                "url": "https://api.github.com/repos/phpDocumentor/TypeResolver/zipball/7462d5f123dfc080dfdf26897032a6513644fc95",
                "reference": "7462d5f123dfc080dfdf26897032a6513644fc95",
                "shasum": ""
            },
            "require": {
                "php": "^7.2",
                "phpdocumentor/reflection-common": "^2.0"
            },
            "require-dev": {
                "ext-tokenizer": "^7.2",
                "mockery/mockery": "~1"
            },
            "type": "library",
            "extra": {
                "branch-alias": {
                    "dev-master": "1.x-dev"
                }
            },
            "autoload": {
                "psr-4": {
                    "phpDocumentor\\Reflection\\": "src"
                }
            },
            "notification-url": "https://packagist.org/downloads/",
            "license": [
                "MIT"
            ],
            "authors": [
                {
                    "name": "Mike van Riel",
                    "email": "me@mikevanriel.com"
                }
            ],
            "description": "A PSR-5 based resolver of Class names, Types and Structural Element Names",
            "time": "2020-02-18T18:59:58+00:00"
        },
        {
            "name": "phpmd/phpmd",
            "version": "2.8.2",
            "source": {
                "type": "git",
                "url": "https://github.com/phpmd/phpmd.git",
                "reference": "714629ed782537f638fe23c4346637659b779a77"
            },
            "dist": {
                "type": "zip",
                "url": "https://api.github.com/repos/phpmd/phpmd/zipball/714629ed782537f638fe23c4346637659b779a77",
                "reference": "714629ed782537f638fe23c4346637659b779a77",
                "shasum": ""
            },
            "require": {
                "composer/xdebug-handler": "^1.0",
                "ext-xml": "*",
                "pdepend/pdepend": "^2.7.1",
                "php": ">=5.3.9"
            },
            "require-dev": {
                "easy-doc/easy-doc": "0.0.0 || ^1.3.2",
                "gregwar/rst": "^1.0",
                "mikey179/vfsstream": "^1.6.4",
                "phpunit/phpunit": "^4.8.36 || ^5.7.27",
                "squizlabs/php_codesniffer": "^2.0"
            },
            "bin": [
                "src/bin/phpmd"
            ],
            "type": "library",
            "autoload": {
                "psr-0": {
                    "PHPMD\\": "src/main/php"
                }
            },
            "notification-url": "https://packagist.org/downloads/",
            "license": [
                "BSD-3-Clause"
            ],
            "authors": [
                {
                    "name": "Manuel Pichler",
                    "email": "github@manuel-pichler.de",
                    "homepage": "https://github.com/manuelpichler",
                    "role": "Project Founder"
                },
                {
                    "name": "Marc Würth",
                    "email": "ravage@bluewin.ch",
                    "homepage": "https://github.com/ravage84",
                    "role": "Project Maintainer"
                },
                {
                    "name": "Other contributors",
                    "homepage": "https://github.com/phpmd/phpmd/graphs/contributors",
                    "role": "Contributors"
                }
            ],
            "description": "PHPMD is a spin-off project of PHP Depend and aims to be a PHP equivalent of the well known Java tool PMD.",
            "homepage": "https://phpmd.org/",
            "keywords": [
                "mess detection",
                "mess detector",
                "pdepend",
                "phpmd",
                "pmd"
            ],
            "time": "2020-02-16T20:15:50+00:00"
        },
        {
            "name": "phpoption/phpoption",
            "version": "1.7.4",
            "source": {
                "type": "git",
                "url": "https://github.com/schmittjoh/php-option.git",
                "reference": "b2ada2ad5d8a32b89088b8adc31ecd2e3a13baf3"
            },
            "dist": {
                "type": "zip",
                "url": "https://api.github.com/repos/schmittjoh/php-option/zipball/b2ada2ad5d8a32b89088b8adc31ecd2e3a13baf3",
                "reference": "b2ada2ad5d8a32b89088b8adc31ecd2e3a13baf3",
                "shasum": ""
            },
            "require": {
                "php": "^5.5.9 || ^7.0 || ^8.0"
            },
            "require-dev": {
                "bamarni/composer-bin-plugin": "^1.3",
                "phpunit/phpunit": "^4.8.35 || ^5.0 || ^6.0 || ^7.0"
            },
            "type": "library",
            "extra": {
                "branch-alias": {
                    "dev-master": "1.7-dev"
                }
            },
            "autoload": {
                "psr-4": {
                    "PhpOption\\": "src/PhpOption/"
                }
            },
            "notification-url": "https://packagist.org/downloads/",
            "license": [
                "Apache-2.0"
            ],
            "authors": [
                {
                    "name": "Johannes M. Schmitt",
                    "email": "schmittjoh@gmail.com"
                },
                {
                    "name": "Graham Campbell",
                    "email": "graham@alt-three.com"
                }
            ],
            "description": "Option Type for PHP",
            "keywords": [
                "language",
                "option",
                "php",
                "type"
            ],
            "funding": [
                {
                    "url": "https://github.com/GrahamCampbell",
                    "type": "github"
                },
                {
                    "url": "https://tidelift.com/funding/github/packagist/phpoption/phpoption",
                    "type": "tidelift"
                }
            ],
            "time": "2020-06-07T10:40:07+00:00"
        },
        {
            "name": "phpspec/prophecy",
            "version": "v1.10.3",
            "source": {
                "type": "git",
                "url": "https://github.com/phpspec/prophecy.git",
                "reference": "451c3cd1418cf640de218914901e51b064abb093"
            },
            "dist": {
                "type": "zip",
                "url": "https://api.github.com/repos/phpspec/prophecy/zipball/451c3cd1418cf640de218914901e51b064abb093",
                "reference": "451c3cd1418cf640de218914901e51b064abb093",
                "shasum": ""
            },
            "require": {
                "doctrine/instantiator": "^1.0.2",
                "php": "^5.3|^7.0",
                "phpdocumentor/reflection-docblock": "^2.0|^3.0.2|^4.0|^5.0",
                "sebastian/comparator": "^1.2.3|^2.0|^3.0|^4.0",
                "sebastian/recursion-context": "^1.0|^2.0|^3.0|^4.0"
            },
            "require-dev": {
                "phpspec/phpspec": "^2.5 || ^3.2",
                "phpunit/phpunit": "^4.8.35 || ^5.7 || ^6.5 || ^7.1"
            },
            "type": "library",
            "extra": {
                "branch-alias": {
                    "dev-master": "1.10.x-dev"
                }
            },
            "autoload": {
                "psr-4": {
                    "Prophecy\\": "src/Prophecy"
                }
            },
            "notification-url": "https://packagist.org/downloads/",
            "license": [
                "MIT"
            ],
            "authors": [
                {
                    "name": "Konstantin Kudryashov",
                    "email": "ever.zet@gmail.com",
                    "homepage": "http://everzet.com"
                },
                {
                    "name": "Marcello Duarte",
                    "email": "marcello.duarte@gmail.com"
                }
            ],
            "description": "Highly opinionated mocking framework for PHP 5.3+",
            "homepage": "https://github.com/phpspec/prophecy",
            "keywords": [
                "Double",
                "Dummy",
                "fake",
                "mock",
                "spy",
                "stub"
            ],
            "time": "2020-03-05T15:02:03+00:00"
        },
        {
            "name": "phpstan/phpstan",
            "version": "0.12.23",
            "source": {
                "type": "git",
                "url": "https://github.com/phpstan/phpstan.git",
                "reference": "71e529efced79e055fa8318b692e7f7d03ea4e75"
            },
            "dist": {
                "type": "zip",
                "url": "https://api.github.com/repos/phpstan/phpstan/zipball/71e529efced79e055fa8318b692e7f7d03ea4e75",
                "reference": "71e529efced79e055fa8318b692e7f7d03ea4e75",
                "shasum": ""
            },
            "require": {
                "php": "^7.1"
            },
            "conflict": {
                "phpstan/phpstan-shim": "*"
            },
            "bin": [
                "phpstan",
                "phpstan.phar"
            ],
            "type": "library",
            "extra": {
                "branch-alias": {
                    "dev-master": "0.12-dev"
                }
            },
            "autoload": {
                "files": [
                    "bootstrap.php"
                ]
            },
            "notification-url": "https://packagist.org/downloads/",
            "license": [
                "MIT"
            ],
            "description": "PHPStan - PHP Static Analysis Tool",
            "funding": [
                {
                    "url": "https://github.com/ondrejmirtes",
                    "type": "github"
                },
                {
                    "url": "https://www.patreon.com/phpstan",
                    "type": "patreon"
                },
                {
                    "url": "https://tidelift.com/funding/github/packagist/phpstan/phpstan",
                    "type": "tidelift"
                }
            ],
            "time": "2020-05-05T12:55:44+00:00"
        },
        {
            "name": "phpunit/php-code-coverage",
            "version": "8.0.2",
            "source": {
                "type": "git",
                "url": "https://github.com/sebastianbergmann/php-code-coverage.git",
                "reference": "ca6647ffddd2add025ab3f21644a441d7c146cdc"
            },
            "dist": {
                "type": "zip",
                "url": "https://api.github.com/repos/sebastianbergmann/php-code-coverage/zipball/ca6647ffddd2add025ab3f21644a441d7c146cdc",
                "reference": "ca6647ffddd2add025ab3f21644a441d7c146cdc",
                "shasum": ""
            },
            "require": {
                "ext-dom": "*",
                "ext-xmlwriter": "*",
                "php": "^7.3",
                "phpunit/php-file-iterator": "^3.0",
                "phpunit/php-text-template": "^2.0",
                "phpunit/php-token-stream": "^4.0",
                "sebastian/code-unit-reverse-lookup": "^2.0",
                "sebastian/environment": "^5.0",
                "sebastian/version": "^3.0",
                "theseer/tokenizer": "^1.1.3"
            },
            "require-dev": {
                "phpunit/phpunit": "^9.0"
            },
            "suggest": {
                "ext-pcov": "*",
                "ext-xdebug": "*"
            },
            "type": "library",
            "extra": {
                "branch-alias": {
                    "dev-master": "8.0-dev"
                }
            },
            "autoload": {
                "classmap": [
                    "src/"
                ]
            },
            "notification-url": "https://packagist.org/downloads/",
            "license": [
                "BSD-3-Clause"
            ],
            "authors": [
                {
                    "name": "Sebastian Bergmann",
                    "email": "sebastian@phpunit.de",
                    "role": "lead"
                }
            ],
            "description": "Library that provides collection, processing, and rendering functionality for PHP code coverage information.",
            "homepage": "https://github.com/sebastianbergmann/php-code-coverage",
            "keywords": [
                "coverage",
                "testing",
                "xunit"
            ],
            "funding": [
                {
                    "url": "https://github.com/sebastianbergmann",
                    "type": "github"
                }
            ],
            "time": "2020-05-23T08:02:54+00:00"
        },
        {
            "name": "phpunit/php-file-iterator",
            "version": "3.0.1",
            "source": {
                "type": "git",
                "url": "https://github.com/sebastianbergmann/php-file-iterator.git",
                "reference": "4ac5b3e13df14829daa60a2eb4fdd2f2b7d33cf4"
            },
            "dist": {
                "type": "zip",
                "url": "https://api.github.com/repos/sebastianbergmann/php-file-iterator/zipball/4ac5b3e13df14829daa60a2eb4fdd2f2b7d33cf4",
                "reference": "4ac5b3e13df14829daa60a2eb4fdd2f2b7d33cf4",
                "shasum": ""
            },
            "require": {
                "php": "^7.3"
            },
            "require-dev": {
                "phpunit/phpunit": "^9.0"
            },
            "type": "library",
            "extra": {
                "branch-alias": {
                    "dev-master": "3.0-dev"
                }
            },
            "autoload": {
                "classmap": [
                    "src/"
                ]
            },
            "notification-url": "https://packagist.org/downloads/",
            "license": [
                "BSD-3-Clause"
            ],
            "authors": [
                {
                    "name": "Sebastian Bergmann",
                    "email": "sebastian@phpunit.de",
                    "role": "lead"
                }
            ],
            "description": "FilterIterator implementation that filters files based on a list of suffixes.",
            "homepage": "https://github.com/sebastianbergmann/php-file-iterator/",
            "keywords": [
                "filesystem",
                "iterator"
            ],
            "funding": [
                {
                    "url": "https://github.com/sebastianbergmann",
                    "type": "github"
                }
            ],
            "time": "2020-04-18T05:02:12+00:00"
        },
        {
            "name": "phpunit/php-invoker",
            "version": "3.0.0",
            "source": {
                "type": "git",
                "url": "https://github.com/sebastianbergmann/php-invoker.git",
                "reference": "7579d5a1ba7f3ac11c80004d205877911315ae7a"
            },
            "dist": {
                "type": "zip",
                "url": "https://api.github.com/repos/sebastianbergmann/php-invoker/zipball/7579d5a1ba7f3ac11c80004d205877911315ae7a",
                "reference": "7579d5a1ba7f3ac11c80004d205877911315ae7a",
                "shasum": ""
            },
            "require": {
                "php": "^7.3"
            },
            "require-dev": {
                "ext-pcntl": "*",
                "phpunit/phpunit": "^9.0"
            },
            "suggest": {
                "ext-pcntl": "*"
            },
            "type": "library",
            "extra": {
                "branch-alias": {
                    "dev-master": "3.0-dev"
                }
            },
            "autoload": {
                "classmap": [
                    "src/"
                ]
            },
            "notification-url": "https://packagist.org/downloads/",
            "license": [
                "BSD-3-Clause"
            ],
            "authors": [
                {
                    "name": "Sebastian Bergmann",
                    "email": "sebastian@phpunit.de",
                    "role": "lead"
                }
            ],
            "description": "Invoke callables with a timeout",
            "homepage": "https://github.com/sebastianbergmann/php-invoker/",
            "keywords": [
                "process"
            ],
            "time": "2020-02-07T06:06:11+00:00"
        },
        {
            "name": "phpunit/php-text-template",
            "version": "2.0.0",
            "source": {
                "type": "git",
                "url": "https://github.com/sebastianbergmann/php-text-template.git",
                "reference": "526dc996cc0ebdfa428cd2dfccd79b7b53fee346"
            },
            "dist": {
                "type": "zip",
                "url": "https://api.github.com/repos/sebastianbergmann/php-text-template/zipball/526dc996cc0ebdfa428cd2dfccd79b7b53fee346",
                "reference": "526dc996cc0ebdfa428cd2dfccd79b7b53fee346",
                "shasum": ""
            },
            "require": {
                "php": "^7.3"
            },
            "type": "library",
            "extra": {
                "branch-alias": {
                    "dev-master": "2.0-dev"
                }
            },
            "autoload": {
                "classmap": [
                    "src/"
                ]
            },
            "notification-url": "https://packagist.org/downloads/",
            "license": [
                "BSD-3-Clause"
            ],
            "authors": [
                {
                    "name": "Sebastian Bergmann",
                    "email": "sebastian@phpunit.de",
                    "role": "lead"
                }
            ],
            "description": "Simple template engine.",
            "homepage": "https://github.com/sebastianbergmann/php-text-template/",
            "keywords": [
                "template"
            ],
            "time": "2020-02-01T07:43:44+00:00"
        },
        {
            "name": "phpunit/php-timer",
            "version": "3.1.4",
            "source": {
                "type": "git",
                "url": "https://github.com/sebastianbergmann/php-timer.git",
                "reference": "dc9368fae6ef2ffa57eba80a7410bcef81df6258"
            },
            "dist": {
                "type": "zip",
                "url": "https://api.github.com/repos/sebastianbergmann/php-timer/zipball/dc9368fae6ef2ffa57eba80a7410bcef81df6258",
                "reference": "dc9368fae6ef2ffa57eba80a7410bcef81df6258",
                "shasum": ""
            },
            "require": {
                "php": "^7.3"
            },
            "require-dev": {
                "phpunit/phpunit": "^9.0"
            },
            "type": "library",
            "extra": {
                "branch-alias": {
                    "dev-master": "3.1-dev"
                }
            },
            "autoload": {
                "classmap": [
                    "src/"
                ]
            },
            "notification-url": "https://packagist.org/downloads/",
            "license": [
                "BSD-3-Clause"
            ],
            "authors": [
                {
                    "name": "Sebastian Bergmann",
                    "email": "sebastian@phpunit.de",
                    "role": "lead"
                }
            ],
            "description": "Utility class for timing",
            "homepage": "https://github.com/sebastianbergmann/php-timer/",
            "keywords": [
                "timer"
            ],
            "funding": [
                {
                    "url": "https://github.com/sebastianbergmann",
                    "type": "github"
                }
            ],
            "time": "2020-04-20T06:00:37+00:00"
        },
        {
            "name": "phpunit/php-token-stream",
            "version": "4.0.1",
            "source": {
                "type": "git",
                "url": "https://github.com/sebastianbergmann/php-token-stream.git",
                "reference": "cdc0db5aed8fbfaf475fbd95bfd7bab83c7a779c"
            },
            "dist": {
                "type": "zip",
                "url": "https://api.github.com/repos/sebastianbergmann/php-token-stream/zipball/cdc0db5aed8fbfaf475fbd95bfd7bab83c7a779c",
                "reference": "cdc0db5aed8fbfaf475fbd95bfd7bab83c7a779c",
                "shasum": ""
            },
            "require": {
                "ext-tokenizer": "*",
                "php": "^7.3"
            },
            "require-dev": {
                "phpunit/phpunit": "^9.0"
            },
            "type": "library",
            "extra": {
                "branch-alias": {
                    "dev-master": "4.0-dev"
                }
            },
            "autoload": {
                "classmap": [
                    "src/"
                ]
            },
            "notification-url": "https://packagist.org/downloads/",
            "license": [
                "BSD-3-Clause"
            ],
            "authors": [
                {
                    "name": "Sebastian Bergmann",
                    "email": "sebastian@phpunit.de"
                }
            ],
            "description": "Wrapper around PHP's tokenizer extension.",
            "homepage": "https://github.com/sebastianbergmann/php-token-stream/",
            "keywords": [
                "tokenizer"
            ],
            "funding": [
                {
                    "url": "https://github.com/sebastianbergmann",
                    "type": "github"
                }
            ],
            "time": "2020-05-06T09:56:31+00:00"
        },
        {
            "name": "phpunit/phpunit",
            "version": "9.1.5",
            "source": {
                "type": "git",
                "url": "https://github.com/sebastianbergmann/phpunit.git",
                "reference": "1b570cd7edbe136055bf5f651857dc8af6b829d2"
            },
            "dist": {
                "type": "zip",
                "url": "https://api.github.com/repos/sebastianbergmann/phpunit/zipball/1b570cd7edbe136055bf5f651857dc8af6b829d2",
                "reference": "1b570cd7edbe136055bf5f651857dc8af6b829d2",
                "shasum": ""
            },
            "require": {
                "doctrine/instantiator": "^1.2.0",
                "ext-dom": "*",
                "ext-json": "*",
                "ext-libxml": "*",
                "ext-mbstring": "*",
                "ext-xml": "*",
                "ext-xmlwriter": "*",
                "myclabs/deep-copy": "^1.9.1",
                "phar-io/manifest": "^1.0.3",
                "phar-io/version": "^2.0.1",
                "php": "^7.3",
                "phpspec/prophecy": "^1.8.1",
                "phpunit/php-code-coverage": "^8.0.1",
                "phpunit/php-file-iterator": "^3.0",
                "phpunit/php-invoker": "^3.0",
                "phpunit/php-text-template": "^2.0",
                "phpunit/php-timer": "^3.1.4",
                "sebastian/code-unit": "^1.0.2",
                "sebastian/comparator": "^4.0",
                "sebastian/diff": "^4.0",
                "sebastian/environment": "^5.0.1",
                "sebastian/exporter": "^4.0",
                "sebastian/global-state": "^4.0",
                "sebastian/object-enumerator": "^4.0",
                "sebastian/resource-operations": "^3.0",
                "sebastian/type": "^2.0",
                "sebastian/version": "^3.0"
            },
            "require-dev": {
                "ext-pdo": "*",
                "phpspec/prophecy-phpunit": "^2.0"
            },
            "suggest": {
                "ext-soap": "*",
                "ext-xdebug": "*"
            },
            "bin": [
                "phpunit"
            ],
            "type": "library",
            "extra": {
                "branch-alias": {
                    "dev-master": "9.1-dev"
                }
            },
            "autoload": {
                "classmap": [
                    "src/"
                ],
                "files": [
                    "src/Framework/Assert/Functions.php"
                ]
            },
            "notification-url": "https://packagist.org/downloads/",
            "license": [
                "BSD-3-Clause"
            ],
            "authors": [
                {
                    "name": "Sebastian Bergmann",
                    "email": "sebastian@phpunit.de",
                    "role": "lead"
                }
            ],
            "description": "The PHP Unit Testing framework.",
            "homepage": "https://phpunit.de/",
            "keywords": [
                "phpunit",
                "testing",
                "xunit"
            ],
            "funding": [
                {
                    "url": "https://phpunit.de/donate.html",
                    "type": "custom"
                },
                {
                    "url": "https://github.com/sebastianbergmann",
                    "type": "github"
                }
            ],
            "time": "2020-05-22T13:54:05+00:00"
        },
        {
            "name": "psr/cache",
            "version": "1.0.1",
            "source": {
                "type": "git",
                "url": "https://github.com/php-fig/cache.git",
                "reference": "d11b50ad223250cf17b86e38383413f5a6764bf8"
            },
            "dist": {
                "type": "zip",
                "url": "https://api.github.com/repos/php-fig/cache/zipball/d11b50ad223250cf17b86e38383413f5a6764bf8",
                "reference": "d11b50ad223250cf17b86e38383413f5a6764bf8",
                "shasum": ""
            },
            "require": {
                "php": ">=5.3.0"
            },
            "type": "library",
            "extra": {
                "branch-alias": {
                    "dev-master": "1.0.x-dev"
                }
            },
            "autoload": {
                "psr-4": {
                    "Psr\\Cache\\": "src/"
                }
            },
            "notification-url": "https://packagist.org/downloads/",
            "license": [
                "MIT"
            ],
            "authors": [
                {
                    "name": "PHP-FIG",
                    "homepage": "http://www.php-fig.org/"
                }
            ],
            "description": "Common interface for caching libraries",
            "keywords": [
                "cache",
                "psr",
                "psr-6"
            ],
            "time": "2016-08-06T20:24:11+00:00"
        },
        {
            "name": "psr/simple-cache",
            "version": "1.0.1",
            "source": {
                "type": "git",
                "url": "https://github.com/php-fig/simple-cache.git",
                "reference": "408d5eafb83c57f6365a3ca330ff23aa4a5fa39b"
            },
            "dist": {
                "type": "zip",
                "url": "https://api.github.com/repos/php-fig/simple-cache/zipball/408d5eafb83c57f6365a3ca330ff23aa4a5fa39b",
                "reference": "408d5eafb83c57f6365a3ca330ff23aa4a5fa39b",
                "shasum": ""
            },
            "require": {
                "php": ">=5.3.0"
            },
            "type": "library",
            "extra": {
                "branch-alias": {
                    "dev-master": "1.0.x-dev"
                }
            },
            "autoload": {
                "psr-4": {
                    "Psr\\SimpleCache\\": "src/"
                }
            },
            "notification-url": "https://packagist.org/downloads/",
            "license": [
                "MIT"
            ],
            "authors": [
                {
                    "name": "PHP-FIG",
                    "homepage": "http://www.php-fig.org/"
                }
            ],
            "description": "Common interfaces for simple caching",
            "keywords": [
                "cache",
                "caching",
                "psr",
                "psr-16",
                "simple-cache"
            ],
            "time": "2017-10-23T01:57:42+00:00"
        },
        {
            "name": "sebastian/code-unit",
            "version": "1.0.2",
            "source": {
                "type": "git",
                "url": "https://github.com/sebastianbergmann/code-unit.git",
                "reference": "ac958085bc19fcd1d36425c781ef4cbb5b06e2a5"
            },
            "dist": {
                "type": "zip",
                "url": "https://api.github.com/repos/sebastianbergmann/code-unit/zipball/ac958085bc19fcd1d36425c781ef4cbb5b06e2a5",
                "reference": "ac958085bc19fcd1d36425c781ef4cbb5b06e2a5",
                "shasum": ""
            },
            "require": {
                "php": "^7.3"
            },
            "require-dev": {
                "phpunit/phpunit": "^9.0"
            },
            "type": "library",
            "extra": {
                "branch-alias": {
                    "dev-master": "1.0-dev"
                }
            },
            "autoload": {
                "classmap": [
                    "src/"
                ]
            },
            "notification-url": "https://packagist.org/downloads/",
            "license": [
                "BSD-3-Clause"
            ],
            "authors": [
                {
                    "name": "Sebastian Bergmann",
                    "email": "sebastian@phpunit.de",
                    "role": "lead"
                }
            ],
            "description": "Collection of value objects that represent the PHP code units",
            "homepage": "https://github.com/sebastianbergmann/code-unit",
            "funding": [
                {
                    "url": "https://github.com/sebastianbergmann",
                    "type": "github"
                }
            ],
            "time": "2020-04-30T05:58:10+00:00"
        },
        {
            "name": "sebastian/code-unit-reverse-lookup",
            "version": "2.0.0",
            "source": {
                "type": "git",
                "url": "https://github.com/sebastianbergmann/code-unit-reverse-lookup.git",
                "reference": "5b5dbe0044085ac41df47e79d34911a15b96d82e"
            },
            "dist": {
                "type": "zip",
                "url": "https://api.github.com/repos/sebastianbergmann/code-unit-reverse-lookup/zipball/5b5dbe0044085ac41df47e79d34911a15b96d82e",
                "reference": "5b5dbe0044085ac41df47e79d34911a15b96d82e",
                "shasum": ""
            },
            "require": {
                "php": "^7.3"
            },
            "require-dev": {
                "phpunit/phpunit": "^9.0"
            },
            "type": "library",
            "extra": {
                "branch-alias": {
                    "dev-master": "2.0-dev"
                }
            },
            "autoload": {
                "classmap": [
                    "src/"
                ]
            },
            "notification-url": "https://packagist.org/downloads/",
            "license": [
                "BSD-3-Clause"
            ],
            "authors": [
                {
                    "name": "Sebastian Bergmann",
                    "email": "sebastian@phpunit.de"
                }
            ],
            "description": "Looks up which function or method a line of code belongs to",
            "homepage": "https://github.com/sebastianbergmann/code-unit-reverse-lookup/",
            "time": "2020-02-07T06:20:13+00:00"
        },
        {
            "name": "sebastian/comparator",
            "version": "4.0.0",
            "source": {
                "type": "git",
                "url": "https://github.com/sebastianbergmann/comparator.git",
                "reference": "85b3435da967696ed618ff745f32be3ff4a2b8e8"
            },
            "dist": {
                "type": "zip",
                "url": "https://api.github.com/repos/sebastianbergmann/comparator/zipball/85b3435da967696ed618ff745f32be3ff4a2b8e8",
                "reference": "85b3435da967696ed618ff745f32be3ff4a2b8e8",
                "shasum": ""
            },
            "require": {
                "php": "^7.3",
                "sebastian/diff": "^4.0",
                "sebastian/exporter": "^4.0"
            },
            "require-dev": {
                "phpunit/phpunit": "^9.0"
            },
            "type": "library",
            "extra": {
                "branch-alias": {
                    "dev-master": "4.0-dev"
                }
            },
            "autoload": {
                "classmap": [
                    "src/"
                ]
            },
            "notification-url": "https://packagist.org/downloads/",
            "license": [
                "BSD-3-Clause"
            ],
            "authors": [
                {
                    "name": "Sebastian Bergmann",
                    "email": "sebastian@phpunit.de"
                },
                {
                    "name": "Jeff Welch",
                    "email": "whatthejeff@gmail.com"
                },
                {
                    "name": "Volker Dusch",
                    "email": "github@wallbash.com"
                },
                {
                    "name": "Bernhard Schussek",
                    "email": "bschussek@2bepublished.at"
                }
            ],
            "description": "Provides the functionality to compare PHP values for equality",
            "homepage": "https://github.com/sebastianbergmann/comparator",
            "keywords": [
                "comparator",
                "compare",
                "equality"
            ],
            "time": "2020-02-07T06:08:51+00:00"
        },
        {
            "name": "sebastian/diff",
            "version": "4.0.1",
            "source": {
                "type": "git",
                "url": "https://github.com/sebastianbergmann/diff.git",
                "reference": "3e523c576f29dacecff309f35e4cc5a5c168e78a"
            },
            "dist": {
                "type": "zip",
                "url": "https://api.github.com/repos/sebastianbergmann/diff/zipball/3e523c576f29dacecff309f35e4cc5a5c168e78a",
                "reference": "3e523c576f29dacecff309f35e4cc5a5c168e78a",
                "shasum": ""
            },
            "require": {
                "php": "^7.3"
            },
            "require-dev": {
                "phpunit/phpunit": "^9.0",
                "symfony/process": "^4.2 || ^5"
            },
            "type": "library",
            "extra": {
                "branch-alias": {
                    "dev-master": "4.0-dev"
                }
            },
            "autoload": {
                "classmap": [
                    "src/"
                ]
            },
            "notification-url": "https://packagist.org/downloads/",
            "license": [
                "BSD-3-Clause"
            ],
            "authors": [
                {
                    "name": "Sebastian Bergmann",
                    "email": "sebastian@phpunit.de"
                },
                {
                    "name": "Kore Nordmann",
                    "email": "mail@kore-nordmann.de"
                }
            ],
            "description": "Diff implementation",
            "homepage": "https://github.com/sebastianbergmann/diff",
            "keywords": [
                "diff",
                "udiff",
                "unidiff",
                "unified diff"
            ],
            "funding": [
                {
                    "url": "https://github.com/sebastianbergmann",
                    "type": "github"
                }
            ],
            "time": "2020-05-08T05:01:12+00:00"
        },
        {
            "name": "sebastian/environment",
            "version": "5.1.0",
            "source": {
                "type": "git",
                "url": "https://github.com/sebastianbergmann/environment.git",
                "reference": "c753f04d68cd489b6973cf9b4e505e191af3b05c"
            },
            "dist": {
                "type": "zip",
                "url": "https://api.github.com/repos/sebastianbergmann/environment/zipball/c753f04d68cd489b6973cf9b4e505e191af3b05c",
                "reference": "c753f04d68cd489b6973cf9b4e505e191af3b05c",
                "shasum": ""
            },
            "require": {
                "php": "^7.3"
            },
            "require-dev": {
                "phpunit/phpunit": "^9.0"
            },
            "suggest": {
                "ext-posix": "*"
            },
            "type": "library",
            "extra": {
                "branch-alias": {
                    "dev-master": "5.0-dev"
                }
            },
            "autoload": {
                "classmap": [
                    "src/"
                ]
            },
            "notification-url": "https://packagist.org/downloads/",
            "license": [
                "BSD-3-Clause"
            ],
            "authors": [
                {
                    "name": "Sebastian Bergmann",
                    "email": "sebastian@phpunit.de"
                }
            ],
            "description": "Provides functionality to handle HHVM/PHP environments",
            "homepage": "http://www.github.com/sebastianbergmann/environment",
            "keywords": [
                "Xdebug",
                "environment",
                "hhvm"
            ],
            "funding": [
                {
                    "url": "https://github.com/sebastianbergmann",
                    "type": "github"
                }
            ],
            "time": "2020-04-14T13:36:52+00:00"
        },
        {
            "name": "sebastian/exporter",
            "version": "4.0.0",
            "source": {
                "type": "git",
                "url": "https://github.com/sebastianbergmann/exporter.git",
                "reference": "80c26562e964016538f832f305b2286e1ec29566"
            },
            "dist": {
                "type": "zip",
                "url": "https://api.github.com/repos/sebastianbergmann/exporter/zipball/80c26562e964016538f832f305b2286e1ec29566",
                "reference": "80c26562e964016538f832f305b2286e1ec29566",
                "shasum": ""
            },
            "require": {
                "php": "^7.3",
                "sebastian/recursion-context": "^4.0"
            },
            "require-dev": {
                "ext-mbstring": "*",
                "phpunit/phpunit": "^9.0"
            },
            "type": "library",
            "extra": {
                "branch-alias": {
                    "dev-master": "4.0-dev"
                }
            },
            "autoload": {
                "classmap": [
                    "src/"
                ]
            },
            "notification-url": "https://packagist.org/downloads/",
            "license": [
                "BSD-3-Clause"
            ],
            "authors": [
                {
                    "name": "Sebastian Bergmann",
                    "email": "sebastian@phpunit.de"
                },
                {
                    "name": "Jeff Welch",
                    "email": "whatthejeff@gmail.com"
                },
                {
                    "name": "Volker Dusch",
                    "email": "github@wallbash.com"
                },
                {
                    "name": "Adam Harvey",
                    "email": "aharvey@php.net"
                },
                {
                    "name": "Bernhard Schussek",
                    "email": "bschussek@gmail.com"
                }
            ],
            "description": "Provides the functionality to export PHP variables for visualization",
            "homepage": "http://www.github.com/sebastianbergmann/exporter",
            "keywords": [
                "export",
                "exporter"
            ],
            "time": "2020-02-07T06:10:52+00:00"
        },
        {
            "name": "sebastian/finder-facade",
            "version": "2.0.0",
            "source": {
                "type": "git",
                "url": "https://github.com/sebastianbergmann/finder-facade.git",
                "reference": "9d3e74b845a2ce50e19b25b5f0c2718e153bee6c"
            },
            "dist": {
                "type": "zip",
                "url": "https://api.github.com/repos/sebastianbergmann/finder-facade/zipball/9d3e74b845a2ce50e19b25b5f0c2718e153bee6c",
                "reference": "9d3e74b845a2ce50e19b25b5f0c2718e153bee6c",
                "shasum": ""
            },
            "require": {
                "ext-ctype": "*",
                "php": "^7.3",
                "symfony/finder": "^4.1|^5.0",
                "theseer/fdomdocument": "^1.6"
            },
            "type": "library",
            "extra": {
                "branch-alias": {
                    "dev-master": "2.0-dev"
                }
            },
            "autoload": {
                "classmap": [
                    "src/"
                ]
            },
            "notification-url": "https://packagist.org/downloads/",
            "license": [
                "BSD-3-Clause"
            ],
            "authors": [
                {
                    "name": "Sebastian Bergmann",
                    "email": "sebastian@phpunit.de",
                    "role": "lead"
                }
            ],
            "description": "FinderFacade is a convenience wrapper for Symfony's Finder component.",
            "homepage": "https://github.com/sebastianbergmann/finder-facade",
            "time": "2020-02-08T06:07:58+00:00"
        },
        {
            "name": "sebastian/global-state",
            "version": "4.0.0",
            "source": {
                "type": "git",
                "url": "https://github.com/sebastianbergmann/global-state.git",
                "reference": "bdb1e7c79e592b8c82cb1699be3c8743119b8a72"
            },
            "dist": {
                "type": "zip",
                "url": "https://api.github.com/repos/sebastianbergmann/global-state/zipball/bdb1e7c79e592b8c82cb1699be3c8743119b8a72",
                "reference": "bdb1e7c79e592b8c82cb1699be3c8743119b8a72",
                "shasum": ""
            },
            "require": {
                "php": "^7.3",
                "sebastian/object-reflector": "^2.0",
                "sebastian/recursion-context": "^4.0"
            },
            "require-dev": {
                "ext-dom": "*",
                "phpunit/phpunit": "^9.0"
            },
            "suggest": {
                "ext-uopz": "*"
            },
            "type": "library",
            "extra": {
                "branch-alias": {
                    "dev-master": "4.0-dev"
                }
            },
            "autoload": {
                "classmap": [
                    "src/"
                ]
            },
            "notification-url": "https://packagist.org/downloads/",
            "license": [
                "BSD-3-Clause"
            ],
            "authors": [
                {
                    "name": "Sebastian Bergmann",
                    "email": "sebastian@phpunit.de"
                }
            ],
            "description": "Snapshotting of global state",
            "homepage": "http://www.github.com/sebastianbergmann/global-state",
            "keywords": [
                "global state"
            ],
            "time": "2020-02-07T06:11:37+00:00"
        },
        {
            "name": "sebastian/object-enumerator",
            "version": "4.0.0",
            "source": {
                "type": "git",
                "url": "https://github.com/sebastianbergmann/object-enumerator.git",
                "reference": "e67516b175550abad905dc952f43285957ef4363"
            },
            "dist": {
                "type": "zip",
                "url": "https://api.github.com/repos/sebastianbergmann/object-enumerator/zipball/e67516b175550abad905dc952f43285957ef4363",
                "reference": "e67516b175550abad905dc952f43285957ef4363",
                "shasum": ""
            },
            "require": {
                "php": "^7.3",
                "sebastian/object-reflector": "^2.0",
                "sebastian/recursion-context": "^4.0"
            },
            "require-dev": {
                "phpunit/phpunit": "^9.0"
            },
            "type": "library",
            "extra": {
                "branch-alias": {
                    "dev-master": "4.0-dev"
                }
            },
            "autoload": {
                "classmap": [
                    "src/"
                ]
            },
            "notification-url": "https://packagist.org/downloads/",
            "license": [
                "BSD-3-Clause"
            ],
            "authors": [
                {
                    "name": "Sebastian Bergmann",
                    "email": "sebastian@phpunit.de"
                }
            ],
            "description": "Traverses array structures and object graphs to enumerate all referenced objects",
            "homepage": "https://github.com/sebastianbergmann/object-enumerator/",
            "time": "2020-02-07T06:12:23+00:00"
        },
        {
            "name": "sebastian/object-reflector",
            "version": "2.0.0",
            "source": {
                "type": "git",
                "url": "https://github.com/sebastianbergmann/object-reflector.git",
                "reference": "f4fd0835cabb0d4a6546d9fe291e5740037aa1e7"
            },
            "dist": {
                "type": "zip",
                "url": "https://api.github.com/repos/sebastianbergmann/object-reflector/zipball/f4fd0835cabb0d4a6546d9fe291e5740037aa1e7",
                "reference": "f4fd0835cabb0d4a6546d9fe291e5740037aa1e7",
                "shasum": ""
            },
            "require": {
                "php": "^7.3"
            },
            "require-dev": {
                "phpunit/phpunit": "^9.0"
            },
            "type": "library",
            "extra": {
                "branch-alias": {
                    "dev-master": "2.0-dev"
                }
            },
            "autoload": {
                "classmap": [
                    "src/"
                ]
            },
            "notification-url": "https://packagist.org/downloads/",
            "license": [
                "BSD-3-Clause"
            ],
            "authors": [
                {
                    "name": "Sebastian Bergmann",
                    "email": "sebastian@phpunit.de"
                }
            ],
            "description": "Allows reflection of object attributes, including inherited and non-public ones",
            "homepage": "https://github.com/sebastianbergmann/object-reflector/",
            "time": "2020-02-07T06:19:40+00:00"
        },
        {
            "name": "sebastian/phpcpd",
            "version": "5.0.2",
            "source": {
                "type": "git",
                "url": "https://github.com/sebastianbergmann/phpcpd.git",
                "reference": "8724382966b1861df4e12db915eaed2165e10bf3"
            },
            "dist": {
                "type": "zip",
                "url": "https://api.github.com/repos/sebastianbergmann/phpcpd/zipball/8724382966b1861df4e12db915eaed2165e10bf3",
                "reference": "8724382966b1861df4e12db915eaed2165e10bf3",
                "shasum": ""
            },
            "require": {
                "ext-dom": "*",
                "php": "^7.3",
                "phpunit/php-timer": "^3.0",
                "sebastian/finder-facade": "^2.0",
                "sebastian/version": "^3.0",
                "symfony/console": "^4.0|^5.0"
            },
            "bin": [
                "phpcpd"
            ],
            "type": "library",
            "extra": {
                "branch-alias": {
                    "dev-master": "5.0-dev"
                }
            },
            "autoload": {
                "classmap": [
                    "src/"
                ]
            },
            "notification-url": "https://packagist.org/downloads/",
            "license": [
                "BSD-3-Clause"
            ],
            "authors": [
                {
                    "name": "Sebastian Bergmann",
                    "email": "sebastian@phpunit.de",
                    "role": "lead"
                }
            ],
            "description": "Copy/Paste Detector (CPD) for PHP code.",
            "homepage": "https://github.com/sebastianbergmann/phpcpd",
            "time": "2020-02-22T06:03:17+00:00"
        },
        {
            "name": "sebastian/recursion-context",
            "version": "4.0.0",
            "source": {
                "type": "git",
                "url": "https://github.com/sebastianbergmann/recursion-context.git",
                "reference": "cdd86616411fc3062368b720b0425de10bd3d579"
            },
            "dist": {
                "type": "zip",
                "url": "https://api.github.com/repos/sebastianbergmann/recursion-context/zipball/cdd86616411fc3062368b720b0425de10bd3d579",
                "reference": "cdd86616411fc3062368b720b0425de10bd3d579",
                "shasum": ""
            },
            "require": {
                "php": "^7.3"
            },
            "require-dev": {
                "phpunit/phpunit": "^9.0"
            },
            "type": "library",
            "extra": {
                "branch-alias": {
                    "dev-master": "4.0-dev"
                }
            },
            "autoload": {
                "classmap": [
                    "src/"
                ]
            },
            "notification-url": "https://packagist.org/downloads/",
            "license": [
                "BSD-3-Clause"
            ],
            "authors": [
                {
                    "name": "Sebastian Bergmann",
                    "email": "sebastian@phpunit.de"
                },
                {
                    "name": "Jeff Welch",
                    "email": "whatthejeff@gmail.com"
                },
                {
                    "name": "Adam Harvey",
                    "email": "aharvey@php.net"
                }
            ],
            "description": "Provides functionality to recursively process PHP variables",
            "homepage": "http://www.github.com/sebastianbergmann/recursion-context",
            "time": "2020-02-07T06:18:20+00:00"
        },
        {
            "name": "sebastian/resource-operations",
            "version": "3.0.0",
            "source": {
                "type": "git",
                "url": "https://github.com/sebastianbergmann/resource-operations.git",
                "reference": "8c98bf0dfa1f9256d0468b9803a1e1df31b6fa98"
            },
            "dist": {
                "type": "zip",
                "url": "https://api.github.com/repos/sebastianbergmann/resource-operations/zipball/8c98bf0dfa1f9256d0468b9803a1e1df31b6fa98",
                "reference": "8c98bf0dfa1f9256d0468b9803a1e1df31b6fa98",
                "shasum": ""
            },
            "require": {
                "php": "^7.3"
            },
            "require-dev": {
                "phpunit/phpunit": "^9.0"
            },
            "type": "library",
            "extra": {
                "branch-alias": {
                    "dev-master": "3.0-dev"
                }
            },
            "autoload": {
                "classmap": [
                    "src/"
                ]
            },
            "notification-url": "https://packagist.org/downloads/",
            "license": [
                "BSD-3-Clause"
            ],
            "authors": [
                {
                    "name": "Sebastian Bergmann",
                    "email": "sebastian@phpunit.de"
                }
            ],
            "description": "Provides a list of PHP built-in functions that operate on resources",
            "homepage": "https://www.github.com/sebastianbergmann/resource-operations",
            "time": "2020-02-07T06:13:02+00:00"
        },
        {
            "name": "sebastian/type",
            "version": "2.1.0",
            "source": {
                "type": "git",
                "url": "https://github.com/sebastianbergmann/type.git",
                "reference": "bad49207c6f854e7a25cef0ea948ac8ebe3ef9d8"
            },
            "dist": {
                "type": "zip",
                "url": "https://api.github.com/repos/sebastianbergmann/type/zipball/bad49207c6f854e7a25cef0ea948ac8ebe3ef9d8",
                "reference": "bad49207c6f854e7a25cef0ea948ac8ebe3ef9d8",
                "shasum": ""
            },
            "require": {
                "php": "^7.3"
            },
            "require-dev": {
                "phpunit/phpunit": "^9.2"
            },
            "type": "library",
            "extra": {
                "branch-alias": {
                    "dev-master": "2.1-dev"
                }
            },
            "autoload": {
                "classmap": [
                    "src/"
                ]
            },
            "notification-url": "https://packagist.org/downloads/",
            "license": [
                "BSD-3-Clause"
            ],
            "authors": [
                {
                    "name": "Sebastian Bergmann",
                    "email": "sebastian@phpunit.de",
                    "role": "lead"
                }
            ],
            "description": "Collection of value objects that represent the types of the PHP type system",
            "homepage": "https://github.com/sebastianbergmann/type",
            "funding": [
                {
                    "url": "https://github.com/sebastianbergmann",
                    "type": "github"
                }
            ],
            "time": "2020-06-01T12:21:09+00:00"
        },
        {
            "name": "sebastian/version",
            "version": "3.0.0",
            "source": {
                "type": "git",
                "url": "https://github.com/sebastianbergmann/version.git",
                "reference": "0411bde656dce64202b39c2f4473993a9081d39e"
            },
            "dist": {
                "type": "zip",
                "url": "https://api.github.com/repos/sebastianbergmann/version/zipball/0411bde656dce64202b39c2f4473993a9081d39e",
                "reference": "0411bde656dce64202b39c2f4473993a9081d39e",
                "shasum": ""
            },
            "require": {
                "php": "^7.3"
            },
            "type": "library",
            "extra": {
                "branch-alias": {
                    "dev-master": "3.0-dev"
                }
            },
            "autoload": {
                "classmap": [
                    "src/"
                ]
            },
            "notification-url": "https://packagist.org/downloads/",
            "license": [
                "BSD-3-Clause"
            ],
            "authors": [
                {
                    "name": "Sebastian Bergmann",
                    "email": "sebastian@phpunit.de",
                    "role": "lead"
                }
            ],
            "description": "Library that helps with managing the version number of Git-hosted PHP projects",
            "homepage": "https://github.com/sebastianbergmann/version",
            "time": "2020-01-21T06:36:37+00:00"
        },
        {
            "name": "spomky-labs/otphp",
            "version": "v10.0.1",
            "source": {
                "type": "git",
                "url": "https://github.com/Spomky-Labs/otphp.git",
                "reference": "f44cce5a9db4b8da410215d992110482c931232f"
            },
            "dist": {
                "type": "zip",
                "url": "https://api.github.com/repos/Spomky-Labs/otphp/zipball/f44cce5a9db4b8da410215d992110482c931232f",
                "reference": "f44cce5a9db4b8da410215d992110482c931232f",
                "shasum": ""
            },
            "require": {
                "beberlei/assert": "^3.0",
                "ext-mbstring": "*",
                "paragonie/constant_time_encoding": "^2.0",
                "php": "^7.2|^8.0",
                "thecodingmachine/safe": "^0.1.14|^1.0"
            },
            "require-dev": {
                "php-coveralls/php-coveralls": "^2.0",
                "phpstan/phpstan": "^0.12",
                "phpstan/phpstan-beberlei-assert": "^0.12",
                "phpstan/phpstan-deprecation-rules": "^0.12",
                "phpstan/phpstan-phpunit": "^0.12",
                "phpstan/phpstan-strict-rules": "^0.12",
                "phpunit/phpunit": "^8.0",
                "thecodingmachine/phpstan-safe-rule": "^1.0"
            },
            "type": "library",
            "extra": {
                "branch-alias": {
                    "v10.0": "10.0.x-dev",
                    "v9.0": "9.0.x-dev",
                    "v8.3": "8.3.x-dev"
                }
            },
            "autoload": {
                "psr-4": {
                    "OTPHP\\": "src/"
                }
            },
            "notification-url": "https://packagist.org/downloads/",
            "license": [
                "MIT"
            ],
            "authors": [
                {
                    "name": "Florent Morselli",
                    "homepage": "https://github.com/Spomky"
                },
                {
                    "name": "All contributors",
                    "homepage": "https://github.com/Spomky-Labs/otphp/contributors"
                }
            ],
            "description": "A PHP library for generating one time passwords according to RFC 4226 (HOTP Algorithm) and the RFC 6238 (TOTP Algorithm) and compatible with Google Authenticator",
            "homepage": "https://github.com/Spomky-Labs/otphp",
            "keywords": [
                "FreeOTP",
                "RFC 4226",
                "RFC 6238",
                "google authenticator",
                "hotp",
                "otp",
                "totp"
            ],
            "time": "2020-01-28T09:24:19+00:00"
        },
        {
            "name": "squizlabs/php_codesniffer",
            "version": "3.5.5",
            "source": {
                "type": "git",
                "url": "https://github.com/squizlabs/PHP_CodeSniffer.git",
                "reference": "73e2e7f57d958e7228fce50dc0c61f58f017f9f6"
            },
            "dist": {
                "type": "zip",
                "url": "https://api.github.com/repos/squizlabs/PHP_CodeSniffer/zipball/73e2e7f57d958e7228fce50dc0c61f58f017f9f6",
                "reference": "73e2e7f57d958e7228fce50dc0c61f58f017f9f6",
                "shasum": ""
            },
            "require": {
                "ext-simplexml": "*",
                "ext-tokenizer": "*",
                "ext-xmlwriter": "*",
                "php": ">=5.4.0"
            },
            "require-dev": {
                "phpunit/phpunit": "^4.0 || ^5.0 || ^6.0 || ^7.0"
            },
            "bin": [
                "bin/phpcs",
                "bin/phpcbf"
            ],
            "type": "library",
            "extra": {
                "branch-alias": {
                    "dev-master": "3.x-dev"
                }
            },
            "notification-url": "https://packagist.org/downloads/",
            "license": [
                "BSD-3-Clause"
            ],
            "authors": [
                {
                    "name": "Greg Sherwood",
                    "role": "lead"
                }
            ],
            "description": "PHP_CodeSniffer tokenizes PHP, JavaScript and CSS files and detects violations of a defined set of coding standards.",
            "homepage": "https://github.com/squizlabs/PHP_CodeSniffer",
            "keywords": [
                "phpcs",
                "standards"
            ],
            "time": "2020-04-17T01:09:41+00:00"
        },
        {
            "name": "symfony/config",
            "version": "v5.1.0",
            "source": {
                "type": "git",
                "url": "https://github.com/symfony/config.git",
                "reference": "b8623ef3d99fe62a34baf7a111b576216965f880"
            },
            "dist": {
                "type": "zip",
                "url": "https://api.github.com/repos/symfony/config/zipball/b8623ef3d99fe62a34baf7a111b576216965f880",
                "reference": "b8623ef3d99fe62a34baf7a111b576216965f880",
                "shasum": ""
            },
            "require": {
                "php": ">=7.2.5",
                "symfony/deprecation-contracts": "^2.1",
                "symfony/filesystem": "^4.4|^5.0",
                "symfony/polyfill-ctype": "~1.8",
                "symfony/polyfill-php80": "^1.15"
            },
            "conflict": {
                "symfony/finder": "<4.4"
            },
            "require-dev": {
                "symfony/event-dispatcher": "^4.4|^5.0",
                "symfony/finder": "^4.4|^5.0",
                "symfony/messenger": "^4.4|^5.0",
                "symfony/service-contracts": "^1.1|^2",
                "symfony/yaml": "^4.4|^5.0"
            },
            "suggest": {
                "symfony/yaml": "To use the yaml reference dumper"
            },
            "type": "library",
            "extra": {
                "branch-alias": {
                    "dev-master": "5.1-dev"
                }
            },
            "autoload": {
                "psr-4": {
                    "Symfony\\Component\\Config\\": ""
                },
                "exclude-from-classmap": [
                    "/Tests/"
                ]
            },
            "notification-url": "https://packagist.org/downloads/",
            "license": [
                "MIT"
            ],
            "authors": [
                {
                    "name": "Fabien Potencier",
                    "email": "fabien@symfony.com"
                },
                {
                    "name": "Symfony Community",
                    "homepage": "https://symfony.com/contributors"
                }
            ],
            "description": "Symfony Config Component",
            "homepage": "https://symfony.com",
            "funding": [
                {
                    "url": "https://symfony.com/sponsor",
                    "type": "custom"
                },
                {
                    "url": "https://github.com/fabpot",
                    "type": "github"
                },
                {
                    "url": "https://tidelift.com/funding/github/packagist/symfony/symfony",
                    "type": "tidelift"
                }
            ],
            "time": "2020-05-23T13:08:13+00:00"
        },
        {
            "name": "symfony/dependency-injection",
            "version": "v5.1.0",
            "source": {
                "type": "git",
                "url": "https://github.com/symfony/dependency-injection.git",
                "reference": "6a6791e9584273b32eeb01790da4c7446d87a621"
            },
            "dist": {
                "type": "zip",
                "url": "https://api.github.com/repos/symfony/dependency-injection/zipball/6a6791e9584273b32eeb01790da4c7446d87a621",
                "reference": "6a6791e9584273b32eeb01790da4c7446d87a621",
                "shasum": ""
            },
            "require": {
                "php": ">=7.2.5",
                "psr/container": "^1.0",
                "symfony/deprecation-contracts": "^2.1",
                "symfony/polyfill-php80": "^1.15",
                "symfony/service-contracts": "^1.1.6|^2"
            },
            "conflict": {
                "symfony/config": "<5.1",
                "symfony/finder": "<4.4",
                "symfony/proxy-manager-bridge": "<4.4",
                "symfony/yaml": "<4.4"
            },
            "provide": {
                "psr/container-implementation": "1.0",
                "symfony/service-implementation": "1.0"
            },
            "require-dev": {
                "symfony/config": "^5.1",
                "symfony/expression-language": "^4.4|^5.0",
                "symfony/yaml": "^4.4|^5.0"
            },
            "suggest": {
                "symfony/config": "",
                "symfony/expression-language": "For using expressions in service container configuration",
                "symfony/finder": "For using double-star glob patterns or when GLOB_BRACE portability is required",
                "symfony/proxy-manager-bridge": "Generate service proxies to lazy load them",
                "symfony/yaml": ""
            },
            "type": "library",
            "extra": {
                "branch-alias": {
                    "dev-master": "5.1-dev"
                }
            },
            "autoload": {
                "psr-4": {
                    "Symfony\\Component\\DependencyInjection\\": ""
                },
                "exclude-from-classmap": [
                    "/Tests/"
                ]
            },
            "notification-url": "https://packagist.org/downloads/",
            "license": [
                "MIT"
            ],
            "authors": [
                {
                    "name": "Fabien Potencier",
                    "email": "fabien@symfony.com"
                },
                {
                    "name": "Symfony Community",
                    "homepage": "https://symfony.com/contributors"
                }
            ],
            "description": "Symfony DependencyInjection Component",
            "homepage": "https://symfony.com",
            "funding": [
                {
                    "url": "https://symfony.com/sponsor",
                    "type": "custom"
                },
                {
                    "url": "https://github.com/fabpot",
                    "type": "github"
                },
                {
                    "url": "https://tidelift.com/funding/github/packagist/symfony/symfony",
                    "type": "tidelift"
                }
            ],
            "time": "2020-05-30T20:35:19+00:00"
        },
        {
            "name": "symfony/deprecation-contracts",
            "version": "v2.1.2",
            "source": {
                "type": "git",
                "url": "https://github.com/symfony/deprecation-contracts.git",
                "reference": "dd99cb3a0aff6cadd2a8d7d7ed72c2161e218337"
            },
            "dist": {
                "type": "zip",
                "url": "https://api.github.com/repos/symfony/deprecation-contracts/zipball/dd99cb3a0aff6cadd2a8d7d7ed72c2161e218337",
                "reference": "dd99cb3a0aff6cadd2a8d7d7ed72c2161e218337",
                "shasum": ""
            },
            "require": {
                "php": ">=7.1"
            },
            "type": "library",
            "extra": {
                "branch-alias": {
                    "dev-master": "2.1-dev"
                }
            },
            "autoload": {
                "files": [
                    "function.php"
                ]
            },
            "notification-url": "https://packagist.org/downloads/",
            "license": [
                "MIT"
            ],
            "authors": [
                {
                    "name": "Nicolas Grekas",
                    "email": "p@tchwork.com"
                },
                {
                    "name": "Symfony Community",
                    "homepage": "https://symfony.com/contributors"
                }
            ],
            "description": "A generic function and convention to trigger deprecation notices",
            "homepage": "https://symfony.com",
            "funding": [
                {
                    "url": "https://symfony.com/sponsor",
                    "type": "custom"
                },
                {
                    "url": "https://github.com/fabpot",
                    "type": "github"
                },
                {
                    "url": "https://tidelift.com/funding/github/packagist/symfony/symfony",
                    "type": "tidelift"
                }
            ],
            "time": "2020-05-27T08:34:37+00:00"
        },
        {
            "name": "symfony/http-foundation",
            "version": "v5.1.0",
            "source": {
                "type": "git",
                "url": "https://github.com/symfony/http-foundation.git",
                "reference": "e0d853bddc2b2cfb0d67b0b4496c03fffe1d37fa"
            },
            "dist": {
                "type": "zip",
                "url": "https://api.github.com/repos/symfony/http-foundation/zipball/e0d853bddc2b2cfb0d67b0b4496c03fffe1d37fa",
                "reference": "e0d853bddc2b2cfb0d67b0b4496c03fffe1d37fa",
                "shasum": ""
            },
            "require": {
                "php": ">=7.2.5",
                "symfony/deprecation-contracts": "^2.1",
                "symfony/polyfill-mbstring": "~1.1",
                "symfony/polyfill-php80": "^1.15"
            },
            "require-dev": {
                "predis/predis": "~1.0",
                "symfony/cache": "^4.4|^5.0",
                "symfony/expression-language": "^4.4|^5.0",
                "symfony/mime": "^4.4|^5.0"
            },
            "suggest": {
                "symfony/mime": "To use the file extension guesser"
            },
            "type": "library",
            "extra": {
                "branch-alias": {
                    "dev-master": "5.1-dev"
                }
            },
            "autoload": {
                "psr-4": {
                    "Symfony\\Component\\HttpFoundation\\": ""
                },
                "exclude-from-classmap": [
                    "/Tests/"
                ]
            },
            "notification-url": "https://packagist.org/downloads/",
            "license": [
                "MIT"
            ],
            "authors": [
                {
                    "name": "Fabien Potencier",
                    "email": "fabien@symfony.com"
                },
                {
                    "name": "Symfony Community",
                    "homepage": "https://symfony.com/contributors"
                }
            ],
            "description": "Symfony HttpFoundation Component",
            "homepage": "https://symfony.com",
            "funding": [
                {
                    "url": "https://symfony.com/sponsor",
                    "type": "custom"
                },
                {
                    "url": "https://github.com/fabpot",
                    "type": "github"
                },
                {
                    "url": "https://tidelift.com/funding/github/packagist/symfony/symfony",
                    "type": "tidelift"
                }
            ],
            "time": "2020-05-24T12:18:07+00:00"
        },
        {
            "name": "symfony/mime",
            "version": "v5.1.0",
            "source": {
                "type": "git",
                "url": "https://github.com/symfony/mime.git",
                "reference": "56261f89385f9d13cf843a5101ac72131190bc91"
            },
            "dist": {
                "type": "zip",
                "url": "https://api.github.com/repos/symfony/mime/zipball/56261f89385f9d13cf843a5101ac72131190bc91",
                "reference": "56261f89385f9d13cf843a5101ac72131190bc91",
                "shasum": ""
            },
            "require": {
                "php": ">=7.2.5",
                "symfony/polyfill-intl-idn": "^1.10",
                "symfony/polyfill-mbstring": "^1.0",
                "symfony/polyfill-php80": "^1.15"
            },
            "conflict": {
                "symfony/mailer": "<4.4"
            },
            "require-dev": {
                "egulias/email-validator": "^2.1.10",
                "symfony/dependency-injection": "^4.4|^5.0"
            },
            "type": "library",
            "extra": {
                "branch-alias": {
                    "dev-master": "5.1-dev"
                }
            },
            "autoload": {
                "psr-4": {
                    "Symfony\\Component\\Mime\\": ""
                },
                "exclude-from-classmap": [
                    "/Tests/"
                ]
            },
            "notification-url": "https://packagist.org/downloads/",
            "license": [
                "MIT"
            ],
            "authors": [
                {
                    "name": "Fabien Potencier",
                    "email": "fabien@symfony.com"
                },
                {
                    "name": "Symfony Community",
                    "homepage": "https://symfony.com/contributors"
                }
            ],
            "description": "A library to manipulate MIME messages",
            "homepage": "https://symfony.com",
            "keywords": [
                "mime",
                "mime-type"
            ],
            "funding": [
                {
                    "url": "https://symfony.com/sponsor",
                    "type": "custom"
                },
                {
                    "url": "https://github.com/fabpot",
                    "type": "github"
                },
                {
                    "url": "https://tidelift.com/funding/github/packagist/symfony/symfony",
                    "type": "tidelift"
                }
            ],
            "time": "2020-05-25T12:33:44+00:00"
        },
        {
            "name": "symfony/options-resolver",
            "version": "v5.1.0",
            "source": {
                "type": "git",
                "url": "https://github.com/symfony/options-resolver.git",
                "reference": "663f5dd5e14057d1954fe721f9709d35837f2447"
            },
            "dist": {
                "type": "zip",
                "url": "https://api.github.com/repos/symfony/options-resolver/zipball/663f5dd5e14057d1954fe721f9709d35837f2447",
                "reference": "663f5dd5e14057d1954fe721f9709d35837f2447",
                "shasum": ""
            },
            "require": {
                "php": ">=7.2.5",
                "symfony/deprecation-contracts": "^2.1",
                "symfony/polyfill-php80": "^1.15"
            },
            "type": "library",
            "extra": {
                "branch-alias": {
                    "dev-master": "5.1-dev"
                }
            },
            "autoload": {
                "psr-4": {
                    "Symfony\\Component\\OptionsResolver\\": ""
                },
                "exclude-from-classmap": [
                    "/Tests/"
                ]
            },
            "notification-url": "https://packagist.org/downloads/",
            "license": [
                "MIT"
            ],
            "authors": [
                {
                    "name": "Fabien Potencier",
                    "email": "fabien@symfony.com"
                },
                {
                    "name": "Symfony Community",
                    "homepage": "https://symfony.com/contributors"
                }
            ],
            "description": "Symfony OptionsResolver Component",
            "homepage": "https://symfony.com",
            "keywords": [
                "config",
                "configuration",
                "options"
            ],
            "funding": [
                {
                    "url": "https://symfony.com/sponsor",
                    "type": "custom"
                },
                {
                    "url": "https://github.com/fabpot",
                    "type": "github"
                },
                {
                    "url": "https://tidelift.com/funding/github/packagist/symfony/symfony",
                    "type": "tidelift"
                }
            ],
            "time": "2020-05-23T13:08:13+00:00"
        },
        {
            "name": "symfony/polyfill-php70",
            "version": "v1.17.0",
            "source": {
                "type": "git",
                "url": "https://github.com/symfony/polyfill-php70.git",
                "reference": "82225c2d7d23d7e70515496d249c0152679b468e"
            },
            "dist": {
                "type": "zip",
                "url": "https://api.github.com/repos/symfony/polyfill-php70/zipball/82225c2d7d23d7e70515496d249c0152679b468e",
                "reference": "82225c2d7d23d7e70515496d249c0152679b468e",
                "shasum": ""
            },
            "require": {
                "paragonie/random_compat": "~1.0|~2.0|~9.99",
                "php": ">=5.3.3"
            },
            "type": "library",
            "extra": {
                "branch-alias": {
                    "dev-master": "1.17-dev"
                }
            },
            "autoload": {
                "psr-4": {
                    "Symfony\\Polyfill\\Php70\\": ""
                },
                "files": [
                    "bootstrap.php"
                ],
                "classmap": [
                    "Resources/stubs"
                ]
            },
            "notification-url": "https://packagist.org/downloads/",
            "license": [
                "MIT"
            ],
            "authors": [
                {
                    "name": "Nicolas Grekas",
                    "email": "p@tchwork.com"
                },
                {
                    "name": "Symfony Community",
                    "homepage": "https://symfony.com/contributors"
                }
            ],
            "description": "Symfony polyfill backporting some PHP 7.0+ features to lower PHP versions",
            "homepage": "https://symfony.com",
            "keywords": [
                "compatibility",
                "polyfill",
                "portable",
                "shim"
            ],
            "funding": [
                {
                    "url": "https://symfony.com/sponsor",
                    "type": "custom"
                },
                {
                    "url": "https://github.com/fabpot",
                    "type": "github"
                },
                {
                    "url": "https://tidelift.com/funding/github/packagist/symfony/symfony",
                    "type": "tidelift"
                }
            ],
<<<<<<< HEAD
            "description": "Symfony polyfill backporting some PHP 8.0+ features to lower PHP versions",
            "homepage": "https://symfony.com",
            "keywords": [
                "compatibility",
                "polyfill",
                "portable",
                "shim"
            ],
            "funding": [
                {
                    "url": "https://symfony.com/sponsor",
                    "type": "custom"
                },
                {
                    "url": "https://github.com/fabpot",
                    "type": "github"
                },
                {
                    "url": "https://tidelift.com/funding/github/packagist/symfony/symfony",
                    "type": "tidelift"
                }
            ],
=======
>>>>>>> 3cd02a74
            "time": "2020-05-12T16:47:27+00:00"
        },
        {
            "name": "symfony/stopwatch",
            "version": "v5.1.0",
            "source": {
                "type": "git",
                "url": "https://github.com/symfony/stopwatch.git",
                "reference": "0f7c58cf81dbb5dd67d423a89d577524a2ec0323"
            },
            "dist": {
                "type": "zip",
                "url": "https://api.github.com/repos/symfony/stopwatch/zipball/0f7c58cf81dbb5dd67d423a89d577524a2ec0323",
                "reference": "0f7c58cf81dbb5dd67d423a89d577524a2ec0323",
                "shasum": ""
            },
            "require": {
                "php": ">=7.2.5",
                "symfony/service-contracts": "^1.0|^2"
            },
            "type": "library",
            "extra": {
                "branch-alias": {
                    "dev-master": "5.1-dev"
                }
            },
            "autoload": {
                "psr-4": {
                    "Symfony\\Component\\Stopwatch\\": ""
                },
                "exclude-from-classmap": [
                    "/Tests/"
                ]
            },
            "notification-url": "https://packagist.org/downloads/",
            "license": [
                "MIT"
            ],
            "authors": [
                {
                    "name": "Fabien Potencier",
                    "email": "fabien@symfony.com"
                },
                {
                    "name": "Symfony Community",
                    "homepage": "https://symfony.com/contributors"
                }
            ],
            "description": "Symfony Stopwatch Component",
            "homepage": "https://symfony.com",
            "funding": [
                {
                    "url": "https://symfony.com/sponsor",
                    "type": "custom"
                },
                {
                    "url": "https://github.com/fabpot",
                    "type": "github"
                },
                {
                    "url": "https://tidelift.com/funding/github/packagist/symfony/symfony",
                    "type": "tidelift"
                }
            ],
            "time": "2020-05-20T17:43:50+00:00"
        },
        {
            "name": "symfony/yaml",
            "version": "v5.1.0",
            "source": {
                "type": "git",
                "url": "https://github.com/symfony/yaml.git",
                "reference": "ea342353a3ef4f453809acc4ebc55382231d4d23"
            },
            "dist": {
                "type": "zip",
                "url": "https://api.github.com/repos/symfony/yaml/zipball/ea342353a3ef4f453809acc4ebc55382231d4d23",
                "reference": "ea342353a3ef4f453809acc4ebc55382231d4d23",
                "shasum": ""
            },
            "require": {
                "php": ">=7.2.5",
                "symfony/deprecation-contracts": "^2.1",
                "symfony/polyfill-ctype": "~1.8"
            },
            "conflict": {
                "symfony/console": "<4.4"
            },
            "require-dev": {
                "symfony/console": "^4.4|^5.0"
            },
            "suggest": {
                "symfony/console": "For validating YAML files using the lint command"
            },
            "bin": [
                "Resources/bin/yaml-lint"
            ],
            "type": "library",
            "extra": {
                "branch-alias": {
                    "dev-master": "5.1-dev"
                }
            },
            "autoload": {
                "psr-4": {
                    "Symfony\\Component\\Yaml\\": ""
                },
                "exclude-from-classmap": [
                    "/Tests/"
                ]
            },
            "notification-url": "https://packagist.org/downloads/",
            "license": [
                "MIT"
            ],
            "authors": [
                {
                    "name": "Fabien Potencier",
                    "email": "fabien@symfony.com"
                },
                {
                    "name": "Symfony Community",
                    "homepage": "https://symfony.com/contributors"
                }
            ],
            "description": "Symfony Yaml Component",
            "homepage": "https://symfony.com",
            "funding": [
                {
                    "url": "https://symfony.com/sponsor",
                    "type": "custom"
                },
                {
                    "url": "https://github.com/fabpot",
                    "type": "github"
                },
                {
                    "url": "https://tidelift.com/funding/github/packagist/symfony/symfony",
                    "type": "tidelift"
                }
            ],
            "time": "2020-05-20T17:43:50+00:00"
        },
        {
            "name": "thecodingmachine/safe",
            "version": "v1.1.1",
            "source": {
                "type": "git",
                "url": "https://github.com/thecodingmachine/safe.git",
                "reference": "04f9ffae372a9816d4472dfb7bcf6126b623a9df"
            },
            "dist": {
                "type": "zip",
                "url": "https://api.github.com/repos/thecodingmachine/safe/zipball/04f9ffae372a9816d4472dfb7bcf6126b623a9df",
                "reference": "04f9ffae372a9816d4472dfb7bcf6126b623a9df",
                "shasum": ""
            },
            "require": {
                "php": ">=7.2"
            },
            "require-dev": {
                "phpstan/phpstan": "^0.12",
                "squizlabs/php_codesniffer": "^3.2",
                "thecodingmachine/phpstan-strict-rules": "^0.12"
            },
            "type": "library",
            "extra": {
                "branch-alias": {
                    "dev-master": "0.1-dev"
                }
            },
            "autoload": {
                "psr-4": {
                    "Safe\\": [
                        "lib/",
                        "generated/"
                    ]
                },
                "files": [
                    "generated/apache.php",
                    "generated/apc.php",
                    "generated/apcu.php",
                    "generated/array.php",
                    "generated/bzip2.php",
                    "generated/classobj.php",
                    "generated/com.php",
                    "generated/cubrid.php",
                    "generated/curl.php",
                    "generated/datetime.php",
                    "generated/dir.php",
                    "generated/eio.php",
                    "generated/errorfunc.php",
                    "generated/exec.php",
                    "generated/fileinfo.php",
                    "generated/filesystem.php",
                    "generated/filter.php",
                    "generated/fpm.php",
                    "generated/ftp.php",
                    "generated/funchand.php",
                    "generated/gmp.php",
                    "generated/gnupg.php",
                    "generated/hash.php",
                    "generated/ibase.php",
                    "generated/ibmDb2.php",
                    "generated/iconv.php",
                    "generated/image.php",
                    "generated/imap.php",
                    "generated/info.php",
                    "generated/ingres-ii.php",
                    "generated/inotify.php",
                    "generated/json.php",
                    "generated/ldap.php",
                    "generated/libevent.php",
                    "generated/libxml.php",
                    "generated/lzf.php",
                    "generated/mailparse.php",
                    "generated/mbstring.php",
                    "generated/misc.php",
                    "generated/msql.php",
                    "generated/mssql.php",
                    "generated/mysql.php",
                    "generated/mysqli.php",
                    "generated/mysqlndMs.php",
                    "generated/mysqlndQc.php",
                    "generated/network.php",
                    "generated/oci8.php",
                    "generated/opcache.php",
                    "generated/openssl.php",
                    "generated/outcontrol.php",
                    "generated/password.php",
                    "generated/pcntl.php",
                    "generated/pcre.php",
                    "generated/pdf.php",
                    "generated/pgsql.php",
                    "generated/posix.php",
                    "generated/ps.php",
                    "generated/pspell.php",
                    "generated/readline.php",
                    "generated/rpminfo.php",
                    "generated/rrd.php",
                    "generated/sem.php",
                    "generated/session.php",
                    "generated/shmop.php",
                    "generated/simplexml.php",
                    "generated/sockets.php",
                    "generated/sodium.php",
                    "generated/solr.php",
                    "generated/spl.php",
                    "generated/sqlsrv.php",
                    "generated/ssdeep.php",
                    "generated/ssh2.php",
                    "generated/stats.php",
                    "generated/stream.php",
                    "generated/strings.php",
                    "generated/swoole.php",
                    "generated/uodbc.php",
                    "generated/uopz.php",
                    "generated/url.php",
                    "generated/var.php",
                    "generated/xdiff.php",
                    "generated/xml.php",
                    "generated/xmlrpc.php",
                    "generated/yaml.php",
                    "generated/yaz.php",
                    "generated/zip.php",
                    "generated/zlib.php",
                    "lib/special_cases.php"
                ]
            },
            "notification-url": "https://packagist.org/downloads/",
            "license": [
                "MIT"
            ],
            "description": "PHP core functions that throw exceptions instead of returning FALSE on error",
            "time": "2020-05-04T15:25:36+00:00"
        },
        {
            "name": "theseer/fdomdocument",
            "version": "1.6.6",
            "source": {
                "type": "git",
                "url": "https://github.com/theseer/fDOMDocument.git",
                "reference": "6e8203e40a32a9c770bcb62fe37e68b948da6dca"
            },
            "dist": {
                "type": "zip",
                "url": "https://api.github.com/repos/theseer/fDOMDocument/zipball/6e8203e40a32a9c770bcb62fe37e68b948da6dca",
                "reference": "6e8203e40a32a9c770bcb62fe37e68b948da6dca",
                "shasum": ""
            },
            "require": {
                "ext-dom": "*",
                "lib-libxml": "*",
                "php": ">=5.3.3"
            },
            "type": "library",
            "autoload": {
                "classmap": [
                    "src/"
                ]
            },
            "notification-url": "https://packagist.org/downloads/",
            "license": [
                "BSD-3-Clause"
            ],
            "authors": [
                {
                    "name": "Arne Blankerts",
                    "email": "arne@blankerts.de",
                    "role": "lead"
                }
            ],
            "description": "The classes contained within this repository extend the standard DOM to use exceptions at all occasions of errors instead of PHP warnings or notices. They also add various custom methods and shortcuts for convenience and to simplify the usage of DOM.",
            "homepage": "https://github.com/theseer/fDOMDocument",
            "time": "2017-06-30T11:53:12+00:00"
        },
        {
            "name": "theseer/tokenizer",
            "version": "1.1.3",
            "source": {
                "type": "git",
                "url": "https://github.com/theseer/tokenizer.git",
                "reference": "11336f6f84e16a720dae9d8e6ed5019efa85a0f9"
            },
            "dist": {
                "type": "zip",
                "url": "https://api.github.com/repos/theseer/tokenizer/zipball/11336f6f84e16a720dae9d8e6ed5019efa85a0f9",
                "reference": "11336f6f84e16a720dae9d8e6ed5019efa85a0f9",
                "shasum": ""
            },
            "require": {
                "ext-dom": "*",
                "ext-tokenizer": "*",
                "ext-xmlwriter": "*",
                "php": "^7.0"
            },
            "type": "library",
            "autoload": {
                "classmap": [
                    "src/"
                ]
            },
            "notification-url": "https://packagist.org/downloads/",
            "license": [
                "BSD-3-Clause"
            ],
            "authors": [
                {
                    "name": "Arne Blankerts",
                    "email": "arne@blankerts.de",
                    "role": "Developer"
                }
            ],
            "description": "A small library for converting tokenized PHP source code into XML and potentially other formats",
            "time": "2019-06-13T22:48:21+00:00"
        },
        {
            "name": "vlucas/phpdotenv",
            "version": "v2.6.5",
            "source": {
                "type": "git",
                "url": "https://github.com/vlucas/phpdotenv.git",
                "reference": "2e977311ffb17b2f82028a9c36824647789c6365"
            },
            "dist": {
                "type": "zip",
                "url": "https://api.github.com/repos/vlucas/phpdotenv/zipball/2e977311ffb17b2f82028a9c36824647789c6365",
                "reference": "2e977311ffb17b2f82028a9c36824647789c6365",
                "shasum": ""
            },
            "require": {
                "php": "^5.3.9 || ^7.0 || ^8.0",
                "symfony/polyfill-ctype": "^1.16"
            },
            "require-dev": {
                "ext-filter": "*",
                "ext-pcre": "*",
                "phpunit/phpunit": "^4.8.35 || ^5.7.27"
            },
            "suggest": {
                "ext-filter": "Required to use the boolean validator.",
                "ext-pcre": "Required to use most of the library."
            },
            "type": "library",
            "extra": {
                "branch-alias": {
                    "dev-master": "2.6-dev"
                }
            },
            "autoload": {
                "psr-4": {
                    "Dotenv\\": "src/"
                }
            },
            "notification-url": "https://packagist.org/downloads/",
            "license": [
                "BSD-3-Clause"
            ],
            "authors": [
                {
                    "name": "Graham Campbell",
                    "email": "graham@alt-three.com",
                    "homepage": "https://gjcampbell.co.uk/"
                },
                {
                    "name": "Vance Lucas",
                    "email": "vance@vancelucas.com",
                    "homepage": "https://vancelucas.com/"
                }
            ],
            "description": "Loads environment variables from `.env` to `getenv()`, `$_ENV` and `$_SERVER` automagically.",
            "keywords": [
                "dotenv",
                "env",
                "environment"
            ],
            "funding": [
                {
                    "url": "https://github.com/GrahamCampbell",
                    "type": "github"
                },
                {
                    "url": "https://tidelift.com/funding/github/packagist/vlucas/phpdotenv",
                    "type": "tidelift"
                }
            ],
            "time": "2020-06-02T14:06:52+00:00"
        },
        {
            "name": "webmozart/assert",
            "version": "1.8.0",
            "source": {
                "type": "git",
                "url": "https://github.com/webmozart/assert.git",
                "reference": "ab2cb0b3b559010b75981b1bdce728da3ee90ad6"
            },
            "dist": {
                "type": "zip",
                "url": "https://api.github.com/repos/webmozart/assert/zipball/ab2cb0b3b559010b75981b1bdce728da3ee90ad6",
                "reference": "ab2cb0b3b559010b75981b1bdce728da3ee90ad6",
                "shasum": ""
            },
            "require": {
                "php": "^5.3.3 || ^7.0",
                "symfony/polyfill-ctype": "^1.8"
            },
            "conflict": {
                "vimeo/psalm": "<3.9.1"
            },
            "require-dev": {
                "phpunit/phpunit": "^4.8.36 || ^7.5.13"
            },
            "type": "library",
            "autoload": {
                "psr-4": {
                    "Webmozart\\Assert\\": "src/"
                }
            },
            "notification-url": "https://packagist.org/downloads/",
            "license": [
                "MIT"
            ],
            "authors": [
                {
                    "name": "Bernhard Schussek",
                    "email": "bschussek@gmail.com"
                }
            ],
            "description": "Assertions to validate method input/output with nice error messages.",
            "keywords": [
                "assert",
                "check",
                "validate"
            ],
            "time": "2020-04-18T12:12:48+00:00"
        },
        {
            "name": "weew/helpers-array",
            "version": "v1.3.1",
            "source": {
                "type": "git",
                "url": "https://github.com/weew/helpers-array.git",
                "reference": "9bff63111f9765b4277750db8d276d92b3e16ed0"
            },
            "dist": {
                "type": "zip",
                "url": "https://api.github.com/repos/weew/helpers-array/zipball/9bff63111f9765b4277750db8d276d92b3e16ed0",
                "reference": "9bff63111f9765b4277750db8d276d92b3e16ed0",
                "shasum": ""
            },
            "require-dev": {
                "phpunit/phpunit": "^4.7",
                "satooshi/php-coveralls": "^0.6.1"
            },
            "type": "library",
            "autoload": {
                "files": [
                    "src/array.php"
                ]
            },
            "notification-url": "https://packagist.org/downloads/",
            "license": [
                "MIT"
            ],
            "authors": [
                {
                    "name": "Maxim Kott",
                    "email": "maximkott@gmail.com"
                }
            ],
            "description": "Useful collection of php array helpers.",
            "time": "2016-07-21T11:18:01+00:00"
        }
    ],
    "aliases": [],
    "minimum-stability": "stable",
    "stability-flags": {
        "magento/composer": 20,
        "magento/magento2-functional-testing-framework": 20
    },
    "prefer-stable": true,
    "prefer-lowest": false,
    "platform": {
        "php": "~7.3.0||~7.4.0",
        "ext-bcmath": "*",
        "ext-ctype": "*",
        "ext-curl": "*",
        "ext-dom": "*",
        "ext-gd": "*",
        "ext-hash": "*",
        "ext-iconv": "*",
        "ext-intl": "*",
        "ext-mbstring": "*",
        "ext-openssl": "*",
        "ext-pdo_mysql": "*",
        "ext-simplexml": "*",
        "ext-soap": "*",
        "ext-xsl": "*",
        "ext-zip": "*",
        "lib-libxml": "*"
    },
    "platform-dev": [],
    "plugin-api-version": "1.1.0"
}<|MERGE_RESOLUTION|>--- conflicted
+++ resolved
@@ -4,11 +4,7 @@
         "Read more about it at https://getcomposer.org/doc/01-basic-usage.md#installing-dependencies",
         "This file is @generated automatically"
     ],
-<<<<<<< HEAD
-    "content-hash": "d55c9c67cc6b0568bbffb1d78997f8d5",
-=======
-    "content-hash": "02fccb2d01ffd97470ee6ba2f551f5fc",
->>>>>>> 3cd02a74
+    "content-hash": "e2f6f13f8e596eb9f6a101b11ba72e48",
     "packages": [
         {
             "name": "colinmollenhour/cache-backend-file",
@@ -484,11 +480,6 @@
                 {
                     "url": "https://packagist.com",
                     "type": "custom"
-<<<<<<< HEAD
-                }
-            ],
-            "time": "2020-03-01T12:26:26+00:00"
-=======
                 },
                 {
                     "url": "https://github.com/composer",
@@ -500,7 +491,6 @@
                 }
             ],
             "time": "2020-06-04T11:16:35+00:00"
->>>>>>> 3cd02a74
         },
         {
             "name": "container-interop/container-interop",
@@ -1353,12 +1343,6 @@
                 "BSD-3-Clause"
             ],
             "description": "Replace zendframework and zfcampus packages with their Laminas Project equivalents.",
-            "funding": [
-                {
-                    "url": "https://funding.communitybridge.org/projects/laminas-project",
-                    "type": "community_bridge"
-                }
-            ],
             "time": "2020-05-20T13:45:39+00:00"
         },
         {
@@ -3308,12 +3292,6 @@
                 "laminas",
                 "zf"
             ],
-            "funding": [
-                {
-                    "url": "https://funding.communitybridge.org/projects/laminas-project",
-                    "type": "community_bridge"
-                }
-            ],
             "time": "2020-05-20T16:45:56+00:00"
         },
         {
@@ -3552,16 +3530,6 @@
                 "log",
                 "logging",
                 "psr-3"
-            ],
-            "funding": [
-                {
-                    "url": "https://github.com/Seldaek",
-                    "type": "github"
-                },
-                {
-                    "url": "https://tidelift.com/funding/github/packagist/monolog/monolog",
-                    "type": "tidelift"
-                }
             ],
             "time": "2020-05-22T07:31:27+00:00"
         },
@@ -4355,16 +4323,6 @@
                 "parser",
                 "validator"
             ],
-            "funding": [
-                {
-                    "url": "https://github.com/Seldaek",
-                    "type": "github"
-                },
-                {
-                    "url": "https://tidelift.com/funding/github/packagist/seld/jsonlint",
-                    "type": "tidelift"
-                }
-            ],
             "time": "2020-04-30T19:05:18+00:00"
         },
         {
@@ -4894,20 +4852,6 @@
                 "polyfill",
                 "portable"
             ],
-            "funding": [
-                {
-                    "url": "https://symfony.com/sponsor",
-                    "type": "custom"
-                },
-                {
-                    "url": "https://github.com/fabpot",
-                    "type": "github"
-                },
-                {
-                    "url": "https://tidelift.com/funding/github/packagist/symfony/symfony",
-                    "type": "tidelift"
-                }
-            ],
             "time": "2020-05-12T16:14:59+00:00"
         },
         {
@@ -4970,20 +4914,6 @@
                 "portable",
                 "shim"
             ],
-            "funding": [
-                {
-                    "url": "https://symfony.com/sponsor",
-                    "type": "custom"
-                },
-                {
-                    "url": "https://github.com/fabpot",
-                    "type": "github"
-                },
-                {
-                    "url": "https://tidelift.com/funding/github/packagist/symfony/symfony",
-                    "type": "tidelift"
-                }
-            ],
             "time": "2020-05-12T16:47:27+00:00"
         },
         {
@@ -5043,20 +4973,6 @@
                 "portable",
                 "shim"
             ],
-            "funding": [
-                {
-                    "url": "https://symfony.com/sponsor",
-                    "type": "custom"
-                },
-                {
-                    "url": "https://github.com/fabpot",
-                    "type": "github"
-                },
-                {
-                    "url": "https://tidelift.com/funding/github/packagist/symfony/symfony",
-                    "type": "tidelift"
-                }
-            ],
             "time": "2020-05-12T16:47:27+00:00"
         },
         {
@@ -5111,20 +5027,6 @@
                 "polyfill",
                 "portable",
                 "shim"
-            ],
-            "funding": [
-                {
-                    "url": "https://symfony.com/sponsor",
-                    "type": "custom"
-                },
-                {
-                    "url": "https://github.com/fabpot",
-                    "type": "github"
-                },
-                {
-                    "url": "https://tidelift.com/funding/github/packagist/symfony/symfony",
-                    "type": "tidelift"
-                }
             ],
             "time": "2020-05-12T16:47:27+00:00"
         },
@@ -5183,20 +5085,6 @@
                 "polyfill",
                 "portable",
                 "shim"
-            ],
-            "funding": [
-                {
-                    "url": "https://symfony.com/sponsor",
-                    "type": "custom"
-                },
-                {
-                    "url": "https://github.com/fabpot",
-                    "type": "github"
-                },
-                {
-                    "url": "https://tidelift.com/funding/github/packagist/symfony/symfony",
-                    "type": "tidelift"
-                }
             ],
             "time": "2020-05-12T16:47:27+00:00"
         },
@@ -6212,11 +6100,7 @@
                     "type": "open_collective"
                 }
             ],
-<<<<<<< HEAD
-            "time": "2020-05-24T13:58:47+00:00"
-=======
             "time": "2020-06-07T16:31:51+00:00"
->>>>>>> 3cd02a74
         },
         {
             "name": "codeception/lib-asserts",
@@ -7106,12 +6990,6 @@
                 }
             ],
             "description": "A tool to automatically fix PHP code style",
-            "funding": [
-                {
-                    "url": "https://github.com/keradus",
-                    "type": "github"
-                }
-            ],
             "time": "2020-04-15T18:51:10+00:00"
         },
         {
@@ -7370,12 +7248,6 @@
                 "sftp",
                 "storage"
             ],
-            "funding": [
-                {
-                    "url": "https://offset.earth/frankdejonge",
-                    "type": "other"
-                }
-            ],
             "time": "2020-05-18T15:13:39+00:00"
         },
         {
@@ -7486,7 +7358,7 @@
         },
         {
             "name": "magento/magento2-functional-testing-framework",
-            "version": "dev-3.0.0-RC5",
+            "version": "3.0.0-RC5",
             "source": {
                 "type": "git",
                 "url": "https://github.com/magento/magento2-functional-testing-framework.git",
@@ -8589,20 +8461,6 @@
                 "MIT"
             ],
             "description": "PHPStan - PHP Static Analysis Tool",
-            "funding": [
-                {
-                    "url": "https://github.com/ondrejmirtes",
-                    "type": "github"
-                },
-                {
-                    "url": "https://www.patreon.com/phpstan",
-                    "type": "patreon"
-                },
-                {
-                    "url": "https://tidelift.com/funding/github/packagist/phpstan/phpstan",
-                    "type": "tidelift"
-                }
-            ],
             "time": "2020-05-05T12:55:44+00:00"
         },
         {
@@ -8723,12 +8581,6 @@
                 "filesystem",
                 "iterator"
             ],
-            "funding": [
-                {
-                    "url": "https://github.com/sebastianbergmann",
-                    "type": "github"
-                }
-            ],
             "time": "2020-04-18T05:02:12+00:00"
         },
         {
@@ -8877,12 +8729,6 @@
             "keywords": [
                 "timer"
             ],
-            "funding": [
-                {
-                    "url": "https://github.com/sebastianbergmann",
-                    "type": "github"
-                }
-            ],
             "time": "2020-04-20T06:00:37+00:00"
         },
         {
@@ -8931,12 +8777,6 @@
             "homepage": "https://github.com/sebastianbergmann/php-token-stream/",
             "keywords": [
                 "tokenizer"
-            ],
-            "funding": [
-                {
-                    "url": "https://github.com/sebastianbergmann",
-                    "type": "github"
-                }
             ],
             "time": "2020-05-06T09:56:31+00:00"
         },
@@ -9026,16 +8866,6 @@
                 "testing",
                 "xunit"
             ],
-            "funding": [
-                {
-                    "url": "https://phpunit.de/donate.html",
-                    "type": "custom"
-                },
-                {
-                    "url": "https://github.com/sebastianbergmann",
-                    "type": "github"
-                }
-            ],
             "time": "2020-05-22T13:54:05+00:00"
         },
         {
@@ -9176,12 +9006,6 @@
             ],
             "description": "Collection of value objects that represent the PHP code units",
             "homepage": "https://github.com/sebastianbergmann/code-unit",
-            "funding": [
-                {
-                    "url": "https://github.com/sebastianbergmann",
-                    "type": "github"
-                }
-            ],
             "time": "2020-04-30T05:58:10+00:00"
         },
         {
@@ -9347,12 +9171,6 @@
                 "unidiff",
                 "unified diff"
             ],
-            "funding": [
-                {
-                    "url": "https://github.com/sebastianbergmann",
-                    "type": "github"
-                }
-            ],
             "time": "2020-05-08T05:01:12+00:00"
         },
         {
@@ -9405,12 +9223,6 @@
                 "Xdebug",
                 "environment",
                 "hhvm"
-            ],
-            "funding": [
-                {
-                    "url": "https://github.com/sebastianbergmann",
-                    "type": "github"
-                }
             ],
             "time": "2020-04-14T13:36:52+00:00"
         },
@@ -10547,45 +10359,6 @@
                 "portable",
                 "shim"
             ],
-            "funding": [
-                {
-                    "url": "https://symfony.com/sponsor",
-                    "type": "custom"
-                },
-                {
-                    "url": "https://github.com/fabpot",
-                    "type": "github"
-                },
-                {
-                    "url": "https://tidelift.com/funding/github/packagist/symfony/symfony",
-                    "type": "tidelift"
-                }
-            ],
-<<<<<<< HEAD
-            "description": "Symfony polyfill backporting some PHP 8.0+ features to lower PHP versions",
-            "homepage": "https://symfony.com",
-            "keywords": [
-                "compatibility",
-                "polyfill",
-                "portable",
-                "shim"
-            ],
-            "funding": [
-                {
-                    "url": "https://symfony.com/sponsor",
-                    "type": "custom"
-                },
-                {
-                    "url": "https://github.com/fabpot",
-                    "type": "github"
-                },
-                {
-                    "url": "https://tidelift.com/funding/github/packagist/symfony/symfony",
-                    "type": "tidelift"
-                }
-            ],
-=======
->>>>>>> 3cd02a74
             "time": "2020-05-12T16:47:27+00:00"
         },
         {
@@ -11104,7 +10877,7 @@
     "minimum-stability": "stable",
     "stability-flags": {
         "magento/composer": 20,
-        "magento/magento2-functional-testing-framework": 20
+        "magento/magento2-functional-testing-framework": 5
     },
     "prefer-stable": true,
     "prefer-lowest": false,
