{
    "_readme": [
        "This file locks the dependencies of your project to a known state",
        "Read more about it at https://getcomposer.org/doc/01-basic-usage.md#composer-lock-the-lock-file",
        "This file is @generated automatically"
    ],
<<<<<<< HEAD
    "hash": "ad98eaa6a2681e8388982938432fefda",
    "content-hash": "bb6190b1065bf97b9db8ec9eaf26c537",
=======
    "hash": "e7529d0bcf985db3dd3c5168983ca26f",
    "content-hash": "64c35ecc0bf6506d5ebce0b1b10facb6",
>>>>>>> 00efa0df
    "packages": [
        {
            "name": "braintree/braintree_php",
            "version": "3.7.0",
            "source": {
                "type": "git",
                "url": "https://github.com/braintree/braintree_php.git",
                "reference": "36c2b9de6793a28e25f5f9e265f60aaffef2cfe2"
            },
            "dist": {
                "type": "zip",
                "url": "https://api.github.com/repos/braintree/braintree_php/zipball/36c2b9de6793a28e25f5f9e265f60aaffef2cfe2",
                "reference": "36c2b9de6793a28e25f5f9e265f60aaffef2cfe2",
                "shasum": ""
            },
            "require": {
                "ext-curl": "*",
                "ext-dom": "*",
                "ext-hash": "*",
                "ext-openssl": "*",
                "ext-xmlwriter": "*",
                "php": ">=5.4.0"
            },
            "require-dev": {
                "phpunit/phpunit": "3.7.*"
            },
            "type": "library",
            "autoload": {
                "psr-0": {
                    "Braintree": "lib/"
                },
                "psr-4": {
                    "Braintree\\": "lib/Braintree"
                }
            },
            "notification-url": "https://packagist.org/downloads/",
            "license": [
                "MIT"
            ],
            "authors": [
                {
                    "name": "Braintree",
                    "homepage": "http://www.braintreepayments.com"
                }
            ],
            "description": "Braintree PHP Client Library",
            "time": "2015-11-19 19:14:47"
        },
        {
            "name": "colinmollenhour/cache-backend-file",
            "version": "1.4",
            "source": {
                "type": "git",
                "url": "https://github.com/colinmollenhour/Cm_Cache_Backend_File.git",
                "reference": "51251b80a817790eb624fbe2afc882c14f3c4fb0"
            },
            "dist": {
                "type": "zip",
                "url": "https://api.github.com/repos/colinmollenhour/Cm_Cache_Backend_File/zipball/51251b80a817790eb624fbe2afc882c14f3c4fb0",
                "reference": "51251b80a817790eb624fbe2afc882c14f3c4fb0",
                "shasum": ""
            },
            "require": {
                "magento-hackathon/magento-composer-installer": "*"
            },
            "type": "magento-module",
            "autoload": {
                "classmap": [
                    "File.php"
                ]
            },
            "notification-url": "https://packagist.org/downloads/",
            "license": [
                "BSD-3-Clause"
            ],
            "authors": [
                {
                    "name": "Colin Mollenhour"
                }
            ],
            "description": "The stock Zend_Cache_Backend_File backend has extremely poor performance for cleaning by tags making it become unusable as the number of cached items increases. This backend makes many changes resulting in a huge performance boost, especially for tag cleaning.",
            "homepage": "https://github.com/colinmollenhour/Cm_Cache_Backend_File",
            "time": "2016-05-02 16:24:47"
        },
        {
            "name": "colinmollenhour/cache-backend-redis",
            "version": "1.9",
            "source": {
                "type": "git",
                "url": "https://github.com/colinmollenhour/Cm_Cache_Backend_Redis.git",
                "reference": "6319714bb3a4fe699c5db0edb887f5e8fe40a6dc"
            },
            "dist": {
                "type": "zip",
                "url": "https://api.github.com/repos/colinmollenhour/Cm_Cache_Backend_Redis/zipball/6319714bb3a4fe699c5db0edb887f5e8fe40a6dc",
                "reference": "6319714bb3a4fe699c5db0edb887f5e8fe40a6dc",
                "shasum": ""
            },
            "require": {
                "magento-hackathon/magento-composer-installer": "*"
            },
            "type": "magento-module",
            "autoload": {
                "classmap": [
                    "Cm/Cache/Backend/Redis.php"
                ]
            },
            "notification-url": "https://packagist.org/downloads/",
            "license": [
                "BSD-3-Clause"
            ],
            "authors": [
                {
                    "name": "Colin Mollenhour"
                }
            ],
            "description": "Zend_Cache backend using Redis with full support for tags.",
            "homepage": "https://github.com/colinmollenhour/Cm_Cache_Backend_Redis",
            "time": "2016-05-02 16:23:36"
        },
        {
            "name": "colinmollenhour/credis",
            "version": "1.6",
            "source": {
                "type": "git",
                "url": "https://github.com/colinmollenhour/credis.git",
                "reference": "409edfd0ea81f5cb74afbdb86df54890c207b5e4"
            },
            "dist": {
                "type": "zip",
                "url": "https://api.github.com/repos/colinmollenhour/credis/zipball/409edfd0ea81f5cb74afbdb86df54890c207b5e4",
                "reference": "409edfd0ea81f5cb74afbdb86df54890c207b5e4",
                "shasum": ""
            },
            "require": {
                "php": ">=5.3.0"
            },
            "type": "library",
            "autoload": {
                "classmap": [
                    "Client.php",
                    "Cluster.php",
                    "Sentinel.php"
                ]
            },
            "notification-url": "https://packagist.org/downloads/",
            "license": [
                "MIT"
            ],
            "authors": [
                {
                    "name": "Colin Mollenhour",
                    "email": "colin@mollenhour.com"
                }
            ],
            "description": "Credis is a lightweight interface to the Redis key-value store which wraps the phpredis library when available for better performance.",
            "homepage": "https://github.com/colinmollenhour/credis",
            "time": "2015-11-28 01:20:04"
        },
        {
            "name": "colinmollenhour/php-redis-session-abstract",
            "version": "v1.2",
            "source": {
                "type": "git",
                "url": "https://github.com/colinmollenhour/php-redis-session-abstract.git",
                "reference": "2b552c9bbe06967329dd41e1bd3e0aed02313ddb"
            },
            "dist": {
                "type": "zip",
                "url": "https://api.github.com/repos/colinmollenhour/php-redis-session-abstract/zipball/2b552c9bbe06967329dd41e1bd3e0aed02313ddb",
                "reference": "2b552c9bbe06967329dd41e1bd3e0aed02313ddb",
                "shasum": ""
            },
            "require": {
                "colinmollenhour/credis": "1.6",
                "magento/zendframework1": "~1.12.0",
                "php": "~5.5.0|~5.6.0|~7.0.0"
            },
            "type": "library",
            "autoload": {
                "psr-0": {
                    "Cm\\RedisSession\\": "src/"
                }
            },
            "notification-url": "https://packagist.org/downloads/",
            "license": [
                "BSD-3-Clause"
            ],
            "authors": [
                {
                    "name": "Colin Mollenhour"
                }
            ],
            "description": "A Redis-based session handler with optimistic locking",
            "homepage": "https://github.com/colinmollenhour/php-redis-session-abstract",
            "time": "2016-08-04 18:05:51"
        },
        {
            "name": "composer/composer",
            "version": "1.0.0-beta1",
            "source": {
                "type": "git",
                "url": "https://github.com/composer/composer.git",
                "reference": "5cb2b522637a941d608c58bd522f3b2a7bda4a1c"
            },
            "dist": {
                "type": "zip",
                "url": "https://api.github.com/repos/composer/composer/zipball/5cb2b522637a941d608c58bd522f3b2a7bda4a1c",
                "reference": "5cb2b522637a941d608c58bd522f3b2a7bda4a1c",
                "shasum": ""
            },
            "require": {
                "composer/semver": "^1.0",
                "composer/spdx-licenses": "^1.0",
                "justinrainbow/json-schema": "^1.6",
                "php": "^5.3.2 || ^7.0",
                "seld/cli-prompt": "^1.0",
                "seld/jsonlint": "^1.4",
                "seld/phar-utils": "^1.0",
                "symfony/console": "^2.5 || ^3.0",
                "symfony/filesystem": "^2.5 || ^3.0",
                "symfony/finder": "^2.2 || ^3.0",
                "symfony/process": "^2.1 || ^3.0"
            },
            "require-dev": {
                "phpunit/phpunit": "^4.5 || ^5.0.5",
                "phpunit/phpunit-mock-objects": "2.3.0 || ^3.0"
            },
            "suggest": {
                "ext-openssl": "Enabling the openssl extension allows you to access https URLs for repositories and packages",
                "ext-zip": "Enabling the zip extension allows you to unzip archives",
                "ext-zlib": "Allow gzip compression of HTTP requests"
            },
            "bin": [
                "bin/composer"
            ],
            "type": "library",
            "extra": {
                "branch-alias": {
                    "dev-master": "1.0-dev"
                }
            },
            "autoload": {
                "psr-4": {
                    "Composer\\": "src/Composer"
                }
            },
            "notification-url": "https://packagist.org/downloads/",
            "license": [
                "MIT"
            ],
            "authors": [
                {
                    "name": "Nils Adermann",
                    "email": "naderman@naderman.de",
                    "homepage": "http://www.naderman.de"
                },
                {
                    "name": "Jordi Boggiano",
                    "email": "j.boggiano@seld.be",
                    "homepage": "http://seld.be"
                }
            ],
            "description": "Composer helps you declare, manage and install dependencies of PHP projects, ensuring you have the right stack everywhere.",
            "homepage": "https://getcomposer.org/",
            "keywords": [
                "autoload",
                "dependency",
                "package"
            ],
            "time": "2016-03-03 15:15:10"
        },
        {
            "name": "composer/semver",
            "version": "1.4.2",
            "source": {
                "type": "git",
                "url": "https://github.com/composer/semver.git",
                "reference": "c7cb9a2095a074d131b65a8a0cd294479d785573"
            },
            "dist": {
                "type": "zip",
                "url": "https://api.github.com/repos/composer/semver/zipball/c7cb9a2095a074d131b65a8a0cd294479d785573",
                "reference": "c7cb9a2095a074d131b65a8a0cd294479d785573",
                "shasum": ""
            },
            "require": {
                "php": "^5.3.2 || ^7.0"
            },
            "require-dev": {
                "phpunit/phpunit": "^4.5 || ^5.0.5",
                "phpunit/phpunit-mock-objects": "2.3.0 || ^3.0"
            },
            "type": "library",
            "extra": {
                "branch-alias": {
                    "dev-master": "1.x-dev"
                }
            },
            "autoload": {
                "psr-4": {
                    "Composer\\Semver\\": "src"
                }
            },
            "notification-url": "https://packagist.org/downloads/",
            "license": [
                "MIT"
            ],
            "authors": [
                {
                    "name": "Nils Adermann",
                    "email": "naderman@naderman.de",
                    "homepage": "http://www.naderman.de"
                },
                {
                    "name": "Jordi Boggiano",
                    "email": "j.boggiano@seld.be",
                    "homepage": "http://seld.be"
                },
                {
                    "name": "Rob Bast",
                    "email": "rob.bast@gmail.com",
                    "homepage": "http://robbast.nl"
                }
            ],
            "description": "Semver library that offers utilities, version constraint parsing and validation.",
            "keywords": [
                "semantic",
                "semver",
                "validation",
                "versioning"
            ],
            "time": "2016-08-30 16:08:34"
        },
        {
            "name": "composer/spdx-licenses",
            "version": "1.1.5",
            "source": {
                "type": "git",
                "url": "https://github.com/composer/spdx-licenses.git",
                "reference": "96c6a07b05b716e89a44529d060bc7f5c263cb13"
            },
            "dist": {
                "type": "zip",
                "url": "https://api.github.com/repos/composer/spdx-licenses/zipball/96c6a07b05b716e89a44529d060bc7f5c263cb13",
                "reference": "96c6a07b05b716e89a44529d060bc7f5c263cb13",
                "shasum": ""
            },
            "require": {
                "php": "^5.3.2 || ^7.0"
            },
            "require-dev": {
                "phpunit/phpunit": "^4.5 || ^5.0.5",
                "phpunit/phpunit-mock-objects": "2.3.0 || ^3.0"
            },
            "type": "library",
            "extra": {
                "branch-alias": {
                    "dev-master": "1.x-dev"
                }
            },
            "autoload": {
                "psr-4": {
                    "Composer\\Spdx\\": "src"
                }
            },
            "notification-url": "https://packagist.org/downloads/",
            "license": [
                "MIT"
            ],
            "authors": [
                {
                    "name": "Nils Adermann",
                    "email": "naderman@naderman.de",
                    "homepage": "http://www.naderman.de"
                },
                {
                    "name": "Jordi Boggiano",
                    "email": "j.boggiano@seld.be",
                    "homepage": "http://seld.be"
                },
                {
                    "name": "Rob Bast",
                    "email": "rob.bast@gmail.com",
                    "homepage": "http://robbast.nl"
                }
            ],
            "description": "SPDX licenses list and validation library.",
            "keywords": [
                "license",
                "spdx",
                "validator"
            ],
            "time": "2016-09-28 07:17:45"
        },
        {
            "name": "justinrainbow/json-schema",
            "version": "1.6.1",
            "source": {
                "type": "git",
                "url": "https://github.com/justinrainbow/json-schema.git",
                "reference": "cc84765fb7317f6b07bd8ac78364747f95b86341"
            },
            "dist": {
                "type": "zip",
                "url": "https://api.github.com/repos/justinrainbow/json-schema/zipball/cc84765fb7317f6b07bd8ac78364747f95b86341",
                "reference": "cc84765fb7317f6b07bd8ac78364747f95b86341",
                "shasum": ""
            },
            "require": {
                "php": ">=5.3.29"
            },
            "require-dev": {
                "json-schema/json-schema-test-suite": "1.1.0",
                "phpdocumentor/phpdocumentor": "~2",
                "phpunit/phpunit": "~3.7"
            },
            "bin": [
                "bin/validate-json"
            ],
            "type": "library",
            "extra": {
                "branch-alias": {
                    "dev-master": "1.6.x-dev"
                }
            },
            "autoload": {
                "psr-4": {
                    "JsonSchema\\": "src/JsonSchema/"
                }
            },
            "notification-url": "https://packagist.org/downloads/",
            "license": [
                "BSD-3-Clause"
            ],
            "authors": [
                {
                    "name": "Bruno Prieto Reis",
                    "email": "bruno.p.reis@gmail.com"
                },
                {
                    "name": "Justin Rainbow",
                    "email": "justin.rainbow@gmail.com"
                },
                {
                    "name": "Igor Wiedler",
                    "email": "igor@wiedler.ch"
                },
                {
                    "name": "Robert Schönthal",
                    "email": "seroscho@googlemail.com"
                }
            ],
            "description": "A library to validate a json schema.",
            "homepage": "https://github.com/justinrainbow/json-schema",
            "keywords": [
                "json",
                "schema"
            ],
            "time": "2016-01-25 15:43:01"
        },
        {
            "name": "league/climate",
            "version": "2.6.1",
            "source": {
                "type": "git",
                "url": "https://github.com/thephpleague/climate.git",
                "reference": "28851c909017424f61cc6a62089316313c645d1c"
            },
            "dist": {
                "type": "zip",
                "url": "https://api.github.com/repos/thephpleague/climate/zipball/28851c909017424f61cc6a62089316313c645d1c",
                "reference": "28851c909017424f61cc6a62089316313c645d1c",
                "shasum": ""
            },
            "require": {
                "php": ">=5.4.0"
            },
            "require-dev": {
                "mockery/mockery": "dev-master",
                "phpunit/phpunit": "4.1.*"
            },
            "type": "library",
            "autoload": {
                "psr-4": {
                    "League\\CLImate\\": "src/"
                }
            },
            "notification-url": "https://packagist.org/downloads/",
            "license": [
                "MIT"
            ],
            "authors": [
                {
                    "name": "Joe Tannenbaum",
                    "email": "hey@joe.codes",
                    "homepage": "http://joe.codes/",
                    "role": "Developer"
                }
            ],
            "description": "PHP's best friend for the terminal. CLImate allows you to easily output colored text, special formats, and more.",
            "keywords": [
                "cli",
                "colors",
                "command",
                "php",
                "terminal"
            ],
            "time": "2015-01-18 14:31:58"
        },
        {
            "name": "magento/composer",
            "version": "1.1.0",
            "source": {
                "type": "git",
                "url": "https://github.com/magento/composer.git",
                "reference": "13eee8c93b27d4cea5562d449be4a4cc7a0867d2"
            },
            "dist": {
                "type": "zip",
                "url": "https://api.github.com/repos/magento/composer/zipball/13eee8c93b27d4cea5562d449be4a4cc7a0867d2",
                "reference": "13eee8c93b27d4cea5562d449be4a4cc7a0867d2",
                "shasum": ""
            },
            "require": {
                "composer/composer": "1.0.0-beta1",
                "php": "~5.5.0|~5.6.0|~7.0.0",
                "symfony/console": "~2.3, !=2.7.0"
            },
            "require-dev": {
                "phpunit/phpunit": "4.1.0"
            },
            "type": "library",
            "autoload": {
                "psr-4": {
                    "Magento\\Composer\\": "src"
                }
            },
            "notification-url": "https://packagist.org/downloads/",
            "license": [
                "OSL-3.0",
                "AFL-3.0"
            ],
            "description": "Magento composer library helps to instantiate Composer application and run composer commands.",
            "time": "2017-02-07 21:59:01"
        },
        {
            "name": "magento/magento-composer-installer",
            "version": "0.1.12",
            "source": {
                "type": "git",
                "url": "https://github.com/magento/magento-composer-installer.git",
                "reference": "10c600e88ad34fec71bb6b435ea8415ce92d51de"
            },
            "dist": {
                "type": "zip",
                "url": "https://api.github.com/repos/magento/magento-composer-installer/zipball/10c600e88ad34fec71bb6b435ea8415ce92d51de",
                "reference": "10c600e88ad34fec71bb6b435ea8415ce92d51de",
                "shasum": ""
            },
            "require": {
                "composer-plugin-api": "^1.0"
            },
            "replace": {
                "magento-hackathon/magento-composer-installer": "*"
            },
            "require-dev": {
                "composer/composer": "*@dev",
                "firegento/phpcs": "dev-patch-1",
                "mikey179/vfsstream": "*",
                "phpunit/phpunit": "*",
                "phpunit/phpunit-mock-objects": "dev-master",
                "squizlabs/php_codesniffer": "1.4.7",
                "symfony/process": "*"
            },
            "type": "composer-plugin",
            "extra": {
                "composer-command-registry": [
                    "MagentoHackathon\\Composer\\Magento\\Command\\DeployCommand"
                ],
                "class": "MagentoHackathon\\Composer\\Magento\\Plugin"
            },
            "autoload": {
                "psr-0": {
                    "MagentoHackathon\\Composer\\Magento": "src/"
                }
            },
            "notification-url": "https://packagist.org/downloads/",
            "license": [
                "OSL-3.0"
            ],
            "authors": [
                {
                    "name": "Vinai Kopp",
                    "email": "vinai@netzarbeiter.com"
                },
                {
                    "name": "Daniel Fahlke aka Flyingmana",
                    "email": "flyingmana@googlemail.com"
                },
                {
                    "name": "Jörg Weller",
                    "email": "weller@flagbit.de"
                },
                {
                    "name": "Karl Spies",
                    "email": "karl.spies@gmx.net"
                },
                {
                    "name": "Tobias Vogt",
                    "email": "tobi@webguys.de"
                },
                {
                    "name": "David Fuhr",
                    "email": "fuhr@flagbit.de"
                }
            ],
            "description": "Composer installer for Magento modules",
            "homepage": "https://github.com/magento/magento-composer-installer",
            "keywords": [
                "composer-installer",
                "magento"
            ],
            "time": "2016-10-06 16:05:07"
        },
        {
            "name": "magento/zendframework1",
            "version": "1.12.16-patch3",
            "source": {
                "type": "git",
                "url": "https://github.com/magento/zf1.git",
                "reference": "21985df8d570d2bcb5f908a113d4fafe50947c1e"
            },
            "dist": {
                "type": "zip",
                "url": "https://api.github.com/repos/magento/zf1/zipball/21985df8d570d2bcb5f908a113d4fafe50947c1e",
                "reference": "21985df8d570d2bcb5f908a113d4fafe50947c1e",
                "shasum": ""
            },
            "require": {
                "php": ">=5.2.11"
            },
            "require-dev": {
                "phpunit/dbunit": "1.3.*",
                "phpunit/phpunit": "3.7.*"
            },
            "type": "library",
            "extra": {
                "branch-alias": {
                    "dev-master": "1.12.x-dev"
                }
            },
            "autoload": {
                "psr-0": {
                    "Zend_": "library/"
                }
            },
            "notification-url": "https://packagist.org/downloads/",
            "include-path": [
                "library/"
            ],
            "license": [
                "BSD-3-Clause"
            ],
            "description": "Magento Zend Framework 1",
            "homepage": "http://framework.zend.com/",
            "keywords": [
                "ZF1",
                "framework"
            ],
            "time": "2017-02-27 21:19:07"
        },
        {
            "name": "monolog/monolog",
            "version": "1.22.1",
            "source": {
                "type": "git",
                "url": "https://github.com/Seldaek/monolog.git",
                "reference": "1e044bc4b34e91743943479f1be7a1d5eb93add0"
            },
            "dist": {
                "type": "zip",
                "url": "https://api.github.com/repos/Seldaek/monolog/zipball/1e044bc4b34e91743943479f1be7a1d5eb93add0",
                "reference": "1e044bc4b34e91743943479f1be7a1d5eb93add0",
                "shasum": ""
            },
            "require": {
                "php": ">=5.3.0",
                "psr/log": "~1.0"
            },
            "provide": {
                "psr/log-implementation": "1.0.0"
            },
            "require-dev": {
                "aws/aws-sdk-php": "^2.4.9 || ^3.0",
                "doctrine/couchdb": "~1.0@dev",
                "graylog2/gelf-php": "~1.0",
                "jakub-onderka/php-parallel-lint": "0.9",
                "php-amqplib/php-amqplib": "~2.4",
                "php-console/php-console": "^3.1.3",
                "phpunit/phpunit": "~4.5",
                "phpunit/phpunit-mock-objects": "2.3.0",
                "ruflin/elastica": ">=0.90 <3.0",
                "sentry/sentry": "^0.13",
                "swiftmailer/swiftmailer": "~5.3"
            },
            "suggest": {
                "aws/aws-sdk-php": "Allow sending log messages to AWS services like DynamoDB",
                "doctrine/couchdb": "Allow sending log messages to a CouchDB server",
                "ext-amqp": "Allow sending log messages to an AMQP server (1.0+ required)",
                "ext-mongo": "Allow sending log messages to a MongoDB server",
                "graylog2/gelf-php": "Allow sending log messages to a GrayLog2 server",
                "mongodb/mongodb": "Allow sending log messages to a MongoDB server via PHP Driver",
                "php-amqplib/php-amqplib": "Allow sending log messages to an AMQP server using php-amqplib",
                "php-console/php-console": "Allow sending log messages to Google Chrome",
                "rollbar/rollbar": "Allow sending log messages to Rollbar",
                "ruflin/elastica": "Allow sending log messages to an Elastic Search server",
                "sentry/sentry": "Allow sending log messages to a Sentry server"
            },
            "type": "library",
            "extra": {
                "branch-alias": {
                    "dev-master": "2.0.x-dev"
                }
            },
            "autoload": {
                "psr-4": {
                    "Monolog\\": "src/Monolog"
                }
            },
            "notification-url": "https://packagist.org/downloads/",
            "license": [
                "MIT"
            ],
            "authors": [
                {
                    "name": "Jordi Boggiano",
                    "email": "j.boggiano@seld.be",
                    "homepage": "http://seld.be"
                }
            ],
            "description": "Sends your logs to files, sockets, inboxes, databases and various web services",
            "homepage": "http://github.com/Seldaek/monolog",
            "keywords": [
                "log",
                "logging",
                "psr-3"
            ],
            "time": "2017-03-13 07:08:03"
        },
        {
            "name": "oyejorge/less.php",
            "version": "v1.7.0.13",
            "source": {
                "type": "git",
                "url": "https://github.com/oyejorge/less.php.git",
                "reference": "f1bccbee4bc9c7fdb6873e8c246063e01365a9a8"
            },
            "dist": {
                "type": "zip",
                "url": "https://api.github.com/repos/oyejorge/less.php/zipball/f1bccbee4bc9c7fdb6873e8c246063e01365a9a8",
                "reference": "f1bccbee4bc9c7fdb6873e8c246063e01365a9a8",
                "shasum": ""
            },
            "require": {
                "php": ">=5.3"
            },
            "require-dev": {
                "phpunit/phpunit": "~4.8.24"
            },
            "bin": [
                "bin/lessc"
            ],
            "type": "library",
            "autoload": {
                "psr-0": {
                    "Less": "lib/"
                },
                "classmap": [
                    "lessc.inc.php"
                ]
            },
            "notification-url": "https://packagist.org/downloads/",
            "license": [
                "Apache-2.0"
            ],
            "authors": [
                {
                    "name": "Matt Agar",
                    "homepage": "https://github.com/agar"
                },
                {
                    "name": "Martin Jantošovič",
                    "homepage": "https://github.com/Mordred"
                },
                {
                    "name": "Josh Schmidt",
                    "homepage": "https://github.com/oyejorge"
                },
                {
                    "name": "Michaël Marinetti",
                    "homepage": "https://github.com/Asenar"
                }
            ],
            "description": "PHP port of the Javascript version of LESS http://lesscss.org (Originally maintained by Josh Schmidt)",
            "homepage": "http://lessphp.gpeasy.com",
            "keywords": [
                "css",
                "less",
                "less.js",
                "lesscss",
                "php",
                "stylesheet"
            ],
            "time": "2017-02-23 14:18:55"
        },
        {
            "name": "paragonie/random_compat",
            "version": "v2.0.10",
            "source": {
                "type": "git",
                "url": "https://github.com/paragonie/random_compat.git",
                "reference": "634bae8e911eefa89c1abfbf1b66da679ac8f54d"
            },
            "dist": {
                "type": "zip",
                "url": "https://api.github.com/repos/paragonie/random_compat/zipball/634bae8e911eefa89c1abfbf1b66da679ac8f54d",
                "reference": "634bae8e911eefa89c1abfbf1b66da679ac8f54d",
                "shasum": ""
            },
            "require": {
                "php": ">=5.2.0"
            },
            "require-dev": {
                "phpunit/phpunit": "4.*|5.*"
            },
            "suggest": {
                "ext-libsodium": "Provides a modern crypto API that can be used to generate random bytes."
            },
            "type": "library",
            "autoload": {
                "files": [
                    "lib/random.php"
                ]
            },
            "notification-url": "https://packagist.org/downloads/",
            "license": [
                "MIT"
            ],
            "authors": [
                {
                    "name": "Paragon Initiative Enterprises",
                    "email": "security@paragonie.com",
                    "homepage": "https://paragonie.com"
                }
            ],
            "description": "PHP 5.x polyfill for random_bytes() and random_int() from PHP 7",
            "keywords": [
                "csprng",
                "pseudorandom",
                "random"
            ],
            "time": "2017-03-13 16:27:32"
        },
        {
            "name": "pelago/emogrifier",
            "version": "v0.1.1",
            "source": {
                "type": "git",
                "url": "https://github.com/jjriv/emogrifier.git",
                "reference": "ed72bcd6a3c7014862ff86d026193667a172fedf"
            },
            "dist": {
                "type": "zip",
                "url": "https://api.github.com/repos/jjriv/emogrifier/zipball/ed72bcd6a3c7014862ff86d026193667a172fedf",
                "reference": "ed72bcd6a3c7014862ff86d026193667a172fedf",
                "shasum": ""
            },
            "require": {
                "ext-mbstring": "*",
                "php": ">=5.4.0"
            },
            "require-dev": {
                "phpunit/phpunit": "~4.6.0",
                "squizlabs/php_codesniffer": "~2.3.0"
            },
            "type": "library",
            "autoload": {
                "psr-4": {
                    "Pelago\\": "Classes/"
                }
            },
            "notification-url": "https://packagist.org/downloads/",
            "license": [
                "MIT"
            ],
            "authors": [
                {
                    "name": "John Reeve",
                    "email": "jreeve@pelagodesign.com"
                },
                {
                    "name": "Cameron Brooks"
                },
                {
                    "name": "Jaime Prado"
                },
                {
                    "name": "Oliver Klee",
                    "email": "typo3-coding@oliverklee.de"
                },
                {
                    "name": "Roman Ožana",
                    "email": "ozana@omdesign.cz"
                }
            ],
            "description": "Converts CSS styles into inline style attributes in your HTML code",
            "homepage": "http://www.pelagodesign.com/sidecar/emogrifier/",
            "time": "2015-05-15 11:37:51"
        },
        {
            "name": "phpseclib/phpseclib",
            "version": "2.0.4",
            "source": {
                "type": "git",
                "url": "https://github.com/phpseclib/phpseclib.git",
                "reference": "ab8028c93c03cc8d9c824efa75dc94f1db2369bf"
            },
            "dist": {
                "type": "zip",
                "url": "https://api.github.com/repos/phpseclib/phpseclib/zipball/ab8028c93c03cc8d9c824efa75dc94f1db2369bf",
                "reference": "ab8028c93c03cc8d9c824efa75dc94f1db2369bf",
                "shasum": ""
            },
            "require": {
                "php": ">=5.3.3"
            },
            "require-dev": {
                "phing/phing": "~2.7",
                "phpunit/phpunit": "~4.0",
                "sami/sami": "~2.0",
                "squizlabs/php_codesniffer": "~2.0"
            },
            "suggest": {
                "ext-gmp": "Install the GMP (GNU Multiple Precision) extension in order to speed up arbitrary precision integer arithmetic operations.",
                "ext-libsodium": "SSH2/SFTP can make use of some algorithms provided by the libsodium-php extension.",
                "ext-mcrypt": "Install the Mcrypt extension in order to speed up a few other cryptographic operations.",
                "ext-openssl": "Install the OpenSSL extension in order to speed up a wide variety of cryptographic operations."
            },
            "type": "library",
            "autoload": {
                "files": [
                    "phpseclib/bootstrap.php"
                ],
                "psr-4": {
                    "phpseclib\\": "phpseclib/"
                }
            },
            "notification-url": "https://packagist.org/downloads/",
            "license": [
                "MIT"
            ],
            "authors": [
                {
                    "name": "Jim Wigginton",
                    "email": "terrafrost@php.net",
                    "role": "Lead Developer"
                },
                {
                    "name": "Patrick Monnerat",
                    "email": "pm@datasphere.ch",
                    "role": "Developer"
                },
                {
                    "name": "Andreas Fischer",
                    "email": "bantu@phpbb.com",
                    "role": "Developer"
                },
                {
                    "name": "Hans-Jürgen Petrich",
                    "email": "petrich@tronic-media.com",
                    "role": "Developer"
                },
                {
                    "name": "Graham Campbell",
                    "email": "graham@alt-three.com",
                    "role": "Developer"
                }
            ],
            "description": "PHP Secure Communications Library - Pure-PHP implementations of RSA, AES, SSH2, SFTP, X.509 etc.",
            "homepage": "http://phpseclib.sourceforge.net",
            "keywords": [
                "BigInteger",
                "aes",
                "asn.1",
                "asn1",
                "blowfish",
                "crypto",
                "cryptography",
                "encryption",
                "rsa",
                "security",
                "sftp",
                "signature",
                "signing",
                "ssh",
                "twofish",
                "x.509",
                "x509"
            ],
            "time": "2016-10-04 00:57:04"
        },
        {
            "name": "psr/log",
            "version": "1.0.2",
            "source": {
                "type": "git",
                "url": "https://github.com/php-fig/log.git",
                "reference": "4ebe3a8bf773a19edfe0a84b6585ba3d401b724d"
            },
            "dist": {
                "type": "zip",
                "url": "https://api.github.com/repos/php-fig/log/zipball/4ebe3a8bf773a19edfe0a84b6585ba3d401b724d",
                "reference": "4ebe3a8bf773a19edfe0a84b6585ba3d401b724d",
                "shasum": ""
            },
            "require": {
                "php": ">=5.3.0"
            },
            "type": "library",
            "extra": {
                "branch-alias": {
                    "dev-master": "1.0.x-dev"
                }
            },
            "autoload": {
                "psr-4": {
                    "Psr\\Log\\": "Psr/Log/"
                }
            },
            "notification-url": "https://packagist.org/downloads/",
            "license": [
                "MIT"
            ],
            "authors": [
                {
                    "name": "PHP-FIG",
                    "homepage": "http://www.php-fig.org/"
                }
            ],
            "description": "Common interface for logging libraries",
            "homepage": "https://github.com/php-fig/log",
            "keywords": [
                "log",
                "psr",
                "psr-3"
            ],
            "time": "2016-10-10 12:19:37"
        },
        {
            "name": "ramsey/uuid",
            "version": "3.4.0",
            "source": {
                "type": "git",
                "url": "https://github.com/ramsey/uuid.git",
                "reference": "fb12163881a98588bcdc4ba820a96e0ff5ad97dc"
            },
            "dist": {
                "type": "zip",
                "url": "https://api.github.com/repos/ramsey/uuid/zipball/fb12163881a98588bcdc4ba820a96e0ff5ad97dc",
                "reference": "fb12163881a98588bcdc4ba820a96e0ff5ad97dc",
                "shasum": ""
            },
            "require": {
                "paragonie/random_compat": "^1.0|^2.0",
                "php": ">=5.4"
            },
            "replace": {
                "rhumsaa/uuid": "self.version"
            },
            "require-dev": {
                "apigen/apigen": "^4.1",
                "codeception/aspect-mock": "1.0.0",
                "goaop/framework": "1.0.0-alpha.2",
                "ircmaxell/random-lib": "^1.1",
                "jakub-onderka/php-parallel-lint": "^0.9.0",
                "mockery/mockery": "^0.9.4",
                "moontoast/math": "^1.1",
                "phpunit/phpunit": "^4.7|^5.0",
                "satooshi/php-coveralls": "^0.6.1",
                "squizlabs/php_codesniffer": "^2.3"
            },
            "suggest": {
                "ext-libsodium": "Provides the PECL libsodium extension for use with the SodiumRandomGenerator",
                "ext-uuid": "Provides the PECL UUID extension for use with the PeclUuidTimeGenerator and PeclUuidRandomGenerator",
                "ircmaxell/random-lib": "Provides RandomLib for use with the RandomLibAdapter",
                "moontoast/math": "Provides support for converting UUID to 128-bit integer (in string form).",
                "ramsey/uuid-console": "A console application for generating UUIDs with ramsey/uuid",
                "ramsey/uuid-doctrine": "Allows the use of Ramsey\\Uuid\\Uuid as Doctrine field type."
            },
            "type": "library",
            "extra": {
                "branch-alias": {
                    "dev-master": "3.x-dev"
                }
            },
            "autoload": {
                "psr-4": {
                    "Ramsey\\Uuid\\": "src/"
                }
            },
            "notification-url": "https://packagist.org/downloads/",
            "license": [
                "MIT"
            ],
            "authors": [
                {
                    "name": "Marijn Huizendveld",
                    "email": "marijn.huizendveld@gmail.com"
                },
                {
                    "name": "Thibaud Fabre",
                    "email": "thibaud@aztech.io"
                },
                {
                    "name": "Ben Ramsey",
                    "email": "ben@benramsey.com",
                    "homepage": "https://benramsey.com"
                }
            ],
            "description": "Formerly rhumsaa/uuid. A PHP 5.4+ library for generating RFC 4122 version 1, 3, 4, and 5 universally unique identifiers (UUID).",
            "homepage": "https://github.com/ramsey/uuid",
            "keywords": [
                "guid",
                "identifier",
                "uuid"
            ],
            "time": "2016-04-24 00:08:55"
        },
        {
            "name": "seld/cli-prompt",
            "version": "1.0.3",
            "source": {
                "type": "git",
                "url": "https://github.com/Seldaek/cli-prompt.git",
                "reference": "a19a7376a4689d4d94cab66ab4f3c816019ba8dd"
            },
            "dist": {
                "type": "zip",
                "url": "https://api.github.com/repos/Seldaek/cli-prompt/zipball/a19a7376a4689d4d94cab66ab4f3c816019ba8dd",
                "reference": "a19a7376a4689d4d94cab66ab4f3c816019ba8dd",
                "shasum": ""
            },
            "require": {
                "php": ">=5.3"
            },
            "type": "library",
            "extra": {
                "branch-alias": {
                    "dev-master": "1.x-dev"
                }
            },
            "autoload": {
                "psr-4": {
                    "Seld\\CliPrompt\\": "src/"
                }
            },
            "notification-url": "https://packagist.org/downloads/",
            "license": [
                "MIT"
            ],
            "authors": [
                {
                    "name": "Jordi Boggiano",
                    "email": "j.boggiano@seld.be"
                }
            ],
            "description": "Allows you to prompt for user input on the command line, and optionally hide the characters they type",
            "keywords": [
                "cli",
                "console",
                "hidden",
                "input",
                "prompt"
            ],
            "time": "2017-03-18 11:32:45"
        },
        {
            "name": "seld/jsonlint",
            "version": "1.6.0",
            "source": {
                "type": "git",
                "url": "https://github.com/Seldaek/jsonlint.git",
                "reference": "791f8c594f300d246cdf01c6b3e1e19611e301d8"
            },
            "dist": {
                "type": "zip",
                "url": "https://api.github.com/repos/Seldaek/jsonlint/zipball/791f8c594f300d246cdf01c6b3e1e19611e301d8",
                "reference": "791f8c594f300d246cdf01c6b3e1e19611e301d8",
                "shasum": ""
            },
            "require": {
                "php": "^5.3 || ^7.0"
            },
            "require-dev": {
                "phpunit/phpunit": "^4.5"
            },
            "bin": [
                "bin/jsonlint"
            ],
            "type": "library",
            "autoload": {
                "psr-4": {
                    "Seld\\JsonLint\\": "src/Seld/JsonLint/"
                }
            },
            "notification-url": "https://packagist.org/downloads/",
            "license": [
                "MIT"
            ],
            "authors": [
                {
                    "name": "Jordi Boggiano",
                    "email": "j.boggiano@seld.be",
                    "homepage": "http://seld.be"
                }
            ],
            "description": "JSON Linter",
            "keywords": [
                "json",
                "linter",
                "parser",
                "validator"
            ],
            "time": "2017-03-06 16:42:24"
        },
        {
            "name": "seld/phar-utils",
            "version": "1.0.1",
            "source": {
                "type": "git",
                "url": "https://github.com/Seldaek/phar-utils.git",
                "reference": "7009b5139491975ef6486545a39f3e6dad5ac30a"
            },
            "dist": {
                "type": "zip",
                "url": "https://api.github.com/repos/Seldaek/phar-utils/zipball/7009b5139491975ef6486545a39f3e6dad5ac30a",
                "reference": "7009b5139491975ef6486545a39f3e6dad5ac30a",
                "shasum": ""
            },
            "require": {
                "php": ">=5.3"
            },
            "type": "library",
            "extra": {
                "branch-alias": {
                    "dev-master": "1.x-dev"
                }
            },
            "autoload": {
                "psr-4": {
                    "Seld\\PharUtils\\": "src/"
                }
            },
            "notification-url": "https://packagist.org/downloads/",
            "license": [
                "MIT"
            ],
            "authors": [
                {
                    "name": "Jordi Boggiano",
                    "email": "j.boggiano@seld.be"
                }
            ],
            "description": "PHAR file format utilities, for when PHP phars you up",
            "keywords": [
                "phra"
            ],
            "time": "2015-10-13 18:44:15"
        },
        {
            "name": "sjparkinson/static-review",
            "version": "4.1.1",
            "source": {
                "type": "git",
                "url": "https://github.com/sjparkinson/static-review.git",
                "reference": "493c3410cf146a12fca84209bad126c494e125f0"
            },
            "dist": {
                "type": "zip",
                "url": "https://api.github.com/repos/sjparkinson/static-review/zipball/493c3410cf146a12fca84209bad126c494e125f0",
                "reference": "493c3410cf146a12fca84209bad126c494e125f0",
                "shasum": ""
            },
            "require": {
                "league/climate": "~2.0",
                "php": ">=5.4.0",
                "symfony/console": "~2.0",
                "symfony/process": "~2.0"
            },
            "require-dev": {
                "mockery/mockery": "~0.9",
                "phpunit/phpunit": "~4.0",
                "sensiolabs/security-checker": "~2.0",
                "squizlabs/php_codesniffer": "~1.0"
            },
            "suggest": {
                "sensiolabs/security-checker": "Required for ComposerSecurityReview.",
                "squizlabs/php_codesniffer": "Required for PhpCodeSnifferReview."
            },
            "bin": [
                "bin/static-review.php"
            ],
            "type": "library",
            "autoload": {
                "psr-4": {
                    "StaticReview\\": "src/"
                }
            },
            "notification-url": "https://packagist.org/downloads/",
            "license": [
                "MIT"
            ],
            "authors": [
                {
                    "name": "Samuel Parkinson",
                    "email": "sam.james.parkinson@gmail.com",
                    "homepage": "http://samp.im"
                }
            ],
            "description": "An extendable framework for version control hooks.",
            "time": "2014-09-22 08:40:36"
        },
        {
            "name": "symfony/console",
            "version": "v2.8.18",
            "source": {
                "type": "git",
                "url": "https://github.com/symfony/console.git",
                "reference": "81508e6fac4476771275a3f4f53c3fee9b956bfa"
            },
            "dist": {
                "type": "zip",
                "url": "https://api.github.com/repos/symfony/console/zipball/81508e6fac4476771275a3f4f53c3fee9b956bfa",
                "reference": "81508e6fac4476771275a3f4f53c3fee9b956bfa",
                "shasum": ""
            },
            "require": {
                "php": ">=5.3.9",
                "symfony/debug": "^2.7.2|~3.0.0",
                "symfony/polyfill-mbstring": "~1.0"
            },
            "require-dev": {
                "psr/log": "~1.0",
                "symfony/event-dispatcher": "~2.1|~3.0.0",
                "symfony/process": "~2.1|~3.0.0"
            },
            "suggest": {
                "psr/log": "For using the console logger",
                "symfony/event-dispatcher": "",
                "symfony/process": ""
            },
            "type": "library",
            "extra": {
                "branch-alias": {
                    "dev-master": "2.8-dev"
                }
            },
            "autoload": {
                "psr-4": {
                    "Symfony\\Component\\Console\\": ""
                },
                "exclude-from-classmap": [
                    "/Tests/"
                ]
            },
            "notification-url": "https://packagist.org/downloads/",
            "license": [
                "MIT"
            ],
            "authors": [
                {
                    "name": "Fabien Potencier",
                    "email": "fabien@symfony.com"
                },
                {
                    "name": "Symfony Community",
                    "homepage": "https://symfony.com/contributors"
                }
            ],
            "description": "Symfony Console Component",
            "homepage": "https://symfony.com",
            "time": "2017-03-04 11:00:12"
        },
        {
            "name": "symfony/debug",
            "version": "v3.0.9",
            "source": {
                "type": "git",
                "url": "https://github.com/symfony/debug.git",
                "reference": "697c527acd9ea1b2d3efac34d9806bf255278b0a"
            },
            "dist": {
                "type": "zip",
                "url": "https://api.github.com/repos/symfony/debug/zipball/697c527acd9ea1b2d3efac34d9806bf255278b0a",
                "reference": "697c527acd9ea1b2d3efac34d9806bf255278b0a",
                "shasum": ""
            },
            "require": {
                "php": ">=5.5.9",
                "psr/log": "~1.0"
            },
            "conflict": {
                "symfony/http-kernel": ">=2.3,<2.3.24|~2.4.0|>=2.5,<2.5.9|>=2.6,<2.6.2"
            },
            "require-dev": {
                "symfony/class-loader": "~2.8|~3.0",
                "symfony/http-kernel": "~2.8|~3.0"
            },
            "type": "library",
            "extra": {
                "branch-alias": {
                    "dev-master": "3.0-dev"
                }
            },
            "autoload": {
                "psr-4": {
                    "Symfony\\Component\\Debug\\": ""
                },
                "exclude-from-classmap": [
                    "/Tests/"
                ]
            },
            "notification-url": "https://packagist.org/downloads/",
            "license": [
                "MIT"
            ],
            "authors": [
                {
                    "name": "Fabien Potencier",
                    "email": "fabien@symfony.com"
                },
                {
                    "name": "Symfony Community",
                    "homepage": "https://symfony.com/contributors"
                }
            ],
            "description": "Symfony Debug Component",
            "homepage": "https://symfony.com",
            "time": "2016-07-30 07:22:48"
        },
        {
            "name": "symfony/event-dispatcher",
            "version": "v2.8.18",
            "source": {
                "type": "git",
                "url": "https://github.com/symfony/event-dispatcher.git",
                "reference": "bb4ec47e8e109c1c1172145732d0aa468d967cd0"
            },
            "dist": {
                "type": "zip",
                "url": "https://api.github.com/repos/symfony/event-dispatcher/zipball/bb4ec47e8e109c1c1172145732d0aa468d967cd0",
                "reference": "bb4ec47e8e109c1c1172145732d0aa468d967cd0",
                "shasum": ""
            },
            "require": {
                "php": ">=5.3.9"
            },
            "require-dev": {
                "psr/log": "~1.0",
                "symfony/config": "^2.0.5|~3.0.0",
                "symfony/dependency-injection": "~2.6|~3.0.0",
                "symfony/expression-language": "~2.6|~3.0.0",
                "symfony/stopwatch": "~2.3|~3.0.0"
            },
            "suggest": {
                "symfony/dependency-injection": "",
                "symfony/http-kernel": ""
            },
            "type": "library",
            "extra": {
                "branch-alias": {
                    "dev-master": "2.8-dev"
                }
            },
            "autoload": {
                "psr-4": {
                    "Symfony\\Component\\EventDispatcher\\": ""
                },
                "exclude-from-classmap": [
                    "/Tests/"
                ]
            },
            "notification-url": "https://packagist.org/downloads/",
            "license": [
                "MIT"
            ],
            "authors": [
                {
                    "name": "Fabien Potencier",
                    "email": "fabien@symfony.com"
                },
                {
                    "name": "Symfony Community",
                    "homepage": "https://symfony.com/contributors"
                }
            ],
            "description": "Symfony EventDispatcher Component",
            "homepage": "https://symfony.com",
            "time": "2017-02-21 08:33:48"
        },
        {
            "name": "symfony/filesystem",
            "version": "v3.2.6",
            "source": {
                "type": "git",
                "url": "https://github.com/symfony/filesystem.git",
                "reference": "bc0f17bed914df2cceb989972c3b996043c4da4a"
            },
            "dist": {
                "type": "zip",
                "url": "https://api.github.com/repos/symfony/filesystem/zipball/bc0f17bed914df2cceb989972c3b996043c4da4a",
                "reference": "bc0f17bed914df2cceb989972c3b996043c4da4a",
                "shasum": ""
            },
            "require": {
                "php": ">=5.5.9"
            },
            "type": "library",
            "extra": {
                "branch-alias": {
                    "dev-master": "3.2-dev"
                }
            },
            "autoload": {
                "psr-4": {
                    "Symfony\\Component\\Filesystem\\": ""
                },
                "exclude-from-classmap": [
                    "/Tests/"
                ]
            },
            "notification-url": "https://packagist.org/downloads/",
            "license": [
                "MIT"
            ],
            "authors": [
                {
                    "name": "Fabien Potencier",
                    "email": "fabien@symfony.com"
                },
                {
                    "name": "Symfony Community",
                    "homepage": "https://symfony.com/contributors"
                }
            ],
            "description": "Symfony Filesystem Component",
            "homepage": "https://symfony.com",
            "time": "2017-03-06 19:30:27"
        },
        {
            "name": "symfony/finder",
            "version": "v3.2.6",
            "source": {
                "type": "git",
                "url": "https://github.com/symfony/finder.git",
                "reference": "92d7476d2df60cd851a3e13e078664b1deb8ce10"
            },
            "dist": {
                "type": "zip",
                "url": "https://api.github.com/repos/symfony/finder/zipball/92d7476d2df60cd851a3e13e078664b1deb8ce10",
                "reference": "92d7476d2df60cd851a3e13e078664b1deb8ce10",
                "shasum": ""
            },
            "require": {
                "php": ">=5.5.9"
            },
            "type": "library",
            "extra": {
                "branch-alias": {
                    "dev-master": "3.2-dev"
                }
            },
            "autoload": {
                "psr-4": {
                    "Symfony\\Component\\Finder\\": ""
                },
                "exclude-from-classmap": [
                    "/Tests/"
                ]
            },
            "notification-url": "https://packagist.org/downloads/",
            "license": [
                "MIT"
            ],
            "authors": [
                {
                    "name": "Fabien Potencier",
                    "email": "fabien@symfony.com"
                },
                {
                    "name": "Symfony Community",
                    "homepage": "https://symfony.com/contributors"
                }
            ],
            "description": "Symfony Finder Component",
            "homepage": "https://symfony.com",
            "time": "2017-02-21 09:12:04"
        },
        {
            "name": "symfony/polyfill-mbstring",
            "version": "v1.3.0",
            "source": {
                "type": "git",
                "url": "https://github.com/symfony/polyfill-mbstring.git",
                "reference": "e79d363049d1c2128f133a2667e4f4190904f7f4"
            },
            "dist": {
                "type": "zip",
                "url": "https://api.github.com/repos/symfony/polyfill-mbstring/zipball/e79d363049d1c2128f133a2667e4f4190904f7f4",
                "reference": "e79d363049d1c2128f133a2667e4f4190904f7f4",
                "shasum": ""
            },
            "require": {
                "php": ">=5.3.3"
            },
            "suggest": {
                "ext-mbstring": "For best performance"
            },
            "type": "library",
            "extra": {
                "branch-alias": {
                    "dev-master": "1.3-dev"
                }
            },
            "autoload": {
                "psr-4": {
                    "Symfony\\Polyfill\\Mbstring\\": ""
                },
                "files": [
                    "bootstrap.php"
                ]
            },
            "notification-url": "https://packagist.org/downloads/",
            "license": [
                "MIT"
            ],
            "authors": [
                {
                    "name": "Nicolas Grekas",
                    "email": "p@tchwork.com"
                },
                {
                    "name": "Symfony Community",
                    "homepage": "https://symfony.com/contributors"
                }
            ],
            "description": "Symfony polyfill for the Mbstring extension",
            "homepage": "https://symfony.com",
            "keywords": [
                "compatibility",
                "mbstring",
                "polyfill",
                "portable",
                "shim"
            ],
            "time": "2016-11-14 01:06:16"
        },
        {
            "name": "symfony/process",
            "version": "v2.8.18",
            "source": {
                "type": "git",
                "url": "https://github.com/symfony/process.git",
                "reference": "41336b20b52f5fd5b42a227e394e673c8071118f"
            },
            "dist": {
                "type": "zip",
                "url": "https://api.github.com/repos/symfony/process/zipball/41336b20b52f5fd5b42a227e394e673c8071118f",
                "reference": "41336b20b52f5fd5b42a227e394e673c8071118f",
                "shasum": ""
            },
            "require": {
                "php": ">=5.3.9"
            },
            "type": "library",
            "extra": {
                "branch-alias": {
                    "dev-master": "2.8-dev"
                }
            },
            "autoload": {
                "psr-4": {
                    "Symfony\\Component\\Process\\": ""
                },
                "exclude-from-classmap": [
                    "/Tests/"
                ]
            },
            "notification-url": "https://packagist.org/downloads/",
            "license": [
                "MIT"
            ],
            "authors": [
                {
                    "name": "Fabien Potencier",
                    "email": "fabien@symfony.com"
                },
                {
                    "name": "Symfony Community",
                    "homepage": "https://symfony.com/contributors"
                }
            ],
            "description": "Symfony Process Component",
            "homepage": "https://symfony.com",
            "time": "2017-03-04 12:20:59"
        },
        {
            "name": "tedivm/jshrink",
            "version": "v1.0.1",
            "source": {
                "type": "git",
                "url": "https://github.com/tedious/JShrink.git",
                "reference": "7575d9d96f113bc7c1c28ec8231ee086751a9078"
            },
            "dist": {
                "type": "zip",
                "url": "https://api.github.com/repos/tedious/JShrink/zipball/7575d9d96f113bc7c1c28ec8231ee086751a9078",
                "reference": "7575d9d96f113bc7c1c28ec8231ee086751a9078",
                "shasum": ""
            },
            "require": {
                "php": ">=5.3.0"
            },
            "require-dev": {
                "fabpot/php-cs-fixer": "0.4.0",
                "phpunit/phpunit": "4.0.*",
                "satooshi/php-coveralls": "dev-master"
            },
            "type": "library",
            "autoload": {
                "psr-0": {
                    "JShrink": "src/"
                }
            },
            "notification-url": "https://packagist.org/downloads/",
            "license": [
                "BSD-3-Clause"
            ],
            "authors": [
                {
                    "name": "Robert Hafner",
                    "email": "tedivm@tedivm.com"
                }
            ],
            "description": "Javascript Minifier built in PHP",
            "homepage": "http://github.com/tedious/JShrink",
            "keywords": [
                "javascript",
                "minifier"
            ],
            "time": "2014-11-11 03:54:14"
        },
        {
            "name": "tubalmartin/cssmin",
            "version": "v2.4.8-p6",
            "source": {
                "type": "git",
                "url": "https://github.com/tubalmartin/YUI-CSS-compressor-PHP-port.git",
                "reference": "47c481b6309361845e88b580ab25e791169d9e9b"
            },
            "dist": {
                "type": "zip",
                "url": "https://api.github.com/repos/tubalmartin/YUI-CSS-compressor-PHP-port/zipball/47c481b6309361845e88b580ab25e791169d9e9b",
                "reference": "47c481b6309361845e88b580ab25e791169d9e9b",
                "shasum": ""
            },
            "require": {
                "php": ">=5.0.0"
            },
            "type": "library",
            "autoload": {
                "classmap": [
                    "cssmin.php"
                ]
            },
            "notification-url": "https://packagist.org/downloads/",
            "license": [
                "BSD-3-Clause"
            ],
            "authors": [
                {
                    "name": "Túbal Martín",
                    "homepage": "http://tubalmartin.me/"
                }
            ],
            "description": "A PHP port of the YUI CSS compressor",
            "homepage": "https://github.com/tubalmartin/YUI-CSS-compressor-PHP-port",
            "keywords": [
                "compress",
                "compressor",
                "css",
                "minify",
                "yui"
            ],
            "time": "2017-03-21 11:08:23"
        },
        {
            "name": "zendframework/zend-captcha",
            "version": "2.4.11",
            "source": {
                "type": "git",
                "url": "https://github.com/zendframework/zend-captcha.git",
                "reference": "ba8ec60bbad38d233b0336293a332b2f8b53a134"
            },
            "dist": {
                "type": "zip",
                "url": "https://api.github.com/repos/zendframework/zend-captcha/zipball/ba8ec60bbad38d233b0336293a332b2f8b53a134",
                "reference": "ba8ec60bbad38d233b0336293a332b2f8b53a134",
                "shasum": ""
            },
            "require": {
                "php": ">=5.3.23",
                "zendframework/zend-math": "~2.4.0",
                "zendframework/zend-stdlib": "~2.4.0"
            },
            "require-dev": {
                "fabpot/php-cs-fixer": "1.7.*",
                "phpunit/phpunit": "~4.0",
                "satooshi/php-coveralls": "dev-master",
                "zendframework/zend-session": "~2.4.0",
                "zendframework/zend-text": "~2.4.0",
                "zendframework/zend-validator": "~2.4.0",
                "zendframework/zendservice-recaptcha": "*"
            },
            "suggest": {
                "zendframework/zend-resources": "Translations of captcha messages",
                "zendframework/zend-session": "Zend\\Session component",
                "zendframework/zend-text": "Zend\\Text component",
                "zendframework/zend-validator": "Zend\\Validator component",
                "zendframework/zendservice-recaptcha": "ZendService\\ReCaptcha component"
            },
            "type": "library",
            "extra": {
                "branch-alias": {
                    "dev-master": "2.4-dev",
                    "dev-develop": "2.5-dev"
                }
            },
            "autoload": {
                "psr-4": {
                    "Zend\\Captcha\\": "src/"
                }
            },
            "notification-url": "https://packagist.org/downloads/",
            "license": [
                "BSD-3-Clause"
            ],
            "homepage": "https://github.com/zendframework/zend-captcha",
            "keywords": [
                "captcha",
                "zf2"
            ],
            "time": "2015-11-23 15:35:19"
        },
        {
            "name": "zendframework/zend-code",
            "version": "2.4.11",
            "source": {
                "type": "git",
                "url": "https://github.com/zendframework/zend-code.git",
                "reference": "e3b32fa0fa358643aa6880b04944650981208c20"
            },
            "dist": {
                "type": "zip",
                "url": "https://api.github.com/repos/zendframework/zend-code/zipball/e3b32fa0fa358643aa6880b04944650981208c20",
                "reference": "e3b32fa0fa358643aa6880b04944650981208c20",
                "shasum": ""
            },
            "require": {
                "php": ">=5.3.23",
                "zendframework/zend-eventmanager": "self.version"
            },
            "require-dev": {
                "doctrine/common": ">=2.1",
                "fabpot/php-cs-fixer": "1.7.*",
                "phpunit/phpunit": "~4.0",
                "satooshi/php-coveralls": "dev-master",
                "zendframework/zend-stdlib": "self.version"
            },
            "suggest": {
                "doctrine/common": "Doctrine\\Common >=2.1 for annotation features",
                "zendframework/zend-stdlib": "Zend\\Stdlib component"
            },
            "type": "library",
            "extra": {
                "branch-alias": {
                    "dev-master": "2.4-dev",
                    "dev-develop": "2.5-dev"
                }
            },
            "autoload": {
                "psr-4": {
                    "Zend\\Code\\": "src/"
                }
            },
            "notification-url": "https://packagist.org/downloads/",
            "license": [
                "BSD-3-Clause"
            ],
            "description": "provides facilities to generate arbitrary code using an object oriented interface",
            "homepage": "https://github.com/zendframework/zend-code",
            "keywords": [
                "code",
                "zf2"
            ],
            "time": "2015-05-11 16:17:05"
        },
        {
            "name": "zendframework/zend-config",
            "version": "2.4.11",
            "source": {
                "type": "git",
                "url": "https://github.com/zendframework/zend-config.git",
                "reference": "6b879e54096b8e0d2290f7414c38f9a5947cb8ac"
            },
            "dist": {
                "type": "zip",
                "url": "https://api.github.com/repos/zendframework/zend-config/zipball/6b879e54096b8e0d2290f7414c38f9a5947cb8ac",
                "reference": "6b879e54096b8e0d2290f7414c38f9a5947cb8ac",
                "shasum": ""
            },
            "require": {
                "php": ">=5.3.23",
                "zendframework/zend-stdlib": "self.version"
            },
            "require-dev": {
                "fabpot/php-cs-fixer": "1.7.*",
                "phpunit/phpunit": "~4.0",
                "satooshi/php-coveralls": "dev-master",
                "zendframework/zend-filter": "self.version",
                "zendframework/zend-i18n": "self.version",
                "zendframework/zend-json": "self.version",
                "zendframework/zend-servicemanager": "self.version"
            },
            "suggest": {
                "zendframework/zend-filter": "Zend\\Filter component",
                "zendframework/zend-i18n": "Zend\\I18n component",
                "zendframework/zend-json": "Zend\\Json to use the Json reader or writer classes",
                "zendframework/zend-servicemanager": "Zend\\ServiceManager for use with the Config Factory to retrieve reader and writer instances"
            },
            "type": "library",
            "extra": {
                "branch-alias": {
                    "dev-master": "2.4-dev",
                    "dev-develop": "2.5-dev"
                }
            },
            "autoload": {
                "psr-4": {
                    "Zend\\Config\\": "src/"
                }
            },
            "notification-url": "https://packagist.org/downloads/",
            "license": [
                "BSD-3-Clause"
            ],
            "description": "provides a nested object property based user interface for accessing this configuration data within application code",
            "homepage": "https://github.com/zendframework/zend-config",
            "keywords": [
                "config",
                "zf2"
            ],
            "time": "2015-05-07 14:55:31"
        },
        {
            "name": "zendframework/zend-console",
            "version": "2.4.11",
            "source": {
                "type": "git",
                "url": "https://github.com/zendframework/zend-console.git",
                "reference": "92f9c51bdc42332e63914eec892364594a9b68c8"
            },
            "dist": {
                "type": "zip",
                "url": "https://api.github.com/repos/zendframework/zend-console/zipball/92f9c51bdc42332e63914eec892364594a9b68c8",
                "reference": "92f9c51bdc42332e63914eec892364594a9b68c8",
                "shasum": ""
            },
            "require": {
                "php": ">=5.3.23",
                "zendframework/zend-stdlib": "self.version"
            },
            "require-dev": {
                "fabpot/php-cs-fixer": "1.7.*",
                "phpunit/phpunit": "~4.0",
                "satooshi/php-coveralls": "dev-master"
            },
            "suggest": {
                "zendframework/zend-filter": "To support DefaultRouteMatcher usage",
                "zendframework/zend-validator": "To support DefaultRouteMatcher usage"
            },
            "type": "library",
            "extra": {
                "branch-alias": {
                    "dev-master": "2.4-dev",
                    "dev-develop": "2.5-dev"
                }
            },
            "autoload": {
                "psr-4": {
                    "Zend\\Console\\": "src/"
                }
            },
            "notification-url": "https://packagist.org/downloads/",
            "license": [
                "BSD-3-Clause"
            ],
            "homepage": "https://github.com/zendframework/zend-console",
            "keywords": [
                "console",
                "zf2"
            ],
            "time": "2015-05-07 14:55:31"
        },
        {
            "name": "zendframework/zend-crypt",
            "version": "2.4.11",
            "source": {
                "type": "git",
                "url": "https://github.com/zendframework/zend-crypt.git",
                "reference": "165ec063868884eb952f6bca258f464f7103b79f"
            },
            "dist": {
                "type": "zip",
                "url": "https://api.github.com/repos/zendframework/zend-crypt/zipball/165ec063868884eb952f6bca258f464f7103b79f",
                "reference": "165ec063868884eb952f6bca258f464f7103b79f",
                "shasum": ""
            },
            "require": {
                "php": ">=5.3.23",
                "zendframework/zend-math": "~2.4.0",
                "zendframework/zend-servicemanager": "~2.4.0",
                "zendframework/zend-stdlib": "~2.4.0"
            },
            "require-dev": {
                "fabpot/php-cs-fixer": "1.7.*",
                "phpunit/phpunit": "~4.0",
                "satooshi/php-coveralls": "dev-master",
                "zendframework/zend-config": "~2.4.0"
            },
            "suggest": {
                "ext-mcrypt": "Required for most features of Zend\\Crypt"
            },
            "type": "library",
            "extra": {
                "branch-alias": {
                    "dev-master": "2.4-dev",
                    "dev-develop": "2.5-dev"
                }
            },
            "autoload": {
                "psr-4": {
                    "Zend\\Crypt\\": "src/"
                }
            },
            "notification-url": "https://packagist.org/downloads/",
            "license": [
                "BSD-3-Clause"
            ],
            "homepage": "https://github.com/zendframework/zend-crypt",
            "keywords": [
                "crypt",
                "zf2"
            ],
            "time": "2015-11-23 16:33:27"
        },
        {
            "name": "zendframework/zend-db",
            "version": "2.4.11",
            "source": {
                "type": "git",
                "url": "https://github.com/zendframework/zend-db.git",
                "reference": "b78b12c68bdafffaecb87f684426ad446b95204f"
            },
            "dist": {
                "type": "zip",
                "url": "https://api.github.com/repos/zendframework/zend-db/zipball/b78b12c68bdafffaecb87f684426ad446b95204f",
                "reference": "b78b12c68bdafffaecb87f684426ad446b95204f",
                "shasum": ""
            },
            "require": {
                "php": ">=5.3.23",
                "zendframework/zend-stdlib": "self.version"
            },
            "require-dev": {
                "fabpot/php-cs-fixer": "1.7.*",
                "phpunit/phpunit": "~4.0",
                "satooshi/php-coveralls": "dev-master",
                "zendframework/zend-eventmanager": "self.version",
                "zendframework/zend-servicemanager": "self.version",
                "zendframework/zend-stdlib": "self.version"
            },
            "suggest": {
                "zendframework/zend-eventmanager": "Zend\\EventManager component",
                "zendframework/zend-servicemanager": "Zend\\ServiceManager component"
            },
            "type": "library",
            "extra": {
                "branch-alias": {
                    "dev-master": "2.4-dev",
                    "dev-develop": "2.5-dev"
                }
            },
            "autoload": {
                "psr-4": {
                    "Zend\\Db\\": "src/"
                }
            },
            "notification-url": "https://packagist.org/downloads/",
            "license": [
                "BSD-3-Clause"
            ],
            "homepage": "https://github.com/zendframework/zend-db",
            "keywords": [
                "db",
                "zf2"
            ],
            "time": "2015-05-07 14:55:31"
        },
        {
            "name": "zendframework/zend-di",
            "version": "2.4.11",
            "source": {
                "type": "git",
                "url": "https://github.com/zendframework/zend-di.git",
                "reference": "fb578aa1e1ce9fb2dccec920f113e7db4ad44297"
            },
            "dist": {
                "type": "zip",
                "url": "https://api.github.com/repos/zendframework/zend-di/zipball/fb578aa1e1ce9fb2dccec920f113e7db4ad44297",
                "reference": "fb578aa1e1ce9fb2dccec920f113e7db4ad44297",
                "shasum": ""
            },
            "require": {
                "php": ">=5.3.23",
                "zendframework/zend-code": "self.version",
                "zendframework/zend-stdlib": "self.version"
            },
            "require-dev": {
                "fabpot/php-cs-fixer": "1.7.*",
                "phpunit/phpunit": "~4.0",
                "satooshi/php-coveralls": "dev-master",
                "zendframework/zend-servicemanager": "self.version"
            },
            "suggest": {
                "zendframework/zend-servicemanager": "Zend\\ServiceManager component"
            },
            "type": "library",
            "extra": {
                "branch-alias": {
                    "dev-master": "2.4-dev",
                    "dev-develop": "2.5-dev"
                }
            },
            "autoload": {
                "psr-4": {
                    "Zend\\Di\\": "src/"
                }
            },
            "notification-url": "https://packagist.org/downloads/",
            "license": [
                "BSD-3-Clause"
            ],
            "homepage": "https://github.com/zendframework/zend-di",
            "keywords": [
                "di",
                "zf2"
            ],
            "time": "2015-05-07 14:55:31"
        },
        {
            "name": "zendframework/zend-escaper",
            "version": "2.4.11",
            "source": {
                "type": "git",
                "url": "https://github.com/zendframework/zend-escaper.git",
                "reference": "13f468ff824f3c83018b90aff892a1b3201383a9"
            },
            "dist": {
                "type": "zip",
                "url": "https://api.github.com/repos/zendframework/zend-escaper/zipball/13f468ff824f3c83018b90aff892a1b3201383a9",
                "reference": "13f468ff824f3c83018b90aff892a1b3201383a9",
                "shasum": ""
            },
            "require": {
                "php": ">=5.3.23"
            },
            "require-dev": {
                "fabpot/php-cs-fixer": "1.7.*",
                "phpunit/phpunit": "~4.0",
                "satooshi/php-coveralls": "dev-master"
            },
            "type": "library",
            "extra": {
                "branch-alias": {
                    "dev-master": "2.4-dev",
                    "dev-develop": "2.5-dev"
                }
            },
            "autoload": {
                "psr-4": {
                    "Zend\\Escaper\\": "src/"
                }
            },
            "notification-url": "https://packagist.org/downloads/",
            "license": [
                "BSD-3-Clause"
            ],
            "homepage": "https://github.com/zendframework/zend-escaper",
            "keywords": [
                "escaper",
                "zf2"
            ],
            "time": "2015-05-07 14:55:31"
        },
        {
            "name": "zendframework/zend-eventmanager",
            "version": "2.4.11",
            "source": {
                "type": "git",
                "url": "https://github.com/zendframework/zend-eventmanager.git",
                "reference": "c2c46a7a2809b74ceb66fd79f66d43f97e1747b4"
            },
            "dist": {
                "type": "zip",
                "url": "https://api.github.com/repos/zendframework/zend-eventmanager/zipball/c2c46a7a2809b74ceb66fd79f66d43f97e1747b4",
                "reference": "c2c46a7a2809b74ceb66fd79f66d43f97e1747b4",
                "shasum": ""
            },
            "require": {
                "php": ">=5.3.23",
                "zendframework/zend-stdlib": "self.version"
            },
            "require-dev": {
                "fabpot/php-cs-fixer": "1.7.*",
                "phpunit/phpunit": "~4.0",
                "satooshi/php-coveralls": "dev-master"
            },
            "type": "library",
            "extra": {
                "branch-alias": {
                    "dev-master": "2.4-dev",
                    "dev-develop": "2.5-dev"
                }
            },
            "autoload": {
                "psr-4": {
                    "Zend\\EventManager\\": "src/"
                }
            },
            "notification-url": "https://packagist.org/downloads/",
            "license": [
                "BSD-3-Clause"
            ],
            "homepage": "https://github.com/zendframework/zend-event-manager",
            "keywords": [
                "eventmanager",
                "zf2"
            ],
            "time": "2015-05-07 14:55:31"
        },
        {
            "name": "zendframework/zend-filter",
            "version": "2.4.11",
            "source": {
                "type": "git",
                "url": "https://github.com/zendframework/zend-filter.git",
                "reference": "a3711101850078b2aa69586c71897acaada2e9cb"
            },
            "dist": {
                "type": "zip",
                "url": "https://api.github.com/repos/zendframework/zend-filter/zipball/a3711101850078b2aa69586c71897acaada2e9cb",
                "reference": "a3711101850078b2aa69586c71897acaada2e9cb",
                "shasum": ""
            },
            "require": {
                "php": ">=5.3.23",
                "zendframework/zend-stdlib": "self.version"
            },
            "require-dev": {
                "fabpot/php-cs-fixer": "1.7.*",
                "phpunit/phpunit": "~4.0",
                "satooshi/php-coveralls": "dev-master",
                "zendframework/zend-crypt": "self.version",
                "zendframework/zend-servicemanager": "self.version",
                "zendframework/zend-uri": "self.version"
            },
            "suggest": {
                "zendframework/zend-crypt": "Zend\\Crypt component",
                "zendframework/zend-i18n": "Zend\\I18n component",
                "zendframework/zend-servicemanager": "Zend\\ServiceManager component",
                "zendframework/zend-uri": "Zend\\Uri component for UriNormalize filter"
            },
            "type": "library",
            "extra": {
                "branch-alias": {
                    "dev-master": "2.4-dev",
                    "dev-develop": "2.5-dev"
                }
            },
            "autoload": {
                "psr-4": {
                    "Zend\\Filter\\": "src/"
                }
            },
            "notification-url": "https://packagist.org/downloads/",
            "license": [
                "BSD-3-Clause"
            ],
            "description": "provides a set of commonly needed data filters",
            "homepage": "https://github.com/zendframework/zend-filter",
            "keywords": [
                "filter",
                "zf2"
            ],
            "time": "2015-05-07 14:55:31"
        },
        {
            "name": "zendframework/zend-form",
            "version": "2.4.11",
            "source": {
                "type": "git",
                "url": "https://github.com/zendframework/zend-form.git",
                "reference": "779ba5da3dc040c52e632ea340462af2306c7682"
            },
            "dist": {
                "type": "zip",
                "url": "https://api.github.com/repos/zendframework/zend-form/zipball/779ba5da3dc040c52e632ea340462af2306c7682",
                "reference": "779ba5da3dc040c52e632ea340462af2306c7682",
                "shasum": ""
            },
            "require": {
                "php": ">=5.3.23",
                "zendframework/zend-inputfilter": "~2.4.0",
                "zendframework/zend-stdlib": "~2.4.0"
            },
            "require-dev": {
                "fabpot/php-cs-fixer": "1.7.*",
                "ircmaxell/random-lib": "^1.1",
                "phpunit/phpunit": "~4.0",
                "satooshi/php-coveralls": "dev-master",
                "zendframework/zend-cache": "~2.4.0",
                "zendframework/zend-captcha": "~2.4.0",
                "zendframework/zend-code": "~2.4.0",
                "zendframework/zend-eventmanager": "~2.4.0",
                "zendframework/zend-filter": "~2.4.0",
                "zendframework/zend-i18n": "~2.4.0",
                "zendframework/zend-servicemanager": "~2.4.0",
                "zendframework/zend-session": "~2.4.0",
                "zendframework/zend-text": "~2.4.0",
                "zendframework/zend-validator": "~2.4.0",
                "zendframework/zend-view": "~2.4.0",
                "zendframework/zendservice-recaptcha": "~2.0"
            },
            "suggest": {
                "zendframework/zend-captcha": "Zend\\Captcha component",
                "zendframework/zend-code": "Zend\\Code component",
                "zendframework/zend-eventmanager": "Zend\\EventManager component",
                "zendframework/zend-filter": "Zend\\Filter component",
                "zendframework/zend-i18n": "Zend\\I18n component",
                "zendframework/zend-servicemanager": "Zend\\ServiceManager component",
                "zendframework/zend-validator": "Zend\\Validator component",
                "zendframework/zend-view": "Zend\\View component",
                "zendframework/zendservice-recaptcha": "ZendService\\ReCaptcha component"
            },
            "type": "library",
            "extra": {
                "branch-alias": {
                    "dev-master": "2.4-dev",
                    "dev-develop": "2.5-dev"
                }
            },
            "autoload": {
                "psr-4": {
                    "Zend\\Form\\": "src/"
                }
            },
            "notification-url": "https://packagist.org/downloads/",
            "license": [
                "BSD-3-Clause"
            ],
            "homepage": "https://github.com/zendframework/zend-form",
            "keywords": [
                "form",
                "zf2"
            ],
            "time": "2015-09-09 19:11:05"
        },
        {
            "name": "zendframework/zend-http",
            "version": "2.4.11",
            "source": {
                "type": "git",
                "url": "https://github.com/zendframework/zend-http.git",
                "reference": "0456267c3825f3c4b558460e0bffeb4c496e6fb8"
            },
            "dist": {
                "type": "zip",
                "url": "https://api.github.com/repos/zendframework/zend-http/zipball/0456267c3825f3c4b558460e0bffeb4c496e6fb8",
                "reference": "0456267c3825f3c4b558460e0bffeb4c496e6fb8",
                "shasum": ""
            },
            "require": {
                "php": ">=5.3.23",
                "zendframework/zend-loader": "~2.4.0",
                "zendframework/zend-stdlib": "~2.4.0",
                "zendframework/zend-uri": "~2.4.0",
                "zendframework/zend-validator": "~2.4.0"
            },
            "require-dev": {
                "fabpot/php-cs-fixer": "1.7.*",
                "phpunit/phpunit": "~4.0",
                "satooshi/php-coveralls": "dev-master",
                "zendframework/zend-config": "~2.4.0"
            },
            "type": "library",
            "extra": {
                "branch-alias": {
                    "dev-master": "2.4-dev",
                    "dev-develop": "2.5-dev"
                }
            },
            "autoload": {
                "psr-4": {
                    "Zend\\Http\\": "src/"
                }
            },
            "notification-url": "https://packagist.org/downloads/",
            "license": [
                "BSD-3-Clause"
            ],
            "description": "provides an easy interface for performing Hyper-Text Transfer Protocol (HTTP) requests",
            "homepage": "https://github.com/zendframework/zend-http",
            "keywords": [
                "http",
                "zf2"
            ],
            "time": "2015-09-14 16:11:20"
        },
        {
            "name": "zendframework/zend-i18n",
            "version": "2.4.11",
            "source": {
                "type": "git",
                "url": "https://github.com/zendframework/zend-i18n.git",
                "reference": "f26d6ae4be3f1ac98fbb3708aafae908c38f46c8"
            },
            "dist": {
                "type": "zip",
                "url": "https://api.github.com/repos/zendframework/zend-i18n/zipball/f26d6ae4be3f1ac98fbb3708aafae908c38f46c8",
                "reference": "f26d6ae4be3f1ac98fbb3708aafae908c38f46c8",
                "shasum": ""
            },
            "require": {
                "php": ">=5.3.23",
                "zendframework/zend-stdlib": "self.version"
            },
            "require-dev": {
                "fabpot/php-cs-fixer": "1.7.*",
                "phpunit/phpunit": "~4.0",
                "satooshi/php-coveralls": "dev-master",
                "zendframework/zend-cache": "self.version",
                "zendframework/zend-config": "self.version",
                "zendframework/zend-eventmanager": "self.version",
                "zendframework/zend-filter": "self.version",
                "zendframework/zend-servicemanager": "self.version",
                "zendframework/zend-validator": "self.version",
                "zendframework/zend-view": "self.version"
            },
            "suggest": {
                "ext-intl": "Required for most features of Zend\\I18n; included in default builds of PHP",
                "zendframework/zend-cache": "Zend\\Cache component",
                "zendframework/zend-config": "Zend\\Config component",
                "zendframework/zend-eventmanager": "You should install this package to use the events in the translator",
                "zendframework/zend-filter": "You should install this package to use the provided filters",
                "zendframework/zend-resources": "Translation resources",
                "zendframework/zend-servicemanager": "Zend\\ServiceManager component",
                "zendframework/zend-validator": "You should install this package to use the provided validators",
                "zendframework/zend-view": "You should install this package to use the provided view helpers"
            },
            "type": "library",
            "extra": {
                "branch-alias": {
                    "dev-master": "2.4-dev",
                    "dev-develop": "2.5-dev"
                }
            },
            "autoload": {
                "psr-4": {
                    "Zend\\I18n\\": "src/"
                }
            },
            "notification-url": "https://packagist.org/downloads/",
            "license": [
                "BSD-3-Clause"
            ],
            "homepage": "https://github.com/zendframework/zend-i18n",
            "keywords": [
                "i18n",
                "zf2"
            ],
            "time": "2015-05-07 14:55:31"
        },
        {
            "name": "zendframework/zend-inputfilter",
            "version": "2.4.11",
            "source": {
                "type": "git",
                "url": "https://github.com/zendframework/zend-inputfilter.git",
                "reference": "6305e9acf7da9f5481b5266cb6e0353a96c10a06"
            },
            "dist": {
                "type": "zip",
                "url": "https://api.github.com/repos/zendframework/zend-inputfilter/zipball/6305e9acf7da9f5481b5266cb6e0353a96c10a06",
                "reference": "6305e9acf7da9f5481b5266cb6e0353a96c10a06",
                "shasum": ""
            },
            "require": {
                "php": ">=5.3.23",
                "zendframework/zend-filter": "~2.4.0",
                "zendframework/zend-stdlib": "~2.4.0",
                "zendframework/zend-validator": "~2.4.8"
            },
            "require-dev": {
                "fabpot/php-cs-fixer": "1.7.*",
                "phpunit/phpunit": "^4.5",
                "zendframework/zend-servicemanager": "~2.4.0"
            },
            "suggest": {
                "zendframework/zend-servicemanager": "To support plugin manager support"
            },
            "type": "library",
            "extra": {
                "branch-alias": {
                    "dev-master": "2.4-dev",
                    "dev-develop": "2.5-dev"
                }
            },
            "autoload": {
                "psr-4": {
                    "Zend\\InputFilter\\": "src/"
                }
            },
            "notification-url": "https://packagist.org/downloads/",
            "license": [
                "BSD-3-Clause"
            ],
            "homepage": "https://github.com/zendframework/zend-inputfilter",
            "keywords": [
                "inputfilter",
                "zf2"
            ],
            "time": "2015-09-09 15:44:54"
        },
        {
            "name": "zendframework/zend-json",
            "version": "2.4.11",
            "source": {
                "type": "git",
                "url": "https://github.com/zendframework/zend-json.git",
                "reference": "1db4b878846520e619fbcdc7ce826c8563f8e839"
            },
            "dist": {
                "type": "zip",
                "url": "https://api.github.com/repos/zendframework/zend-json/zipball/1db4b878846520e619fbcdc7ce826c8563f8e839",
                "reference": "1db4b878846520e619fbcdc7ce826c8563f8e839",
                "shasum": ""
            },
            "require": {
                "php": ">=5.3.23",
                "zendframework/zend-stdlib": "self.version"
            },
            "require-dev": {
                "fabpot/php-cs-fixer": "1.7.*",
                "phpunit/phpunit": "~4.0",
                "satooshi/php-coveralls": "dev-master",
                "zendframework/zend-http": "self.version",
                "zendframework/zend-server": "self.version"
            },
            "suggest": {
                "zendframework/zend-http": "Zend\\Http component",
                "zendframework/zend-server": "Zend\\Server component",
                "zendframework/zendxml": "To support Zend\\Json\\Json::fromXml() usage"
            },
            "type": "library",
            "extra": {
                "branch-alias": {
                    "dev-master": "2.4-dev",
                    "dev-develop": "2.5-dev"
                }
            },
            "autoload": {
                "psr-4": {
                    "Zend\\Json\\": "src/"
                }
            },
            "notification-url": "https://packagist.org/downloads/",
            "license": [
                "BSD-3-Clause"
            ],
            "description": "provides convenience methods for serializing native PHP to JSON and decoding JSON to native PHP",
            "homepage": "https://github.com/zendframework/zend-json",
            "keywords": [
                "json",
                "zf2"
            ],
            "time": "2015-05-07 14:55:31"
        },
        {
            "name": "zendframework/zend-loader",
            "version": "2.4.11",
            "source": {
                "type": "git",
                "url": "https://github.com/zendframework/zend-loader.git",
                "reference": "5e62c44a4d23c4e09d35fcc2a3b109c944dbdc22"
            },
            "dist": {
                "type": "zip",
                "url": "https://api.github.com/repos/zendframework/zend-loader/zipball/5e62c44a4d23c4e09d35fcc2a3b109c944dbdc22",
                "reference": "5e62c44a4d23c4e09d35fcc2a3b109c944dbdc22",
                "shasum": ""
            },
            "require": {
                "php": ">=5.3.23"
            },
            "require-dev": {
                "fabpot/php-cs-fixer": "1.7.*",
                "phpunit/phpunit": "~4.0",
                "satooshi/php-coveralls": "dev-master"
            },
            "type": "library",
            "extra": {
                "branch-alias": {
                    "dev-master": "2.4-dev",
                    "dev-develop": "2.5-dev"
                }
            },
            "autoload": {
                "psr-4": {
                    "Zend\\Loader\\": "src/"
                }
            },
            "notification-url": "https://packagist.org/downloads/",
            "license": [
                "BSD-3-Clause"
            ],
            "homepage": "https://github.com/zendframework/zend-loader",
            "keywords": [
                "loader",
                "zf2"
            ],
            "time": "2015-05-07 14:55:31"
        },
        {
            "name": "zendframework/zend-log",
            "version": "2.4.11",
            "source": {
                "type": "git",
                "url": "https://github.com/zendframework/zend-log.git",
                "reference": "f6538f4b61cdacafa47c7cef26c5c0204f2d1eef"
            },
            "dist": {
                "type": "zip",
                "url": "https://api.github.com/repos/zendframework/zend-log/zipball/f6538f4b61cdacafa47c7cef26c5c0204f2d1eef",
                "reference": "f6538f4b61cdacafa47c7cef26c5c0204f2d1eef",
                "shasum": ""
            },
            "require": {
                "php": ">=5.3.23",
                "zendframework/zend-servicemanager": "self.version",
                "zendframework/zend-stdlib": "self.version"
            },
            "require-dev": {
                "fabpot/php-cs-fixer": "1.7.*",
                "phpunit/phpunit": "~4.0",
                "satooshi/php-coveralls": "dev-master",
                "zendframework/zend-console": "self.version",
                "zendframework/zend-db": "self.version",
                "zendframework/zend-escaper": "self.version",
                "zendframework/zend-mail": "self.version",
                "zendframework/zend-validator": "self.version"
            },
            "suggest": {
                "ext-mongo": "*",
                "zendframework/zend-console": "Zend\\Console component",
                "zendframework/zend-db": "Zend\\Db component",
                "zendframework/zend-escaper": "Zend\\Escaper component, for use in the XML formatter",
                "zendframework/zend-mail": "Zend\\Mail component",
                "zendframework/zend-validator": "Zend\\Validator component"
            },
            "type": "library",
            "extra": {
                "branch-alias": {
                    "dev-master": "2.4-dev",
                    "dev-develop": "2.5-dev"
                }
            },
            "autoload": {
                "psr-4": {
                    "Zend\\Log\\": "src/"
                }
            },
            "notification-url": "https://packagist.org/downloads/",
            "license": [
                "BSD-3-Clause"
            ],
            "description": "component for general purpose logging",
            "homepage": "https://github.com/zendframework/zend-log",
            "keywords": [
                "log",
                "logging",
                "zf2"
            ],
            "time": "2015-05-07 14:55:31"
        },
        {
            "name": "zendframework/zend-math",
            "version": "2.4.11",
            "source": {
                "type": "git",
                "url": "https://github.com/zendframework/zend-math.git",
                "reference": "1e7e803366fc7618a8668ce2403c932196174faa"
            },
            "dist": {
                "type": "zip",
                "url": "https://api.github.com/repos/zendframework/zend-math/zipball/1e7e803366fc7618a8668ce2403c932196174faa",
                "reference": "1e7e803366fc7618a8668ce2403c932196174faa",
                "shasum": ""
            },
            "require": {
                "php": ">=5.3.23"
            },
            "require-dev": {
                "fabpot/php-cs-fixer": "1.7.*",
                "phpunit/phpunit": "~4.0",
                "satooshi/php-coveralls": "dev-master"
            },
            "suggest": {
                "ext-bcmath": "If using the bcmath functionality",
                "ext-gmp": "If using the gmp functionality",
                "ircmaxell/random-lib": "Fallback random byte generator for Zend\\Math\\Rand if OpenSSL/Mcrypt extensions are unavailable",
                "zendframework/zend-servicemanager": ">= current version, if using the BigInteger::factory functionality"
            },
            "type": "library",
            "extra": {
                "branch-alias": {
                    "dev-master": "2.4-dev",
                    "dev-develop": "2.5-dev"
                }
            },
            "autoload": {
                "psr-4": {
                    "Zend\\Math\\": "src/"
                }
            },
            "notification-url": "https://packagist.org/downloads/",
            "license": [
                "BSD-3-Clause"
            ],
            "homepage": "https://github.com/zendframework/zend-math",
            "keywords": [
                "math",
                "zf2"
            ],
            "time": "2015-05-07 14:55:31"
        },
        {
            "name": "zendframework/zend-modulemanager",
            "version": "2.4.11",
            "source": {
                "type": "git",
                "url": "https://github.com/zendframework/zend-modulemanager.git",
                "reference": "49c0713c2b560dd434aa36b83df4c89f51f8dab4"
            },
            "dist": {
                "type": "zip",
                "url": "https://api.github.com/repos/zendframework/zend-modulemanager/zipball/49c0713c2b560dd434aa36b83df4c89f51f8dab4",
                "reference": "49c0713c2b560dd434aa36b83df4c89f51f8dab4",
                "shasum": ""
            },
            "require": {
                "php": ">=5.3.23",
                "zendframework/zend-eventmanager": "self.version",
                "zendframework/zend-stdlib": "self.version"
            },
            "require-dev": {
                "fabpot/php-cs-fixer": "1.7.*",
                "phpunit/phpunit": "~4.0",
                "satooshi/php-coveralls": "dev-master",
                "zendframework/zend-config": "self.version",
                "zendframework/zend-console": "self.version",
                "zendframework/zend-loader": "self.version",
                "zendframework/zend-servicemanager": "self.version"
            },
            "suggest": {
                "zendframework/zend-config": "Zend\\Config component",
                "zendframework/zend-console": "Zend\\Console component",
                "zendframework/zend-loader": "Zend\\Loader component",
                "zendframework/zend-mvc": "Zend\\Mvc component",
                "zendframework/zend-servicemanager": "Zend\\ServiceManager component"
            },
            "type": "library",
            "extra": {
                "branch-alias": {
                    "dev-master": "2.4-dev",
                    "dev-develop": "2.5-dev"
                }
            },
            "autoload": {
                "psr-4": {
                    "Zend\\ModuleManager\\": "src/"
                }
            },
            "notification-url": "https://packagist.org/downloads/",
            "license": [
                "BSD-3-Clause"
            ],
            "homepage": "https://github.com/zendframework/zend-module-manager",
            "keywords": [
                "modulemanager",
                "zf2"
            ],
            "time": "2015-05-07 14:55:31"
        },
        {
            "name": "zendframework/zend-mvc",
            "version": "2.4.11",
            "source": {
                "type": "git",
                "url": "https://github.com/zendframework/zend-mvc.git",
                "reference": "5ecf513a82fe9fdeee84919eee45e8098639df04"
            },
            "dist": {
                "type": "zip",
                "url": "https://api.github.com/repos/zendframework/zend-mvc/zipball/5ecf513a82fe9fdeee84919eee45e8098639df04",
                "reference": "5ecf513a82fe9fdeee84919eee45e8098639df04",
                "shasum": ""
            },
            "require": {
                "php": ">=5.3.23",
                "zendframework/zend-eventmanager": "~2.4.0",
                "zendframework/zend-form": "~2.4.8",
                "zendframework/zend-servicemanager": "~2.4.0",
                "zendframework/zend-stdlib": "~2.4.0"
            },
            "require-dev": {
                "fabpot/php-cs-fixer": "1.7.*",
                "phpunit/phpunit": "~4.0",
                "satooshi/php-coveralls": "dev-master",
                "zendframework/zend-authentication": "~2.4.0",
                "zendframework/zend-cache": "~2.4.0",
                "zendframework/zend-console": "~2.4.0",
                "zendframework/zend-di": "~2.4.0",
                "zendframework/zend-filter": "~2.4.0",
                "zendframework/zend-http": "~2.4.8",
                "zendframework/zend-i18n": "~2.4.0",
                "zendframework/zend-inputfilter": "~2.4.8",
                "zendframework/zend-json": "~2.4.0",
                "zendframework/zend-log": "~2.4.0",
                "zendframework/zend-modulemanager": "~2.4.0",
                "zendframework/zend-serializer": "~2.4.0",
                "zendframework/zend-session": "~2.4.0",
                "zendframework/zend-text": "~2.4.0",
                "zendframework/zend-uri": "~2.4.0",
                "zendframework/zend-validator": "~2.4.8",
                "zendframework/zend-version": "~2.4.0",
                "zendframework/zend-view": "~2.4.0"
            },
            "suggest": {
                "zendframework/zend-authentication": "Zend\\Authentication component for Identity plugin",
                "zendframework/zend-config": "Zend\\Config component",
                "zendframework/zend-console": "Zend\\Console component",
                "zendframework/zend-di": "Zend\\Di component",
                "zendframework/zend-filter": "Zend\\Filter component",
                "zendframework/zend-http": "Zend\\Http component",
                "zendframework/zend-i18n": "Zend\\I18n component for translatable segments",
                "zendframework/zend-inputfilter": "Zend\\Inputfilter component",
                "zendframework/zend-json": "Zend\\Json component",
                "zendframework/zend-log": "Zend\\Log component",
                "zendframework/zend-modulemanager": "Zend\\ModuleManager component",
                "zendframework/zend-serializer": "Zend\\Serializer component",
                "zendframework/zend-session": "Zend\\Session component for FlashMessenger, PRG, and FPRG plugins",
                "zendframework/zend-stdlib": "Zend\\Stdlib component",
                "zendframework/zend-text": "Zend\\Text component",
                "zendframework/zend-uri": "Zend\\Uri component",
                "zendframework/zend-validator": "Zend\\Validator component",
                "zendframework/zend-version": "Zend\\Version component",
                "zendframework/zend-view": "Zend\\View component"
            },
            "type": "library",
            "extra": {
                "branch-alias": {
                    "dev-master": "2.4-dev",
                    "dev-develop": "2.5-dev"
                }
            },
            "autoload": {
                "psr-4": {
                    "Zend\\Mvc\\": "src/"
                }
            },
            "notification-url": "https://packagist.org/downloads/",
            "license": [
                "BSD-3-Clause"
            ],
            "homepage": "https://github.com/zendframework/zend-mvc",
            "keywords": [
                "mvc",
                "zf2"
            ],
            "time": "2015-09-14 16:32:50"
        },
        {
            "name": "zendframework/zend-serializer",
            "version": "2.4.11",
            "source": {
                "type": "git",
                "url": "https://github.com/zendframework/zend-serializer.git",
                "reference": "31a0da5c09f54fe76bc4e145e348b0d3d277aaf0"
            },
            "dist": {
                "type": "zip",
                "url": "https://api.github.com/repos/zendframework/zend-serializer/zipball/31a0da5c09f54fe76bc4e145e348b0d3d277aaf0",
                "reference": "31a0da5c09f54fe76bc4e145e348b0d3d277aaf0",
                "shasum": ""
            },
            "require": {
                "php": ">=5.3.23",
                "zendframework/zend-json": "self.version",
                "zendframework/zend-math": "self.version",
                "zendframework/zend-stdlib": "self.version"
            },
            "require-dev": {
                "fabpot/php-cs-fixer": "1.7.*",
                "phpunit/phpunit": "~4.0",
                "satooshi/php-coveralls": "dev-master",
                "zendframework/zend-servicemanager": "self.version"
            },
            "suggest": {
                "zendframework/zend-servicemanager": "To support plugin manager support"
            },
            "type": "library",
            "extra": {
                "branch-alias": {
                    "dev-master": "2.4-dev",
                    "dev-develop": "2.5-dev"
                }
            },
            "autoload": {
                "psr-4": {
                    "Zend\\Serializer\\": "src/"
                }
            },
            "notification-url": "https://packagist.org/downloads/",
            "license": [
                "BSD-3-Clause"
            ],
            "description": "provides an adapter based interface to simply generate storable representation of PHP types by different facilities, and recover",
            "homepage": "https://github.com/zendframework/zend-serializer",
            "keywords": [
                "serializer",
                "zf2"
            ],
            "time": "2015-05-07 14:55:31"
        },
        {
            "name": "zendframework/zend-server",
            "version": "2.4.11",
            "source": {
                "type": "git",
                "url": "https://github.com/zendframework/zend-server.git",
                "reference": "dd6da0d3c304cb43d3ac0be2dc9c334372d3734c"
            },
            "dist": {
                "type": "zip",
                "url": "https://api.github.com/repos/zendframework/zend-server/zipball/dd6da0d3c304cb43d3ac0be2dc9c334372d3734c",
                "reference": "dd6da0d3c304cb43d3ac0be2dc9c334372d3734c",
                "shasum": ""
            },
            "require": {
                "php": ">=5.3.23",
                "zendframework/zend-code": "self.version",
                "zendframework/zend-stdlib": "self.version"
            },
            "require-dev": {
                "fabpot/php-cs-fixer": "1.7.*",
                "phpunit/phpunit": "~4.0",
                "satooshi/php-coveralls": "dev-master"
            },
            "type": "library",
            "extra": {
                "branch-alias": {
                    "dev-master": "2.4-dev",
                    "dev-develop": "2.5-dev"
                }
            },
            "autoload": {
                "psr-4": {
                    "Zend\\Server\\": "src/"
                }
            },
            "notification-url": "https://packagist.org/downloads/",
            "license": [
                "BSD-3-Clause"
            ],
            "homepage": "https://github.com/zendframework/zend-server",
            "keywords": [
                "server",
                "zf2"
            ],
            "time": "2015-05-07 14:55:31"
        },
        {
            "name": "zendframework/zend-servicemanager",
            "version": "2.4.11",
            "source": {
                "type": "git",
                "url": "https://github.com/zendframework/zend-servicemanager.git",
                "reference": "855294e12771b4295c26446b6ed2df2f1785f234"
            },
            "dist": {
                "type": "zip",
                "url": "https://api.github.com/repos/zendframework/zend-servicemanager/zipball/855294e12771b4295c26446b6ed2df2f1785f234",
                "reference": "855294e12771b4295c26446b6ed2df2f1785f234",
                "shasum": ""
            },
            "require": {
                "php": ">=5.3.23"
            },
            "require-dev": {
                "fabpot/php-cs-fixer": "1.7.*",
                "phpunit/phpunit": "~4.0",
                "satooshi/php-coveralls": "dev-master",
                "zendframework/zend-di": "self.version"
            },
            "suggest": {
                "ocramius/proxy-manager": "ProxyManager 0.5.* to handle lazy initialization of services",
                "zendframework/zend-di": "Zend\\Di component"
            },
            "type": "library",
            "extra": {
                "branch-alias": {
                    "dev-master": "2.4-dev",
                    "dev-develop": "2.5-dev"
                }
            },
            "autoload": {
                "psr-4": {
                    "Zend\\ServiceManager\\": "src/"
                }
            },
            "notification-url": "https://packagist.org/downloads/",
            "license": [
                "BSD-3-Clause"
            ],
            "homepage": "https://github.com/zendframework/zend-service-manager",
            "keywords": [
                "servicemanager",
                "zf2"
            ],
            "time": "2015-05-07 14:55:31"
        },
        {
            "name": "zendframework/zend-session",
            "version": "2.4.11",
            "source": {
                "type": "git",
                "url": "https://github.com/zendframework/zend-session.git",
                "reference": "da7f5745a75d76d5c803cd4291aa98e7393da2f1"
            },
            "dist": {
                "type": "zip",
                "url": "https://api.github.com/repos/zendframework/zend-session/zipball/da7f5745a75d76d5c803cd4291aa98e7393da2f1",
                "reference": "da7f5745a75d76d5c803cd4291aa98e7393da2f1",
                "shasum": ""
            },
            "require": {
                "php": ">=5.3.23",
                "zendframework/zend-eventmanager": "self.version",
                "zendframework/zend-stdlib": "self.version"
            },
            "require-dev": {
                "fabpot/php-cs-fixer": "1.7.*",
                "phpunit/phpunit": "~4.0",
                "satooshi/php-coveralls": "dev-master",
                "zendframework/zend-cache": "self.version",
                "zendframework/zend-db": "self.version",
                "zendframework/zend-http": "self.version",
                "zendframework/zend-servicemanager": "self.version",
                "zendframework/zend-validator": "self.version"
            },
            "suggest": {
                "zendframework/zend-cache": "Zend\\Cache component",
                "zendframework/zend-db": "Zend\\Db component",
                "zendframework/zend-eventmanager": "Zend\\EventManager component",
                "zendframework/zend-http": "Zend\\Http component",
                "zendframework/zend-servicemanager": "Zend\\ServiceManager component",
                "zendframework/zend-validator": "Zend\\Validator component"
            },
            "type": "library",
            "extra": {
                "branch-alias": {
                    "dev-master": "2.4-dev",
                    "dev-develop": "2.5-dev"
                }
            },
            "autoload": {
                "psr-4": {
                    "Zend\\Session\\": "src/"
                }
            },
            "notification-url": "https://packagist.org/downloads/",
            "license": [
                "BSD-3-Clause"
            ],
            "description": "manage and preserve session data, a logical complement of cookie data, across multiple page requests by the same client",
            "homepage": "https://github.com/zendframework/zend-session",
            "keywords": [
                "session",
                "zf2"
            ],
            "time": "2015-05-07 14:55:31"
        },
        {
            "name": "zendframework/zend-soap",
            "version": "2.4.11",
            "source": {
                "type": "git",
                "url": "https://github.com/zendframework/zend-soap.git",
                "reference": "743ab449c4d0d03cee21db743c5aed360be49d36"
            },
            "dist": {
                "type": "zip",
                "url": "https://api.github.com/repos/zendframework/zend-soap/zipball/743ab449c4d0d03cee21db743c5aed360be49d36",
                "reference": "743ab449c4d0d03cee21db743c5aed360be49d36",
                "shasum": ""
            },
            "require": {
                "php": ">=5.3.23",
                "zendframework/zend-server": "self.version",
                "zendframework/zend-stdlib": "self.version",
                "zendframework/zend-uri": "self.version"
            },
            "require-dev": {
                "fabpot/php-cs-fixer": "1.7.*",
                "phpunit/phpunit": "~4.0",
                "satooshi/php-coveralls": "dev-master",
                "zendframework/zend-http": "self.version"
            },
            "suggest": {
                "zendframework/zend-http": "Zend\\Http component"
            },
            "type": "library",
            "extra": {
                "branch-alias": {
                    "dev-master": "2.4-dev",
                    "dev-develop": "2.5-dev"
                }
            },
            "autoload": {
                "psr-4": {
                    "Zend\\Soap\\": "src/"
                }
            },
            "notification-url": "https://packagist.org/downloads/",
            "license": [
                "BSD-3-Clause"
            ],
            "homepage": "https://github.com/zendframework/zend-soap",
            "keywords": [
                "soap",
                "zf2"
            ],
            "time": "2015-05-07 14:55:31"
        },
        {
            "name": "zendframework/zend-stdlib",
            "version": "2.4.11",
            "source": {
                "type": "git",
                "url": "https://github.com/zendframework/zend-stdlib.git",
                "reference": "d8ecb629a72da9f91bd95c5af006384823560b42"
            },
            "dist": {
                "type": "zip",
                "url": "https://api.github.com/repos/zendframework/zend-stdlib/zipball/d8ecb629a72da9f91bd95c5af006384823560b42",
                "reference": "d8ecb629a72da9f91bd95c5af006384823560b42",
                "shasum": ""
            },
            "require": {
                "php": ">=5.3.23"
            },
            "require-dev": {
                "fabpot/php-cs-fixer": "1.7.*",
                "phpunit/phpunit": "~4.0",
                "satooshi/php-coveralls": "dev-master",
                "zendframework/zend-eventmanager": "self.version",
                "zendframework/zend-filter": "self.version",
                "zendframework/zend-serializer": "self.version",
                "zendframework/zend-servicemanager": "self.version"
            },
            "suggest": {
                "zendframework/zend-eventmanager": "To support aggregate hydrator usage",
                "zendframework/zend-filter": "To support naming strategy hydrator usage",
                "zendframework/zend-serializer": "Zend\\Serializer component",
                "zendframework/zend-servicemanager": "To support hydrator plugin manager usage"
            },
            "type": "library",
            "extra": {
                "branch-alias": {
                    "dev-master": "2.4-dev",
                    "dev-develop": "2.5-dev"
                }
            },
            "autoload": {
                "psr-4": {
                    "Zend\\Stdlib\\": "src/"
                }
            },
            "notification-url": "https://packagist.org/downloads/",
            "license": [
                "BSD-3-Clause"
            ],
            "homepage": "https://github.com/zendframework/zend-stdlib",
            "keywords": [
                "stdlib",
                "zf2"
            ],
            "time": "2015-07-21 13:55:46"
        },
        {
            "name": "zendframework/zend-text",
            "version": "2.4.11",
            "source": {
                "type": "git",
                "url": "https://github.com/zendframework/zend-text.git",
                "reference": "bd2393fa1f88b719be033a07fdff23f5fa745ad5"
            },
            "dist": {
                "type": "zip",
                "url": "https://api.github.com/repos/zendframework/zend-text/zipball/bd2393fa1f88b719be033a07fdff23f5fa745ad5",
                "reference": "bd2393fa1f88b719be033a07fdff23f5fa745ad5",
                "shasum": ""
            },
            "require": {
                "php": ">=5.3.23",
                "zendframework/zend-servicemanager": "self.version",
                "zendframework/zend-stdlib": "self.version"
            },
            "require-dev": {
                "fabpot/php-cs-fixer": "1.7.*",
                "phpunit/phpunit": "~4.0",
                "satooshi/php-coveralls": "dev-master"
            },
            "type": "library",
            "extra": {
                "branch-alias": {
                    "dev-master": "2.4-dev",
                    "dev-develop": "2.5-dev"
                }
            },
            "autoload": {
                "psr-4": {
                    "Zend\\Text\\": "src/"
                }
            },
            "notification-url": "https://packagist.org/downloads/",
            "license": [
                "BSD-3-Clause"
            ],
            "homepage": "https://github.com/zendframework/zend-text",
            "keywords": [
                "text",
                "zf2"
            ],
            "time": "2015-05-07 14:55:31"
        },
        {
            "name": "zendframework/zend-uri",
            "version": "2.4.11",
            "source": {
                "type": "git",
                "url": "https://github.com/zendframework/zend-uri.git",
                "reference": "33512866d20cc4bc54a0c1a6a0bdfcf5088939b3"
            },
            "dist": {
                "type": "zip",
                "url": "https://api.github.com/repos/zendframework/zend-uri/zipball/33512866d20cc4bc54a0c1a6a0bdfcf5088939b3",
                "reference": "33512866d20cc4bc54a0c1a6a0bdfcf5088939b3",
                "shasum": ""
            },
            "require": {
                "php": ">=5.3.23",
                "zendframework/zend-escaper": "~2.4.0",
                "zendframework/zend-validator": "~2.4.0"
            },
            "require-dev": {
                "fabpot/php-cs-fixer": "1.7.*",
                "phpunit/phpunit": "~4.0",
                "satooshi/php-coveralls": "dev-master"
            },
            "type": "library",
            "extra": {
                "branch-alias": {
                    "dev-master": "2.4-dev",
                    "dev-develop": "2.5-dev"
                }
            },
            "autoload": {
                "psr-4": {
                    "Zend\\Uri\\": "src/"
                }
            },
            "notification-url": "https://packagist.org/downloads/",
            "license": [
                "BSD-3-Clause"
            ],
            "description": "a component that aids in manipulating and validating » Uniform Resource Identifiers (URIs)",
            "homepage": "https://github.com/zendframework/zend-uri",
            "keywords": [
                "uri",
                "zf2"
            ],
            "time": "2015-09-14 16:17:10"
        },
        {
            "name": "zendframework/zend-validator",
            "version": "2.4.11",
            "source": {
                "type": "git",
                "url": "https://github.com/zendframework/zend-validator.git",
                "reference": "81415511fe729e6de19a61936313cef43c80d337"
            },
            "dist": {
                "type": "zip",
                "url": "https://api.github.com/repos/zendframework/zend-validator/zipball/81415511fe729e6de19a61936313cef43c80d337",
                "reference": "81415511fe729e6de19a61936313cef43c80d337",
                "shasum": ""
            },
            "require": {
                "php": ">=5.3.23",
                "zendframework/zend-stdlib": "~2.4.0"
            },
            "require-dev": {
                "fabpot/php-cs-fixer": "1.7.*",
                "phpunit/phpunit": "~4.0",
                "satooshi/php-coveralls": "dev-master",
                "zendframework/zend-config": "~2.4.0",
                "zendframework/zend-db": "~2.4.0",
                "zendframework/zend-filter": "~2.4.0",
                "zendframework/zend-i18n": "~2.4.0",
                "zendframework/zend-math": "~2.4.0",
                "zendframework/zend-servicemanager": "~2.4.0",
                "zendframework/zend-session": "~2.4.0",
                "zendframework/zend-uri": "~2.4.0"
            },
            "suggest": {
                "zendframework/zend-db": "Zend\\Db component",
                "zendframework/zend-filter": "Zend\\Filter component, required by the Digits validator",
                "zendframework/zend-i18n": "Zend\\I18n component to allow translation of validation error messages as well as to use the various Date validators",
                "zendframework/zend-math": "Zend\\Math component",
                "zendframework/zend-resources": "Translations of validator messages",
                "zendframework/zend-servicemanager": "Zend\\ServiceManager component to allow using the ValidatorPluginManager and validator chains",
                "zendframework/zend-session": "Zend\\Session component",
                "zendframework/zend-uri": "Zend\\Uri component, required by the Uri and Sitemap\\Loc validators"
            },
            "type": "library",
            "extra": {
                "branch-alias": {
                    "dev-master": "2.4-dev",
                    "dev-develop": "2.5-dev"
                }
            },
            "autoload": {
                "psr-4": {
                    "Zend\\Validator\\": "src/"
                }
            },
            "notification-url": "https://packagist.org/downloads/",
            "license": [
                "BSD-3-Clause"
            ],
            "description": "provides a set of commonly needed validators",
            "homepage": "https://github.com/zendframework/zend-validator",
            "keywords": [
                "validator",
                "zf2"
            ],
            "time": "2015-09-08 21:04:17"
        },
        {
            "name": "zendframework/zend-view",
            "version": "2.4.11",
            "source": {
                "type": "git",
                "url": "https://github.com/zendframework/zend-view.git",
                "reference": "d81da0d932a0e35f8cbc6f10d80c8b4ab54973ea"
            },
            "dist": {
                "type": "zip",
                "url": "https://api.github.com/repos/zendframework/zend-view/zipball/d81da0d932a0e35f8cbc6f10d80c8b4ab54973ea",
                "reference": "d81da0d932a0e35f8cbc6f10d80c8b4ab54973ea",
                "shasum": ""
            },
            "require": {
                "php": ">=5.3.23",
                "zendframework/zend-eventmanager": "self.version",
                "zendframework/zend-loader": "self.version",
                "zendframework/zend-stdlib": "self.version"
            },
            "require-dev": {
                "fabpot/php-cs-fixer": "1.7.*",
                "phpunit/phpunit": "~4.0",
                "satooshi/php-coveralls": "dev-master",
                "zendframework/zend-authentication": "self.version",
                "zendframework/zend-escaper": "self.version",
                "zendframework/zend-feed": "self.version",
                "zendframework/zend-filter": "self.version",
                "zendframework/zend-http": "self.version",
                "zendframework/zend-i18n": "self.version",
                "zendframework/zend-json": "self.version",
                "zendframework/zend-mvc": "self.version",
                "zendframework/zend-navigation": "self.version",
                "zendframework/zend-paginator": "self.version",
                "zendframework/zend-permissions-acl": "self.version",
                "zendframework/zend-servicemanager": "self.version",
                "zendframework/zend-uri": "self.version"
            },
            "suggest": {
                "zendframework/zend-authentication": "Zend\\Authentication component",
                "zendframework/zend-escaper": "Zend\\Escaper component",
                "zendframework/zend-feed": "Zend\\Feed component",
                "zendframework/zend-filter": "Zend\\Filter component",
                "zendframework/zend-http": "Zend\\Http component",
                "zendframework/zend-i18n": "Zend\\I18n component",
                "zendframework/zend-json": "Zend\\Json component",
                "zendframework/zend-mvc": "Zend\\Mvc component",
                "zendframework/zend-navigation": "Zend\\Navigation component",
                "zendframework/zend-paginator": "Zend\\Paginator component",
                "zendframework/zend-permissions-acl": "Zend\\Permissions\\Acl component",
                "zendframework/zend-servicemanager": "Zend\\ServiceManager component",
                "zendframework/zend-uri": "Zend\\Uri component"
            },
            "type": "library",
            "extra": {
                "branch-alias": {
                    "dev-master": "2.4-dev",
                    "dev-develop": "2.5-dev"
                }
            },
            "autoload": {
                "psr-4": {
                    "Zend\\View\\": "src/"
                }
            },
            "notification-url": "https://packagist.org/downloads/",
            "license": [
                "BSD-3-Clause"
            ],
            "description": "provides a system of helpers, output filters, and variable escaping",
            "homepage": "https://github.com/zendframework/zend-view",
            "keywords": [
                "view",
                "zf2"
            ],
            "time": "2015-06-16 15:22:37"
        }
    ],
    "packages-dev": [
        {
            "name": "doctrine/instantiator",
            "version": "1.0.5",
            "source": {
                "type": "git",
                "url": "https://github.com/doctrine/instantiator.git",
                "reference": "8e884e78f9f0eb1329e445619e04456e64d8051d"
            },
            "dist": {
                "type": "zip",
                "url": "https://api.github.com/repos/doctrine/instantiator/zipball/8e884e78f9f0eb1329e445619e04456e64d8051d",
                "reference": "8e884e78f9f0eb1329e445619e04456e64d8051d",
                "shasum": ""
            },
            "require": {
                "php": ">=5.3,<8.0-DEV"
            },
            "require-dev": {
                "athletic/athletic": "~0.1.8",
                "ext-pdo": "*",
                "ext-phar": "*",
                "phpunit/phpunit": "~4.0",
                "squizlabs/php_codesniffer": "~2.0"
            },
            "type": "library",
            "extra": {
                "branch-alias": {
                    "dev-master": "1.0.x-dev"
                }
            },
            "autoload": {
                "psr-4": {
                    "Doctrine\\Instantiator\\": "src/Doctrine/Instantiator/"
                }
            },
            "notification-url": "https://packagist.org/downloads/",
            "license": [
                "MIT"
            ],
            "authors": [
                {
                    "name": "Marco Pivetta",
                    "email": "ocramius@gmail.com",
                    "homepage": "http://ocramius.github.com/"
                }
            ],
            "description": "A small, lightweight utility to instantiate objects in PHP without invoking their constructors",
            "homepage": "https://github.com/doctrine/instantiator",
            "keywords": [
                "constructor",
                "instantiate"
            ],
            "time": "2015-06-14 21:17:01"
        },
        {
            "name": "friendsofphp/php-cs-fixer",
            "version": "v2.1.2",
            "source": {
                "type": "git",
                "url": "https://github.com/FriendsOfPHP/PHP-CS-Fixer.git",
                "reference": "c7de769d7b44f2c9de68e1f678b65efd8126f60b"
            },
            "dist": {
                "type": "zip",
                "url": "https://api.github.com/repos/FriendsOfPHP/PHP-CS-Fixer/zipball/c7de769d7b44f2c9de68e1f678b65efd8126f60b",
                "reference": "c7de769d7b44f2c9de68e1f678b65efd8126f60b",
                "shasum": ""
            },
            "require": {
                "ext-tokenizer": "*",
                "php": "^5.3.6 || >=7.0 <7.2",
                "sebastian/diff": "^1.1",
                "symfony/console": "^2.3 || ^3.0",
                "symfony/event-dispatcher": "^2.1 || ^3.0",
                "symfony/filesystem": "^2.4 || ^3.0",
                "symfony/finder": "^2.2 || ^3.0",
                "symfony/polyfill-php54": "^1.0",
                "symfony/polyfill-php55": "^1.3",
                "symfony/polyfill-xml": "^1.3",
                "symfony/process": "^2.3 || ^3.0",
                "symfony/stopwatch": "^2.5 || ^3.0"
            },
            "conflict": {
                "hhvm": "<3.9"
            },
            "require-dev": {
                "gecko-packages/gecko-php-unit": "^2.0",
                "justinrainbow/json-schema": "^5.0",
                "phpunit/phpunit": "^4.5 || ^5.0",
                "satooshi/php-coveralls": "^1.0",
                "symfony/phpunit-bridge": "^3.2"
            },
            "suggest": {
                "ext-xml": "For better performance."
            },
            "bin": [
                "php-cs-fixer"
            ],
            "type": "application",
            "autoload": {
                "psr-4": {
                    "PhpCsFixer\\": "src/"
                }
            },
            "notification-url": "https://packagist.org/downloads/",
            "license": [
                "MIT"
            ],
            "authors": [
                {
                    "name": "Dariusz Rumiński",
                    "email": "dariusz.ruminski@gmail.com"
                },
                {
                    "name": "Fabien Potencier",
                    "email": "fabien@symfony.com"
                }
            ],
            "description": "A tool to automatically fix PHP code style",
            "time": "2017-03-15 17:13:07"
        },
        {
            "name": "ircmaxell/password-compat",
            "version": "v1.0.4",
            "source": {
                "type": "git",
                "url": "https://github.com/ircmaxell/password_compat.git",
                "reference": "5c5cde8822a69545767f7c7f3058cb15ff84614c"
            },
            "dist": {
                "type": "zip",
                "url": "https://api.github.com/repos/ircmaxell/password_compat/zipball/5c5cde8822a69545767f7c7f3058cb15ff84614c",
                "reference": "5c5cde8822a69545767f7c7f3058cb15ff84614c",
                "shasum": ""
            },
            "require-dev": {
                "phpunit/phpunit": "4.*"
            },
            "type": "library",
            "autoload": {
                "files": [
                    "lib/password.php"
                ]
            },
            "notification-url": "https://packagist.org/downloads/",
            "license": [
                "MIT"
            ],
            "authors": [
                {
                    "name": "Anthony Ferrara",
                    "email": "ircmaxell@php.net",
                    "homepage": "http://blog.ircmaxell.com"
                }
            ],
            "description": "A compatibility library for the proposed simplified password hashing algorithm: https://wiki.php.net/rfc/password_hash",
            "homepage": "https://github.com/ircmaxell/password_compat",
            "keywords": [
                "hashing",
                "password"
            ],
            "time": "2014-11-20 16:49:30"
        },
        {
            "name": "lusitanian/oauth",
            "version": "v0.7.0",
            "source": {
                "type": "git",
                "url": "https://github.com/Lusitanian/PHPoAuthLib.git",
                "reference": "a48f63ce1a636c86f901b9bdbdadcdbf473bb07b"
            },
            "dist": {
                "type": "zip",
                "url": "https://api.github.com/repos/Lusitanian/PHPoAuthLib/zipball/a48f63ce1a636c86f901b9bdbdadcdbf473bb07b",
                "reference": "a48f63ce1a636c86f901b9bdbdadcdbf473bb07b",
                "shasum": ""
            },
            "require": {
                "php": ">=5.3.0"
            },
            "require-dev": {
                "phpunit/phpunit": "3.7.*",
                "predis/predis": "0.8.*@dev",
                "squizlabs/php_codesniffer": "2.*",
                "symfony/http-foundation": "~2.1"
            },
            "suggest": {
                "ext-openssl": "Allows for usage of secure connections with the stream-based HTTP client.",
                "predis/predis": "Allows using the Redis storage backend.",
                "symfony/http-foundation": "Allows using the Symfony Session storage backend."
            },
            "type": "library",
            "extra": {
                "branch-alias": {
                    "dev-master": "0.1-dev"
                }
            },
            "autoload": {
                "psr-0": {
                    "OAuth": "src",
                    "OAuth\\Unit": "tests"
                }
            },
            "notification-url": "https://packagist.org/downloads/",
            "license": [
                "MIT"
            ],
            "authors": [
                {
                    "name": "David Desberg",
                    "email": "david@daviddesberg.com"
                },
                {
                    "name": "Elliot Chance",
                    "email": "elliotchance@gmail.com"
                },
                {
                    "name": "Pieter Hordijk",
                    "email": "info@pieterhordijk.com"
                }
            ],
            "description": "PHP 5.3+ oAuth 1/2 Library",
            "keywords": [
                "Authentication",
                "authorization",
                "oauth",
                "security"
            ],
            "time": "2015-10-07 00:20:04"
        },
        {
            "name": "pdepend/pdepend",
            "version": "2.4.0",
            "source": {
                "type": "git",
                "url": "https://github.com/pdepend/pdepend.git",
                "reference": "64ba7e6d0507729e2bb482cf20cd12c4d96d99bc"
            },
            "dist": {
                "type": "zip",
                "url": "https://api.github.com/repos/pdepend/pdepend/zipball/64ba7e6d0507729e2bb482cf20cd12c4d96d99bc",
                "reference": "64ba7e6d0507729e2bb482cf20cd12c4d96d99bc",
                "shasum": ""
            },
            "require": {
                "php": ">=5.3.7",
                "symfony/config": "^2.3.0|^3",
                "symfony/dependency-injection": "^2.3.0|^3",
                "symfony/filesystem": "^2.3.0|^3"
            },
            "require-dev": {
                "phpunit/phpunit": "^4.4.0,<4.8",
                "squizlabs/php_codesniffer": "^2.0.0"
            },
            "bin": [
                "src/bin/pdepend"
            ],
            "type": "library",
            "autoload": {
                "psr-4": {
                    "PDepend\\": "src/main/php/PDepend"
                }
            },
            "notification-url": "https://packagist.org/downloads/",
            "license": [
                "BSD-3-Clause"
            ],
            "description": "Official version of pdepend to be handled with Composer",
            "time": "2017-01-10 13:45:16"
        },
        {
            "name": "phpmd/phpmd",
            "version": "2.5.0",
            "source": {
                "type": "git",
                "url": "https://github.com/phpmd/phpmd.git",
                "reference": "9298602a922cd8c46666df8d540a60bc5925ce55"
            },
            "dist": {
                "type": "zip",
                "url": "https://api.github.com/repos/phpmd/phpmd/zipball/9298602a922cd8c46666df8d540a60bc5925ce55",
                "reference": "9298602a922cd8c46666df8d540a60bc5925ce55",
                "shasum": ""
            },
            "require": {
                "pdepend/pdepend": "^2.0.4",
                "php": ">=5.3.9"
            },
            "require-dev": {
                "phpunit/phpunit": "^4.0",
                "squizlabs/php_codesniffer": "^2.0"
            },
            "bin": [
                "src/bin/phpmd"
            ],
            "type": "project",
            "autoload": {
                "psr-0": {
                    "PHPMD\\": "src/main/php"
                }
            },
            "notification-url": "https://packagist.org/downloads/",
            "license": [
                "BSD-3-Clause"
            ],
            "authors": [
                {
                    "name": "Manuel Pichler",
                    "email": "github@manuel-pichler.de",
                    "homepage": "https://github.com/manuelpichler",
                    "role": "Project Founder"
                },
                {
                    "name": "Other contributors",
                    "homepage": "https://github.com/phpmd/phpmd/graphs/contributors",
                    "role": "Contributors"
                },
                {
                    "name": "Marc Würth",
                    "email": "ravage@bluewin.ch",
                    "homepage": "https://github.com/ravage84",
                    "role": "Project Maintainer"
                }
            ],
            "description": "PHPMD is a spin-off project of PHP Depend and aims to be a PHP equivalent of the well known Java tool PMD.",
            "homepage": "http://phpmd.org/",
            "keywords": [
                "mess detection",
                "mess detector",
                "pdepend",
                "phpmd",
                "pmd"
            ],
            "time": "2016-11-23 20:33:32"
        },
        {
            "name": "phpunit/php-code-coverage",
            "version": "2.2.4",
            "source": {
                "type": "git",
                "url": "https://github.com/sebastianbergmann/php-code-coverage.git",
                "reference": "eabf68b476ac7d0f73793aada060f1c1a9bf8979"
            },
            "dist": {
                "type": "zip",
                "url": "https://api.github.com/repos/sebastianbergmann/php-code-coverage/zipball/eabf68b476ac7d0f73793aada060f1c1a9bf8979",
                "reference": "eabf68b476ac7d0f73793aada060f1c1a9bf8979",
                "shasum": ""
            },
            "require": {
                "php": ">=5.3.3",
                "phpunit/php-file-iterator": "~1.3",
                "phpunit/php-text-template": "~1.2",
                "phpunit/php-token-stream": "~1.3",
                "sebastian/environment": "^1.3.2",
                "sebastian/version": "~1.0"
            },
            "require-dev": {
                "ext-xdebug": ">=2.1.4",
                "phpunit/phpunit": "~4"
            },
            "suggest": {
                "ext-dom": "*",
                "ext-xdebug": ">=2.2.1",
                "ext-xmlwriter": "*"
            },
            "type": "library",
            "extra": {
                "branch-alias": {
                    "dev-master": "2.2.x-dev"
                }
            },
            "autoload": {
                "classmap": [
                    "src/"
                ]
            },
            "notification-url": "https://packagist.org/downloads/",
            "license": [
                "BSD-3-Clause"
            ],
            "authors": [
                {
                    "name": "Sebastian Bergmann",
                    "email": "sb@sebastian-bergmann.de",
                    "role": "lead"
                }
            ],
            "description": "Library that provides collection, processing, and rendering functionality for PHP code coverage information.",
            "homepage": "https://github.com/sebastianbergmann/php-code-coverage",
            "keywords": [
                "coverage",
                "testing",
                "xunit"
            ],
            "time": "2015-10-06 15:47:00"
        },
        {
            "name": "phpunit/php-file-iterator",
            "version": "1.3.4",
            "source": {
                "type": "git",
                "url": "https://github.com/sebastianbergmann/php-file-iterator.git",
                "reference": "acd690379117b042d1c8af1fafd61bde001bf6bb"
            },
            "dist": {
                "type": "zip",
                "url": "https://api.github.com/repos/sebastianbergmann/php-file-iterator/zipball/acd690379117b042d1c8af1fafd61bde001bf6bb",
                "reference": "acd690379117b042d1c8af1fafd61bde001bf6bb",
                "shasum": ""
            },
            "require": {
                "php": ">=5.3.3"
            },
            "type": "library",
            "autoload": {
                "classmap": [
                    "File/"
                ]
            },
            "notification-url": "https://packagist.org/downloads/",
            "include-path": [
                ""
            ],
            "license": [
                "BSD-3-Clause"
            ],
            "authors": [
                {
                    "name": "Sebastian Bergmann",
                    "email": "sb@sebastian-bergmann.de",
                    "role": "lead"
                }
            ],
            "description": "FilterIterator implementation that filters files based on a list of suffixes.",
            "homepage": "https://github.com/sebastianbergmann/php-file-iterator/",
            "keywords": [
                "filesystem",
                "iterator"
            ],
            "time": "2013-10-10 15:34:57"
        },
        {
            "name": "phpunit/php-text-template",
            "version": "1.2.1",
            "source": {
                "type": "git",
                "url": "https://github.com/sebastianbergmann/php-text-template.git",
                "reference": "31f8b717e51d9a2afca6c9f046f5d69fc27c8686"
            },
            "dist": {
                "type": "zip",
                "url": "https://api.github.com/repos/sebastianbergmann/php-text-template/zipball/31f8b717e51d9a2afca6c9f046f5d69fc27c8686",
                "reference": "31f8b717e51d9a2afca6c9f046f5d69fc27c8686",
                "shasum": ""
            },
            "require": {
                "php": ">=5.3.3"
            },
            "type": "library",
            "autoload": {
                "classmap": [
                    "src/"
                ]
            },
            "notification-url": "https://packagist.org/downloads/",
            "license": [
                "BSD-3-Clause"
            ],
            "authors": [
                {
                    "name": "Sebastian Bergmann",
                    "email": "sebastian@phpunit.de",
                    "role": "lead"
                }
            ],
            "description": "Simple template engine.",
            "homepage": "https://github.com/sebastianbergmann/php-text-template/",
            "keywords": [
                "template"
            ],
            "time": "2015-06-21 13:50:34"
        },
        {
            "name": "phpunit/php-timer",
            "version": "1.0.9",
            "source": {
                "type": "git",
                "url": "https://github.com/sebastianbergmann/php-timer.git",
                "reference": "3dcf38ca72b158baf0bc245e9184d3fdffa9c46f"
            },
            "dist": {
                "type": "zip",
                "url": "https://api.github.com/repos/sebastianbergmann/php-timer/zipball/3dcf38ca72b158baf0bc245e9184d3fdffa9c46f",
                "reference": "3dcf38ca72b158baf0bc245e9184d3fdffa9c46f",
                "shasum": ""
            },
            "require": {
                "php": "^5.3.3 || ^7.0"
            },
            "require-dev": {
                "phpunit/phpunit": "^4.8.35 || ^5.7 || ^6.0"
            },
            "type": "library",
            "extra": {
                "branch-alias": {
                    "dev-master": "1.0-dev"
                }
            },
            "autoload": {
                "classmap": [
                    "src/"
                ]
            },
            "notification-url": "https://packagist.org/downloads/",
            "license": [
                "BSD-3-Clause"
            ],
            "authors": [
                {
                    "name": "Sebastian Bergmann",
                    "email": "sb@sebastian-bergmann.de",
                    "role": "lead"
                }
            ],
            "description": "Utility class for timing",
            "homepage": "https://github.com/sebastianbergmann/php-timer/",
            "keywords": [
                "timer"
            ],
            "time": "2017-02-26 11:10:40"
        },
        {
            "name": "phpunit/php-token-stream",
            "version": "1.4.11",
            "source": {
                "type": "git",
                "url": "https://github.com/sebastianbergmann/php-token-stream.git",
                "reference": "e03f8f67534427a787e21a385a67ec3ca6978ea7"
            },
            "dist": {
                "type": "zip",
                "url": "https://api.github.com/repos/sebastianbergmann/php-token-stream/zipball/e03f8f67534427a787e21a385a67ec3ca6978ea7",
                "reference": "e03f8f67534427a787e21a385a67ec3ca6978ea7",
                "shasum": ""
            },
            "require": {
                "ext-tokenizer": "*",
                "php": ">=5.3.3"
            },
            "require-dev": {
                "phpunit/phpunit": "~4.2"
            },
            "type": "library",
            "extra": {
                "branch-alias": {
                    "dev-master": "1.4-dev"
                }
            },
            "autoload": {
                "classmap": [
                    "src/"
                ]
            },
            "notification-url": "https://packagist.org/downloads/",
            "license": [
                "BSD-3-Clause"
            ],
            "authors": [
                {
                    "name": "Sebastian Bergmann",
                    "email": "sebastian@phpunit.de"
                }
            ],
            "description": "Wrapper around PHP's tokenizer extension.",
            "homepage": "https://github.com/sebastianbergmann/php-token-stream/",
            "keywords": [
                "tokenizer"
            ],
            "time": "2017-02-27 10:12:30"
        },
        {
            "name": "phpunit/phpunit",
            "version": "4.1.0",
            "source": {
                "type": "git",
                "url": "https://github.com/sebastianbergmann/phpunit.git",
                "reference": "efb1b1334605594417a3bd466477772d06d460a8"
            },
            "dist": {
                "type": "zip",
                "url": "https://api.github.com/repos/sebastianbergmann/phpunit/zipball/efb1b1334605594417a3bd466477772d06d460a8",
                "reference": "efb1b1334605594417a3bd466477772d06d460a8",
                "shasum": ""
            },
            "require": {
                "ext-dom": "*",
                "ext-json": "*",
                "ext-pcre": "*",
                "ext-reflection": "*",
                "ext-spl": "*",
                "php": ">=5.3.3",
                "phpunit/php-code-coverage": "~2.0",
                "phpunit/php-file-iterator": "~1.3.1",
                "phpunit/php-text-template": "~1.2",
                "phpunit/php-timer": "~1.0.2",
                "phpunit/phpunit-mock-objects": "~2.1",
                "sebastian/comparator": "~1.0",
                "sebastian/diff": "~1.1",
                "sebastian/environment": "~1.0",
                "sebastian/exporter": "~1.0",
                "sebastian/version": "~1.0",
                "symfony/yaml": "~2.0"
            },
            "suggest": {
                "phpunit/php-invoker": "~1.1"
            },
            "bin": [
                "phpunit"
            ],
            "type": "library",
            "extra": {
                "branch-alias": {
                    "dev-master": "4.1.x-dev"
                }
            },
            "autoload": {
                "classmap": [
                    "src/"
                ]
            },
            "notification-url": "https://packagist.org/downloads/",
            "include-path": [
                "",
                "../../symfony/yaml/"
            ],
            "license": [
                "BSD-3-Clause"
            ],
            "authors": [
                {
                    "name": "Sebastian Bergmann",
                    "email": "sebastian@phpunit.de",
                    "role": "lead"
                }
            ],
            "description": "The PHP Unit Testing framework.",
            "homepage": "http://www.phpunit.de/",
            "keywords": [
                "phpunit",
                "testing",
                "xunit"
            ],
            "time": "2014-05-02 07:13:40"
        },
        {
            "name": "phpunit/phpunit-mock-objects",
            "version": "2.3.8",
            "source": {
                "type": "git",
                "url": "https://github.com/sebastianbergmann/phpunit-mock-objects.git",
                "reference": "ac8e7a3db35738d56ee9a76e78a4e03d97628983"
            },
            "dist": {
                "type": "zip",
                "url": "https://api.github.com/repos/sebastianbergmann/phpunit-mock-objects/zipball/ac8e7a3db35738d56ee9a76e78a4e03d97628983",
                "reference": "ac8e7a3db35738d56ee9a76e78a4e03d97628983",
                "shasum": ""
            },
            "require": {
                "doctrine/instantiator": "^1.0.2",
                "php": ">=5.3.3",
                "phpunit/php-text-template": "~1.2",
                "sebastian/exporter": "~1.2"
            },
            "require-dev": {
                "phpunit/phpunit": "~4.4"
            },
            "suggest": {
                "ext-soap": "*"
            },
            "type": "library",
            "extra": {
                "branch-alias": {
                    "dev-master": "2.3.x-dev"
                }
            },
            "autoload": {
                "classmap": [
                    "src/"
                ]
            },
            "notification-url": "https://packagist.org/downloads/",
            "license": [
                "BSD-3-Clause"
            ],
            "authors": [
                {
                    "name": "Sebastian Bergmann",
                    "email": "sb@sebastian-bergmann.de",
                    "role": "lead"
                }
            ],
            "description": "Mock Object library for PHPUnit",
            "homepage": "https://github.com/sebastianbergmann/phpunit-mock-objects/",
            "keywords": [
                "mock",
                "xunit"
            ],
            "time": "2015-10-02 06:51:40"
        },
        {
            "name": "sebastian/comparator",
            "version": "1.2.4",
            "source": {
                "type": "git",
                "url": "https://github.com/sebastianbergmann/comparator.git",
                "reference": "2b7424b55f5047b47ac6e5ccb20b2aea4011d9be"
            },
            "dist": {
                "type": "zip",
                "url": "https://api.github.com/repos/sebastianbergmann/comparator/zipball/2b7424b55f5047b47ac6e5ccb20b2aea4011d9be",
                "reference": "2b7424b55f5047b47ac6e5ccb20b2aea4011d9be",
                "shasum": ""
            },
            "require": {
                "php": ">=5.3.3",
                "sebastian/diff": "~1.2",
                "sebastian/exporter": "~1.2 || ~2.0"
            },
            "require-dev": {
                "phpunit/phpunit": "~4.4"
            },
            "type": "library",
            "extra": {
                "branch-alias": {
                    "dev-master": "1.2.x-dev"
                }
            },
            "autoload": {
                "classmap": [
                    "src/"
                ]
            },
            "notification-url": "https://packagist.org/downloads/",
            "license": [
                "BSD-3-Clause"
            ],
            "authors": [
                {
                    "name": "Jeff Welch",
                    "email": "whatthejeff@gmail.com"
                },
                {
                    "name": "Volker Dusch",
                    "email": "github@wallbash.com"
                },
                {
                    "name": "Bernhard Schussek",
                    "email": "bschussek@2bepublished.at"
                },
                {
                    "name": "Sebastian Bergmann",
                    "email": "sebastian@phpunit.de"
                }
            ],
            "description": "Provides the functionality to compare PHP values for equality",
            "homepage": "http://www.github.com/sebastianbergmann/comparator",
            "keywords": [
                "comparator",
                "compare",
                "equality"
            ],
            "time": "2017-01-29 09:50:25"
        },
        {
            "name": "sebastian/diff",
            "version": "1.4.1",
            "source": {
                "type": "git",
                "url": "https://github.com/sebastianbergmann/diff.git",
                "reference": "13edfd8706462032c2f52b4b862974dd46b71c9e"
            },
            "dist": {
                "type": "zip",
                "url": "https://api.github.com/repos/sebastianbergmann/diff/zipball/13edfd8706462032c2f52b4b862974dd46b71c9e",
                "reference": "13edfd8706462032c2f52b4b862974dd46b71c9e",
                "shasum": ""
            },
            "require": {
                "php": ">=5.3.3"
            },
            "require-dev": {
                "phpunit/phpunit": "~4.8"
            },
            "type": "library",
            "extra": {
                "branch-alias": {
                    "dev-master": "1.4-dev"
                }
            },
            "autoload": {
                "classmap": [
                    "src/"
                ]
            },
            "notification-url": "https://packagist.org/downloads/",
            "license": [
                "BSD-3-Clause"
            ],
            "authors": [
                {
                    "name": "Kore Nordmann",
                    "email": "mail@kore-nordmann.de"
                },
                {
                    "name": "Sebastian Bergmann",
                    "email": "sebastian@phpunit.de"
                }
            ],
            "description": "Diff implementation",
            "homepage": "https://github.com/sebastianbergmann/diff",
            "keywords": [
                "diff"
            ],
            "time": "2015-12-08 07:14:41"
        },
        {
            "name": "sebastian/environment",
            "version": "1.3.8",
            "source": {
                "type": "git",
                "url": "https://github.com/sebastianbergmann/environment.git",
                "reference": "be2c607e43ce4c89ecd60e75c6a85c126e754aea"
            },
            "dist": {
                "type": "zip",
                "url": "https://api.github.com/repos/sebastianbergmann/environment/zipball/be2c607e43ce4c89ecd60e75c6a85c126e754aea",
                "reference": "be2c607e43ce4c89ecd60e75c6a85c126e754aea",
                "shasum": ""
            },
            "require": {
                "php": "^5.3.3 || ^7.0"
            },
            "require-dev": {
                "phpunit/phpunit": "^4.8 || ^5.0"
            },
            "type": "library",
            "extra": {
                "branch-alias": {
                    "dev-master": "1.3.x-dev"
                }
            },
            "autoload": {
                "classmap": [
                    "src/"
                ]
            },
            "notification-url": "https://packagist.org/downloads/",
            "license": [
                "BSD-3-Clause"
            ],
            "authors": [
                {
                    "name": "Sebastian Bergmann",
                    "email": "sebastian@phpunit.de"
                }
            ],
            "description": "Provides functionality to handle HHVM/PHP environments",
            "homepage": "http://www.github.com/sebastianbergmann/environment",
            "keywords": [
                "Xdebug",
                "environment",
                "hhvm"
            ],
            "time": "2016-08-18 05:49:44"
        },
        {
            "name": "sebastian/exporter",
            "version": "1.2.2",
            "source": {
                "type": "git",
                "url": "https://github.com/sebastianbergmann/exporter.git",
                "reference": "42c4c2eec485ee3e159ec9884f95b431287edde4"
            },
            "dist": {
                "type": "zip",
                "url": "https://api.github.com/repos/sebastianbergmann/exporter/zipball/42c4c2eec485ee3e159ec9884f95b431287edde4",
                "reference": "42c4c2eec485ee3e159ec9884f95b431287edde4",
                "shasum": ""
            },
            "require": {
                "php": ">=5.3.3",
                "sebastian/recursion-context": "~1.0"
            },
            "require-dev": {
                "ext-mbstring": "*",
                "phpunit/phpunit": "~4.4"
            },
            "type": "library",
            "extra": {
                "branch-alias": {
                    "dev-master": "1.3.x-dev"
                }
            },
            "autoload": {
                "classmap": [
                    "src/"
                ]
            },
            "notification-url": "https://packagist.org/downloads/",
            "license": [
                "BSD-3-Clause"
            ],
            "authors": [
                {
                    "name": "Jeff Welch",
                    "email": "whatthejeff@gmail.com"
                },
                {
                    "name": "Volker Dusch",
                    "email": "github@wallbash.com"
                },
                {
                    "name": "Bernhard Schussek",
                    "email": "bschussek@2bepublished.at"
                },
                {
                    "name": "Sebastian Bergmann",
                    "email": "sebastian@phpunit.de"
                },
                {
                    "name": "Adam Harvey",
                    "email": "aharvey@php.net"
                }
            ],
            "description": "Provides the functionality to export PHP variables for visualization",
            "homepage": "http://www.github.com/sebastianbergmann/exporter",
            "keywords": [
                "export",
                "exporter"
            ],
            "time": "2016-06-17 09:04:28"
        },
        {
            "name": "sebastian/finder-facade",
            "version": "1.2.1",
            "source": {
                "type": "git",
                "url": "https://github.com/sebastianbergmann/finder-facade.git",
                "reference": "2a6f7f57efc0aa2d23297d9fd9e2a03111a8c0b9"
            },
            "dist": {
                "type": "zip",
                "url": "https://api.github.com/repos/sebastianbergmann/finder-facade/zipball/2a6f7f57efc0aa2d23297d9fd9e2a03111a8c0b9",
                "reference": "2a6f7f57efc0aa2d23297d9fd9e2a03111a8c0b9",
                "shasum": ""
            },
            "require": {
                "symfony/finder": "~2.3|~3.0",
                "theseer/fdomdocument": "~1.3"
            },
            "type": "library",
            "autoload": {
                "classmap": [
                    "src/"
                ]
            },
            "notification-url": "https://packagist.org/downloads/",
            "license": [
                "BSD-3-Clause"
            ],
            "authors": [
                {
                    "name": "Sebastian Bergmann",
                    "email": "sebastian@phpunit.de",
                    "role": "lead"
                }
            ],
            "description": "FinderFacade is a convenience wrapper for Symfony's Finder component.",
            "homepage": "https://github.com/sebastianbergmann/finder-facade",
            "time": "2016-02-17 07:02:23"
        },
        {
            "name": "sebastian/phpcpd",
            "version": "2.0.0",
            "source": {
                "type": "git",
                "url": "https://github.com/sebastianbergmann/phpcpd.git",
                "reference": "346c909de7adc3979988a6505a80814c8562d6b3"
            },
            "dist": {
                "type": "zip",
                "url": "https://api.github.com/repos/sebastianbergmann/phpcpd/zipball/346c909de7adc3979988a6505a80814c8562d6b3",
                "reference": "346c909de7adc3979988a6505a80814c8562d6b3",
                "shasum": ""
            },
            "require": {
                "php": ">=5.3.3",
                "phpunit/php-timer": ">=1.0.4",
                "sebastian/finder-facade": ">=1.1.0",
                "sebastian/version": ">=1.0.0",
                "symfony/console": ">=2.2.0",
                "theseer/fdomdocument": "~1.4"
            },
            "bin": [
                "composer/bin/phpcpd"
            ],
            "type": "library",
            "extra": {
                "branch-alias": {
                    "dev-master": "2.0-dev"
                }
            },
            "autoload": {
                "classmap": [
                    "src/"
                ]
            },
            "notification-url": "https://packagist.org/downloads/",
            "license": [
                "BSD-3-Clause"
            ],
            "authors": [
                {
                    "name": "Sebastian Bergmann",
                    "email": "sebastian@phpunit.de",
                    "role": "lead"
                }
            ],
            "description": "Copy/Paste Detector (CPD) for PHP code.",
            "homepage": "https://github.com/sebastianbergmann/phpcpd",
            "time": "2013-11-08 09:05:42"
        },
        {
            "name": "sebastian/recursion-context",
            "version": "1.0.5",
            "source": {
                "type": "git",
                "url": "https://github.com/sebastianbergmann/recursion-context.git",
                "reference": "b19cc3298482a335a95f3016d2f8a6950f0fbcd7"
            },
            "dist": {
                "type": "zip",
                "url": "https://api.github.com/repos/sebastianbergmann/recursion-context/zipball/b19cc3298482a335a95f3016d2f8a6950f0fbcd7",
                "reference": "b19cc3298482a335a95f3016d2f8a6950f0fbcd7",
                "shasum": ""
            },
            "require": {
                "php": ">=5.3.3"
            },
            "require-dev": {
                "phpunit/phpunit": "~4.4"
            },
            "type": "library",
            "extra": {
                "branch-alias": {
                    "dev-master": "1.0.x-dev"
                }
            },
            "autoload": {
                "classmap": [
                    "src/"
                ]
            },
            "notification-url": "https://packagist.org/downloads/",
            "license": [
                "BSD-3-Clause"
            ],
            "authors": [
                {
                    "name": "Jeff Welch",
                    "email": "whatthejeff@gmail.com"
                },
                {
                    "name": "Sebastian Bergmann",
                    "email": "sebastian@phpunit.de"
                },
                {
                    "name": "Adam Harvey",
                    "email": "aharvey@php.net"
                }
            ],
            "description": "Provides functionality to recursively process PHP variables",
            "homepage": "http://www.github.com/sebastianbergmann/recursion-context",
            "time": "2016-10-03 07:41:43"
        },
        {
            "name": "sebastian/version",
            "version": "1.0.6",
            "source": {
                "type": "git",
                "url": "https://github.com/sebastianbergmann/version.git",
                "reference": "58b3a85e7999757d6ad81c787a1fbf5ff6c628c6"
            },
            "dist": {
                "type": "zip",
                "url": "https://api.github.com/repos/sebastianbergmann/version/zipball/58b3a85e7999757d6ad81c787a1fbf5ff6c628c6",
                "reference": "58b3a85e7999757d6ad81c787a1fbf5ff6c628c6",
                "shasum": ""
            },
            "type": "library",
            "autoload": {
                "classmap": [
                    "src/"
                ]
            },
            "notification-url": "https://packagist.org/downloads/",
            "license": [
                "BSD-3-Clause"
            ],
            "authors": [
                {
                    "name": "Sebastian Bergmann",
                    "email": "sebastian@phpunit.de",
                    "role": "lead"
                }
            ],
            "description": "Library that helps with managing the version number of Git-hosted PHP projects",
            "homepage": "https://github.com/sebastianbergmann/version",
            "time": "2015-06-21 13:59:46"
        },
        {
            "name": "squizlabs/php_codesniffer",
            "version": "1.5.3",
            "source": {
                "type": "git",
                "url": "https://github.com/squizlabs/PHP_CodeSniffer.git",
                "reference": "396178ada8499ec492363587f037125bf7b07fcc"
            },
            "dist": {
                "type": "zip",
                "url": "https://api.github.com/repos/squizlabs/PHP_CodeSniffer/zipball/396178ada8499ec492363587f037125bf7b07fcc",
                "reference": "396178ada8499ec492363587f037125bf7b07fcc",
                "shasum": ""
            },
            "require": {
                "ext-tokenizer": "*",
                "php": ">=5.1.2"
            },
            "suggest": {
                "phpunit/php-timer": "dev-master"
            },
            "bin": [
                "scripts/phpcs"
            ],
            "type": "library",
            "extra": {
                "branch-alias": {
                    "dev-phpcs-fixer": "2.0.x-dev"
                }
            },
            "autoload": {
                "classmap": [
                    "CodeSniffer.php",
                    "CodeSniffer/CLI.php",
                    "CodeSniffer/Exception.php",
                    "CodeSniffer/File.php",
                    "CodeSniffer/Report.php",
                    "CodeSniffer/Reporting.php",
                    "CodeSniffer/Sniff.php",
                    "CodeSniffer/Tokens.php",
                    "CodeSniffer/Reports/",
                    "CodeSniffer/CommentParser/",
                    "CodeSniffer/Tokenizers/",
                    "CodeSniffer/DocGenerators/",
                    "CodeSniffer/Standards/AbstractPatternSniff.php",
                    "CodeSniffer/Standards/AbstractScopeSniff.php",
                    "CodeSniffer/Standards/AbstractVariableSniff.php",
                    "CodeSniffer/Standards/IncorrectPatternException.php",
                    "CodeSniffer/Standards/Generic/Sniffs/",
                    "CodeSniffer/Standards/MySource/Sniffs/",
                    "CodeSniffer/Standards/PEAR/Sniffs/",
                    "CodeSniffer/Standards/PSR1/Sniffs/",
                    "CodeSniffer/Standards/PSR2/Sniffs/",
                    "CodeSniffer/Standards/Squiz/Sniffs/",
                    "CodeSniffer/Standards/Zend/Sniffs/"
                ]
            },
            "notification-url": "https://packagist.org/downloads/",
            "license": [
                "BSD-3-Clause"
            ],
            "authors": [
                {
                    "name": "Greg Sherwood",
                    "role": "lead"
                }
            ],
            "description": "PHP_CodeSniffer tokenises PHP, JavaScript and CSS files and detects violations of a defined set of coding standards.",
            "homepage": "http://www.squizlabs.com/php-codesniffer",
            "keywords": [
                "phpcs",
                "standards"
            ],
            "time": "2014-05-01 03:07:07"
        },
        {
            "name": "symfony/config",
            "version": "v3.2.6",
            "source": {
                "type": "git",
                "url": "https://github.com/symfony/config.git",
                "reference": "741d6d4cd1414d67d48eb71aba6072b46ba740c2"
            },
            "dist": {
                "type": "zip",
                "url": "https://api.github.com/repos/symfony/config/zipball/741d6d4cd1414d67d48eb71aba6072b46ba740c2",
                "reference": "741d6d4cd1414d67d48eb71aba6072b46ba740c2",
                "shasum": ""
            },
            "require": {
                "php": ">=5.5.9",
                "symfony/filesystem": "~2.8|~3.0"
            },
            "require-dev": {
                "symfony/yaml": "~3.0"
            },
            "suggest": {
                "symfony/yaml": "To use the yaml reference dumper"
            },
            "type": "library",
            "extra": {
                "branch-alias": {
                    "dev-master": "3.2-dev"
                }
            },
            "autoload": {
                "psr-4": {
                    "Symfony\\Component\\Config\\": ""
                },
                "exclude-from-classmap": [
                    "/Tests/"
                ]
            },
            "notification-url": "https://packagist.org/downloads/",
            "license": [
                "MIT"
            ],
            "authors": [
                {
                    "name": "Fabien Potencier",
                    "email": "fabien@symfony.com"
                },
                {
                    "name": "Symfony Community",
                    "homepage": "https://symfony.com/contributors"
                }
            ],
            "description": "Symfony Config Component",
            "homepage": "https://symfony.com",
            "time": "2017-03-01 18:18:25"
        },
        {
            "name": "symfony/dependency-injection",
            "version": "v3.1.10",
            "source": {
                "type": "git",
                "url": "https://github.com/symfony/dependency-injection.git",
                "reference": "f4a04433f82eb8ca58555d1b6375293fc7c90d18"
            },
            "dist": {
                "type": "zip",
                "url": "https://api.github.com/repos/symfony/dependency-injection/zipball/f4a04433f82eb8ca58555d1b6375293fc7c90d18",
                "reference": "f4a04433f82eb8ca58555d1b6375293fc7c90d18",
                "shasum": ""
            },
            "require": {
                "php": ">=5.5.9"
            },
            "require-dev": {
                "symfony/config": "~2.8|~3.0",
                "symfony/expression-language": "~2.8|~3.0",
                "symfony/yaml": "~2.8.7|~3.0.7|~3.1.1|~3.2"
            },
            "suggest": {
                "symfony/config": "",
                "symfony/expression-language": "For using expressions in service container configuration",
                "symfony/proxy-manager-bridge": "Generate service proxies to lazy load them",
                "symfony/yaml": ""
            },
            "type": "library",
            "extra": {
                "branch-alias": {
                    "dev-master": "3.1-dev"
                }
            },
            "autoload": {
                "psr-4": {
                    "Symfony\\Component\\DependencyInjection\\": ""
                },
                "exclude-from-classmap": [
                    "/Tests/"
                ]
            },
            "notification-url": "https://packagist.org/downloads/",
            "license": [
                "MIT"
            ],
            "authors": [
                {
                    "name": "Fabien Potencier",
                    "email": "fabien@symfony.com"
                },
                {
                    "name": "Symfony Community",
                    "homepage": "https://symfony.com/contributors"
                }
            ],
            "description": "Symfony DependencyInjection Component",
            "homepage": "https://symfony.com",
            "time": "2017-01-28 00:04:57"
        },
        {
            "name": "symfony/polyfill-php54",
            "version": "v1.3.0",
            "source": {
                "type": "git",
                "url": "https://github.com/symfony/polyfill-php54.git",
                "reference": "90e085822963fdcc9d1c5b73deb3d2e5783b16a0"
            },
            "dist": {
                "type": "zip",
                "url": "https://api.github.com/repos/symfony/polyfill-php54/zipball/90e085822963fdcc9d1c5b73deb3d2e5783b16a0",
                "reference": "90e085822963fdcc9d1c5b73deb3d2e5783b16a0",
                "shasum": ""
            },
            "require": {
                "php": ">=5.3.3"
            },
            "type": "library",
            "extra": {
                "branch-alias": {
                    "dev-master": "1.3-dev"
                }
            },
            "autoload": {
                "psr-4": {
                    "Symfony\\Polyfill\\Php54\\": ""
                },
                "files": [
                    "bootstrap.php"
                ],
                "classmap": [
                    "Resources/stubs"
                ]
            },
            "notification-url": "https://packagist.org/downloads/",
            "license": [
                "MIT"
            ],
            "authors": [
                {
                    "name": "Nicolas Grekas",
                    "email": "p@tchwork.com"
                },
                {
                    "name": "Symfony Community",
                    "homepage": "https://symfony.com/contributors"
                }
            ],
            "description": "Symfony polyfill backporting some PHP 5.4+ features to lower PHP versions",
            "homepage": "https://symfony.com",
            "keywords": [
                "compatibility",
                "polyfill",
                "portable",
                "shim"
            ],
            "time": "2016-11-14 01:06:16"
        },
        {
            "name": "symfony/polyfill-php55",
            "version": "v1.3.0",
            "source": {
                "type": "git",
                "url": "https://github.com/symfony/polyfill-php55.git",
                "reference": "03e3f0350bca2220e3623a0e340eef194405fc67"
            },
            "dist": {
                "type": "zip",
                "url": "https://api.github.com/repos/symfony/polyfill-php55/zipball/03e3f0350bca2220e3623a0e340eef194405fc67",
                "reference": "03e3f0350bca2220e3623a0e340eef194405fc67",
                "shasum": ""
            },
            "require": {
                "ircmaxell/password-compat": "~1.0",
                "php": ">=5.3.3"
            },
            "type": "library",
            "extra": {
                "branch-alias": {
                    "dev-master": "1.3-dev"
                }
            },
            "autoload": {
                "psr-4": {
                    "Symfony\\Polyfill\\Php55\\": ""
                },
                "files": [
                    "bootstrap.php"
                ]
            },
            "notification-url": "https://packagist.org/downloads/",
            "license": [
                "MIT"
            ],
            "authors": [
                {
                    "name": "Nicolas Grekas",
                    "email": "p@tchwork.com"
                },
                {
                    "name": "Symfony Community",
                    "homepage": "https://symfony.com/contributors"
                }
            ],
            "description": "Symfony polyfill backporting some PHP 5.5+ features to lower PHP versions",
            "homepage": "https://symfony.com",
            "keywords": [
                "compatibility",
                "polyfill",
                "portable",
                "shim"
            ],
            "time": "2016-11-14 01:06:16"
        },
        {
            "name": "symfony/polyfill-xml",
            "version": "v1.3.0",
            "source": {
                "type": "git",
                "url": "https://github.com/symfony/polyfill-xml.git",
                "reference": "64b6a864f18ab4fddad49f5025f805f6781dfabd"
            },
            "dist": {
                "type": "zip",
                "url": "https://api.github.com/repos/symfony/polyfill-xml/zipball/64b6a864f18ab4fddad49f5025f805f6781dfabd",
                "reference": "64b6a864f18ab4fddad49f5025f805f6781dfabd",
                "shasum": ""
            },
            "require": {
                "php": ">=5.3.3"
            },
            "suggest": {
                "ext-xml": "For best performance"
            },
            "type": "library",
            "extra": {
                "branch-alias": {
                    "dev-master": "1.3-dev"
                }
            },
            "autoload": {
                "psr-4": {
                    "Symfony\\Polyfill\\Xml\\": ""
                },
                "files": [
                    "bootstrap.php"
                ]
            },
            "notification-url": "https://packagist.org/downloads/",
            "license": [
                "MIT"
            ],
            "authors": [
                {
                    "name": "Nicolas Grekas",
                    "email": "p@tchwork.com"
                },
                {
                    "name": "Symfony Community",
                    "homepage": "https://symfony.com/contributors"
                }
            ],
            "description": "Symfony polyfill for xml's utf8_encode and utf8_decode functions",
            "homepage": "https://symfony.com",
            "keywords": [
                "compatibility",
                "polyfill",
                "portable",
                "shim"
            ],
            "time": "2016-11-14 01:06:16"
        },
        {
            "name": "symfony/stopwatch",
            "version": "v3.2.6",
            "source": {
                "type": "git",
                "url": "https://github.com/symfony/stopwatch.git",
                "reference": "c5ee0f8650c84b4d36a5f76b3b504233feaabf75"
            },
            "dist": {
                "type": "zip",
                "url": "https://api.github.com/repos/symfony/stopwatch/zipball/c5ee0f8650c84b4d36a5f76b3b504233feaabf75",
                "reference": "c5ee0f8650c84b4d36a5f76b3b504233feaabf75",
                "shasum": ""
            },
            "require": {
                "php": ">=5.5.9"
            },
            "type": "library",
            "extra": {
                "branch-alias": {
                    "dev-master": "3.2-dev"
                }
            },
            "autoload": {
                "psr-4": {
                    "Symfony\\Component\\Stopwatch\\": ""
                },
                "exclude-from-classmap": [
                    "/Tests/"
                ]
            },
            "notification-url": "https://packagist.org/downloads/",
            "license": [
                "MIT"
            ],
            "authors": [
                {
                    "name": "Fabien Potencier",
                    "email": "fabien@symfony.com"
                },
                {
                    "name": "Symfony Community",
                    "homepage": "https://symfony.com/contributors"
                }
            ],
            "description": "Symfony Stopwatch Component",
            "homepage": "https://symfony.com",
            "time": "2017-02-18 17:28:00"
        },
        {
            "name": "symfony/yaml",
            "version": "v2.8.18",
            "source": {
                "type": "git",
                "url": "https://github.com/symfony/yaml.git",
                "reference": "2a7bab3c16f6f452c47818fdd08f3b1e49ffcf7d"
            },
            "dist": {
                "type": "zip",
                "url": "https://api.github.com/repos/symfony/yaml/zipball/2a7bab3c16f6f452c47818fdd08f3b1e49ffcf7d",
                "reference": "2a7bab3c16f6f452c47818fdd08f3b1e49ffcf7d",
                "shasum": ""
            },
            "require": {
                "php": ">=5.3.9"
            },
            "type": "library",
            "extra": {
                "branch-alias": {
                    "dev-master": "2.8-dev"
                }
            },
            "autoload": {
                "psr-4": {
                    "Symfony\\Component\\Yaml\\": ""
                },
                "exclude-from-classmap": [
                    "/Tests/"
                ]
            },
            "notification-url": "https://packagist.org/downloads/",
            "license": [
                "MIT"
            ],
            "authors": [
                {
                    "name": "Fabien Potencier",
                    "email": "fabien@symfony.com"
                },
                {
                    "name": "Symfony Community",
                    "homepage": "https://symfony.com/contributors"
                }
            ],
            "description": "Symfony Yaml Component",
            "homepage": "https://symfony.com",
            "time": "2017-03-01 18:13:50"
        },
        {
            "name": "theseer/fdomdocument",
            "version": "1.6.1",
            "source": {
                "type": "git",
                "url": "https://github.com/theseer/fDOMDocument.git",
                "reference": "d9ad139d6c2e8edf5e313ffbe37ff13344cf0684"
            },
            "dist": {
                "type": "zip",
                "url": "https://api.github.com/repos/theseer/fDOMDocument/zipball/d9ad139d6c2e8edf5e313ffbe37ff13344cf0684",
                "reference": "d9ad139d6c2e8edf5e313ffbe37ff13344cf0684",
                "shasum": ""
            },
            "require": {
                "ext-dom": "*",
                "lib-libxml": "*",
                "php": ">=5.3.3"
            },
            "type": "library",
            "autoload": {
                "classmap": [
                    "src/"
                ]
            },
            "notification-url": "https://packagist.org/downloads/",
            "license": [
                "BSD-3-Clause"
            ],
            "authors": [
                {
                    "name": "Arne Blankerts",
                    "email": "arne@blankerts.de",
                    "role": "lead"
                }
            ],
            "description": "The classes contained within this repository extend the standard DOM to use exceptions at all occasions of errors instead of PHP warnings or notices. They also add various custom methods and shortcuts for convenience and to simplify the usage of DOM.",
            "homepage": "https://github.com/theseer/fDOMDocument",
            "time": "2015-05-27 22:58:02"
        }
    ],
    "aliases": [],
    "minimum-stability": "alpha",
    "stability-flags": {
        "phpmd/phpmd": 0
    },
    "prefer-stable": true,
    "prefer-lowest": false,
    "platform": {
        "php": "~5.6.5|7.0.2|7.0.4|~7.0.6",
        "lib-libxml": "*",
        "ext-ctype": "*",
        "ext-gd": "*",
        "ext-spl": "*",
        "ext-dom": "*",
        "ext-simplexml": "*",
        "ext-mcrypt": "*",
        "ext-hash": "*",
        "ext-curl": "*",
        "ext-iconv": "*",
        "ext-intl": "*",
        "ext-xsl": "*",
        "ext-mbstring": "*",
        "ext-openssl": "*",
        "ext-zip": "*",
        "ext-pdo_mysql": "*"
    },
    "platform-dev": []
}<|MERGE_RESOLUTION|>--- conflicted
+++ resolved
@@ -4,13 +4,8 @@
         "Read more about it at https://getcomposer.org/doc/01-basic-usage.md#composer-lock-the-lock-file",
         "This file is @generated automatically"
     ],
-<<<<<<< HEAD
-    "hash": "ad98eaa6a2681e8388982938432fefda",
-    "content-hash": "bb6190b1065bf97b9db8ec9eaf26c537",
-=======
-    "hash": "e7529d0bcf985db3dd3c5168983ca26f",
-    "content-hash": "64c35ecc0bf6506d5ebce0b1b10facb6",
->>>>>>> 00efa0df
+    "hash": "93a80447e5c1c9455994a33d0b433bca",
+    "content-hash": "c6f66f39754e4b3b53b94ab34efdf214",
     "packages": [
         {
             "name": "braintree/braintree_php",
