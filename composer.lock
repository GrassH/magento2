--- conflicted
+++ resolved
@@ -4,11 +4,7 @@
         "Read more about it at https://getcomposer.org/doc/01-basic-usage.md#composer-lock-the-lock-file",
         "This file is @generated automatically"
     ],
-<<<<<<< HEAD
-    "hash": "aafa184489a3748b29fb8dfff12437cc",
-=======
     "hash": "55186e4b1650ca5f2ad865799800f636",
->>>>>>> f6d04bbf
     "packages": [
         {
             "name": "composer/composer",
@@ -80,20 +76,20 @@
         },
         {
             "name": "justinrainbow/json-schema",
-            "version": "1.4.2",
+            "version": "1.4.1",
             "source": {
                 "type": "git",
                 "url": "https://github.com/justinrainbow/json-schema.git",
-                "reference": "7dfe4f1db8a62be3dd35710efce663537d515653"
-            },
-            "dist": {
-                "type": "zip",
-                "url": "https://api.github.com/repos/justinrainbow/json-schema/zipball/7dfe4f1db8a62be3dd35710efce663537d515653",
-                "reference": "7dfe4f1db8a62be3dd35710efce663537d515653",
-                "shasum": ""
-            },
-            "require": {
-                "php": ">=5.3.2"
+                "reference": "2465fe486c864e30badaa4d005ebdf89dbc503f3"
+            },
+            "dist": {
+                "type": "zip",
+                "url": "https://api.github.com/repos/justinrainbow/json-schema/zipball/2465fe486c864e30badaa4d005ebdf89dbc503f3",
+                "reference": "2465fe486c864e30badaa4d005ebdf89dbc503f3",
+                "shasum": ""
+            },
+            "require": {
+                "php": ">=5.3.0"
             },
             "require-dev": {
                 "json-schema/json-schema-test-suite": "1.1.0",
@@ -142,7 +138,7 @@
                 "json",
                 "schema"
             ],
-            "time": "2015-06-14 20:01:28"
+            "time": "2015-03-27 16:41:39"
         },
         {
             "name": "magento/magento-composer-installer",
@@ -2126,16 +2122,16 @@
     "packages-dev": [
         {
             "name": "doctrine/instantiator",
-            "version": "1.0.5",
+            "version": "1.0.4",
             "source": {
                 "type": "git",
                 "url": "https://github.com/doctrine/instantiator.git",
-                "reference": "8e884e78f9f0eb1329e445619e04456e64d8051d"
-            },
-            "dist": {
-                "type": "zip",
-                "url": "https://api.github.com/repos/doctrine/instantiator/zipball/8e884e78f9f0eb1329e445619e04456e64d8051d",
-                "reference": "8e884e78f9f0eb1329e445619e04456e64d8051d",
+                "reference": "f976e5de371104877ebc89bd8fecb0019ed9c119"
+            },
+            "dist": {
+                "type": "zip",
+                "url": "https://api.github.com/repos/doctrine/instantiator/zipball/f976e5de371104877ebc89bd8fecb0019ed9c119",
+                "reference": "f976e5de371104877ebc89bd8fecb0019ed9c119",
                 "shasum": ""
             },
             "require": {
@@ -2146,7 +2142,7 @@
                 "ext-pdo": "*",
                 "ext-phar": "*",
                 "phpunit/phpunit": "~4.0",
-                "squizlabs/php_codesniffer": "~2.0"
+                "squizlabs/php_codesniffer": "2.0.*@ALPHA"
             },
             "type": "library",
             "extra": {
@@ -2155,8 +2151,8 @@
                 }
             },
             "autoload": {
-                "psr-4": {
-                    "Doctrine\\Instantiator\\": "src/Doctrine/Instantiator/"
+                "psr-0": {
+                    "Doctrine\\Instantiator\\": "src"
                 }
             },
             "notification-url": "http://packagist.org/downloads/",
@@ -2176,20 +2172,20 @@
                 "constructor",
                 "instantiate"
             ],
-            "time": "2015-06-14 21:17:01"
+            "time": "2014-10-13 12:58:55"
         },
         {
             "name": "fabpot/php-cs-fixer",
-            "version": "v1.9",
+            "version": "v1.8.1",
             "source": {
                 "type": "git",
                 "url": "https://github.com/FriendsOfPHP/PHP-CS-Fixer.git",
-                "reference": "ef528b9d3f1dd66197baabf8f77c8402c62bb9fc"
-            },
-            "dist": {
-                "type": "zip",
-                "url": "https://api.github.com/repos/FriendsOfPHP/PHP-CS-Fixer/zipball/ef528b9d3f1dd66197baabf8f77c8402c62bb9fc",
-                "reference": "ef528b9d3f1dd66197baabf8f77c8402c62bb9fc",
+                "reference": "c1e28e95a978e967dade5469a4bf88162faa67bf"
+            },
+            "dist": {
+                "type": "zip",
+                "url": "https://api.github.com/repos/FriendsOfPHP/PHP-CS-Fixer/zipball/c1e28e95a978e967dade5469a4bf88162faa67bf",
+                "reference": "c1e28e95a978e967dade5469a4bf88162faa67bf",
                 "shasum": ""
             },
             "require": {
@@ -2230,7 +2226,7 @@
                 }
             ],
             "description": "A tool to automatically fix PHP code style",
-            "time": "2015-06-13 09:30:19"
+            "time": "2015-05-29 06:10:12"
         },
         {
             "name": "league/climate",
@@ -2597,16 +2593,16 @@
         },
         {
             "name": "phpunit/php-timer",
-            "version": "1.0.6",
+            "version": "1.0.5",
             "source": {
                 "type": "git",
                 "url": "https://github.com/sebastianbergmann/php-timer.git",
-                "reference": "83fe1bdc5d47658b727595c14da140da92b3d66d"
-            },
-            "dist": {
-                "type": "zip",
-                "url": "https://api.github.com/repos/sebastianbergmann/php-timer/zipball/83fe1bdc5d47658b727595c14da140da92b3d66d",
-                "reference": "83fe1bdc5d47658b727595c14da140da92b3d66d",
+                "reference": "19689d4354b295ee3d8c54b4f42c3efb69cbc17c"
+            },
+            "dist": {
+                "type": "zip",
+                "url": "https://api.github.com/repos/sebastianbergmann/php-timer/zipball/19689d4354b295ee3d8c54b4f42c3efb69cbc17c",
+                "reference": "19689d4354b295ee3d8c54b4f42c3efb69cbc17c",
                 "shasum": ""
             },
             "require": {
@@ -2615,17 +2611,13 @@
             "type": "library",
             "autoload": {
                 "classmap": [
-                    "src/"
+                    "PHP/"
                 ]
             },
-<<<<<<< HEAD
-            "notification-url": "https://packagist.org/downloads/",
-=======
             "notification-url": "http://packagist.org/downloads/",
             "include-path": [
                 ""
             ],
->>>>>>> f6d04bbf
             "license": [
                 "BSD-3-Clause"
             ],
@@ -2641,7 +2633,7 @@
             "keywords": [
                 "timer"
             ],
-            "time": "2015-06-13 07:35:30"
+            "time": "2013-08-02 07:42:54"
         },
         {
             "name": "phpunit/php-token-stream",
