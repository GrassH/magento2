--- conflicted
+++ resolved
@@ -4,11 +4,7 @@
         "Read more about it at http://getcomposer.org/doc/01-basic-usage.md#composer-lock-the-lock-file",
         "This file is @generated automatically"
     ],
-<<<<<<< HEAD
-    "hash": "7967f76b60b4f7df0293267b8de840fa",
-=======
     "hash": "27bff88b2a866343d0e0bc06fc52080f",
->>>>>>> d5c2dcb2
     "packages": [
         {
             "name": "composer/composer",
@@ -3091,8 +3087,6 @@
             "description": "Symfony Stopwatch Component",
             "homepage": "http://symfony.com",
             "time": "2015-01-03 08:01:59"
-<<<<<<< HEAD
-=======
         },
         {
             "name": "symfony/yaml",
@@ -3140,7 +3134,6 @@
             "description": "Symfony Yaml Component",
             "homepage": "http://symfony.com",
             "time": "2015-01-03 15:33:07"
->>>>>>> d5c2dcb2
         }
     ],
     "aliases": [],
@@ -3151,7 +3144,7 @@
     },
     "prefer-stable": false,
     "platform": {
-        "php": "~5.4.11|~5.5.0|~5.6.0"
+        "php": "~5.4.11|~5.5.0"
     },
     "platform-dev": {
         "lib-libxml": "*",
