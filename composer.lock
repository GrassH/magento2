--- conflicted
+++ resolved
@@ -4,13 +4,8 @@
         "Read more about it at https://getcomposer.org/doc/01-basic-usage.md#composer-lock-the-lock-file",
         "This file is @generated automatically"
     ],
-<<<<<<< HEAD
-    "hash": "b4e4567f641fa4838113147bd01f6ef5",
-    "content-hash": "8165a11503d9396b4c952e7bf1ab2d2e",
-=======
     "hash": "80d81327a228d96ed4512c92e09d5b02",
     "content-hash": "7a457b69136c2954644691bd92ca7cc6",
->>>>>>> 21aa13bd
     "packages": [
         {
             "name": "braintree/braintree_php",
@@ -204,13 +199,8 @@
             "dist": {
                 "type": "zip",
                 "url": "https://api.github.com/repos/magento/composer/zipball/1be267e71debac6e0d9fae4e5144f6095cffbe89",
-<<<<<<< HEAD
-                "reference": "1be267e71debac6e0d9fae4e5144f6095cffbe89",
-                "shasum": ""
-=======
                 "reference": null,
                 "shasum": "79156c3e7317af1ff64a482ba90ec81c66b82c73"
->>>>>>> 21aa13bd
             },
             "require": {
                 "composer/composer": "1.0.0-alpha10",
@@ -226,13 +216,11 @@
                     "Magento\\Composer\\": "src"
                 }
             },
-            "notification-url": "https://packagist.org/downloads/",
             "license": [
                 "OSL-3.0",
                 "AFL-3.0"
             ],
-            "description": "Magento composer library helps to instantiate Composer application and run composer commands.",
-            "time": "2015-10-01 14:39:10"
+            "description": "Magento composer library helps to instantiate Composer application and run composer commands."
         },
         {
             "name": "magento/magento-composer-installer",
@@ -732,7 +720,7 @@
         },
         {
             "name": "symfony/console",
-            "version": "v2.6.13",
+            "version": "v2.6.12",
             "target-dir": "Symfony/Component/Console",
             "source": {
                 "type": "git",
@@ -790,20 +778,16 @@
         },
         {
             "name": "symfony/event-dispatcher",
-<<<<<<< HEAD
-            "version": "v2.8.2",
-=======
             "version": "v2.8.1",
->>>>>>> 21aa13bd
             "source": {
                 "type": "git",
                 "url": "https://github.com/symfony/event-dispatcher.git",
-                "reference": "ee278f7c851533e58ca307f66305ccb9188aceda"
-            },
-            "dist": {
-                "type": "zip",
-                "url": "https://api.github.com/repos/symfony/event-dispatcher/zipball/ee278f7c851533e58ca307f66305ccb9188aceda",
-                "reference": "ee278f7c851533e58ca307f66305ccb9188aceda",
+                "reference": "a5eb815363c0388e83247e7e9853e5dbc14999cc"
+            },
+            "dist": {
+                "type": "zip",
+                "url": "https://api.github.com/repos/symfony/event-dispatcher/zipball/a5eb815363c0388e83247e7e9853e5dbc14999cc",
+                "reference": "a5eb815363c0388e83247e7e9853e5dbc14999cc",
                 "shasum": ""
             },
             "require": {
@@ -850,22 +834,10 @@
             ],
             "description": "Symfony EventDispatcher Component",
             "homepage": "https://symfony.com",
-            "time": "2016-01-13 10:28:07"
+            "time": "2015-10-30 20:15:42"
         },
         {
             "name": "symfony/finder",
-<<<<<<< HEAD
-            "version": "v2.8.2",
-            "source": {
-                "type": "git",
-                "url": "https://github.com/symfony/finder.git",
-                "reference": "c90fabdd97e431ee19b6383999cf35334dff27da"
-            },
-            "dist": {
-                "type": "zip",
-                "url": "https://api.github.com/repos/symfony/finder/zipball/c90fabdd97e431ee19b6383999cf35334dff27da",
-                "reference": "c90fabdd97e431ee19b6383999cf35334dff27da",
-=======
             "version": "v2.8.1",
             "source": {
                 "type": "git",
@@ -876,7 +848,6 @@
                 "type": "zip",
                 "url": "https://api.github.com/repos/symfony/finder/zipball/dd41ae57f4f737be271d944a0cc5f5f21203a7c6",
                 "reference": "dd41ae57f4f737be271d944a0cc5f5f21203a7c6",
->>>>>>> 21aa13bd
                 "shasum": ""
             },
             "require": {
@@ -912,22 +883,6 @@
             ],
             "description": "Symfony Finder Component",
             "homepage": "https://symfony.com",
-<<<<<<< HEAD
-            "time": "2016-01-14 08:26:52"
-        },
-        {
-            "name": "symfony/process",
-            "version": "v2.8.2",
-            "source": {
-                "type": "git",
-                "url": "https://github.com/symfony/process.git",
-                "reference": "6f1979c3b0f4c22c77a8a8971afaa7dd07f082ac"
-            },
-            "dist": {
-                "type": "zip",
-                "url": "https://api.github.com/repos/symfony/process/zipball/6f1979c3b0f4c22c77a8a8971afaa7dd07f082ac",
-                "reference": "6f1979c3b0f4c22c77a8a8971afaa7dd07f082ac",
-=======
             "time": "2015-12-05 11:09:21"
         },
         {
@@ -942,7 +897,6 @@
                 "type": "zip",
                 "url": "https://api.github.com/repos/symfony/process/zipball/62c254438b5040bc2217156e1570cf2206e8540c",
                 "reference": "62c254438b5040bc2217156e1570cf2206e8540c",
->>>>>>> 21aa13bd
                 "shasum": ""
             },
             "require": {
@@ -978,11 +932,7 @@
             ],
             "description": "Symfony Process Component",
             "homepage": "https://symfony.com",
-<<<<<<< HEAD
-            "time": "2016-01-06 09:59:23"
-=======
             "time": "2015-12-23 11:03:46"
->>>>>>> 21aa13bd
         },
         {
             "name": "tedivm/jshrink",
@@ -3722,18 +3672,6 @@
         },
         {
             "name": "symfony/config",
-<<<<<<< HEAD
-            "version": "v2.8.2",
-            "source": {
-                "type": "git",
-                "url": "https://github.com/symfony/config.git",
-                "reference": "41ee6c70758f40fa1dbf90d019ae0a66c4a09e74"
-            },
-            "dist": {
-                "type": "zip",
-                "url": "https://api.github.com/repos/symfony/config/zipball/41ee6c70758f40fa1dbf90d019ae0a66c4a09e74",
-                "reference": "41ee6c70758f40fa1dbf90d019ae0a66c4a09e74",
-=======
             "version": "v2.8.1",
             "source": {
                 "type": "git",
@@ -3744,7 +3682,6 @@
                 "type": "zip",
                 "url": "https://api.github.com/repos/symfony/config/zipball/17d4b2e64ce1c6ba7caa040f14469b3c44d7f7d2",
                 "reference": "17d4b2e64ce1c6ba7caa040f14469b3c44d7f7d2",
->>>>>>> 21aa13bd
                 "shasum": ""
             },
             "require": {
@@ -3781,22 +3718,6 @@
             ],
             "description": "Symfony Config Component",
             "homepage": "https://symfony.com",
-<<<<<<< HEAD
-            "time": "2016-01-03 15:33:41"
-        },
-        {
-            "name": "symfony/dependency-injection",
-            "version": "v2.8.2",
-            "source": {
-                "type": "git",
-                "url": "https://github.com/symfony/dependency-injection.git",
-                "reference": "ba94a914e244e0d05f0aaef460d5558d5541d2b1"
-            },
-            "dist": {
-                "type": "zip",
-                "url": "https://api.github.com/repos/symfony/dependency-injection/zipball/ba94a914e244e0d05f0aaef460d5558d5541d2b1",
-                "reference": "ba94a914e244e0d05f0aaef460d5558d5541d2b1",
-=======
             "time": "2015-12-26 13:37:56"
         },
         {
@@ -3811,7 +3732,6 @@
                 "type": "zip",
                 "url": "https://api.github.com/repos/symfony/dependency-injection/zipball/c5086d186f538c2711b9af6f727be7b0446979cd",
                 "reference": "c5086d186f538c2711b9af6f727be7b0446979cd",
->>>>>>> 21aa13bd
                 "shasum": ""
             },
             "require": {
@@ -3860,22 +3780,6 @@
             ],
             "description": "Symfony DependencyInjection Component",
             "homepage": "https://symfony.com",
-<<<<<<< HEAD
-            "time": "2016-01-12 17:46:01"
-        },
-        {
-            "name": "symfony/filesystem",
-            "version": "v2.8.2",
-            "source": {
-                "type": "git",
-                "url": "https://github.com/symfony/filesystem.git",
-                "reference": "637b64d0ee10f44ae98dbad651b1ecdf35a11e8c"
-            },
-            "dist": {
-                "type": "zip",
-                "url": "https://api.github.com/repos/symfony/filesystem/zipball/637b64d0ee10f44ae98dbad651b1ecdf35a11e8c",
-                "reference": "637b64d0ee10f44ae98dbad651b1ecdf35a11e8c",
-=======
             "time": "2015-12-26 13:37:56"
         },
         {
@@ -3890,7 +3794,6 @@
                 "type": "zip",
                 "url": "https://api.github.com/repos/symfony/filesystem/zipball/a7ad724530a764d70c168d321ac226ba3d2f10fc",
                 "reference": "a7ad724530a764d70c168d321ac226ba3d2f10fc",
->>>>>>> 21aa13bd
                 "shasum": ""
             },
             "require": {
@@ -3926,11 +3829,7 @@
             ],
             "description": "Symfony Filesystem Component",
             "homepage": "https://symfony.com",
-<<<<<<< HEAD
-            "time": "2016-01-13 10:28:07"
-=======
             "time": "2015-12-22 10:25:57"
->>>>>>> 21aa13bd
         },
         {
             "name": "symfony/stopwatch",
@@ -3983,18 +3882,6 @@
         },
         {
             "name": "symfony/yaml",
-<<<<<<< HEAD
-            "version": "v2.8.2",
-            "source": {
-                "type": "git",
-                "url": "https://github.com/symfony/yaml.git",
-                "reference": "34c8a4b51e751e7ea869b8262f883d008a2b81b8"
-            },
-            "dist": {
-                "type": "zip",
-                "url": "https://api.github.com/repos/symfony/yaml/zipball/34c8a4b51e751e7ea869b8262f883d008a2b81b8",
-                "reference": "34c8a4b51e751e7ea869b8262f883d008a2b81b8",
-=======
             "version": "v2.8.1",
             "source": {
                 "type": "git",
@@ -4005,7 +3892,6 @@
                 "type": "zip",
                 "url": "https://api.github.com/repos/symfony/yaml/zipball/ac84cbb98b68a6abbc9f5149eb96ccc7b07b8966",
                 "reference": "ac84cbb98b68a6abbc9f5149eb96ccc7b07b8966",
->>>>>>> 21aa13bd
                 "shasum": ""
             },
             "require": {
@@ -4041,11 +3927,7 @@
             ],
             "description": "Symfony Yaml Component",
             "homepage": "https://symfony.com",
-<<<<<<< HEAD
-            "time": "2016-01-13 10:28:07"
-=======
             "time": "2015-12-26 13:37:56"
->>>>>>> 21aa13bd
         }
     ],
     "aliases": [],
