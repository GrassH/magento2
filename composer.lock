{
    "_readme": [
        "This file locks the dependencies of your project to a known state",
        "Read more about it at https://getcomposer.org/doc/01-basic-usage.md#composer-lock-the-lock-file",
        "This file is @generated automatically"
    ],
<<<<<<< HEAD
    "hash": "db5eb5dcf9b4af8ae63345ebda1c92f4",
    "content-hash": "600aca1692cf3fe5c2ea1cbf66de09ab",
=======
    "hash": "01335ef9c76fd6d77bf6bd9236b84d03",
    "content-hash": "07be52ec4880d0390acff2dd605a194d",
>>>>>>> e6ccdcc3
    "packages": [
        {
            "name": "braintree/braintree_php",
            "version": "3.7.0",
            "source": {
                "type": "git",
                "url": "https://github.com/braintree/braintree_php.git",
                "reference": "36c2b9de6793a28e25f5f9e265f60aaffef2cfe2"
            },
            "dist": {
                "type": "zip",
                "url": "https://api.github.com/repos/braintree/braintree_php/zipball/36c2b9de6793a28e25f5f9e265f60aaffef2cfe2",
                "reference": "36c2b9de6793a28e25f5f9e265f60aaffef2cfe2",
                "shasum": ""
            },
            "require": {
                "ext-curl": "*",
                "ext-dom": "*",
                "ext-hash": "*",
                "ext-openssl": "*",
                "ext-xmlwriter": "*",
                "php": ">=5.4.0"
            },
            "require-dev": {
                "phpunit/phpunit": "3.7.*"
            },
            "type": "library",
            "autoload": {
                "psr-0": {
                    "Braintree": "lib/"
                },
                "psr-4": {
                    "Braintree\\": "lib/Braintree"
                }
            },
            "notification-url": "https://packagist.org/downloads/",
            "license": [
                "MIT"
            ],
            "authors": [
                {
                    "name": "Braintree",
                    "homepage": "http://www.braintreepayments.com"
                }
            ],
            "description": "Braintree PHP Client Library",
            "time": "2015-11-19 19:14:47"
        },
        {
            "name": "colinmollenhour/cache-backend-file",
            "version": "1.4",
            "source": {
                "type": "git",
                "url": "https://github.com/colinmollenhour/Cm_Cache_Backend_File.git",
                "reference": "51251b80a817790eb624fbe2afc882c14f3c4fb0"
            },
            "dist": {
                "type": "zip",
                "url": "https://api.github.com/repos/colinmollenhour/Cm_Cache_Backend_File/zipball/51251b80a817790eb624fbe2afc882c14f3c4fb0",
                "reference": "51251b80a817790eb624fbe2afc882c14f3c4fb0",
                "shasum": ""
            },
            "require": {
                "magento-hackathon/magento-composer-installer": "*"
            },
            "type": "magento-module",
            "autoload": {
                "classmap": [
                    "File.php"
                ]
            },
            "notification-url": "https://packagist.org/downloads/",
            "license": [
                "BSD-3-Clause"
            ],
            "authors": [
                {
                    "name": "Colin Mollenhour"
                }
            ],
            "description": "The stock Zend_Cache_Backend_File backend has extremely poor performance for cleaning by tags making it become unusable as the number of cached items increases. This backend makes many changes resulting in a huge performance boost, especially for tag cleaning.",
            "homepage": "https://github.com/colinmollenhour/Cm_Cache_Backend_File",
            "time": "2016-05-02 16:24:47"
        },
        {
            "name": "colinmollenhour/cache-backend-redis",
            "version": "1.9",
            "source": {
                "type": "git",
                "url": "https://github.com/colinmollenhour/Cm_Cache_Backend_Redis.git",
                "reference": "6319714bb3a4fe699c5db0edb887f5e8fe40a6dc"
            },
            "dist": {
                "type": "zip",
                "url": "https://api.github.com/repos/colinmollenhour/Cm_Cache_Backend_Redis/zipball/6319714bb3a4fe699c5db0edb887f5e8fe40a6dc",
                "reference": "6319714bb3a4fe699c5db0edb887f5e8fe40a6dc",
                "shasum": ""
            },
            "require": {
                "magento-hackathon/magento-composer-installer": "*"
            },
            "type": "magento-module",
            "autoload": {
                "classmap": [
                    "Cm/Cache/Backend/Redis.php"
                ]
            },
            "notification-url": "https://packagist.org/downloads/",
            "license": [
                "BSD-3-Clause"
            ],
            "authors": [
                {
                    "name": "Colin Mollenhour"
                }
            ],
            "description": "Zend_Cache backend using Redis with full support for tags.",
            "homepage": "https://github.com/colinmollenhour/Cm_Cache_Backend_Redis",
            "time": "2016-05-02 16:23:36"
        },
        {
            "name": "colinmollenhour/credis",
            "version": "1.6",
            "source": {
                "type": "git",
                "url": "https://github.com/colinmollenhour/credis.git",
                "reference": "409edfd0ea81f5cb74afbdb86df54890c207b5e4"
            },
            "dist": {
                "type": "zip",
                "url": "https://api.github.com/repos/colinmollenhour/credis/zipball/409edfd0ea81f5cb74afbdb86df54890c207b5e4",
                "reference": "409edfd0ea81f5cb74afbdb86df54890c207b5e4",
                "shasum": ""
            },
            "require": {
                "php": ">=5.3.0"
            },
            "type": "library",
            "autoload": {
                "classmap": [
                    "Client.php",
                    "Cluster.php",
                    "Sentinel.php"
                ]
            },
            "notification-url": "https://packagist.org/downloads/",
            "license": [
                "MIT"
            ],
            "authors": [
                {
                    "name": "Colin Mollenhour",
                    "email": "colin@mollenhour.com"
                }
            ],
            "description": "Credis is a lightweight interface to the Redis key-value store which wraps the phpredis library when available for better performance.",
            "homepage": "https://github.com/colinmollenhour/credis",
            "time": "2015-11-28 01:20:04"
        },
        {
            "name": "colinmollenhour/php-redis-session-abstract",
            "version": "v1.2",
            "source": {
                "type": "git",
                "url": "https://github.com/colinmollenhour/php-redis-session-abstract.git",
                "reference": "2b552c9bbe06967329dd41e1bd3e0aed02313ddb"
            },
            "dist": {
                "type": "zip",
                "url": "https://api.github.com/repos/colinmollenhour/php-redis-session-abstract/zipball/2b552c9bbe06967329dd41e1bd3e0aed02313ddb",
                "reference": "2b552c9bbe06967329dd41e1bd3e0aed02313ddb",
                "shasum": ""
            },
            "require": {
                "colinmollenhour/credis": "1.6",
                "magento/zendframework1": "~1.12.0",
                "php": "~5.5.0|~5.6.0|~7.0.0"
            },
            "type": "library",
            "autoload": {
                "psr-0": {
                    "Cm\\RedisSession\\": "src/"
                }
            },
            "notification-url": "https://packagist.org/downloads/",
            "license": [
                "BSD-3-Clause"
            ],
            "authors": [
                {
                    "name": "Colin Mollenhour"
                }
            ],
            "description": "A Redis-based session handler with optimistic locking",
            "homepage": "https://github.com/colinmollenhour/php-redis-session-abstract",
            "time": "2016-08-04 18:05:51"
        },
        {
            "name": "composer/composer",
            "version": "1.0.0-beta1",
            "source": {
                "type": "git",
                "url": "https://github.com/composer/composer.git",
                "reference": "5cb2b522637a941d608c58bd522f3b2a7bda4a1c"
            },
            "dist": {
                "type": "zip",
                "url": "https://api.github.com/repos/composer/composer/zipball/5cb2b522637a941d608c58bd522f3b2a7bda4a1c",
                "reference": "5cb2b522637a941d608c58bd522f3b2a7bda4a1c",
                "shasum": ""
            },
            "require": {
                "composer/semver": "^1.0",
                "composer/spdx-licenses": "^1.0",
                "justinrainbow/json-schema": "^1.6",
                "php": "^5.3.2 || ^7.0",
                "seld/cli-prompt": "^1.0",
                "seld/jsonlint": "^1.4",
                "seld/phar-utils": "^1.0",
                "symfony/console": "^2.5 || ^3.0",
                "symfony/filesystem": "^2.5 || ^3.0",
                "symfony/finder": "^2.2 || ^3.0",
                "symfony/process": "^2.1 || ^3.0"
            },
            "require-dev": {
                "phpunit/phpunit": "^4.5 || ^5.0.5",
                "phpunit/phpunit-mock-objects": "2.3.0 || ^3.0"
            },
            "suggest": {
                "ext-openssl": "Enabling the openssl extension allows you to access https URLs for repositories and packages",
                "ext-zip": "Enabling the zip extension allows you to unzip archives",
                "ext-zlib": "Allow gzip compression of HTTP requests"
            },
            "bin": [
                "bin/composer"
            ],
            "type": "library",
            "extra": {
                "branch-alias": {
                    "dev-master": "1.0-dev"
                }
            },
            "autoload": {
                "psr-4": {
                    "Composer\\": "src/Composer"
                }
            },
            "notification-url": "https://packagist.org/downloads/",
            "license": [
                "MIT"
            ],
            "authors": [
                {
                    "name": "Nils Adermann",
                    "email": "naderman@naderman.de",
                    "homepage": "http://www.naderman.de"
                },
                {
                    "name": "Jordi Boggiano",
                    "email": "j.boggiano@seld.be",
                    "homepage": "http://seld.be"
                }
            ],
            "description": "Composer helps you declare, manage and install dependencies of PHP projects, ensuring you have the right stack everywhere.",
            "homepage": "https://getcomposer.org/",
            "keywords": [
                "autoload",
                "dependency",
                "package"
            ],
            "time": "2016-03-03 15:15:10"
        },
        {
            "name": "composer/semver",
            "version": "1.4.2",
            "source": {
                "type": "git",
                "url": "https://github.com/composer/semver.git",
                "reference": "c7cb9a2095a074d131b65a8a0cd294479d785573"
            },
            "dist": {
                "type": "zip",
                "url": "https://api.github.com/repos/composer/semver/zipball/c7cb9a2095a074d131b65a8a0cd294479d785573",
                "reference": "c7cb9a2095a074d131b65a8a0cd294479d785573",
                "shasum": ""
            },
            "require": {
                "php": "^5.3.2 || ^7.0"
            },
            "require-dev": {
                "phpunit/phpunit": "^4.5 || ^5.0.5",
                "phpunit/phpunit-mock-objects": "2.3.0 || ^3.0"
            },
            "type": "library",
            "extra": {
                "branch-alias": {
                    "dev-master": "1.x-dev"
                }
            },
            "autoload": {
                "psr-4": {
                    "Composer\\Semver\\": "src"
                }
            },
            "notification-url": "https://packagist.org/downloads/",
            "license": [
                "MIT"
            ],
            "authors": [
                {
                    "name": "Nils Adermann",
                    "email": "naderman@naderman.de",
                    "homepage": "http://www.naderman.de"
                },
                {
                    "name": "Jordi Boggiano",
                    "email": "j.boggiano@seld.be",
                    "homepage": "http://seld.be"
                },
                {
                    "name": "Rob Bast",
                    "email": "rob.bast@gmail.com",
                    "homepage": "http://robbast.nl"
                }
            ],
            "description": "Semver library that offers utilities, version constraint parsing and validation.",
            "keywords": [
                "semantic",
                "semver",
                "validation",
                "versioning"
            ],
            "time": "2016-08-30 16:08:34"
        },
        {
            "name": "composer/spdx-licenses",
            "version": "1.1.5",
            "source": {
                "type": "git",
                "url": "https://github.com/composer/spdx-licenses.git",
                "reference": "96c6a07b05b716e89a44529d060bc7f5c263cb13"
            },
            "dist": {
                "type": "zip",
                "url": "https://api.github.com/repos/composer/spdx-licenses/zipball/96c6a07b05b716e89a44529d060bc7f5c263cb13",
                "reference": "96c6a07b05b716e89a44529d060bc7f5c263cb13",
                "shasum": ""
            },
            "require": {
                "php": "^5.3.2 || ^7.0"
            },
            "require-dev": {
                "phpunit/phpunit": "^4.5 || ^5.0.5",
                "phpunit/phpunit-mock-objects": "2.3.0 || ^3.0"
            },
            "type": "library",
            "extra": {
                "branch-alias": {
                    "dev-master": "1.x-dev"
                }
            },
            "autoload": {
                "psr-4": {
                    "Composer\\Spdx\\": "src"
                }
            },
            "notification-url": "https://packagist.org/downloads/",
            "license": [
                "MIT"
            ],
            "authors": [
                {
                    "name": "Nils Adermann",
                    "email": "naderman@naderman.de",
                    "homepage": "http://www.naderman.de"
                },
                {
                    "name": "Jordi Boggiano",
                    "email": "j.boggiano@seld.be",
                    "homepage": "http://seld.be"
                },
                {
                    "name": "Rob Bast",
                    "email": "rob.bast@gmail.com",
                    "homepage": "http://robbast.nl"
                }
            ],
            "description": "SPDX licenses list and validation library.",
            "keywords": [
                "license",
                "spdx",
                "validator"
            ],
            "time": "2016-09-28 07:17:45"
        },
        {
            "name": "justinrainbow/json-schema",
            "version": "1.6.1",
            "source": {
                "type": "git",
                "url": "https://github.com/justinrainbow/json-schema.git",
                "reference": "cc84765fb7317f6b07bd8ac78364747f95b86341"
            },
            "dist": {
                "type": "zip",
                "url": "https://api.github.com/repos/justinrainbow/json-schema/zipball/cc84765fb7317f6b07bd8ac78364747f95b86341",
                "reference": "cc84765fb7317f6b07bd8ac78364747f95b86341",
                "shasum": ""
            },
            "require": {
                "php": ">=5.3.29"
            },
            "require-dev": {
                "json-schema/json-schema-test-suite": "1.1.0",
                "phpdocumentor/phpdocumentor": "~2",
                "phpunit/phpunit": "~3.7"
            },
            "bin": [
                "bin/validate-json"
            ],
            "type": "library",
            "extra": {
                "branch-alias": {
                    "dev-master": "1.6.x-dev"
                }
            },
            "autoload": {
                "psr-4": {
                    "JsonSchema\\": "src/JsonSchema/"
                }
            },
            "notification-url": "https://packagist.org/downloads/",
            "license": [
                "BSD-3-Clause"
            ],
            "authors": [
                {
                    "name": "Bruno Prieto Reis",
                    "email": "bruno.p.reis@gmail.com"
                },
                {
                    "name": "Justin Rainbow",
                    "email": "justin.rainbow@gmail.com"
                },
                {
                    "name": "Igor Wiedler",
                    "email": "igor@wiedler.ch"
                },
                {
                    "name": "Robert Schönthal",
                    "email": "seroscho@googlemail.com"
                }
            ],
            "description": "A library to validate a json schema.",
            "homepage": "https://github.com/justinrainbow/json-schema",
            "keywords": [
                "json",
                "schema"
            ],
            "time": "2016-01-25 15:43:01"
        },
        {
            "name": "league/climate",
            "version": "2.6.1",
            "source": {
                "type": "git",
                "url": "https://github.com/thephpleague/climate.git",
                "reference": "28851c909017424f61cc6a62089316313c645d1c"
            },
            "dist": {
                "type": "zip",
                "url": "https://api.github.com/repos/thephpleague/climate/zipball/28851c909017424f61cc6a62089316313c645d1c",
                "reference": "28851c909017424f61cc6a62089316313c645d1c",
                "shasum": ""
            },
            "require": {
                "php": ">=5.4.0"
            },
            "require-dev": {
                "mockery/mockery": "dev-master",
                "phpunit/phpunit": "4.1.*"
            },
            "type": "library",
            "autoload": {
                "psr-4": {
                    "League\\CLImate\\": "src/"
                }
            },
            "notification-url": "https://packagist.org/downloads/",
            "license": [
                "MIT"
            ],
            "authors": [
                {
                    "name": "Joe Tannenbaum",
                    "email": "hey@joe.codes",
                    "homepage": "http://joe.codes/",
                    "role": "Developer"
                }
            ],
            "description": "PHP's best friend for the terminal. CLImate allows you to easily output colored text, special formats, and more.",
            "keywords": [
                "cli",
                "colors",
                "command",
                "php",
                "terminal"
            ],
            "time": "2015-01-18 14:31:58"
        },
        {
            "name": "magento/composer",
            "version": "1.0.3",
            "source": {
                "type": "git",
                "url": "https://github.com/magento/composer.git",
                "reference": "b53f7c8a037860b467083e94de7c17cfd323e365"
            },
            "dist": {
                "type": "zip",
                "url": "https://api.github.com/repos/magento/composer/zipball/b53f7c8a037860b467083e94de7c17cfd323e365",
                "reference": "b53f7c8a037860b467083e94de7c17cfd323e365",
                "shasum": ""
            },
            "require": {
                "composer/composer": "1.0.0-beta1",
                "php": "~5.5.0|~5.6.0|~7.0.0",
                "symfony/console": "~2.3 <2.7"
            },
            "require-dev": {
                "phpunit/phpunit": "4.1.0"
            },
            "type": "library",
            "autoload": {
                "psr-4": {
                    "Magento\\Composer\\": "src"
                }
            },
            "notification-url": "https://packagist.org/downloads/",
            "license": [
                "OSL-3.0",
                "AFL-3.0"
            ],
            "description": "Magento composer library helps to instantiate Composer application and run composer commands.",
            "time": "2016-03-08 20:50:51"
        },
        {
            "name": "magento/magento-composer-installer",
            "version": "0.1.12",
            "source": {
                "type": "git",
                "url": "https://github.com/magento/magento-composer-installer.git",
                "reference": "10c600e88ad34fec71bb6b435ea8415ce92d51de"
            },
            "dist": {
                "type": "zip",
                "url": "https://api.github.com/repos/magento/magento-composer-installer/zipball/10c600e88ad34fec71bb6b435ea8415ce92d51de",
                "reference": "10c600e88ad34fec71bb6b435ea8415ce92d51de",
                "shasum": ""
            },
            "require": {
                "composer-plugin-api": "^1.0"
            },
            "replace": {
                "magento-hackathon/magento-composer-installer": "*"
            },
            "require-dev": {
                "composer/composer": "*@dev",
                "firegento/phpcs": "dev-patch-1",
                "mikey179/vfsstream": "*",
                "phpunit/phpunit": "*",
                "phpunit/phpunit-mock-objects": "dev-master",
                "squizlabs/php_codesniffer": "1.4.7",
                "symfony/process": "*"
            },
            "type": "composer-plugin",
            "extra": {
                "composer-command-registry": [
                    "MagentoHackathon\\Composer\\Magento\\Command\\DeployCommand"
                ],
                "class": "MagentoHackathon\\Composer\\Magento\\Plugin"
            },
            "autoload": {
                "psr-0": {
                    "MagentoHackathon\\Composer\\Magento": "src/"
                }
            },
            "notification-url": "https://packagist.org/downloads/",
            "license": [
                "OSL-3.0"
            ],
            "authors": [
                {
                    "name": "Vinai Kopp",
                    "email": "vinai@netzarbeiter.com"
                },
                {
                    "name": "Daniel Fahlke aka Flyingmana",
                    "email": "flyingmana@googlemail.com"
                },
                {
                    "name": "Jörg Weller",
                    "email": "weller@flagbit.de"
                },
                {
                    "name": "Karl Spies",
                    "email": "karl.spies@gmx.net"
                },
                {
                    "name": "Tobias Vogt",
                    "email": "tobi@webguys.de"
                },
                {
                    "name": "David Fuhr",
                    "email": "fuhr@flagbit.de"
                }
            ],
            "description": "Composer installer for Magento modules",
            "homepage": "https://github.com/magento/magento-composer-installer",
            "keywords": [
                "composer-installer",
                "magento"
            ],
            "time": "2016-10-06 16:05:07"
        },
        {
            "name": "magento/zendframework1",
            "version": "1.12.16-patch1",
            "source": {
                "type": "git",
                "url": "https://github.com/magento/zf1.git",
                "reference": "b4502f38f88ff2bc22a906c108cc3da18dcce12f"
            },
            "dist": {
                "type": "zip",
                "url": "https://api.github.com/repos/magento/zf1/zipball/b4502f38f88ff2bc22a906c108cc3da18dcce12f",
                "reference": "b4502f38f88ff2bc22a906c108cc3da18dcce12f",
                "shasum": ""
            },
            "require": {
                "php": ">=5.2.11"
            },
            "require-dev": {
                "phpunit/dbunit": "1.3.*",
                "phpunit/phpunit": "3.7.*"
            },
            "type": "library",
            "extra": {
                "branch-alias": {
                    "dev-master": "1.12.x-dev"
                }
            },
            "autoload": {
                "psr-0": {
                    "Zend_": "library/"
                }
            },
            "notification-url": "https://packagist.org/downloads/",
            "include-path": [
                "library/"
            ],
            "license": [
                "BSD-3-Clause"
            ],
            "description": "Magento Zend Framework 1",
            "homepage": "http://framework.zend.com/",
            "keywords": [
                "ZF1",
                "framework"
            ],
            "time": "2016-09-14 12:04:33"
        },
        {
            "name": "monolog/monolog",
            "version": "1.16.0",
            "source": {
                "type": "git",
                "url": "https://github.com/Seldaek/monolog.git",
                "reference": "c0c0b4bee3aabce7182876b0d912ef2595563db7"
            },
            "dist": {
                "type": "zip",
                "url": "https://api.github.com/repos/Seldaek/monolog/zipball/c0c0b4bee3aabce7182876b0d912ef2595563db7",
                "reference": "c0c0b4bee3aabce7182876b0d912ef2595563db7",
                "shasum": ""
            },
            "require": {
                "php": ">=5.3.0",
                "psr/log": "~1.0"
            },
            "provide": {
                "psr/log-implementation": "1.0.0"
            },
            "require-dev": {
                "aws/aws-sdk-php": "^2.4.9",
                "doctrine/couchdb": "~1.0@dev",
                "graylog2/gelf-php": "~1.0",
                "php-console/php-console": "^3.1.3",
                "phpunit/phpunit": "~4.5",
                "phpunit/phpunit-mock-objects": "2.3.0",
                "raven/raven": "~0.8",
                "ruflin/elastica": ">=0.90 <3.0",
                "swiftmailer/swiftmailer": "~5.3",
                "videlalvaro/php-amqplib": "~2.4"
            },
            "suggest": {
                "aws/aws-sdk-php": "Allow sending log messages to AWS services like DynamoDB",
                "doctrine/couchdb": "Allow sending log messages to a CouchDB server",
                "ext-amqp": "Allow sending log messages to an AMQP server (1.0+ required)",
                "ext-mongo": "Allow sending log messages to a MongoDB server",
                "graylog2/gelf-php": "Allow sending log messages to a GrayLog2 server",
                "php-console/php-console": "Allow sending log messages to Google Chrome",
                "raven/raven": "Allow sending log messages to a Sentry server",
                "rollbar/rollbar": "Allow sending log messages to Rollbar",
                "ruflin/elastica": "Allow sending log messages to an Elastic Search server",
                "videlalvaro/php-amqplib": "Allow sending log messages to an AMQP server using php-amqplib"
            },
            "type": "library",
            "extra": {
                "branch-alias": {
                    "dev-master": "1.16.x-dev"
                }
            },
            "autoload": {
                "psr-4": {
                    "Monolog\\": "src/Monolog"
                }
            },
            "notification-url": "https://packagist.org/downloads/",
            "license": [
                "MIT"
            ],
            "authors": [
                {
                    "name": "Jordi Boggiano",
                    "email": "j.boggiano@seld.be",
                    "homepage": "http://seld.be"
                }
            ],
            "description": "Sends your logs to files, sockets, inboxes, databases and various web services",
            "homepage": "http://github.com/Seldaek/monolog",
            "keywords": [
                "log",
                "logging",
                "psr-3"
            ],
            "time": "2015-08-09 17:44:44"
        },
        {
            "name": "oyejorge/less.php",
            "version": "v1.7.0.10",
            "source": {
                "type": "git",
                "url": "https://github.com/oyejorge/less.php.git",
                "reference": "a1e2d3c20794b37ac4d0baeb24613e579584033b"
            },
            "dist": {
                "type": "zip",
                "url": "https://api.github.com/repos/oyejorge/less.php/zipball/a1e2d3c20794b37ac4d0baeb24613e579584033b",
                "reference": "a1e2d3c20794b37ac4d0baeb24613e579584033b",
                "shasum": ""
            },
            "require": {
                "php": ">=5.3"
            },
            "require-dev": {
                "phpunit/phpunit": "~4.8.18"
            },
            "bin": [
                "bin/lessc"
            ],
            "type": "library",
            "autoload": {
                "psr-0": {
                    "Less": "lib/"
                },
                "classmap": [
                    "lessc.inc.php"
                ]
            },
            "notification-url": "https://packagist.org/downloads/",
            "license": [
                "Apache-2.0"
            ],
            "authors": [
                {
                    "name": "Matt Agar",
                    "homepage": "https://github.com/agar"
                },
                {
                    "name": "Martin Jantošovič",
                    "homepage": "https://github.com/Mordred"
                },
                {
                    "name": "Josh Schmidt",
                    "homepage": "https://github.com/oyejorge"
                }
            ],
            "description": "PHP port of the Javascript version of LESS http://lesscss.org",
            "homepage": "http://lessphp.gpeasy.com",
            "keywords": [
                "css",
                "less",
                "less.js",
                "lesscss",
                "php",
                "stylesheet"
            ],
            "time": "2015-12-30 05:47:36"
        },
        {
            "name": "paragonie/random_compat",
            "version": "v2.0.4",
            "source": {
                "type": "git",
                "url": "https://github.com/paragonie/random_compat.git",
                "reference": "a9b97968bcde1c4de2a5ec6cbd06a0f6c919b46e"
            },
            "dist": {
                "type": "zip",
                "url": "https://api.github.com/repos/paragonie/random_compat/zipball/a9b97968bcde1c4de2a5ec6cbd06a0f6c919b46e",
                "reference": "a9b97968bcde1c4de2a5ec6cbd06a0f6c919b46e",
                "shasum": ""
            },
            "require": {
                "php": ">=5.2.0"
            },
            "require-dev": {
                "phpunit/phpunit": "4.*|5.*"
            },
            "suggest": {
                "ext-libsodium": "Provides a modern crypto API that can be used to generate random bytes."
            },
            "type": "library",
            "autoload": {
                "files": [
                    "lib/random.php"
                ]
            },
            "notification-url": "https://packagist.org/downloads/",
            "license": [
                "MIT"
            ],
            "authors": [
                {
                    "name": "Paragon Initiative Enterprises",
                    "email": "security@paragonie.com",
                    "homepage": "https://paragonie.com"
                }
            ],
            "description": "PHP 5.x polyfill for random_bytes() and random_int() from PHP 7",
            "keywords": [
                "csprng",
                "pseudorandom",
                "random"
            ],
            "time": "2016-11-07 23:38:38"
        },
        {
            "name": "pelago/emogrifier",
            "version": "v0.1.1",
            "source": {
                "type": "git",
                "url": "https://github.com/jjriv/emogrifier.git",
                "reference": "ed72bcd6a3c7014862ff86d026193667a172fedf"
            },
            "dist": {
                "type": "zip",
                "url": "https://api.github.com/repos/jjriv/emogrifier/zipball/ed72bcd6a3c7014862ff86d026193667a172fedf",
                "reference": "ed72bcd6a3c7014862ff86d026193667a172fedf",
                "shasum": ""
            },
            "require": {
                "ext-mbstring": "*",
                "php": ">=5.4.0"
            },
            "require-dev": {
                "phpunit/phpunit": "~4.6.0",
                "squizlabs/php_codesniffer": "~2.3.0"
            },
            "type": "library",
            "autoload": {
                "psr-4": {
                    "Pelago\\": "Classes/"
                }
            },
            "notification-url": "https://packagist.org/downloads/",
            "license": [
                "MIT"
            ],
            "authors": [
                {
                    "name": "John Reeve",
                    "email": "jreeve@pelagodesign.com"
                },
                {
                    "name": "Cameron Brooks"
                },
                {
                    "name": "Jaime Prado"
                },
                {
                    "name": "Oliver Klee",
                    "email": "typo3-coding@oliverklee.de"
                },
                {
                    "name": "Roman Ožana",
                    "email": "ozana@omdesign.cz"
                }
            ],
            "description": "Converts CSS styles into inline style attributes in your HTML code",
            "homepage": "http://www.pelagodesign.com/sidecar/emogrifier/",
            "time": "2015-05-15 11:37:51"
        },
        {
            "name": "phpseclib/phpseclib",
            "version": "2.0.4",
            "source": {
                "type": "git",
                "url": "https://github.com/phpseclib/phpseclib.git",
                "reference": "ab8028c93c03cc8d9c824efa75dc94f1db2369bf"
            },
            "dist": {
                "type": "zip",
                "url": "https://api.github.com/repos/phpseclib/phpseclib/zipball/ab8028c93c03cc8d9c824efa75dc94f1db2369bf",
                "reference": "ab8028c93c03cc8d9c824efa75dc94f1db2369bf",
                "shasum": ""
            },
            "require": {
                "php": ">=5.3.3"
            },
            "require-dev": {
                "phing/phing": "~2.7",
                "phpunit/phpunit": "~4.0",
                "sami/sami": "~2.0",
                "squizlabs/php_codesniffer": "~2.0"
            },
            "suggest": {
                "ext-gmp": "Install the GMP (GNU Multiple Precision) extension in order to speed up arbitrary precision integer arithmetic operations.",
                "ext-libsodium": "SSH2/SFTP can make use of some algorithms provided by the libsodium-php extension.",
                "ext-mcrypt": "Install the Mcrypt extension in order to speed up a few other cryptographic operations.",
                "ext-openssl": "Install the OpenSSL extension in order to speed up a wide variety of cryptographic operations."
            },
            "type": "library",
            "autoload": {
                "files": [
                    "phpseclib/bootstrap.php"
                ],
                "psr-4": {
                    "phpseclib\\": "phpseclib/"
                }
            },
            "notification-url": "https://packagist.org/downloads/",
            "license": [
                "MIT"
            ],
            "authors": [
                {
                    "name": "Jim Wigginton",
                    "email": "terrafrost@php.net",
                    "role": "Lead Developer"
                },
                {
                    "name": "Patrick Monnerat",
                    "email": "pm@datasphere.ch",
                    "role": "Developer"
                },
                {
                    "name": "Andreas Fischer",
                    "email": "bantu@phpbb.com",
                    "role": "Developer"
                },
                {
                    "name": "Hans-Jürgen Petrich",
                    "email": "petrich@tronic-media.com",
                    "role": "Developer"
                },
                {
                    "name": "Graham Campbell",
                    "email": "graham@alt-three.com",
                    "role": "Developer"
                }
            ],
            "description": "PHP Secure Communications Library - Pure-PHP implementations of RSA, AES, SSH2, SFTP, X.509 etc.",
            "homepage": "http://phpseclib.sourceforge.net",
            "keywords": [
                "BigInteger",
                "aes",
                "asn.1",
                "asn1",
                "blowfish",
                "crypto",
                "cryptography",
                "encryption",
                "rsa",
                "security",
                "sftp",
                "signature",
                "signing",
                "ssh",
                "twofish",
                "x.509",
                "x509"
            ],
            "time": "2016-10-04 00:57:04"
        },
        {
            "name": "psr/log",
            "version": "1.0.2",
            "source": {
                "type": "git",
                "url": "https://github.com/php-fig/log.git",
                "reference": "4ebe3a8bf773a19edfe0a84b6585ba3d401b724d"
            },
            "dist": {
                "type": "zip",
                "url": "https://api.github.com/repos/php-fig/log/zipball/4ebe3a8bf773a19edfe0a84b6585ba3d401b724d",
                "reference": "4ebe3a8bf773a19edfe0a84b6585ba3d401b724d",
                "shasum": ""
            },
            "require": {
                "php": ">=5.3.0"
            },
            "type": "library",
            "extra": {
                "branch-alias": {
                    "dev-master": "1.0.x-dev"
                }
            },
            "autoload": {
                "psr-4": {
                    "Psr\\Log\\": "Psr/Log/"
                }
            },
            "notification-url": "https://packagist.org/downloads/",
            "license": [
                "MIT"
            ],
            "authors": [
                {
                    "name": "PHP-FIG",
                    "homepage": "http://www.php-fig.org/"
                }
            ],
            "description": "Common interface for logging libraries",
            "homepage": "https://github.com/php-fig/log",
            "keywords": [
                "log",
                "psr",
                "psr-3"
            ],
            "time": "2016-10-10 12:19:37"
        },
        {
            "name": "ramsey/uuid",
            "version": "3.4.0",
            "source": {
                "type": "git",
                "url": "https://github.com/ramsey/uuid.git",
                "reference": "fb12163881a98588bcdc4ba820a96e0ff5ad97dc"
            },
            "dist": {
                "type": "zip",
                "url": "https://api.github.com/repos/ramsey/uuid/zipball/fb12163881a98588bcdc4ba820a96e0ff5ad97dc",
                "reference": "fb12163881a98588bcdc4ba820a96e0ff5ad97dc",
                "shasum": ""
            },
            "require": {
                "paragonie/random_compat": "^1.0|^2.0",
                "php": ">=5.4"
            },
            "replace": {
                "rhumsaa/uuid": "self.version"
            },
            "require-dev": {
                "apigen/apigen": "^4.1",
                "codeception/aspect-mock": "1.0.0",
                "goaop/framework": "1.0.0-alpha.2",
                "ircmaxell/random-lib": "^1.1",
                "jakub-onderka/php-parallel-lint": "^0.9.0",
                "mockery/mockery": "^0.9.4",
                "moontoast/math": "^1.1",
                "phpunit/phpunit": "^4.7|^5.0",
                "satooshi/php-coveralls": "^0.6.1",
                "squizlabs/php_codesniffer": "^2.3"
            },
            "suggest": {
                "ext-libsodium": "Provides the PECL libsodium extension for use with the SodiumRandomGenerator",
                "ext-uuid": "Provides the PECL UUID extension for use with the PeclUuidTimeGenerator and PeclUuidRandomGenerator",
                "ircmaxell/random-lib": "Provides RandomLib for use with the RandomLibAdapter",
                "moontoast/math": "Provides support for converting UUID to 128-bit integer (in string form).",
                "ramsey/uuid-console": "A console application for generating UUIDs with ramsey/uuid",
                "ramsey/uuid-doctrine": "Allows the use of Ramsey\\Uuid\\Uuid as Doctrine field type."
            },
            "type": "library",
            "extra": {
                "branch-alias": {
                    "dev-master": "3.x-dev"
                }
            },
            "autoload": {
                "psr-4": {
                    "Ramsey\\Uuid\\": "src/"
                }
            },
            "notification-url": "https://packagist.org/downloads/",
            "license": [
                "MIT"
            ],
            "authors": [
                {
                    "name": "Marijn Huizendveld",
                    "email": "marijn.huizendveld@gmail.com"
                },
                {
                    "name": "Thibaud Fabre",
                    "email": "thibaud@aztech.io"
                },
                {
                    "name": "Ben Ramsey",
                    "email": "ben@benramsey.com",
                    "homepage": "https://benramsey.com"
                }
            ],
            "description": "Formerly rhumsaa/uuid. A PHP 5.4+ library for generating RFC 4122 version 1, 3, 4, and 5 universally unique identifiers (UUID).",
            "homepage": "https://github.com/ramsey/uuid",
            "keywords": [
                "guid",
                "identifier",
                "uuid"
            ],
            "time": "2016-04-24 00:08:55"
        },
        {
            "name": "seld/cli-prompt",
            "version": "1.0.2",
            "source": {
                "type": "git",
                "url": "https://github.com/Seldaek/cli-prompt.git",
                "reference": "8cbe10923cae5bcd7c5a713f6703fc4727c8c1b4"
            },
            "dist": {
                "type": "zip",
                "url": "https://api.github.com/repos/Seldaek/cli-prompt/zipball/8cbe10923cae5bcd7c5a713f6703fc4727c8c1b4",
                "reference": "8cbe10923cae5bcd7c5a713f6703fc4727c8c1b4",
                "shasum": ""
            },
            "require": {
                "php": ">=5.3"
            },
            "type": "library",
            "extra": {
                "branch-alias": {
                    "dev-master": "1.x-dev"
                }
            },
            "autoload": {
                "psr-4": {
                    "Seld\\CliPrompt\\": "src/"
                }
            },
            "notification-url": "https://packagist.org/downloads/",
            "license": [
                "MIT"
            ],
            "authors": [
                {
                    "name": "Jordi Boggiano",
                    "email": "j.boggiano@seld.be"
                }
            ],
            "description": "Allows you to prompt for user input on the command line, and optionally hide the characters they type",
            "keywords": [
                "cli",
                "console",
                "hidden",
                "input",
                "prompt"
            ],
            "time": "2016-04-18 09:31:41"
        },
        {
            "name": "seld/jsonlint",
            "version": "1.5.0",
            "source": {
                "type": "git",
                "url": "https://github.com/Seldaek/jsonlint.git",
                "reference": "19495c181d6d53a0a13414154e52817e3b504189"
            },
            "dist": {
                "type": "zip",
                "url": "https://api.github.com/repos/Seldaek/jsonlint/zipball/19495c181d6d53a0a13414154e52817e3b504189",
                "reference": "19495c181d6d53a0a13414154e52817e3b504189",
                "shasum": ""
            },
            "require": {
                "php": "^5.3 || ^7.0"
            },
            "bin": [
                "bin/jsonlint"
            ],
            "type": "library",
            "autoload": {
                "psr-4": {
                    "Seld\\JsonLint\\": "src/Seld/JsonLint/"
                }
            },
            "notification-url": "https://packagist.org/downloads/",
            "license": [
                "MIT"
            ],
            "authors": [
                {
                    "name": "Jordi Boggiano",
                    "email": "j.boggiano@seld.be",
                    "homepage": "http://seld.be"
                }
            ],
            "description": "JSON Linter",
            "keywords": [
                "json",
                "linter",
                "parser",
                "validator"
            ],
            "time": "2016-11-14 17:59:58"
        },
        {
            "name": "seld/phar-utils",
            "version": "1.0.1",
            "source": {
                "type": "git",
                "url": "https://github.com/Seldaek/phar-utils.git",
                "reference": "7009b5139491975ef6486545a39f3e6dad5ac30a"
            },
            "dist": {
                "type": "zip",
                "url": "https://api.github.com/repos/Seldaek/phar-utils/zipball/7009b5139491975ef6486545a39f3e6dad5ac30a",
                "reference": "7009b5139491975ef6486545a39f3e6dad5ac30a",
                "shasum": ""
            },
            "require": {
                "php": ">=5.3"
            },
            "type": "library",
            "extra": {
                "branch-alias": {
                    "dev-master": "1.x-dev"
                }
            },
            "autoload": {
                "psr-4": {
                    "Seld\\PharUtils\\": "src/"
                }
            },
            "notification-url": "https://packagist.org/downloads/",
            "license": [
                "MIT"
            ],
            "authors": [
                {
                    "name": "Jordi Boggiano",
                    "email": "j.boggiano@seld.be"
                }
            ],
            "description": "PHAR file format utilities, for when PHP phars you up",
            "keywords": [
                "phra"
            ],
            "time": "2015-10-13 18:44:15"
        },
        {
            "name": "sjparkinson/static-review",
            "version": "4.1.1",
            "source": {
                "type": "git",
                "url": "https://github.com/sjparkinson/static-review.git",
                "reference": "493c3410cf146a12fca84209bad126c494e125f0"
            },
            "dist": {
                "type": "zip",
                "url": "https://api.github.com/repos/sjparkinson/static-review/zipball/493c3410cf146a12fca84209bad126c494e125f0",
                "reference": "493c3410cf146a12fca84209bad126c494e125f0",
                "shasum": ""
            },
            "require": {
                "league/climate": "~2.0",
                "php": ">=5.4.0",
                "symfony/console": "~2.0",
                "symfony/process": "~2.0"
            },
            "require-dev": {
                "mockery/mockery": "~0.9",
                "phpunit/phpunit": "~4.0",
                "sensiolabs/security-checker": "~2.0",
                "squizlabs/php_codesniffer": "~1.0"
            },
            "suggest": {
                "sensiolabs/security-checker": "Required for ComposerSecurityReview.",
                "squizlabs/php_codesniffer": "Required for PhpCodeSnifferReview."
            },
            "bin": [
                "bin/static-review.php"
            ],
            "type": "library",
            "autoload": {
                "psr-4": {
                    "StaticReview\\": "src/"
                }
            },
            "notification-url": "https://packagist.org/downloads/",
            "license": [
                "MIT"
            ],
            "authors": [
                {
                    "name": "Samuel Parkinson",
                    "email": "sam.james.parkinson@gmail.com",
                    "homepage": "http://samp.im"
                }
            ],
            "description": "An extendable framework for version control hooks.",
            "time": "2014-09-22 08:40:36"
        },
        {
            "name": "symfony/console",
            "version": "v2.6.13",
            "target-dir": "Symfony/Component/Console",
            "source": {
                "type": "git",
                "url": "https://github.com/symfony/console.git",
                "reference": "0e5e18ae09d3f5c06367759be940e9ed3f568359"
            },
            "dist": {
                "type": "zip",
                "url": "https://api.github.com/repos/symfony/console/zipball/0e5e18ae09d3f5c06367759be940e9ed3f568359",
                "reference": "0e5e18ae09d3f5c06367759be940e9ed3f568359",
                "shasum": ""
            },
            "require": {
                "php": ">=5.3.3"
            },
            "require-dev": {
                "psr/log": "~1.0",
                "symfony/event-dispatcher": "~2.1",
                "symfony/phpunit-bridge": "~2.7",
                "symfony/process": "~2.1"
            },
            "suggest": {
                "psr/log": "For using the console logger",
                "symfony/event-dispatcher": "",
                "symfony/process": ""
            },
            "type": "library",
            "extra": {
                "branch-alias": {
                    "dev-master": "2.6-dev"
                }
            },
            "autoload": {
                "psr-0": {
                    "Symfony\\Component\\Console\\": ""
                }
            },
            "notification-url": "https://packagist.org/downloads/",
            "license": [
                "MIT"
            ],
            "authors": [
                {
                    "name": "Fabien Potencier",
                    "email": "fabien@symfony.com"
                },
                {
                    "name": "Symfony Community",
                    "homepage": "https://symfony.com/contributors"
                }
            ],
            "description": "Symfony Console Component",
            "homepage": "https://symfony.com",
            "time": "2015-07-26 09:08:40"
        },
        {
            "name": "symfony/event-dispatcher",
            "version": "v2.8.15",
            "source": {
                "type": "git",
                "url": "https://github.com/symfony/event-dispatcher.git",
                "reference": "25c576abd4e0f212e678fe8b2bd9a9a98c7ea934"
            },
            "dist": {
                "type": "zip",
                "url": "https://api.github.com/repos/symfony/event-dispatcher/zipball/25c576abd4e0f212e678fe8b2bd9a9a98c7ea934",
                "reference": "25c576abd4e0f212e678fe8b2bd9a9a98c7ea934",
                "shasum": ""
            },
            "require": {
                "php": ">=5.3.9"
            },
            "require-dev": {
                "psr/log": "~1.0",
                "symfony/config": "~2.0,>=2.0.5|~3.0.0",
                "symfony/dependency-injection": "~2.6|~3.0.0",
                "symfony/expression-language": "~2.6|~3.0.0",
                "symfony/stopwatch": "~2.3|~3.0.0"
            },
            "suggest": {
                "symfony/dependency-injection": "",
                "symfony/http-kernel": ""
            },
            "type": "library",
            "extra": {
                "branch-alias": {
                    "dev-master": "2.8-dev"
                }
            },
            "autoload": {
                "psr-4": {
                    "Symfony\\Component\\EventDispatcher\\": ""
                },
                "exclude-from-classmap": [
                    "/Tests/"
                ]
            },
            "notification-url": "https://packagist.org/downloads/",
            "license": [
                "MIT"
            ],
            "authors": [
                {
                    "name": "Fabien Potencier",
                    "email": "fabien@symfony.com"
                },
                {
                    "name": "Symfony Community",
                    "homepage": "https://symfony.com/contributors"
                }
            ],
            "description": "Symfony EventDispatcher Component",
            "homepage": "https://symfony.com",
            "time": "2016-10-13 01:43:15"
        },
        {
            "name": "symfony/filesystem",
            "version": "v2.8.15",
            "source": {
                "type": "git",
                "url": "https://github.com/symfony/filesystem.git",
                "reference": "a3784111af9f95f102b6411548376e1ae7c93898"
            },
            "dist": {
                "type": "zip",
                "url": "https://api.github.com/repos/symfony/filesystem/zipball/a3784111af9f95f102b6411548376e1ae7c93898",
                "reference": "a3784111af9f95f102b6411548376e1ae7c93898",
                "shasum": ""
            },
            "require": {
                "php": ">=5.3.9"
            },
            "type": "library",
            "extra": {
                "branch-alias": {
                    "dev-master": "2.8-dev"
                }
            },
            "autoload": {
                "psr-4": {
                    "Symfony\\Component\\Filesystem\\": ""
                },
                "exclude-from-classmap": [
                    "/Tests/"
                ]
            },
            "notification-url": "https://packagist.org/downloads/",
            "license": [
                "MIT"
            ],
            "authors": [
                {
                    "name": "Fabien Potencier",
                    "email": "fabien@symfony.com"
                },
                {
                    "name": "Symfony Community",
                    "homepage": "https://symfony.com/contributors"
                }
            ],
            "description": "Symfony Filesystem Component",
            "homepage": "https://symfony.com",
            "time": "2016-10-18 04:28:30"
        },
        {
            "name": "symfony/finder",
            "version": "v3.2.1",
            "source": {
                "type": "git",
                "url": "https://github.com/symfony/finder.git",
                "reference": "a69cb5d455b4885ca376dc5bb3e1155cc8c08c4b"
            },
            "dist": {
                "type": "zip",
                "url": "https://api.github.com/repos/symfony/finder/zipball/a69cb5d455b4885ca376dc5bb3e1155cc8c08c4b",
                "reference": "a69cb5d455b4885ca376dc5bb3e1155cc8c08c4b",
                "shasum": ""
            },
            "require": {
                "php": ">=5.5.9"
            },
            "type": "library",
            "extra": {
                "branch-alias": {
                    "dev-master": "3.2-dev"
                }
            },
            "autoload": {
                "psr-4": {
                    "Symfony\\Component\\Finder\\": ""
                },
                "exclude-from-classmap": [
                    "/Tests/"
                ]
            },
            "notification-url": "https://packagist.org/downloads/",
            "license": [
                "MIT"
            ],
            "authors": [
                {
                    "name": "Fabien Potencier",
                    "email": "fabien@symfony.com"
                },
                {
                    "name": "Symfony Community",
                    "homepage": "https://symfony.com/contributors"
                }
            ],
            "description": "Symfony Finder Component",
            "homepage": "https://symfony.com",
            "time": "2016-12-13 09:39:43"
        },
        {
            "name": "symfony/process",
            "version": "v2.8.15",
            "source": {
                "type": "git",
                "url": "https://github.com/symfony/process.git",
                "reference": "1a1bd056395540d0bc549d39818316513565d278"
            },
            "dist": {
                "type": "zip",
                "url": "https://api.github.com/repos/symfony/process/zipball/1a1bd056395540d0bc549d39818316513565d278",
                "reference": "1a1bd056395540d0bc549d39818316513565d278",
                "shasum": ""
            },
            "require": {
                "php": ">=5.3.9"
            },
            "type": "library",
            "extra": {
                "branch-alias": {
                    "dev-master": "2.8-dev"
                }
            },
            "autoload": {
                "psr-4": {
                    "Symfony\\Component\\Process\\": ""
                },
                "exclude-from-classmap": [
                    "/Tests/"
                ]
            },
            "notification-url": "https://packagist.org/downloads/",
            "license": [
                "MIT"
            ],
            "authors": [
                {
                    "name": "Fabien Potencier",
                    "email": "fabien@symfony.com"
                },
                {
                    "name": "Symfony Community",
                    "homepage": "https://symfony.com/contributors"
                }
            ],
            "description": "Symfony Process Component",
            "homepage": "https://symfony.com",
            "time": "2016-11-24 00:43:03"
        },
        {
            "name": "tedivm/jshrink",
            "version": "v1.0.1",
            "source": {
                "type": "git",
                "url": "https://github.com/tedious/JShrink.git",
                "reference": "7575d9d96f113bc7c1c28ec8231ee086751a9078"
            },
            "dist": {
                "type": "zip",
                "url": "https://api.github.com/repos/tedious/JShrink/zipball/7575d9d96f113bc7c1c28ec8231ee086751a9078",
                "reference": "7575d9d96f113bc7c1c28ec8231ee086751a9078",
                "shasum": ""
            },
            "require": {
                "php": ">=5.3.0"
            },
            "require-dev": {
                "fabpot/php-cs-fixer": "0.4.0",
                "phpunit/phpunit": "4.0.*",
                "satooshi/php-coveralls": "dev-master"
            },
            "type": "library",
            "autoload": {
                "psr-0": {
                    "JShrink": "src/"
                }
            },
            "notification-url": "https://packagist.org/downloads/",
            "license": [
                "BSD-3-Clause"
            ],
            "authors": [
                {
                    "name": "Robert Hafner",
                    "email": "tedivm@tedivm.com"
                }
            ],
            "description": "Javascript Minifier built in PHP",
            "homepage": "http://github.com/tedious/JShrink",
            "keywords": [
                "javascript",
                "minifier"
            ],
            "time": "2014-11-11 03:54:14"
        },
        {
            "name": "tubalmartin/cssmin",
            "version": "v2.4.8-p4",
            "source": {
                "type": "git",
                "url": "https://github.com/tubalmartin/YUI-CSS-compressor-PHP-port.git",
                "reference": "fe84d71e8420243544c0ce3bd0f5d7c1936b0f90"
            },
            "dist": {
                "type": "zip",
                "url": "https://api.github.com/repos/tubalmartin/YUI-CSS-compressor-PHP-port/zipball/fe84d71e8420243544c0ce3bd0f5d7c1936b0f90",
                "reference": "fe84d71e8420243544c0ce3bd0f5d7c1936b0f90",
                "shasum": ""
            },
            "require": {
                "php": ">=5.0.0"
            },
            "type": "library",
            "autoload": {
                "classmap": [
                    "cssmin.php"
                ]
            },
            "notification-url": "https://packagist.org/downloads/",
            "license": [
                "BSD-3-Clause"
            ],
            "authors": [
                {
                    "name": "Túbal Martín",
                    "homepage": "http://tubalmartin.me/"
                }
            ],
            "description": "A PHP port of the YUI CSS compressor",
            "homepage": "https://github.com/tubalmartin/YUI-CSS-compressor-PHP-port",
            "keywords": [
                "compress",
                "compressor",
                "css",
                "minify",
                "yui"
            ],
            "time": "2014-09-22 08:08:50"
        },
        {
            "name": "zendframework/zend-code",
            "version": "2.4.11",
            "source": {
                "type": "git",
                "url": "https://github.com/zendframework/zend-code.git",
                "reference": "e3b32fa0fa358643aa6880b04944650981208c20"
            },
            "dist": {
                "type": "zip",
                "url": "https://api.github.com/repos/zendframework/zend-code/zipball/e3b32fa0fa358643aa6880b04944650981208c20",
                "reference": "e3b32fa0fa358643aa6880b04944650981208c20",
                "shasum": ""
            },
            "require": {
                "php": ">=5.3.23",
                "zendframework/zend-eventmanager": "self.version"
            },
            "require-dev": {
                "doctrine/common": ">=2.1",
                "fabpot/php-cs-fixer": "1.7.*",
                "phpunit/phpunit": "~4.0",
                "satooshi/php-coveralls": "dev-master",
                "zendframework/zend-stdlib": "self.version"
            },
            "suggest": {
                "doctrine/common": "Doctrine\\Common >=2.1 for annotation features",
                "zendframework/zend-stdlib": "Zend\\Stdlib component"
            },
            "type": "library",
            "extra": {
                "branch-alias": {
                    "dev-master": "2.4-dev",
                    "dev-develop": "2.5-dev"
                }
            },
            "autoload": {
                "psr-4": {
                    "Zend\\Code\\": "src/"
                }
            },
            "notification-url": "https://packagist.org/downloads/",
            "license": [
                "BSD-3-Clause"
            ],
            "description": "provides facilities to generate arbitrary code using an object oriented interface",
            "homepage": "https://github.com/zendframework/zend-code",
            "keywords": [
                "code",
                "zf2"
            ],
            "time": "2015-05-11 16:17:05"
        },
        {
            "name": "zendframework/zend-config",
            "version": "2.4.11",
            "source": {
                "type": "git",
                "url": "https://github.com/zendframework/zend-config.git",
                "reference": "6b879e54096b8e0d2290f7414c38f9a5947cb8ac"
            },
            "dist": {
                "type": "zip",
                "url": "https://api.github.com/repos/zendframework/zend-config/zipball/6b879e54096b8e0d2290f7414c38f9a5947cb8ac",
                "reference": "6b879e54096b8e0d2290f7414c38f9a5947cb8ac",
                "shasum": ""
            },
            "require": {
                "php": ">=5.3.23",
                "zendframework/zend-stdlib": "self.version"
            },
            "require-dev": {
                "fabpot/php-cs-fixer": "1.7.*",
                "phpunit/phpunit": "~4.0",
                "satooshi/php-coveralls": "dev-master",
                "zendframework/zend-filter": "self.version",
                "zendframework/zend-i18n": "self.version",
                "zendframework/zend-json": "self.version",
                "zendframework/zend-servicemanager": "self.version"
            },
            "suggest": {
                "zendframework/zend-filter": "Zend\\Filter component",
                "zendframework/zend-i18n": "Zend\\I18n component",
                "zendframework/zend-json": "Zend\\Json to use the Json reader or writer classes",
                "zendframework/zend-servicemanager": "Zend\\ServiceManager for use with the Config Factory to retrieve reader and writer instances"
            },
            "type": "library",
            "extra": {
                "branch-alias": {
                    "dev-master": "2.4-dev",
                    "dev-develop": "2.5-dev"
                }
            },
            "autoload": {
                "psr-4": {
                    "Zend\\Config\\": "src/"
                }
            },
            "notification-url": "https://packagist.org/downloads/",
            "license": [
                "BSD-3-Clause"
            ],
            "description": "provides a nested object property based user interface for accessing this configuration data within application code",
            "homepage": "https://github.com/zendframework/zend-config",
            "keywords": [
                "config",
                "zf2"
            ],
            "time": "2015-05-07 14:55:31"
        },
        {
            "name": "zendframework/zend-console",
            "version": "2.4.11",
            "source": {
                "type": "git",
                "url": "https://github.com/zendframework/zend-console.git",
                "reference": "92f9c51bdc42332e63914eec892364594a9b68c8"
            },
            "dist": {
                "type": "zip",
                "url": "https://api.github.com/repos/zendframework/zend-console/zipball/92f9c51bdc42332e63914eec892364594a9b68c8",
                "reference": "92f9c51bdc42332e63914eec892364594a9b68c8",
                "shasum": ""
            },
            "require": {
                "php": ">=5.3.23",
                "zendframework/zend-stdlib": "self.version"
            },
            "require-dev": {
                "fabpot/php-cs-fixer": "1.7.*",
                "phpunit/phpunit": "~4.0",
                "satooshi/php-coveralls": "dev-master"
            },
            "suggest": {
                "zendframework/zend-filter": "To support DefaultRouteMatcher usage",
                "zendframework/zend-validator": "To support DefaultRouteMatcher usage"
            },
            "type": "library",
            "extra": {
                "branch-alias": {
                    "dev-master": "2.4-dev",
                    "dev-develop": "2.5-dev"
                }
            },
            "autoload": {
                "psr-4": {
                    "Zend\\Console\\": "src/"
                }
            },
            "notification-url": "https://packagist.org/downloads/",
            "license": [
                "BSD-3-Clause"
            ],
            "homepage": "https://github.com/zendframework/zend-console",
            "keywords": [
                "console",
                "zf2"
            ],
            "time": "2015-05-07 14:55:31"
        },
        {
            "name": "zendframework/zend-crypt",
            "version": "2.4.11",
            "source": {
                "type": "git",
                "url": "https://github.com/zendframework/zend-crypt.git",
                "reference": "165ec063868884eb952f6bca258f464f7103b79f"
            },
            "dist": {
                "type": "zip",
                "url": "https://api.github.com/repos/zendframework/zend-crypt/zipball/165ec063868884eb952f6bca258f464f7103b79f",
                "reference": "165ec063868884eb952f6bca258f464f7103b79f",
                "shasum": ""
            },
            "require": {
                "php": ">=5.3.23",
                "zendframework/zend-math": "~2.4.0",
                "zendframework/zend-servicemanager": "~2.4.0",
                "zendframework/zend-stdlib": "~2.4.0"
            },
            "require-dev": {
                "fabpot/php-cs-fixer": "1.7.*",
                "phpunit/phpunit": "~4.0",
                "satooshi/php-coveralls": "dev-master",
                "zendframework/zend-config": "~2.4.0"
            },
            "suggest": {
                "ext-mcrypt": "Required for most features of Zend\\Crypt"
            },
            "type": "library",
            "extra": {
                "branch-alias": {
                    "dev-master": "2.4-dev",
                    "dev-develop": "2.5-dev"
                }
            },
            "autoload": {
                "psr-4": {
                    "Zend\\Crypt\\": "src/"
                }
            },
            "notification-url": "https://packagist.org/downloads/",
            "license": [
                "BSD-3-Clause"
            ],
            "homepage": "https://github.com/zendframework/zend-crypt",
            "keywords": [
                "crypt",
                "zf2"
            ],
            "time": "2015-11-23 16:33:27"
        },
        {
            "name": "zendframework/zend-di",
            "version": "2.4.11",
            "source": {
                "type": "git",
                "url": "https://github.com/zendframework/zend-di.git",
                "reference": "fb578aa1e1ce9fb2dccec920f113e7db4ad44297"
            },
            "dist": {
                "type": "zip",
                "url": "https://api.github.com/repos/zendframework/zend-di/zipball/fb578aa1e1ce9fb2dccec920f113e7db4ad44297",
                "reference": "fb578aa1e1ce9fb2dccec920f113e7db4ad44297",
                "shasum": ""
            },
            "require": {
                "php": ">=5.3.23",
                "zendframework/zend-code": "self.version",
                "zendframework/zend-stdlib": "self.version"
            },
            "require-dev": {
                "fabpot/php-cs-fixer": "1.7.*",
                "phpunit/phpunit": "~4.0",
                "satooshi/php-coveralls": "dev-master",
                "zendframework/zend-servicemanager": "self.version"
            },
            "suggest": {
                "zendframework/zend-servicemanager": "Zend\\ServiceManager component"
            },
            "type": "library",
            "extra": {
                "branch-alias": {
                    "dev-master": "2.4-dev",
                    "dev-develop": "2.5-dev"
                }
            },
            "autoload": {
                "psr-4": {
                    "Zend\\Di\\": "src/"
                }
            },
            "notification-url": "https://packagist.org/downloads/",
            "license": [
                "BSD-3-Clause"
            ],
            "homepage": "https://github.com/zendframework/zend-di",
            "keywords": [
                "di",
                "zf2"
            ],
            "time": "2015-05-07 14:55:31"
        },
        {
            "name": "zendframework/zend-escaper",
            "version": "2.4.11",
            "source": {
                "type": "git",
                "url": "https://github.com/zendframework/zend-escaper.git",
                "reference": "13f468ff824f3c83018b90aff892a1b3201383a9"
            },
            "dist": {
                "type": "zip",
                "url": "https://api.github.com/repos/zendframework/zend-escaper/zipball/13f468ff824f3c83018b90aff892a1b3201383a9",
                "reference": "13f468ff824f3c83018b90aff892a1b3201383a9",
                "shasum": ""
            },
            "require": {
                "php": ">=5.3.23"
            },
            "require-dev": {
                "fabpot/php-cs-fixer": "1.7.*",
                "phpunit/phpunit": "~4.0",
                "satooshi/php-coveralls": "dev-master"
            },
            "type": "library",
            "extra": {
                "branch-alias": {
                    "dev-master": "2.4-dev",
                    "dev-develop": "2.5-dev"
                }
            },
            "autoload": {
                "psr-4": {
                    "Zend\\Escaper\\": "src/"
                }
            },
            "notification-url": "https://packagist.org/downloads/",
            "license": [
                "BSD-3-Clause"
            ],
            "homepage": "https://github.com/zendframework/zend-escaper",
            "keywords": [
                "escaper",
                "zf2"
            ],
            "time": "2015-05-07 14:55:31"
        },
        {
            "name": "zendframework/zend-eventmanager",
            "version": "2.4.11",
            "source": {
                "type": "git",
                "url": "https://github.com/zendframework/zend-eventmanager.git",
                "reference": "c2c46a7a2809b74ceb66fd79f66d43f97e1747b4"
            },
            "dist": {
                "type": "zip",
                "url": "https://api.github.com/repos/zendframework/zend-eventmanager/zipball/c2c46a7a2809b74ceb66fd79f66d43f97e1747b4",
                "reference": "c2c46a7a2809b74ceb66fd79f66d43f97e1747b4",
                "shasum": ""
            },
            "require": {
                "php": ">=5.3.23",
                "zendframework/zend-stdlib": "self.version"
            },
            "require-dev": {
                "fabpot/php-cs-fixer": "1.7.*",
                "phpunit/phpunit": "~4.0",
                "satooshi/php-coveralls": "dev-master"
            },
            "type": "library",
            "extra": {
                "branch-alias": {
                    "dev-master": "2.4-dev",
                    "dev-develop": "2.5-dev"
                }
            },
            "autoload": {
                "psr-4": {
                    "Zend\\EventManager\\": "src/"
                }
            },
            "notification-url": "https://packagist.org/downloads/",
            "license": [
                "BSD-3-Clause"
            ],
            "homepage": "https://github.com/zendframework/zend-event-manager",
            "keywords": [
                "eventmanager",
                "zf2"
            ],
            "time": "2015-05-07 14:55:31"
        },
        {
            "name": "zendframework/zend-filter",
            "version": "2.4.11",
            "source": {
                "type": "git",
                "url": "https://github.com/zendframework/zend-filter.git",
                "reference": "a3711101850078b2aa69586c71897acaada2e9cb"
            },
            "dist": {
                "type": "zip",
                "url": "https://api.github.com/repos/zendframework/zend-filter/zipball/a3711101850078b2aa69586c71897acaada2e9cb",
                "reference": "a3711101850078b2aa69586c71897acaada2e9cb",
                "shasum": ""
            },
            "require": {
                "php": ">=5.3.23",
                "zendframework/zend-stdlib": "self.version"
            },
            "require-dev": {
                "fabpot/php-cs-fixer": "1.7.*",
                "phpunit/phpunit": "~4.0",
                "satooshi/php-coveralls": "dev-master",
                "zendframework/zend-crypt": "self.version",
                "zendframework/zend-servicemanager": "self.version",
                "zendframework/zend-uri": "self.version"
            },
            "suggest": {
                "zendframework/zend-crypt": "Zend\\Crypt component",
                "zendframework/zend-i18n": "Zend\\I18n component",
                "zendframework/zend-servicemanager": "Zend\\ServiceManager component",
                "zendframework/zend-uri": "Zend\\Uri component for UriNormalize filter"
            },
            "type": "library",
            "extra": {
                "branch-alias": {
                    "dev-master": "2.4-dev",
                    "dev-develop": "2.5-dev"
                }
            },
            "autoload": {
                "psr-4": {
                    "Zend\\Filter\\": "src/"
                }
            },
            "notification-url": "https://packagist.org/downloads/",
            "license": [
                "BSD-3-Clause"
            ],
            "description": "provides a set of commonly needed data filters",
            "homepage": "https://github.com/zendframework/zend-filter",
            "keywords": [
                "filter",
                "zf2"
            ],
            "time": "2015-05-07 14:55:31"
        },
        {
            "name": "zendframework/zend-form",
            "version": "2.4.11",
            "source": {
                "type": "git",
                "url": "https://github.com/zendframework/zend-form.git",
                "reference": "779ba5da3dc040c52e632ea340462af2306c7682"
            },
            "dist": {
                "type": "zip",
                "url": "https://api.github.com/repos/zendframework/zend-form/zipball/779ba5da3dc040c52e632ea340462af2306c7682",
                "reference": "779ba5da3dc040c52e632ea340462af2306c7682",
                "shasum": ""
            },
            "require": {
                "php": ">=5.3.23",
                "zendframework/zend-inputfilter": "~2.4.0",
                "zendframework/zend-stdlib": "~2.4.0"
            },
            "require-dev": {
                "fabpot/php-cs-fixer": "1.7.*",
                "ircmaxell/random-lib": "^1.1",
                "phpunit/phpunit": "~4.0",
                "satooshi/php-coveralls": "dev-master",
                "zendframework/zend-cache": "~2.4.0",
                "zendframework/zend-captcha": "~2.4.0",
                "zendframework/zend-code": "~2.4.0",
                "zendframework/zend-eventmanager": "~2.4.0",
                "zendframework/zend-filter": "~2.4.0",
                "zendframework/zend-i18n": "~2.4.0",
                "zendframework/zend-servicemanager": "~2.4.0",
                "zendframework/zend-session": "~2.4.0",
                "zendframework/zend-text": "~2.4.0",
                "zendframework/zend-validator": "~2.4.0",
                "zendframework/zend-view": "~2.4.0",
                "zendframework/zendservice-recaptcha": "~2.0"
            },
            "suggest": {
                "zendframework/zend-captcha": "Zend\\Captcha component",
                "zendframework/zend-code": "Zend\\Code component",
                "zendframework/zend-eventmanager": "Zend\\EventManager component",
                "zendframework/zend-filter": "Zend\\Filter component",
                "zendframework/zend-i18n": "Zend\\I18n component",
                "zendframework/zend-servicemanager": "Zend\\ServiceManager component",
                "zendframework/zend-validator": "Zend\\Validator component",
                "zendframework/zend-view": "Zend\\View component",
                "zendframework/zendservice-recaptcha": "ZendService\\ReCaptcha component"
            },
            "type": "library",
            "extra": {
                "branch-alias": {
                    "dev-master": "2.4-dev",
                    "dev-develop": "2.5-dev"
                }
            },
            "autoload": {
                "psr-4": {
                    "Zend\\Form\\": "src/"
                }
            },
            "notification-url": "https://packagist.org/downloads/",
            "license": [
                "BSD-3-Clause"
            ],
            "homepage": "https://github.com/zendframework/zend-form",
            "keywords": [
                "form",
                "zf2"
            ],
            "time": "2015-09-09 19:11:05"
        },
        {
            "name": "zendframework/zend-http",
            "version": "2.4.11",
            "source": {
                "type": "git",
                "url": "https://github.com/zendframework/zend-http.git",
                "reference": "0456267c3825f3c4b558460e0bffeb4c496e6fb8"
            },
            "dist": {
                "type": "zip",
                "url": "https://api.github.com/repos/zendframework/zend-http/zipball/0456267c3825f3c4b558460e0bffeb4c496e6fb8",
                "reference": "0456267c3825f3c4b558460e0bffeb4c496e6fb8",
                "shasum": ""
            },
            "require": {
                "php": ">=5.3.23",
                "zendframework/zend-loader": "~2.4.0",
                "zendframework/zend-stdlib": "~2.4.0",
                "zendframework/zend-uri": "~2.4.0",
                "zendframework/zend-validator": "~2.4.0"
            },
            "require-dev": {
                "fabpot/php-cs-fixer": "1.7.*",
                "phpunit/phpunit": "~4.0",
                "satooshi/php-coveralls": "dev-master",
                "zendframework/zend-config": "~2.4.0"
            },
            "type": "library",
            "extra": {
                "branch-alias": {
                    "dev-master": "2.4-dev",
                    "dev-develop": "2.5-dev"
                }
            },
            "autoload": {
                "psr-4": {
                    "Zend\\Http\\": "src/"
                }
            },
            "notification-url": "https://packagist.org/downloads/",
            "license": [
                "BSD-3-Clause"
            ],
            "description": "provides an easy interface for performing Hyper-Text Transfer Protocol (HTTP) requests",
            "homepage": "https://github.com/zendframework/zend-http",
            "keywords": [
                "http",
                "zf2"
            ],
            "time": "2015-09-14 16:11:20"
        },
        {
            "name": "zendframework/zend-i18n",
            "version": "2.4.11",
            "source": {
                "type": "git",
                "url": "https://github.com/zendframework/zend-i18n.git",
                "reference": "f26d6ae4be3f1ac98fbb3708aafae908c38f46c8"
            },
            "dist": {
                "type": "zip",
                "url": "https://api.github.com/repos/zendframework/zend-i18n/zipball/f26d6ae4be3f1ac98fbb3708aafae908c38f46c8",
                "reference": "f26d6ae4be3f1ac98fbb3708aafae908c38f46c8",
                "shasum": ""
            },
            "require": {
                "php": ">=5.3.23",
                "zendframework/zend-stdlib": "self.version"
            },
            "require-dev": {
                "fabpot/php-cs-fixer": "1.7.*",
                "phpunit/phpunit": "~4.0",
                "satooshi/php-coveralls": "dev-master",
                "zendframework/zend-cache": "self.version",
                "zendframework/zend-config": "self.version",
                "zendframework/zend-eventmanager": "self.version",
                "zendframework/zend-filter": "self.version",
                "zendframework/zend-servicemanager": "self.version",
                "zendframework/zend-validator": "self.version",
                "zendframework/zend-view": "self.version"
            },
            "suggest": {
                "ext-intl": "Required for most features of Zend\\I18n; included in default builds of PHP",
                "zendframework/zend-cache": "Zend\\Cache component",
                "zendframework/zend-config": "Zend\\Config component",
                "zendframework/zend-eventmanager": "You should install this package to use the events in the translator",
                "zendframework/zend-filter": "You should install this package to use the provided filters",
                "zendframework/zend-resources": "Translation resources",
                "zendframework/zend-servicemanager": "Zend\\ServiceManager component",
                "zendframework/zend-validator": "You should install this package to use the provided validators",
                "zendframework/zend-view": "You should install this package to use the provided view helpers"
            },
            "type": "library",
            "extra": {
                "branch-alias": {
                    "dev-master": "2.4-dev",
                    "dev-develop": "2.5-dev"
                }
            },
            "autoload": {
                "psr-4": {
                    "Zend\\I18n\\": "src/"
                }
            },
            "notification-url": "https://packagist.org/downloads/",
            "license": [
                "BSD-3-Clause"
            ],
            "homepage": "https://github.com/zendframework/zend-i18n",
            "keywords": [
                "i18n",
                "zf2"
            ],
            "time": "2015-05-07 14:55:31"
        },
        {
            "name": "zendframework/zend-inputfilter",
            "version": "2.4.11",
            "source": {
                "type": "git",
                "url": "https://github.com/zendframework/zend-inputfilter.git",
                "reference": "6305e9acf7da9f5481b5266cb6e0353a96c10a06"
            },
            "dist": {
                "type": "zip",
                "url": "https://api.github.com/repos/zendframework/zend-inputfilter/zipball/6305e9acf7da9f5481b5266cb6e0353a96c10a06",
                "reference": "6305e9acf7da9f5481b5266cb6e0353a96c10a06",
                "shasum": ""
            },
            "require": {
                "php": ">=5.3.23",
                "zendframework/zend-filter": "~2.4.0",
                "zendframework/zend-stdlib": "~2.4.0",
                "zendframework/zend-validator": "~2.4.8"
            },
            "require-dev": {
                "fabpot/php-cs-fixer": "1.7.*",
                "phpunit/phpunit": "^4.5",
                "zendframework/zend-servicemanager": "~2.4.0"
            },
            "suggest": {
                "zendframework/zend-servicemanager": "To support plugin manager support"
            },
            "type": "library",
            "extra": {
                "branch-alias": {
                    "dev-master": "2.4-dev",
                    "dev-develop": "2.5-dev"
                }
            },
            "autoload": {
                "psr-4": {
                    "Zend\\InputFilter\\": "src/"
                }
            },
            "notification-url": "https://packagist.org/downloads/",
            "license": [
                "BSD-3-Clause"
            ],
            "homepage": "https://github.com/zendframework/zend-inputfilter",
            "keywords": [
                "inputfilter",
                "zf2"
            ],
            "time": "2015-09-09 15:44:54"
        },
        {
            "name": "zendframework/zend-json",
            "version": "2.4.11",
            "source": {
                "type": "git",
                "url": "https://github.com/zendframework/zend-json.git",
                "reference": "1db4b878846520e619fbcdc7ce826c8563f8e839"
            },
            "dist": {
                "type": "zip",
                "url": "https://api.github.com/repos/zendframework/zend-json/zipball/1db4b878846520e619fbcdc7ce826c8563f8e839",
                "reference": "1db4b878846520e619fbcdc7ce826c8563f8e839",
                "shasum": ""
            },
            "require": {
                "php": ">=5.3.23",
                "zendframework/zend-stdlib": "self.version"
            },
            "require-dev": {
                "fabpot/php-cs-fixer": "1.7.*",
                "phpunit/phpunit": "~4.0",
                "satooshi/php-coveralls": "dev-master",
                "zendframework/zend-http": "self.version",
                "zendframework/zend-server": "self.version"
            },
            "suggest": {
                "zendframework/zend-http": "Zend\\Http component",
                "zendframework/zend-server": "Zend\\Server component",
                "zendframework/zendxml": "To support Zend\\Json\\Json::fromXml() usage"
            },
            "type": "library",
            "extra": {
                "branch-alias": {
                    "dev-master": "2.4-dev",
                    "dev-develop": "2.5-dev"
                }
            },
            "autoload": {
                "psr-4": {
                    "Zend\\Json\\": "src/"
                }
            },
            "notification-url": "https://packagist.org/downloads/",
            "license": [
                "BSD-3-Clause"
            ],
            "description": "provides convenience methods for serializing native PHP to JSON and decoding JSON to native PHP",
            "homepage": "https://github.com/zendframework/zend-json",
            "keywords": [
                "json",
                "zf2"
            ],
            "time": "2015-05-07 14:55:31"
        },
        {
            "name": "zendframework/zend-loader",
            "version": "2.4.11",
            "source": {
                "type": "git",
                "url": "https://github.com/zendframework/zend-loader.git",
                "reference": "5e62c44a4d23c4e09d35fcc2a3b109c944dbdc22"
            },
            "dist": {
                "type": "zip",
                "url": "https://api.github.com/repos/zendframework/zend-loader/zipball/5e62c44a4d23c4e09d35fcc2a3b109c944dbdc22",
                "reference": "5e62c44a4d23c4e09d35fcc2a3b109c944dbdc22",
                "shasum": ""
            },
            "require": {
                "php": ">=5.3.23"
            },
            "require-dev": {
                "fabpot/php-cs-fixer": "1.7.*",
                "phpunit/phpunit": "~4.0",
                "satooshi/php-coveralls": "dev-master"
            },
            "type": "library",
            "extra": {
                "branch-alias": {
                    "dev-master": "2.4-dev",
                    "dev-develop": "2.5-dev"
                }
            },
            "autoload": {
                "psr-4": {
                    "Zend\\Loader\\": "src/"
                }
            },
            "notification-url": "https://packagist.org/downloads/",
            "license": [
                "BSD-3-Clause"
            ],
            "homepage": "https://github.com/zendframework/zend-loader",
            "keywords": [
                "loader",
                "zf2"
            ],
            "time": "2015-05-07 14:55:31"
        },
        {
            "name": "zendframework/zend-log",
            "version": "2.4.11",
            "source": {
                "type": "git",
                "url": "https://github.com/zendframework/zend-log.git",
                "reference": "f6538f4b61cdacafa47c7cef26c5c0204f2d1eef"
            },
            "dist": {
                "type": "zip",
                "url": "https://api.github.com/repos/zendframework/zend-log/zipball/f6538f4b61cdacafa47c7cef26c5c0204f2d1eef",
                "reference": "f6538f4b61cdacafa47c7cef26c5c0204f2d1eef",
                "shasum": ""
            },
            "require": {
                "php": ">=5.3.23",
                "zendframework/zend-servicemanager": "self.version",
                "zendframework/zend-stdlib": "self.version"
            },
            "require-dev": {
                "fabpot/php-cs-fixer": "1.7.*",
                "phpunit/phpunit": "~4.0",
                "satooshi/php-coveralls": "dev-master",
                "zendframework/zend-console": "self.version",
                "zendframework/zend-db": "self.version",
                "zendframework/zend-escaper": "self.version",
                "zendframework/zend-mail": "self.version",
                "zendframework/zend-validator": "self.version"
            },
            "suggest": {
                "ext-mongo": "*",
                "zendframework/zend-console": "Zend\\Console component",
                "zendframework/zend-db": "Zend\\Db component",
                "zendframework/zend-escaper": "Zend\\Escaper component, for use in the XML formatter",
                "zendframework/zend-mail": "Zend\\Mail component",
                "zendframework/zend-validator": "Zend\\Validator component"
            },
            "type": "library",
            "extra": {
                "branch-alias": {
                    "dev-master": "2.4-dev",
                    "dev-develop": "2.5-dev"
                }
            },
            "autoload": {
                "psr-4": {
                    "Zend\\Log\\": "src/"
                }
            },
            "notification-url": "https://packagist.org/downloads/",
            "license": [
                "BSD-3-Clause"
            ],
            "description": "component for general purpose logging",
            "homepage": "https://github.com/zendframework/zend-log",
            "keywords": [
                "log",
                "logging",
                "zf2"
            ],
            "time": "2015-05-07 14:55:31"
        },
        {
            "name": "zendframework/zend-math",
            "version": "2.4.11",
            "source": {
                "type": "git",
                "url": "https://github.com/zendframework/zend-math.git",
                "reference": "1e7e803366fc7618a8668ce2403c932196174faa"
            },
            "dist": {
                "type": "zip",
                "url": "https://api.github.com/repos/zendframework/zend-math/zipball/1e7e803366fc7618a8668ce2403c932196174faa",
                "reference": "1e7e803366fc7618a8668ce2403c932196174faa",
                "shasum": ""
            },
            "require": {
                "php": ">=5.3.23"
            },
            "require-dev": {
                "fabpot/php-cs-fixer": "1.7.*",
                "phpunit/phpunit": "~4.0",
                "satooshi/php-coveralls": "dev-master"
            },
            "suggest": {
                "ext-bcmath": "If using the bcmath functionality",
                "ext-gmp": "If using the gmp functionality",
                "ircmaxell/random-lib": "Fallback random byte generator for Zend\\Math\\Rand if OpenSSL/Mcrypt extensions are unavailable",
                "zendframework/zend-servicemanager": ">= current version, if using the BigInteger::factory functionality"
            },
            "type": "library",
            "extra": {
                "branch-alias": {
                    "dev-master": "2.4-dev",
                    "dev-develop": "2.5-dev"
                }
            },
            "autoload": {
                "psr-4": {
                    "Zend\\Math\\": "src/"
                }
            },
            "notification-url": "https://packagist.org/downloads/",
            "license": [
                "BSD-3-Clause"
            ],
            "homepage": "https://github.com/zendframework/zend-math",
            "keywords": [
                "math",
                "zf2"
            ],
            "time": "2015-05-07 14:55:31"
        },
        {
            "name": "zendframework/zend-modulemanager",
            "version": "2.4.11",
            "source": {
                "type": "git",
                "url": "https://github.com/zendframework/zend-modulemanager.git",
                "reference": "49c0713c2b560dd434aa36b83df4c89f51f8dab4"
            },
            "dist": {
                "type": "zip",
                "url": "https://api.github.com/repos/zendframework/zend-modulemanager/zipball/49c0713c2b560dd434aa36b83df4c89f51f8dab4",
                "reference": "49c0713c2b560dd434aa36b83df4c89f51f8dab4",
                "shasum": ""
            },
            "require": {
                "php": ">=5.3.23",
                "zendframework/zend-eventmanager": "self.version",
                "zendframework/zend-stdlib": "self.version"
            },
            "require-dev": {
                "fabpot/php-cs-fixer": "1.7.*",
                "phpunit/phpunit": "~4.0",
                "satooshi/php-coveralls": "dev-master",
                "zendframework/zend-config": "self.version",
                "zendframework/zend-console": "self.version",
                "zendframework/zend-loader": "self.version",
                "zendframework/zend-servicemanager": "self.version"
            },
            "suggest": {
                "zendframework/zend-config": "Zend\\Config component",
                "zendframework/zend-console": "Zend\\Console component",
                "zendframework/zend-loader": "Zend\\Loader component",
                "zendframework/zend-mvc": "Zend\\Mvc component",
                "zendframework/zend-servicemanager": "Zend\\ServiceManager component"
            },
            "type": "library",
            "extra": {
                "branch-alias": {
                    "dev-master": "2.4-dev",
                    "dev-develop": "2.5-dev"
                }
            },
            "autoload": {
                "psr-4": {
                    "Zend\\ModuleManager\\": "src/"
                }
            },
            "notification-url": "https://packagist.org/downloads/",
            "license": [
                "BSD-3-Clause"
            ],
            "homepage": "https://github.com/zendframework/zend-module-manager",
            "keywords": [
                "modulemanager",
                "zf2"
            ],
            "time": "2015-05-07 14:55:31"
        },
        {
            "name": "zendframework/zend-mvc",
            "version": "2.4.11",
            "source": {
                "type": "git",
                "url": "https://github.com/zendframework/zend-mvc.git",
                "reference": "5ecf513a82fe9fdeee84919eee45e8098639df04"
            },
            "dist": {
                "type": "zip",
                "url": "https://api.github.com/repos/zendframework/zend-mvc/zipball/5ecf513a82fe9fdeee84919eee45e8098639df04",
                "reference": "5ecf513a82fe9fdeee84919eee45e8098639df04",
                "shasum": ""
            },
            "require": {
                "php": ">=5.3.23",
                "zendframework/zend-eventmanager": "~2.4.0",
                "zendframework/zend-form": "~2.4.8",
                "zendframework/zend-servicemanager": "~2.4.0",
                "zendframework/zend-stdlib": "~2.4.0"
            },
            "require-dev": {
                "fabpot/php-cs-fixer": "1.7.*",
                "phpunit/phpunit": "~4.0",
                "satooshi/php-coveralls": "dev-master",
                "zendframework/zend-authentication": "~2.4.0",
                "zendframework/zend-cache": "~2.4.0",
                "zendframework/zend-console": "~2.4.0",
                "zendframework/zend-di": "~2.4.0",
                "zendframework/zend-filter": "~2.4.0",
                "zendframework/zend-http": "~2.4.8",
                "zendframework/zend-i18n": "~2.4.0",
                "zendframework/zend-inputfilter": "~2.4.8",
                "zendframework/zend-json": "~2.4.0",
                "zendframework/zend-log": "~2.4.0",
                "zendframework/zend-modulemanager": "~2.4.0",
                "zendframework/zend-serializer": "~2.4.0",
                "zendframework/zend-session": "~2.4.0",
                "zendframework/zend-text": "~2.4.0",
                "zendframework/zend-uri": "~2.4.0",
                "zendframework/zend-validator": "~2.4.8",
                "zendframework/zend-version": "~2.4.0",
                "zendframework/zend-view": "~2.4.0"
            },
            "suggest": {
                "zendframework/zend-authentication": "Zend\\Authentication component for Identity plugin",
                "zendframework/zend-config": "Zend\\Config component",
                "zendframework/zend-console": "Zend\\Console component",
                "zendframework/zend-di": "Zend\\Di component",
                "zendframework/zend-filter": "Zend\\Filter component",
                "zendframework/zend-http": "Zend\\Http component",
                "zendframework/zend-i18n": "Zend\\I18n component for translatable segments",
                "zendframework/zend-inputfilter": "Zend\\Inputfilter component",
                "zendframework/zend-json": "Zend\\Json component",
                "zendframework/zend-log": "Zend\\Log component",
                "zendframework/zend-modulemanager": "Zend\\ModuleManager component",
                "zendframework/zend-serializer": "Zend\\Serializer component",
                "zendframework/zend-session": "Zend\\Session component for FlashMessenger, PRG, and FPRG plugins",
                "zendframework/zend-stdlib": "Zend\\Stdlib component",
                "zendframework/zend-text": "Zend\\Text component",
                "zendframework/zend-uri": "Zend\\Uri component",
                "zendframework/zend-validator": "Zend\\Validator component",
                "zendframework/zend-version": "Zend\\Version component",
                "zendframework/zend-view": "Zend\\View component"
            },
            "type": "library",
            "extra": {
                "branch-alias": {
                    "dev-master": "2.4-dev",
                    "dev-develop": "2.5-dev"
                }
            },
            "autoload": {
                "psr-4": {
                    "Zend\\Mvc\\": "src/"
                }
            },
            "notification-url": "https://packagist.org/downloads/",
            "license": [
                "BSD-3-Clause"
            ],
            "homepage": "https://github.com/zendframework/zend-mvc",
            "keywords": [
                "mvc",
                "zf2"
            ],
            "time": "2015-09-14 16:32:50"
        },
        {
            "name": "zendframework/zend-serializer",
            "version": "2.4.11",
            "source": {
                "type": "git",
                "url": "https://github.com/zendframework/zend-serializer.git",
                "reference": "31a0da5c09f54fe76bc4e145e348b0d3d277aaf0"
            },
            "dist": {
                "type": "zip",
                "url": "https://api.github.com/repos/zendframework/zend-serializer/zipball/31a0da5c09f54fe76bc4e145e348b0d3d277aaf0",
                "reference": "31a0da5c09f54fe76bc4e145e348b0d3d277aaf0",
                "shasum": ""
            },
            "require": {
                "php": ">=5.3.23",
                "zendframework/zend-json": "self.version",
                "zendframework/zend-math": "self.version",
                "zendframework/zend-stdlib": "self.version"
            },
            "require-dev": {
                "fabpot/php-cs-fixer": "1.7.*",
                "phpunit/phpunit": "~4.0",
                "satooshi/php-coveralls": "dev-master",
                "zendframework/zend-servicemanager": "self.version"
            },
            "suggest": {
                "zendframework/zend-servicemanager": "To support plugin manager support"
            },
            "type": "library",
            "extra": {
                "branch-alias": {
                    "dev-master": "2.4-dev",
                    "dev-develop": "2.5-dev"
                }
            },
            "autoload": {
                "psr-4": {
                    "Zend\\Serializer\\": "src/"
                }
            },
            "notification-url": "https://packagist.org/downloads/",
            "license": [
                "BSD-3-Clause"
            ],
            "description": "provides an adapter based interface to simply generate storable representation of PHP types by different facilities, and recover",
            "homepage": "https://github.com/zendframework/zend-serializer",
            "keywords": [
                "serializer",
                "zf2"
            ],
            "time": "2015-05-07 14:55:31"
        },
        {
            "name": "zendframework/zend-server",
            "version": "2.4.11",
            "source": {
                "type": "git",
                "url": "https://github.com/zendframework/zend-server.git",
                "reference": "dd6da0d3c304cb43d3ac0be2dc9c334372d3734c"
            },
            "dist": {
                "type": "zip",
                "url": "https://api.github.com/repos/zendframework/zend-server/zipball/dd6da0d3c304cb43d3ac0be2dc9c334372d3734c",
                "reference": "dd6da0d3c304cb43d3ac0be2dc9c334372d3734c",
                "shasum": ""
            },
            "require": {
                "php": ">=5.3.23",
                "zendframework/zend-code": "self.version",
                "zendframework/zend-stdlib": "self.version"
            },
            "require-dev": {
                "fabpot/php-cs-fixer": "1.7.*",
                "phpunit/phpunit": "~4.0",
                "satooshi/php-coveralls": "dev-master"
            },
            "type": "library",
            "extra": {
                "branch-alias": {
                    "dev-master": "2.4-dev",
                    "dev-develop": "2.5-dev"
                }
            },
            "autoload": {
                "psr-4": {
                    "Zend\\Server\\": "src/"
                }
            },
            "notification-url": "https://packagist.org/downloads/",
            "license": [
                "BSD-3-Clause"
            ],
            "homepage": "https://github.com/zendframework/zend-server",
            "keywords": [
                "server",
                "zf2"
            ],
            "time": "2015-05-07 14:55:31"
        },
        {
            "name": "zendframework/zend-servicemanager",
            "version": "2.4.11",
            "source": {
                "type": "git",
                "url": "https://github.com/zendframework/zend-servicemanager.git",
                "reference": "855294e12771b4295c26446b6ed2df2f1785f234"
            },
            "dist": {
                "type": "zip",
                "url": "https://api.github.com/repos/zendframework/zend-servicemanager/zipball/855294e12771b4295c26446b6ed2df2f1785f234",
                "reference": "855294e12771b4295c26446b6ed2df2f1785f234",
                "shasum": ""
            },
            "require": {
                "php": ">=5.3.23"
            },
            "require-dev": {
                "fabpot/php-cs-fixer": "1.7.*",
                "phpunit/phpunit": "~4.0",
                "satooshi/php-coveralls": "dev-master",
                "zendframework/zend-di": "self.version"
            },
            "suggest": {
                "ocramius/proxy-manager": "ProxyManager 0.5.* to handle lazy initialization of services",
                "zendframework/zend-di": "Zend\\Di component"
            },
            "type": "library",
            "extra": {
                "branch-alias": {
                    "dev-master": "2.4-dev",
                    "dev-develop": "2.5-dev"
                }
            },
            "autoload": {
                "psr-4": {
                    "Zend\\ServiceManager\\": "src/"
                }
            },
            "notification-url": "https://packagist.org/downloads/",
            "license": [
                "BSD-3-Clause"
            ],
            "homepage": "https://github.com/zendframework/zend-service-manager",
            "keywords": [
                "servicemanager",
                "zf2"
            ],
            "time": "2015-05-07 14:55:31"
        },
        {
            "name": "zendframework/zend-soap",
            "version": "2.4.11",
            "source": {
                "type": "git",
                "url": "https://github.com/zendframework/zend-soap.git",
                "reference": "743ab449c4d0d03cee21db743c5aed360be49d36"
            },
            "dist": {
                "type": "zip",
                "url": "https://api.github.com/repos/zendframework/zend-soap/zipball/743ab449c4d0d03cee21db743c5aed360be49d36",
                "reference": "743ab449c4d0d03cee21db743c5aed360be49d36",
                "shasum": ""
            },
            "require": {
                "php": ">=5.3.23",
                "zendframework/zend-server": "self.version",
                "zendframework/zend-stdlib": "self.version",
                "zendframework/zend-uri": "self.version"
            },
            "require-dev": {
                "fabpot/php-cs-fixer": "1.7.*",
                "phpunit/phpunit": "~4.0",
                "satooshi/php-coveralls": "dev-master",
                "zendframework/zend-http": "self.version"
            },
            "suggest": {
                "zendframework/zend-http": "Zend\\Http component"
            },
            "type": "library",
            "extra": {
                "branch-alias": {
                    "dev-master": "2.4-dev",
                    "dev-develop": "2.5-dev"
                }
            },
            "autoload": {
                "psr-4": {
                    "Zend\\Soap\\": "src/"
                }
            },
            "notification-url": "https://packagist.org/downloads/",
            "license": [
                "BSD-3-Clause"
            ],
            "homepage": "https://github.com/zendframework/zend-soap",
            "keywords": [
                "soap",
                "zf2"
            ],
            "time": "2015-05-07 14:55:31"
        },
        {
            "name": "zendframework/zend-stdlib",
            "version": "2.4.11",
            "source": {
                "type": "git",
                "url": "https://github.com/zendframework/zend-stdlib.git",
                "reference": "d8ecb629a72da9f91bd95c5af006384823560b42"
            },
            "dist": {
                "type": "zip",
                "url": "https://api.github.com/repos/zendframework/zend-stdlib/zipball/d8ecb629a72da9f91bd95c5af006384823560b42",
                "reference": "d8ecb629a72da9f91bd95c5af006384823560b42",
                "shasum": ""
            },
            "require": {
                "php": ">=5.3.23"
            },
            "require-dev": {
                "fabpot/php-cs-fixer": "1.7.*",
                "phpunit/phpunit": "~4.0",
                "satooshi/php-coveralls": "dev-master",
                "zendframework/zend-eventmanager": "self.version",
                "zendframework/zend-filter": "self.version",
                "zendframework/zend-serializer": "self.version",
                "zendframework/zend-servicemanager": "self.version"
            },
            "suggest": {
                "zendframework/zend-eventmanager": "To support aggregate hydrator usage",
                "zendframework/zend-filter": "To support naming strategy hydrator usage",
                "zendframework/zend-serializer": "Zend\\Serializer component",
                "zendframework/zend-servicemanager": "To support hydrator plugin manager usage"
            },
            "type": "library",
            "extra": {
                "branch-alias": {
                    "dev-master": "2.4-dev",
                    "dev-develop": "2.5-dev"
                }
            },
            "autoload": {
                "psr-4": {
                    "Zend\\Stdlib\\": "src/"
                }
            },
            "notification-url": "https://packagist.org/downloads/",
            "license": [
                "BSD-3-Clause"
            ],
            "homepage": "https://github.com/zendframework/zend-stdlib",
            "keywords": [
                "stdlib",
                "zf2"
            ],
            "time": "2015-07-21 13:55:46"
        },
        {
            "name": "zendframework/zend-text",
            "version": "2.4.11",
            "source": {
                "type": "git",
                "url": "https://github.com/zendframework/zend-text.git",
                "reference": "bd2393fa1f88b719be033a07fdff23f5fa745ad5"
            },
            "dist": {
                "type": "zip",
                "url": "https://api.github.com/repos/zendframework/zend-text/zipball/bd2393fa1f88b719be033a07fdff23f5fa745ad5",
                "reference": "bd2393fa1f88b719be033a07fdff23f5fa745ad5",
                "shasum": ""
            },
            "require": {
                "php": ">=5.3.23",
                "zendframework/zend-servicemanager": "self.version",
                "zendframework/zend-stdlib": "self.version"
            },
            "require-dev": {
                "fabpot/php-cs-fixer": "1.7.*",
                "phpunit/phpunit": "~4.0",
                "satooshi/php-coveralls": "dev-master"
            },
            "type": "library",
            "extra": {
                "branch-alias": {
                    "dev-master": "2.4-dev",
                    "dev-develop": "2.5-dev"
                }
            },
            "autoload": {
                "psr-4": {
                    "Zend\\Text\\": "src/"
                }
            },
            "notification-url": "https://packagist.org/downloads/",
            "license": [
                "BSD-3-Clause"
            ],
            "homepage": "https://github.com/zendframework/zend-text",
            "keywords": [
                "text",
                "zf2"
            ],
            "time": "2015-05-07 14:55:31"
        },
        {
            "name": "zendframework/zend-uri",
            "version": "2.4.11",
            "source": {
                "type": "git",
                "url": "https://github.com/zendframework/zend-uri.git",
                "reference": "33512866d20cc4bc54a0c1a6a0bdfcf5088939b3"
            },
            "dist": {
                "type": "zip",
                "url": "https://api.github.com/repos/zendframework/zend-uri/zipball/33512866d20cc4bc54a0c1a6a0bdfcf5088939b3",
                "reference": "33512866d20cc4bc54a0c1a6a0bdfcf5088939b3",
                "shasum": ""
            },
            "require": {
                "php": ">=5.3.23",
                "zendframework/zend-escaper": "~2.4.0",
                "zendframework/zend-validator": "~2.4.0"
            },
            "require-dev": {
                "fabpot/php-cs-fixer": "1.7.*",
                "phpunit/phpunit": "~4.0",
                "satooshi/php-coveralls": "dev-master"
            },
            "type": "library",
            "extra": {
                "branch-alias": {
                    "dev-master": "2.4-dev",
                    "dev-develop": "2.5-dev"
                }
            },
            "autoload": {
                "psr-4": {
                    "Zend\\Uri\\": "src/"
                }
            },
            "notification-url": "https://packagist.org/downloads/",
            "license": [
                "BSD-3-Clause"
            ],
            "description": "a component that aids in manipulating and validating » Uniform Resource Identifiers (URIs)",
            "homepage": "https://github.com/zendframework/zend-uri",
            "keywords": [
                "uri",
                "zf2"
            ],
            "time": "2015-09-14 16:17:10"
        },
        {
            "name": "zendframework/zend-validator",
            "version": "2.4.11",
            "source": {
                "type": "git",
                "url": "https://github.com/zendframework/zend-validator.git",
                "reference": "81415511fe729e6de19a61936313cef43c80d337"
            },
            "dist": {
                "type": "zip",
                "url": "https://api.github.com/repos/zendframework/zend-validator/zipball/81415511fe729e6de19a61936313cef43c80d337",
                "reference": "81415511fe729e6de19a61936313cef43c80d337",
                "shasum": ""
            },
            "require": {
                "php": ">=5.3.23",
                "zendframework/zend-stdlib": "~2.4.0"
            },
            "require-dev": {
                "fabpot/php-cs-fixer": "1.7.*",
                "phpunit/phpunit": "~4.0",
                "satooshi/php-coveralls": "dev-master",
                "zendframework/zend-config": "~2.4.0",
                "zendframework/zend-db": "~2.4.0",
                "zendframework/zend-filter": "~2.4.0",
                "zendframework/zend-i18n": "~2.4.0",
                "zendframework/zend-math": "~2.4.0",
                "zendframework/zend-servicemanager": "~2.4.0",
                "zendframework/zend-session": "~2.4.0",
                "zendframework/zend-uri": "~2.4.0"
            },
            "suggest": {
                "zendframework/zend-db": "Zend\\Db component",
                "zendframework/zend-filter": "Zend\\Filter component, required by the Digits validator",
                "zendframework/zend-i18n": "Zend\\I18n component to allow translation of validation error messages as well as to use the various Date validators",
                "zendframework/zend-math": "Zend\\Math component",
                "zendframework/zend-resources": "Translations of validator messages",
                "zendframework/zend-servicemanager": "Zend\\ServiceManager component to allow using the ValidatorPluginManager and validator chains",
                "zendframework/zend-session": "Zend\\Session component",
                "zendframework/zend-uri": "Zend\\Uri component, required by the Uri and Sitemap\\Loc validators"
            },
            "type": "library",
            "extra": {
                "branch-alias": {
                    "dev-master": "2.4-dev",
                    "dev-develop": "2.5-dev"
                }
            },
            "autoload": {
                "psr-4": {
                    "Zend\\Validator\\": "src/"
                }
            },
            "notification-url": "https://packagist.org/downloads/",
            "license": [
                "BSD-3-Clause"
            ],
            "description": "provides a set of commonly needed validators",
            "homepage": "https://github.com/zendframework/zend-validator",
            "keywords": [
                "validator",
                "zf2"
            ],
            "time": "2015-09-08 21:04:17"
        },
        {
            "name": "zendframework/zend-view",
            "version": "2.4.11",
            "source": {
                "type": "git",
                "url": "https://github.com/zendframework/zend-view.git",
                "reference": "d81da0d932a0e35f8cbc6f10d80c8b4ab54973ea"
            },
            "dist": {
                "type": "zip",
                "url": "https://api.github.com/repos/zendframework/zend-view/zipball/d81da0d932a0e35f8cbc6f10d80c8b4ab54973ea",
                "reference": "d81da0d932a0e35f8cbc6f10d80c8b4ab54973ea",
                "shasum": ""
            },
            "require": {
                "php": ">=5.3.23",
                "zendframework/zend-eventmanager": "self.version",
                "zendframework/zend-loader": "self.version",
                "zendframework/zend-stdlib": "self.version"
            },
            "require-dev": {
                "fabpot/php-cs-fixer": "1.7.*",
                "phpunit/phpunit": "~4.0",
                "satooshi/php-coveralls": "dev-master",
                "zendframework/zend-authentication": "self.version",
                "zendframework/zend-escaper": "self.version",
                "zendframework/zend-feed": "self.version",
                "zendframework/zend-filter": "self.version",
                "zendframework/zend-http": "self.version",
                "zendframework/zend-i18n": "self.version",
                "zendframework/zend-json": "self.version",
                "zendframework/zend-mvc": "self.version",
                "zendframework/zend-navigation": "self.version",
                "zendframework/zend-paginator": "self.version",
                "zendframework/zend-permissions-acl": "self.version",
                "zendframework/zend-servicemanager": "self.version",
                "zendframework/zend-uri": "self.version"
            },
            "suggest": {
                "zendframework/zend-authentication": "Zend\\Authentication component",
                "zendframework/zend-escaper": "Zend\\Escaper component",
                "zendframework/zend-feed": "Zend\\Feed component",
                "zendframework/zend-filter": "Zend\\Filter component",
                "zendframework/zend-http": "Zend\\Http component",
                "zendframework/zend-i18n": "Zend\\I18n component",
                "zendframework/zend-json": "Zend\\Json component",
                "zendframework/zend-mvc": "Zend\\Mvc component",
                "zendframework/zend-navigation": "Zend\\Navigation component",
                "zendframework/zend-paginator": "Zend\\Paginator component",
                "zendframework/zend-permissions-acl": "Zend\\Permissions\\Acl component",
                "zendframework/zend-servicemanager": "Zend\\ServiceManager component",
                "zendframework/zend-uri": "Zend\\Uri component"
            },
            "type": "library",
            "extra": {
                "branch-alias": {
                    "dev-master": "2.4-dev",
                    "dev-develop": "2.5-dev"
                }
            },
            "autoload": {
                "psr-4": {
                    "Zend\\View\\": "src/"
                }
            },
            "notification-url": "https://packagist.org/downloads/",
            "license": [
                "BSD-3-Clause"
            ],
            "description": "provides a system of helpers, output filters, and variable escaping",
            "homepage": "https://github.com/zendframework/zend-view",
            "keywords": [
                "view",
                "zf2"
            ],
            "time": "2015-06-16 15:22:37"
        }
    ],
    "packages-dev": [
        {
            "name": "doctrine/instantiator",
            "version": "1.0.5",
            "source": {
                "type": "git",
                "url": "https://github.com/doctrine/instantiator.git",
                "reference": "8e884e78f9f0eb1329e445619e04456e64d8051d"
            },
            "dist": {
                "type": "zip",
                "url": "https://api.github.com/repos/doctrine/instantiator/zipball/8e884e78f9f0eb1329e445619e04456e64d8051d",
                "reference": "8e884e78f9f0eb1329e445619e04456e64d8051d",
                "shasum": ""
            },
            "require": {
                "php": ">=5.3,<8.0-DEV"
            },
            "require-dev": {
                "athletic/athletic": "~0.1.8",
                "ext-pdo": "*",
                "ext-phar": "*",
                "phpunit/phpunit": "~4.0",
                "squizlabs/php_codesniffer": "~2.0"
            },
            "type": "library",
            "extra": {
                "branch-alias": {
                    "dev-master": "1.0.x-dev"
                }
            },
            "autoload": {
                "psr-4": {
                    "Doctrine\\Instantiator\\": "src/Doctrine/Instantiator/"
                }
            },
            "notification-url": "https://packagist.org/downloads/",
            "license": [
                "MIT"
            ],
            "authors": [
                {
                    "name": "Marco Pivetta",
                    "email": "ocramius@gmail.com",
                    "homepage": "http://ocramius.github.com/"
                }
            ],
            "description": "A small, lightweight utility to instantiate objects in PHP without invoking their constructors",
            "homepage": "https://github.com/doctrine/instantiator",
            "keywords": [
                "constructor",
                "instantiate"
            ],
            "time": "2015-06-14 21:17:01"
        },
        {
            "name": "friendsofphp/php-cs-fixer",
            "version": "v1.13.1",
            "source": {
                "type": "git",
                "url": "https://github.com/FriendsOfPHP/PHP-CS-Fixer.git",
                "reference": "0ea4f7ed06ca55da1d8fc45da26ff87f261c4088"
            },
            "dist": {
                "type": "zip",
                "url": "https://api.github.com/repos/FriendsOfPHP/PHP-CS-Fixer/zipball/0ea4f7ed06ca55da1d8fc45da26ff87f261c4088",
                "reference": "0ea4f7ed06ca55da1d8fc45da26ff87f261c4088",
                "shasum": ""
            },
            "require": {
                "ext-tokenizer": "*",
                "php": "^5.3.6 || >=7.0 <7.2",
                "sebastian/diff": "^1.1",
                "symfony/console": "^2.3 || ^3.0",
                "symfony/event-dispatcher": "^2.1 || ^3.0",
                "symfony/filesystem": "^2.1 || ^3.0",
                "symfony/finder": "^2.1 || ^3.0",
                "symfony/process": "^2.3 || ^3.0",
                "symfony/stopwatch": "^2.5 || ^3.0"
            },
            "conflict": {
                "hhvm": "<3.9"
            },
            "require-dev": {
                "phpunit/phpunit": "^4.5|^5",
                "satooshi/php-coveralls": "^1.0"
            },
            "bin": [
                "php-cs-fixer"
            ],
            "type": "application",
            "autoload": {
                "psr-4": {
                    "Symfony\\CS\\": "Symfony/CS/"
                }
            },
            "notification-url": "https://packagist.org/downloads/",
            "license": [
                "MIT"
            ],
            "authors": [
                {
                    "name": "Dariusz Rumiński",
                    "email": "dariusz.ruminski@gmail.com"
                },
                {
                    "name": "Fabien Potencier",
                    "email": "fabien@symfony.com"
                }
            ],
            "description": "A tool to automatically fix PHP code style",
            "time": "2016-12-01 00:05:05"
        },
        {
            "name": "lusitanian/oauth",
            "version": "v0.7.0",
            "source": {
                "type": "git",
                "url": "https://github.com/Lusitanian/PHPoAuthLib.git",
                "reference": "a48f63ce1a636c86f901b9bdbdadcdbf473bb07b"
            },
            "dist": {
                "type": "zip",
                "url": "https://api.github.com/repos/Lusitanian/PHPoAuthLib/zipball/a48f63ce1a636c86f901b9bdbdadcdbf473bb07b",
                "reference": "a48f63ce1a636c86f901b9bdbdadcdbf473bb07b",
                "shasum": ""
            },
            "require": {
                "php": ">=5.3.0"
            },
            "require-dev": {
                "phpunit/phpunit": "3.7.*",
                "predis/predis": "0.8.*@dev",
                "squizlabs/php_codesniffer": "2.*",
                "symfony/http-foundation": "~2.1"
            },
            "suggest": {
                "ext-openssl": "Allows for usage of secure connections with the stream-based HTTP client.",
                "predis/predis": "Allows using the Redis storage backend.",
                "symfony/http-foundation": "Allows using the Symfony Session storage backend."
            },
            "type": "library",
            "extra": {
                "branch-alias": {
                    "dev-master": "0.1-dev"
                }
            },
            "autoload": {
                "psr-0": {
                    "OAuth": "src",
                    "OAuth\\Unit": "tests"
                }
            },
            "notification-url": "https://packagist.org/downloads/",
            "license": [
                "MIT"
            ],
            "authors": [
                {
                    "name": "David Desberg",
                    "email": "david@daviddesberg.com"
                },
                {
                    "name": "Elliot Chance",
                    "email": "elliotchance@gmail.com"
                },
                {
                    "name": "Pieter Hordijk",
                    "email": "info@pieterhordijk.com"
                }
            ],
            "description": "PHP 5.3+ oAuth 1/2 Library",
            "keywords": [
                "Authentication",
                "authorization",
                "oauth",
                "security"
            ],
            "time": "2015-10-07 00:20:04"
        },
        {
            "name": "pdepend/pdepend",
            "version": "2.2.2",
            "source": {
                "type": "git",
                "url": "https://github.com/pdepend/pdepend.git",
                "reference": "d3ae0d084d526cdc6c3f1b858fb7148de77b41c5"
            },
            "dist": {
                "type": "zip",
                "url": "https://api.github.com/repos/pdepend/pdepend/zipball/d3ae0d084d526cdc6c3f1b858fb7148de77b41c5",
                "reference": "d3ae0d084d526cdc6c3f1b858fb7148de77b41c5",
                "shasum": ""
            },
            "require": {
                "php": ">=5.3.7",
                "symfony/config": "^2.3.0",
                "symfony/dependency-injection": "^2.3.0",
                "symfony/filesystem": "^2.3.0"
            },
            "require-dev": {
                "phpunit/phpunit": "^4.0.0,<4.8",
                "squizlabs/php_codesniffer": "^2.0.0"
            },
            "bin": [
                "src/bin/pdepend"
            ],
            "type": "library",
            "autoload": {
                "psr-0": {
                    "PDepend\\": "src/main/php/"
                }
            },
            "notification-url": "https://packagist.org/downloads/",
            "license": [
                "BSD-3-Clause"
            ],
            "description": "Official version of pdepend to be handled with Composer",
            "time": "2015-10-16 08:49:58"
        },
        {
            "name": "phpmd/phpmd",
            "version": "2.5.0",
            "source": {
                "type": "git",
                "url": "https://github.com/phpmd/phpmd.git",
                "reference": "9298602a922cd8c46666df8d540a60bc5925ce55"
            },
            "dist": {
                "type": "zip",
                "url": "https://api.github.com/repos/phpmd/phpmd/zipball/9298602a922cd8c46666df8d540a60bc5925ce55",
                "reference": "9298602a922cd8c46666df8d540a60bc5925ce55",
                "shasum": ""
            },
            "require": {
                "pdepend/pdepend": "^2.0.4",
                "php": ">=5.3.9"
            },
            "require-dev": {
                "phpunit/phpunit": "^4.0",
                "squizlabs/php_codesniffer": "^2.0"
            },
            "bin": [
                "src/bin/phpmd"
            ],
            "type": "project",
            "autoload": {
                "psr-0": {
                    "PHPMD\\": "src/main/php"
                }
            },
            "notification-url": "https://packagist.org/downloads/",
            "license": [
                "BSD-3-Clause"
            ],
            "authors": [
                {
                    "name": "Manuel Pichler",
                    "email": "github@manuel-pichler.de",
                    "homepage": "https://github.com/manuelpichler",
                    "role": "Project Founder"
                },
                {
                    "name": "Other contributors",
                    "homepage": "https://github.com/phpmd/phpmd/graphs/contributors",
                    "role": "Contributors"
                },
                {
                    "name": "Marc Würth",
                    "email": "ravage@bluewin.ch",
                    "homepage": "https://github.com/ravage84",
                    "role": "Project Maintainer"
                }
            ],
            "description": "PHPMD is a spin-off project of PHP Depend and aims to be a PHP equivalent of the well known Java tool PMD.",
            "homepage": "http://phpmd.org/",
            "keywords": [
                "mess detection",
                "mess detector",
                "pdepend",
                "phpmd",
                "pmd"
            ],
            "time": "2016-11-23 20:33:32"
        },
        {
            "name": "phpunit/php-code-coverage",
            "version": "2.2.4",
            "source": {
                "type": "git",
                "url": "https://github.com/sebastianbergmann/php-code-coverage.git",
                "reference": "eabf68b476ac7d0f73793aada060f1c1a9bf8979"
            },
            "dist": {
                "type": "zip",
                "url": "https://api.github.com/repos/sebastianbergmann/php-code-coverage/zipball/eabf68b476ac7d0f73793aada060f1c1a9bf8979",
                "reference": "eabf68b476ac7d0f73793aada060f1c1a9bf8979",
                "shasum": ""
            },
            "require": {
                "php": ">=5.3.3",
                "phpunit/php-file-iterator": "~1.3",
                "phpunit/php-text-template": "~1.2",
                "phpunit/php-token-stream": "~1.3",
                "sebastian/environment": "^1.3.2",
                "sebastian/version": "~1.0"
            },
            "require-dev": {
                "ext-xdebug": ">=2.1.4",
                "phpunit/phpunit": "~4"
            },
            "suggest": {
                "ext-dom": "*",
                "ext-xdebug": ">=2.2.1",
                "ext-xmlwriter": "*"
            },
            "type": "library",
            "extra": {
                "branch-alias": {
                    "dev-master": "2.2.x-dev"
                }
            },
            "autoload": {
                "classmap": [
                    "src/"
                ]
            },
            "notification-url": "https://packagist.org/downloads/",
            "license": [
                "BSD-3-Clause"
            ],
            "authors": [
                {
                    "name": "Sebastian Bergmann",
                    "email": "sb@sebastian-bergmann.de",
                    "role": "lead"
                }
            ],
            "description": "Library that provides collection, processing, and rendering functionality for PHP code coverage information.",
            "homepage": "https://github.com/sebastianbergmann/php-code-coverage",
            "keywords": [
                "coverage",
                "testing",
                "xunit"
            ],
            "time": "2015-10-06 15:47:00"
        },
        {
            "name": "phpunit/php-file-iterator",
            "version": "1.3.4",
            "source": {
                "type": "git",
                "url": "https://github.com/sebastianbergmann/php-file-iterator.git",
                "reference": "acd690379117b042d1c8af1fafd61bde001bf6bb"
            },
            "dist": {
                "type": "zip",
                "url": "https://api.github.com/repos/sebastianbergmann/php-file-iterator/zipball/acd690379117b042d1c8af1fafd61bde001bf6bb",
                "reference": "acd690379117b042d1c8af1fafd61bde001bf6bb",
                "shasum": ""
            },
            "require": {
                "php": ">=5.3.3"
            },
            "type": "library",
            "autoload": {
                "classmap": [
                    "File/"
                ]
            },
            "notification-url": "https://packagist.org/downloads/",
            "include-path": [
                ""
            ],
            "license": [
                "BSD-3-Clause"
            ],
            "authors": [
                {
                    "name": "Sebastian Bergmann",
                    "email": "sb@sebastian-bergmann.de",
                    "role": "lead"
                }
            ],
            "description": "FilterIterator implementation that filters files based on a list of suffixes.",
            "homepage": "https://github.com/sebastianbergmann/php-file-iterator/",
            "keywords": [
                "filesystem",
                "iterator"
            ],
            "time": "2013-10-10 15:34:57"
        },
        {
            "name": "phpunit/php-text-template",
            "version": "1.2.1",
            "source": {
                "type": "git",
                "url": "https://github.com/sebastianbergmann/php-text-template.git",
                "reference": "31f8b717e51d9a2afca6c9f046f5d69fc27c8686"
            },
            "dist": {
                "type": "zip",
                "url": "https://api.github.com/repos/sebastianbergmann/php-text-template/zipball/31f8b717e51d9a2afca6c9f046f5d69fc27c8686",
                "reference": "31f8b717e51d9a2afca6c9f046f5d69fc27c8686",
                "shasum": ""
            },
            "require": {
                "php": ">=5.3.3"
            },
            "type": "library",
            "autoload": {
                "classmap": [
                    "src/"
                ]
            },
            "notification-url": "https://packagist.org/downloads/",
            "license": [
                "BSD-3-Clause"
            ],
            "authors": [
                {
                    "name": "Sebastian Bergmann",
                    "email": "sebastian@phpunit.de",
                    "role": "lead"
                }
            ],
            "description": "Simple template engine.",
            "homepage": "https://github.com/sebastianbergmann/php-text-template/",
            "keywords": [
                "template"
            ],
            "time": "2015-06-21 13:50:34"
        },
        {
            "name": "phpunit/php-timer",
            "version": "1.0.8",
            "source": {
                "type": "git",
                "url": "https://github.com/sebastianbergmann/php-timer.git",
                "reference": "38e9124049cf1a164f1e4537caf19c99bf1eb260"
            },
            "dist": {
                "type": "zip",
                "url": "https://api.github.com/repos/sebastianbergmann/php-timer/zipball/38e9124049cf1a164f1e4537caf19c99bf1eb260",
                "reference": "38e9124049cf1a164f1e4537caf19c99bf1eb260",
                "shasum": ""
            },
            "require": {
                "php": ">=5.3.3"
            },
            "require-dev": {
                "phpunit/phpunit": "~4|~5"
            },
            "type": "library",
            "autoload": {
                "classmap": [
                    "src/"
                ]
            },
            "notification-url": "https://packagist.org/downloads/",
            "license": [
                "BSD-3-Clause"
            ],
            "authors": [
                {
                    "name": "Sebastian Bergmann",
                    "email": "sb@sebastian-bergmann.de",
                    "role": "lead"
                }
            ],
            "description": "Utility class for timing",
            "homepage": "https://github.com/sebastianbergmann/php-timer/",
            "keywords": [
                "timer"
            ],
            "time": "2016-05-12 18:03:57"
        },
        {
            "name": "phpunit/php-token-stream",
            "version": "1.4.9",
            "source": {
                "type": "git",
                "url": "https://github.com/sebastianbergmann/php-token-stream.git",
                "reference": "3b402f65a4cc90abf6e1104e388b896ce209631b"
            },
            "dist": {
                "type": "zip",
                "url": "https://api.github.com/repos/sebastianbergmann/php-token-stream/zipball/3b402f65a4cc90abf6e1104e388b896ce209631b",
                "reference": "3b402f65a4cc90abf6e1104e388b896ce209631b",
                "shasum": ""
            },
            "require": {
                "ext-tokenizer": "*",
                "php": ">=5.3.3"
            },
            "require-dev": {
                "phpunit/phpunit": "~4.2"
            },
            "type": "library",
            "extra": {
                "branch-alias": {
                    "dev-master": "1.4-dev"
                }
            },
            "autoload": {
                "classmap": [
                    "src/"
                ]
            },
            "notification-url": "https://packagist.org/downloads/",
            "license": [
                "BSD-3-Clause"
            ],
            "authors": [
                {
                    "name": "Sebastian Bergmann",
                    "email": "sebastian@phpunit.de"
                }
            ],
            "description": "Wrapper around PHP's tokenizer extension.",
            "homepage": "https://github.com/sebastianbergmann/php-token-stream/",
            "keywords": [
                "tokenizer"
            ],
            "time": "2016-11-15 14:06:22"
        },
        {
            "name": "phpunit/phpunit",
            "version": "4.1.0",
            "source": {
                "type": "git",
                "url": "https://github.com/sebastianbergmann/phpunit.git",
                "reference": "efb1b1334605594417a3bd466477772d06d460a8"
            },
            "dist": {
                "type": "zip",
                "url": "https://api.github.com/repos/sebastianbergmann/phpunit/zipball/efb1b1334605594417a3bd466477772d06d460a8",
                "reference": "efb1b1334605594417a3bd466477772d06d460a8",
                "shasum": ""
            },
            "require": {
                "ext-dom": "*",
                "ext-json": "*",
                "ext-pcre": "*",
                "ext-reflection": "*",
                "ext-spl": "*",
                "php": ">=5.3.3",
                "phpunit/php-code-coverage": "~2.0",
                "phpunit/php-file-iterator": "~1.3.1",
                "phpunit/php-text-template": "~1.2",
                "phpunit/php-timer": "~1.0.2",
                "phpunit/phpunit-mock-objects": "~2.1",
                "sebastian/comparator": "~1.0",
                "sebastian/diff": "~1.1",
                "sebastian/environment": "~1.0",
                "sebastian/exporter": "~1.0",
                "sebastian/version": "~1.0",
                "symfony/yaml": "~2.0"
            },
            "suggest": {
                "phpunit/php-invoker": "~1.1"
            },
            "bin": [
                "phpunit"
            ],
            "type": "library",
            "extra": {
                "branch-alias": {
                    "dev-master": "4.1.x-dev"
                }
            },
            "autoload": {
                "classmap": [
                    "src/"
                ]
            },
            "notification-url": "https://packagist.org/downloads/",
            "include-path": [
                "",
                "../../symfony/yaml/"
            ],
            "license": [
                "BSD-3-Clause"
            ],
            "authors": [
                {
                    "name": "Sebastian Bergmann",
                    "email": "sebastian@phpunit.de",
                    "role": "lead"
                }
            ],
            "description": "The PHP Unit Testing framework.",
            "homepage": "http://www.phpunit.de/",
            "keywords": [
                "phpunit",
                "testing",
                "xunit"
            ],
            "time": "2014-05-02 07:13:40"
        },
        {
            "name": "phpunit/phpunit-mock-objects",
            "version": "2.3.8",
            "source": {
                "type": "git",
                "url": "https://github.com/sebastianbergmann/phpunit-mock-objects.git",
                "reference": "ac8e7a3db35738d56ee9a76e78a4e03d97628983"
            },
            "dist": {
                "type": "zip",
                "url": "https://api.github.com/repos/sebastianbergmann/phpunit-mock-objects/zipball/ac8e7a3db35738d56ee9a76e78a4e03d97628983",
                "reference": "ac8e7a3db35738d56ee9a76e78a4e03d97628983",
                "shasum": ""
            },
            "require": {
                "doctrine/instantiator": "^1.0.2",
                "php": ">=5.3.3",
                "phpunit/php-text-template": "~1.2",
                "sebastian/exporter": "~1.2"
            },
            "require-dev": {
                "phpunit/phpunit": "~4.4"
            },
            "suggest": {
                "ext-soap": "*"
            },
            "type": "library",
            "extra": {
                "branch-alias": {
                    "dev-master": "2.3.x-dev"
                }
            },
            "autoload": {
                "classmap": [
                    "src/"
                ]
            },
            "notification-url": "https://packagist.org/downloads/",
            "license": [
                "BSD-3-Clause"
            ],
            "authors": [
                {
                    "name": "Sebastian Bergmann",
                    "email": "sb@sebastian-bergmann.de",
                    "role": "lead"
                }
            ],
            "description": "Mock Object library for PHPUnit",
            "homepage": "https://github.com/sebastianbergmann/phpunit-mock-objects/",
            "keywords": [
                "mock",
                "xunit"
            ],
            "time": "2015-10-02 06:51:40"
        },
        {
            "name": "sebastian/comparator",
            "version": "1.2.2",
            "source": {
                "type": "git",
                "url": "https://github.com/sebastianbergmann/comparator.git",
                "reference": "6a1ed12e8b2409076ab22e3897126211ff8b1f7f"
            },
            "dist": {
                "type": "zip",
                "url": "https://api.github.com/repos/sebastianbergmann/comparator/zipball/6a1ed12e8b2409076ab22e3897126211ff8b1f7f",
                "reference": "6a1ed12e8b2409076ab22e3897126211ff8b1f7f",
                "shasum": ""
            },
            "require": {
                "php": ">=5.3.3",
                "sebastian/diff": "~1.2",
                "sebastian/exporter": "~1.2 || ~2.0"
            },
            "require-dev": {
                "phpunit/phpunit": "~4.4"
            },
            "type": "library",
            "extra": {
                "branch-alias": {
                    "dev-master": "1.2.x-dev"
                }
            },
            "autoload": {
                "classmap": [
                    "src/"
                ]
            },
            "notification-url": "https://packagist.org/downloads/",
            "license": [
                "BSD-3-Clause"
            ],
            "authors": [
                {
                    "name": "Jeff Welch",
                    "email": "whatthejeff@gmail.com"
                },
                {
                    "name": "Volker Dusch",
                    "email": "github@wallbash.com"
                },
                {
                    "name": "Bernhard Schussek",
                    "email": "bschussek@2bepublished.at"
                },
                {
                    "name": "Sebastian Bergmann",
                    "email": "sebastian@phpunit.de"
                }
            ],
            "description": "Provides the functionality to compare PHP values for equality",
            "homepage": "http://www.github.com/sebastianbergmann/comparator",
            "keywords": [
                "comparator",
                "compare",
                "equality"
            ],
            "time": "2016-11-19 09:18:40"
        },
        {
            "name": "sebastian/diff",
            "version": "1.4.1",
            "source": {
                "type": "git",
                "url": "https://github.com/sebastianbergmann/diff.git",
                "reference": "13edfd8706462032c2f52b4b862974dd46b71c9e"
            },
            "dist": {
                "type": "zip",
                "url": "https://api.github.com/repos/sebastianbergmann/diff/zipball/13edfd8706462032c2f52b4b862974dd46b71c9e",
                "reference": "13edfd8706462032c2f52b4b862974dd46b71c9e",
                "shasum": ""
            },
            "require": {
                "php": ">=5.3.3"
            },
            "require-dev": {
                "phpunit/phpunit": "~4.8"
            },
            "type": "library",
            "extra": {
                "branch-alias": {
                    "dev-master": "1.4-dev"
                }
            },
            "autoload": {
                "classmap": [
                    "src/"
                ]
            },
            "notification-url": "https://packagist.org/downloads/",
            "license": [
                "BSD-3-Clause"
            ],
            "authors": [
                {
                    "name": "Kore Nordmann",
                    "email": "mail@kore-nordmann.de"
                },
                {
                    "name": "Sebastian Bergmann",
                    "email": "sebastian@phpunit.de"
                }
            ],
            "description": "Diff implementation",
            "homepage": "https://github.com/sebastianbergmann/diff",
            "keywords": [
                "diff"
            ],
            "time": "2015-12-08 07:14:41"
        },
        {
            "name": "sebastian/environment",
            "version": "1.3.8",
            "source": {
                "type": "git",
                "url": "https://github.com/sebastianbergmann/environment.git",
                "reference": "be2c607e43ce4c89ecd60e75c6a85c126e754aea"
            },
            "dist": {
                "type": "zip",
                "url": "https://api.github.com/repos/sebastianbergmann/environment/zipball/be2c607e43ce4c89ecd60e75c6a85c126e754aea",
                "reference": "be2c607e43ce4c89ecd60e75c6a85c126e754aea",
                "shasum": ""
            },
            "require": {
                "php": "^5.3.3 || ^7.0"
            },
            "require-dev": {
                "phpunit/phpunit": "^4.8 || ^5.0"
            },
            "type": "library",
            "extra": {
                "branch-alias": {
                    "dev-master": "1.3.x-dev"
                }
            },
            "autoload": {
                "classmap": [
                    "src/"
                ]
            },
            "notification-url": "https://packagist.org/downloads/",
            "license": [
                "BSD-3-Clause"
            ],
            "authors": [
                {
                    "name": "Sebastian Bergmann",
                    "email": "sebastian@phpunit.de"
                }
            ],
            "description": "Provides functionality to handle HHVM/PHP environments",
            "homepage": "http://www.github.com/sebastianbergmann/environment",
            "keywords": [
                "Xdebug",
                "environment",
                "hhvm"
            ],
            "time": "2016-08-18 05:49:44"
        },
        {
            "name": "sebastian/exporter",
            "version": "1.2.2",
            "source": {
                "type": "git",
                "url": "https://github.com/sebastianbergmann/exporter.git",
                "reference": "42c4c2eec485ee3e159ec9884f95b431287edde4"
            },
            "dist": {
                "type": "zip",
                "url": "https://api.github.com/repos/sebastianbergmann/exporter/zipball/42c4c2eec485ee3e159ec9884f95b431287edde4",
                "reference": "42c4c2eec485ee3e159ec9884f95b431287edde4",
                "shasum": ""
            },
            "require": {
                "php": ">=5.3.3",
                "sebastian/recursion-context": "~1.0"
            },
            "require-dev": {
                "ext-mbstring": "*",
                "phpunit/phpunit": "~4.4"
            },
            "type": "library",
            "extra": {
                "branch-alias": {
                    "dev-master": "1.3.x-dev"
                }
            },
            "autoload": {
                "classmap": [
                    "src/"
                ]
            },
            "notification-url": "https://packagist.org/downloads/",
            "license": [
                "BSD-3-Clause"
            ],
            "authors": [
                {
                    "name": "Jeff Welch",
                    "email": "whatthejeff@gmail.com"
                },
                {
                    "name": "Volker Dusch",
                    "email": "github@wallbash.com"
                },
                {
                    "name": "Bernhard Schussek",
                    "email": "bschussek@2bepublished.at"
                },
                {
                    "name": "Sebastian Bergmann",
                    "email": "sebastian@phpunit.de"
                },
                {
                    "name": "Adam Harvey",
                    "email": "aharvey@php.net"
                }
            ],
            "description": "Provides the functionality to export PHP variables for visualization",
            "homepage": "http://www.github.com/sebastianbergmann/exporter",
            "keywords": [
                "export",
                "exporter"
            ],
            "time": "2016-06-17 09:04:28"
        },
        {
            "name": "sebastian/finder-facade",
            "version": "1.2.1",
            "source": {
                "type": "git",
                "url": "https://github.com/sebastianbergmann/finder-facade.git",
                "reference": "2a6f7f57efc0aa2d23297d9fd9e2a03111a8c0b9"
            },
            "dist": {
                "type": "zip",
                "url": "https://api.github.com/repos/sebastianbergmann/finder-facade/zipball/2a6f7f57efc0aa2d23297d9fd9e2a03111a8c0b9",
                "reference": "2a6f7f57efc0aa2d23297d9fd9e2a03111a8c0b9",
                "shasum": ""
            },
            "require": {
                "symfony/finder": "~2.3|~3.0",
                "theseer/fdomdocument": "~1.3"
            },
            "type": "library",
            "autoload": {
                "classmap": [
                    "src/"
                ]
            },
            "notification-url": "https://packagist.org/downloads/",
            "license": [
                "BSD-3-Clause"
            ],
            "authors": [
                {
                    "name": "Sebastian Bergmann",
                    "email": "sebastian@phpunit.de",
                    "role": "lead"
                }
            ],
            "description": "FinderFacade is a convenience wrapper for Symfony's Finder component.",
            "homepage": "https://github.com/sebastianbergmann/finder-facade",
            "time": "2016-02-17 07:02:23"
        },
        {
            "name": "sebastian/phpcpd",
            "version": "2.0.0",
            "source": {
                "type": "git",
                "url": "https://github.com/sebastianbergmann/phpcpd.git",
                "reference": "346c909de7adc3979988a6505a80814c8562d6b3"
            },
            "dist": {
                "type": "zip",
                "url": "https://api.github.com/repos/sebastianbergmann/phpcpd/zipball/346c909de7adc3979988a6505a80814c8562d6b3",
                "reference": "346c909de7adc3979988a6505a80814c8562d6b3",
                "shasum": ""
            },
            "require": {
                "php": ">=5.3.3",
                "phpunit/php-timer": ">=1.0.4",
                "sebastian/finder-facade": ">=1.1.0",
                "sebastian/version": ">=1.0.0",
                "symfony/console": ">=2.2.0",
                "theseer/fdomdocument": "~1.4"
            },
            "bin": [
                "composer/bin/phpcpd"
            ],
            "type": "library",
            "extra": {
                "branch-alias": {
                    "dev-master": "2.0-dev"
                }
            },
            "autoload": {
                "classmap": [
                    "src/"
                ]
            },
            "notification-url": "https://packagist.org/downloads/",
            "license": [
                "BSD-3-Clause"
            ],
            "authors": [
                {
                    "name": "Sebastian Bergmann",
                    "email": "sebastian@phpunit.de",
                    "role": "lead"
                }
            ],
            "description": "Copy/Paste Detector (CPD) for PHP code.",
            "homepage": "https://github.com/sebastianbergmann/phpcpd",
            "time": "2013-11-08 09:05:42"
        },
        {
            "name": "sebastian/recursion-context",
            "version": "1.0.2",
            "source": {
                "type": "git",
                "url": "https://github.com/sebastianbergmann/recursion-context.git",
                "reference": "913401df809e99e4f47b27cdd781f4a258d58791"
            },
            "dist": {
                "type": "zip",
                "url": "https://api.github.com/repos/sebastianbergmann/recursion-context/zipball/913401df809e99e4f47b27cdd781f4a258d58791",
                "reference": "913401df809e99e4f47b27cdd781f4a258d58791",
                "shasum": ""
            },
            "require": {
                "php": ">=5.3.3"
            },
            "require-dev": {
                "phpunit/phpunit": "~4.4"
            },
            "type": "library",
            "extra": {
                "branch-alias": {
                    "dev-master": "1.0.x-dev"
                }
            },
            "autoload": {
                "classmap": [
                    "src/"
                ]
            },
            "notification-url": "https://packagist.org/downloads/",
            "license": [
                "BSD-3-Clause"
            ],
            "authors": [
                {
                    "name": "Jeff Welch",
                    "email": "whatthejeff@gmail.com"
                },
                {
                    "name": "Sebastian Bergmann",
                    "email": "sebastian@phpunit.de"
                },
                {
                    "name": "Adam Harvey",
                    "email": "aharvey@php.net"
                }
            ],
            "description": "Provides functionality to recursively process PHP variables",
            "homepage": "http://www.github.com/sebastianbergmann/recursion-context",
            "time": "2015-11-11 19:50:13"
        },
        {
            "name": "sebastian/version",
            "version": "1.0.6",
            "source": {
                "type": "git",
                "url": "https://github.com/sebastianbergmann/version.git",
                "reference": "58b3a85e7999757d6ad81c787a1fbf5ff6c628c6"
            },
            "dist": {
                "type": "zip",
                "url": "https://api.github.com/repos/sebastianbergmann/version/zipball/58b3a85e7999757d6ad81c787a1fbf5ff6c628c6",
                "reference": "58b3a85e7999757d6ad81c787a1fbf5ff6c628c6",
                "shasum": ""
            },
            "type": "library",
            "autoload": {
                "classmap": [
                    "src/"
                ]
            },
            "notification-url": "https://packagist.org/downloads/",
            "license": [
                "BSD-3-Clause"
            ],
            "authors": [
                {
                    "name": "Sebastian Bergmann",
                    "email": "sebastian@phpunit.de",
                    "role": "lead"
                }
            ],
            "description": "Library that helps with managing the version number of Git-hosted PHP projects",
            "homepage": "https://github.com/sebastianbergmann/version",
            "time": "2015-06-21 13:59:46"
        },
        {
            "name": "squizlabs/php_codesniffer",
            "version": "1.5.3",
            "source": {
                "type": "git",
                "url": "https://github.com/squizlabs/PHP_CodeSniffer.git",
                "reference": "396178ada8499ec492363587f037125bf7b07fcc"
            },
            "dist": {
                "type": "zip",
                "url": "https://api.github.com/repos/squizlabs/PHP_CodeSniffer/zipball/396178ada8499ec492363587f037125bf7b07fcc",
                "reference": "396178ada8499ec492363587f037125bf7b07fcc",
                "shasum": ""
            },
            "require": {
                "ext-tokenizer": "*",
                "php": ">=5.1.2"
            },
            "suggest": {
                "phpunit/php-timer": "dev-master"
            },
            "bin": [
                "scripts/phpcs"
            ],
            "type": "library",
            "extra": {
                "branch-alias": {
                    "dev-phpcs-fixer": "2.0.x-dev"
                }
            },
            "autoload": {
                "classmap": [
                    "CodeSniffer.php",
                    "CodeSniffer/CLI.php",
                    "CodeSniffer/Exception.php",
                    "CodeSniffer/File.php",
                    "CodeSniffer/Report.php",
                    "CodeSniffer/Reporting.php",
                    "CodeSniffer/Sniff.php",
                    "CodeSniffer/Tokens.php",
                    "CodeSniffer/Reports/",
                    "CodeSniffer/CommentParser/",
                    "CodeSniffer/Tokenizers/",
                    "CodeSniffer/DocGenerators/",
                    "CodeSniffer/Standards/AbstractPatternSniff.php",
                    "CodeSniffer/Standards/AbstractScopeSniff.php",
                    "CodeSniffer/Standards/AbstractVariableSniff.php",
                    "CodeSniffer/Standards/IncorrectPatternException.php",
                    "CodeSniffer/Standards/Generic/Sniffs/",
                    "CodeSniffer/Standards/MySource/Sniffs/",
                    "CodeSniffer/Standards/PEAR/Sniffs/",
                    "CodeSniffer/Standards/PSR1/Sniffs/",
                    "CodeSniffer/Standards/PSR2/Sniffs/",
                    "CodeSniffer/Standards/Squiz/Sniffs/",
                    "CodeSniffer/Standards/Zend/Sniffs/"
                ]
            },
            "notification-url": "https://packagist.org/downloads/",
            "license": [
                "BSD-3-Clause"
            ],
            "authors": [
                {
                    "name": "Greg Sherwood",
                    "role": "lead"
                }
            ],
            "description": "PHP_CodeSniffer tokenises PHP, JavaScript and CSS files and detects violations of a defined set of coding standards.",
            "homepage": "http://www.squizlabs.com/php-codesniffer",
            "keywords": [
                "phpcs",
                "standards"
            ],
            "time": "2014-05-01 03:07:07"
        },
        {
            "name": "symfony/config",
            "version": "v2.8.15",
            "source": {
                "type": "git",
                "url": "https://github.com/symfony/config.git",
                "reference": "b522856007b258f46d5ee35d3b7b235c11e76e86"
            },
            "dist": {
                "type": "zip",
                "url": "https://api.github.com/repos/symfony/config/zipball/b522856007b258f46d5ee35d3b7b235c11e76e86",
                "reference": "b522856007b258f46d5ee35d3b7b235c11e76e86",
                "shasum": ""
            },
            "require": {
                "php": ">=5.3.9",
                "symfony/filesystem": "~2.3|~3.0.0"
            },
            "require-dev": {
                "symfony/yaml": "~2.7|~3.0.0"
            },
            "suggest": {
                "symfony/yaml": "To use the yaml reference dumper"
            },
            "type": "library",
            "extra": {
                "branch-alias": {
                    "dev-master": "2.8-dev"
                }
            },
            "autoload": {
                "psr-4": {
                    "Symfony\\Component\\Config\\": ""
                },
                "exclude-from-classmap": [
                    "/Tests/"
                ]
            },
            "notification-url": "https://packagist.org/downloads/",
            "license": [
                "MIT"
            ],
            "authors": [
                {
                    "name": "Fabien Potencier",
                    "email": "fabien@symfony.com"
                },
                {
                    "name": "Symfony Community",
                    "homepage": "https://symfony.com/contributors"
                }
            ],
            "description": "Symfony Config Component",
            "homepage": "https://symfony.com",
            "time": "2016-12-10 08:21:45"
        },
        {
            "name": "symfony/dependency-injection",
            "version": "v2.8.15",
            "source": {
                "type": "git",
                "url": "https://github.com/symfony/dependency-injection.git",
                "reference": "51a7b5385fb0f42e5edbdb2cfbad1a011ecdaee7"
            },
            "dist": {
                "type": "zip",
                "url": "https://api.github.com/repos/symfony/dependency-injection/zipball/51a7b5385fb0f42e5edbdb2cfbad1a011ecdaee7",
                "reference": "51a7b5385fb0f42e5edbdb2cfbad1a011ecdaee7",
                "shasum": ""
            },
            "require": {
                "php": ">=5.3.9"
            },
            "conflict": {
                "symfony/expression-language": "<2.6"
            },
            "require-dev": {
                "symfony/config": "~2.2|~3.0.0",
                "symfony/expression-language": "~2.6|~3.0.0",
                "symfony/yaml": "~2.3.42|~2.7.14|~2.8.7|~3.0.7"
            },
            "suggest": {
                "symfony/config": "",
                "symfony/expression-language": "For using expressions in service container configuration",
                "symfony/proxy-manager-bridge": "Generate service proxies to lazy load them",
                "symfony/yaml": ""
            },
            "type": "library",
            "extra": {
                "branch-alias": {
                    "dev-master": "2.8-dev"
                }
            },
            "autoload": {
                "psr-4": {
                    "Symfony\\Component\\DependencyInjection\\": ""
                },
                "exclude-from-classmap": [
                    "/Tests/"
                ]
            },
            "notification-url": "https://packagist.org/downloads/",
            "license": [
                "MIT"
            ],
            "authors": [
                {
                    "name": "Fabien Potencier",
                    "email": "fabien@symfony.com"
                },
                {
                    "name": "Symfony Community",
                    "homepage": "https://symfony.com/contributors"
                }
            ],
            "description": "Symfony DependencyInjection Component",
            "homepage": "https://symfony.com",
            "time": "2016-12-08 14:41:31"
        },
        {
            "name": "symfony/stopwatch",
            "version": "v3.2.1",
            "source": {
                "type": "git",
                "url": "https://github.com/symfony/stopwatch.git",
                "reference": "5b139e1c4290e6c7640ba80d9c9b5e49ef22b841"
            },
            "dist": {
                "type": "zip",
                "url": "https://api.github.com/repos/symfony/stopwatch/zipball/5b139e1c4290e6c7640ba80d9c9b5e49ef22b841",
                "reference": "5b139e1c4290e6c7640ba80d9c9b5e49ef22b841",
                "shasum": ""
            },
            "require": {
                "php": ">=5.5.9"
            },
            "type": "library",
            "extra": {
                "branch-alias": {
                    "dev-master": "3.2-dev"
                }
            },
            "autoload": {
                "psr-4": {
                    "Symfony\\Component\\Stopwatch\\": ""
                },
                "exclude-from-classmap": [
                    "/Tests/"
                ]
            },
            "notification-url": "https://packagist.org/downloads/",
            "license": [
                "MIT"
            ],
            "authors": [
                {
                    "name": "Fabien Potencier",
                    "email": "fabien@symfony.com"
                },
                {
                    "name": "Symfony Community",
                    "homepage": "https://symfony.com/contributors"
                }
            ],
            "description": "Symfony Stopwatch Component",
            "homepage": "https://symfony.com",
            "time": "2016-06-29 05:43:10"
        },
        {
            "name": "symfony/yaml",
            "version": "v2.8.15",
            "source": {
                "type": "git",
                "url": "https://github.com/symfony/yaml.git",
                "reference": "befb26a3713c97af90d25dd12e75621ef14d91ff"
            },
            "dist": {
                "type": "zip",
                "url": "https://api.github.com/repos/symfony/yaml/zipball/befb26a3713c97af90d25dd12e75621ef14d91ff",
                "reference": "befb26a3713c97af90d25dd12e75621ef14d91ff",
                "shasum": ""
            },
            "require": {
                "php": ">=5.3.9"
            },
            "type": "library",
            "extra": {
                "branch-alias": {
                    "dev-master": "2.8-dev"
                }
            },
            "autoload": {
                "psr-4": {
                    "Symfony\\Component\\Yaml\\": ""
                },
                "exclude-from-classmap": [
                    "/Tests/"
                ]
            },
            "notification-url": "https://packagist.org/downloads/",
            "license": [
                "MIT"
            ],
            "authors": [
                {
                    "name": "Fabien Potencier",
                    "email": "fabien@symfony.com"
                },
                {
                    "name": "Symfony Community",
                    "homepage": "https://symfony.com/contributors"
                }
            ],
            "description": "Symfony Yaml Component",
            "homepage": "https://symfony.com",
            "time": "2016-11-14 16:15:57"
        },
        {
            "name": "theseer/fdomdocument",
            "version": "1.6.1",
            "source": {
                "type": "git",
                "url": "https://github.com/theseer/fDOMDocument.git",
                "reference": "d9ad139d6c2e8edf5e313ffbe37ff13344cf0684"
            },
            "dist": {
                "type": "zip",
                "url": "https://api.github.com/repos/theseer/fDOMDocument/zipball/d9ad139d6c2e8edf5e313ffbe37ff13344cf0684",
                "reference": "d9ad139d6c2e8edf5e313ffbe37ff13344cf0684",
                "shasum": ""
            },
            "require": {
                "ext-dom": "*",
                "lib-libxml": "*",
                "php": ">=5.3.3"
            },
            "type": "library",
            "autoload": {
                "classmap": [
                    "src/"
                ]
            },
            "notification-url": "https://packagist.org/downloads/",
            "license": [
                "BSD-3-Clause"
            ],
            "authors": [
                {
                    "name": "Arne Blankerts",
                    "email": "arne@blankerts.de",
                    "role": "lead"
                }
            ],
            "description": "The classes contained within this repository extend the standard DOM to use exceptions at all occasions of errors instead of PHP warnings or notices. They also add various custom methods and shortcuts for convenience and to simplify the usage of DOM.",
            "homepage": "https://github.com/theseer/fDOMDocument",
            "time": "2015-05-27 22:58:02"
        }
    ],
    "aliases": [],
    "minimum-stability": "alpha",
    "stability-flags": {
        "phpmd/phpmd": 0
    },
    "prefer-stable": true,
    "prefer-lowest": false,
    "platform": {
        "php": "~5.6.5|7.0.2|7.0.4|~7.0.6",
        "lib-libxml": "*",
        "ext-ctype": "*",
        "ext-gd": "*",
        "ext-spl": "*",
        "ext-dom": "*",
        "ext-simplexml": "*",
        "ext-mcrypt": "*",
        "ext-hash": "*",
        "ext-curl": "*",
        "ext-iconv": "*",
        "ext-intl": "*",
        "ext-xsl": "*",
        "ext-mbstring": "*",
        "ext-openssl": "*",
        "ext-zip": "*",
        "ext-pdo_mysql": "*"
    },
    "platform-dev": []
}<|MERGE_RESOLUTION|>--- conflicted
+++ resolved
@@ -4,13 +4,8 @@
         "Read more about it at https://getcomposer.org/doc/01-basic-usage.md#composer-lock-the-lock-file",
         "This file is @generated automatically"
     ],
-<<<<<<< HEAD
-    "hash": "db5eb5dcf9b4af8ae63345ebda1c92f4",
-    "content-hash": "600aca1692cf3fe5c2ea1cbf66de09ab",
-=======
-    "hash": "01335ef9c76fd6d77bf6bd9236b84d03",
+    "hash": "a04e636dac93483fe9806467d38003f2",
     "content-hash": "07be52ec4880d0390acff2dd605a194d",
->>>>>>> e6ccdcc3
     "packages": [
         {
             "name": "braintree/braintree_php",
@@ -61,7 +56,7 @@
         },
         {
             "name": "colinmollenhour/cache-backend-file",
-            "version": "1.4",
+            "version": "1.4.0",
             "source": {
                 "type": "git",
                 "url": "https://github.com/colinmollenhour/Cm_Cache_Backend_File.git",
