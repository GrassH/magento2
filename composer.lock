{
    "_readme": [
        "This file locks the dependencies of your project to a known state",
        "Read more about it at https://getcomposer.org/doc/01-basic-usage.md#composer-lock-the-lock-file",
        "This file is @generated automatically"
    ],
<<<<<<< HEAD
    "hash": "4d9638531261dc272d8c6609fbef1cdf",
    "content-hash": "3f246469f246617b3c67819d0ae96391",
=======
    "hash": "0cd85c424e865c554b2f8db093192cfd",
    "content-hash": "d74ec028da2018e1a161a2e1b70d3f87",
>>>>>>> 6614360a
    "packages": [
        {
            "name": "braintree/braintree_php",
            "version": "3.7.0",
            "source": {
                "type": "git",
                "url": "https://github.com/braintree/braintree_php.git",
                "reference": "36c2b9de6793a28e25f5f9e265f60aaffef2cfe2"
            },
            "dist": {
                "type": "zip",
                "url": "https://api.github.com/repos/braintree/braintree_php/zipball/36c2b9de6793a28e25f5f9e265f60aaffef2cfe2",
                "reference": "36c2b9de6793a28e25f5f9e265f60aaffef2cfe2",
                "shasum": ""
            },
            "require": {
                "ext-curl": "*",
                "ext-dom": "*",
                "ext-hash": "*",
                "ext-openssl": "*",
                "ext-xmlwriter": "*",
                "php": ">=5.4.0"
            },
            "require-dev": {
                "phpunit/phpunit": "3.7.*"
            },
            "type": "library",
            "autoload": {
                "psr-0": {
                    "Braintree": "lib/"
                },
                "psr-4": {
                    "Braintree\\": "lib/Braintree"
                }
            },
            "notification-url": "https://packagist.org/downloads/",
            "license": [
                "MIT"
            ],
            "authors": [
                {
                    "name": "Braintree",
                    "homepage": "http://www.braintreepayments.com"
                }
            ],
            "description": "Braintree PHP Client Library",
            "time": "2015-11-19 19:14:47"
        },
        {
            "name": "colinmollenhour/cache-backend-file",
            "version": "1.4",
            "source": {
                "type": "git",
                "url": "https://github.com/colinmollenhour/Cm_Cache_Backend_File.git",
                "reference": "51251b80a817790eb624fbe2afc882c14f3c4fb0"
            },
            "dist": {
                "type": "zip",
                "url": "https://api.github.com/repos/colinmollenhour/Cm_Cache_Backend_File/zipball/51251b80a817790eb624fbe2afc882c14f3c4fb0",
                "reference": "51251b80a817790eb624fbe2afc882c14f3c4fb0",
                "shasum": ""
            },
            "require": {
                "magento-hackathon/magento-composer-installer": "*"
            },
            "type": "magento-module",
            "autoload": {
                "classmap": [
                    "File.php"
                ]
            },
            "notification-url": "https://packagist.org/downloads/",
            "license": [
                "BSD-3-Clause"
            ],
            "authors": [
                {
                    "name": "Colin Mollenhour"
                }
            ],
            "description": "The stock Zend_Cache_Backend_File backend has extremely poor performance for cleaning by tags making it become unusable as the number of cached items increases. This backend makes many changes resulting in a huge performance boost, especially for tag cleaning.",
            "homepage": "https://github.com/colinmollenhour/Cm_Cache_Backend_File",
            "time": "2016-05-02 16:24:47"
        },
        {
            "name": "colinmollenhour/cache-backend-redis",
            "version": "1.9",
            "source": {
                "type": "git",
                "url": "https://github.com/colinmollenhour/Cm_Cache_Backend_Redis.git",
                "reference": "6319714bb3a4fe699c5db0edb887f5e8fe40a6dc"
            },
            "dist": {
                "type": "zip",
                "url": "https://api.github.com/repos/colinmollenhour/Cm_Cache_Backend_Redis/zipball/6319714bb3a4fe699c5db0edb887f5e8fe40a6dc",
                "reference": "6319714bb3a4fe699c5db0edb887f5e8fe40a6dc",
                "shasum": ""
            },
            "require": {
                "magento-hackathon/magento-composer-installer": "*"
            },
            "type": "magento-module",
            "autoload": {
                "classmap": [
                    "Cm/Cache/Backend/Redis.php"
                ]
            },
            "notification-url": "https://packagist.org/downloads/",
            "license": [
                "BSD-3-Clause"
            ],
            "authors": [
                {
                    "name": "Colin Mollenhour"
                }
            ],
            "description": "Zend_Cache backend using Redis with full support for tags.",
            "homepage": "https://github.com/colinmollenhour/Cm_Cache_Backend_Redis",
            "time": "2016-05-02 16:23:36"
        },
        {
            "name": "colinmollenhour/credis",
            "version": "1.6",
            "source": {
                "type": "git",
                "url": "https://github.com/colinmollenhour/credis.git",
                "reference": "409edfd0ea81f5cb74afbdb86df54890c207b5e4"
            },
            "dist": {
                "type": "zip",
                "url": "https://api.github.com/repos/colinmollenhour/credis/zipball/409edfd0ea81f5cb74afbdb86df54890c207b5e4",
                "reference": "409edfd0ea81f5cb74afbdb86df54890c207b5e4",
                "shasum": ""
            },
            "require": {
                "php": ">=5.3.0"
            },
            "type": "library",
            "autoload": {
                "classmap": [
                    "Client.php",
                    "Cluster.php",
                    "Sentinel.php"
                ]
            },
            "notification-url": "https://packagist.org/downloads/",
            "license": [
                "MIT"
            ],
            "authors": [
                {
                    "name": "Colin Mollenhour",
                    "email": "colin@mollenhour.com"
                }
            ],
            "description": "Credis is a lightweight interface to the Redis key-value store which wraps the phpredis library when available for better performance.",
            "homepage": "https://github.com/colinmollenhour/credis",
            "time": "2015-11-28 01:20:04"
        },
        {
            "name": "colinmollenhour/php-redis-session-abstract",
            "version": "v1.2",
            "source": {
                "type": "git",
                "url": "https://github.com/colinmollenhour/php-redis-session-abstract.git",
                "reference": "2b552c9bbe06967329dd41e1bd3e0aed02313ddb"
            },
            "dist": {
                "type": "zip",
                "url": "https://api.github.com/repos/colinmollenhour/php-redis-session-abstract/zipball/2b552c9bbe06967329dd41e1bd3e0aed02313ddb",
                "reference": "2b552c9bbe06967329dd41e1bd3e0aed02313ddb",
                "shasum": ""
            },
            "require": {
                "colinmollenhour/credis": "1.6",
                "magento/zendframework1": "~1.12.0",
                "php": "~5.5.0|~5.6.0|~7.0.0"
            },
            "type": "library",
            "autoload": {
                "psr-0": {
                    "Cm\\RedisSession\\": "src/"
                }
            },
            "notification-url": "https://packagist.org/downloads/",
            "license": [
                "BSD-3-Clause"
            ],
            "authors": [
                {
                    "name": "Colin Mollenhour"
                }
            ],
            "description": "A Redis-based session handler with optimistic locking",
            "homepage": "https://github.com/colinmollenhour/php-redis-session-abstract",
            "time": "2016-08-04 18:05:51"
        },
        {
            "name": "composer/composer",
            "version": "1.0.0-beta1",
            "source": {
                "type": "git",
                "url": "https://github.com/composer/composer.git",
                "reference": "5cb2b522637a941d608c58bd522f3b2a7bda4a1c"
            },
            "dist": {
                "type": "zip",
                "url": "https://api.github.com/repos/composer/composer/zipball/5cb2b522637a941d608c58bd522f3b2a7bda4a1c",
                "reference": "5cb2b522637a941d608c58bd522f3b2a7bda4a1c",
                "shasum": ""
            },
            "require": {
                "composer/semver": "^1.0",
                "composer/spdx-licenses": "^1.0",
                "justinrainbow/json-schema": "^1.6",
                "php": "^5.3.2 || ^7.0",
                "seld/cli-prompt": "^1.0",
                "seld/jsonlint": "^1.4",
                "seld/phar-utils": "^1.0",
                "symfony/console": "^2.5 || ^3.0",
                "symfony/filesystem": "^2.5 || ^3.0",
                "symfony/finder": "^2.2 || ^3.0",
                "symfony/process": "^2.1 || ^3.0"
            },
            "require-dev": {
                "phpunit/phpunit": "^4.5 || ^5.0.5",
                "phpunit/phpunit-mock-objects": "2.3.0 || ^3.0"
            },
            "suggest": {
                "ext-openssl": "Enabling the openssl extension allows you to access https URLs for repositories and packages",
                "ext-zip": "Enabling the zip extension allows you to unzip archives",
                "ext-zlib": "Allow gzip compression of HTTP requests"
            },
            "bin": [
                "bin/composer"
            ],
            "type": "library",
            "extra": {
                "branch-alias": {
                    "dev-master": "1.0-dev"
                }
            },
            "autoload": {
                "psr-4": {
                    "Composer\\": "src/Composer"
                }
            },
            "notification-url": "https://packagist.org/downloads/",
            "license": [
                "MIT"
            ],
            "authors": [
                {
                    "name": "Nils Adermann",
                    "email": "naderman@naderman.de",
                    "homepage": "http://www.naderman.de"
                },
                {
                    "name": "Jordi Boggiano",
                    "email": "j.boggiano@seld.be",
                    "homepage": "http://seld.be"
                }
            ],
            "description": "Composer helps you declare, manage and install dependencies of PHP projects, ensuring you have the right stack everywhere.",
            "homepage": "https://getcomposer.org/",
            "keywords": [
                "autoload",
                "dependency",
                "package"
            ],
            "time": "2016-03-03 15:15:10"
        },
        {
            "name": "composer/semver",
            "version": "1.4.2",
            "source": {
                "type": "git",
                "url": "https://github.com/composer/semver.git",
                "reference": "c7cb9a2095a074d131b65a8a0cd294479d785573"
            },
            "dist": {
                "type": "zip",
                "url": "https://api.github.com/repos/composer/semver/zipball/c7cb9a2095a074d131b65a8a0cd294479d785573",
                "reference": "c7cb9a2095a074d131b65a8a0cd294479d785573",
                "shasum": ""
            },
            "require": {
                "php": "^5.3.2 || ^7.0"
            },
            "require-dev": {
                "phpunit/phpunit": "^4.5 || ^5.0.5",
                "phpunit/phpunit-mock-objects": "2.3.0 || ^3.0"
            },
            "type": "library",
            "extra": {
                "branch-alias": {
                    "dev-master": "1.x-dev"
                }
            },
            "autoload": {
                "psr-4": {
                    "Composer\\Semver\\": "src"
                }
            },
            "notification-url": "https://packagist.org/downloads/",
            "license": [
                "MIT"
            ],
            "authors": [
                {
                    "name": "Nils Adermann",
                    "email": "naderman@naderman.de",
                    "homepage": "http://www.naderman.de"
                },
                {
                    "name": "Jordi Boggiano",
                    "email": "j.boggiano@seld.be",
                    "homepage": "http://seld.be"
                },
                {
                    "name": "Rob Bast",
                    "email": "rob.bast@gmail.com",
                    "homepage": "http://robbast.nl"
                }
            ],
            "description": "Semver library that offers utilities, version constraint parsing and validation.",
            "keywords": [
                "semantic",
                "semver",
                "validation",
                "versioning"
            ],
            "time": "2016-08-30 16:08:34"
        },
        {
            "name": "composer/spdx-licenses",
            "version": "1.1.4",
            "source": {
                "type": "git",
                "url": "https://github.com/composer/spdx-licenses.git",
                "reference": "88c26372b1afac36d8db601cdf04ad8716f53d88"
            },
            "dist": {
                "type": "zip",
                "url": "https://api.github.com/repos/composer/spdx-licenses/zipball/88c26372b1afac36d8db601cdf04ad8716f53d88",
                "reference": "88c26372b1afac36d8db601cdf04ad8716f53d88",
                "shasum": ""
            },
            "require": {
                "php": "^5.3.2 || ^7.0"
            },
            "require-dev": {
                "phpunit/phpunit": "^4.5 || ^5.0.5",
                "phpunit/phpunit-mock-objects": "2.3.0 || ^3.0"
            },
            "type": "library",
            "extra": {
                "branch-alias": {
                    "dev-master": "1.x-dev"
                }
            },
            "autoload": {
                "psr-4": {
                    "Composer\\Spdx\\": "src"
                }
            },
            "notification-url": "https://packagist.org/downloads/",
            "license": [
                "MIT"
            ],
            "authors": [
                {
                    "name": "Nils Adermann",
                    "email": "naderman@naderman.de",
                    "homepage": "http://www.naderman.de"
                },
                {
                    "name": "Jordi Boggiano",
                    "email": "j.boggiano@seld.be",
                    "homepage": "http://seld.be"
                },
                {
                    "name": "Rob Bast",
                    "email": "rob.bast@gmail.com",
                    "homepage": "http://robbast.nl"
                }
            ],
            "description": "SPDX licenses list and validation library.",
            "keywords": [
                "license",
                "spdx",
                "validator"
            ],
            "time": "2016-05-04 12:27:30"
        },
        {
            "name": "justinrainbow/json-schema",
            "version": "1.6.1",
            "source": {
                "type": "git",
                "url": "https://github.com/justinrainbow/json-schema.git",
                "reference": "cc84765fb7317f6b07bd8ac78364747f95b86341"
            },
            "dist": {
                "type": "zip",
                "url": "https://api.github.com/repos/justinrainbow/json-schema/zipball/cc84765fb7317f6b07bd8ac78364747f95b86341",
                "reference": "cc84765fb7317f6b07bd8ac78364747f95b86341",
                "shasum": ""
            },
            "require": {
                "php": ">=5.3.29"
            },
            "require-dev": {
                "json-schema/json-schema-test-suite": "1.1.0",
                "phpdocumentor/phpdocumentor": "~2",
                "phpunit/phpunit": "~3.7"
            },
            "bin": [
                "bin/validate-json"
            ],
            "type": "library",
            "extra": {
                "branch-alias": {
                    "dev-master": "1.6.x-dev"
                }
            },
            "autoload": {
                "psr-4": {
                    "JsonSchema\\": "src/JsonSchema/"
                }
            },
            "notification-url": "https://packagist.org/downloads/",
            "license": [
                "BSD-3-Clause"
            ],
            "authors": [
                {
                    "name": "Bruno Prieto Reis",
                    "email": "bruno.p.reis@gmail.com"
                },
                {
                    "name": "Justin Rainbow",
                    "email": "justin.rainbow@gmail.com"
                },
                {
                    "name": "Igor Wiedler",
                    "email": "igor@wiedler.ch"
                },
                {
                    "name": "Robert Schönthal",
                    "email": "seroscho@googlemail.com"
                }
            ],
            "description": "A library to validate a json schema.",
            "homepage": "https://github.com/justinrainbow/json-schema",
            "keywords": [
                "json",
                "schema"
            ],
            "time": "2016-01-25 15:43:01"
        },
        {
            "name": "league/climate",
            "version": "2.6.1",
            "source": {
                "type": "git",
                "url": "https://github.com/thephpleague/climate.git",
                "reference": "28851c909017424f61cc6a62089316313c645d1c"
            },
            "dist": {
                "type": "zip",
                "url": "https://api.github.com/repos/thephpleague/climate/zipball/28851c909017424f61cc6a62089316313c645d1c",
                "reference": "28851c909017424f61cc6a62089316313c645d1c",
                "shasum": ""
            },
            "require": {
                "php": ">=5.4.0"
            },
            "require-dev": {
                "mockery/mockery": "dev-master",
                "phpunit/phpunit": "4.1.*"
            },
            "type": "library",
            "autoload": {
                "psr-4": {
                    "League\\CLImate\\": "src/"
                }
            },
            "notification-url": "https://packagist.org/downloads/",
            "license": [
                "MIT"
            ],
            "authors": [
                {
                    "name": "Joe Tannenbaum",
                    "email": "hey@joe.codes",
                    "homepage": "http://joe.codes/",
                    "role": "Developer"
                }
            ],
            "description": "PHP's best friend for the terminal. CLImate allows you to easily output colored text, special formats, and more.",
            "keywords": [
                "cli",
                "colors",
                "command",
                "php",
                "terminal"
            ],
            "time": "2015-01-18 14:31:58"
        },
        {
            "name": "magento/composer",
            "version": "1.0.3",
            "source": {
                "type": "git",
                "url": "https://github.com/magento/composer.git",
                "reference": "b53f7c8a037860b467083e94de7c17cfd323e365"
            },
            "dist": {
                "type": "zip",
                "url": "https://api.github.com/repos/magento/composer/zipball/b53f7c8a037860b467083e94de7c17cfd323e365",
                "reference": "b53f7c8a037860b467083e94de7c17cfd323e365",
                "shasum": ""
            },
            "require": {
                "composer/composer": "1.0.0-beta1",
                "php": "~5.5.0|~5.6.0|~7.0.0",
                "symfony/console": "~2.3 <2.7"
            },
            "require-dev": {
                "phpunit/phpunit": "4.1.0"
            },
            "type": "library",
            "autoload": {
                "psr-4": {
                    "Magento\\Composer\\": "src"
                }
            },
            "notification-url": "https://packagist.org/downloads/",
            "license": [
                "OSL-3.0",
                "AFL-3.0"
            ],
            "description": "Magento composer library helps to instantiate Composer application and run composer commands.",
            "time": "2016-03-08 20:50:51"
        },
        {
            "name": "magento/magento-composer-installer",
            "version": "0.1.11",
            "source": {
                "type": "git",
                "url": "https://github.com/magento/magento-composer-installer.git",
                "reference": "a12b9577cd9859af67d2365ae38d23ddfc57cf4d"
            },
            "dist": {
                "type": "zip",
                "url": "https://api.github.com/repos/magento/magento-composer-installer/zipball/a12b9577cd9859af67d2365ae38d23ddfc57cf4d",
                "reference": "a12b9577cd9859af67d2365ae38d23ddfc57cf4d",
                "shasum": ""
            },
            "require": {
                "composer-plugin-api": "^1.0"
            },
            "replace": {
                "magento-hackathon/magento-composer-installer": "*"
            },
            "require-dev": {
                "composer/composer": "*@dev",
                "firegento/phpcs": "dev-patch-1",
                "mikey179/vfsstream": "*",
                "phpunit/phpunit": "*",
                "phpunit/phpunit-mock-objects": "dev-master",
                "squizlabs/php_codesniffer": "1.4.7",
                "symfony/process": "*"
            },
            "type": "composer-plugin",
            "extra": {
                "composer-command-registry": [
                    "MagentoHackathon\\Composer\\Magento\\Command\\DeployCommand"
                ],
                "class": "MagentoHackathon\\Composer\\Magento\\Plugin"
            },
            "autoload": {
                "psr-0": {
                    "MagentoHackathon\\Composer\\Magento": "src/"
                }
            },
            "notification-url": "https://packagist.org/downloads/",
            "license": [
                "OSL-3.0"
            ],
            "authors": [
                {
                    "name": "Vinai Kopp",
                    "email": "vinai@netzarbeiter.com"
                },
                {
                    "name": "Daniel Fahlke aka Flyingmana",
                    "email": "flyingmana@googlemail.com"
                },
                {
                    "name": "Jörg Weller",
                    "email": "weller@flagbit.de"
                },
                {
                    "name": "Karl Spies",
                    "email": "karl.spies@gmx.net"
                },
                {
                    "name": "Tobias Vogt",
                    "email": "tobi@webguys.de"
                },
                {
                    "name": "David Fuhr",
                    "email": "fuhr@flagbit.de"
                }
            ],
            "description": "Composer installer for Magento modules",
            "homepage": "https://github.com/magento/magento-composer-installer",
            "keywords": [
                "composer-installer",
                "magento"
            ],
            "time": "2016-06-15 04:02:25"
        },
        {
            "name": "magento/zendframework1",
            "version": "1.12.16-patch1",
            "source": {
                "type": "git",
                "url": "https://github.com/magento/zf1.git",
                "reference": "b4502f38f88ff2bc22a906c108cc3da18dcce12f"
            },
            "dist": {
                "type": "zip",
                "url": "https://api.github.com/repos/magento/zf1/zipball/b4502f38f88ff2bc22a906c108cc3da18dcce12f",
                "reference": "b4502f38f88ff2bc22a906c108cc3da18dcce12f",
                "shasum": ""
            },
            "require": {
                "php": ">=5.2.11"
            },
            "require-dev": {
                "phpunit/dbunit": "1.3.*",
                "phpunit/phpunit": "3.7.*"
            },
            "type": "library",
            "extra": {
                "branch-alias": {
                    "dev-master": "1.12.x-dev"
                }
            },
            "autoload": {
                "psr-0": {
                    "Zend_": "library/"
                }
            },
            "notification-url": "https://packagist.org/downloads/",
            "include-path": [
                "library/"
            ],
            "license": [
                "BSD-3-Clause"
            ],
            "description": "Magento Zend Framework 1",
            "homepage": "http://framework.zend.com/",
            "keywords": [
                "ZF1",
                "framework"
            ],
            "time": "2016-09-14 12:04:33"
        },
        {
            "name": "monolog/monolog",
            "version": "1.16.0",
            "source": {
                "type": "git",
                "url": "https://github.com/Seldaek/monolog.git",
                "reference": "c0c0b4bee3aabce7182876b0d912ef2595563db7"
            },
            "dist": {
                "type": "zip",
                "url": "https://api.github.com/repos/Seldaek/monolog/zipball/c0c0b4bee3aabce7182876b0d912ef2595563db7",
                "reference": "c0c0b4bee3aabce7182876b0d912ef2595563db7",
                "shasum": ""
            },
            "require": {
                "php": ">=5.3.0",
                "psr/log": "~1.0"
            },
            "provide": {
                "psr/log-implementation": "1.0.0"
            },
            "require-dev": {
                "aws/aws-sdk-php": "^2.4.9",
                "doctrine/couchdb": "~1.0@dev",
                "graylog2/gelf-php": "~1.0",
                "php-console/php-console": "^3.1.3",
                "phpunit/phpunit": "~4.5",
                "phpunit/phpunit-mock-objects": "2.3.0",
                "raven/raven": "~0.8",
                "ruflin/elastica": ">=0.90 <3.0",
                "swiftmailer/swiftmailer": "~5.3",
                "videlalvaro/php-amqplib": "~2.4"
            },
            "suggest": {
                "aws/aws-sdk-php": "Allow sending log messages to AWS services like DynamoDB",
                "doctrine/couchdb": "Allow sending log messages to a CouchDB server",
                "ext-amqp": "Allow sending log messages to an AMQP server (1.0+ required)",
                "ext-mongo": "Allow sending log messages to a MongoDB server",
                "graylog2/gelf-php": "Allow sending log messages to a GrayLog2 server",
                "php-console/php-console": "Allow sending log messages to Google Chrome",
                "raven/raven": "Allow sending log messages to a Sentry server",
                "rollbar/rollbar": "Allow sending log messages to Rollbar",
                "ruflin/elastica": "Allow sending log messages to an Elastic Search server",
                "videlalvaro/php-amqplib": "Allow sending log messages to an AMQP server using php-amqplib"
            },
            "type": "library",
            "extra": {
                "branch-alias": {
                    "dev-master": "1.16.x-dev"
                }
            },
            "autoload": {
                "psr-4": {
                    "Monolog\\": "src/Monolog"
                }
            },
            "notification-url": "https://packagist.org/downloads/",
            "license": [
                "MIT"
            ],
            "authors": [
                {
                    "name": "Jordi Boggiano",
                    "email": "j.boggiano@seld.be",
                    "homepage": "http://seld.be"
                }
            ],
            "description": "Sends your logs to files, sockets, inboxes, databases and various web services",
            "homepage": "http://github.com/Seldaek/monolog",
            "keywords": [
                "log",
                "logging",
                "psr-3"
            ],
            "time": "2015-08-09 17:44:44"
        },
        {
            "name": "oyejorge/less.php",
            "version": "v1.7.0.10",
            "source": {
                "type": "git",
                "url": "https://github.com/oyejorge/less.php.git",
                "reference": "a1e2d3c20794b37ac4d0baeb24613e579584033b"
            },
            "dist": {
                "type": "zip",
                "url": "https://api.github.com/repos/oyejorge/less.php/zipball/a1e2d3c20794b37ac4d0baeb24613e579584033b",
                "reference": "a1e2d3c20794b37ac4d0baeb24613e579584033b",
                "shasum": ""
            },
            "require": {
                "php": ">=5.3"
            },
            "require-dev": {
                "phpunit/phpunit": "~4.8.18"
            },
            "bin": [
                "bin/lessc"
            ],
            "type": "library",
            "autoload": {
                "psr-0": {
                    "Less": "lib/"
                },
                "classmap": [
                    "lessc.inc.php"
                ]
            },
            "notification-url": "https://packagist.org/downloads/",
            "license": [
                "Apache-2.0"
            ],
            "authors": [
                {
                    "name": "Matt Agar",
                    "homepage": "https://github.com/agar"
                },
                {
                    "name": "Martin Jantošovič",
                    "homepage": "https://github.com/Mordred"
                },
                {
                    "name": "Josh Schmidt",
                    "homepage": "https://github.com/oyejorge"
                }
            ],
            "description": "PHP port of the Javascript version of LESS http://lesscss.org",
            "homepage": "http://lessphp.gpeasy.com",
            "keywords": [
                "css",
                "less",
                "less.js",
                "lesscss",
                "php",
                "stylesheet"
            ],
            "time": "2015-12-30 05:47:36"
        },
        {
            "name": "paragonie/random_compat",
            "version": "v2.0.2",
            "source": {
                "type": "git",
                "url": "https://github.com/paragonie/random_compat.git",
                "reference": "088c04e2f261c33bed6ca5245491cfca69195ccf"
            },
            "dist": {
                "type": "zip",
                "url": "https://api.github.com/repos/paragonie/random_compat/zipball/088c04e2f261c33bed6ca5245491cfca69195ccf",
                "reference": "088c04e2f261c33bed6ca5245491cfca69195ccf",
                "shasum": ""
            },
            "require": {
                "php": ">=5.2.0"
            },
            "require-dev": {
                "phpunit/phpunit": "4.*|5.*"
            },
            "suggest": {
                "ext-libsodium": "Provides a modern crypto API that can be used to generate random bytes."
            },
            "type": "library",
            "autoload": {
                "files": [
                    "lib/random.php"
                ]
            },
            "notification-url": "https://packagist.org/downloads/",
            "license": [
                "MIT"
            ],
            "authors": [
                {
                    "name": "Paragon Initiative Enterprises",
                    "email": "security@paragonie.com",
                    "homepage": "https://paragonie.com"
                }
            ],
            "description": "PHP 5.x polyfill for random_bytes() and random_int() from PHP 7",
            "keywords": [
                "csprng",
                "pseudorandom",
                "random"
            ],
            "time": "2016-04-03 06:00:07"
        },
        {
            "name": "pelago/emogrifier",
            "version": "v0.1.1",
            "source": {
                "type": "git",
                "url": "https://github.com/jjriv/emogrifier.git",
                "reference": "ed72bcd6a3c7014862ff86d026193667a172fedf"
            },
            "dist": {
                "type": "zip",
                "url": "https://api.github.com/repos/jjriv/emogrifier/zipball/ed72bcd6a3c7014862ff86d026193667a172fedf",
                "reference": "ed72bcd6a3c7014862ff86d026193667a172fedf",
                "shasum": ""
            },
            "require": {
                "ext-mbstring": "*",
                "php": ">=5.4.0"
            },
            "require-dev": {
                "phpunit/phpunit": "~4.6.0",
                "squizlabs/php_codesniffer": "~2.3.0"
            },
            "type": "library",
            "autoload": {
                "psr-4": {
                    "Pelago\\": "Classes/"
                }
            },
            "notification-url": "https://packagist.org/downloads/",
            "license": [
                "MIT"
            ],
            "authors": [
                {
                    "name": "John Reeve",
                    "email": "jreeve@pelagodesign.com"
                },
                {
                    "name": "Cameron Brooks"
                },
                {
                    "name": "Jaime Prado"
                },
                {
                    "name": "Oliver Klee",
                    "email": "typo3-coding@oliverklee.de"
                },
                {
                    "name": "Roman Ožana",
                    "email": "ozana@omdesign.cz"
                }
            ],
            "description": "Converts CSS styles into inline style attributes in your HTML code",
            "homepage": "http://www.pelagodesign.com/sidecar/emogrifier/",
            "time": "2015-05-15 11:37:51"
        },
        {
            "name": "phpseclib/phpseclib",
            "version": "2.0.3",
            "source": {
                "type": "git",
                "url": "https://github.com/phpseclib/phpseclib.git",
                "reference": "41f85e9c2582b3f6d1b7d20395fb40c687ad5370"
            },
            "dist": {
                "type": "zip",
                "url": "https://api.github.com/repos/phpseclib/phpseclib/zipball/41f85e9c2582b3f6d1b7d20395fb40c687ad5370",
                "reference": "41f85e9c2582b3f6d1b7d20395fb40c687ad5370",
                "shasum": ""
            },
            "require": {
                "php": ">=5.3.3"
            },
            "require-dev": {
                "phing/phing": "~2.7",
                "phpunit/phpunit": "~4.0",
                "sami/sami": "~2.0",
                "squizlabs/php_codesniffer": "~2.0"
            },
            "suggest": {
                "ext-gmp": "Install the GMP (GNU Multiple Precision) extension in order to speed up arbitrary precision integer arithmetic operations.",
                "ext-libsodium": "SSH2/SFTP can make use of some algorithms provided by the libsodium-php extension.",
                "ext-mcrypt": "Install the Mcrypt extension in order to speed up a few other cryptographic operations.",
                "ext-openssl": "Install the OpenSSL extension in order to speed up a wide variety of cryptographic operations."
            },
            "type": "library",
            "autoload": {
                "files": [
                    "phpseclib/bootstrap.php"
                ],
                "psr-4": {
                    "phpseclib\\": "phpseclib/"
                }
            },
            "notification-url": "https://packagist.org/downloads/",
            "license": [
                "MIT"
            ],
            "authors": [
                {
                    "name": "Jim Wigginton",
                    "email": "terrafrost@php.net",
                    "role": "Lead Developer"
                },
                {
                    "name": "Patrick Monnerat",
                    "email": "pm@datasphere.ch",
                    "role": "Developer"
                },
                {
                    "name": "Andreas Fischer",
                    "email": "bantu@phpbb.com",
                    "role": "Developer"
                },
                {
                    "name": "Hans-Jürgen Petrich",
                    "email": "petrich@tronic-media.com",
                    "role": "Developer"
                },
                {
                    "name": "Graham Campbell",
                    "email": "graham@alt-three.com",
                    "role": "Developer"
                }
            ],
            "description": "PHP Secure Communications Library - Pure-PHP implementations of RSA, AES, SSH2, SFTP, X.509 etc.",
            "homepage": "http://phpseclib.sourceforge.net",
            "keywords": [
                "BigInteger",
                "aes",
                "asn.1",
                "asn1",
                "blowfish",
                "crypto",
                "cryptography",
                "encryption",
                "rsa",
                "security",
                "sftp",
                "signature",
                "signing",
                "ssh",
                "twofish",
                "x.509",
                "x509"
            ],
            "time": "2016-08-18 18:49:14"
        },
        {
            "name": "psr/log",
            "version": "1.0.1",
            "source": {
                "type": "git",
                "url": "https://github.com/php-fig/log.git",
                "reference": "5277094ed527a1c4477177d102fe4c53551953e0"
            },
            "dist": {
                "type": "zip",
                "url": "https://api.github.com/repos/php-fig/log/zipball/5277094ed527a1c4477177d102fe4c53551953e0",
                "reference": "5277094ed527a1c4477177d102fe4c53551953e0",
                "shasum": ""
            },
            "require": {
                "php": ">=5.3.0"
            },
            "type": "library",
            "extra": {
                "branch-alias": {
                    "dev-master": "1.0.x-dev"
                }
            },
            "autoload": {
                "psr-4": {
                    "Psr\\Log\\": "Psr/Log/"
                }
            },
            "notification-url": "https://packagist.org/downloads/",
            "license": [
                "MIT"
            ],
            "authors": [
                {
                    "name": "PHP-FIG",
                    "homepage": "http://www.php-fig.org/"
                }
            ],
            "description": "Common interface for logging libraries",
            "homepage": "https://github.com/php-fig/log",
            "keywords": [
                "log",
                "psr",
                "psr-3"
            ],
            "time": "2016-09-19 16:02:08"
        },
        {
            "name": "ramsey/uuid",
            "version": "3.4.0",
            "source": {
                "type": "git",
                "url": "https://github.com/ramsey/uuid.git",
                "reference": "fb12163881a98588bcdc4ba820a96e0ff5ad97dc"
            },
            "dist": {
                "type": "zip",
                "url": "https://api.github.com/repos/ramsey/uuid/zipball/fb12163881a98588bcdc4ba820a96e0ff5ad97dc",
                "reference": "fb12163881a98588bcdc4ba820a96e0ff5ad97dc",
                "shasum": ""
            },
            "require": {
                "paragonie/random_compat": "^1.0|^2.0",
                "php": ">=5.4"
            },
            "replace": {
                "rhumsaa/uuid": "self.version"
            },
            "require-dev": {
                "apigen/apigen": "^4.1",
                "codeception/aspect-mock": "1.0.0",
                "goaop/framework": "1.0.0-alpha.2",
                "ircmaxell/random-lib": "^1.1",
                "jakub-onderka/php-parallel-lint": "^0.9.0",
                "mockery/mockery": "^0.9.4",
                "moontoast/math": "^1.1",
                "phpunit/phpunit": "^4.7|^5.0",
                "satooshi/php-coveralls": "^0.6.1",
                "squizlabs/php_codesniffer": "^2.3"
            },
            "suggest": {
                "ext-libsodium": "Provides the PECL libsodium extension for use with the SodiumRandomGenerator",
                "ext-uuid": "Provides the PECL UUID extension for use with the PeclUuidTimeGenerator and PeclUuidRandomGenerator",
                "ircmaxell/random-lib": "Provides RandomLib for use with the RandomLibAdapter",
                "moontoast/math": "Provides support for converting UUID to 128-bit integer (in string form).",
                "ramsey/uuid-console": "A console application for generating UUIDs with ramsey/uuid",
                "ramsey/uuid-doctrine": "Allows the use of Ramsey\\Uuid\\Uuid as Doctrine field type."
            },
            "type": "library",
            "extra": {
                "branch-alias": {
                    "dev-master": "3.x-dev"
                }
            },
            "autoload": {
                "psr-4": {
                    "Ramsey\\Uuid\\": "src/"
                }
            },
            "notification-url": "https://packagist.org/downloads/",
            "license": [
                "MIT"
            ],
            "authors": [
                {
                    "name": "Marijn Huizendveld",
                    "email": "marijn.huizendveld@gmail.com"
                },
                {
                    "name": "Thibaud Fabre",
                    "email": "thibaud@aztech.io"
                },
                {
                    "name": "Ben Ramsey",
                    "email": "ben@benramsey.com",
                    "homepage": "https://benramsey.com"
                }
            ],
            "description": "Formerly rhumsaa/uuid. A PHP 5.4+ library for generating RFC 4122 version 1, 3, 4, and 5 universally unique identifiers (UUID).",
            "homepage": "https://github.com/ramsey/uuid",
            "keywords": [
                "guid",
                "identifier",
                "uuid"
            ],
            "time": "2016-04-24 00:08:55"
        },
        {
            "name": "seld/cli-prompt",
            "version": "1.0.2",
            "source": {
                "type": "git",
                "url": "https://github.com/Seldaek/cli-prompt.git",
                "reference": "8cbe10923cae5bcd7c5a713f6703fc4727c8c1b4"
            },
            "dist": {
                "type": "zip",
                "url": "https://api.github.com/repos/Seldaek/cli-prompt/zipball/8cbe10923cae5bcd7c5a713f6703fc4727c8c1b4",
                "reference": "8cbe10923cae5bcd7c5a713f6703fc4727c8c1b4",
                "shasum": ""
            },
            "require": {
                "php": ">=5.3"
            },
            "type": "library",
            "extra": {
                "branch-alias": {
                    "dev-master": "1.x-dev"
                }
            },
            "autoload": {
                "psr-4": {
                    "Seld\\CliPrompt\\": "src/"
                }
            },
            "notification-url": "https://packagist.org/downloads/",
            "license": [
                "MIT"
            ],
            "authors": [
                {
                    "name": "Jordi Boggiano",
                    "email": "j.boggiano@seld.be"
                }
            ],
            "description": "Allows you to prompt for user input on the command line, and optionally hide the characters they type",
            "keywords": [
                "cli",
                "console",
                "hidden",
                "input",
                "prompt"
            ],
            "time": "2016-04-18 09:31:41"
        },
        {
            "name": "seld/jsonlint",
            "version": "1.4.1",
            "source": {
                "type": "git",
                "url": "https://github.com/Seldaek/jsonlint.git",
                "reference": "e827b5254d3e58c736ea2c5616710983d80b0b70"
            },
            "dist": {
                "type": "zip",
                "url": "https://api.github.com/repos/Seldaek/jsonlint/zipball/e827b5254d3e58c736ea2c5616710983d80b0b70",
                "reference": "e827b5254d3e58c736ea2c5616710983d80b0b70",
                "shasum": ""
            },
            "require": {
                "php": "^5.3 || ^7.0"
            },
            "bin": [
                "bin/jsonlint"
            ],
            "type": "library",
            "autoload": {
                "psr-4": {
                    "Seld\\JsonLint\\": "src/Seld/JsonLint/"
                }
            },
            "notification-url": "https://packagist.org/downloads/",
            "license": [
                "MIT"
            ],
            "authors": [
                {
                    "name": "Jordi Boggiano",
                    "email": "j.boggiano@seld.be",
                    "homepage": "http://seld.be"
                }
            ],
            "description": "JSON Linter",
            "keywords": [
                "json",
                "linter",
                "parser",
                "validator"
            ],
            "time": "2016-09-14 15:17:56"
        },
        {
            "name": "seld/phar-utils",
            "version": "1.0.1",
            "source": {
                "type": "git",
                "url": "https://github.com/Seldaek/phar-utils.git",
                "reference": "7009b5139491975ef6486545a39f3e6dad5ac30a"
            },
            "dist": {
                "type": "zip",
                "url": "https://api.github.com/repos/Seldaek/phar-utils/zipball/7009b5139491975ef6486545a39f3e6dad5ac30a",
                "reference": "7009b5139491975ef6486545a39f3e6dad5ac30a",
                "shasum": ""
            },
            "require": {
                "php": ">=5.3"
            },
            "type": "library",
            "extra": {
                "branch-alias": {
                    "dev-master": "1.x-dev"
                }
            },
            "autoload": {
                "psr-4": {
                    "Seld\\PharUtils\\": "src/"
                }
            },
            "notification-url": "https://packagist.org/downloads/",
            "license": [
                "MIT"
            ],
            "authors": [
                {
                    "name": "Jordi Boggiano",
                    "email": "j.boggiano@seld.be"
                }
            ],
            "description": "PHAR file format utilities, for when PHP phars you up",
            "keywords": [
                "phra"
            ],
            "time": "2015-10-13 18:44:15"
        },
        {
            "name": "sjparkinson/static-review",
            "version": "4.1.1",
            "source": {
                "type": "git",
                "url": "https://github.com/sjparkinson/static-review.git",
                "reference": "493c3410cf146a12fca84209bad126c494e125f0"
            },
            "dist": {
                "type": "zip",
                "url": "https://api.github.com/repos/sjparkinson/static-review/zipball/493c3410cf146a12fca84209bad126c494e125f0",
                "reference": "493c3410cf146a12fca84209bad126c494e125f0",
                "shasum": ""
            },
            "require": {
                "league/climate": "~2.0",
                "php": ">=5.4.0",
                "symfony/console": "~2.0",
                "symfony/process": "~2.0"
            },
            "require-dev": {
                "mockery/mockery": "~0.9",
                "phpunit/phpunit": "~4.0",
                "sensiolabs/security-checker": "~2.0",
                "squizlabs/php_codesniffer": "~1.0"
            },
            "suggest": {
                "sensiolabs/security-checker": "Required for ComposerSecurityReview.",
                "squizlabs/php_codesniffer": "Required for PhpCodeSnifferReview."
            },
            "bin": [
                "bin/static-review.php"
            ],
            "type": "library",
            "autoload": {
                "psr-4": {
                    "StaticReview\\": "src/"
                }
            },
            "notification-url": "https://packagist.org/downloads/",
            "license": [
                "MIT"
            ],
            "authors": [
                {
                    "name": "Samuel Parkinson",
                    "email": "sam.james.parkinson@gmail.com",
                    "homepage": "http://samp.im"
                }
            ],
            "description": "An extendable framework for version control hooks.",
            "time": "2014-09-22 08:40:36"
        },
        {
            "name": "symfony/console",
            "version": "v2.6.13",
            "target-dir": "Symfony/Component/Console",
            "source": {
                "type": "git",
                "url": "https://github.com/symfony/console.git",
                "reference": "0e5e18ae09d3f5c06367759be940e9ed3f568359"
            },
            "dist": {
                "type": "zip",
                "url": "https://api.github.com/repos/symfony/console/zipball/0e5e18ae09d3f5c06367759be940e9ed3f568359",
                "reference": "0e5e18ae09d3f5c06367759be940e9ed3f568359",
                "shasum": ""
            },
            "require": {
                "php": ">=5.3.3"
            },
            "require-dev": {
                "psr/log": "~1.0",
                "symfony/event-dispatcher": "~2.1",
                "symfony/phpunit-bridge": "~2.7",
                "symfony/process": "~2.1"
            },
            "suggest": {
                "psr/log": "For using the console logger",
                "symfony/event-dispatcher": "",
                "symfony/process": ""
            },
            "type": "library",
            "extra": {
                "branch-alias": {
                    "dev-master": "2.6-dev"
                }
            },
            "autoload": {
                "psr-0": {
                    "Symfony\\Component\\Console\\": ""
                }
            },
            "notification-url": "https://packagist.org/downloads/",
            "license": [
                "MIT"
            ],
            "authors": [
                {
                    "name": "Fabien Potencier",
                    "email": "fabien@symfony.com"
                },
                {
                    "name": "Symfony Community",
                    "homepage": "https://symfony.com/contributors"
                }
            ],
            "description": "Symfony Console Component",
            "homepage": "https://symfony.com",
            "time": "2015-07-26 09:08:40"
        },
        {
            "name": "symfony/event-dispatcher",
            "version": "v2.8.11",
            "source": {
                "type": "git",
                "url": "https://github.com/symfony/event-dispatcher.git",
                "reference": "889983a79a043dfda68f38c38b6dba092dd49cd8"
            },
            "dist": {
                "type": "zip",
                "url": "https://api.github.com/repos/symfony/event-dispatcher/zipball/889983a79a043dfda68f38c38b6dba092dd49cd8",
                "reference": "889983a79a043dfda68f38c38b6dba092dd49cd8",
                "shasum": ""
            },
            "require": {
                "php": ">=5.3.9"
            },
            "require-dev": {
                "psr/log": "~1.0",
                "symfony/config": "~2.0,>=2.0.5|~3.0.0",
                "symfony/dependency-injection": "~2.6|~3.0.0",
                "symfony/expression-language": "~2.6|~3.0.0",
                "symfony/stopwatch": "~2.3|~3.0.0"
            },
            "suggest": {
                "symfony/dependency-injection": "",
                "symfony/http-kernel": ""
            },
            "type": "library",
            "extra": {
                "branch-alias": {
                    "dev-master": "2.8-dev"
                }
            },
            "autoload": {
                "psr-4": {
                    "Symfony\\Component\\EventDispatcher\\": ""
                },
                "exclude-from-classmap": [
                    "/Tests/"
                ]
            },
            "notification-url": "https://packagist.org/downloads/",
            "license": [
                "MIT"
            ],
            "authors": [
                {
                    "name": "Fabien Potencier",
                    "email": "fabien@symfony.com"
                },
                {
                    "name": "Symfony Community",
                    "homepage": "https://symfony.com/contributors"
                }
            ],
            "description": "Symfony EventDispatcher Component",
            "homepage": "https://symfony.com",
            "time": "2016-07-28 16:56:28"
        },
        {
            "name": "symfony/filesystem",
            "version": "v2.8.11",
            "source": {
                "type": "git",
                "url": "https://github.com/symfony/filesystem.git",
                "reference": "44b499521defddf2eae17a18c811bbdae4f98bdf"
            },
            "dist": {
                "type": "zip",
                "url": "https://api.github.com/repos/symfony/filesystem/zipball/44b499521defddf2eae17a18c811bbdae4f98bdf",
                "reference": "44b499521defddf2eae17a18c811bbdae4f98bdf",
                "shasum": ""
            },
            "require": {
                "php": ">=5.3.9"
            },
            "type": "library",
            "extra": {
                "branch-alias": {
                    "dev-master": "2.8-dev"
                }
            },
            "autoload": {
                "psr-4": {
                    "Symfony\\Component\\Filesystem\\": ""
                },
                "exclude-from-classmap": [
                    "/Tests/"
                ]
            },
            "notification-url": "https://packagist.org/downloads/",
            "license": [
                "MIT"
            ],
            "authors": [
                {
                    "name": "Fabien Potencier",
                    "email": "fabien@symfony.com"
                },
                {
                    "name": "Symfony Community",
                    "homepage": "https://symfony.com/contributors"
                }
            ],
            "description": "Symfony Filesystem Component",
            "homepage": "https://symfony.com",
            "time": "2016-09-06 10:55:00"
        },
        {
            "name": "symfony/finder",
            "version": "v3.1.4",
            "source": {
                "type": "git",
                "url": "https://github.com/symfony/finder.git",
                "reference": "e568ef1784f447a0e54dcb6f6de30b9747b0f577"
            },
            "dist": {
                "type": "zip",
                "url": "https://api.github.com/repos/symfony/finder/zipball/e568ef1784f447a0e54dcb6f6de30b9747b0f577",
                "reference": "e568ef1784f447a0e54dcb6f6de30b9747b0f577",
                "shasum": ""
            },
            "require": {
                "php": ">=5.5.9"
            },
            "type": "library",
            "extra": {
                "branch-alias": {
                    "dev-master": "3.1-dev"
                }
            },
            "autoload": {
                "psr-4": {
                    "Symfony\\Component\\Finder\\": ""
                },
                "exclude-from-classmap": [
                    "/Tests/"
                ]
            },
            "notification-url": "https://packagist.org/downloads/",
            "license": [
                "MIT"
            ],
            "authors": [
                {
                    "name": "Fabien Potencier",
                    "email": "fabien@symfony.com"
                },
                {
                    "name": "Symfony Community",
                    "homepage": "https://symfony.com/contributors"
                }
            ],
            "description": "Symfony Finder Component",
            "homepage": "https://symfony.com",
            "time": "2016-08-26 12:04:02"
        },
        {
            "name": "symfony/process",
            "version": "v2.8.11",
            "source": {
                "type": "git",
                "url": "https://github.com/symfony/process.git",
                "reference": "05a03ed27073638658cab9405d99a67dd1014987"
            },
            "dist": {
                "type": "zip",
                "url": "https://api.github.com/repos/symfony/process/zipball/05a03ed27073638658cab9405d99a67dd1014987",
                "reference": "05a03ed27073638658cab9405d99a67dd1014987",
                "shasum": ""
            },
            "require": {
                "php": ">=5.3.9"
            },
            "type": "library",
            "extra": {
                "branch-alias": {
                    "dev-master": "2.8-dev"
                }
            },
            "autoload": {
                "psr-4": {
                    "Symfony\\Component\\Process\\": ""
                },
                "exclude-from-classmap": [
                    "/Tests/"
                ]
            },
            "notification-url": "https://packagist.org/downloads/",
            "license": [
                "MIT"
            ],
            "authors": [
                {
                    "name": "Fabien Potencier",
                    "email": "fabien@symfony.com"
                },
                {
                    "name": "Symfony Community",
                    "homepage": "https://symfony.com/contributors"
                }
            ],
            "description": "Symfony Process Component",
            "homepage": "https://symfony.com",
            "time": "2016-09-06 10:55:00"
        },
        {
            "name": "tedivm/jshrink",
            "version": "v1.0.1",
            "source": {
                "type": "git",
                "url": "https://github.com/tedious/JShrink.git",
                "reference": "7575d9d96f113bc7c1c28ec8231ee086751a9078"
            },
            "dist": {
                "type": "zip",
                "url": "https://api.github.com/repos/tedious/JShrink/zipball/7575d9d96f113bc7c1c28ec8231ee086751a9078",
                "reference": "7575d9d96f113bc7c1c28ec8231ee086751a9078",
                "shasum": ""
            },
            "require": {
                "php": ">=5.3.0"
            },
            "require-dev": {
                "fabpot/php-cs-fixer": "0.4.0",
                "phpunit/phpunit": "4.0.*",
                "satooshi/php-coveralls": "dev-master"
            },
            "type": "library",
            "autoload": {
                "psr-0": {
                    "JShrink": "src/"
                }
            },
            "notification-url": "https://packagist.org/downloads/",
            "license": [
                "BSD-3-Clause"
            ],
            "authors": [
                {
                    "name": "Robert Hafner",
                    "email": "tedivm@tedivm.com"
                }
            ],
            "description": "Javascript Minifier built in PHP",
            "homepage": "http://github.com/tedious/JShrink",
            "keywords": [
                "javascript",
                "minifier"
            ],
            "time": "2014-11-11 03:54:14"
        },
        {
            "name": "tubalmartin/cssmin",
            "version": "v2.4.8-p4",
            "source": {
                "type": "git",
                "url": "https://github.com/tubalmartin/YUI-CSS-compressor-PHP-port.git",
                "reference": "fe84d71e8420243544c0ce3bd0f5d7c1936b0f90"
            },
            "dist": {
                "type": "zip",
                "url": "https://api.github.com/repos/tubalmartin/YUI-CSS-compressor-PHP-port/zipball/fe84d71e8420243544c0ce3bd0f5d7c1936b0f90",
                "reference": "fe84d71e8420243544c0ce3bd0f5d7c1936b0f90",
                "shasum": ""
            },
            "require": {
                "php": ">=5.0.0"
            },
            "type": "library",
            "autoload": {
                "classmap": [
                    "cssmin.php"
                ]
            },
            "notification-url": "https://packagist.org/downloads/",
            "license": [
                "BSD-3-Clause"
            ],
            "authors": [
                {
                    "name": "Túbal Martín",
                    "homepage": "http://tubalmartin.me/"
                }
            ],
            "description": "A PHP port of the YUI CSS compressor",
            "homepage": "https://github.com/tubalmartin/YUI-CSS-compressor-PHP-port",
            "keywords": [
                "compress",
                "compressor",
                "css",
                "minify",
                "yui"
            ],
            "time": "2014-09-22 08:08:50"
        },
        {
            "name": "zendframework/zend-code",
            "version": "2.4.10",
            "source": {
                "type": "git",
                "url": "https://github.com/zendframework/zend-code.git",
                "reference": "e3b32fa0fa358643aa6880b04944650981208c20"
            },
            "dist": {
                "type": "zip",
                "url": "https://api.github.com/repos/zendframework/zend-code/zipball/e3b32fa0fa358643aa6880b04944650981208c20",
                "reference": "e3b32fa0fa358643aa6880b04944650981208c20",
                "shasum": ""
            },
            "require": {
                "php": ">=5.3.23",
                "zendframework/zend-eventmanager": "self.version"
            },
            "require-dev": {
                "doctrine/common": ">=2.1",
                "fabpot/php-cs-fixer": "1.7.*",
                "phpunit/phpunit": "~4.0",
                "satooshi/php-coveralls": "dev-master",
                "zendframework/zend-stdlib": "self.version"
            },
            "suggest": {
                "doctrine/common": "Doctrine\\Common >=2.1 for annotation features",
                "zendframework/zend-stdlib": "Zend\\Stdlib component"
            },
            "type": "library",
            "extra": {
                "branch-alias": {
                    "dev-master": "2.4-dev",
                    "dev-develop": "2.5-dev"
                }
            },
            "autoload": {
                "psr-4": {
                    "Zend\\Code\\": "src/"
                }
            },
            "notification-url": "https://packagist.org/downloads/",
            "license": [
                "BSD-3-Clause"
            ],
            "description": "provides facilities to generate arbitrary code using an object oriented interface",
            "homepage": "https://github.com/zendframework/zend-code",
            "keywords": [
                "code",
                "zf2"
            ],
            "time": "2015-05-11 16:17:05"
        },
        {
            "name": "zendframework/zend-config",
            "version": "2.4.10",
            "source": {
                "type": "git",
                "url": "https://github.com/zendframework/zend-config.git",
                "reference": "6b879e54096b8e0d2290f7414c38f9a5947cb8ac"
            },
            "dist": {
                "type": "zip",
                "url": "https://api.github.com/repos/zendframework/zend-config/zipball/6b879e54096b8e0d2290f7414c38f9a5947cb8ac",
                "reference": "6b879e54096b8e0d2290f7414c38f9a5947cb8ac",
                "shasum": ""
            },
            "require": {
                "php": ">=5.3.23",
                "zendframework/zend-stdlib": "self.version"
            },
            "require-dev": {
                "fabpot/php-cs-fixer": "1.7.*",
                "phpunit/phpunit": "~4.0",
                "satooshi/php-coveralls": "dev-master",
                "zendframework/zend-filter": "self.version",
                "zendframework/zend-i18n": "self.version",
                "zendframework/zend-json": "self.version",
                "zendframework/zend-servicemanager": "self.version"
            },
            "suggest": {
                "zendframework/zend-filter": "Zend\\Filter component",
                "zendframework/zend-i18n": "Zend\\I18n component",
                "zendframework/zend-json": "Zend\\Json to use the Json reader or writer classes",
                "zendframework/zend-servicemanager": "Zend\\ServiceManager for use with the Config Factory to retrieve reader and writer instances"
            },
            "type": "library",
            "extra": {
                "branch-alias": {
                    "dev-master": "2.4-dev",
                    "dev-develop": "2.5-dev"
                }
            },
            "autoload": {
                "psr-4": {
                    "Zend\\Config\\": "src/"
                }
            },
            "notification-url": "https://packagist.org/downloads/",
            "license": [
                "BSD-3-Clause"
            ],
            "description": "provides a nested object property based user interface for accessing this configuration data within application code",
            "homepage": "https://github.com/zendframework/zend-config",
            "keywords": [
                "config",
                "zf2"
            ],
            "time": "2015-05-07 14:55:31"
        },
        {
            "name": "zendframework/zend-console",
            "version": "2.4.10",
            "source": {
                "type": "git",
                "url": "https://github.com/zendframework/zend-console.git",
                "reference": "92f9c51bdc42332e63914eec892364594a9b68c8"
            },
            "dist": {
                "type": "zip",
                "url": "https://api.github.com/repos/zendframework/zend-console/zipball/92f9c51bdc42332e63914eec892364594a9b68c8",
                "reference": "92f9c51bdc42332e63914eec892364594a9b68c8",
                "shasum": ""
            },
            "require": {
                "php": ">=5.3.23",
                "zendframework/zend-stdlib": "self.version"
            },
            "require-dev": {
                "fabpot/php-cs-fixer": "1.7.*",
                "phpunit/phpunit": "~4.0",
                "satooshi/php-coveralls": "dev-master"
            },
            "suggest": {
                "zendframework/zend-filter": "To support DefaultRouteMatcher usage",
                "zendframework/zend-validator": "To support DefaultRouteMatcher usage"
            },
            "type": "library",
            "extra": {
                "branch-alias": {
                    "dev-master": "2.4-dev",
                    "dev-develop": "2.5-dev"
                }
            },
            "autoload": {
                "psr-4": {
                    "Zend\\Console\\": "src/"
                }
            },
            "notification-url": "https://packagist.org/downloads/",
            "license": [
                "BSD-3-Clause"
            ],
            "homepage": "https://github.com/zendframework/zend-console",
            "keywords": [
                "console",
                "zf2"
            ],
            "time": "2015-05-07 14:55:31"
        },
        {
            "name": "zendframework/zend-crypt",
            "version": "2.4.10",
            "source": {
                "type": "git",
                "url": "https://github.com/zendframework/zend-crypt.git",
                "reference": "165ec063868884eb952f6bca258f464f7103b79f"
            },
            "dist": {
                "type": "zip",
                "url": "https://api.github.com/repos/zendframework/zend-crypt/zipball/165ec063868884eb952f6bca258f464f7103b79f",
                "reference": "165ec063868884eb952f6bca258f464f7103b79f",
                "shasum": ""
            },
            "require": {
                "php": ">=5.3.23",
                "zendframework/zend-math": "~2.4.0",
                "zendframework/zend-servicemanager": "~2.4.0",
                "zendframework/zend-stdlib": "~2.4.0"
            },
            "require-dev": {
                "fabpot/php-cs-fixer": "1.7.*",
                "phpunit/phpunit": "~4.0",
                "satooshi/php-coveralls": "dev-master",
                "zendframework/zend-config": "~2.4.0"
            },
            "suggest": {
                "ext-mcrypt": "Required for most features of Zend\\Crypt"
            },
            "type": "library",
            "extra": {
                "branch-alias": {
                    "dev-master": "2.4-dev",
                    "dev-develop": "2.5-dev"
                }
            },
            "autoload": {
                "psr-4": {
                    "Zend\\Crypt\\": "src/"
                }
            },
            "notification-url": "https://packagist.org/downloads/",
            "license": [
                "BSD-3-Clause"
            ],
            "homepage": "https://github.com/zendframework/zend-crypt",
            "keywords": [
                "crypt",
                "zf2"
            ],
            "time": "2015-11-23 16:33:27"
        },
        {
            "name": "zendframework/zend-di",
            "version": "2.4.10",
            "source": {
                "type": "git",
                "url": "https://github.com/zendframework/zend-di.git",
                "reference": "fb578aa1e1ce9fb2dccec920f113e7db4ad44297"
            },
            "dist": {
                "type": "zip",
                "url": "https://api.github.com/repos/zendframework/zend-di/zipball/fb578aa1e1ce9fb2dccec920f113e7db4ad44297",
                "reference": "fb578aa1e1ce9fb2dccec920f113e7db4ad44297",
                "shasum": ""
            },
            "require": {
                "php": ">=5.3.23",
                "zendframework/zend-code": "self.version",
                "zendframework/zend-stdlib": "self.version"
            },
            "require-dev": {
                "fabpot/php-cs-fixer": "1.7.*",
                "phpunit/phpunit": "~4.0",
                "satooshi/php-coveralls": "dev-master",
                "zendframework/zend-servicemanager": "self.version"
            },
            "suggest": {
                "zendframework/zend-servicemanager": "Zend\\ServiceManager component"
            },
            "type": "library",
            "extra": {
                "branch-alias": {
                    "dev-master": "2.4-dev",
                    "dev-develop": "2.5-dev"
                }
            },
            "autoload": {
                "psr-4": {
                    "Zend\\Di\\": "src/"
                }
            },
            "notification-url": "https://packagist.org/downloads/",
            "license": [
                "BSD-3-Clause"
            ],
            "homepage": "https://github.com/zendframework/zend-di",
            "keywords": [
                "di",
                "zf2"
            ],
            "time": "2015-05-07 14:55:31"
        },
        {
            "name": "zendframework/zend-escaper",
            "version": "2.4.10",
            "source": {
                "type": "git",
                "url": "https://github.com/zendframework/zend-escaper.git",
                "reference": "13f468ff824f3c83018b90aff892a1b3201383a9"
            },
            "dist": {
                "type": "zip",
                "url": "https://api.github.com/repos/zendframework/zend-escaper/zipball/13f468ff824f3c83018b90aff892a1b3201383a9",
                "reference": "13f468ff824f3c83018b90aff892a1b3201383a9",
                "shasum": ""
            },
            "require": {
                "php": ">=5.3.23"
            },
            "require-dev": {
                "fabpot/php-cs-fixer": "1.7.*",
                "phpunit/phpunit": "~4.0",
                "satooshi/php-coveralls": "dev-master"
            },
            "type": "library",
            "extra": {
                "branch-alias": {
                    "dev-master": "2.4-dev",
                    "dev-develop": "2.5-dev"
                }
            },
            "autoload": {
                "psr-4": {
                    "Zend\\Escaper\\": "src/"
                }
            },
            "notification-url": "https://packagist.org/downloads/",
            "license": [
                "BSD-3-Clause"
            ],
            "homepage": "https://github.com/zendframework/zend-escaper",
            "keywords": [
                "escaper",
                "zf2"
            ],
            "time": "2015-05-07 14:55:31"
        },
        {
            "name": "zendframework/zend-eventmanager",
            "version": "2.4.10",
            "source": {
                "type": "git",
                "url": "https://github.com/zendframework/zend-eventmanager.git",
                "reference": "c2c46a7a2809b74ceb66fd79f66d43f97e1747b4"
            },
            "dist": {
                "type": "zip",
                "url": "https://api.github.com/repos/zendframework/zend-eventmanager/zipball/c2c46a7a2809b74ceb66fd79f66d43f97e1747b4",
                "reference": "c2c46a7a2809b74ceb66fd79f66d43f97e1747b4",
                "shasum": ""
            },
            "require": {
                "php": ">=5.3.23",
                "zendframework/zend-stdlib": "self.version"
            },
            "require-dev": {
                "fabpot/php-cs-fixer": "1.7.*",
                "phpunit/phpunit": "~4.0",
                "satooshi/php-coveralls": "dev-master"
            },
            "type": "library",
            "extra": {
                "branch-alias": {
                    "dev-master": "2.4-dev",
                    "dev-develop": "2.5-dev"
                }
            },
            "autoload": {
                "psr-4": {
                    "Zend\\EventManager\\": "src/"
                }
            },
            "notification-url": "https://packagist.org/downloads/",
            "license": [
                "BSD-3-Clause"
            ],
            "homepage": "https://github.com/zendframework/zend-event-manager",
            "keywords": [
                "eventmanager",
                "zf2"
            ],
            "time": "2015-05-07 14:55:31"
        },
        {
            "name": "zendframework/zend-filter",
            "version": "2.4.10",
            "source": {
                "type": "git",
                "url": "https://github.com/zendframework/zend-filter.git",
                "reference": "a3711101850078b2aa69586c71897acaada2e9cb"
            },
            "dist": {
                "type": "zip",
                "url": "https://api.github.com/repos/zendframework/zend-filter/zipball/a3711101850078b2aa69586c71897acaada2e9cb",
                "reference": "a3711101850078b2aa69586c71897acaada2e9cb",
                "shasum": ""
            },
            "require": {
                "php": ">=5.3.23",
                "zendframework/zend-stdlib": "self.version"
            },
            "require-dev": {
                "fabpot/php-cs-fixer": "1.7.*",
                "phpunit/phpunit": "~4.0",
                "satooshi/php-coveralls": "dev-master",
                "zendframework/zend-crypt": "self.version",
                "zendframework/zend-servicemanager": "self.version",
                "zendframework/zend-uri": "self.version"
            },
            "suggest": {
                "zendframework/zend-crypt": "Zend\\Crypt component",
                "zendframework/zend-i18n": "Zend\\I18n component",
                "zendframework/zend-servicemanager": "Zend\\ServiceManager component",
                "zendframework/zend-uri": "Zend\\Uri component for UriNormalize filter"
            },
            "type": "library",
            "extra": {
                "branch-alias": {
                    "dev-master": "2.4-dev",
                    "dev-develop": "2.5-dev"
                }
            },
            "autoload": {
                "psr-4": {
                    "Zend\\Filter\\": "src/"
                }
            },
            "notification-url": "https://packagist.org/downloads/",
            "license": [
                "BSD-3-Clause"
            ],
            "description": "provides a set of commonly needed data filters",
            "homepage": "https://github.com/zendframework/zend-filter",
            "keywords": [
                "filter",
                "zf2"
            ],
            "time": "2015-05-07 14:55:31"
        },
        {
            "name": "zendframework/zend-form",
            "version": "2.4.10",
            "source": {
                "type": "git",
                "url": "https://github.com/zendframework/zend-form.git",
                "reference": "779ba5da3dc040c52e632ea340462af2306c7682"
            },
            "dist": {
                "type": "zip",
                "url": "https://api.github.com/repos/zendframework/zend-form/zipball/779ba5da3dc040c52e632ea340462af2306c7682",
                "reference": "779ba5da3dc040c52e632ea340462af2306c7682",
                "shasum": ""
            },
            "require": {
                "php": ">=5.3.23",
                "zendframework/zend-inputfilter": "~2.4.0",
                "zendframework/zend-stdlib": "~2.4.0"
            },
            "require-dev": {
                "fabpot/php-cs-fixer": "1.7.*",
                "ircmaxell/random-lib": "^1.1",
                "phpunit/phpunit": "~4.0",
                "satooshi/php-coveralls": "dev-master",
                "zendframework/zend-cache": "~2.4.0",
                "zendframework/zend-captcha": "~2.4.0",
                "zendframework/zend-code": "~2.4.0",
                "zendframework/zend-eventmanager": "~2.4.0",
                "zendframework/zend-filter": "~2.4.0",
                "zendframework/zend-i18n": "~2.4.0",
                "zendframework/zend-servicemanager": "~2.4.0",
                "zendframework/zend-session": "~2.4.0",
                "zendframework/zend-text": "~2.4.0",
                "zendframework/zend-validator": "~2.4.0",
                "zendframework/zend-view": "~2.4.0",
                "zendframework/zendservice-recaptcha": "~2.0"
            },
            "suggest": {
                "zendframework/zend-captcha": "Zend\\Captcha component",
                "zendframework/zend-code": "Zend\\Code component",
                "zendframework/zend-eventmanager": "Zend\\EventManager component",
                "zendframework/zend-filter": "Zend\\Filter component",
                "zendframework/zend-i18n": "Zend\\I18n component",
                "zendframework/zend-servicemanager": "Zend\\ServiceManager component",
                "zendframework/zend-validator": "Zend\\Validator component",
                "zendframework/zend-view": "Zend\\View component",
                "zendframework/zendservice-recaptcha": "ZendService\\ReCaptcha component"
            },
            "type": "library",
            "extra": {
                "branch-alias": {
                    "dev-master": "2.4-dev",
                    "dev-develop": "2.5-dev"
                }
            },
            "autoload": {
                "psr-4": {
                    "Zend\\Form\\": "src/"
                }
            },
            "notification-url": "https://packagist.org/downloads/",
            "license": [
                "BSD-3-Clause"
            ],
            "homepage": "https://github.com/zendframework/zend-form",
            "keywords": [
                "form",
                "zf2"
            ],
            "time": "2015-09-09 19:11:05"
        },
        {
            "name": "zendframework/zend-http",
            "version": "2.4.10",
            "source": {
                "type": "git",
                "url": "https://github.com/zendframework/zend-http.git",
                "reference": "0456267c3825f3c4b558460e0bffeb4c496e6fb8"
            },
            "dist": {
                "type": "zip",
                "url": "https://api.github.com/repos/zendframework/zend-http/zipball/0456267c3825f3c4b558460e0bffeb4c496e6fb8",
                "reference": "0456267c3825f3c4b558460e0bffeb4c496e6fb8",
                "shasum": ""
            },
            "require": {
                "php": ">=5.3.23",
                "zendframework/zend-loader": "~2.4.0",
                "zendframework/zend-stdlib": "~2.4.0",
                "zendframework/zend-uri": "~2.4.0",
                "zendframework/zend-validator": "~2.4.0"
            },
            "require-dev": {
                "fabpot/php-cs-fixer": "1.7.*",
                "phpunit/phpunit": "~4.0",
                "satooshi/php-coveralls": "dev-master",
                "zendframework/zend-config": "~2.4.0"
            },
            "type": "library",
            "extra": {
                "branch-alias": {
                    "dev-master": "2.4-dev",
                    "dev-develop": "2.5-dev"
                }
            },
            "autoload": {
                "psr-4": {
                    "Zend\\Http\\": "src/"
                }
            },
            "notification-url": "https://packagist.org/downloads/",
            "license": [
                "BSD-3-Clause"
            ],
            "description": "provides an easy interface for performing Hyper-Text Transfer Protocol (HTTP) requests",
            "homepage": "https://github.com/zendframework/zend-http",
            "keywords": [
                "http",
                "zf2"
            ],
            "time": "2015-09-14 16:11:20"
        },
        {
            "name": "zendframework/zend-i18n",
            "version": "2.4.10",
            "source": {
                "type": "git",
                "url": "https://github.com/zendframework/zend-i18n.git",
                "reference": "f26d6ae4be3f1ac98fbb3708aafae908c38f46c8"
            },
            "dist": {
                "type": "zip",
                "url": "https://api.github.com/repos/zendframework/zend-i18n/zipball/f26d6ae4be3f1ac98fbb3708aafae908c38f46c8",
                "reference": "f26d6ae4be3f1ac98fbb3708aafae908c38f46c8",
                "shasum": ""
            },
            "require": {
                "php": ">=5.3.23",
                "zendframework/zend-stdlib": "self.version"
            },
            "require-dev": {
                "fabpot/php-cs-fixer": "1.7.*",
                "phpunit/phpunit": "~4.0",
                "satooshi/php-coveralls": "dev-master",
                "zendframework/zend-cache": "self.version",
                "zendframework/zend-config": "self.version",
                "zendframework/zend-eventmanager": "self.version",
                "zendframework/zend-filter": "self.version",
                "zendframework/zend-servicemanager": "self.version",
                "zendframework/zend-validator": "self.version",
                "zendframework/zend-view": "self.version"
            },
            "suggest": {
                "ext-intl": "Required for most features of Zend\\I18n; included in default builds of PHP",
                "zendframework/zend-cache": "Zend\\Cache component",
                "zendframework/zend-config": "Zend\\Config component",
                "zendframework/zend-eventmanager": "You should install this package to use the events in the translator",
                "zendframework/zend-filter": "You should install this package to use the provided filters",
                "zendframework/zend-resources": "Translation resources",
                "zendframework/zend-servicemanager": "Zend\\ServiceManager component",
                "zendframework/zend-validator": "You should install this package to use the provided validators",
                "zendframework/zend-view": "You should install this package to use the provided view helpers"
            },
            "type": "library",
            "extra": {
                "branch-alias": {
                    "dev-master": "2.4-dev",
                    "dev-develop": "2.5-dev"
                }
            },
            "autoload": {
                "psr-4": {
                    "Zend\\I18n\\": "src/"
                }
            },
            "notification-url": "https://packagist.org/downloads/",
            "license": [
                "BSD-3-Clause"
            ],
            "homepage": "https://github.com/zendframework/zend-i18n",
            "keywords": [
                "i18n",
                "zf2"
            ],
            "time": "2015-05-07 14:55:31"
        },
        {
            "name": "zendframework/zend-inputfilter",
            "version": "2.4.10",
            "source": {
                "type": "git",
                "url": "https://github.com/zendframework/zend-inputfilter.git",
                "reference": "6305e9acf7da9f5481b5266cb6e0353a96c10a06"
            },
            "dist": {
                "type": "zip",
                "url": "https://api.github.com/repos/zendframework/zend-inputfilter/zipball/6305e9acf7da9f5481b5266cb6e0353a96c10a06",
                "reference": "6305e9acf7da9f5481b5266cb6e0353a96c10a06",
                "shasum": ""
            },
            "require": {
                "php": ">=5.3.23",
                "zendframework/zend-filter": "~2.4.0",
                "zendframework/zend-stdlib": "~2.4.0",
                "zendframework/zend-validator": "~2.4.8"
            },
            "require-dev": {
                "fabpot/php-cs-fixer": "1.7.*",
                "phpunit/phpunit": "^4.5",
                "zendframework/zend-servicemanager": "~2.4.0"
            },
            "suggest": {
                "zendframework/zend-servicemanager": "To support plugin manager support"
            },
            "type": "library",
            "extra": {
                "branch-alias": {
                    "dev-master": "2.4-dev",
                    "dev-develop": "2.5-dev"
                }
            },
            "autoload": {
                "psr-4": {
                    "Zend\\InputFilter\\": "src/"
                }
            },
            "notification-url": "https://packagist.org/downloads/",
            "license": [
                "BSD-3-Clause"
            ],
            "homepage": "https://github.com/zendframework/zend-inputfilter",
            "keywords": [
                "inputfilter",
                "zf2"
            ],
            "time": "2015-09-09 15:44:54"
        },
        {
            "name": "zendframework/zend-json",
            "version": "2.4.10",
            "source": {
                "type": "git",
                "url": "https://github.com/zendframework/zend-json.git",
                "reference": "1db4b878846520e619fbcdc7ce826c8563f8e839"
            },
            "dist": {
                "type": "zip",
                "url": "https://api.github.com/repos/zendframework/zend-json/zipball/1db4b878846520e619fbcdc7ce826c8563f8e839",
                "reference": "1db4b878846520e619fbcdc7ce826c8563f8e839",
                "shasum": ""
            },
            "require": {
                "php": ">=5.3.23",
                "zendframework/zend-stdlib": "self.version"
            },
            "require-dev": {
                "fabpot/php-cs-fixer": "1.7.*",
                "phpunit/phpunit": "~4.0",
                "satooshi/php-coveralls": "dev-master",
                "zendframework/zend-http": "self.version",
                "zendframework/zend-server": "self.version"
            },
            "suggest": {
                "zendframework/zend-http": "Zend\\Http component",
                "zendframework/zend-server": "Zend\\Server component",
                "zendframework/zendxml": "To support Zend\\Json\\Json::fromXml() usage"
            },
            "type": "library",
            "extra": {
                "branch-alias": {
                    "dev-master": "2.4-dev",
                    "dev-develop": "2.5-dev"
                }
            },
            "autoload": {
                "psr-4": {
                    "Zend\\Json\\": "src/"
                }
            },
            "notification-url": "https://packagist.org/downloads/",
            "license": [
                "BSD-3-Clause"
            ],
            "description": "provides convenience methods for serializing native PHP to JSON and decoding JSON to native PHP",
            "homepage": "https://github.com/zendframework/zend-json",
            "keywords": [
                "json",
                "zf2"
            ],
            "time": "2015-05-07 14:55:31"
        },
        {
            "name": "zendframework/zend-loader",
            "version": "2.4.10",
            "source": {
                "type": "git",
                "url": "https://github.com/zendframework/zend-loader.git",
                "reference": "5e62c44a4d23c4e09d35fcc2a3b109c944dbdc22"
            },
            "dist": {
                "type": "zip",
                "url": "https://api.github.com/repos/zendframework/zend-loader/zipball/5e62c44a4d23c4e09d35fcc2a3b109c944dbdc22",
                "reference": "5e62c44a4d23c4e09d35fcc2a3b109c944dbdc22",
                "shasum": ""
            },
            "require": {
                "php": ">=5.3.23"
            },
            "require-dev": {
                "fabpot/php-cs-fixer": "1.7.*",
                "phpunit/phpunit": "~4.0",
                "satooshi/php-coveralls": "dev-master"
            },
            "type": "library",
            "extra": {
                "branch-alias": {
                    "dev-master": "2.4-dev",
                    "dev-develop": "2.5-dev"
                }
            },
            "autoload": {
                "psr-4": {
                    "Zend\\Loader\\": "src/"
                }
            },
            "notification-url": "https://packagist.org/downloads/",
            "license": [
                "BSD-3-Clause"
            ],
            "homepage": "https://github.com/zendframework/zend-loader",
            "keywords": [
                "loader",
                "zf2"
            ],
            "time": "2015-05-07 14:55:31"
        },
        {
            "name": "zendframework/zend-log",
            "version": "2.4.10",
            "source": {
                "type": "git",
                "url": "https://github.com/zendframework/zend-log.git",
                "reference": "f6538f4b61cdacafa47c7cef26c5c0204f2d1eef"
            },
            "dist": {
                "type": "zip",
                "url": "https://api.github.com/repos/zendframework/zend-log/zipball/f6538f4b61cdacafa47c7cef26c5c0204f2d1eef",
                "reference": "f6538f4b61cdacafa47c7cef26c5c0204f2d1eef",
                "shasum": ""
            },
            "require": {
                "php": ">=5.3.23",
                "zendframework/zend-servicemanager": "self.version",
                "zendframework/zend-stdlib": "self.version"
            },
            "require-dev": {
                "fabpot/php-cs-fixer": "1.7.*",
                "phpunit/phpunit": "~4.0",
                "satooshi/php-coveralls": "dev-master",
                "zendframework/zend-console": "self.version",
                "zendframework/zend-db": "self.version",
                "zendframework/zend-escaper": "self.version",
                "zendframework/zend-mail": "self.version",
                "zendframework/zend-validator": "self.version"
            },
            "suggest": {
                "ext-mongo": "*",
                "zendframework/zend-console": "Zend\\Console component",
                "zendframework/zend-db": "Zend\\Db component",
                "zendframework/zend-escaper": "Zend\\Escaper component, for use in the XML formatter",
                "zendframework/zend-mail": "Zend\\Mail component",
                "zendframework/zend-validator": "Zend\\Validator component"
            },
            "type": "library",
            "extra": {
                "branch-alias": {
                    "dev-master": "2.4-dev",
                    "dev-develop": "2.5-dev"
                }
            },
            "autoload": {
                "psr-4": {
                    "Zend\\Log\\": "src/"
                }
            },
            "notification-url": "https://packagist.org/downloads/",
            "license": [
                "BSD-3-Clause"
            ],
            "description": "component for general purpose logging",
            "homepage": "https://github.com/zendframework/zend-log",
            "keywords": [
                "log",
                "logging",
                "zf2"
            ],
            "time": "2015-05-07 14:55:31"
        },
        {
            "name": "zendframework/zend-math",
            "version": "2.4.10",
            "source": {
                "type": "git",
                "url": "https://github.com/zendframework/zend-math.git",
                "reference": "1e7e803366fc7618a8668ce2403c932196174faa"
            },
            "dist": {
                "type": "zip",
                "url": "https://api.github.com/repos/zendframework/zend-math/zipball/1e7e803366fc7618a8668ce2403c932196174faa",
                "reference": "1e7e803366fc7618a8668ce2403c932196174faa",
                "shasum": ""
            },
            "require": {
                "php": ">=5.3.23"
            },
            "require-dev": {
                "fabpot/php-cs-fixer": "1.7.*",
                "phpunit/phpunit": "~4.0",
                "satooshi/php-coveralls": "dev-master"
            },
            "suggest": {
                "ext-bcmath": "If using the bcmath functionality",
                "ext-gmp": "If using the gmp functionality",
                "ircmaxell/random-lib": "Fallback random byte generator for Zend\\Math\\Rand if OpenSSL/Mcrypt extensions are unavailable",
                "zendframework/zend-servicemanager": ">= current version, if using the BigInteger::factory functionality"
            },
            "type": "library",
            "extra": {
                "branch-alias": {
                    "dev-master": "2.4-dev",
                    "dev-develop": "2.5-dev"
                }
            },
            "autoload": {
                "psr-4": {
                    "Zend\\Math\\": "src/"
                }
            },
            "notification-url": "https://packagist.org/downloads/",
            "license": [
                "BSD-3-Clause"
            ],
            "homepage": "https://github.com/zendframework/zend-math",
            "keywords": [
                "math",
                "zf2"
            ],
            "time": "2015-05-07 14:55:31"
        },
        {
            "name": "zendframework/zend-modulemanager",
            "version": "2.4.10",
            "source": {
                "type": "git",
                "url": "https://github.com/zendframework/zend-modulemanager.git",
                "reference": "49c0713c2b560dd434aa36b83df4c89f51f8dab4"
            },
            "dist": {
                "type": "zip",
                "url": "https://api.github.com/repos/zendframework/zend-modulemanager/zipball/49c0713c2b560dd434aa36b83df4c89f51f8dab4",
                "reference": "49c0713c2b560dd434aa36b83df4c89f51f8dab4",
                "shasum": ""
            },
            "require": {
                "php": ">=5.3.23",
                "zendframework/zend-eventmanager": "self.version",
                "zendframework/zend-stdlib": "self.version"
            },
            "require-dev": {
                "fabpot/php-cs-fixer": "1.7.*",
                "phpunit/phpunit": "~4.0",
                "satooshi/php-coveralls": "dev-master",
                "zendframework/zend-config": "self.version",
                "zendframework/zend-console": "self.version",
                "zendframework/zend-loader": "self.version",
                "zendframework/zend-servicemanager": "self.version"
            },
            "suggest": {
                "zendframework/zend-config": "Zend\\Config component",
                "zendframework/zend-console": "Zend\\Console component",
                "zendframework/zend-loader": "Zend\\Loader component",
                "zendframework/zend-mvc": "Zend\\Mvc component",
                "zendframework/zend-servicemanager": "Zend\\ServiceManager component"
            },
            "type": "library",
            "extra": {
                "branch-alias": {
                    "dev-master": "2.4-dev",
                    "dev-develop": "2.5-dev"
                }
            },
            "autoload": {
                "psr-4": {
                    "Zend\\ModuleManager\\": "src/"
                }
            },
            "notification-url": "https://packagist.org/downloads/",
            "license": [
                "BSD-3-Clause"
            ],
            "homepage": "https://github.com/zendframework/zend-module-manager",
            "keywords": [
                "modulemanager",
                "zf2"
            ],
            "time": "2015-05-07 14:55:31"
        },
        {
            "name": "zendframework/zend-mvc",
            "version": "2.4.10",
            "source": {
                "type": "git",
                "url": "https://github.com/zendframework/zend-mvc.git",
                "reference": "5ecf513a82fe9fdeee84919eee45e8098639df04"
            },
            "dist": {
                "type": "zip",
                "url": "https://api.github.com/repos/zendframework/zend-mvc/zipball/5ecf513a82fe9fdeee84919eee45e8098639df04",
                "reference": "5ecf513a82fe9fdeee84919eee45e8098639df04",
                "shasum": ""
            },
            "require": {
                "php": ">=5.3.23",
                "zendframework/zend-eventmanager": "~2.4.0",
                "zendframework/zend-form": "~2.4.8",
                "zendframework/zend-servicemanager": "~2.4.0",
                "zendframework/zend-stdlib": "~2.4.0"
            },
            "require-dev": {
                "fabpot/php-cs-fixer": "1.7.*",
                "phpunit/phpunit": "~4.0",
                "satooshi/php-coveralls": "dev-master",
                "zendframework/zend-authentication": "~2.4.0",
                "zendframework/zend-cache": "~2.4.0",
                "zendframework/zend-console": "~2.4.0",
                "zendframework/zend-di": "~2.4.0",
                "zendframework/zend-filter": "~2.4.0",
                "zendframework/zend-http": "~2.4.8",
                "zendframework/zend-i18n": "~2.4.0",
                "zendframework/zend-inputfilter": "~2.4.8",
                "zendframework/zend-json": "~2.4.0",
                "zendframework/zend-log": "~2.4.0",
                "zendframework/zend-modulemanager": "~2.4.0",
                "zendframework/zend-serializer": "~2.4.0",
                "zendframework/zend-session": "~2.4.0",
                "zendframework/zend-text": "~2.4.0",
                "zendframework/zend-uri": "~2.4.0",
                "zendframework/zend-validator": "~2.4.8",
                "zendframework/zend-version": "~2.4.0",
                "zendframework/zend-view": "~2.4.0"
            },
            "suggest": {
                "zendframework/zend-authentication": "Zend\\Authentication component for Identity plugin",
                "zendframework/zend-config": "Zend\\Config component",
                "zendframework/zend-console": "Zend\\Console component",
                "zendframework/zend-di": "Zend\\Di component",
                "zendframework/zend-filter": "Zend\\Filter component",
                "zendframework/zend-http": "Zend\\Http component",
                "zendframework/zend-i18n": "Zend\\I18n component for translatable segments",
                "zendframework/zend-inputfilter": "Zend\\Inputfilter component",
                "zendframework/zend-json": "Zend\\Json component",
                "zendframework/zend-log": "Zend\\Log component",
                "zendframework/zend-modulemanager": "Zend\\ModuleManager component",
                "zendframework/zend-serializer": "Zend\\Serializer component",
                "zendframework/zend-session": "Zend\\Session component for FlashMessenger, PRG, and FPRG plugins",
                "zendframework/zend-stdlib": "Zend\\Stdlib component",
                "zendframework/zend-text": "Zend\\Text component",
                "zendframework/zend-uri": "Zend\\Uri component",
                "zendframework/zend-validator": "Zend\\Validator component",
                "zendframework/zend-version": "Zend\\Version component",
                "zendframework/zend-view": "Zend\\View component"
            },
            "type": "library",
            "extra": {
                "branch-alias": {
                    "dev-master": "2.4-dev",
                    "dev-develop": "2.5-dev"
                }
            },
            "autoload": {
                "psr-4": {
                    "Zend\\Mvc\\": "src/"
                }
            },
            "notification-url": "https://packagist.org/downloads/",
            "license": [
                "BSD-3-Clause"
            ],
            "homepage": "https://github.com/zendframework/zend-mvc",
            "keywords": [
                "mvc",
                "zf2"
            ],
            "time": "2015-09-14 16:32:50"
        },
        {
            "name": "zendframework/zend-serializer",
            "version": "2.4.10",
            "source": {
                "type": "git",
                "url": "https://github.com/zendframework/zend-serializer.git",
                "reference": "31a0da5c09f54fe76bc4e145e348b0d3d277aaf0"
            },
            "dist": {
                "type": "zip",
                "url": "https://api.github.com/repos/zendframework/zend-serializer/zipball/31a0da5c09f54fe76bc4e145e348b0d3d277aaf0",
                "reference": "31a0da5c09f54fe76bc4e145e348b0d3d277aaf0",
                "shasum": ""
            },
            "require": {
                "php": ">=5.3.23",
                "zendframework/zend-json": "self.version",
                "zendframework/zend-math": "self.version",
                "zendframework/zend-stdlib": "self.version"
            },
            "require-dev": {
                "fabpot/php-cs-fixer": "1.7.*",
                "phpunit/phpunit": "~4.0",
                "satooshi/php-coveralls": "dev-master",
                "zendframework/zend-servicemanager": "self.version"
            },
            "suggest": {
                "zendframework/zend-servicemanager": "To support plugin manager support"
            },
            "type": "library",
            "extra": {
                "branch-alias": {
                    "dev-master": "2.4-dev",
                    "dev-develop": "2.5-dev"
                }
            },
            "autoload": {
                "psr-4": {
                    "Zend\\Serializer\\": "src/"
                }
            },
            "notification-url": "https://packagist.org/downloads/",
            "license": [
                "BSD-3-Clause"
            ],
            "description": "provides an adapter based interface to simply generate storable representation of PHP types by different facilities, and recover",
            "homepage": "https://github.com/zendframework/zend-serializer",
            "keywords": [
                "serializer",
                "zf2"
            ],
            "time": "2015-05-07 14:55:31"
        },
        {
            "name": "zendframework/zend-server",
            "version": "2.4.10",
            "source": {
                "type": "git",
                "url": "https://github.com/zendframework/zend-server.git",
                "reference": "dd6da0d3c304cb43d3ac0be2dc9c334372d3734c"
            },
            "dist": {
                "type": "zip",
                "url": "https://api.github.com/repos/zendframework/zend-server/zipball/dd6da0d3c304cb43d3ac0be2dc9c334372d3734c",
                "reference": "dd6da0d3c304cb43d3ac0be2dc9c334372d3734c",
                "shasum": ""
            },
            "require": {
                "php": ">=5.3.23",
                "zendframework/zend-code": "self.version",
                "zendframework/zend-stdlib": "self.version"
            },
            "require-dev": {
                "fabpot/php-cs-fixer": "1.7.*",
                "phpunit/phpunit": "~4.0",
                "satooshi/php-coveralls": "dev-master"
            },
            "type": "library",
            "extra": {
                "branch-alias": {
                    "dev-master": "2.4-dev",
                    "dev-develop": "2.5-dev"
                }
            },
            "autoload": {
                "psr-4": {
                    "Zend\\Server\\": "src/"
                }
            },
            "notification-url": "https://packagist.org/downloads/",
            "license": [
                "BSD-3-Clause"
            ],
            "homepage": "https://github.com/zendframework/zend-server",
            "keywords": [
                "server",
                "zf2"
            ],
            "time": "2015-05-07 14:55:31"
        },
        {
            "name": "zendframework/zend-servicemanager",
            "version": "2.4.10",
            "source": {
                "type": "git",
                "url": "https://github.com/zendframework/zend-servicemanager.git",
                "reference": "855294e12771b4295c26446b6ed2df2f1785f234"
            },
            "dist": {
                "type": "zip",
                "url": "https://api.github.com/repos/zendframework/zend-servicemanager/zipball/855294e12771b4295c26446b6ed2df2f1785f234",
                "reference": "855294e12771b4295c26446b6ed2df2f1785f234",
                "shasum": ""
            },
            "require": {
                "php": ">=5.3.23"
            },
            "require-dev": {
                "fabpot/php-cs-fixer": "1.7.*",
                "phpunit/phpunit": "~4.0",
                "satooshi/php-coveralls": "dev-master",
                "zendframework/zend-di": "self.version"
            },
            "suggest": {
                "ocramius/proxy-manager": "ProxyManager 0.5.* to handle lazy initialization of services",
                "zendframework/zend-di": "Zend\\Di component"
            },
            "type": "library",
            "extra": {
                "branch-alias": {
                    "dev-master": "2.4-dev",
                    "dev-develop": "2.5-dev"
                }
            },
            "autoload": {
                "psr-4": {
                    "Zend\\ServiceManager\\": "src/"
                }
            },
            "notification-url": "https://packagist.org/downloads/",
            "license": [
                "BSD-3-Clause"
            ],
            "homepage": "https://github.com/zendframework/zend-service-manager",
            "keywords": [
                "servicemanager",
                "zf2"
            ],
            "time": "2015-05-07 14:55:31"
        },
        {
            "name": "zendframework/zend-soap",
            "version": "2.4.10",
            "source": {
                "type": "git",
                "url": "https://github.com/zendframework/zend-soap.git",
                "reference": "743ab449c4d0d03cee21db743c5aed360be49d36"
            },
            "dist": {
                "type": "zip",
                "url": "https://api.github.com/repos/zendframework/zend-soap/zipball/743ab449c4d0d03cee21db743c5aed360be49d36",
                "reference": "743ab449c4d0d03cee21db743c5aed360be49d36",
                "shasum": ""
            },
            "require": {
                "php": ">=5.3.23",
                "zendframework/zend-server": "self.version",
                "zendframework/zend-stdlib": "self.version",
                "zendframework/zend-uri": "self.version"
            },
            "require-dev": {
                "fabpot/php-cs-fixer": "1.7.*",
                "phpunit/phpunit": "~4.0",
                "satooshi/php-coveralls": "dev-master",
                "zendframework/zend-http": "self.version"
            },
            "suggest": {
                "zendframework/zend-http": "Zend\\Http component"
            },
            "type": "library",
            "extra": {
                "branch-alias": {
                    "dev-master": "2.4-dev",
                    "dev-develop": "2.5-dev"
                }
            },
            "autoload": {
                "psr-4": {
                    "Zend\\Soap\\": "src/"
                }
            },
            "notification-url": "https://packagist.org/downloads/",
            "license": [
                "BSD-3-Clause"
            ],
            "homepage": "https://github.com/zendframework/zend-soap",
            "keywords": [
                "soap",
                "zf2"
            ],
            "time": "2015-05-07 14:55:31"
        },
        {
            "name": "zendframework/zend-stdlib",
            "version": "2.4.10",
            "source": {
                "type": "git",
                "url": "https://github.com/zendframework/zend-stdlib.git",
                "reference": "d8ecb629a72da9f91bd95c5af006384823560b42"
            },
            "dist": {
                "type": "zip",
                "url": "https://api.github.com/repos/zendframework/zend-stdlib/zipball/d8ecb629a72da9f91bd95c5af006384823560b42",
                "reference": "d8ecb629a72da9f91bd95c5af006384823560b42",
                "shasum": ""
            },
            "require": {
                "php": ">=5.3.23"
            },
            "require-dev": {
                "fabpot/php-cs-fixer": "1.7.*",
                "phpunit/phpunit": "~4.0",
                "satooshi/php-coveralls": "dev-master",
                "zendframework/zend-eventmanager": "self.version",
                "zendframework/zend-filter": "self.version",
                "zendframework/zend-serializer": "self.version",
                "zendframework/zend-servicemanager": "self.version"
            },
            "suggest": {
                "zendframework/zend-eventmanager": "To support aggregate hydrator usage",
                "zendframework/zend-filter": "To support naming strategy hydrator usage",
                "zendframework/zend-serializer": "Zend\\Serializer component",
                "zendframework/zend-servicemanager": "To support hydrator plugin manager usage"
            },
            "type": "library",
            "extra": {
                "branch-alias": {
                    "dev-master": "2.4-dev",
                    "dev-develop": "2.5-dev"
                }
            },
            "autoload": {
                "psr-4": {
                    "Zend\\Stdlib\\": "src/"
                }
            },
            "notification-url": "https://packagist.org/downloads/",
            "license": [
                "BSD-3-Clause"
            ],
            "homepage": "https://github.com/zendframework/zend-stdlib",
            "keywords": [
                "stdlib",
                "zf2"
            ],
            "time": "2015-07-21 13:55:46"
        },
        {
            "name": "zendframework/zend-text",
            "version": "2.4.10",
            "source": {
                "type": "git",
                "url": "https://github.com/zendframework/zend-text.git",
                "reference": "bd2393fa1f88b719be033a07fdff23f5fa745ad5"
            },
            "dist": {
                "type": "zip",
                "url": "https://api.github.com/repos/zendframework/zend-text/zipball/bd2393fa1f88b719be033a07fdff23f5fa745ad5",
                "reference": "bd2393fa1f88b719be033a07fdff23f5fa745ad5",
                "shasum": ""
            },
            "require": {
                "php": ">=5.3.23",
                "zendframework/zend-servicemanager": "self.version",
                "zendframework/zend-stdlib": "self.version"
            },
            "require-dev": {
                "fabpot/php-cs-fixer": "1.7.*",
                "phpunit/phpunit": "~4.0",
                "satooshi/php-coveralls": "dev-master"
            },
            "type": "library",
            "extra": {
                "branch-alias": {
                    "dev-master": "2.4-dev",
                    "dev-develop": "2.5-dev"
                }
            },
            "autoload": {
                "psr-4": {
                    "Zend\\Text\\": "src/"
                }
            },
            "notification-url": "https://packagist.org/downloads/",
            "license": [
                "BSD-3-Clause"
            ],
            "homepage": "https://github.com/zendframework/zend-text",
            "keywords": [
                "text",
                "zf2"
            ],
            "time": "2015-05-07 14:55:31"
        },
        {
            "name": "zendframework/zend-uri",
            "version": "2.4.10",
            "source": {
                "type": "git",
                "url": "https://github.com/zendframework/zend-uri.git",
                "reference": "33512866d20cc4bc54a0c1a6a0bdfcf5088939b3"
            },
            "dist": {
                "type": "zip",
                "url": "https://api.github.com/repos/zendframework/zend-uri/zipball/33512866d20cc4bc54a0c1a6a0bdfcf5088939b3",
                "reference": "33512866d20cc4bc54a0c1a6a0bdfcf5088939b3",
                "shasum": ""
            },
            "require": {
                "php": ">=5.3.23",
                "zendframework/zend-escaper": "~2.4.0",
                "zendframework/zend-validator": "~2.4.0"
            },
            "require-dev": {
                "fabpot/php-cs-fixer": "1.7.*",
                "phpunit/phpunit": "~4.0",
                "satooshi/php-coveralls": "dev-master"
            },
            "type": "library",
            "extra": {
                "branch-alias": {
                    "dev-master": "2.4-dev",
                    "dev-develop": "2.5-dev"
                }
            },
            "autoload": {
                "psr-4": {
                    "Zend\\Uri\\": "src/"
                }
            },
            "notification-url": "https://packagist.org/downloads/",
            "license": [
                "BSD-3-Clause"
            ],
            "description": "a component that aids in manipulating and validating » Uniform Resource Identifiers (URIs)",
            "homepage": "https://github.com/zendframework/zend-uri",
            "keywords": [
                "uri",
                "zf2"
            ],
            "time": "2015-09-14 16:17:10"
        },
        {
            "name": "zendframework/zend-validator",
            "version": "2.4.10",
            "source": {
                "type": "git",
                "url": "https://github.com/zendframework/zend-validator.git",
                "reference": "81415511fe729e6de19a61936313cef43c80d337"
            },
            "dist": {
                "type": "zip",
                "url": "https://api.github.com/repos/zendframework/zend-validator/zipball/81415511fe729e6de19a61936313cef43c80d337",
                "reference": "81415511fe729e6de19a61936313cef43c80d337",
                "shasum": ""
            },
            "require": {
                "php": ">=5.3.23",
                "zendframework/zend-stdlib": "~2.4.0"
            },
            "require-dev": {
                "fabpot/php-cs-fixer": "1.7.*",
                "phpunit/phpunit": "~4.0",
                "satooshi/php-coveralls": "dev-master",
                "zendframework/zend-config": "~2.4.0",
                "zendframework/zend-db": "~2.4.0",
                "zendframework/zend-filter": "~2.4.0",
                "zendframework/zend-i18n": "~2.4.0",
                "zendframework/zend-math": "~2.4.0",
                "zendframework/zend-servicemanager": "~2.4.0",
                "zendframework/zend-session": "~2.4.0",
                "zendframework/zend-uri": "~2.4.0"
            },
            "suggest": {
                "zendframework/zend-db": "Zend\\Db component",
                "zendframework/zend-filter": "Zend\\Filter component, required by the Digits validator",
                "zendframework/zend-i18n": "Zend\\I18n component to allow translation of validation error messages as well as to use the various Date validators",
                "zendframework/zend-math": "Zend\\Math component",
                "zendframework/zend-resources": "Translations of validator messages",
                "zendframework/zend-servicemanager": "Zend\\ServiceManager component to allow using the ValidatorPluginManager and validator chains",
                "zendframework/zend-session": "Zend\\Session component",
                "zendframework/zend-uri": "Zend\\Uri component, required by the Uri and Sitemap\\Loc validators"
            },
            "type": "library",
            "extra": {
                "branch-alias": {
                    "dev-master": "2.4-dev",
                    "dev-develop": "2.5-dev"
                }
            },
            "autoload": {
                "psr-4": {
                    "Zend\\Validator\\": "src/"
                }
            },
            "notification-url": "https://packagist.org/downloads/",
            "license": [
                "BSD-3-Clause"
            ],
            "description": "provides a set of commonly needed validators",
            "homepage": "https://github.com/zendframework/zend-validator",
            "keywords": [
                "validator",
                "zf2"
            ],
            "time": "2015-09-08 21:04:17"
        },
        {
            "name": "zendframework/zend-view",
            "version": "2.4.10",
            "source": {
                "type": "git",
                "url": "https://github.com/zendframework/zend-view.git",
                "reference": "d81da0d932a0e35f8cbc6f10d80c8b4ab54973ea"
            },
            "dist": {
                "type": "zip",
                "url": "https://api.github.com/repos/zendframework/zend-view/zipball/d81da0d932a0e35f8cbc6f10d80c8b4ab54973ea",
                "reference": "d81da0d932a0e35f8cbc6f10d80c8b4ab54973ea",
                "shasum": ""
            },
            "require": {
                "php": ">=5.3.23",
                "zendframework/zend-eventmanager": "self.version",
                "zendframework/zend-loader": "self.version",
                "zendframework/zend-stdlib": "self.version"
            },
            "require-dev": {
                "fabpot/php-cs-fixer": "1.7.*",
                "phpunit/phpunit": "~4.0",
                "satooshi/php-coveralls": "dev-master",
                "zendframework/zend-authentication": "self.version",
                "zendframework/zend-escaper": "self.version",
                "zendframework/zend-feed": "self.version",
                "zendframework/zend-filter": "self.version",
                "zendframework/zend-http": "self.version",
                "zendframework/zend-i18n": "self.version",
                "zendframework/zend-json": "self.version",
                "zendframework/zend-mvc": "self.version",
                "zendframework/zend-navigation": "self.version",
                "zendframework/zend-paginator": "self.version",
                "zendframework/zend-permissions-acl": "self.version",
                "zendframework/zend-servicemanager": "self.version",
                "zendframework/zend-uri": "self.version"
            },
            "suggest": {
                "zendframework/zend-authentication": "Zend\\Authentication component",
                "zendframework/zend-escaper": "Zend\\Escaper component",
                "zendframework/zend-feed": "Zend\\Feed component",
                "zendframework/zend-filter": "Zend\\Filter component",
                "zendframework/zend-http": "Zend\\Http component",
                "zendframework/zend-i18n": "Zend\\I18n component",
                "zendframework/zend-json": "Zend\\Json component",
                "zendframework/zend-mvc": "Zend\\Mvc component",
                "zendframework/zend-navigation": "Zend\\Navigation component",
                "zendframework/zend-paginator": "Zend\\Paginator component",
                "zendframework/zend-permissions-acl": "Zend\\Permissions\\Acl component",
                "zendframework/zend-servicemanager": "Zend\\ServiceManager component",
                "zendframework/zend-uri": "Zend\\Uri component"
            },
            "type": "library",
            "extra": {
                "branch-alias": {
                    "dev-master": "2.4-dev",
                    "dev-develop": "2.5-dev"
                }
            },
            "autoload": {
                "psr-4": {
                    "Zend\\View\\": "src/"
                }
            },
            "notification-url": "https://packagist.org/downloads/",
            "license": [
                "BSD-3-Clause"
            ],
            "description": "provides a system of helpers, output filters, and variable escaping",
            "homepage": "https://github.com/zendframework/zend-view",
            "keywords": [
                "view",
                "zf2"
            ],
            "time": "2015-06-16 15:22:37"
        }
    ],
    "packages-dev": [
        {
            "name": "doctrine/instantiator",
            "version": "1.0.5",
            "source": {
                "type": "git",
                "url": "https://github.com/doctrine/instantiator.git",
                "reference": "8e884e78f9f0eb1329e445619e04456e64d8051d"
            },
            "dist": {
                "type": "zip",
                "url": "https://api.github.com/repos/doctrine/instantiator/zipball/8e884e78f9f0eb1329e445619e04456e64d8051d",
                "reference": "8e884e78f9f0eb1329e445619e04456e64d8051d",
                "shasum": ""
            },
            "require": {
                "php": ">=5.3,<8.0-DEV"
            },
            "require-dev": {
                "athletic/athletic": "~0.1.8",
                "ext-pdo": "*",
                "ext-phar": "*",
                "phpunit/phpunit": "~4.0",
                "squizlabs/php_codesniffer": "~2.0"
            },
            "type": "library",
            "extra": {
                "branch-alias": {
                    "dev-master": "1.0.x-dev"
                }
            },
            "autoload": {
                "psr-4": {
                    "Doctrine\\Instantiator\\": "src/Doctrine/Instantiator/"
                }
            },
            "notification-url": "https://packagist.org/downloads/",
            "license": [
                "MIT"
            ],
            "authors": [
                {
                    "name": "Marco Pivetta",
                    "email": "ocramius@gmail.com",
                    "homepage": "http://ocramius.github.com/"
                }
            ],
            "description": "A small, lightweight utility to instantiate objects in PHP without invoking their constructors",
            "homepage": "https://github.com/doctrine/instantiator",
            "keywords": [
                "constructor",
                "instantiate"
            ],
            "time": "2015-06-14 21:17:01"
        },
        {
            "name": "friendsofphp/php-cs-fixer",
            "version": "v1.12.1",
            "source": {
                "type": "git",
                "url": "https://github.com/FriendsOfPHP/PHP-CS-Fixer.git",
                "reference": "d33ee60f3d3e6152888b7f3a385f49e5c43bf1bf"
            },
            "dist": {
                "type": "zip",
                "url": "https://api.github.com/repos/FriendsOfPHP/PHP-CS-Fixer/zipball/d33ee60f3d3e6152888b7f3a385f49e5c43bf1bf",
                "reference": "d33ee60f3d3e6152888b7f3a385f49e5c43bf1bf",
                "shasum": ""
            },
            "require": {
                "ext-tokenizer": "*",
                "php": "^5.3.6 || >=7.0 <7.2",
                "sebastian/diff": "^1.1",
                "symfony/console": "^2.3 || ^3.0",
                "symfony/event-dispatcher": "^2.1 || ^3.0",
                "symfony/filesystem": "^2.1 || ^3.0",
                "symfony/finder": "^2.1 || ^3.0",
                "symfony/process": "^2.3 || ^3.0",
                "symfony/stopwatch": "^2.5 || ^3.0"
            },
            "conflict": {
                "hhvm": "<3.9"
            },
            "require-dev": {
                "phpunit/phpunit": "^4.5|^5",
                "satooshi/php-coveralls": "^1.0"
            },
            "bin": [
                "php-cs-fixer"
            ],
            "type": "application",
            "autoload": {
                "psr-4": {
                    "Symfony\\CS\\": "Symfony/CS/"
                }
            },
            "notification-url": "https://packagist.org/downloads/",
            "license": [
                "MIT"
            ],
            "authors": [
                {
                    "name": "Dariusz Rumiński",
                    "email": "dariusz.ruminski@gmail.com"
                },
                {
                    "name": "Fabien Potencier",
                    "email": "fabien@symfony.com"
                }
            ],
            "description": "A tool to automatically fix PHP code style",
            "time": "2016-09-07 06:48:24"
        },
        {
            "name": "lusitanian/oauth",
            "version": "v0.7.0",
            "source": {
                "type": "git",
                "url": "https://github.com/Lusitanian/PHPoAuthLib.git",
                "reference": "a48f63ce1a636c86f901b9bdbdadcdbf473bb07b"
            },
            "dist": {
                "type": "zip",
                "url": "https://api.github.com/repos/Lusitanian/PHPoAuthLib/zipball/a48f63ce1a636c86f901b9bdbdadcdbf473bb07b",
                "reference": "a48f63ce1a636c86f901b9bdbdadcdbf473bb07b",
                "shasum": ""
            },
            "require": {
                "php": ">=5.3.0"
            },
            "require-dev": {
                "phpunit/phpunit": "3.7.*",
                "predis/predis": "0.8.*@dev",
                "squizlabs/php_codesniffer": "2.*",
                "symfony/http-foundation": "~2.1"
            },
            "suggest": {
                "ext-openssl": "Allows for usage of secure connections with the stream-based HTTP client.",
                "predis/predis": "Allows using the Redis storage backend.",
                "symfony/http-foundation": "Allows using the Symfony Session storage backend."
            },
            "type": "library",
            "extra": {
                "branch-alias": {
                    "dev-master": "0.1-dev"
                }
            },
            "autoload": {
                "psr-0": {
                    "OAuth": "src",
                    "OAuth\\Unit": "tests"
                }
            },
            "notification-url": "https://packagist.org/downloads/",
            "license": [
                "MIT"
            ],
            "authors": [
                {
                    "name": "David Desberg",
                    "email": "david@daviddesberg.com"
                },
                {
                    "name": "Elliot Chance",
                    "email": "elliotchance@gmail.com"
                },
                {
                    "name": "Pieter Hordijk",
                    "email": "info@pieterhordijk.com"
                }
            ],
            "description": "PHP 5.3+ oAuth 1/2 Library",
            "keywords": [
                "Authentication",
                "authorization",
                "oauth",
                "security"
            ],
            "time": "2015-10-07 00:20:04"
        },
        {
            "name": "pdepend/pdepend",
            "version": "2.2.2",
            "source": {
                "type": "git",
                "url": "https://github.com/pdepend/pdepend.git",
                "reference": "d3ae0d084d526cdc6c3f1b858fb7148de77b41c5"
            },
            "dist": {
                "type": "zip",
                "url": "https://api.github.com/repos/pdepend/pdepend/zipball/d3ae0d084d526cdc6c3f1b858fb7148de77b41c5",
                "reference": "d3ae0d084d526cdc6c3f1b858fb7148de77b41c5",
                "shasum": ""
            },
            "require": {
                "php": ">=5.3.7",
                "symfony/config": "^2.3.0",
                "symfony/dependency-injection": "^2.3.0",
                "symfony/filesystem": "^2.3.0"
            },
            "require-dev": {
                "phpunit/phpunit": "^4.0.0,<4.8",
                "squizlabs/php_codesniffer": "^2.0.0"
            },
            "bin": [
                "src/bin/pdepend"
            ],
            "type": "library",
            "autoload": {
                "psr-0": {
                    "PDepend\\": "src/main/php/"
                }
            },
            "notification-url": "https://packagist.org/downloads/",
            "license": [
                "BSD-3-Clause"
            ],
            "description": "Official version of pdepend to be handled with Composer",
            "time": "2015-10-16 08:49:58"
        },
        {
            "name": "phpmd/phpmd",
            "version": "2.4.3",
            "source": {
                "type": "git",
                "url": "https://github.com/phpmd/phpmd.git",
                "reference": "2b9c2417a18696dfb578b38c116cd0ddc19b256e"
            },
            "dist": {
                "type": "zip",
                "url": "https://api.github.com/repos/phpmd/phpmd/zipball/2b9c2417a18696dfb578b38c116cd0ddc19b256e",
                "reference": "2b9c2417a18696dfb578b38c116cd0ddc19b256e",
                "shasum": ""
            },
            "require": {
                "pdepend/pdepend": "^2.0.4",
                "php": ">=5.3.0"
            },
            "require-dev": {
                "phpunit/phpunit": "^4.0",
                "squizlabs/php_codesniffer": "^2.0"
            },
            "bin": [
                "src/bin/phpmd"
            ],
            "type": "project",
            "autoload": {
                "psr-0": {
                    "PHPMD\\": "src/main/php"
                }
            },
            "notification-url": "https://packagist.org/downloads/",
            "license": [
                "BSD-3-Clause"
            ],
            "authors": [
                {
                    "name": "Manuel Pichler",
                    "email": "github@manuel-pichler.de",
                    "homepage": "https://github.com/manuelpichler",
                    "role": "Project Founder"
                },
                {
                    "name": "Other contributors",
                    "homepage": "https://github.com/phpmd/phpmd/graphs/contributors",
                    "role": "Contributors"
                },
                {
                    "name": "Marc Würth",
                    "email": "ravage@bluewin.ch",
                    "homepage": "https://github.com/ravage84",
                    "role": "Project Maintainer"
                }
            ],
            "description": "PHPMD is a spin-off project of PHP Depend and aims to be a PHP equivalent of the well known Java tool PMD.",
            "homepage": "http://phpmd.org/",
            "keywords": [
                "mess detection",
                "mess detector",
                "pdepend",
                "phpmd",
                "pmd"
            ],
            "time": "2016-04-04 11:52:04"
        },
        {
            "name": "phpunit/php-code-coverage",
            "version": "2.2.4",
            "source": {
                "type": "git",
                "url": "https://github.com/sebastianbergmann/php-code-coverage.git",
                "reference": "eabf68b476ac7d0f73793aada060f1c1a9bf8979"
            },
            "dist": {
                "type": "zip",
                "url": "https://api.github.com/repos/sebastianbergmann/php-code-coverage/zipball/eabf68b476ac7d0f73793aada060f1c1a9bf8979",
                "reference": "eabf68b476ac7d0f73793aada060f1c1a9bf8979",
                "shasum": ""
            },
            "require": {
                "php": ">=5.3.3",
                "phpunit/php-file-iterator": "~1.3",
                "phpunit/php-text-template": "~1.2",
                "phpunit/php-token-stream": "~1.3",
                "sebastian/environment": "^1.3.2",
                "sebastian/version": "~1.0"
            },
            "require-dev": {
                "ext-xdebug": ">=2.1.4",
                "phpunit/phpunit": "~4"
            },
            "suggest": {
                "ext-dom": "*",
                "ext-xdebug": ">=2.2.1",
                "ext-xmlwriter": "*"
            },
            "type": "library",
            "extra": {
                "branch-alias": {
                    "dev-master": "2.2.x-dev"
                }
            },
            "autoload": {
                "classmap": [
                    "src/"
                ]
            },
            "notification-url": "https://packagist.org/downloads/",
            "license": [
                "BSD-3-Clause"
            ],
            "authors": [
                {
                    "name": "Sebastian Bergmann",
                    "email": "sb@sebastian-bergmann.de",
                    "role": "lead"
                }
            ],
            "description": "Library that provides collection, processing, and rendering functionality for PHP code coverage information.",
            "homepage": "https://github.com/sebastianbergmann/php-code-coverage",
            "keywords": [
                "coverage",
                "testing",
                "xunit"
            ],
            "time": "2015-10-06 15:47:00"
        },
        {
            "name": "phpunit/php-file-iterator",
            "version": "1.3.4",
            "source": {
                "type": "git",
                "url": "https://github.com/sebastianbergmann/php-file-iterator.git",
                "reference": "acd690379117b042d1c8af1fafd61bde001bf6bb"
            },
            "dist": {
                "type": "zip",
                "url": "https://api.github.com/repos/sebastianbergmann/php-file-iterator/zipball/acd690379117b042d1c8af1fafd61bde001bf6bb",
                "reference": "acd690379117b042d1c8af1fafd61bde001bf6bb",
                "shasum": ""
            },
            "require": {
                "php": ">=5.3.3"
            },
            "type": "library",
            "autoload": {
                "classmap": [
                    "File/"
                ]
            },
            "notification-url": "https://packagist.org/downloads/",
            "include-path": [
                ""
            ],
            "license": [
                "BSD-3-Clause"
            ],
            "authors": [
                {
                    "name": "Sebastian Bergmann",
                    "email": "sb@sebastian-bergmann.de",
                    "role": "lead"
                }
            ],
            "description": "FilterIterator implementation that filters files based on a list of suffixes.",
            "homepage": "https://github.com/sebastianbergmann/php-file-iterator/",
            "keywords": [
                "filesystem",
                "iterator"
            ],
            "time": "2013-10-10 15:34:57"
        },
        {
            "name": "phpunit/php-text-template",
            "version": "1.2.1",
            "source": {
                "type": "git",
                "url": "https://github.com/sebastianbergmann/php-text-template.git",
                "reference": "31f8b717e51d9a2afca6c9f046f5d69fc27c8686"
            },
            "dist": {
                "type": "zip",
                "url": "https://api.github.com/repos/sebastianbergmann/php-text-template/zipball/31f8b717e51d9a2afca6c9f046f5d69fc27c8686",
                "reference": "31f8b717e51d9a2afca6c9f046f5d69fc27c8686",
                "shasum": ""
            },
            "require": {
                "php": ">=5.3.3"
            },
            "type": "library",
            "autoload": {
                "classmap": [
                    "src/"
                ]
            },
            "notification-url": "https://packagist.org/downloads/",
            "license": [
                "BSD-3-Clause"
            ],
            "authors": [
                {
                    "name": "Sebastian Bergmann",
                    "email": "sebastian@phpunit.de",
                    "role": "lead"
                }
            ],
            "description": "Simple template engine.",
            "homepage": "https://github.com/sebastianbergmann/php-text-template/",
            "keywords": [
                "template"
            ],
            "time": "2015-06-21 13:50:34"
        },
        {
            "name": "phpunit/php-timer",
            "version": "1.0.8",
            "source": {
                "type": "git",
                "url": "https://github.com/sebastianbergmann/php-timer.git",
                "reference": "38e9124049cf1a164f1e4537caf19c99bf1eb260"
            },
            "dist": {
                "type": "zip",
                "url": "https://api.github.com/repos/sebastianbergmann/php-timer/zipball/38e9124049cf1a164f1e4537caf19c99bf1eb260",
                "reference": "38e9124049cf1a164f1e4537caf19c99bf1eb260",
                "shasum": ""
            },
            "require": {
                "php": ">=5.3.3"
            },
            "require-dev": {
                "phpunit/phpunit": "~4|~5"
            },
            "type": "library",
            "autoload": {
                "classmap": [
                    "src/"
                ]
            },
            "notification-url": "https://packagist.org/downloads/",
            "license": [
                "BSD-3-Clause"
            ],
            "authors": [
                {
                    "name": "Sebastian Bergmann",
                    "email": "sb@sebastian-bergmann.de",
                    "role": "lead"
                }
            ],
            "description": "Utility class for timing",
            "homepage": "https://github.com/sebastianbergmann/php-timer/",
            "keywords": [
                "timer"
            ],
            "time": "2016-05-12 18:03:57"
        },
        {
            "name": "phpunit/php-token-stream",
            "version": "1.4.8",
            "source": {
                "type": "git",
                "url": "https://github.com/sebastianbergmann/php-token-stream.git",
                "reference": "3144ae21711fb6cac0b1ab4cbe63b75ce3d4e8da"
            },
            "dist": {
                "type": "zip",
                "url": "https://api.github.com/repos/sebastianbergmann/php-token-stream/zipball/3144ae21711fb6cac0b1ab4cbe63b75ce3d4e8da",
                "reference": "3144ae21711fb6cac0b1ab4cbe63b75ce3d4e8da",
                "shasum": ""
            },
            "require": {
                "ext-tokenizer": "*",
                "php": ">=5.3.3"
            },
            "require-dev": {
                "phpunit/phpunit": "~4.2"
            },
            "type": "library",
            "extra": {
                "branch-alias": {
                    "dev-master": "1.4-dev"
                }
            },
            "autoload": {
                "classmap": [
                    "src/"
                ]
            },
            "notification-url": "https://packagist.org/downloads/",
            "license": [
                "BSD-3-Clause"
            ],
            "authors": [
                {
                    "name": "Sebastian Bergmann",
                    "email": "sebastian@phpunit.de"
                }
            ],
            "description": "Wrapper around PHP's tokenizer extension.",
            "homepage": "https://github.com/sebastianbergmann/php-token-stream/",
            "keywords": [
                "tokenizer"
            ],
            "time": "2015-09-15 10:49:45"
        },
        {
            "name": "phpunit/phpunit",
            "version": "4.1.0",
            "source": {
                "type": "git",
                "url": "https://github.com/sebastianbergmann/phpunit.git",
                "reference": "efb1b1334605594417a3bd466477772d06d460a8"
            },
            "dist": {
                "type": "zip",
                "url": "https://api.github.com/repos/sebastianbergmann/phpunit/zipball/efb1b1334605594417a3bd466477772d06d460a8",
                "reference": "efb1b1334605594417a3bd466477772d06d460a8",
                "shasum": ""
            },
            "require": {
                "ext-dom": "*",
                "ext-json": "*",
                "ext-pcre": "*",
                "ext-reflection": "*",
                "ext-spl": "*",
                "php": ">=5.3.3",
                "phpunit/php-code-coverage": "~2.0",
                "phpunit/php-file-iterator": "~1.3.1",
                "phpunit/php-text-template": "~1.2",
                "phpunit/php-timer": "~1.0.2",
                "phpunit/phpunit-mock-objects": "~2.1",
                "sebastian/comparator": "~1.0",
                "sebastian/diff": "~1.1",
                "sebastian/environment": "~1.0",
                "sebastian/exporter": "~1.0",
                "sebastian/version": "~1.0",
                "symfony/yaml": "~2.0"
            },
            "suggest": {
                "phpunit/php-invoker": "~1.1"
            },
            "bin": [
                "phpunit"
            ],
            "type": "library",
            "extra": {
                "branch-alias": {
                    "dev-master": "4.1.x-dev"
                }
            },
            "autoload": {
                "classmap": [
                    "src/"
                ]
            },
            "notification-url": "https://packagist.org/downloads/",
            "include-path": [
                "",
                "../../symfony/yaml/"
            ],
            "license": [
                "BSD-3-Clause"
            ],
            "authors": [
                {
                    "name": "Sebastian Bergmann",
                    "email": "sebastian@phpunit.de",
                    "role": "lead"
                }
            ],
            "description": "The PHP Unit Testing framework.",
            "homepage": "http://www.phpunit.de/",
            "keywords": [
                "phpunit",
                "testing",
                "xunit"
            ],
            "time": "2014-05-02 07:13:40"
        },
        {
            "name": "phpunit/phpunit-mock-objects",
            "version": "2.3.8",
            "source": {
                "type": "git",
                "url": "https://github.com/sebastianbergmann/phpunit-mock-objects.git",
                "reference": "ac8e7a3db35738d56ee9a76e78a4e03d97628983"
            },
            "dist": {
                "type": "zip",
                "url": "https://api.github.com/repos/sebastianbergmann/phpunit-mock-objects/zipball/ac8e7a3db35738d56ee9a76e78a4e03d97628983",
                "reference": "ac8e7a3db35738d56ee9a76e78a4e03d97628983",
                "shasum": ""
            },
            "require": {
                "doctrine/instantiator": "^1.0.2",
                "php": ">=5.3.3",
                "phpunit/php-text-template": "~1.2",
                "sebastian/exporter": "~1.2"
            },
            "require-dev": {
                "phpunit/phpunit": "~4.4"
            },
            "suggest": {
                "ext-soap": "*"
            },
            "type": "library",
            "extra": {
                "branch-alias": {
                    "dev-master": "2.3.x-dev"
                }
            },
            "autoload": {
                "classmap": [
                    "src/"
                ]
            },
            "notification-url": "https://packagist.org/downloads/",
            "license": [
                "BSD-3-Clause"
            ],
            "authors": [
                {
                    "name": "Sebastian Bergmann",
                    "email": "sb@sebastian-bergmann.de",
                    "role": "lead"
                }
            ],
            "description": "Mock Object library for PHPUnit",
            "homepage": "https://github.com/sebastianbergmann/phpunit-mock-objects/",
            "keywords": [
                "mock",
                "xunit"
            ],
            "time": "2015-10-02 06:51:40"
        },
        {
            "name": "sebastian/comparator",
            "version": "1.2.0",
            "source": {
                "type": "git",
                "url": "https://github.com/sebastianbergmann/comparator.git",
                "reference": "937efb279bd37a375bcadf584dec0726f84dbf22"
            },
            "dist": {
                "type": "zip",
                "url": "https://api.github.com/repos/sebastianbergmann/comparator/zipball/937efb279bd37a375bcadf584dec0726f84dbf22",
                "reference": "937efb279bd37a375bcadf584dec0726f84dbf22",
                "shasum": ""
            },
            "require": {
                "php": ">=5.3.3",
                "sebastian/diff": "~1.2",
                "sebastian/exporter": "~1.2"
            },
            "require-dev": {
                "phpunit/phpunit": "~4.4"
            },
            "type": "library",
            "extra": {
                "branch-alias": {
                    "dev-master": "1.2.x-dev"
                }
            },
            "autoload": {
                "classmap": [
                    "src/"
                ]
            },
            "notification-url": "https://packagist.org/downloads/",
            "license": [
                "BSD-3-Clause"
            ],
            "authors": [
                {
                    "name": "Jeff Welch",
                    "email": "whatthejeff@gmail.com"
                },
                {
                    "name": "Volker Dusch",
                    "email": "github@wallbash.com"
                },
                {
                    "name": "Bernhard Schussek",
                    "email": "bschussek@2bepublished.at"
                },
                {
                    "name": "Sebastian Bergmann",
                    "email": "sebastian@phpunit.de"
                }
            ],
            "description": "Provides the functionality to compare PHP values for equality",
            "homepage": "http://www.github.com/sebastianbergmann/comparator",
            "keywords": [
                "comparator",
                "compare",
                "equality"
            ],
            "time": "2015-07-26 15:48:44"
        },
        {
            "name": "sebastian/diff",
            "version": "1.4.1",
            "source": {
                "type": "git",
                "url": "https://github.com/sebastianbergmann/diff.git",
                "reference": "13edfd8706462032c2f52b4b862974dd46b71c9e"
            },
            "dist": {
                "type": "zip",
                "url": "https://api.github.com/repos/sebastianbergmann/diff/zipball/13edfd8706462032c2f52b4b862974dd46b71c9e",
                "reference": "13edfd8706462032c2f52b4b862974dd46b71c9e",
                "shasum": ""
            },
            "require": {
                "php": ">=5.3.3"
            },
            "require-dev": {
                "phpunit/phpunit": "~4.8"
            },
            "type": "library",
            "extra": {
                "branch-alias": {
                    "dev-master": "1.4-dev"
                }
            },
            "autoload": {
                "classmap": [
                    "src/"
                ]
            },
            "notification-url": "https://packagist.org/downloads/",
            "license": [
                "BSD-3-Clause"
            ],
            "authors": [
                {
                    "name": "Kore Nordmann",
                    "email": "mail@kore-nordmann.de"
                },
                {
                    "name": "Sebastian Bergmann",
                    "email": "sebastian@phpunit.de"
                }
            ],
            "description": "Diff implementation",
            "homepage": "https://github.com/sebastianbergmann/diff",
            "keywords": [
                "diff"
            ],
            "time": "2015-12-08 07:14:41"
        },
        {
            "name": "sebastian/environment",
            "version": "1.3.8",
            "source": {
                "type": "git",
                "url": "https://github.com/sebastianbergmann/environment.git",
                "reference": "be2c607e43ce4c89ecd60e75c6a85c126e754aea"
            },
            "dist": {
                "type": "zip",
                "url": "https://api.github.com/repos/sebastianbergmann/environment/zipball/be2c607e43ce4c89ecd60e75c6a85c126e754aea",
                "reference": "be2c607e43ce4c89ecd60e75c6a85c126e754aea",
                "shasum": ""
            },
            "require": {
                "php": "^5.3.3 || ^7.0"
            },
            "require-dev": {
                "phpunit/phpunit": "^4.8 || ^5.0"
            },
            "type": "library",
            "extra": {
                "branch-alias": {
                    "dev-master": "1.3.x-dev"
                }
            },
            "autoload": {
                "classmap": [
                    "src/"
                ]
            },
            "notification-url": "https://packagist.org/downloads/",
            "license": [
                "BSD-3-Clause"
            ],
            "authors": [
                {
                    "name": "Sebastian Bergmann",
                    "email": "sebastian@phpunit.de"
                }
            ],
            "description": "Provides functionality to handle HHVM/PHP environments",
            "homepage": "http://www.github.com/sebastianbergmann/environment",
            "keywords": [
                "Xdebug",
                "environment",
                "hhvm"
            ],
            "time": "2016-08-18 05:49:44"
        },
        {
            "name": "sebastian/exporter",
            "version": "1.2.2",
            "source": {
                "type": "git",
                "url": "https://github.com/sebastianbergmann/exporter.git",
                "reference": "42c4c2eec485ee3e159ec9884f95b431287edde4"
            },
            "dist": {
                "type": "zip",
                "url": "https://api.github.com/repos/sebastianbergmann/exporter/zipball/42c4c2eec485ee3e159ec9884f95b431287edde4",
                "reference": "42c4c2eec485ee3e159ec9884f95b431287edde4",
                "shasum": ""
            },
            "require": {
                "php": ">=5.3.3",
                "sebastian/recursion-context": "~1.0"
            },
            "require-dev": {
                "ext-mbstring": "*",
                "phpunit/phpunit": "~4.4"
            },
            "type": "library",
            "extra": {
                "branch-alias": {
                    "dev-master": "1.3.x-dev"
                }
            },
            "autoload": {
                "classmap": [
                    "src/"
                ]
            },
            "notification-url": "https://packagist.org/downloads/",
            "license": [
                "BSD-3-Clause"
            ],
            "authors": [
                {
                    "name": "Jeff Welch",
                    "email": "whatthejeff@gmail.com"
                },
                {
                    "name": "Volker Dusch",
                    "email": "github@wallbash.com"
                },
                {
                    "name": "Bernhard Schussek",
                    "email": "bschussek@2bepublished.at"
                },
                {
                    "name": "Sebastian Bergmann",
                    "email": "sebastian@phpunit.de"
                },
                {
                    "name": "Adam Harvey",
                    "email": "aharvey@php.net"
                }
            ],
            "description": "Provides the functionality to export PHP variables for visualization",
            "homepage": "http://www.github.com/sebastianbergmann/exporter",
            "keywords": [
                "export",
                "exporter"
            ],
            "time": "2016-06-17 09:04:28"
        },
        {
            "name": "sebastian/finder-facade",
            "version": "1.2.1",
            "source": {
                "type": "git",
                "url": "https://github.com/sebastianbergmann/finder-facade.git",
                "reference": "2a6f7f57efc0aa2d23297d9fd9e2a03111a8c0b9"
            },
            "dist": {
                "type": "zip",
                "url": "https://api.github.com/repos/sebastianbergmann/finder-facade/zipball/2a6f7f57efc0aa2d23297d9fd9e2a03111a8c0b9",
                "reference": "2a6f7f57efc0aa2d23297d9fd9e2a03111a8c0b9",
                "shasum": ""
            },
            "require": {
                "symfony/finder": "~2.3|~3.0",
                "theseer/fdomdocument": "~1.3"
            },
            "type": "library",
            "autoload": {
                "classmap": [
                    "src/"
                ]
            },
            "notification-url": "https://packagist.org/downloads/",
            "license": [
                "BSD-3-Clause"
            ],
            "authors": [
                {
                    "name": "Sebastian Bergmann",
                    "email": "sebastian@phpunit.de",
                    "role": "lead"
                }
            ],
            "description": "FinderFacade is a convenience wrapper for Symfony's Finder component.",
            "homepage": "https://github.com/sebastianbergmann/finder-facade",
            "time": "2016-02-17 07:02:23"
        },
        {
            "name": "sebastian/phpcpd",
            "version": "2.0.0",
            "source": {
                "type": "git",
                "url": "https://github.com/sebastianbergmann/phpcpd.git",
                "reference": "346c909de7adc3979988a6505a80814c8562d6b3"
            },
            "dist": {
                "type": "zip",
                "url": "https://api.github.com/repos/sebastianbergmann/phpcpd/zipball/346c909de7adc3979988a6505a80814c8562d6b3",
                "reference": "346c909de7adc3979988a6505a80814c8562d6b3",
                "shasum": ""
            },
            "require": {
                "php": ">=5.3.3",
                "phpunit/php-timer": ">=1.0.4",
                "sebastian/finder-facade": ">=1.1.0",
                "sebastian/version": ">=1.0.0",
                "symfony/console": ">=2.2.0",
                "theseer/fdomdocument": "~1.4"
            },
            "bin": [
                "composer/bin/phpcpd"
            ],
            "type": "library",
            "extra": {
                "branch-alias": {
                    "dev-master": "2.0-dev"
                }
            },
            "autoload": {
                "classmap": [
                    "src/"
                ]
            },
            "notification-url": "https://packagist.org/downloads/",
            "license": [
                "BSD-3-Clause"
            ],
            "authors": [
                {
                    "name": "Sebastian Bergmann",
                    "email": "sebastian@phpunit.de",
                    "role": "lead"
                }
            ],
            "description": "Copy/Paste Detector (CPD) for PHP code.",
            "homepage": "https://github.com/sebastianbergmann/phpcpd",
            "time": "2013-11-08 09:05:42"
        },
        {
            "name": "sebastian/recursion-context",
            "version": "1.0.2",
            "source": {
                "type": "git",
                "url": "https://github.com/sebastianbergmann/recursion-context.git",
                "reference": "913401df809e99e4f47b27cdd781f4a258d58791"
            },
            "dist": {
                "type": "zip",
                "url": "https://api.github.com/repos/sebastianbergmann/recursion-context/zipball/913401df809e99e4f47b27cdd781f4a258d58791",
                "reference": "913401df809e99e4f47b27cdd781f4a258d58791",
                "shasum": ""
            },
            "require": {
                "php": ">=5.3.3"
            },
            "require-dev": {
                "phpunit/phpunit": "~4.4"
            },
            "type": "library",
            "extra": {
                "branch-alias": {
                    "dev-master": "1.0.x-dev"
                }
            },
            "autoload": {
                "classmap": [
                    "src/"
                ]
            },
            "notification-url": "https://packagist.org/downloads/",
            "license": [
                "BSD-3-Clause"
            ],
            "authors": [
                {
                    "name": "Jeff Welch",
                    "email": "whatthejeff@gmail.com"
                },
                {
                    "name": "Sebastian Bergmann",
                    "email": "sebastian@phpunit.de"
                },
                {
                    "name": "Adam Harvey",
                    "email": "aharvey@php.net"
                }
            ],
            "description": "Provides functionality to recursively process PHP variables",
            "homepage": "http://www.github.com/sebastianbergmann/recursion-context",
            "time": "2015-11-11 19:50:13"
        },
        {
            "name": "sebastian/version",
            "version": "1.0.6",
            "source": {
                "type": "git",
                "url": "https://github.com/sebastianbergmann/version.git",
                "reference": "58b3a85e7999757d6ad81c787a1fbf5ff6c628c6"
            },
            "dist": {
                "type": "zip",
                "url": "https://api.github.com/repos/sebastianbergmann/version/zipball/58b3a85e7999757d6ad81c787a1fbf5ff6c628c6",
                "reference": "58b3a85e7999757d6ad81c787a1fbf5ff6c628c6",
                "shasum": ""
            },
            "type": "library",
            "autoload": {
                "classmap": [
                    "src/"
                ]
            },
            "notification-url": "https://packagist.org/downloads/",
            "license": [
                "BSD-3-Clause"
            ],
            "authors": [
                {
                    "name": "Sebastian Bergmann",
                    "email": "sebastian@phpunit.de",
                    "role": "lead"
                }
            ],
            "description": "Library that helps with managing the version number of Git-hosted PHP projects",
            "homepage": "https://github.com/sebastianbergmann/version",
            "time": "2015-06-21 13:59:46"
        },
        {
            "name": "squizlabs/php_codesniffer",
            "version": "1.5.3",
            "source": {
                "type": "git",
                "url": "https://github.com/squizlabs/PHP_CodeSniffer.git",
                "reference": "396178ada8499ec492363587f037125bf7b07fcc"
            },
            "dist": {
                "type": "zip",
                "url": "https://api.github.com/repos/squizlabs/PHP_CodeSniffer/zipball/396178ada8499ec492363587f037125bf7b07fcc",
                "reference": "396178ada8499ec492363587f037125bf7b07fcc",
                "shasum": ""
            },
            "require": {
                "ext-tokenizer": "*",
                "php": ">=5.1.2"
            },
            "suggest": {
                "phpunit/php-timer": "dev-master"
            },
            "bin": [
                "scripts/phpcs"
            ],
            "type": "library",
            "extra": {
                "branch-alias": {
                    "dev-phpcs-fixer": "2.0.x-dev"
                }
            },
            "autoload": {
                "classmap": [
                    "CodeSniffer.php",
                    "CodeSniffer/CLI.php",
                    "CodeSniffer/Exception.php",
                    "CodeSniffer/File.php",
                    "CodeSniffer/Report.php",
                    "CodeSniffer/Reporting.php",
                    "CodeSniffer/Sniff.php",
                    "CodeSniffer/Tokens.php",
                    "CodeSniffer/Reports/",
                    "CodeSniffer/CommentParser/",
                    "CodeSniffer/Tokenizers/",
                    "CodeSniffer/DocGenerators/",
                    "CodeSniffer/Standards/AbstractPatternSniff.php",
                    "CodeSniffer/Standards/AbstractScopeSniff.php",
                    "CodeSniffer/Standards/AbstractVariableSniff.php",
                    "CodeSniffer/Standards/IncorrectPatternException.php",
                    "CodeSniffer/Standards/Generic/Sniffs/",
                    "CodeSniffer/Standards/MySource/Sniffs/",
                    "CodeSniffer/Standards/PEAR/Sniffs/",
                    "CodeSniffer/Standards/PSR1/Sniffs/",
                    "CodeSniffer/Standards/PSR2/Sniffs/",
                    "CodeSniffer/Standards/Squiz/Sniffs/",
                    "CodeSniffer/Standards/Zend/Sniffs/"
                ]
            },
            "notification-url": "https://packagist.org/downloads/",
            "license": [
                "BSD-3-Clause"
            ],
            "authors": [
                {
                    "name": "Greg Sherwood",
                    "role": "lead"
                }
            ],
            "description": "PHP_CodeSniffer tokenises PHP, JavaScript and CSS files and detects violations of a defined set of coding standards.",
            "homepage": "http://www.squizlabs.com/php-codesniffer",
            "keywords": [
                "phpcs",
                "standards"
            ],
            "time": "2014-05-01 03:07:07"
        },
        {
            "name": "symfony/config",
            "version": "v2.8.11",
            "source": {
                "type": "git",
                "url": "https://github.com/symfony/config.git",
                "reference": "005bf10c156335ede2e89fb9a9ee10a0b742bc84"
            },
            "dist": {
                "type": "zip",
                "url": "https://api.github.com/repos/symfony/config/zipball/005bf10c156335ede2e89fb9a9ee10a0b742bc84",
                "reference": "005bf10c156335ede2e89fb9a9ee10a0b742bc84",
                "shasum": ""
            },
            "require": {
                "php": ">=5.3.9",
                "symfony/filesystem": "~2.3|~3.0.0"
            },
            "suggest": {
                "symfony/yaml": "To use the yaml reference dumper"
            },
            "type": "library",
            "extra": {
                "branch-alias": {
                    "dev-master": "2.8-dev"
                }
            },
            "autoload": {
                "psr-4": {
                    "Symfony\\Component\\Config\\": ""
                },
                "exclude-from-classmap": [
                    "/Tests/"
                ]
            },
            "notification-url": "https://packagist.org/downloads/",
            "license": [
                "MIT"
            ],
            "authors": [
                {
                    "name": "Fabien Potencier",
                    "email": "fabien@symfony.com"
                },
                {
                    "name": "Symfony Community",
                    "homepage": "https://symfony.com/contributors"
                }
            ],
            "description": "Symfony Config Component",
            "homepage": "https://symfony.com",
            "time": "2016-08-16 14:56:08"
        },
        {
            "name": "symfony/dependency-injection",
            "version": "v2.8.11",
            "source": {
                "type": "git",
                "url": "https://github.com/symfony/dependency-injection.git",
                "reference": "0a732a9cafc30e54077967da4d019e1d618a8cb9"
            },
            "dist": {
                "type": "zip",
                "url": "https://api.github.com/repos/symfony/dependency-injection/zipball/0a732a9cafc30e54077967da4d019e1d618a8cb9",
                "reference": "0a732a9cafc30e54077967da4d019e1d618a8cb9",
                "shasum": ""
            },
            "require": {
                "php": ">=5.3.9"
            },
            "conflict": {
                "symfony/expression-language": "<2.6"
            },
            "require-dev": {
                "symfony/config": "~2.2|~3.0.0",
                "symfony/expression-language": "~2.6|~3.0.0",
                "symfony/yaml": "~2.3.42|~2.7.14|~2.8.7|~3.0.7"
            },
            "suggest": {
                "symfony/config": "",
                "symfony/expression-language": "For using expressions in service container configuration",
                "symfony/proxy-manager-bridge": "Generate service proxies to lazy load them",
                "symfony/yaml": ""
            },
            "type": "library",
            "extra": {
                "branch-alias": {
                    "dev-master": "2.8-dev"
                }
            },
            "autoload": {
                "psr-4": {
                    "Symfony\\Component\\DependencyInjection\\": ""
                },
                "exclude-from-classmap": [
                    "/Tests/"
                ]
            },
            "notification-url": "https://packagist.org/downloads/",
            "license": [
                "MIT"
            ],
            "authors": [
                {
                    "name": "Fabien Potencier",
                    "email": "fabien@symfony.com"
                },
                {
                    "name": "Symfony Community",
                    "homepage": "https://symfony.com/contributors"
                }
            ],
            "description": "Symfony DependencyInjection Component",
            "homepage": "https://symfony.com",
            "time": "2016-09-06 23:19:39"
        },
        {
            "name": "symfony/stopwatch",
            "version": "v3.1.4",
            "source": {
                "type": "git",
                "url": "https://github.com/symfony/stopwatch.git",
                "reference": "bb42806b12c5f89db4ebf64af6741afe6d8457e1"
            },
            "dist": {
                "type": "zip",
                "url": "https://api.github.com/repos/symfony/stopwatch/zipball/bb42806b12c5f89db4ebf64af6741afe6d8457e1",
                "reference": "bb42806b12c5f89db4ebf64af6741afe6d8457e1",
                "shasum": ""
            },
            "require": {
                "php": ">=5.5.9"
            },
            "type": "library",
            "extra": {
                "branch-alias": {
                    "dev-master": "3.1-dev"
                }
            },
            "autoload": {
                "psr-4": {
                    "Symfony\\Component\\Stopwatch\\": ""
                },
                "exclude-from-classmap": [
                    "/Tests/"
                ]
            },
            "notification-url": "https://packagist.org/downloads/",
            "license": [
                "MIT"
            ],
            "authors": [
                {
                    "name": "Fabien Potencier",
                    "email": "fabien@symfony.com"
                },
                {
                    "name": "Symfony Community",
                    "homepage": "https://symfony.com/contributors"
                }
            ],
            "description": "Symfony Stopwatch Component",
            "homepage": "https://symfony.com",
            "time": "2016-06-29 05:41:56"
        },
        {
            "name": "symfony/yaml",
            "version": "v2.8.11",
            "source": {
                "type": "git",
                "url": "https://github.com/symfony/yaml.git",
                "reference": "e7540734bad981fe59f8ef14b6fc194ae9df8d9c"
            },
            "dist": {
                "type": "zip",
                "url": "https://api.github.com/repos/symfony/yaml/zipball/e7540734bad981fe59f8ef14b6fc194ae9df8d9c",
                "reference": "e7540734bad981fe59f8ef14b6fc194ae9df8d9c",
                "shasum": ""
            },
            "require": {
                "php": ">=5.3.9"
            },
            "type": "library",
            "extra": {
                "branch-alias": {
                    "dev-master": "2.8-dev"
                }
            },
            "autoload": {
                "psr-4": {
                    "Symfony\\Component\\Yaml\\": ""
                },
                "exclude-from-classmap": [
                    "/Tests/"
                ]
            },
            "notification-url": "https://packagist.org/downloads/",
            "license": [
                "MIT"
            ],
            "authors": [
                {
                    "name": "Fabien Potencier",
                    "email": "fabien@symfony.com"
                },
                {
                    "name": "Symfony Community",
                    "homepage": "https://symfony.com/contributors"
                }
            ],
            "description": "Symfony Yaml Component",
            "homepage": "https://symfony.com",
            "time": "2016-09-02 01:57:56"
        },
        {
            "name": "theseer/fdomdocument",
            "version": "1.6.1",
            "source": {
                "type": "git",
                "url": "https://github.com/theseer/fDOMDocument.git",
                "reference": "d9ad139d6c2e8edf5e313ffbe37ff13344cf0684"
            },
            "dist": {
                "type": "zip",
                "url": "https://api.github.com/repos/theseer/fDOMDocument/zipball/d9ad139d6c2e8edf5e313ffbe37ff13344cf0684",
                "reference": "d9ad139d6c2e8edf5e313ffbe37ff13344cf0684",
                "shasum": ""
            },
            "require": {
                "ext-dom": "*",
                "lib-libxml": "*",
                "php": ">=5.3.3"
            },
            "type": "library",
            "autoload": {
                "classmap": [
                    "src/"
                ]
            },
            "notification-url": "https://packagist.org/downloads/",
            "license": [
                "BSD-3-Clause"
            ],
            "authors": [
                {
                    "name": "Arne Blankerts",
                    "email": "arne@blankerts.de",
                    "role": "lead"
                }
            ],
            "description": "The classes contained within this repository extend the standard DOM to use exceptions at all occasions of errors instead of PHP warnings or notices. They also add various custom methods and shortcuts for convenience and to simplify the usage of DOM.",
            "homepage": "https://github.com/theseer/fDOMDocument",
            "time": "2015-05-27 22:58:02"
        }
    ],
    "aliases": [],
    "minimum-stability": "alpha",
    "stability-flags": {
        "phpmd/phpmd": 0
    },
    "prefer-stable": true,
    "prefer-lowest": false,
    "platform": {
        "php": "~5.6.0|7.0.2|7.0.4|~7.0.6",
        "lib-libxml": "*",
        "ext-ctype": "*",
        "ext-gd": "*",
        "ext-spl": "*",
        "ext-dom": "*",
        "ext-simplexml": "*",
        "ext-mcrypt": "*",
        "ext-hash": "*",
        "ext-curl": "*",
        "ext-iconv": "*",
        "ext-intl": "*",
        "ext-xsl": "*",
        "ext-mbstring": "*",
        "ext-openssl": "*",
        "ext-zip": "*",
        "ext-pdo_mysql": "*"
    },
    "platform-dev": []
}<|MERGE_RESOLUTION|>--- conflicted
+++ resolved
@@ -4,13 +4,8 @@
         "Read more about it at https://getcomposer.org/doc/01-basic-usage.md#composer-lock-the-lock-file",
         "This file is @generated automatically"
     ],
-<<<<<<< HEAD
-    "hash": "4d9638531261dc272d8c6609fbef1cdf",
-    "content-hash": "3f246469f246617b3c67819d0ae96391",
-=======
     "hash": "0cd85c424e865c554b2f8db093192cfd",
     "content-hash": "d74ec028da2018e1a161a2e1b70d3f87",
->>>>>>> 6614360a
     "packages": [
         {
             "name": "braintree/braintree_php",
