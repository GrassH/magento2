--- conflicted
+++ resolved
@@ -4,11 +4,7 @@
         "Read more about it at https://getcomposer.org/doc/01-basic-usage.md#installing-dependencies",
         "This file is @generated automatically"
     ],
-<<<<<<< HEAD
-    "content-hash": "d9b8aaa1a80162d96ac664a73863f3ec",
-=======
-    "content-hash": "f08218963fdc3dc7eebdd7ede7fd7236",
->>>>>>> fc7fb0da
+    "content-hash": "a6681a5855eda99e087af8ea30babf3c",
     "packages": [
         {
             "name": "braintree/braintree_php",
