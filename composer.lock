{
    "_readme": [
        "This file locks the dependencies of your project to a known state",
        "Read more about it at https://getcomposer.org/doc/01-basic-usage.md#composer-lock-the-lock-file",
        "This file is @generated automatically"
    ],
<<<<<<< HEAD
    "hash": "c5a99caaa93f801e3c88e4923d377a7c",
=======
    "hash": "a62e70bed8efa22bebb0fedf63b51925",
>>>>>>> 6b5e713c
    "packages": [
        {
            "name": "composer/composer",
            "version": "1.0.0-alpha10",
            "source": {
                "type": "git",
                "url": "https://github.com/composer/composer.git",
                "reference": "775f6cd5c633facf2e7b99611fdcaa900b58ddb7"
            },
            "dist": {
                "type": "zip",
                "url": "https://api.github.com/repos/composer/composer/zipball/775f6cd5c633facf2e7b99611fdcaa900b58ddb7",
                "reference": "775f6cd5c633facf2e7b99611fdcaa900b58ddb7",
                "shasum": ""
            },
            "require": {
                "justinrainbow/json-schema": "~1.4",
                "php": ">=5.3.2",
                "seld/jsonlint": "~1.0",
                "symfony/console": "~2.5",
                "symfony/finder": "~2.2",
                "symfony/process": "~2.1"
            },
            "require-dev": {
                "phpunit/phpunit": "~4.5"
            },
            "suggest": {
                "ext-openssl": "Enabling the openssl extension allows you to access https URLs for repositories and packages",
                "ext-zip": "Enabling the zip extension allows you to unzip archives, and allows gzip compression of all internet traffic"
            },
            "bin": [
                "bin/composer"
            ],
            "type": "library",
            "extra": {
                "branch-alias": {
                    "dev-master": "1.0-dev"
                }
            },
            "autoload": {
                "psr-0": {
                    "Composer": "src/"
                }
            },
            "notification-url": "https://packagist.org/downloads/",
            "license": [
                "MIT"
            ],
            "authors": [
                {
                    "name": "Nils Adermann",
                    "email": "naderman@naderman.de",
                    "homepage": "http://www.naderman.de"
                },
                {
                    "name": "Jordi Boggiano",
                    "email": "j.boggiano@seld.be",
                    "homepage": "http://seld.be"
                }
            ],
            "description": "Composer helps you declare, manage and install dependencies of PHP projects, ensuring you have the right stack everywhere.",
            "homepage": "http://getcomposer.org/",
            "keywords": [
                "autoload",
                "dependency",
                "package"
            ],
            "time": "2015-04-14 21:18:51"
        },
        {
            "name": "justinrainbow/json-schema",
            "version": "1.4.2",
            "source": {
                "type": "git",
                "url": "https://github.com/justinrainbow/json-schema.git",
                "reference": "7dfe4f1db8a62be3dd35710efce663537d515653"
            },
            "dist": {
                "type": "zip",
                "url": "https://api.github.com/repos/justinrainbow/json-schema/zipball/7dfe4f1db8a62be3dd35710efce663537d515653",
                "reference": "7dfe4f1db8a62be3dd35710efce663537d515653",
                "shasum": ""
            },
            "require": {
                "php": ">=5.3.2"
            },
            "require-dev": {
                "json-schema/json-schema-test-suite": "1.1.0",
                "phpdocumentor/phpdocumentor": "~2",
                "phpunit/phpunit": "~3.7"
            },
            "bin": [
                "bin/validate-json"
            ],
            "type": "library",
            "extra": {
                "branch-alias": {
                    "dev-master": "1.4.x-dev"
                }
            },
            "autoload": {
                "psr-0": {
                    "JsonSchema": "src/"
                }
            },
            "notification-url": "https://packagist.org/downloads/",
            "license": [
                "BSD-3-Clause"
            ],
            "authors": [
                {
                    "name": "Bruno Prieto Reis",
                    "email": "bruno.p.reis@gmail.com"
                },
                {
                    "name": "Justin Rainbow",
                    "email": "justin.rainbow@gmail.com"
                },
                {
                    "name": "Igor Wiedler",
                    "email": "igor@wiedler.ch"
                },
                {
                    "name": "Robert Schönthal",
                    "email": "seroscho@googlemail.com"
                }
            ],
            "description": "A library to validate a json schema.",
            "homepage": "https://github.com/justinrainbow/json-schema",
            "keywords": [
                "json",
                "schema"
            ],
            "time": "2015-06-14 20:01:28"
        },
        {
            "name": "magento/magento-composer-installer",
            "version": "0.1.4",
            "source": {
                "type": "git",
                "url": "https://github.com/magento/magento-composer-installer.git",
                "reference": "7f03451f71e55d52c2bb07325d56a4e6df322f30"
            },
            "dist": {
                "type": "zip",
                "url": "https://api.github.com/repos/magento/magento-composer-installer/zipball/7f03451f71e55d52c2bb07325d56a4e6df322f30",
                "reference": "7f03451f71e55d52c2bb07325d56a4e6df322f30",
                "shasum": ""
            },
            "require": {
                "composer-plugin-api": "1.0.0"
            },
            "require-dev": {
                "composer/composer": "*@dev",
                "firegento/phpcs": "dev-patch-1",
                "mikey179/vfsstream": "*",
                "phpunit/phpunit": "*",
                "phpunit/phpunit-mock-objects": "dev-master",
                "squizlabs/php_codesniffer": "1.4.7",
                "symfony/process": "*"
            },
            "type": "composer-plugin",
            "extra": {
                "composer-command-registry": [
                    "MagentoHackathon\\Composer\\Magento\\Command\\DeployCommand"
                ],
                "class": "MagentoHackathon\\Composer\\Magento\\Plugin"
            },
            "autoload": {
                "psr-0": {
                    "MagentoHackathon\\Composer\\Magento": "src/"
                }
            },
            "notification-url": "https://packagist.org/downloads/",
            "license": [
                "OSL-3.0"
            ],
            "authors": [
                {
                    "name": "Vinai Kopp",
                    "email": "vinai@netzarbeiter.com"
                },
                {
                    "name": "Daniel Fahlke aka Flyingmana",
                    "email": "flyingmana@googlemail.com"
                },
                {
                    "name": "Jörg Weller",
                    "email": "weller@flagbit.de"
                },
                {
                    "name": "Karl Spies",
                    "email": "karl.spies@gmx.net"
                },
                {
                    "name": "Tobias Vogt",
                    "email": "tobi@webguys.de"
                },
                {
                    "name": "David Fuhr",
                    "email": "fuhr@flagbit.de"
                }
            ],
            "description": "Composer installer for Magento modules",
            "homepage": "https://github.com/magento/magento-composer-installer",
            "keywords": [
                "composer-installer",
                "magento"
            ],
            "time": "2015-03-05 21:40:30"
        },
        {
            "name": "magento/zendframework1",
            "version": "1.12.13",
            "source": {
                "type": "git",
                "url": "https://github.com/magento/zf1.git",
                "reference": "07ce4e9fba448f4aa48acbb1605c68897dac595f"
            },
            "dist": {
                "type": "zip",
                "url": "https://api.github.com/repos/magento/zf1/zipball/07ce4e9fba448f4aa48acbb1605c68897dac595f",
                "reference": "07ce4e9fba448f4aa48acbb1605c68897dac595f",
                "shasum": ""
            },
            "require": {
                "php": ">=5.2.11"
            },
            "require-dev": {
                "phpunit/dbunit": "1.3.*",
                "phpunit/phpunit": "3.7.*"
            },
            "type": "library",
            "extra": {
                "branch-alias": {
                    "dev-master": "1.12.x-dev"
                }
            },
            "autoload": {
                "psr-0": {
                    "Zend_": "library/"
                }
            },
            "notification-url": "https://packagist.org/downloads/",
            "include-path": [
                "library/"
            ],
            "license": [
                "BSD-3-Clause"
            ],
            "description": "Magento Zend Framework 1",
            "homepage": "http://framework.zend.com/",
            "keywords": [
                "ZF1",
                "framework"
            ],
            "time": "2015-06-02 08:04:41"
        },
        {
            "name": "monolog/monolog",
            "version": "1.11.0",
            "source": {
                "type": "git",
                "url": "https://github.com/Seldaek/monolog.git",
                "reference": "ec3961874c43840e96da3a8a1ed20d8c73d7e5aa"
            },
            "dist": {
                "type": "zip",
                "url": "https://api.github.com/repos/Seldaek/monolog/zipball/ec3961874c43840e96da3a8a1ed20d8c73d7e5aa",
                "reference": "ec3961874c43840e96da3a8a1ed20d8c73d7e5aa",
                "shasum": ""
            },
            "require": {
                "php": ">=5.3.0",
                "psr/log": "~1.0"
            },
            "provide": {
                "psr/log-implementation": "1.0.0"
            },
            "require-dev": {
                "aws/aws-sdk-php": "~2.4, >2.4.8",
                "doctrine/couchdb": "~1.0@dev",
                "graylog2/gelf-php": "~1.0",
                "phpunit/phpunit": "~3.7.0",
                "raven/raven": "~0.5",
                "ruflin/elastica": "0.90.*",
                "videlalvaro/php-amqplib": "~2.4"
            },
            "suggest": {
                "aws/aws-sdk-php": "Allow sending log messages to AWS services like DynamoDB",
                "doctrine/couchdb": "Allow sending log messages to a CouchDB server",
                "ext-amqp": "Allow sending log messages to an AMQP server (1.0+ required)",
                "ext-mongo": "Allow sending log messages to a MongoDB server",
                "graylog2/gelf-php": "Allow sending log messages to a GrayLog2 server",
                "raven/raven": "Allow sending log messages to a Sentry server",
                "rollbar/rollbar": "Allow sending log messages to Rollbar",
                "ruflin/elastica": "Allow sending log messages to an Elastic Search server",
                "videlalvaro/php-amqplib": "Allow sending log messages to an AMQP server using php-amqplib"
            },
            "type": "library",
            "extra": {
                "branch-alias": {
                    "dev-master": "1.11.x-dev"
                }
            },
            "autoload": {
                "psr-4": {
                    "Monolog\\": "src/Monolog"
                }
            },
            "notification-url": "https://packagist.org/downloads/",
            "license": [
                "MIT"
            ],
            "authors": [
                {
                    "name": "Jordi Boggiano",
                    "email": "j.boggiano@seld.be",
                    "homepage": "http://seld.be"
                }
            ],
            "description": "Sends your logs to files, sockets, inboxes, databases and various web services",
            "homepage": "http://github.com/Seldaek/monolog",
            "keywords": [
                "log",
                "logging",
                "psr-3"
            ],
            "time": "2014-09-30 13:30:58"
        },
        {
            "name": "oyejorge/less.php",
            "version": "v1.7.0.3",
            "source": {
                "type": "git",
                "url": "https://github.com/oyejorge/less.php.git",
                "reference": "6e08ecb07e6f6d9170c23e8744c58fdd822ad0de"
            },
            "dist": {
                "type": "zip",
                "url": "https://api.github.com/repos/oyejorge/less.php/zipball/6e08ecb07e6f6d9170c23e8744c58fdd822ad0de",
                "reference": "6e08ecb07e6f6d9170c23e8744c58fdd822ad0de",
                "shasum": ""
            },
            "require": {
                "php": ">=5.2"
            },
            "bin": [
                "bin/lessc"
            ],
            "type": "library",
            "autoload": {
                "psr-0": {
                    "Less": "lib/"
                },
                "classmap": [
                    "lessc.inc.php"
                ]
            },
            "notification-url": "https://packagist.org/downloads/",
            "license": [
                "Apache-2.0"
            ],
            "authors": [
                {
                    "name": "Matt Agar",
                    "homepage": "https://github.com/agar"
                },
                {
                    "name": "Martin Jantošovič",
                    "homepage": "https://github.com/Mordred"
                },
                {
                    "name": "Josh Schmidt",
                    "homepage": "https://github.com/oyejorge"
                }
            ],
            "description": "PHP port of the Javascript version of LESS http://lesscss.org",
            "homepage": "http://lessphp.gpeasy.com",
            "keywords": [
                "css",
                "less",
                "less.js",
                "lesscss",
                "php",
                "stylesheet"
            ],
            "time": "2015-03-10 18:12:59"
        },
        {
            "name": "psr/log",
            "version": "1.0.0",
            "source": {
                "type": "git",
                "url": "https://github.com/php-fig/log.git",
                "reference": "fe0936ee26643249e916849d48e3a51d5f5e278b"
            },
            "dist": {
                "type": "zip",
                "url": "https://api.github.com/repos/php-fig/log/zipball/fe0936ee26643249e916849d48e3a51d5f5e278b",
                "reference": "fe0936ee26643249e916849d48e3a51d5f5e278b",
                "shasum": ""
            },
            "type": "library",
            "autoload": {
                "psr-0": {
                    "Psr\\Log\\": ""
                }
            },
            "notification-url": "https://packagist.org/downloads/",
            "license": [
                "MIT"
            ],
            "authors": [
                {
                    "name": "PHP-FIG",
                    "homepage": "http://www.php-fig.org/"
                }
            ],
            "description": "Common interface for logging libraries",
            "keywords": [
                "log",
                "psr",
                "psr-3"
            ],
            "time": "2012-12-21 11:40:51"
        },
        {
            "name": "seld/jsonlint",
            "version": "1.3.1",
            "source": {
                "type": "git",
                "url": "https://github.com/Seldaek/jsonlint.git",
                "reference": "863ae85c6d3ef60ca49cb12bd051c4a0648c40c4"
            },
            "dist": {
                "type": "zip",
                "url": "https://api.github.com/repos/Seldaek/jsonlint/zipball/863ae85c6d3ef60ca49cb12bd051c4a0648c40c4",
                "reference": "863ae85c6d3ef60ca49cb12bd051c4a0648c40c4",
                "shasum": ""
            },
            "require": {
                "php": ">=5.3.0"
            },
            "bin": [
                "bin/jsonlint"
            ],
            "type": "library",
            "autoload": {
                "psr-4": {
                    "Seld\\JsonLint\\": "src/Seld/JsonLint/"
                }
            },
            "notification-url": "https://packagist.org/downloads/",
            "license": [
                "MIT"
            ],
            "authors": [
                {
                    "name": "Jordi Boggiano",
                    "email": "j.boggiano@seld.be",
                    "homepage": "http://seld.be"
                }
            ],
            "description": "JSON Linter",
            "keywords": [
                "json",
                "linter",
                "parser",
                "validator"
            ],
            "time": "2015-01-04 21:18:15"
        },
        {
            "name": "symfony/console",
            "version": "v2.6.9",
            "target-dir": "Symfony/Component/Console",
            "source": {
                "type": "git",
                "url": "https://github.com/symfony/Console.git",
                "reference": "b5ec0c11a204718f2b656357f5505a8e578f30dd"
            },
            "dist": {
                "type": "zip",
                "url": "https://api.github.com/repos/symfony/Console/zipball/b5ec0c11a204718f2b656357f5505a8e578f30dd",
                "reference": "b5ec0c11a204718f2b656357f5505a8e578f30dd",
                "shasum": ""
            },
            "require": {
                "php": ">=5.3.3"
            },
            "require-dev": {
                "psr/log": "~1.0",
                "symfony/event-dispatcher": "~2.1",
                "symfony/phpunit-bridge": "~2.7",
                "symfony/process": "~2.1"
            },
            "suggest": {
                "psr/log": "For using the console logger",
                "symfony/event-dispatcher": "",
                "symfony/process": ""
            },
            "type": "library",
            "extra": {
                "branch-alias": {
                    "dev-master": "2.6-dev"
                }
            },
            "autoload": {
                "psr-0": {
                    "Symfony\\Component\\Console\\": ""
                }
            },
            "notification-url": "https://packagist.org/downloads/",
            "license": [
                "MIT"
            ],
            "authors": [
                {
                    "name": "Fabien Potencier",
                    "email": "fabien@symfony.com"
                },
                {
                    "name": "Symfony Community",
                    "homepage": "https://symfony.com/contributors"
                }
            ],
            "description": "Symfony Console Component",
            "homepage": "https://symfony.com",
            "time": "2015-05-29 14:42:58"
        },
        {
            "name": "symfony/finder",
            "version": "v2.7.1",
            "source": {
                "type": "git",
                "url": "https://github.com/symfony/Finder.git",
                "reference": "c13a40d638aeede1e8400f8c956c7f9246c05f75"
            },
            "dist": {
                "type": "zip",
                "url": "https://api.github.com/repos/symfony/Finder/zipball/c13a40d638aeede1e8400f8c956c7f9246c05f75",
                "reference": "c13a40d638aeede1e8400f8c956c7f9246c05f75",
                "shasum": ""
            },
            "require": {
                "php": ">=5.3.9"
            },
            "require-dev": {
                "symfony/phpunit-bridge": "~2.7"
            },
            "type": "library",
            "extra": {
                "branch-alias": {
                    "dev-master": "2.7-dev"
                }
            },
            "autoload": {
                "psr-4": {
                    "Symfony\\Component\\Finder\\": ""
                }
            },
            "notification-url": "https://packagist.org/downloads/",
            "license": [
                "MIT"
            ],
            "authors": [
                {
                    "name": "Fabien Potencier",
                    "email": "fabien@symfony.com"
                },
                {
                    "name": "Symfony Community",
                    "homepage": "https://symfony.com/contributors"
                }
            ],
            "description": "Symfony Finder Component",
            "homepage": "https://symfony.com",
            "time": "2015-06-04 20:11:48"
        },
        {
            "name": "symfony/process",
            "version": "v2.7.1",
            "source": {
                "type": "git",
                "url": "https://github.com/symfony/Process.git",
                "reference": "552d8efdc80980cbcca50b28d626ac8e36e3cdd1"
            },
            "dist": {
                "type": "zip",
                "url": "https://api.github.com/repos/symfony/Process/zipball/552d8efdc80980cbcca50b28d626ac8e36e3cdd1",
                "reference": "552d8efdc80980cbcca50b28d626ac8e36e3cdd1",
                "shasum": ""
            },
            "require": {
                "php": ">=5.3.9"
            },
            "require-dev": {
                "symfony/phpunit-bridge": "~2.7"
            },
            "type": "library",
            "extra": {
                "branch-alias": {
                    "dev-master": "2.7-dev"
                }
            },
            "autoload": {
                "psr-4": {
                    "Symfony\\Component\\Process\\": ""
                }
            },
            "notification-url": "https://packagist.org/downloads/",
            "license": [
                "MIT"
            ],
            "authors": [
                {
                    "name": "Fabien Potencier",
                    "email": "fabien@symfony.com"
                },
                {
                    "name": "Symfony Community",
                    "homepage": "https://symfony.com/contributors"
                }
            ],
            "description": "Symfony Process Component",
            "homepage": "https://symfony.com",
            "time": "2015-06-08 09:37:21"
        },
        {
            "name": "tubalmartin/cssmin",
            "version": "v2.4.8-p4",
            "source": {
                "type": "git",
                "url": "https://github.com/tubalmartin/YUI-CSS-compressor-PHP-port.git",
                "reference": "fe84d71e8420243544c0ce3bd0f5d7c1936b0f90"
            },
            "dist": {
                "type": "zip",
                "url": "https://api.github.com/repos/tubalmartin/YUI-CSS-compressor-PHP-port/zipball/fe84d71e8420243544c0ce3bd0f5d7c1936b0f90",
                "reference": "fe84d71e8420243544c0ce3bd0f5d7c1936b0f90",
                "shasum": ""
            },
            "require": {
                "php": ">=5.0.0"
            },
            "type": "library",
            "autoload": {
                "classmap": [
                    "cssmin.php"
                ]
            },
            "notification-url": "https://packagist.org/downloads/",
            "license": [
                "BSD-3-Clause"
            ],
            "authors": [
                {
                    "name": "Túbal Martín",
                    "homepage": "http://tubalmartin.me/"
                }
            ],
            "description": "A PHP port of the YUI CSS compressor",
            "homepage": "https://github.com/tubalmartin/YUI-CSS-compressor-PHP-port",
            "keywords": [
                "compress",
                "compressor",
                "css",
                "minify",
                "yui"
            ],
            "time": "2014-09-22 08:08:50"
        },
        {
            "name": "zendframework/zend-code",
            "version": "2.4.0",
            "source": {
                "type": "git",
                "url": "https://github.com/zendframework/zend-code.git",
                "reference": "cfd5951ff4348e4430850560416c7ddb755f95d3"
            },
            "dist": {
                "type": "zip",
                "url": "https://api.github.com/repos/zendframework/zend-code/zipball/0ed94f842ba60cdc900c46a61bdbd7ac95a3e140",
                "reference": "cfd5951ff4348e4430850560416c7ddb755f95d3",
                "shasum": ""
            },
            "require": {
                "php": ">=5.3.23",
                "zendframework/zend-eventmanager": "self.version"
            },
            "require-dev": {
                "doctrine/common": ">=2.1",
                "zendframework/zend-stdlib": "self.version"
            },
            "suggest": {
                "doctrine/common": "Doctrine\\Common >=2.1 for annotation features",
                "zendframework/zend-stdlib": "Zend\\Stdlib component"
            },
            "type": "library",
            "extra": {
                "branch-alias": {
                    "dev-master": "2.3-dev",
                    "dev-develop": "2.4-dev"
                }
            },
            "autoload": {
                "psr-4": {
                    "Zend\\Code\\": ""
                }
            },
            "notification-url": "https://packagist.org/downloads/",
            "license": [
                "BSD-3-Clause"
            ],
            "description": "provides facilities to generate arbitrary code using an object oriented interface",
            "homepage": "https://github.com/zendframework/zf2",
            "keywords": [
                "code",
                "zf2"
            ],
            "time": "2015-04-01 17:59:08"
        },
        {
            "name": "zendframework/zend-config",
            "version": "2.4.0",
            "source": {
                "type": "git",
                "url": "https://github.com/zendframework/zend-config.git",
                "reference": "8682fe4e2923b383bb6472fc84b5796a07589163"
            },
            "dist": {
                "type": "zip",
                "url": "https://api.github.com/repos/zendframework/zend-config/zipball/95f3a4b3fa85d49e6f060183122de4596fa6d29d",
                "reference": "8682fe4e2923b383bb6472fc84b5796a07589163",
                "shasum": ""
            },
            "require": {
                "php": ">=5.3.23",
                "zendframework/zend-stdlib": "self.version"
            },
            "require-dev": {
                "zendframework/zend-filter": "self.version",
                "zendframework/zend-i18n": "self.version",
                "zendframework/zend-json": "self.version",
                "zendframework/zend-servicemanager": "self.version"
            },
            "suggest": {
                "zendframework/zend-filter": "Zend\\Filter component",
                "zendframework/zend-i18n": "Zend\\I18n component",
                "zendframework/zend-json": "Zend\\Json to use the Json reader or writer classes",
                "zendframework/zend-servicemanager": "Zend\\ServiceManager for use with the Config Factory to retrieve reader and writer instances"
            },
            "type": "library",
            "extra": {
                "branch-alias": {
                    "dev-master": "2.3-dev",
                    "dev-develop": "2.4-dev"
                }
            },
            "autoload": {
                "psr-4": {
                    "Zend\\Config\\": ""
                }
            },
            "notification-url": "https://packagist.org/downloads/",
            "license": [
                "BSD-3-Clause"
            ],
            "description": "provides a nested object property based user interface for accessing this configuration data within application code",
            "homepage": "https://github.com/zendframework/zf2",
            "keywords": [
                "config",
                "zf2"
            ],
            "time": "2015-04-01 17:59:31"
        },
        {
            "name": "zendframework/zend-console",
            "version": "2.4.0",
            "source": {
                "type": "git",
                "url": "https://github.com/zendframework/zend-console.git",
                "reference": "94ab6663b07e19f20b3319ecf317bd72b6a72dca"
            },
            "dist": {
                "type": "zip",
                "url": "https://api.github.com/repos/zendframework/zend-console/zipball/54823d9ba6f8ce39046384ee5a043b5b3d5f56d7",
                "reference": "94ab6663b07e19f20b3319ecf317bd72b6a72dca",
                "shasum": ""
            },
            "require": {
                "php": ">=5.3.23",
                "zendframework/zend-stdlib": "self.version"
            },
            "suggest": {
                "zendframework/zend-filter": "To support DefaultRouteMatcher usage",
                "zendframework/zend-validator": "To support DefaultRouteMatcher usage"
            },
            "type": "library",
            "extra": {
                "branch-alias": {
                    "dev-master": "2.3-dev",
                    "dev-develop": "2.4-dev"
                }
            },
            "autoload": {
                "psr-4": {
                    "Zend\\Console\\": ""
                }
            },
            "notification-url": "https://packagist.org/downloads/",
            "license": [
                "BSD-3-Clause"
            ],
            "homepage": "https://github.com/zendframework/zf2",
            "keywords": [
                "console",
                "zf2"
            ],
            "time": "2015-04-01 17:59:48"
        },
        {
            "name": "zendframework/zend-di",
            "version": "2.4.0",
            "source": {
                "type": "git",
                "url": "https://github.com/zendframework/zend-di.git",
                "reference": "0811f2a67ad0b50dfb8d602ed67cde0b82249190"
            },
            "dist": {
                "type": "zip",
                "url": "https://api.github.com/repos/zendframework/zend-di/zipball/b9f8de081adecf71a003a569e9ba76c0a4c00bf2",
                "reference": "0811f2a67ad0b50dfb8d602ed67cde0b82249190",
                "shasum": ""
            },
            "require": {
                "php": ">=5.3.23",
                "zendframework/zend-code": "self.version",
                "zendframework/zend-stdlib": "self.version"
            },
            "require-dev": {
                "zendframework/zend-servicemanager": "self.version"
            },
            "suggest": {
                "zendframework/zend-servicemanager": "Zend\\ServiceManager component"
            },
            "type": "library",
            "extra": {
                "branch-alias": {
                    "dev-master": "2.3-dev",
                    "dev-develop": "2.4-dev"
                }
            },
            "autoload": {
                "psr-4": {
                    "Zend\\Di\\": ""
                }
            },
            "notification-url": "https://packagist.org/downloads/",
            "license": [
                "BSD-3-Clause"
            ],
            "homepage": "https://github.com/zendframework/zf2",
            "keywords": [
                "di",
                "zf2"
            ],
            "time": "2015-04-01 18:01:30"
        },
        {
            "name": "zendframework/zend-escaper",
            "version": "2.4.0",
            "source": {
                "type": "git",
                "url": "https://github.com/zendframework/zend-escaper.git",
                "reference": "65b3328627362b0be1d5e9067bc846511d1fbc96"
            },
            "dist": {
                "type": "zip",
                "url": "https://api.github.com/repos/zendframework/zend-escaper/zipball/15e5769e4fcdb4bf07ebd76500810e7070e23a97",
                "reference": "65b3328627362b0be1d5e9067bc846511d1fbc96",
                "shasum": ""
            },
            "require": {
                "php": ">=5.3.23"
            },
            "type": "library",
            "extra": {
                "branch-alias": {
                    "dev-master": "2.3-dev",
                    "dev-develop": "2.4-dev"
                }
            },
            "autoload": {
                "psr-4": {
                    "Zend\\Escaper\\": ""
                }
            },
            "notification-url": "https://packagist.org/downloads/",
            "license": [
                "BSD-3-Clause"
            ],
            "homepage": "https://github.com/zendframework/zf2",
            "keywords": [
                "escaper",
                "zf2"
            ],
            "time": "2015-04-01 18:02:07"
        },
        {
            "name": "zendframework/zend-eventmanager",
            "version": "2.4.0",
            "source": {
                "type": "git",
                "url": "https://github.com/zendframework/zend-eventmanager.git",
                "reference": "38df5b567d4ff4d22144745c503ba0502d0d5695"
            },
            "dist": {
                "type": "zip",
                "url": "https://api.github.com/repos/zendframework/zend-eventmanager/zipball/58d21c95c7005a527262fd536499195f104e83f9",
                "reference": "38df5b567d4ff4d22144745c503ba0502d0d5695",
                "shasum": ""
            },
            "require": {
                "php": ">=5.3.23",
                "zendframework/zend-stdlib": "self.version"
            },
            "type": "library",
            "extra": {
                "branch-alias": {
                    "dev-master": "2.3-dev",
                    "dev-develop": "2.4-dev"
                }
            },
            "autoload": {
                "psr-4": {
                    "Zend\\EventManager\\": ""
                }
            },
            "notification-url": "https://packagist.org/downloads/",
            "license": [
                "BSD-3-Clause"
            ],
            "homepage": "https://github.com/zendframework/zf2",
            "keywords": [
                "eventmanager",
                "zf2"
            ],
            "time": "2015-04-01 18:05:26"
        },
        {
            "name": "zendframework/zend-filter",
            "version": "2.4.0",
            "source": {
                "type": "git",
                "url": "https://github.com/zendframework/zend-filter.git",
                "reference": "b13741a88553351fc52472de529b57b580b8f6f1"
            },
            "dist": {
                "type": "zip",
                "url": "https://api.github.com/repos/zendframework/zend-filter/zipball/6d8aed2da81b62a04747346c4370562cdbe34595",
                "reference": "b13741a88553351fc52472de529b57b580b8f6f1",
                "shasum": ""
            },
            "require": {
                "php": ">=5.3.23",
                "zendframework/zend-stdlib": "self.version"
            },
            "require-dev": {
                "zendframework/zend-crypt": "self.version",
                "zendframework/zend-servicemanager": "self.version",
                "zendframework/zend-uri": "self.version"
            },
            "suggest": {
                "zendframework/zend-crypt": "Zend\\Crypt component",
                "zendframework/zend-i18n": "Zend\\I18n component",
                "zendframework/zend-servicemanager": "Zend\\ServiceManager component",
                "zendframework/zend-uri": "Zend\\Uri component for UriNormalize filter"
            },
            "type": "library",
            "extra": {
                "branch-alias": {
                    "dev-master": "2.3-dev",
                    "dev-develop": "2.4-dev"
                }
            },
            "autoload": {
                "psr-4": {
                    "Zend\\Filter\\": ""
                }
            },
            "notification-url": "https://packagist.org/downloads/",
            "license": [
                "BSD-3-Clause"
            ],
            "description": "provides a set of commonly needed data filters",
            "homepage": "https://github.com/zendframework/zf2",
            "keywords": [
                "filter",
                "zf2"
            ],
            "time": "2015-04-01 18:09:25"
        },
        {
            "name": "zendframework/zend-form",
            "version": "2.4.0",
            "source": {
                "type": "git",
                "url": "https://github.com/zendframework/zend-form.git",
                "reference": "09f5bd46ffbf783df22281898e2175b291bd43a3"
            },
            "dist": {
                "type": "zip",
                "url": "https://api.github.com/repos/zendframework/zend-form/zipball/bca0db55718355d25c2c10fdd41a83561f1c94b3",
                "reference": "09f5bd46ffbf783df22281898e2175b291bd43a3",
                "shasum": ""
            },
            "require": {
                "php": ">=5.3.23",
                "zendframework/zend-inputfilter": "self.version",
                "zendframework/zend-stdlib": "self.version"
            },
            "require-dev": {
                "zendframework/zend-captcha": "self.version",
                "zendframework/zend-code": "self.version",
                "zendframework/zend-eventmanager": "self.version",
                "zendframework/zend-filter": "self.version",
                "zendframework/zend-i18n": "self.version",
                "zendframework/zend-servicemanager": "self.version",
                "zendframework/zend-validator": "self.version",
                "zendframework/zend-view": "self.version",
                "zendframework/zendservice-recaptcha": "*"
            },
            "suggest": {
                "zendframework/zend-captcha": "Zend\\Captcha component",
                "zendframework/zend-code": "Zend\\Code component",
                "zendframework/zend-eventmanager": "Zend\\EventManager component",
                "zendframework/zend-filter": "Zend\\Filter component",
                "zendframework/zend-i18n": "Zend\\I18n component",
                "zendframework/zend-servicemanager": "Zend\\ServiceManager component",
                "zendframework/zend-validator": "Zend\\Validator component",
                "zendframework/zend-view": "Zend\\View component",
                "zendframework/zendservice-recaptcha": "ZendService\\ReCaptcha component"
            },
            "type": "library",
            "extra": {
                "branch-alias": {
                    "dev-master": "2.3-dev",
                    "dev-develop": "2.4-dev"
                }
            },
            "autoload": {
                "psr-4": {
                    "Zend\\Form\\": ""
                }
            },
            "notification-url": "https://packagist.org/downloads/",
            "license": [
                "BSD-3-Clause"
            ],
            "homepage": "https://github.com/zendframework/zf2",
            "keywords": [
                "form",
                "zf2"
            ],
            "time": "2015-04-01 18:09:25"
        },
        {
            "name": "zendframework/zend-http",
            "version": "2.4.0",
            "source": {
                "type": "git",
                "url": "https://github.com/zendframework/zend-http.git",
                "reference": "ee6220609845b32d1b2873c9ac694aef56d508f5"
            },
            "dist": {
                "type": "zip",
                "url": "https://api.github.com/repos/zendframework/zend-http/zipball/9c6047a0bdb3094d3ea07a215ff929cc47de4deb",
                "reference": "ee6220609845b32d1b2873c9ac694aef56d508f5",
                "shasum": ""
            },
            "require": {
                "php": ">=5.3.23",
                "zendframework/zend-loader": "self.version",
                "zendframework/zend-stdlib": "self.version",
                "zendframework/zend-uri": "self.version",
                "zendframework/zend-validator": "self.version"
            },
            "type": "library",
            "extra": {
                "branch-alias": {
                    "dev-master": "2.3-dev",
                    "dev-develop": "2.4-dev"
                }
            },
            "autoload": {
                "psr-4": {
                    "Zend\\Http\\": ""
                }
            },
            "notification-url": "https://packagist.org/downloads/",
            "license": [
                "BSD-3-Clause"
            ],
            "description": "provides an easy interface for performing Hyper-Text Transfer Protocol (HTTP) requests",
            "homepage": "https://github.com/zendframework/zf2",
            "keywords": [
                "http",
                "zf2"
            ],
            "time": "2015-04-01 18:09:25"
        },
        {
            "name": "zendframework/zend-i18n",
            "version": "2.4.0",
            "source": {
                "type": "git",
                "url": "https://github.com/zendframework/zend-i18n.git",
                "reference": "33051775d9a8c341fe3b77d1f3daa0e921e2f4bd"
            },
            "dist": {
                "type": "zip",
                "url": "https://api.github.com/repos/zendframework/zend-i18n/zipball/9aebc5287373a802540d75fe5508417f866c2e52",
                "reference": "33051775d9a8c341fe3b77d1f3daa0e921e2f4bd",
                "shasum": ""
            },
            "require": {
                "php": ">=5.3.23",
                "zendframework/zend-stdlib": "self.version"
            },
            "require-dev": {
                "zendframework/zend-cache": "self.version",
                "zendframework/zend-config": "self.version",
                "zendframework/zend-eventmanager": "self.version",
                "zendframework/zend-filter": "self.version",
                "zendframework/zend-servicemanager": "self.version",
                "zendframework/zend-validator": "self.version",
                "zendframework/zend-view": "self.version"
            },
            "suggest": {
                "ext-intl": "Required for most features of Zend\\I18n; included in default builds of PHP",
                "zendframework/zend-cache": "Zend\\Cache component",
                "zendframework/zend-config": "Zend\\Config component",
                "zendframework/zend-eventmanager": "You should install this package to use the events in the translator",
                "zendframework/zend-filter": "You should install this package to use the provided filters",
                "zendframework/zend-resources": "Translation resources",
                "zendframework/zend-servicemanager": "Zend\\ServiceManager component",
                "zendframework/zend-validator": "You should install this package to use the provided validators",
                "zendframework/zend-view": "You should install this package to use the provided view helpers"
            },
            "type": "library",
            "extra": {
                "branch-alias": {
                    "dev-master": "2.3-dev",
                    "dev-develop": "2.4-dev"
                }
            },
            "autoload": {
                "psr-4": {
                    "Zend\\I18n\\": ""
                }
            },
            "notification-url": "https://packagist.org/downloads/",
            "license": [
                "BSD-3-Clause"
            ],
            "homepage": "https://github.com/zendframework/zf2",
            "keywords": [
                "i18n",
                "zf2"
            ],
            "time": "2015-04-01 18:09:26"
        },
        {
            "name": "zendframework/zend-inputfilter",
            "version": "2.4.0",
            "source": {
                "type": "git",
                "url": "https://github.com/zendframework/zend-inputfilter.git",
                "reference": "16856fec61f285e41e5492235220a4dec06ab90f"
            },
            "dist": {
                "type": "zip",
                "url": "https://api.github.com/repos/zendframework/zend-inputfilter/zipball/4b1398f3635fae3cc5e873c5bb067274f3d10a93",
                "reference": "16856fec61f285e41e5492235220a4dec06ab90f",
                "shasum": ""
            },
            "require": {
                "php": ">=5.3.23",
                "zendframework/zend-filter": "self.version",
                "zendframework/zend-stdlib": "self.version",
                "zendframework/zend-validator": "self.version"
            },
            "require-dev": {
                "zendframework/zend-servicemanager": "self.version"
            },
            "suggest": {
                "zendframework/zend-servicemanager": "To support plugin manager support"
            },
            "type": "library",
            "extra": {
                "branch-alias": {
                    "dev-master": "2.3-dev",
                    "dev-develop": "2.4-dev"
                }
            },
            "autoload": {
                "psr-4": {
                    "Zend\\InputFilter\\": ""
                }
            },
            "notification-url": "https://packagist.org/downloads/",
            "license": [
                "BSD-3-Clause"
            ],
            "homepage": "https://github.com/zendframework/zf2",
            "keywords": [
                "inputfilter",
                "zf2"
            ],
            "time": "2015-04-01 18:09:26"
        },
        {
            "name": "zendframework/zend-json",
            "version": "2.4.0",
            "source": {
                "type": "git",
                "url": "https://github.com/zendframework/zend-json.git",
                "reference": "76aeb27e4baf39799e5ca3cf6f2fdd6748ee930c"
            },
            "dist": {
                "type": "zip",
                "url": "https://api.github.com/repos/zendframework/zend-json/zipball/2d845e151c1b9a237cf1899ac31e17fb10bd1e3f",
                "reference": "76aeb27e4baf39799e5ca3cf6f2fdd6748ee930c",
                "shasum": ""
            },
            "require": {
                "php": ">=5.3.23",
                "zendframework/zend-stdlib": "self.version"
            },
            "require-dev": {
                "zendframework/zend-http": "self.version",
                "zendframework/zend-server": "self.version"
            },
            "suggest": {
                "zendframework/zend-http": "Zend\\Http component",
                "zendframework/zend-server": "Zend\\Server component",
                "zendframework/zendxml": "To support Zend\\Json\\Json::fromXml() usage"
            },
            "type": "library",
            "extra": {
                "branch-alias": {
                    "dev-master": "2.3-dev",
                    "dev-develop": "2.4-dev"
                }
            },
            "autoload": {
                "psr-4": {
                    "Zend\\Json\\": ""
                }
            },
            "notification-url": "https://packagist.org/downloads/",
            "license": [
                "BSD-3-Clause"
            ],
            "description": "provides convenience methods for serializing native PHP to JSON and decoding JSON to native PHP",
            "homepage": "https://github.com/zendframework/zf2",
            "keywords": [
                "json",
                "zf2"
            ],
            "time": "2015-04-01 18:09:26"
        },
        {
            "name": "zendframework/zend-loader",
            "version": "2.4.0",
            "source": {
                "type": "git",
                "url": "https://github.com/zendframework/zend-loader.git",
                "reference": "6868b8a0c346f17fb97724c3a63aa2cbf6b94865"
            },
            "dist": {
                "type": "zip",
                "url": "https://api.github.com/repos/zendframework/zend-loader/zipball/65de2c7a56f8eee633c6bf1cfab73e45648880d4",
                "reference": "6868b8a0c346f17fb97724c3a63aa2cbf6b94865",
                "shasum": ""
            },
            "require": {
                "php": ">=5.3.23"
            },
            "type": "library",
            "extra": {
                "branch-alias": {
                    "dev-master": "2.3-dev",
                    "dev-develop": "2.4-dev"
                }
            },
            "autoload": {
                "psr-4": {
                    "Zend\\Loader\\": ""
                }
            },
            "notification-url": "https://packagist.org/downloads/",
            "license": [
                "BSD-3-Clause"
            ],
            "homepage": "https://github.com/zendframework/zf2",
            "keywords": [
                "loader",
                "zf2"
            ],
            "time": "2015-04-01 18:09:26"
        },
        {
            "name": "zendframework/zend-log",
            "version": "2.4.0",
            "source": {
                "type": "git",
                "url": "https://github.com/zendframework/zend-log.git",
                "reference": "2d5d20fd45470506bdaff727c46dc25fe953146e"
            },
            "dist": {
                "type": "zip",
                "url": "https://api.github.com/repos/zendframework/zend-log/zipball/002e3c810cad7e31e51c9895e9e3cb6fbd312cdd",
                "reference": "2d5d20fd45470506bdaff727c46dc25fe953146e",
                "shasum": ""
            },
            "require": {
                "php": ">=5.3.23",
                "zendframework/zend-servicemanager": "self.version",
                "zendframework/zend-stdlib": "self.version"
            },
            "require-dev": {
                "zendframework/zend-console": "self.version",
                "zendframework/zend-db": "self.version",
                "zendframework/zend-escaper": "self.version",
                "zendframework/zend-mail": "self.version",
                "zendframework/zend-validator": "self.version"
            },
            "suggest": {
                "ext-mongo": "*",
                "zendframework/zend-console": "Zend\\Console component",
                "zendframework/zend-db": "Zend\\Db component",
                "zendframework/zend-escaper": "Zend\\Escaper component, for use in the XML formatter",
                "zendframework/zend-mail": "Zend\\Mail component",
                "zendframework/zend-validator": "Zend\\Validator component"
            },
            "type": "library",
            "extra": {
                "branch-alias": {
                    "dev-master": "2.3-dev",
                    "dev-develop": "2.4-dev"
                }
            },
            "autoload": {
                "psr-4": {
                    "Zend\\Log\\": ""
                }
            },
            "notification-url": "https://packagist.org/downloads/",
            "license": [
                "BSD-3-Clause"
            ],
            "description": "component for general purpose logging",
            "homepage": "https://github.com/zendframework/zf2",
            "keywords": [
                "log",
                "logging",
                "zf2"
            ],
            "time": "2015-04-01 18:09:26"
        },
        {
            "name": "zendframework/zend-math",
            "version": "2.4.0",
            "source": {
                "type": "git",
                "url": "https://github.com/zendframework/zend-math.git",
                "reference": "634123f83ca90b6613f132d0d100e6b5e9890a29"
            },
            "dist": {
                "type": "zip",
                "url": "https://api.github.com/repos/zendframework/zend-math/zipball/f41fe4acfd809c14f2a802d1aa45dec8fcd2cc73",
                "reference": "634123f83ca90b6613f132d0d100e6b5e9890a29",
                "shasum": ""
            },
            "require": {
                "php": ">=5.3.23"
            },
            "suggest": {
                "ext-bcmath": "If using the bcmath functionality",
                "ext-gmp": "If using the gmp functionality",
                "ircmaxell/random-lib": "Fallback random byte generator for Zend\\Math\\Rand if OpenSSL/Mcrypt extensions are unavailable",
                "zendframework/zend-servicemanager": ">= current version, if using the BigInteger::factory functionality"
            },
            "type": "library",
            "extra": {
                "branch-alias": {
                    "dev-master": "2.3-dev",
                    "dev-develop": "2.4-dev"
                }
            },
            "autoload": {
                "psr-4": {
                    "Zend\\Math\\": ""
                }
            },
            "notification-url": "https://packagist.org/downloads/",
            "license": [
                "BSD-3-Clause"
            ],
            "homepage": "https://github.com/zendframework/zf2",
            "keywords": [
                "math",
                "zf2"
            ],
            "time": "2015-04-01 18:09:27"
        },
        {
            "name": "zendframework/zend-modulemanager",
            "version": "2.4.0",
            "source": {
                "type": "git",
                "url": "https://github.com/zendframework/zend-modulemanager.git",
                "reference": "cbe16b0eafe734a062ed0182381e64b9c953dccf"
            },
            "dist": {
                "type": "zip",
                "url": "https://api.github.com/repos/zendframework/zend-modulemanager/zipball/af7ae3cd29a1efb73cc66ae1081e606039d5c20f",
                "reference": "cbe16b0eafe734a062ed0182381e64b9c953dccf",
                "shasum": ""
            },
            "require": {
                "php": ">=5.3.23",
                "zendframework/zend-eventmanager": "self.version",
                "zendframework/zend-stdlib": "self.version"
            },
            "require-dev": {
                "zendframework/zend-config": "self.version",
                "zendframework/zend-console": "self.version",
                "zendframework/zend-loader": "self.version",
                "zendframework/zend-servicemanager": "self.version"
            },
            "suggest": {
                "zendframework/zend-config": "Zend\\Config component",
                "zendframework/zend-console": "Zend\\Console component",
                "zendframework/zend-loader": "Zend\\Loader component",
                "zendframework/zend-mvc": "Zend\\Mvc component",
                "zendframework/zend-servicemanager": "Zend\\ServiceManager component"
            },
            "type": "library",
            "extra": {
                "branch-alias": {
                    "dev-master": "2.3-dev",
                    "dev-develop": "2.4-dev"
                }
            },
            "autoload": {
                "psr-4": {
                    "Zend\\ModuleManager\\": ""
                }
            },
            "notification-url": "https://packagist.org/downloads/",
            "license": [
                "BSD-3-Clause"
            ],
            "homepage": "https://github.com/zendframework/zf2",
            "keywords": [
                "modulemanager",
                "zf2"
            ],
            "time": "2015-04-01 18:09:27"
        },
        {
            "name": "zendframework/zend-mvc",
            "version": "2.4.0",
            "source": {
                "type": "git",
                "url": "https://github.com/zendframework/zend-mvc.git",
                "reference": "bfff0f5f9e4d925ee13b8c159c9d6ae7e0db5412"
            },
            "dist": {
                "type": "zip",
                "url": "https://api.github.com/repos/zendframework/zend-mvc/zipball/0b4a4a829b30be510a3f215c4ff00c703ee8b431",
                "reference": "bfff0f5f9e4d925ee13b8c159c9d6ae7e0db5412",
                "shasum": ""
            },
            "require": {
                "php": ">=5.3.23",
                "zendframework/zend-eventmanager": "self.version",
                "zendframework/zend-form": "self.version",
                "zendframework/zend-servicemanager": "self.version",
                "zendframework/zend-stdlib": "self.version"
            },
            "require-dev": {
                "zendframework/zend-authentication": "self.version",
                "zendframework/zend-console": "self.version",
                "zendframework/zend-di": "self.version",
                "zendframework/zend-filter": "self.version",
                "zendframework/zend-http": "self.version",
                "zendframework/zend-i18n": "self.version",
                "zendframework/zend-inputfilter": "self.version",
                "zendframework/zend-json": "self.version",
                "zendframework/zend-log": "self.version",
                "zendframework/zend-modulemanager": "self.version",
                "zendframework/zend-serializer": "self.version",
                "zendframework/zend-session": "self.version",
                "zendframework/zend-text": "self.version",
                "zendframework/zend-uri": "self.version",
                "zendframework/zend-validator": "self.version",
                "zendframework/zend-version": "self.version",
                "zendframework/zend-view": "self.version"
            },
            "suggest": {
                "zendframework/zend-authentication": "Zend\\Authentication component for Identity plugin",
                "zendframework/zend-config": "Zend\\Config component",
                "zendframework/zend-console": "Zend\\Console component",
                "zendframework/zend-di": "Zend\\Di component",
                "zendframework/zend-filter": "Zend\\Filter component",
                "zendframework/zend-http": "Zend\\Http component",
                "zendframework/zend-i18n": "Zend\\I18n component for translatable segments",
                "zendframework/zend-inputfilter": "Zend\\Inputfilter component",
                "zendframework/zend-json": "Zend\\Json component",
                "zendframework/zend-log": "Zend\\Log component",
                "zendframework/zend-modulemanager": "Zend\\ModuleManager component",
                "zendframework/zend-serializer": "Zend\\Serializer component",
                "zendframework/zend-session": "Zend\\Session component for FlashMessenger, PRG, and FPRG plugins",
                "zendframework/zend-stdlib": "Zend\\Stdlib component",
                "zendframework/zend-text": "Zend\\Text component",
                "zendframework/zend-uri": "Zend\\Uri component",
                "zendframework/zend-validator": "Zend\\Validator component",
                "zendframework/zend-version": "Zend\\Version component",
                "zendframework/zend-view": "Zend\\View component"
            },
            "type": "library",
            "extra": {
                "branch-alias": {
                    "dev-master": "2.3-dev",
                    "dev-develop": "2.4-dev"
                }
            },
            "autoload": {
                "psr-4": {
                    "Zend\\Mvc\\": ""
                }
            },
            "notification-url": "https://packagist.org/downloads/",
            "license": [
                "BSD-3-Clause"
            ],
            "homepage": "https://github.com/zendframework/zf2",
            "keywords": [
                "mvc",
                "zf2"
            ],
            "time": "2015-04-01 18:09:27"
        },
        {
            "name": "zendframework/zend-serializer",
            "version": "2.4.0",
            "source": {
                "type": "git",
                "url": "https://github.com/zendframework/zend-serializer.git",
                "reference": "a46960854d6326f0036d98c9abc7a79e36e25928"
            },
            "dist": {
                "type": "zip",
                "url": "https://api.github.com/repos/zendframework/zend-serializer/zipball/3c531789a9882a5deb721356a7bd2642b65d4b09",
                "reference": "a46960854d6326f0036d98c9abc7a79e36e25928",
                "shasum": ""
            },
            "require": {
                "php": ">=5.3.23",
                "zendframework/zend-json": "self.version",
                "zendframework/zend-math": "self.version",
                "zendframework/zend-stdlib": "self.version"
            },
            "require-dev": {
                "zendframework/zend-servicemanager": "self.version"
            },
            "suggest": {
                "zendframework/zend-servicemanager": "To support plugin manager support"
            },
            "type": "library",
            "extra": {
                "branch-alias": {
                    "dev-master": "2.3-dev",
                    "dev-develop": "2.4-dev"
                }
            },
            "autoload": {
                "psr-4": {
                    "Zend\\Serializer\\": ""
                }
            },
            "notification-url": "https://packagist.org/downloads/",
            "license": [
                "BSD-3-Clause"
            ],
            "description": "provides an adapter based interface to simply generate storable representation of PHP types by different facilities, and recover",
            "homepage": "https://github.com/zendframework/zf2",
            "keywords": [
                "serializer",
                "zf2"
            ],
            "time": "2015-04-01 18:09:28"
        },
        {
            "name": "zendframework/zend-server",
            "version": "2.4.0",
            "source": {
                "type": "git",
                "url": "https://github.com/zendframework/zend-server.git",
                "reference": "fc73c34490908ba143af3c57c7e166b40c4b9f8e"
            },
            "dist": {
                "type": "zip",
                "url": "https://api.github.com/repos/zendframework/zend-server/zipball/d11ff0bd529d202022823d4accf5983cbd50fc49",
                "reference": "fc73c34490908ba143af3c57c7e166b40c4b9f8e",
                "shasum": ""
            },
            "require": {
                "php": ">=5.3.23",
                "zendframework/zend-code": "self.version",
                "zendframework/zend-stdlib": "self.version"
            },
            "type": "library",
            "extra": {
                "branch-alias": {
                    "dev-master": "2.3-dev",
                    "dev-develop": "2.4-dev"
                }
            },
            "autoload": {
                "psr-4": {
                    "Zend\\Server\\": ""
                }
            },
            "notification-url": "https://packagist.org/downloads/",
            "license": [
                "BSD-3-Clause"
            ],
            "homepage": "https://github.com/zendframework/zf2",
            "keywords": [
                "server",
                "zf2"
            ],
            "time": "2015-04-01 18:09:28"
        },
        {
            "name": "zendframework/zend-servicemanager",
            "version": "2.4.0",
            "source": {
                "type": "git",
                "url": "https://github.com/zendframework/zend-servicemanager.git",
                "reference": "d3c27c708a148a30608f313a5b7a61a531bd9cb9"
            },
            "dist": {
                "type": "zip",
                "url": "https://api.github.com/repos/zendframework/zend-servicemanager/zipball/57cf99fa5ac08c05a135a8d0d676c52a5e450083",
                "reference": "d3c27c708a148a30608f313a5b7a61a531bd9cb9",
                "shasum": ""
            },
            "require": {
                "php": ">=5.3.23"
            },
            "require-dev": {
                "zendframework/zend-di": "self.version"
            },
            "suggest": {
                "ocramius/proxy-manager": "ProxyManager 0.5.* to handle lazy initialization of services",
                "zendframework/zend-di": "Zend\\Di component"
            },
            "type": "library",
            "extra": {
                "branch-alias": {
                    "dev-master": "2.3-dev",
                    "dev-develop": "2.4-dev"
                }
            },
            "autoload": {
                "psr-4": {
                    "Zend\\ServiceManager\\": ""
                }
            },
            "notification-url": "https://packagist.org/downloads/",
            "license": [
                "BSD-3-Clause"
            ],
            "homepage": "https://github.com/zendframework/zf2",
            "keywords": [
                "servicemanager",
                "zf2"
            ],
            "time": "2015-04-01 18:09:28"
        },
        {
            "name": "zendframework/zend-soap",
            "version": "2.4.0",
            "source": {
                "type": "git",
                "url": "https://github.com/zendframework/zend-soap.git",
                "reference": "e42b900798ea95a9063fa4922da976d8b3a8ab6f"
            },
            "dist": {
                "type": "zip",
                "url": "https://api.github.com/repos/zendframework/zend-soap/zipball/a599463aba97ce247faf3fb443e3c7858b46449b",
                "reference": "e42b900798ea95a9063fa4922da976d8b3a8ab6f",
                "shasum": ""
            },
            "require": {
                "php": ">=5.3.23",
                "zendframework/zend-server": "self.version",
                "zendframework/zend-stdlib": "self.version",
                "zendframework/zend-uri": "self.version"
            },
            "require-dev": {
                "zendframework/zend-http": "self.version"
            },
            "suggest": {
                "zendframework/zend-http": "Zend\\Http component"
            },
            "type": "library",
            "extra": {
                "branch-alias": {
                    "dev-master": "2.3-dev",
                    "dev-develop": "2.4-dev"
                }
            },
            "autoload": {
                "psr-4": {
                    "Zend\\Soap\\": ""
                }
            },
            "notification-url": "https://packagist.org/downloads/",
            "license": [
                "BSD-3-Clause"
            ],
            "homepage": "https://github.com/zendframework/zf2",
            "keywords": [
                "soap",
                "zf2"
            ],
            "time": "2015-04-01 18:09:29"
        },
        {
            "name": "zendframework/zend-stdlib",
            "version": "2.4.0",
            "source": {
                "type": "git",
                "url": "https://github.com/zendframework/zend-stdlib.git",
                "reference": "eab586f4c18af3fa63c977611939f1f4a3cf1030"
            },
            "dist": {
                "type": "zip",
                "url": "https://api.github.com/repos/zendframework/zend-stdlib/zipball/cf05c5ba75606e47ffee91cedc72778da46f74c3",
                "reference": "eab586f4c18af3fa63c977611939f1f4a3cf1030",
                "shasum": ""
            },
            "require": {
                "php": ">=5.3.23"
            },
            "require-dev": {
                "zendframework/zend-eventmanager": "self.version",
                "zendframework/zend-filter": "self.version",
                "zendframework/zend-serializer": "self.version",
                "zendframework/zend-servicemanager": "self.version"
            },
            "suggest": {
                "zendframework/zend-eventmanager": "To support aggregate hydrator usage",
                "zendframework/zend-filter": "To support naming strategy hydrator usage",
                "zendframework/zend-serializer": "Zend\\Serializer component",
                "zendframework/zend-servicemanager": "To support hydrator plugin manager usage"
            },
            "type": "library",
            "extra": {
                "branch-alias": {
                    "dev-master": "2.3-dev",
                    "dev-develop": "2.4-dev"
                }
            },
            "autoload": {
                "psr-4": {
                    "Zend\\Stdlib\\": ""
                }
            },
            "notification-url": "https://packagist.org/downloads/",
            "license": [
                "BSD-3-Clause"
            ],
            "homepage": "https://github.com/zendframework/zf2",
            "keywords": [
                "stdlib",
                "zf2"
            ],
            "time": "2015-04-01 18:09:29"
        },
        {
            "name": "zendframework/zend-text",
            "version": "2.4.0",
            "source": {
                "type": "git",
                "url": "https://github.com/zendframework/zend-text.git",
                "reference": "35f519e20e575a331c2ee554e5a555a59ce4b9e2"
            },
            "dist": {
                "type": "zip",
                "url": "https://api.github.com/repos/zendframework/zend-text/zipball/d962ea25647b20527f3ca34ae225bbc885dabfc7",
                "reference": "35f519e20e575a331c2ee554e5a555a59ce4b9e2",
                "shasum": ""
            },
            "require": {
                "php": ">=5.3.23",
                "zendframework/zend-servicemanager": "self.version",
                "zendframework/zend-stdlib": "self.version"
            },
            "type": "library",
            "extra": {
                "branch-alias": {
                    "dev-master": "2.3-dev",
                    "dev-develop": "2.4-dev"
                }
            },
            "autoload": {
                "psr-4": {
                    "Zend\\Text\\": ""
                }
            },
            "notification-url": "https://packagist.org/downloads/",
            "license": [
                "BSD-3-Clause"
            ],
            "homepage": "https://github.com/zendframework/zf2",
            "keywords": [
                "text",
                "zf2"
            ],
            "time": "2015-04-01 18:09:29"
        },
        {
            "name": "zendframework/zend-uri",
            "version": "2.4.0",
            "source": {
                "type": "git",
                "url": "https://github.com/zendframework/zend-uri.git",
                "reference": "53f5b162b293f80de8b951eece8e08be83c4fe16"
            },
            "dist": {
                "type": "zip",
                "url": "https://api.github.com/repos/zendframework/zend-uri/zipball/bd9e625639415376f6a82551c73328448d7bc7d1",
                "reference": "53f5b162b293f80de8b951eece8e08be83c4fe16",
                "shasum": ""
            },
            "require": {
                "php": ">=5.3.23",
                "zendframework/zend-escaper": "self.version",
                "zendframework/zend-validator": "self.version"
            },
            "type": "library",
            "extra": {
                "branch-alias": {
                    "dev-master": "2.3-dev",
                    "dev-develop": "2.4-dev"
                }
            },
            "autoload": {
                "psr-4": {
                    "Zend\\Uri\\": ""
                }
            },
            "notification-url": "https://packagist.org/downloads/",
            "license": [
                "BSD-3-Clause"
            ],
            "description": "a component that aids in manipulating and validating » Uniform Resource Identifiers (URIs)",
            "homepage": "https://github.com/zendframework/zf2",
            "keywords": [
                "uri",
                "zf2"
            ],
            "time": "2015-04-01 18:09:29"
        },
        {
            "name": "zendframework/zend-validator",
            "version": "2.4.0",
            "source": {
                "type": "git",
                "url": "https://github.com/zendframework/zend-validator.git",
                "reference": "eb678d20256f120a72ca27276bbb2875841701ab"
            },
            "dist": {
                "type": "zip",
                "url": "https://api.github.com/repos/zendframework/zend-validator/zipball/45fac2545a0f2eb66d71cb7966feee481e7c475f",
                "reference": "eb678d20256f120a72ca27276bbb2875841701ab",
                "shasum": ""
            },
            "require": {
                "php": ">=5.3.23",
                "zendframework/zend-stdlib": "self.version"
            },
            "require-dev": {
                "zendframework/zend-db": "self.version",
                "zendframework/zend-filter": "self.version",
                "zendframework/zend-i18n": "self.version",
                "zendframework/zend-math": "self.version",
                "zendframework/zend-servicemanager": "self.version",
                "zendframework/zend-session": "self.version",
                "zendframework/zend-uri": "self.version"
            },
            "suggest": {
                "zendframework/zend-db": "Zend\\Db component",
                "zendframework/zend-filter": "Zend\\Filter component, required by the Digits validator",
                "zendframework/zend-i18n": "Zend\\I18n component to allow translation of validation error messages as well as to use the various Date validators",
                "zendframework/zend-math": "Zend\\Math component",
                "zendframework/zend-resources": "Translations of validator messages",
                "zendframework/zend-servicemanager": "Zend\\ServiceManager component to allow using the ValidatorPluginManager and validator chains",
                "zendframework/zend-session": "Zend\\Session component",
                "zendframework/zend-uri": "Zend\\Uri component, required by the Uri and Sitemap\\Loc validators"
            },
            "type": "library",
            "extra": {
                "branch-alias": {
                    "dev-master": "2.3-dev",
                    "dev-develop": "2.4-dev"
                }
            },
            "autoload": {
                "psr-4": {
                    "Zend\\Validator\\": ""
                }
            },
            "notification-url": "https://packagist.org/downloads/",
            "license": [
                "BSD-3-Clause"
            ],
            "description": "provides a set of commonly needed validators",
            "homepage": "https://github.com/zendframework/zf2",
            "keywords": [
                "validator",
                "zf2"
            ],
            "time": "2015-04-01 18:09:30"
        },
        {
            "name": "zendframework/zend-view",
            "version": "2.4.0",
            "source": {
                "type": "git",
                "url": "https://github.com/zendframework/zend-view.git",
                "reference": "e119b4b5f082af58a96eb206e782b62c193227bf"
            },
            "dist": {
                "type": "zip",
                "url": "https://api.github.com/repos/zendframework/zend-view/zipball/37beb1ad46e530f627b4b6c3716efd728e976ba9",
                "reference": "e119b4b5f082af58a96eb206e782b62c193227bf",
                "shasum": ""
            },
            "require": {
                "php": ">=5.3.23",
                "zendframework/zend-eventmanager": "self.version",
                "zendframework/zend-loader": "self.version",
                "zendframework/zend-stdlib": "self.version"
            },
            "require-dev": {
                "zendframework/zend-authentication": "self.version",
                "zendframework/zend-escaper": "self.version",
                "zendframework/zend-feed": "self.version",
                "zendframework/zend-filter": "self.version",
                "zendframework/zend-http": "self.version",
                "zendframework/zend-i18n": "self.version",
                "zendframework/zend-json": "self.version",
                "zendframework/zend-mvc": "self.version",
                "zendframework/zend-navigation": "self.version",
                "zendframework/zend-paginator": "self.version",
                "zendframework/zend-permissions-acl": "self.version",
                "zendframework/zend-servicemanager": "self.version",
                "zendframework/zend-uri": "self.version"
            },
            "suggest": {
                "zendframework/zend-authentication": "Zend\\Authentication component",
                "zendframework/zend-escaper": "Zend\\Escaper component",
                "zendframework/zend-feed": "Zend\\Feed component",
                "zendframework/zend-filter": "Zend\\Filter component",
                "zendframework/zend-http": "Zend\\Http component",
                "zendframework/zend-i18n": "Zend\\I18n component",
                "zendframework/zend-json": "Zend\\Json component",
                "zendframework/zend-mvc": "Zend\\Mvc component",
                "zendframework/zend-navigation": "Zend\\Navigation component",
                "zendframework/zend-paginator": "Zend\\Paginator component",
                "zendframework/zend-permissions-acl": "Zend\\Permissions\\Acl component",
                "zendframework/zend-servicemanager": "Zend\\ServiceManager component",
                "zendframework/zend-uri": "Zend\\Uri component"
            },
            "type": "library",
            "extra": {
                "branch-alias": {
                    "dev-master": "2.3-dev",
                    "dev-develop": "2.4-dev"
                }
            },
            "autoload": {
                "psr-4": {
                    "Zend\\View\\": ""
                }
            },
            "notification-url": "https://packagist.org/downloads/",
            "license": [
                "BSD-3-Clause"
            ],
            "description": "provides a system of helpers, output filters, and variable escaping",
            "homepage": "https://github.com/zendframework/zf2",
            "keywords": [
                "view",
                "zf2"
            ],
            "time": "2015-04-01 18:09:30"
        }
    ],
    "packages-dev": [
        {
            "name": "doctrine/instantiator",
            "version": "1.0.5",
            "source": {
                "type": "git",
                "url": "https://github.com/doctrine/instantiator.git",
                "reference": "8e884e78f9f0eb1329e445619e04456e64d8051d"
            },
            "dist": {
                "type": "zip",
                "url": "https://api.github.com/repos/doctrine/instantiator/zipball/8e884e78f9f0eb1329e445619e04456e64d8051d",
                "reference": "8e884e78f9f0eb1329e445619e04456e64d8051d",
                "shasum": ""
            },
            "require": {
                "php": ">=5.3,<8.0-DEV"
            },
            "require-dev": {
                "athletic/athletic": "~0.1.8",
                "ext-pdo": "*",
                "ext-phar": "*",
                "phpunit/phpunit": "~4.0",
                "squizlabs/php_codesniffer": "~2.0"
            },
            "type": "library",
            "extra": {
                "branch-alias": {
                    "dev-master": "1.0.x-dev"
                }
            },
            "autoload": {
                "psr-4": {
                    "Doctrine\\Instantiator\\": "src/Doctrine/Instantiator/"
                }
            },
            "notification-url": "https://packagist.org/downloads/",
            "license": [
                "MIT"
            ],
            "authors": [
                {
                    "name": "Marco Pivetta",
                    "email": "ocramius@gmail.com",
                    "homepage": "http://ocramius.github.com/"
                }
            ],
            "description": "A small, lightweight utility to instantiate objects in PHP without invoking their constructors",
            "homepage": "https://github.com/doctrine/instantiator",
            "keywords": [
                "constructor",
                "instantiate"
            ],
            "time": "2015-06-14 21:17:01"
        },
        {
            "name": "fabpot/php-cs-fixer",
            "version": "v1.9",
            "source": {
                "type": "git",
                "url": "https://github.com/FriendsOfPHP/PHP-CS-Fixer.git",
                "reference": "ef528b9d3f1dd66197baabf8f77c8402c62bb9fc"
            },
            "dist": {
                "type": "zip",
                "url": "https://api.github.com/repos/FriendsOfPHP/PHP-CS-Fixer/zipball/ef528b9d3f1dd66197baabf8f77c8402c62bb9fc",
                "reference": "ef528b9d3f1dd66197baabf8f77c8402c62bb9fc",
                "shasum": ""
            },
            "require": {
                "ext-tokenizer": "*",
                "php": ">=5.3.6",
                "sebastian/diff": "~1.1",
                "symfony/console": "~2.3",
                "symfony/event-dispatcher": "~2.1",
                "symfony/filesystem": "~2.1",
                "symfony/finder": "~2.1",
                "symfony/process": "~2.3",
                "symfony/stopwatch": "~2.5"
            },
            "require-dev": {
                "satooshi/php-coveralls": "0.7.*@dev"
            },
            "bin": [
                "php-cs-fixer"
            ],
            "type": "application",
            "autoload": {
                "psr-4": {
                    "Symfony\\CS\\": "Symfony/CS/"
                }
            },
            "notification-url": "https://packagist.org/downloads/",
            "license": [
                "MIT"
            ],
            "authors": [
                {
                    "name": "Dariusz Rumiński",
                    "email": "dariusz.ruminski@gmail.com"
                },
                {
                    "name": "Fabien Potencier",
                    "email": "fabien@symfony.com"
                }
            ],
            "description": "A tool to automatically fix PHP code style",
            "time": "2015-06-13 09:30:19"
        },
        {
            "name": "league/climate",
            "version": "2.6.1",
            "source": {
                "type": "git",
                "url": "https://github.com/thephpleague/climate.git",
                "reference": "28851c909017424f61cc6a62089316313c645d1c"
            },
            "dist": {
                "type": "zip",
                "url": "https://api.github.com/repos/thephpleague/climate/zipball/28851c909017424f61cc6a62089316313c645d1c",
                "reference": "28851c909017424f61cc6a62089316313c645d1c",
                "shasum": ""
            },
            "require": {
                "php": ">=5.4.0"
            },
            "require-dev": {
                "mockery/mockery": "dev-master",
                "phpunit/phpunit": "4.1.*"
            },
            "type": "library",
            "autoload": {
                "psr-4": {
                    "League\\CLImate\\": "src/"
                }
            },
            "notification-url": "https://packagist.org/downloads/",
            "license": [
                "MIT"
            ],
            "authors": [
                {
                    "name": "Joe Tannenbaum",
                    "email": "hey@joe.codes",
                    "homepage": "http://joe.codes/",
                    "role": "Developer"
                }
            ],
            "description": "PHP's best friend for the terminal. CLImate allows you to easily output colored text, special formats, and more.",
            "keywords": [
                "cli",
                "colors",
                "command",
                "php",
                "terminal"
            ],
            "time": "2015-01-18 14:31:58"
        },
        {
            "name": "lusitanian/oauth",
            "version": "v0.3.5",
            "source": {
                "type": "git",
                "url": "https://github.com/Lusitanian/PHPoAuthLib.git",
                "reference": "ac5a1cd5a4519143728dce2213936eea302edf8a"
            },
            "dist": {
                "type": "zip",
                "url": "https://api.github.com/repos/Lusitanian/PHPoAuthLib/zipball/ac5a1cd5a4519143728dce2213936eea302edf8a",
                "reference": "ac5a1cd5a4519143728dce2213936eea302edf8a",
                "shasum": ""
            },
            "require": {
                "php": ">=5.3.0"
            },
            "require-dev": {
                "phpunit/phpunit": "3.7.*",
                "predis/predis": "0.8.*@dev",
                "symfony/http-foundation": "~2.1"
            },
            "suggest": {
                "ext-openssl": "Allows for usage of secure connections with the stream-based HTTP client.",
                "predis/predis": "Allows using the Redis storage backend.",
                "symfony/http-foundation": "Allows using the Symfony Session storage backend."
            },
            "type": "library",
            "extra": {
                "branch-alias": {
                    "dev-master": "0.1-dev"
                }
            },
            "autoload": {
                "psr-0": {
                    "OAuth": "src",
                    "OAuth\\Unit": "tests"
                }
            },
            "notification-url": "https://packagist.org/downloads/",
            "license": [
                "MIT"
            ],
            "authors": [
                {
                    "name": "David Desberg",
                    "email": "david@daviddesberg.com"
                },
                {
                    "name": "Pieter Hordijk",
                    "email": "info@pieterhordijk.com"
                }
            ],
            "description": "PHP 5.3+ oAuth 1/2 Library",
            "keywords": [
                "Authentication",
                "authorization",
                "oauth",
                "security"
            ],
            "time": "2014-09-05 15:19:58"
        },
        {
            "name": "pdepend/pdepend",
            "version": "2.0.6",
            "source": {
                "type": "git",
                "url": "https://github.com/pdepend/pdepend.git",
                "reference": "a15ffcbfbcc4570d4a733ca7b76e9cac0a56c3f4"
            },
            "dist": {
                "type": "zip",
                "url": "https://api.github.com/repos/pdepend/pdepend/zipball/a15ffcbfbcc4570d4a733ca7b76e9cac0a56c3f4",
                "reference": "a15ffcbfbcc4570d4a733ca7b76e9cac0a56c3f4",
                "shasum": ""
            },
            "require": {
                "symfony/config": ">=2.4",
                "symfony/dependency-injection": ">=2.4",
                "symfony/filesystem": ">=2.4"
            },
            "require-dev": {
                "phpunit/phpunit": "4.*@stable",
                "squizlabs/php_codesniffer": "@stable"
            },
            "bin": [
                "src/bin/pdepend"
            ],
            "type": "library",
            "autoload": {
                "psr-0": {
                    "PDepend\\": "src/main/php/"
                }
            },
            "notification-url": "https://packagist.org/downloads/",
            "license": [
                "BSD-3-Clause"
            ],
            "description": "Official version of pdepend to be handled with Composer",
            "time": "2015-03-02 08:06:43"
        },
        {
            "name": "phpmd/phpmd",
            "version": "2.2.3",
            "source": {
                "type": "git",
                "url": "https://github.com/phpmd/phpmd.git",
                "reference": "5eeb5a4d39c8304910b33ae49f8813905346cc35"
            },
            "dist": {
                "type": "zip",
                "url": "https://api.github.com/repos/phpmd/phpmd/zipball/5eeb5a4d39c8304910b33ae49f8813905346cc35",
                "reference": "5eeb5a4d39c8304910b33ae49f8813905346cc35",
                "shasum": ""
            },
            "require": {
                "pdepend/pdepend": "~2.0",
                "php": ">=5.3.0",
                "symfony/config": ">=2.4",
                "symfony/dependency-injection": ">=2.4",
                "symfony/filesystem": ">=2.4"
            },
            "require-dev": {
                "phpunit/phpunit": "*",
                "squizlabs/php_codesniffer": "*"
            },
            "bin": [
                "src/bin/phpmd"
            ],
            "type": "project",
            "autoload": {
                "psr-0": {
                    "PHPMD\\": "src/main/php"
                }
            },
            "notification-url": "https://packagist.org/downloads/",
            "license": [
                "BSD-3-Clause"
            ],
            "authors": [
                {
                    "name": "Manuel Pichler",
                    "email": "github@manuel-pichler.de",
                    "homepage": "https://github.com/manuelpichler",
                    "role": "Project founder"
                },
                {
                    "name": "Other contributors",
                    "homepage": "https://github.com/phpmd/phpmd/graphs/contributors",
                    "role": "Contributors"
                }
            ],
            "description": "PHPMD is a spin-off project of PHP Depend and aims to be a PHP equivalent of the well known Java tool PMD.",
            "homepage": "http://phpmd.org/",
            "keywords": [
                "mess detection",
                "mess detector",
                "pdepend",
                "phpmd",
                "pmd"
            ],
            "time": "2015-05-27 18:16:57"
        },
        {
            "name": "phpunit/php-code-coverage",
            "version": "2.1.5",
            "source": {
                "type": "git",
                "url": "https://github.com/sebastianbergmann/php-code-coverage.git",
                "reference": "be2286cb8c7e1773eded49d9719219e6f74f9e3e"
            },
            "dist": {
                "type": "zip",
                "url": "https://api.github.com/repos/sebastianbergmann/php-code-coverage/zipball/be2286cb8c7e1773eded49d9719219e6f74f9e3e",
                "reference": "be2286cb8c7e1773eded49d9719219e6f74f9e3e",
                "shasum": ""
            },
            "require": {
                "php": ">=5.3.3",
                "phpunit/php-file-iterator": "~1.3",
                "phpunit/php-text-template": "~1.2",
                "phpunit/php-token-stream": "~1.3",
                "sebastian/environment": "~1.0",
                "sebastian/version": "~1.0"
            },
            "require-dev": {
                "ext-xdebug": ">=2.1.4",
                "phpunit/phpunit": "~4"
            },
            "suggest": {
                "ext-dom": "*",
                "ext-xdebug": ">=2.2.1",
                "ext-xmlwriter": "*"
            },
            "type": "library",
            "extra": {
                "branch-alias": {
                    "dev-master": "2.1.x-dev"
                }
            },
            "autoload": {
                "classmap": [
                    "src/"
                ]
            },
            "notification-url": "https://packagist.org/downloads/",
            "license": [
                "BSD-3-Clause"
            ],
            "authors": [
                {
                    "name": "Sebastian Bergmann",
                    "email": "sb@sebastian-bergmann.de",
                    "role": "lead"
                }
            ],
            "description": "Library that provides collection, processing, and rendering functionality for PHP code coverage information.",
            "homepage": "https://github.com/sebastianbergmann/php-code-coverage",
            "keywords": [
                "coverage",
                "testing",
                "xunit"
            ],
            "time": "2015-06-09 13:05:42"
        },
        {
            "name": "phpunit/php-file-iterator",
            "version": "1.3.4",
            "source": {
                "type": "git",
                "url": "https://github.com/sebastianbergmann/php-file-iterator.git",
                "reference": "acd690379117b042d1c8af1fafd61bde001bf6bb"
            },
            "dist": {
                "type": "zip",
                "url": "https://api.github.com/repos/sebastianbergmann/php-file-iterator/zipball/acd690379117b042d1c8af1fafd61bde001bf6bb",
                "reference": "acd690379117b042d1c8af1fafd61bde001bf6bb",
                "shasum": ""
            },
            "require": {
                "php": ">=5.3.3"
            },
            "type": "library",
            "autoload": {
                "classmap": [
                    "File/"
                ]
            },
            "notification-url": "https://packagist.org/downloads/",
            "include-path": [
                ""
            ],
            "license": [
                "BSD-3-Clause"
            ],
            "authors": [
                {
                    "name": "Sebastian Bergmann",
                    "email": "sb@sebastian-bergmann.de",
                    "role": "lead"
                }
            ],
            "description": "FilterIterator implementation that filters files based on a list of suffixes.",
            "homepage": "https://github.com/sebastianbergmann/php-file-iterator/",
            "keywords": [
                "filesystem",
                "iterator"
            ],
            "time": "2013-10-10 15:34:57"
        },
        {
            "name": "phpunit/php-text-template",
            "version": "1.2.0",
            "source": {
                "type": "git",
                "url": "https://github.com/sebastianbergmann/php-text-template.git",
                "reference": "206dfefc0ffe9cebf65c413e3d0e809c82fbf00a"
            },
            "dist": {
                "type": "zip",
                "url": "https://api.github.com/repos/sebastianbergmann/php-text-template/zipball/206dfefc0ffe9cebf65c413e3d0e809c82fbf00a",
                "reference": "206dfefc0ffe9cebf65c413e3d0e809c82fbf00a",
                "shasum": ""
            },
            "require": {
                "php": ">=5.3.3"
            },
            "type": "library",
            "autoload": {
                "classmap": [
                    "Text/"
                ]
            },
            "notification-url": "https://packagist.org/downloads/",
            "include-path": [
                ""
            ],
            "license": [
                "BSD-3-Clause"
            ],
            "authors": [
                {
                    "name": "Sebastian Bergmann",
                    "email": "sb@sebastian-bergmann.de",
                    "role": "lead"
                }
            ],
            "description": "Simple template engine.",
            "homepage": "https://github.com/sebastianbergmann/php-text-template/",
            "keywords": [
                "template"
            ],
            "time": "2014-01-30 17:20:04"
        },
        {
            "name": "phpunit/php-timer",
            "version": "1.0.6",
            "source": {
                "type": "git",
                "url": "https://github.com/sebastianbergmann/php-timer.git",
                "reference": "83fe1bdc5d47658b727595c14da140da92b3d66d"
            },
            "dist": {
                "type": "zip",
                "url": "https://api.github.com/repos/sebastianbergmann/php-timer/zipball/83fe1bdc5d47658b727595c14da140da92b3d66d",
                "reference": "83fe1bdc5d47658b727595c14da140da92b3d66d",
                "shasum": ""
            },
            "require": {
                "php": ">=5.3.3"
            },
            "type": "library",
            "autoload": {
                "classmap": [
                    "src/"
                ]
            },
            "notification-url": "https://packagist.org/downloads/",
            "license": [
                "BSD-3-Clause"
            ],
            "authors": [
                {
                    "name": "Sebastian Bergmann",
                    "email": "sb@sebastian-bergmann.de",
                    "role": "lead"
                }
            ],
            "description": "Utility class for timing",
            "homepage": "https://github.com/sebastianbergmann/php-timer/",
            "keywords": [
                "timer"
            ],
            "time": "2015-06-13 07:35:30"
        },
        {
            "name": "phpunit/php-token-stream",
            "version": "1.4.2",
            "source": {
                "type": "git",
                "url": "https://github.com/sebastianbergmann/php-token-stream.git",
                "reference": "db63be1159c81df649cd0260e30249a586d4129e"
            },
            "dist": {
                "type": "zip",
                "url": "https://api.github.com/repos/sebastianbergmann/php-token-stream/zipball/db63be1159c81df649cd0260e30249a586d4129e",
                "reference": "db63be1159c81df649cd0260e30249a586d4129e",
                "shasum": ""
            },
            "require": {
                "ext-tokenizer": "*",
                "php": ">=5.3.3"
            },
            "require-dev": {
                "phpunit/phpunit": "~4.2"
            },
            "type": "library",
            "extra": {
                "branch-alias": {
                    "dev-master": "1.4-dev"
                }
            },
            "autoload": {
                "classmap": [
                    "src/"
                ]
            },
            "notification-url": "https://packagist.org/downloads/",
            "license": [
                "BSD-3-Clause"
            ],
            "authors": [
                {
                    "name": "Sebastian Bergmann",
                    "email": "sebastian@phpunit.de"
                }
            ],
            "description": "Wrapper around PHP's tokenizer extension.",
            "homepage": "https://github.com/sebastianbergmann/php-token-stream/",
            "keywords": [
                "tokenizer"
            ],
            "time": "2015-06-12 07:34:24"
        },
        {
            "name": "phpunit/phpunit",
            "version": "4.1.0",
            "source": {
                "type": "git",
                "url": "https://github.com/sebastianbergmann/phpunit.git",
                "reference": "efb1b1334605594417a3bd466477772d06d460a8"
            },
            "dist": {
                "type": "zip",
                "url": "https://api.github.com/repos/sebastianbergmann/phpunit/zipball/efb1b1334605594417a3bd466477772d06d460a8",
                "reference": "efb1b1334605594417a3bd466477772d06d460a8",
                "shasum": ""
            },
            "require": {
                "ext-dom": "*",
                "ext-json": "*",
                "ext-pcre": "*",
                "ext-reflection": "*",
                "ext-spl": "*",
                "php": ">=5.3.3",
                "phpunit/php-code-coverage": "~2.0",
                "phpunit/php-file-iterator": "~1.3.1",
                "phpunit/php-text-template": "~1.2",
                "phpunit/php-timer": "~1.0.2",
                "phpunit/phpunit-mock-objects": "~2.1",
                "sebastian/comparator": "~1.0",
                "sebastian/diff": "~1.1",
                "sebastian/environment": "~1.0",
                "sebastian/exporter": "~1.0",
                "sebastian/version": "~1.0",
                "symfony/yaml": "~2.0"
            },
            "suggest": {
                "phpunit/php-invoker": "~1.1"
            },
            "bin": [
                "phpunit"
            ],
            "type": "library",
            "extra": {
                "branch-alias": {
                    "dev-master": "4.1.x-dev"
                }
            },
            "autoload": {
                "classmap": [
                    "src/"
                ]
            },
            "notification-url": "https://packagist.org/downloads/",
            "include-path": [
                "",
                "../../symfony/yaml/"
            ],
            "license": [
                "BSD-3-Clause"
            ],
            "authors": [
                {
                    "name": "Sebastian Bergmann",
                    "email": "sebastian@phpunit.de",
                    "role": "lead"
                }
            ],
            "description": "The PHP Unit Testing framework.",
            "homepage": "http://www.phpunit.de/",
            "keywords": [
                "phpunit",
                "testing",
                "xunit"
            ],
            "time": "2014-05-02 07:13:40"
        },
        {
            "name": "phpunit/phpunit-mock-objects",
            "version": "2.3.4",
            "source": {
                "type": "git",
                "url": "https://github.com/sebastianbergmann/phpunit-mock-objects.git",
                "reference": "92408bb1968a81b3217a6fdf6c1a198da83caa35"
            },
            "dist": {
                "type": "zip",
                "url": "https://api.github.com/repos/sebastianbergmann/phpunit-mock-objects/zipball/92408bb1968a81b3217a6fdf6c1a198da83caa35",
                "reference": "92408bb1968a81b3217a6fdf6c1a198da83caa35",
                "shasum": ""
            },
            "require": {
                "doctrine/instantiator": "~1.0,>=1.0.2",
                "php": ">=5.3.3",
                "phpunit/php-text-template": "~1.2"
            },
            "require-dev": {
                "phpunit/phpunit": "~4.4"
            },
            "suggest": {
                "ext-soap": "*"
            },
            "type": "library",
            "extra": {
                "branch-alias": {
                    "dev-master": "2.3.x-dev"
                }
            },
            "autoload": {
                "classmap": [
                    "src/"
                ]
            },
            "notification-url": "https://packagist.org/downloads/",
            "license": [
                "BSD-3-Clause"
            ],
            "authors": [
                {
                    "name": "Sebastian Bergmann",
                    "email": "sb@sebastian-bergmann.de",
                    "role": "lead"
                }
            ],
            "description": "Mock Object library for PHPUnit",
            "homepage": "https://github.com/sebastianbergmann/phpunit-mock-objects/",
            "keywords": [
                "mock",
                "xunit"
            ],
            "time": "2015-06-11 15:55:48"
        },
        {
            "name": "sebastian/comparator",
            "version": "1.1.1",
            "source": {
                "type": "git",
                "url": "https://github.com/sebastianbergmann/comparator.git",
                "reference": "1dd8869519a225f7f2b9eb663e225298fade819e"
            },
            "dist": {
                "type": "zip",
                "url": "https://api.github.com/repos/sebastianbergmann/comparator/zipball/1dd8869519a225f7f2b9eb663e225298fade819e",
                "reference": "1dd8869519a225f7f2b9eb663e225298fade819e",
                "shasum": ""
            },
            "require": {
                "php": ">=5.3.3",
                "sebastian/diff": "~1.2",
                "sebastian/exporter": "~1.2"
            },
            "require-dev": {
                "phpunit/phpunit": "~4.4"
            },
            "type": "library",
            "extra": {
                "branch-alias": {
                    "dev-master": "1.1.x-dev"
                }
            },
            "autoload": {
                "classmap": [
                    "src/"
                ]
            },
            "notification-url": "https://packagist.org/downloads/",
            "license": [
                "BSD-3-Clause"
            ],
            "authors": [
                {
                    "name": "Jeff Welch",
                    "email": "whatthejeff@gmail.com"
                },
                {
                    "name": "Volker Dusch",
                    "email": "github@wallbash.com"
                },
                {
                    "name": "Bernhard Schussek",
                    "email": "bschussek@2bepublished.at"
                },
                {
                    "name": "Sebastian Bergmann",
                    "email": "sebastian@phpunit.de"
                }
            ],
            "description": "Provides the functionality to compare PHP values for equality",
            "homepage": "http://www.github.com/sebastianbergmann/comparator",
            "keywords": [
                "comparator",
                "compare",
                "equality"
            ],
            "time": "2015-01-29 16:28:08"
        },
        {
            "name": "sebastian/diff",
            "version": "1.3.0",
            "source": {
                "type": "git",
                "url": "https://github.com/sebastianbergmann/diff.git",
                "reference": "863df9687835c62aa423a22412d26fa2ebde3fd3"
            },
            "dist": {
                "type": "zip",
                "url": "https://api.github.com/repos/sebastianbergmann/diff/zipball/863df9687835c62aa423a22412d26fa2ebde3fd3",
                "reference": "863df9687835c62aa423a22412d26fa2ebde3fd3",
                "shasum": ""
            },
            "require": {
                "php": ">=5.3.3"
            },
            "require-dev": {
                "phpunit/phpunit": "~4.2"
            },
            "type": "library",
            "extra": {
                "branch-alias": {
                    "dev-master": "1.3-dev"
                }
            },
            "autoload": {
                "classmap": [
                    "src/"
                ]
            },
            "notification-url": "https://packagist.org/downloads/",
            "license": [
                "BSD-3-Clause"
            ],
            "authors": [
                {
                    "name": "Kore Nordmann",
                    "email": "mail@kore-nordmann.de"
                },
                {
                    "name": "Sebastian Bergmann",
                    "email": "sebastian@phpunit.de"
                }
            ],
            "description": "Diff implementation",
            "homepage": "http://www.github.com/sebastianbergmann/diff",
            "keywords": [
                "diff"
            ],
            "time": "2015-02-22 15:13:53"
        },
        {
            "name": "sebastian/environment",
            "version": "1.2.2",
            "source": {
                "type": "git",
                "url": "https://github.com/sebastianbergmann/environment.git",
                "reference": "5a8c7d31914337b69923db26c4221b81ff5a196e"
            },
            "dist": {
                "type": "zip",
                "url": "https://api.github.com/repos/sebastianbergmann/environment/zipball/5a8c7d31914337b69923db26c4221b81ff5a196e",
                "reference": "5a8c7d31914337b69923db26c4221b81ff5a196e",
                "shasum": ""
            },
            "require": {
                "php": ">=5.3.3"
            },
            "require-dev": {
                "phpunit/phpunit": "~4.4"
            },
            "type": "library",
            "extra": {
                "branch-alias": {
                    "dev-master": "1.3.x-dev"
                }
            },
            "autoload": {
                "classmap": [
                    "src/"
                ]
            },
            "notification-url": "https://packagist.org/downloads/",
            "license": [
                "BSD-3-Clause"
            ],
            "authors": [
                {
                    "name": "Sebastian Bergmann",
                    "email": "sebastian@phpunit.de"
                }
            ],
            "description": "Provides functionality to handle HHVM/PHP environments",
            "homepage": "http://www.github.com/sebastianbergmann/environment",
            "keywords": [
                "Xdebug",
                "environment",
                "hhvm"
            ],
            "time": "2015-01-01 10:01:08"
        },
        {
            "name": "sebastian/exporter",
            "version": "1.2.0",
            "source": {
                "type": "git",
                "url": "https://github.com/sebastianbergmann/exporter.git",
                "reference": "84839970d05254c73cde183a721c7af13aede943"
            },
            "dist": {
                "type": "zip",
                "url": "https://api.github.com/repos/sebastianbergmann/exporter/zipball/84839970d05254c73cde183a721c7af13aede943",
                "reference": "84839970d05254c73cde183a721c7af13aede943",
                "shasum": ""
            },
            "require": {
                "php": ">=5.3.3",
                "sebastian/recursion-context": "~1.0"
            },
            "require-dev": {
                "phpunit/phpunit": "~4.4"
            },
            "type": "library",
            "extra": {
                "branch-alias": {
                    "dev-master": "1.2.x-dev"
                }
            },
            "autoload": {
                "classmap": [
                    "src/"
                ]
            },
            "notification-url": "https://packagist.org/downloads/",
            "license": [
                "BSD-3-Clause"
            ],
            "authors": [
                {
                    "name": "Jeff Welch",
                    "email": "whatthejeff@gmail.com"
                },
                {
                    "name": "Volker Dusch",
                    "email": "github@wallbash.com"
                },
                {
                    "name": "Bernhard Schussek",
                    "email": "bschussek@2bepublished.at"
                },
                {
                    "name": "Sebastian Bergmann",
                    "email": "sebastian@phpunit.de"
                },
                {
                    "name": "Adam Harvey",
                    "email": "aharvey@php.net"
                }
            ],
            "description": "Provides the functionality to export PHP variables for visualization",
            "homepage": "http://www.github.com/sebastianbergmann/exporter",
            "keywords": [
                "export",
                "exporter"
            ],
            "time": "2015-01-27 07:23:06"
        },
        {
            "name": "sebastian/recursion-context",
            "version": "1.0.0",
            "source": {
                "type": "git",
                "url": "https://github.com/sebastianbergmann/recursion-context.git",
                "reference": "3989662bbb30a29d20d9faa04a846af79b276252"
            },
            "dist": {
                "type": "zip",
                "url": "https://api.github.com/repos/sebastianbergmann/recursion-context/zipball/3989662bbb30a29d20d9faa04a846af79b276252",
                "reference": "3989662bbb30a29d20d9faa04a846af79b276252",
                "shasum": ""
            },
            "require": {
                "php": ">=5.3.3"
            },
            "require-dev": {
                "phpunit/phpunit": "~4.4"
            },
            "type": "library",
            "extra": {
                "branch-alias": {
                    "dev-master": "1.0.x-dev"
                }
            },
            "autoload": {
                "classmap": [
                    "src/"
                ]
            },
            "notification-url": "https://packagist.org/downloads/",
            "license": [
                "BSD-3-Clause"
            ],
            "authors": [
                {
                    "name": "Jeff Welch",
                    "email": "whatthejeff@gmail.com"
                },
                {
                    "name": "Sebastian Bergmann",
                    "email": "sebastian@phpunit.de"
                },
                {
                    "name": "Adam Harvey",
                    "email": "aharvey@php.net"
                }
            ],
            "description": "Provides functionality to recursively process PHP variables",
            "homepage": "http://www.github.com/sebastianbergmann/recursion-context",
            "time": "2015-01-24 09:48:32"
        },
        {
            "name": "sebastian/version",
            "version": "1.0.5",
            "source": {
                "type": "git",
                "url": "https://github.com/sebastianbergmann/version.git",
                "reference": "ab931d46cd0d3204a91e1b9a40c4bc13032b58e4"
            },
            "dist": {
                "type": "zip",
                "url": "https://api.github.com/repos/sebastianbergmann/version/zipball/ab931d46cd0d3204a91e1b9a40c4bc13032b58e4",
                "reference": "ab931d46cd0d3204a91e1b9a40c4bc13032b58e4",
                "shasum": ""
            },
            "type": "library",
            "autoload": {
                "classmap": [
                    "src/"
                ]
            },
            "notification-url": "https://packagist.org/downloads/",
            "license": [
                "BSD-3-Clause"
            ],
            "authors": [
                {
                    "name": "Sebastian Bergmann",
                    "email": "sebastian@phpunit.de",
                    "role": "lead"
                }
            ],
            "description": "Library that helps with managing the version number of Git-hosted PHP projects",
            "homepage": "https://github.com/sebastianbergmann/version",
            "time": "2015-02-24 06:35:25"
        },
        {
            "name": "sjparkinson/static-review",
            "version": "4.1.1",
            "source": {
                "type": "git",
                "url": "https://github.com/sjparkinson/static-review.git",
                "reference": "493c3410cf146a12fca84209bad126c494e125f0"
            },
            "dist": {
                "type": "zip",
                "url": "https://api.github.com/repos/sjparkinson/static-review/zipball/493c3410cf146a12fca84209bad126c494e125f0",
                "reference": "493c3410cf146a12fca84209bad126c494e125f0",
                "shasum": ""
            },
            "require": {
                "league/climate": "~2.0",
                "php": ">=5.4.0",
                "symfony/console": "~2.0",
                "symfony/process": "~2.0"
            },
            "require-dev": {
                "mockery/mockery": "~0.9",
                "phpunit/phpunit": "~4.0",
                "sensiolabs/security-checker": "~2.0",
                "squizlabs/php_codesniffer": "~1.0"
            },
            "suggest": {
                "sensiolabs/security-checker": "Required for ComposerSecurityReview.",
                "squizlabs/php_codesniffer": "Required for PhpCodeSnifferReview."
            },
            "bin": [
                "bin/static-review.php"
            ],
            "type": "library",
            "autoload": {
                "psr-4": {
                    "StaticReview\\": "src/"
                }
            },
            "notification-url": "https://packagist.org/downloads/",
            "license": [
                "MIT"
            ],
            "authors": [
                {
                    "name": "Samuel Parkinson",
                    "email": "sam.james.parkinson@gmail.com",
                    "homepage": "http://samp.im"
                }
            ],
            "description": "An extendable framework for version control hooks.",
            "time": "2014-09-22 08:40:36"
        },
        {
            "name": "squizlabs/php_codesniffer",
            "version": "1.5.3",
            "source": {
                "type": "git",
                "url": "https://github.com/squizlabs/PHP_CodeSniffer.git",
                "reference": "396178ada8499ec492363587f037125bf7b07fcc"
            },
            "dist": {
                "type": "zip",
                "url": "https://api.github.com/repos/squizlabs/PHP_CodeSniffer/zipball/396178ada8499ec492363587f037125bf7b07fcc",
                "reference": "396178ada8499ec492363587f037125bf7b07fcc",
                "shasum": ""
            },
            "require": {
                "ext-tokenizer": "*",
                "php": ">=5.1.2"
            },
            "suggest": {
                "phpunit/php-timer": "dev-master"
            },
            "bin": [
                "scripts/phpcs"
            ],
            "type": "library",
            "extra": {
                "branch-alias": {
                    "dev-phpcs-fixer": "2.0.x-dev"
                }
            },
            "autoload": {
                "classmap": [
                    "CodeSniffer.php",
                    "CodeSniffer/CLI.php",
                    "CodeSniffer/Exception.php",
                    "CodeSniffer/File.php",
                    "CodeSniffer/Report.php",
                    "CodeSniffer/Reporting.php",
                    "CodeSniffer/Sniff.php",
                    "CodeSniffer/Tokens.php",
                    "CodeSniffer/Reports/",
                    "CodeSniffer/CommentParser/",
                    "CodeSniffer/Tokenizers/",
                    "CodeSniffer/DocGenerators/",
                    "CodeSniffer/Standards/AbstractPatternSniff.php",
                    "CodeSniffer/Standards/AbstractScopeSniff.php",
                    "CodeSniffer/Standards/AbstractVariableSniff.php",
                    "CodeSniffer/Standards/IncorrectPatternException.php",
                    "CodeSniffer/Standards/Generic/Sniffs/",
                    "CodeSniffer/Standards/MySource/Sniffs/",
                    "CodeSniffer/Standards/PEAR/Sniffs/",
                    "CodeSniffer/Standards/PSR1/Sniffs/",
                    "CodeSniffer/Standards/PSR2/Sniffs/",
                    "CodeSniffer/Standards/Squiz/Sniffs/",
                    "CodeSniffer/Standards/Zend/Sniffs/"
                ]
            },
            "notification-url": "https://packagist.org/downloads/",
            "license": [
                "BSD-3-Clause"
            ],
            "authors": [
                {
                    "name": "Greg Sherwood",
                    "role": "lead"
                }
            ],
            "description": "PHP_CodeSniffer tokenises PHP, JavaScript and CSS files and detects violations of a defined set of coding standards.",
            "homepage": "http://www.squizlabs.com/php-codesniffer",
            "keywords": [
                "phpcs",
                "standards"
            ],
            "time": "2014-05-01 03:07:07"
        },
        {
            "name": "symfony/config",
            "version": "v2.7.1",
            "source": {
                "type": "git",
                "url": "https://github.com/symfony/Config.git",
                "reference": "58ded81f1f582a87c528ef3dae9a859f78b5f374"
            },
            "dist": {
                "type": "zip",
                "url": "https://api.github.com/repos/symfony/Config/zipball/58ded81f1f582a87c528ef3dae9a859f78b5f374",
                "reference": "58ded81f1f582a87c528ef3dae9a859f78b5f374",
                "shasum": ""
            },
            "require": {
                "php": ">=5.3.9",
                "symfony/filesystem": "~2.3"
            },
            "require-dev": {
                "symfony/phpunit-bridge": "~2.7"
            },
            "type": "library",
            "extra": {
                "branch-alias": {
                    "dev-master": "2.7-dev"
                }
            },
            "autoload": {
                "psr-4": {
                    "Symfony\\Component\\Config\\": ""
                }
            },
            "notification-url": "https://packagist.org/downloads/",
            "license": [
                "MIT"
            ],
            "authors": [
                {
                    "name": "Fabien Potencier",
                    "email": "fabien@symfony.com"
                },
                {
                    "name": "Symfony Community",
                    "homepage": "https://symfony.com/contributors"
                }
            ],
            "description": "Symfony Config Component",
            "homepage": "https://symfony.com",
            "time": "2015-06-11 14:06:56"
        },
        {
            "name": "symfony/dependency-injection",
            "version": "v2.7.1",
            "source": {
                "type": "git",
                "url": "https://github.com/symfony/DependencyInjection.git",
                "reference": "1a409e52a38ec891de0a7a61a191d1c62080b69d"
            },
            "dist": {
                "type": "zip",
                "url": "https://api.github.com/repos/symfony/DependencyInjection/zipball/1a409e52a38ec891de0a7a61a191d1c62080b69d",
                "reference": "1a409e52a38ec891de0a7a61a191d1c62080b69d",
                "shasum": ""
            },
            "require": {
                "php": ">=5.3.9"
            },
            "conflict": {
                "symfony/expression-language": "<2.6"
            },
            "require-dev": {
                "symfony/config": "~2.2",
                "symfony/expression-language": "~2.6",
                "symfony/phpunit-bridge": "~2.7",
                "symfony/yaml": "~2.1"
            },
            "suggest": {
                "symfony/config": "",
                "symfony/proxy-manager-bridge": "Generate service proxies to lazy load them",
                "symfony/yaml": ""
            },
            "type": "library",
            "extra": {
                "branch-alias": {
                    "dev-master": "2.7-dev"
                }
            },
            "autoload": {
                "psr-4": {
                    "Symfony\\Component\\DependencyInjection\\": ""
                }
            },
            "notification-url": "https://packagist.org/downloads/",
            "license": [
                "MIT"
            ],
            "authors": [
                {
                    "name": "Fabien Potencier",
                    "email": "fabien@symfony.com"
                },
                {
                    "name": "Symfony Community",
                    "homepage": "https://symfony.com/contributors"
                }
            ],
            "description": "Symfony DependencyInjection Component",
            "homepage": "https://symfony.com",
            "time": "2015-06-11 19:13:11"
        },
        {
            "name": "symfony/event-dispatcher",
            "version": "v2.7.1",
            "source": {
                "type": "git",
                "url": "https://github.com/symfony/EventDispatcher.git",
                "reference": "be3c5ff8d503c46768aeb78ce6333051aa6f26d9"
            },
            "dist": {
                "type": "zip",
                "url": "https://api.github.com/repos/symfony/EventDispatcher/zipball/be3c5ff8d503c46768aeb78ce6333051aa6f26d9",
                "reference": "be3c5ff8d503c46768aeb78ce6333051aa6f26d9",
                "shasum": ""
            },
            "require": {
                "php": ">=5.3.9"
            },
            "require-dev": {
                "psr/log": "~1.0",
                "symfony/config": "~2.0,>=2.0.5",
                "symfony/dependency-injection": "~2.6",
                "symfony/expression-language": "~2.6",
                "symfony/phpunit-bridge": "~2.7",
                "symfony/stopwatch": "~2.3"
            },
            "suggest": {
                "symfony/dependency-injection": "",
                "symfony/http-kernel": ""
            },
            "type": "library",
            "extra": {
                "branch-alias": {
                    "dev-master": "2.7-dev"
                }
            },
            "autoload": {
                "psr-4": {
                    "Symfony\\Component\\EventDispatcher\\": ""
                }
            },
            "notification-url": "https://packagist.org/downloads/",
            "license": [
                "MIT"
            ],
            "authors": [
                {
                    "name": "Fabien Potencier",
                    "email": "fabien@symfony.com"
                },
                {
                    "name": "Symfony Community",
                    "homepage": "https://symfony.com/contributors"
                }
            ],
            "description": "Symfony EventDispatcher Component",
            "homepage": "https://symfony.com",
            "time": "2015-06-08 09:37:21"
        },
        {
            "name": "symfony/filesystem",
            "version": "v2.7.1",
            "source": {
                "type": "git",
                "url": "https://github.com/symfony/Filesystem.git",
                "reference": "a0d43eb3e17d4f4c6990289805a488a0482a07f3"
            },
            "dist": {
                "type": "zip",
                "url": "https://api.github.com/repos/symfony/Filesystem/zipball/a0d43eb3e17d4f4c6990289805a488a0482a07f3",
                "reference": "a0d43eb3e17d4f4c6990289805a488a0482a07f3",
                "shasum": ""
            },
            "require": {
                "php": ">=5.3.9"
            },
            "require-dev": {
                "symfony/phpunit-bridge": "~2.7"
            },
            "type": "library",
            "extra": {
                "branch-alias": {
                    "dev-master": "2.7-dev"
                }
            },
            "autoload": {
                "psr-4": {
                    "Symfony\\Component\\Filesystem\\": ""
                }
            },
            "notification-url": "https://packagist.org/downloads/",
            "license": [
                "MIT"
            ],
            "authors": [
                {
                    "name": "Fabien Potencier",
                    "email": "fabien@symfony.com"
                },
                {
                    "name": "Symfony Community",
                    "homepage": "https://symfony.com/contributors"
                }
            ],
            "description": "Symfony Filesystem Component",
            "homepage": "https://symfony.com",
            "time": "2015-06-08 09:37:21"
        },
        {
            "name": "symfony/stopwatch",
            "version": "v2.7.1",
            "source": {
                "type": "git",
                "url": "https://github.com/symfony/Stopwatch.git",
                "reference": "c653f1985f6c2b7dbffd04d48b9c0a96aaef814b"
            },
            "dist": {
                "type": "zip",
                "url": "https://api.github.com/repos/symfony/Stopwatch/zipball/c653f1985f6c2b7dbffd04d48b9c0a96aaef814b",
                "reference": "c653f1985f6c2b7dbffd04d48b9c0a96aaef814b",
                "shasum": ""
            },
            "require": {
                "php": ">=5.3.9"
            },
            "require-dev": {
                "symfony/phpunit-bridge": "~2.7"
            },
            "type": "library",
            "extra": {
                "branch-alias": {
                    "dev-master": "2.7-dev"
                }
            },
            "autoload": {
                "psr-4": {
                    "Symfony\\Component\\Stopwatch\\": ""
                }
            },
            "notification-url": "https://packagist.org/downloads/",
            "license": [
                "MIT"
            ],
            "authors": [
                {
                    "name": "Fabien Potencier",
                    "email": "fabien@symfony.com"
                },
                {
                    "name": "Symfony Community",
                    "homepage": "https://symfony.com/contributors"
                }
            ],
            "description": "Symfony Stopwatch Component",
            "homepage": "https://symfony.com",
            "time": "2015-06-04 20:11:48"
        },
        {
            "name": "symfony/yaml",
            "version": "v2.7.1",
            "source": {
                "type": "git",
                "url": "https://github.com/symfony/Yaml.git",
                "reference": "9808e75c609a14f6db02f70fccf4ca4aab53c160"
            },
            "dist": {
                "type": "zip",
                "url": "https://api.github.com/repos/symfony/Yaml/zipball/9808e75c609a14f6db02f70fccf4ca4aab53c160",
                "reference": "9808e75c609a14f6db02f70fccf4ca4aab53c160",
                "shasum": ""
            },
            "require": {
                "php": ">=5.3.9"
            },
            "require-dev": {
                "symfony/phpunit-bridge": "~2.7"
            },
            "type": "library",
            "extra": {
                "branch-alias": {
                    "dev-master": "2.7-dev"
                }
            },
            "autoload": {
                "psr-4": {
                    "Symfony\\Component\\Yaml\\": ""
                }
            },
            "notification-url": "https://packagist.org/downloads/",
            "license": [
                "MIT"
            ],
            "authors": [
                {
                    "name": "Fabien Potencier",
                    "email": "fabien@symfony.com"
                },
                {
                    "name": "Symfony Community",
                    "homepage": "https://symfony.com/contributors"
                }
            ],
            "description": "Symfony Yaml Component",
            "homepage": "https://symfony.com",
            "time": "2015-06-10 15:30:22"
        }
    ],
    "aliases": [],
    "minimum-stability": "alpha",
    "stability-flags": {
        "composer/composer": 15,
        "phpmd/phpmd": 0
    },
    "prefer-stable": true,
    "prefer-lowest": false,
    "platform": {
        "php": "~5.5.0|~5.6.0"
    },
    "platform-dev": {
        "lib-libxml": "*",
        "ext-ctype": "*",
        "ext-gd": "*",
        "ext-spl": "*",
        "ext-dom": "*",
        "ext-simplexml": "*",
        "ext-mcrypt": "*",
        "ext-hash": "*",
        "ext-curl": "*",
        "ext-iconv": "*",
        "ext-intl": "*",
        "ext-xsl": "*"
    }
}<|MERGE_RESOLUTION|>--- conflicted
+++ resolved
@@ -4,11 +4,7 @@
         "Read more about it at https://getcomposer.org/doc/01-basic-usage.md#composer-lock-the-lock-file",
         "This file is @generated automatically"
     ],
-<<<<<<< HEAD
-    "hash": "c5a99caaa93f801e3c88e4923d377a7c",
-=======
-    "hash": "a62e70bed8efa22bebb0fedf63b51925",
->>>>>>> 6b5e713c
+    "hash": "daa84b5d3ea8eabcd1bb1f33c07e08dd",
     "packages": [
         {
             "name": "composer/composer",
