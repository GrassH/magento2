--- conflicted
+++ resolved
@@ -4,11 +4,7 @@
         "Read more about it at https://getcomposer.org/doc/01-basic-usage.md#composer-lock-the-lock-file",
         "This file is @generated automatically"
     ],
-<<<<<<< HEAD
-    "hash": "718c84075cf1f62fa4df97dde46eaf16",
-=======
-    "hash": "3f06baff4c9942141e3922ea9d66fee7",
->>>>>>> bee47f04
+    "hash": "8ab5616a92736e57e1fac7e16c31575e",
     "packages": [
         {
             "name": "composer/composer",
@@ -2765,16 +2761,16 @@
         },
         {
             "name": "phpunit/phpunit-mock-objects",
-            "version": "2.3.4",
+            "version": "2.3.5",
             "source": {
                 "type": "git",
                 "url": "https://github.com/sebastianbergmann/phpunit-mock-objects.git",
-                "reference": "92408bb1968a81b3217a6fdf6c1a198da83caa35"
-            },
-            "dist": {
-                "type": "zip",
-                "url": "https://api.github.com/repos/sebastianbergmann/phpunit-mock-objects/zipball/92408bb1968a81b3217a6fdf6c1a198da83caa35",
-                "reference": "92408bb1968a81b3217a6fdf6c1a198da83caa35",
+                "reference": "1c330b1b6e1ea8fd15f2fbea46770576e366855c"
+            },
+            "dist": {
+                "type": "zip",
+                "url": "https://api.github.com/repos/sebastianbergmann/phpunit-mock-objects/zipball/1c330b1b6e1ea8fd15f2fbea46770576e366855c",
+                "reference": "1c330b1b6e1ea8fd15f2fbea46770576e366855c",
                 "shasum": ""
             },
             "require": {
@@ -2799,7 +2795,7 @@
                     "src/"
                 ]
             },
-            "notification-url": "http://packagist.org/downloads/",
+            "notification-url": "https://packagist.org/downloads/",
             "license": [
                 "BSD-3-Clause"
             ],
@@ -2816,7 +2812,7 @@
                 "mock",
                 "xunit"
             ],
-            "time": "2015-06-11 15:55:48"
+            "time": "2015-07-04 05:41:32"
         },
         {
             "name": "sebastian/comparator",
