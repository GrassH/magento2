--- conflicted
+++ resolved
@@ -4,11 +4,7 @@
         "Read more about it at https://getcomposer.org/doc/01-basic-usage.md#composer-lock-the-lock-file",
         "This file is @generated automatically"
     ],
-<<<<<<< HEAD
-    "hash": "e9c949389df8f6a23b4f4dd689e486f6",
-=======
     "hash": "08facbf9eb603e2ca8d6c0eb2f63fa5e",
->>>>>>> b0372d69
     "packages": [
         {
             "name": "braintree/braintree_php",
@@ -125,18 +121,6 @@
         },
         {
             "name": "justinrainbow/json-schema",
-<<<<<<< HEAD
-            "version": "1.4.3",
-            "source": {
-                "type": "git",
-                "url": "https://github.com/justinrainbow/json-schema.git",
-                "reference": "44adc6f25592c6990409607c95537f577861f9b1"
-            },
-            "dist": {
-                "type": "zip",
-                "url": "https://api.github.com/repos/justinrainbow/json-schema/zipball/44adc6f25592c6990409607c95537f577861f9b1",
-                "reference": "44adc6f25592c6990409607c95537f577861f9b1",
-=======
             "version": "1.4.4",
             "source": {
                 "type": "git",
@@ -147,7 +131,6 @@
                 "type": "zip",
                 "url": "https://api.github.com/repos/justinrainbow/json-schema/zipball/8dc9b9d85ab639ca60ab4608b34c1279d6ae7bce",
                 "reference": "8dc9b9d85ab639ca60ab4608b34c1279d6ae7bce",
->>>>>>> b0372d69
                 "shasum": ""
             },
             "require": {
@@ -200,40 +183,7 @@
                 "json",
                 "schema"
             ],
-<<<<<<< HEAD
-            "time": "2015-07-13 05:06:53"
-        },
-        {
-            "name": "magento/composer",
-            "version": "dev-MAGETWO-34697-component-management-package-update",
-            "source": {
-                "type": "git",
-                "url": "git@github.corp.ebay.com:magento-ogre/composer-lib.git",
-                "reference": "87889cf58eb31cd7693be0a5f6bc457db33c64fe"
-            },
-            "require": {
-                "composer/composer": "1.0.0-alpha10",
-                "php": "~5.5.0|~5.6.0",
-                "symfony/console": "~2.3 <2.7"
-            },
-            "require-dev": {
-                "phpunit/phpunit": "4.1.0"
-            },
-            "type": "library",
-            "autoload": {
-                "psr-4": {
-                    "Magento\\Composer\\": "src"
-                }
-            },
-            "license": [
-                "OSL-3.0",
-                "AFL-3.0"
-            ],
-            "description": "Magento composer library helps to instantiate Composer application and run composer commands.",
-            "time": "2015-07-13 13:58:30"
-=======
             "time": "2015-07-14 16:29:50"
->>>>>>> b0372d69
         },
         {
             "name": "magento/magento-composer-installer",
@@ -689,18 +639,6 @@
         },
         {
             "name": "symfony/finder",
-<<<<<<< HEAD
-            "version": "v2.7.1",
-            "source": {
-                "type": "git",
-                "url": "https://github.com/symfony/Finder.git",
-                "reference": "c13a40d638aeede1e8400f8c956c7f9246c05f75"
-            },
-            "dist": {
-                "type": "zip",
-                "url": "https://api.github.com/repos/symfony/Finder/zipball/c13a40d638aeede1e8400f8c956c7f9246c05f75",
-                "reference": "c13a40d638aeede1e8400f8c956c7f9246c05f75",
-=======
             "version": "v2.7.2",
             "source": {
                 "type": "git",
@@ -711,7 +649,6 @@
                 "type": "zip",
                 "url": "https://api.github.com/repos/symfony/Finder/zipball/ae0f363277485094edc04c9f3cbe595b183b78e4",
                 "reference": "ae0f363277485094edc04c9f3cbe595b183b78e4",
->>>>>>> b0372d69
                 "shasum": ""
             },
             "require": {
@@ -747,22 +684,6 @@
             ],
             "description": "Symfony Finder Component",
             "homepage": "https://symfony.com",
-<<<<<<< HEAD
-            "time": "2015-06-04 20:11:48"
-        },
-        {
-            "name": "symfony/process",
-            "version": "v2.7.1",
-            "source": {
-                "type": "git",
-                "url": "https://github.com/symfony/Process.git",
-                "reference": "552d8efdc80980cbcca50b28d626ac8e36e3cdd1"
-            },
-            "dist": {
-                "type": "zip",
-                "url": "https://api.github.com/repos/symfony/Process/zipball/552d8efdc80980cbcca50b28d626ac8e36e3cdd1",
-                "reference": "552d8efdc80980cbcca50b28d626ac8e36e3cdd1",
-=======
             "time": "2015-07-09 16:07:40"
         },
         {
@@ -777,7 +698,6 @@
                 "type": "zip",
                 "url": "https://api.github.com/repos/symfony/Process/zipball/48aeb0e48600321c272955132d7606ab0a49adb3",
                 "reference": "48aeb0e48600321c272955132d7606ab0a49adb3",
->>>>>>> b0372d69
                 "shasum": ""
             },
             "require": {
@@ -813,11 +733,7 @@
             ],
             "description": "Symfony Process Component",
             "homepage": "https://symfony.com",
-<<<<<<< HEAD
-            "time": "2015-06-08 09:37:21"
-=======
             "time": "2015-07-01 11:25:50"
->>>>>>> b0372d69
         },
         {
             "name": "tubalmartin/cssmin",
@@ -3443,18 +3359,6 @@
         },
         {
             "name": "symfony/config",
-<<<<<<< HEAD
-            "version": "v2.7.1",
-            "source": {
-                "type": "git",
-                "url": "https://github.com/symfony/Config.git",
-                "reference": "58ded81f1f582a87c528ef3dae9a859f78b5f374"
-            },
-            "dist": {
-                "type": "zip",
-                "url": "https://api.github.com/repos/symfony/Config/zipball/58ded81f1f582a87c528ef3dae9a859f78b5f374",
-                "reference": "58ded81f1f582a87c528ef3dae9a859f78b5f374",
-=======
             "version": "v2.7.2",
             "source": {
                 "type": "git",
@@ -3465,7 +3369,6 @@
                 "type": "zip",
                 "url": "https://api.github.com/repos/symfony/Config/zipball/6c905bbed1e728226de656e4c07d620dfe9e80d9",
                 "reference": "6c905bbed1e728226de656e4c07d620dfe9e80d9",
->>>>>>> b0372d69
                 "shasum": ""
             },
             "require": {
@@ -3502,22 +3405,6 @@
             ],
             "description": "Symfony Config Component",
             "homepage": "https://symfony.com",
-<<<<<<< HEAD
-            "time": "2015-06-11 14:06:56"
-        },
-        {
-            "name": "symfony/dependency-injection",
-            "version": "v2.7.1",
-            "source": {
-                "type": "git",
-                "url": "https://github.com/symfony/DependencyInjection.git",
-                "reference": "1a409e52a38ec891de0a7a61a191d1c62080b69d"
-            },
-            "dist": {
-                "type": "zip",
-                "url": "https://api.github.com/repos/symfony/DependencyInjection/zipball/1a409e52a38ec891de0a7a61a191d1c62080b69d",
-                "reference": "1a409e52a38ec891de0a7a61a191d1c62080b69d",
-=======
             "time": "2015-07-09 16:07:40"
         },
         {
@@ -3532,7 +3419,6 @@
                 "type": "zip",
                 "url": "https://api.github.com/repos/symfony/DependencyInjection/zipball/d56b1b89a0c8b34a6eca6211ec76c43256ec4030",
                 "reference": "d56b1b89a0c8b34a6eca6211ec76c43256ec4030",
->>>>>>> b0372d69
                 "shasum": ""
             },
             "require": {
@@ -3579,22 +3465,6 @@
             ],
             "description": "Symfony DependencyInjection Component",
             "homepage": "https://symfony.com",
-<<<<<<< HEAD
-            "time": "2015-06-11 19:13:11"
-        },
-        {
-            "name": "symfony/event-dispatcher",
-            "version": "v2.7.1",
-            "source": {
-                "type": "git",
-                "url": "https://github.com/symfony/EventDispatcher.git",
-                "reference": "be3c5ff8d503c46768aeb78ce6333051aa6f26d9"
-            },
-            "dist": {
-                "type": "zip",
-                "url": "https://api.github.com/repos/symfony/EventDispatcher/zipball/be3c5ff8d503c46768aeb78ce6333051aa6f26d9",
-                "reference": "be3c5ff8d503c46768aeb78ce6333051aa6f26d9",
-=======
             "time": "2015-07-09 16:07:40"
         },
         {
@@ -3609,7 +3479,6 @@
                 "type": "zip",
                 "url": "https://api.github.com/repos/symfony/EventDispatcher/zipball/9310b5f9a87ec2ea75d20fec0b0017c77c66dac3",
                 "reference": "9310b5f9a87ec2ea75d20fec0b0017c77c66dac3",
->>>>>>> b0372d69
                 "shasum": ""
             },
             "require": {
@@ -3654,22 +3523,6 @@
             ],
             "description": "Symfony EventDispatcher Component",
             "homepage": "https://symfony.com",
-<<<<<<< HEAD
-            "time": "2015-06-08 09:37:21"
-        },
-        {
-            "name": "symfony/filesystem",
-            "version": "v2.7.1",
-            "source": {
-                "type": "git",
-                "url": "https://github.com/symfony/Filesystem.git",
-                "reference": "a0d43eb3e17d4f4c6990289805a488a0482a07f3"
-            },
-            "dist": {
-                "type": "zip",
-                "url": "https://api.github.com/repos/symfony/Filesystem/zipball/a0d43eb3e17d4f4c6990289805a488a0482a07f3",
-                "reference": "a0d43eb3e17d4f4c6990289805a488a0482a07f3",
-=======
             "time": "2015-06-18 19:21:56"
         },
         {
@@ -3684,7 +3537,6 @@
                 "type": "zip",
                 "url": "https://api.github.com/repos/symfony/Filesystem/zipball/2d7b2ddaf3f548f4292df49a99d19c853d43f0b8",
                 "reference": "2d7b2ddaf3f548f4292df49a99d19c853d43f0b8",
->>>>>>> b0372d69
                 "shasum": ""
             },
             "require": {
@@ -3720,22 +3572,6 @@
             ],
             "description": "Symfony Filesystem Component",
             "homepage": "https://symfony.com",
-<<<<<<< HEAD
-            "time": "2015-06-08 09:37:21"
-        },
-        {
-            "name": "symfony/stopwatch",
-            "version": "v2.7.1",
-            "source": {
-                "type": "git",
-                "url": "https://github.com/symfony/Stopwatch.git",
-                "reference": "c653f1985f6c2b7dbffd04d48b9c0a96aaef814b"
-            },
-            "dist": {
-                "type": "zip",
-                "url": "https://api.github.com/repos/symfony/Stopwatch/zipball/c653f1985f6c2b7dbffd04d48b9c0a96aaef814b",
-                "reference": "c653f1985f6c2b7dbffd04d48b9c0a96aaef814b",
-=======
             "time": "2015-07-09 16:07:40"
         },
         {
@@ -3750,7 +3586,6 @@
                 "type": "zip",
                 "url": "https://api.github.com/repos/symfony/Stopwatch/zipball/b07a866719bbac5294c67773340f97b871733310",
                 "reference": "b07a866719bbac5294c67773340f97b871733310",
->>>>>>> b0372d69
                 "shasum": ""
             },
             "require": {
@@ -3786,22 +3621,6 @@
             ],
             "description": "Symfony Stopwatch Component",
             "homepage": "https://symfony.com",
-<<<<<<< HEAD
-            "time": "2015-06-04 20:11:48"
-        },
-        {
-            "name": "symfony/yaml",
-            "version": "v2.7.1",
-            "source": {
-                "type": "git",
-                "url": "https://github.com/symfony/Yaml.git",
-                "reference": "9808e75c609a14f6db02f70fccf4ca4aab53c160"
-            },
-            "dist": {
-                "type": "zip",
-                "url": "https://api.github.com/repos/symfony/Yaml/zipball/9808e75c609a14f6db02f70fccf4ca4aab53c160",
-                "reference": "9808e75c609a14f6db02f70fccf4ca4aab53c160",
-=======
             "time": "2015-07-01 18:23:16"
         },
         {
@@ -3816,7 +3635,6 @@
                 "type": "zip",
                 "url": "https://api.github.com/repos/symfony/Yaml/zipball/4bfbe0ed3909bfddd75b70c094391ec1f142f860",
                 "reference": "4bfbe0ed3909bfddd75b70c094391ec1f142f860",
->>>>>>> b0372d69
                 "shasum": ""
             },
             "require": {
@@ -3852,18 +3670,13 @@
             ],
             "description": "Symfony Yaml Component",
             "homepage": "https://symfony.com",
-<<<<<<< HEAD
-            "time": "2015-06-10 15:30:22"
-=======
             "time": "2015-07-01 11:25:50"
->>>>>>> b0372d69
         }
     ],
     "aliases": [],
     "minimum-stability": "alpha",
     "stability-flags": {
         "composer/composer": 15,
-        "magento/composer": 20,
         "phpmd/phpmd": 0
     },
     "prefer-stable": true,
