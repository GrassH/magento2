{
    "_readme": [
        "This file locks the dependencies of your project to a known state",
        "Read more about it at http://getcomposer.org/doc/01-basic-usage.md#composer-lock-the-lock-file",
        "This file is @generated automatically"
    ],
<<<<<<< HEAD
    "hash": "8ddabb3c4956d1585308d5310203a7ab",
=======
    "hash": "933a1cf749db0c7e6d16e357c12cdaa8",
>>>>>>> e673fcfb
    "packages": [
        {
            "name": "composer/composer",
            "version": "1.0.0-alpha8",
            "source": {
                "type": "git",
                "url": "https://github.com/composer/composer.git",
                "reference": "1eb1df44a97fb2daca1bb8b007f3bee012f0aa46"
            },
            "dist": {
                "type": "zip",
                "url": "https://api.github.com/repos/composer/composer/zipball/1eb1df44a97fb2daca1bb8b007f3bee012f0aa46",
                "reference": "1eb1df44a97fb2daca1bb8b007f3bee012f0aa46",
                "shasum": ""
            },
            "require": {
                "justinrainbow/json-schema": "1.1.*",
                "php": ">=5.3.2",
                "seld/jsonlint": "1.*",
                "symfony/console": "~2.3",
                "symfony/finder": "~2.2",
                "symfony/process": "~2.1"
            },
            "require-dev": {
                "phpunit/phpunit": "~3.7.10"
            },
            "suggest": {
                "ext-openssl": "Enabling the openssl extension allows you to access https URLs for repositories and packages",
                "ext-zip": "Enabling the zip extension allows you to unzip archives, and allows gzip compression of all internet traffic"
            },
            "bin": [
                "bin/composer"
            ],
            "type": "library",
            "extra": {
                "branch-alias": {
                    "dev-master": "1.0-dev"
                }
            },
            "autoload": {
                "psr-0": {
                    "Composer": "src/"
                }
            },
            "notification-url": "https://packagist.org/downloads/",
            "license": [
                "MIT"
            ],
            "authors": [
                {
                    "name": "Jordi Boggiano",
                    "email": "j.boggiano@seld.be",
                    "homepage": "http://seld.be",
                    "role": "Developer"
                },
                {
                    "name": "Nils Adermann",
                    "email": "naderman@naderman.de",
                    "homepage": "http://www.naderman.de",
                    "role": "Developer"
                }
            ],
            "description": "Dependency Manager",
            "homepage": "http://getcomposer.org/",
            "keywords": [
                "autoload",
                "dependency",
                "package"
            ],
            "time": "2014-01-06 18:39:59"
        },
        {
            "name": "justinrainbow/json-schema",
            "version": "1.1.0",
            "source": {
                "type": "git",
                "url": "https://github.com/justinrainbow/json-schema.git",
                "reference": "05ff6d8d79fe3ad190b0663d80d3f9deee79416c"
            },
            "dist": {
                "type": "zip",
                "url": "https://api.github.com/repos/justinrainbow/json-schema/zipball/05ff6d8d79fe3ad190b0663d80d3f9deee79416c",
                "reference": "05ff6d8d79fe3ad190b0663d80d3f9deee79416c",
                "shasum": ""
            },
            "require": {
                "php": ">=5.3.0"
            },
            "type": "library",
            "autoload": {
                "psr-0": {
                    "JsonSchema": "src/"
                }
            },
            "notification-url": "https://packagist.org/downloads/",
            "license": [
                "NewBSD"
            ],
            "authors": [
                {
                    "name": "Igor Wiedler",
                    "email": "igor@wiedler.ch",
                    "homepage": "http://wiedler.ch/igor/"
                },
                {
                    "name": "Bruno Prieto Reis",
                    "email": "bruno.p.reis@gmail.com"
                },
                {
                    "name": "Justin Rainbow",
                    "email": "justin.rainbow@gmail.com"
                },
                {
                    "name": "Robert Schönthal",
                    "email": "robert.schoenthal@gmail.com",
                    "homepage": "http://digitalkaoz.net"
                }
            ],
            "description": "A library to validate a json schema.",
            "homepage": "https://github.com/justinrainbow/json-schema",
            "keywords": [
                "json",
                "schema"
            ],
            "time": "2012-01-03 00:33:17"
        },
        {
            "name": "magento/magento-composer-installer",
            "version": "0.1.4",
            "source": {
                "type": "git",
                "url": "https://github.com/magento/magento-composer-installer.git",
                "reference": "7f03451f71e55d52c2bb07325d56a4e6df322f30"
            },
            "dist": {
                "type": "zip",
                "url": "https://api.github.com/repos/magento/magento-composer-installer/zipball/7f03451f71e55d52c2bb07325d56a4e6df322f30",
                "reference": "7f03451f71e55d52c2bb07325d56a4e6df322f30",
                "shasum": ""
            },
            "require": {
                "composer-plugin-api": "1.0.0"
            },
            "require-dev": {
                "composer/composer": "*@dev",
                "firegento/phpcs": "dev-patch-1",
                "mikey179/vfsstream": "*",
                "phpunit/phpunit": "*",
                "phpunit/phpunit-mock-objects": "dev-master",
                "squizlabs/php_codesniffer": "1.4.7",
                "symfony/process": "*"
            },
            "type": "composer-plugin",
            "extra": {
                "composer-command-registry": [
                    "MagentoHackathon\\Composer\\Magento\\Command\\DeployCommand"
                ],
                "class": "MagentoHackathon\\Composer\\Magento\\Plugin"
            },
            "autoload": {
                "psr-0": {
                    "MagentoHackathon\\Composer\\Magento": "src/"
                }
            },
            "notification-url": "https://packagist.org/downloads/",
            "license": [
                "OSL-3.0"
            ],
            "authors": [
                {
                    "name": "Vinai Kopp",
                    "email": "vinai@netzarbeiter.com"
                },
                {
                    "name": "Daniel Fahlke aka Flyingmana",
                    "email": "flyingmana@googlemail.com"
                },
                {
                    "name": "Jörg Weller",
                    "email": "weller@flagbit.de"
                },
                {
                    "name": "Karl Spies",
                    "email": "karl.spies@gmx.net"
                },
                {
                    "name": "Tobias Vogt",
                    "email": "tobi@webguys.de"
                },
                {
                    "name": "David Fuhr",
                    "email": "fuhr@flagbit.de"
                }
            ],
            "description": "Composer installer for Magento modules",
            "homepage": "https://github.com/magento/magento-composer-installer",
            "keywords": [
                "composer-installer",
                "magento"
            ],
            "time": "2015-03-05 21:40:30"
        },
        {
            "name": "magento/zendframework1",
            "version": "1.12.10",
            "source": {
                "type": "git",
                "url": "https://github.com/magento/zf1.git",
                "reference": "d1e5cd8c9f83229bcdd9bb485c3ce25259c77884"
            },
            "dist": {
                "type": "zip",
                "url": "https://api.github.com/repos/magento/zf1/zipball/d1e5cd8c9f83229bcdd9bb485c3ce25259c77884",
                "reference": "d1e5cd8c9f83229bcdd9bb485c3ce25259c77884",
                "shasum": ""
            },
            "require": {
                "php": ">=5.2.11"
            },
            "require-dev": {
                "phpunit/dbunit": "1.3.*",
                "phpunit/phpunit": "3.7.*"
            },
            "type": "library",
            "extra": {
                "branch-alias": {
                    "dev-master": "1.12.x-dev"
                }
            },
            "autoload": {
                "psr-0": {
                    "Zend_": "library/"
                }
            },
            "notification-url": "https://packagist.org/downloads/",
            "include-path": [
                "library/"
            ],
            "license": [
                "BSD-3-Clause"
            ],
            "description": "Magento Zend Framework 1",
            "homepage": "http://framework.zend.com/",
            "keywords": [
                "ZF1",
                "framework"
            ],
            "time": "2015-02-06 17:25:45"
        },
        {
            "name": "monolog/monolog",
            "version": "1.11.0",
            "source": {
                "type": "git",
                "url": "https://github.com/Seldaek/monolog.git",
                "reference": "ec3961874c43840e96da3a8a1ed20d8c73d7e5aa"
            },
            "dist": {
                "type": "zip",
                "url": "https://api.github.com/repos/Seldaek/monolog/zipball/ec3961874c43840e96da3a8a1ed20d8c73d7e5aa",
                "reference": "ec3961874c43840e96da3a8a1ed20d8c73d7e5aa",
                "shasum": ""
            },
            "require": {
                "php": ">=5.3.0",
                "psr/log": "~1.0"
            },
            "provide": {
                "psr/log-implementation": "1.0.0"
            },
            "require-dev": {
                "aws/aws-sdk-php": "~2.4, >2.4.8",
                "doctrine/couchdb": "~1.0@dev",
                "graylog2/gelf-php": "~1.0",
                "phpunit/phpunit": "~3.7.0",
                "raven/raven": "~0.5",
                "ruflin/elastica": "0.90.*",
                "videlalvaro/php-amqplib": "~2.4"
            },
            "suggest": {
                "aws/aws-sdk-php": "Allow sending log messages to AWS services like DynamoDB",
                "doctrine/couchdb": "Allow sending log messages to a CouchDB server",
                "ext-amqp": "Allow sending log messages to an AMQP server (1.0+ required)",
                "ext-mongo": "Allow sending log messages to a MongoDB server",
                "graylog2/gelf-php": "Allow sending log messages to a GrayLog2 server",
                "raven/raven": "Allow sending log messages to a Sentry server",
                "rollbar/rollbar": "Allow sending log messages to Rollbar",
                "ruflin/elastica": "Allow sending log messages to an Elastic Search server",
                "videlalvaro/php-amqplib": "Allow sending log messages to an AMQP server using php-amqplib"
            },
            "type": "library",
            "extra": {
                "branch-alias": {
                    "dev-master": "1.11.x-dev"
                }
            },
            "autoload": {
                "psr-4": {
                    "Monolog\\": "src/Monolog"
                }
            },
            "notification-url": "https://packagist.org/downloads/",
            "license": [
                "MIT"
            ],
            "authors": [
                {
                    "name": "Jordi Boggiano",
                    "email": "j.boggiano@seld.be",
                    "homepage": "http://seld.be"
                }
            ],
            "description": "Sends your logs to files, sockets, inboxes, databases and various web services",
            "homepage": "http://github.com/Seldaek/monolog",
            "keywords": [
                "log",
                "logging",
                "psr-3"
            ],
            "time": "2014-09-30 13:30:58"
        },
        {
            "name": "psr/log",
            "version": "1.0.0",
            "source": {
                "type": "git",
                "url": "https://github.com/php-fig/log.git",
                "reference": "fe0936ee26643249e916849d48e3a51d5f5e278b"
            },
            "dist": {
                "type": "zip",
                "url": "https://api.github.com/repos/php-fig/log/zipball/fe0936ee26643249e916849d48e3a51d5f5e278b",
                "reference": "fe0936ee26643249e916849d48e3a51d5f5e278b",
                "shasum": ""
            },
            "type": "library",
            "autoload": {
                "psr-0": {
                    "Psr\\Log\\": ""
                }
            },
            "notification-url": "https://packagist.org/downloads/",
            "license": [
                "MIT"
            ],
            "authors": [
                {
                    "name": "PHP-FIG",
                    "homepage": "http://www.php-fig.org/"
                }
            ],
            "description": "Common interface for logging libraries",
            "keywords": [
                "log",
                "psr",
                "psr-3"
            ],
            "time": "2012-12-21 11:40:51"
        },
        {
            "name": "seld/jsonlint",
            "version": "1.3.1",
            "source": {
                "type": "git",
                "url": "https://github.com/Seldaek/jsonlint.git",
                "reference": "863ae85c6d3ef60ca49cb12bd051c4a0648c40c4"
            },
            "dist": {
                "type": "zip",
                "url": "https://api.github.com/repos/Seldaek/jsonlint/zipball/863ae85c6d3ef60ca49cb12bd051c4a0648c40c4",
                "reference": "863ae85c6d3ef60ca49cb12bd051c4a0648c40c4",
                "shasum": ""
            },
            "require": {
                "php": ">=5.3.0"
            },
            "bin": [
                "bin/jsonlint"
            ],
            "type": "library",
            "autoload": {
                "psr-4": {
                    "Seld\\JsonLint\\": "src/Seld/JsonLint/"
                }
            },
            "notification-url": "https://packagist.org/downloads/",
            "license": [
                "MIT"
            ],
            "authors": [
                {
                    "name": "Jordi Boggiano",
                    "email": "j.boggiano@seld.be",
                    "homepage": "http://seld.be"
                }
            ],
            "description": "JSON Linter",
            "keywords": [
                "json",
                "linter",
                "parser",
                "validator"
            ],
            "time": "2015-01-04 21:18:15"
        },
        {
            "name": "symfony/console",
            "version": "v2.6.4",
            "target-dir": "Symfony/Component/Console",
            "source": {
                "type": "git",
                "url": "https://github.com/symfony/Console.git",
                "reference": "e44154bfe3e41e8267d7a3794cd9da9a51cfac34"
            },
            "dist": {
                "type": "zip",
                "url": "https://api.github.com/repos/symfony/Console/zipball/e44154bfe3e41e8267d7a3794cd9da9a51cfac34",
                "reference": "e44154bfe3e41e8267d7a3794cd9da9a51cfac34",
                "shasum": ""
            },
            "require": {
                "php": ">=5.3.3"
            },
            "require-dev": {
                "psr/log": "~1.0",
                "symfony/event-dispatcher": "~2.1",
                "symfony/process": "~2.1"
            },
            "suggest": {
                "psr/log": "For using the console logger",
                "symfony/event-dispatcher": "",
                "symfony/process": ""
            },
            "type": "library",
            "extra": {
                "branch-alias": {
                    "dev-master": "2.6-dev"
                }
            },
            "autoload": {
                "psr-0": {
                    "Symfony\\Component\\Console\\": ""
                }
            },
            "notification-url": "https://packagist.org/downloads/",
            "license": [
                "MIT"
            ],
            "authors": [
                {
                    "name": "Symfony Community",
                    "homepage": "http://symfony.com/contributors"
                },
                {
                    "name": "Fabien Potencier",
                    "email": "fabien@symfony.com"
                }
            ],
            "description": "Symfony Console Component",
            "homepage": "http://symfony.com",
            "time": "2015-01-25 04:39:26"
        },
        {
            "name": "symfony/finder",
            "version": "v2.6.4",
            "target-dir": "Symfony/Component/Finder",
            "source": {
                "type": "git",
                "url": "https://github.com/symfony/Finder.git",
                "reference": "16513333bca64186c01609961a2bb1b95b5e1355"
            },
            "dist": {
                "type": "zip",
                "url": "https://api.github.com/repos/symfony/Finder/zipball/16513333bca64186c01609961a2bb1b95b5e1355",
                "reference": "16513333bca64186c01609961a2bb1b95b5e1355",
                "shasum": ""
            },
            "require": {
                "php": ">=5.3.3"
            },
            "type": "library",
            "extra": {
                "branch-alias": {
                    "dev-master": "2.6-dev"
                }
            },
            "autoload": {
                "psr-0": {
                    "Symfony\\Component\\Finder\\": ""
                }
            },
            "notification-url": "https://packagist.org/downloads/",
            "license": [
                "MIT"
            ],
            "authors": [
                {
                    "name": "Symfony Community",
                    "homepage": "http://symfony.com/contributors"
                },
                {
                    "name": "Fabien Potencier",
                    "email": "fabien@symfony.com"
                }
            ],
            "description": "Symfony Finder Component",
            "homepage": "http://symfony.com",
            "time": "2015-01-03 08:01:59"
        },
        {
            "name": "symfony/process",
            "version": "v2.6.4",
            "target-dir": "Symfony/Component/Process",
            "source": {
                "type": "git",
                "url": "https://github.com/symfony/Process.git",
                "reference": "ecfc23e89d9967999fa5f60a1e9af7384396e9ae"
            },
            "dist": {
                "type": "zip",
                "url": "https://api.github.com/repos/symfony/Process/zipball/ecfc23e89d9967999fa5f60a1e9af7384396e9ae",
                "reference": "ecfc23e89d9967999fa5f60a1e9af7384396e9ae",
                "shasum": ""
            },
            "require": {
                "php": ">=5.3.3"
            },
            "type": "library",
            "extra": {
                "branch-alias": {
                    "dev-master": "2.6-dev"
                }
            },
            "autoload": {
                "psr-0": {
                    "Symfony\\Component\\Process\\": ""
                }
            },
            "notification-url": "https://packagist.org/downloads/",
            "license": [
                "MIT"
            ],
            "authors": [
                {
                    "name": "Symfony Community",
                    "homepage": "http://symfony.com/contributors"
                },
                {
                    "name": "Fabien Potencier",
                    "email": "fabien@symfony.com"
                }
            ],
            "description": "Symfony Process Component",
            "homepage": "http://symfony.com",
            "time": "2015-01-25 04:39:26"
        },
        {
            "name": "tubalmartin/cssmin",
            "version": "v2.4.8-p4",
            "source": {
                "type": "git",
                "url": "https://github.com/tubalmartin/YUI-CSS-compressor-PHP-port.git",
                "reference": "fe84d71e8420243544c0ce3bd0f5d7c1936b0f90"
            },
            "dist": {
                "type": "zip",
                "url": "https://api.github.com/repos/tubalmartin/YUI-CSS-compressor-PHP-port/zipball/fe84d71e8420243544c0ce3bd0f5d7c1936b0f90",
                "reference": "fe84d71e8420243544c0ce3bd0f5d7c1936b0f90",
                "shasum": ""
            },
            "require": {
                "php": ">=5.0.0"
            },
            "type": "library",
            "autoload": {
                "classmap": [
                    "cssmin.php"
                ]
            },
            "notification-url": "https://packagist.org/downloads/",
            "license": [
                "BSD-3-Clause"
            ],
            "authors": [
                {
                    "name": "Túbal Martín",
                    "homepage": "http://tubalmartin.me/"
                }
            ],
            "description": "A PHP port of the YUI CSS compressor",
            "homepage": "https://github.com/tubalmartin/YUI-CSS-compressor-PHP-port",
            "keywords": [
                "compress",
                "compressor",
                "css",
                "minify",
                "yui"
            ],
            "time": "2014-09-22 08:08:50"
        },
        {
            "name": "zendframework/zend-code",
            "version": "2.3.1",
            "target-dir": "Zend/Code",
            "source": {
                "type": "git",
                "url": "https://github.com/zendframework/Component_ZendCode.git",
                "reference": "3e7cc92f946c23fb28959457fa0608c5eba29ed8"
            },
            "dist": {
                "type": "zip",
                "url": "https://api.github.com/repos/zendframework/Component_ZendCode/zipball/3e7cc92f946c23fb28959457fa0608c5eba29ed8",
                "reference": "3e7cc92f946c23fb28959457fa0608c5eba29ed8",
                "shasum": ""
            },
            "require": {
                "php": ">=5.3.23",
                "zendframework/zend-eventmanager": "self.version"
            },
            "require-dev": {
                "doctrine/common": ">=2.1",
                "zendframework/zend-stdlib": "self.version"
            },
            "suggest": {
                "doctrine/common": "Doctrine\\Common >=2.1 for annotation features",
                "zendframework/zend-stdlib": "Zend\\Stdlib component"
            },
            "type": "library",
            "extra": {
                "branch-alias": {
                    "dev-master": "2.3-dev",
                    "dev-develop": "2.4-dev"
                }
            },
            "autoload": {
                "psr-0": {
                    "Zend\\Code\\": ""
                }
            },
            "notification-url": "https://packagist.org/downloads/",
            "license": [
                "BSD-3-Clause"
            ],
            "description": "provides facilities to generate arbitrary code using an object oriented interface",
            "keywords": [
                "code",
                "zf2"
            ],
            "time": "2014-04-15 15:28:49"
        },
        {
            "name": "zendframework/zend-config",
            "version": "2.3.1",
            "target-dir": "Zend/Config",
            "source": {
                "type": "git",
                "url": "https://github.com/zendframework/Component_ZendConfig.git",
                "reference": "61b81c6ea60c1947e13b4effbfffcd9bb59c2180"
            },
            "dist": {
                "type": "zip",
                "url": "https://api.github.com/repos/zendframework/Component_ZendConfig/zipball/61b81c6ea60c1947e13b4effbfffcd9bb59c2180",
                "reference": "61b81c6ea60c1947e13b4effbfffcd9bb59c2180",
                "shasum": ""
            },
            "require": {
                "php": ">=5.3.23",
                "zendframework/zend-stdlib": "self.version"
            },
            "require-dev": {
                "zendframework/zend-filter": "self.version",
                "zendframework/zend-i18n": "self.version",
                "zendframework/zend-json": "self.version",
                "zendframework/zend-servicemanager": "self.version"
            },
            "suggest": {
                "zendframework/zend-filter": "Zend\\Filter component",
                "zendframework/zend-i18n": "Zend\\I18n component",
                "zendframework/zend-json": "Zend\\Json to use the Json reader or writer classes",
                "zendframework/zend-servicemanager": "Zend\\ServiceManager for use with the Config Factory to retrieve reader and writer instances"
            },
            "type": "library",
            "extra": {
                "branch-alias": {
                    "dev-master": "2.3-dev",
                    "dev-develop": "2.4-dev"
                }
            },
            "autoload": {
                "psr-0": {
                    "Zend\\Config\\": ""
                }
            },
            "notification-url": "https://packagist.org/downloads/",
            "license": [
                "BSD-3-Clause"
            ],
            "description": "provides a nested object property based user interface for accessing this configuration data within application code",
            "keywords": [
                "config",
                "zf2"
            ],
            "time": "2014-04-15 15:29:04"
        },
        {
            "name": "zendframework/zend-console",
            "version": "2.3.1",
            "target-dir": "Zend/Console",
            "source": {
                "type": "git",
                "url": "https://github.com/zendframework/Component_ZendConsole.git",
                "reference": "6720a94d30272eefe10bef4801cc41a027530b1c"
            },
            "dist": {
                "type": "zip",
                "url": "https://api.github.com/repos/zendframework/Component_ZendConsole/zipball/6720a94d30272eefe10bef4801cc41a027530b1c",
                "reference": "6720a94d30272eefe10bef4801cc41a027530b1c",
                "shasum": ""
            },
            "require": {
                "php": ">=5.3.23",
                "zendframework/zend-stdlib": "self.version"
            },
            "type": "library",
            "extra": {
                "branch-alias": {
                    "dev-master": "2.3-dev",
                    "dev-develop": "2.4-dev"
                }
            },
            "autoload": {
                "psr-0": {
                    "Zend\\Console\\": ""
                }
            },
            "notification-url": "https://packagist.org/downloads/",
            "license": [
                "BSD-3-Clause"
            ],
            "keywords": [
                "console",
                "zf2"
            ],
            "time": "2014-04-15 15:29:14"
        },
        {
            "name": "zendframework/zend-di",
            "version": "2.3.1",
            "target-dir": "Zend/Di",
            "source": {
                "type": "git",
                "url": "https://github.com/zendframework/Component_ZendDi.git",
                "reference": "45450000c83937a73a261a32480637b4198f4cea"
            },
            "dist": {
                "type": "zip",
                "url": "https://api.github.com/repos/zendframework/Component_ZendDi/zipball/45450000c83937a73a261a32480637b4198f4cea",
                "reference": "45450000c83937a73a261a32480637b4198f4cea",
                "shasum": ""
            },
            "require": {
                "php": ">=5.3.23",
                "zendframework/zend-code": "self.version",
                "zendframework/zend-stdlib": "self.version"
            },
            "require-dev": {
                "zendframework/zend-servicemanager": "self.version"
            },
            "suggest": {
                "zendframework/zend-servicemanager": "Zend\\ServiceManager component"
            },
            "type": "library",
            "extra": {
                "branch-alias": {
                    "dev-master": "2.3-dev",
                    "dev-develop": "2.4-dev"
                }
            },
            "autoload": {
                "psr-0": {
                    "Zend\\Di\\": ""
                }
            },
            "notification-url": "https://packagist.org/downloads/",
            "license": [
                "BSD-3-Clause"
            ],
            "keywords": [
                "di",
                "zf2"
            ],
            "time": "2014-04-15 15:29:10"
        },
        {
            "name": "zendframework/zend-escaper",
            "version": "2.3.1",
            "target-dir": "Zend/Escaper",
            "source": {
                "type": "git",
                "url": "https://github.com/zendframework/Component_ZendEscaper.git",
                "reference": "dddee2104337bbf3522f9ef591c361a40aabf7cc"
            },
            "dist": {
                "type": "zip",
                "url": "https://api.github.com/repos/zendframework/Component_ZendEscaper/zipball/dddee2104337bbf3522f9ef591c361a40aabf7cc",
                "reference": "dddee2104337bbf3522f9ef591c361a40aabf7cc",
                "shasum": ""
            },
            "require": {
                "php": ">=5.3.23"
            },
            "type": "library",
            "extra": {
                "branch-alias": {
                    "dev-master": "2.3-dev",
                    "dev-develop": "2.4-dev"
                }
            },
            "autoload": {
                "psr-0": {
                    "Zend\\Escaper\\": ""
                }
            },
            "notification-url": "https://packagist.org/downloads/",
            "license": [
                "BSD-3-Clause"
            ],
            "keywords": [
                "escaper",
                "zf2"
            ],
            "time": "2014-04-15 15:29:16"
        },
        {
            "name": "zendframework/zend-eventmanager",
            "version": "2.3.1",
            "target-dir": "Zend/EventManager",
            "source": {
                "type": "git",
                "url": "https://github.com/zendframework/Component_ZendEventManager.git",
                "reference": "957faa0580c40ef6bf6cf3e87a36d594042fe133"
            },
            "dist": {
                "type": "zip",
                "url": "https://api.github.com/repos/zendframework/Component_ZendEventManager/zipball/957faa0580c40ef6bf6cf3e87a36d594042fe133",
                "reference": "957faa0580c40ef6bf6cf3e87a36d594042fe133",
                "shasum": ""
            },
            "require": {
                "php": ">=5.3.23",
                "zendframework/zend-stdlib": "self.version"
            },
            "type": "library",
            "extra": {
                "branch-alias": {
                    "dev-master": "2.3-dev",
                    "dev-develop": "2.4-dev"
                }
            },
            "autoload": {
                "psr-0": {
                    "Zend\\EventManager\\": ""
                }
            },
            "notification-url": "https://packagist.org/downloads/",
            "license": [
                "BSD-3-Clause"
            ],
            "keywords": [
                "eventmanager",
                "zf2"
            ],
            "time": "2014-04-15 14:47:18"
        },
        {
            "name": "zendframework/zend-filter",
            "version": "2.3.1",
            "target-dir": "Zend/Filter",
            "source": {
                "type": "git",
                "url": "https://github.com/zendframework/Component_ZendFilter.git",
                "reference": "1889b7aa499beccadac770780a73e1a40e0f8a53"
            },
            "dist": {
                "type": "zip",
                "url": "https://api.github.com/repos/zendframework/Component_ZendFilter/zipball/1889b7aa499beccadac770780a73e1a40e0f8a53",
                "reference": "1889b7aa499beccadac770780a73e1a40e0f8a53",
                "shasum": ""
            },
            "require": {
                "php": ">=5.3.23",
                "zendframework/zend-stdlib": "self.version"
            },
            "require-dev": {
                "zendframework/zend-crypt": "self.version",
                "zendframework/zend-servicemanager": "self.version",
                "zendframework/zend-uri": "self.version"
            },
            "suggest": {
                "zendframework/zend-crypt": "Zend\\Crypt component",
                "zendframework/zend-i18n": "Zend\\I18n component",
                "zendframework/zend-servicemanager": "Zend\\ServiceManager component",
                "zendframework/zend-uri": "Zend\\Uri component for UriNormalize filter"
            },
            "type": "library",
            "extra": {
                "branch-alias": {
                    "dev-master": "2.3-dev",
                    "dev-develop": "2.4-dev"
                }
            },
            "autoload": {
                "psr-0": {
                    "Zend\\Filter\\": ""
                }
            },
            "notification-url": "https://packagist.org/downloads/",
            "license": [
                "BSD-3-Clause"
            ],
            "description": "provides a set of commonly needed data filters",
            "keywords": [
                "filter",
                "zf2"
            ],
            "time": "2014-04-15 15:28:47"
        },
        {
            "name": "zendframework/zend-form",
            "version": "2.3.1",
            "target-dir": "Zend/Form",
            "source": {
                "type": "git",
                "url": "https://github.com/zendframework/Component_ZendForm.git",
                "reference": "2e91090e63f865c1c0b8c21157d4eaffad341f59"
            },
            "dist": {
                "type": "zip",
                "url": "https://api.github.com/repos/zendframework/Component_ZendForm/zipball/2e91090e63f865c1c0b8c21157d4eaffad341f59",
                "reference": "2e91090e63f865c1c0b8c21157d4eaffad341f59",
                "shasum": ""
            },
            "require": {
                "php": ">=5.3.23",
                "zendframework/zend-inputfilter": "self.version",
                "zendframework/zend-stdlib": "self.version"
            },
            "require-dev": {
                "zendframework/zend-captcha": "self.version",
                "zendframework/zend-code": "self.version",
                "zendframework/zend-eventmanager": "self.version",
                "zendframework/zend-filter": "self.version",
                "zendframework/zend-i18n": "self.version",
                "zendframework/zend-servicemanager": "self.version",
                "zendframework/zend-validator": "self.version",
                "zendframework/zend-view": "self.version",
                "zendframework/zendservice-recaptcha": "*"
            },
            "suggest": {
                "zendframework/zend-captcha": "Zend\\Captcha component",
                "zendframework/zend-code": "Zend\\Code component",
                "zendframework/zend-eventmanager": "Zend\\EventManager component",
                "zendframework/zend-filter": "Zend\\Filter component",
                "zendframework/zend-i18n": "Zend\\I18n component",
                "zendframework/zend-servicemanager": "Zend\\ServiceManager component",
                "zendframework/zend-validator": "Zend\\Validator component",
                "zendframework/zend-view": "Zend\\View component",
                "zendframework/zendservice-recaptcha": "ZendService\\ReCaptcha component"
            },
            "type": "library",
            "extra": {
                "branch-alias": {
                    "dev-master": "2.3-dev",
                    "dev-develop": "2.4-dev"
                }
            },
            "autoload": {
                "psr-0": {
                    "Zend\\Form\\": ""
                }
            },
            "notification-url": "https://packagist.org/downloads/",
            "license": [
                "BSD-3-Clause"
            ],
            "keywords": [
                "form",
                "zf2"
            ],
            "time": "2014-04-15 15:29:02"
        },
        {
            "name": "zendframework/zend-http",
            "version": "2.3.1",
            "target-dir": "Zend/Http",
            "source": {
                "type": "git",
                "url": "https://github.com/zendframework/Component_ZendHttp.git",
                "reference": "b13fc4c30c39364409ef68a9f9b5975765a3ff5a"
            },
            "dist": {
                "type": "zip",
                "url": "https://api.github.com/repos/zendframework/Component_ZendHttp/zipball/b13fc4c30c39364409ef68a9f9b5975765a3ff5a",
                "reference": "b13fc4c30c39364409ef68a9f9b5975765a3ff5a",
                "shasum": ""
            },
            "require": {
                "php": ">=5.3.23",
                "zendframework/zend-loader": "self.version",
                "zendframework/zend-stdlib": "self.version",
                "zendframework/zend-uri": "self.version",
                "zendframework/zend-validator": "self.version"
            },
            "type": "library",
            "extra": {
                "branch-alias": {
                    "dev-master": "2.3-dev",
                    "dev-develop": "2.4-dev"
                }
            },
            "autoload": {
                "psr-0": {
                    "Zend\\Http\\": ""
                }
            },
            "notification-url": "https://packagist.org/downloads/",
            "license": [
                "BSD-3-Clause"
            ],
            "description": "provides an easy interface for performing Hyper-Text Transfer Protocol (HTTP) requests",
            "keywords": [
                "http",
                "zf2"
            ],
            "time": "2014-04-15 14:47:18"
        },
        {
            "name": "zendframework/zend-inputfilter",
            "version": "2.3.1",
            "target-dir": "Zend/InputFilter",
            "source": {
                "type": "git",
                "url": "https://github.com/zendframework/Component_ZendInputFilter.git",
                "reference": "a45d2180c819f9ff9e74be1bf4c5c8dd1d9649e9"
            },
            "dist": {
                "type": "zip",
                "url": "https://api.github.com/repos/zendframework/Component_ZendInputFilter/zipball/a45d2180c819f9ff9e74be1bf4c5c8dd1d9649e9",
                "reference": "a45d2180c819f9ff9e74be1bf4c5c8dd1d9649e9",
                "shasum": ""
            },
            "require": {
                "php": ">=5.3.23",
                "zendframework/zend-filter": "self.version",
                "zendframework/zend-stdlib": "self.version",
                "zendframework/zend-validator": "self.version"
            },
            "require-dev": {
                "zendframework/zend-servicemanager": "self.version"
            },
            "suggest": {
                "zendframework/zend-servicemanager": "To support plugin manager support"
            },
            "type": "library",
            "extra": {
                "branch-alias": {
                    "dev-master": "2.3-dev",
                    "dev-develop": "2.4-dev"
                }
            },
            "autoload": {
                "psr-0": {
                    "Zend\\InputFilter\\": ""
                }
            },
            "notification-url": "https://packagist.org/downloads/",
            "license": [
                "BSD-3-Clause"
            ],
            "keywords": [
                "inputfilter",
                "zf2"
            ],
            "time": "2014-04-15 14:47:18"
        },
        {
            "name": "zendframework/zend-json",
            "version": "2.3.1",
            "target-dir": "Zend/Json",
            "source": {
                "type": "git",
                "url": "https://github.com/zendframework/Component_ZendJson.git",
                "reference": "eb281da42d3f5bba5acb664359029b6fa7c62e28"
            },
            "dist": {
                "type": "zip",
                "url": "https://api.github.com/repos/zendframework/Component_ZendJson/zipball/eb281da42d3f5bba5acb664359029b6fa7c62e28",
                "reference": "eb281da42d3f5bba5acb664359029b6fa7c62e28",
                "shasum": ""
            },
            "require": {
                "php": ">=5.3.23",
                "zendframework/zend-stdlib": "self.version"
            },
            "require-dev": {
                "zendframework/zend-http": "self.version",
                "zendframework/zend-server": "self.version"
            },
            "suggest": {
                "zendframework/zend-http": "Zend\\Http component",
                "zendframework/zend-server": "Zend\\Server component"
            },
            "type": "library",
            "extra": {
                "branch-alias": {
                    "dev-master": "2.3-dev",
                    "dev-develop": "2.4-dev"
                }
            },
            "autoload": {
                "psr-0": {
                    "Zend\\Json\\": ""
                }
            },
            "notification-url": "https://packagist.org/downloads/",
            "license": [
                "BSD-3-Clause"
            ],
            "description": "provides convenience methods for serializing native PHP to JSON and decoding JSON to native PHP",
            "keywords": [
                "json",
                "zf2"
            ],
            "time": "2014-04-15 14:47:18"
        },
        {
            "name": "zendframework/zend-loader",
            "version": "2.3.1",
            "target-dir": "Zend/Loader",
            "source": {
                "type": "git",
                "url": "https://github.com/zendframework/Component_ZendLoader.git",
                "reference": "37abb23b0b2608584673f8388d1563a1fd604f09"
            },
            "dist": {
                "type": "zip",
                "url": "https://api.github.com/repos/zendframework/Component_ZendLoader/zipball/37abb23b0b2608584673f8388d1563a1fd604f09",
                "reference": "37abb23b0b2608584673f8388d1563a1fd604f09",
                "shasum": ""
            },
            "require": {
                "php": ">=5.3.23"
            },
            "type": "library",
            "extra": {
                "branch-alias": {
                    "dev-master": "2.3-dev",
                    "dev-develop": "2.4-dev"
                }
            },
            "autoload": {
                "psr-0": {
                    "Zend\\Loader\\": ""
                }
            },
            "notification-url": "https://packagist.org/downloads/",
            "license": [
                "BSD-3-Clause"
            ],
            "keywords": [
                "loader",
                "zf2"
            ],
            "time": "2014-04-15 15:28:53"
        },
        {
            "name": "zendframework/zend-log",
            "version": "2.3.1",
            "target-dir": "Zend/Log",
            "source": {
                "type": "git",
                "url": "https://github.com/zendframework/Component_ZendLog.git",
                "reference": "606ef20717a935afec1400f54bd1b03faf859c47"
            },
            "dist": {
                "type": "zip",
                "url": "https://api.github.com/repos/zendframework/Component_ZendLog/zipball/606ef20717a935afec1400f54bd1b03faf859c47",
                "reference": "606ef20717a935afec1400f54bd1b03faf859c47",
                "shasum": ""
            },
            "require": {
                "php": ">=5.3.23",
                "zendframework/zend-servicemanager": "self.version",
                "zendframework/zend-stdlib": "self.version"
            },
            "require-dev": {
                "zendframework/zend-console": "self.version",
                "zendframework/zend-db": "self.version",
                "zendframework/zend-escaper": "self.version",
                "zendframework/zend-mail": "self.version",
                "zendframework/zend-validator": "self.version"
            },
            "suggest": {
                "ext-mongo": "*",
                "zendframework/zend-console": "Zend\\Console component",
                "zendframework/zend-db": "Zend\\Db component",
                "zendframework/zend-escaper": "Zend\\Escaper component, for use in the XML formatter",
                "zendframework/zend-mail": "Zend\\Mail component",
                "zendframework/zend-validator": "Zend\\Validator component"
            },
            "type": "library",
            "extra": {
                "branch-alias": {
                    "dev-master": "2.3-dev",
                    "dev-develop": "2.4-dev"
                }
            },
            "autoload": {
                "psr-0": {
                    "Zend\\Log\\": ""
                }
            },
            "notification-url": "https://packagist.org/downloads/",
            "license": [
                "BSD-3-Clause"
            ],
            "description": "component for general purpose logging",
            "keywords": [
                "log",
                "logging",
                "zf2"
            ],
            "time": "2014-04-15 15:28:45"
        },
        {
            "name": "zendframework/zend-math",
            "version": "2.3.1",
            "target-dir": "Zend/Math",
            "source": {
                "type": "git",
                "url": "https://github.com/zendframework/Component_ZendMath.git",
                "reference": "be6de5ba3d47e3f9a6732badea8bc724c49d0552"
            },
            "dist": {
                "type": "zip",
                "url": "https://api.github.com/repos/zendframework/Component_ZendMath/zipball/be6de5ba3d47e3f9a6732badea8bc724c49d0552",
                "reference": "be6de5ba3d47e3f9a6732badea8bc724c49d0552",
                "shasum": ""
            },
            "require": {
                "php": ">=5.3.23"
            },
            "suggest": {
                "ext-bcmath": "If using the bcmath functionality",
                "ext-gmp": "If using the gmp functionality",
                "ircmaxell/random-lib": "Fallback random byte generator for Zend\\Math\\Rand if OpenSSL/Mcrypt extensions are unavailable",
                "zendframework/zend-servicemanager": ">= current version, if using the BigInteger::factory functionality"
            },
            "type": "library",
            "extra": {
                "branch-alias": {
                    "dev-master": "2.3-dev",
                    "dev-develop": "2.4-dev"
                }
            },
            "autoload": {
                "psr-0": {
                    "Zend\\Math\\": ""
                }
            },
            "notification-url": "https://packagist.org/downloads/",
            "license": [
                "BSD-3-Clause"
            ],
            "keywords": [
                "math",
                "zf2"
            ],
            "time": "2014-04-15 15:29:09"
        },
        {
            "name": "zendframework/zend-modulemanager",
            "version": "2.3.1",
            "target-dir": "Zend/ModuleManager",
            "source": {
                "type": "git",
                "url": "https://github.com/zendframework/Component_ZendModuleManager.git",
                "reference": "bfff608492fdfea1f2b815285e0ed8b467a99c9f"
            },
            "dist": {
                "type": "zip",
                "url": "https://api.github.com/repos/zendframework/Component_ZendModuleManager/zipball/bfff608492fdfea1f2b815285e0ed8b467a99c9f",
                "reference": "bfff608492fdfea1f2b815285e0ed8b467a99c9f",
                "shasum": ""
            },
            "require": {
                "php": ">=5.3.23",
                "zendframework/zend-eventmanager": "self.version",
                "zendframework/zend-stdlib": "self.version"
            },
            "require-dev": {
                "zendframework/zend-config": "self.version",
                "zendframework/zend-console": "self.version",
                "zendframework/zend-loader": "self.version",
                "zendframework/zend-mvc": "self.version",
                "zendframework/zend-servicemanager": "self.version"
            },
            "suggest": {
                "zendframework/zend-config": "Zend\\Config component",
                "zendframework/zend-console": "Zend\\Console component",
                "zendframework/zend-loader": "Zend\\Loader component",
                "zendframework/zend-mvc": "Zend\\Mvc component",
                "zendframework/zend-servicemanager": "Zend\\ServiceManager component"
            },
            "type": "library",
            "extra": {
                "branch-alias": {
                    "dev-master": "2.3-dev",
                    "dev-develop": "2.4-dev"
                }
            },
            "autoload": {
                "psr-0": {
                    "Zend\\ModuleManager\\": ""
                }
            },
            "notification-url": "https://packagist.org/downloads/",
            "license": [
                "BSD-3-Clause"
            ],
            "keywords": [
                "modulemanager",
                "zf2"
            ],
            "time": "2014-04-15 15:28:50"
        },
        {
            "name": "zendframework/zend-mvc",
            "version": "2.3.1",
            "target-dir": "Zend/Mvc",
            "source": {
                "type": "git",
                "url": "https://github.com/zendframework/Component_ZendMvc.git",
                "reference": "d7708af7028aa6c42255fe2d9ece53f0e5d76e2c"
            },
            "dist": {
                "type": "zip",
                "url": "https://api.github.com/repos/zendframework/Component_ZendMvc/zipball/d7708af7028aa6c42255fe2d9ece53f0e5d76e2c",
                "reference": "d7708af7028aa6c42255fe2d9ece53f0e5d76e2c",
                "shasum": ""
            },
            "require": {
                "php": ">=5.3.23",
                "zendframework/zend-eventmanager": "self.version",
                "zendframework/zend-servicemanager": "self.version",
                "zendframework/zend-stdlib": "self.version"
            },
            "require-dev": {
                "zendframework/zend-authentication": "self.version",
                "zendframework/zend-console": "self.version",
                "zendframework/zend-di": "self.version",
                "zendframework/zend-filter": "self.version",
                "zendframework/zend-form": "self.version",
                "zendframework/zend-http": "self.version",
                "zendframework/zend-i18n": "self.version",
                "zendframework/zend-inputfilter": "self.version",
                "zendframework/zend-json": "self.version",
                "zendframework/zend-log": "self.version",
                "zendframework/zend-modulemanager": "self.version",
                "zendframework/zend-serializer": "self.version",
                "zendframework/zend-session": "self.version",
                "zendframework/zend-text": "self.version",
                "zendframework/zend-uri": "self.version",
                "zendframework/zend-validator": "self.version",
                "zendframework/zend-version": "self.version",
                "zendframework/zend-view": "self.version"
            },
            "suggest": {
                "zendframework/zend-authentication": "Zend\\Authentication component for Identity plugin",
                "zendframework/zend-config": "Zend\\Config component",
                "zendframework/zend-console": "Zend\\Console component",
                "zendframework/zend-di": "Zend\\Di component",
                "zendframework/zend-filter": "Zend\\Filter component",
                "zendframework/zend-form": "Zend\\Form component",
                "zendframework/zend-http": "Zend\\Http component",
                "zendframework/zend-i18n": "Zend\\I18n component for translatable segments",
                "zendframework/zend-inputfilter": "Zend\\Inputfilter component",
                "zendframework/zend-json": "Zend\\Json component",
                "zendframework/zend-log": "Zend\\Log component",
                "zendframework/zend-modulemanager": "Zend\\ModuleManager component",
                "zendframework/zend-serializer": "Zend\\Serializer component",
                "zendframework/zend-session": "Zend\\Session component for FlashMessenger, PRG, and FPRG plugins",
                "zendframework/zend-stdlib": "Zend\\Stdlib component",
                "zendframework/zend-text": "Zend\\Text component",
                "zendframework/zend-uri": "Zend\\Uri component",
                "zendframework/zend-validator": "Zend\\Validator component",
                "zendframework/zend-version": "Zend\\Version component",
                "zendframework/zend-view": "Zend\\View component"
            },
            "type": "library",
            "extra": {
                "branch-alias": {
                    "dev-master": "2.3-dev",
                    "dev-develop": "2.4-dev"
                }
            },
            "autoload": {
                "psr-0": {
                    "Zend\\Mvc\\": ""
                }
            },
            "notification-url": "https://packagist.org/downloads/",
            "license": [
                "BSD-3-Clause"
            ],
            "keywords": [
                "mvc",
                "zf2"
            ],
            "time": "2014-04-15 15:29:05"
        },
        {
            "name": "zendframework/zend-serializer",
            "version": "2.3.1",
            "target-dir": "Zend/Serializer",
            "source": {
                "type": "git",
                "url": "https://github.com/zendframework/Component_ZendSerializer.git",
                "reference": "3187aa2a9c9713932f84006700f922ee1253328d"
            },
            "dist": {
                "type": "zip",
                "url": "https://api.github.com/repos/zendframework/Component_ZendSerializer/zipball/3187aa2a9c9713932f84006700f922ee1253328d",
                "reference": "3187aa2a9c9713932f84006700f922ee1253328d",
                "shasum": ""
            },
            "require": {
                "php": ">=5.3.23",
                "zendframework/zend-json": "self.version",
                "zendframework/zend-math": "self.version",
                "zendframework/zend-stdlib": "self.version"
            },
            "require-dev": {
                "zendframework/zend-servicemanager": "self.version"
            },
            "suggest": {
                "zendframework/zend-servicemanager": "To support plugin manager support"
            },
            "type": "library",
            "extra": {
                "branch-alias": {
                    "dev-master": "2.3-dev",
                    "dev-develop": "2.4-dev"
                }
            },
            "autoload": {
                "psr-0": {
                    "Zend\\Serializer\\": ""
                }
            },
            "notification-url": "https://packagist.org/downloads/",
            "license": [
                "BSD-3-Clause"
            ],
            "description": "provides an adapter based interface to simply generate storable representation of PHP types by different facilities, and recover",
            "keywords": [
                "serializer",
                "zf2"
            ],
            "time": "2014-04-15 15:29:03"
        },
        {
            "name": "zendframework/zend-server",
            "version": "2.3.1",
            "target-dir": "Zend/Server",
            "source": {
                "type": "git",
                "url": "https://github.com/zendframework/Component_ZendServer.git",
                "reference": "b491a401b1710785b5dbf69e77ee2f13764fb0ff"
            },
            "dist": {
                "type": "zip",
                "url": "https://api.github.com/repos/zendframework/Component_ZendServer/zipball/b491a401b1710785b5dbf69e77ee2f13764fb0ff",
                "reference": "b491a401b1710785b5dbf69e77ee2f13764fb0ff",
                "shasum": ""
            },
            "require": {
                "php": ">=5.3.23",
                "zendframework/zend-code": "self.version",
                "zendframework/zend-stdlib": "self.version"
            },
            "type": "library",
            "extra": {
                "branch-alias": {
                    "dev-master": "2.3-dev",
                    "dev-develop": "2.4-dev"
                }
            },
            "autoload": {
                "psr-0": {
                    "Zend\\Server\\": ""
                }
            },
            "notification-url": "https://packagist.org/downloads/",
            "license": [
                "BSD-3-Clause"
            ],
            "keywords": [
                "server",
                "zf2"
            ],
            "time": "2014-04-15 14:47:18"
        },
        {
            "name": "zendframework/zend-servicemanager",
            "version": "2.3.1",
            "target-dir": "Zend/ServiceManager",
            "source": {
                "type": "git",
                "url": "https://github.com/zendframework/Component_ZendServiceManager.git",
                "reference": "652ab6e142b7afd1eede8f0f33b47d2599786c84"
            },
            "dist": {
                "type": "zip",
                "url": "https://api.github.com/repos/zendframework/Component_ZendServiceManager/zipball/652ab6e142b7afd1eede8f0f33b47d2599786c84",
                "reference": "652ab6e142b7afd1eede8f0f33b47d2599786c84",
                "shasum": ""
            },
            "require": {
                "php": ">=5.3.23"
            },
            "require-dev": {
                "zendframework/zend-di": "self.version"
            },
            "suggest": {
                "zendframework/zend-di": "Zend\\Di component"
            },
            "type": "library",
            "extra": {
                "branch-alias": {
                    "dev-master": "2.3-dev",
                    "dev-develop": "2.4-dev"
                }
            },
            "autoload": {
                "psr-0": {
                    "Zend\\ServiceManager\\": ""
                }
            },
            "notification-url": "https://packagist.org/downloads/",
            "license": [
                "BSD-3-Clause"
            ],
            "keywords": [
                "servicemanager",
                "zf2"
            ],
            "time": "2014-04-15 15:28:43"
        },
        {
            "name": "zendframework/zend-soap",
            "version": "2.3.1",
            "target-dir": "Zend/Soap",
            "source": {
                "type": "git",
                "url": "https://github.com/zendframework/Component_ZendSoap.git",
                "reference": "29b7dfe2b2d1fcf219557ff8821506a55510a53d"
            },
            "dist": {
                "type": "zip",
                "url": "https://api.github.com/repos/zendframework/Component_ZendSoap/zipball/29b7dfe2b2d1fcf219557ff8821506a55510a53d",
                "reference": "29b7dfe2b2d1fcf219557ff8821506a55510a53d",
                "shasum": ""
            },
            "require": {
                "php": ">=5.3.23",
                "zendframework/zend-server": "self.version",
                "zendframework/zend-stdlib": "self.version",
                "zendframework/zend-uri": "self.version"
            },
            "require-dev": {
                "zendframework/zend-http": "self.version"
            },
            "suggest": {
                "zendframework/zend-http": "Zend\\Http component"
            },
            "type": "library",
            "extra": {
                "branch-alias": {
                    "dev-master": "2.3-dev",
                    "dev-develop": "2.4-dev"
                }
            },
            "autoload": {
                "psr-0": {
                    "Zend\\Soap\\": ""
                }
            },
            "notification-url": "https://packagist.org/downloads/",
            "license": [
                "BSD-3-Clause"
            ],
            "keywords": [
                "soap",
                "zf2"
            ],
            "time": "2014-04-15 14:47:18"
        },
        {
            "name": "zendframework/zend-stdlib",
            "version": "2.3.1",
            "target-dir": "Zend/Stdlib",
            "source": {
                "type": "git",
                "url": "https://github.com/zendframework/Component_ZendStdlib.git",
                "reference": "c1f4830018b5d4f034d32fa01a9e17ea176f56f6"
            },
            "dist": {
                "type": "zip",
                "url": "https://api.github.com/repos/zendframework/Component_ZendStdlib/zipball/c1f4830018b5d4f034d32fa01a9e17ea176f56f6",
                "reference": "c1f4830018b5d4f034d32fa01a9e17ea176f56f6",
                "shasum": ""
            },
            "require": {
                "php": ">=5.3.23"
            },
            "require-dev": {
                "zendframework/zend-eventmanager": "self.version",
                "zendframework/zend-serializer": "self.version",
                "zendframework/zend-servicemanager": "self.version"
            },
            "suggest": {
                "zendframework/zend-eventmanager": "To support aggregate hydrator usage",
                "zendframework/zend-serializer": "Zend\\Serializer component",
                "zendframework/zend-servicemanager": "To support hydrator plugin manager usage"
            },
            "type": "library",
            "extra": {
                "branch-alias": {
                    "dev-master": "2.3-dev",
                    "dev-develop": "2.4-dev"
                }
            },
            "autoload": {
                "psr-0": {
                    "Zend\\Stdlib\\": ""
                }
            },
            "notification-url": "https://packagist.org/downloads/",
            "license": [
                "BSD-3-Clause"
            ],
            "keywords": [
                "stdlib",
                "zf2"
            ],
            "time": "2014-04-15 15:28:48"
        },
        {
            "name": "zendframework/zend-text",
            "version": "2.3.1",
            "target-dir": "Zend/Text",
            "source": {
                "type": "git",
                "url": "https://github.com/zendframework/Component_ZendText.git",
                "reference": "74215098b67b89e61ed8d1bf82c4fe79fa311885"
            },
            "dist": {
                "type": "zip",
                "url": "https://api.github.com/repos/zendframework/Component_ZendText/zipball/74215098b67b89e61ed8d1bf82c4fe79fa311885",
                "reference": "74215098b67b89e61ed8d1bf82c4fe79fa311885",
                "shasum": ""
            },
            "require": {
                "php": ">=5.3.23",
                "zendframework/zend-servicemanager": "self.version",
                "zendframework/zend-stdlib": "self.version"
            },
            "type": "library",
            "extra": {
                "branch-alias": {
                    "dev-master": "2.3-dev",
                    "dev-develop": "2.4-dev"
                }
            },
            "autoload": {
                "psr-0": {
                    "Zend\\Text\\": ""
                }
            },
            "notification-url": "https://packagist.org/downloads/",
            "license": [
                "BSD-3-Clause"
            ],
            "keywords": [
                "text",
                "zf2"
            ],
            "time": "2014-04-15 15:29:13"
        },
        {
            "name": "zendframework/zend-uri",
            "version": "2.3.1",
            "target-dir": "Zend/Uri",
            "source": {
                "type": "git",
                "url": "https://github.com/zendframework/Component_ZendUri.git",
                "reference": "cf120804a7ef1b906979b110c6f34c8592a7c36b"
            },
            "dist": {
                "type": "zip",
                "url": "https://api.github.com/repos/zendframework/Component_ZendUri/zipball/cf120804a7ef1b906979b110c6f34c8592a7c36b",
                "reference": "cf120804a7ef1b906979b110c6f34c8592a7c36b",
                "shasum": ""
            },
            "require": {
                "php": ">=5.3.23",
                "zendframework/zend-escaper": "self.version",
                "zendframework/zend-validator": "self.version"
            },
            "type": "library",
            "extra": {
                "branch-alias": {
                    "dev-master": "2.3-dev",
                    "dev-develop": "2.4-dev"
                }
            },
            "autoload": {
                "psr-0": {
                    "Zend\\Uri\\": ""
                }
            },
            "notification-url": "https://packagist.org/downloads/",
            "license": [
                "BSD-3-Clause"
            ],
            "description": "a component that aids in manipulating and validating » Uniform Resource Identifiers (URIs)",
            "keywords": [
                "uri",
                "zf2"
            ],
            "time": "2014-04-15 14:47:18"
        },
        {
            "name": "zendframework/zend-validator",
            "version": "2.3.1",
            "target-dir": "Zend/Validator",
            "source": {
                "type": "git",
                "url": "https://github.com/zendframework/Component_ZendValidator.git",
                "reference": "ac9848e54c6c75de81ee7a82c3187cd25a898990"
            },
            "dist": {
                "type": "zip",
                "url": "https://api.github.com/repos/zendframework/Component_ZendValidator/zipball/ac9848e54c6c75de81ee7a82c3187cd25a898990",
                "reference": "ac9848e54c6c75de81ee7a82c3187cd25a898990",
                "shasum": ""
            },
            "require": {
                "php": ">=5.3.23",
                "zendframework/zend-stdlib": "self.version"
            },
            "require-dev": {
                "zendframework/zend-db": "self.version",
                "zendframework/zend-filter": "self.version",
                "zendframework/zend-i18n": "self.version",
                "zendframework/zend-math": "self.version",
                "zendframework/zend-servicemanager": "self.version",
                "zendframework/zend-session": "self.version",
                "zendframework/zend-uri": "self.version"
            },
            "suggest": {
                "zendframework/zend-db": "Zend\\Db component",
                "zendframework/zend-filter": "Zend\\Filter component, required by the Digits validator",
                "zendframework/zend-i18n": "Zend\\I18n component to allow translation of validation error messages as well as to use the various Date validators",
                "zendframework/zend-math": "Zend\\Math component",
                "zendframework/zend-resources": "Translations of validator messages",
                "zendframework/zend-servicemanager": "Zend\\ServiceManager component to allow using the ValidatorPluginManager and validator chains",
                "zendframework/zend-session": "Zend\\Session component",
                "zendframework/zend-uri": "Zend\\Uri component, required by the Uri and Sitemap\\Loc validators"
            },
            "type": "library",
            "extra": {
                "branch-alias": {
                    "dev-master": "2.3-dev",
                    "dev-develop": "2.4-dev"
                }
            },
            "autoload": {
                "psr-0": {
                    "Zend\\Validator\\": ""
                }
            },
            "notification-url": "https://packagist.org/downloads/",
            "license": [
                "BSD-3-Clause"
            ],
            "description": "provides a set of commonly needed validators",
            "keywords": [
                "validator",
                "zf2"
            ],
            "time": "2014-04-15 15:28:42"
        },
        {
            "name": "zendframework/zend-view",
            "version": "2.3.1",
            "target-dir": "Zend/View",
            "source": {
                "type": "git",
                "url": "https://github.com/zendframework/Component_ZendView.git",
                "reference": "71b6c73d4ba2f5908fe64b2a554064b22443e327"
            },
            "dist": {
                "type": "zip",
                "url": "https://api.github.com/repos/zendframework/Component_ZendView/zipball/71b6c73d4ba2f5908fe64b2a554064b22443e327",
                "reference": "71b6c73d4ba2f5908fe64b2a554064b22443e327",
                "shasum": ""
            },
            "require": {
                "php": ">=5.3.23",
                "zendframework/zend-eventmanager": "self.version",
                "zendframework/zend-loader": "self.version",
                "zendframework/zend-stdlib": "self.version"
            },
            "require-dev": {
                "zendframework/zend-authentication": "self.version",
                "zendframework/zend-escaper": "self.version",
                "zendframework/zend-feed": "self.version",
                "zendframework/zend-filter": "self.version",
                "zendframework/zend-http": "self.version",
                "zendframework/zend-i18n": "self.version",
                "zendframework/zend-json": "self.version",
                "zendframework/zend-mvc": "self.version",
                "zendframework/zend-navigation": "self.version",
                "zendframework/zend-paginator": "self.version",
                "zendframework/zend-permissions-acl": "self.version",
                "zendframework/zend-servicemanager": "self.version",
                "zendframework/zend-uri": "self.version"
            },
            "suggest": {
                "zendframework/zend-authentication": "Zend\\Authentication component",
                "zendframework/zend-escaper": "Zend\\Escaper component",
                "zendframework/zend-feed": "Zend\\Feed component",
                "zendframework/zend-filter": "Zend\\Filter component",
                "zendframework/zend-http": "Zend\\Http component",
                "zendframework/zend-i18n": "Zend\\I18n component",
                "zendframework/zend-json": "Zend\\Json component",
                "zendframework/zend-mvc": "Zend\\Mvc component",
                "zendframework/zend-navigation": "Zend\\Navigation component",
                "zendframework/zend-paginator": "Zend\\Paginator component",
                "zendframework/zend-permissions-acl": "Zend\\Permissions\\Acl component",
                "zendframework/zend-servicemanager": "Zend\\ServiceManager component",
                "zendframework/zend-uri": "Zend\\Uri component"
            },
            "type": "library",
            "extra": {
                "branch-alias": {
                    "dev-master": "2.3-dev",
                    "dev-develop": "2.4-dev"
                }
            },
            "autoload": {
                "psr-0": {
                    "Zend\\View\\": ""
                }
            },
            "notification-url": "https://packagist.org/downloads/",
            "license": [
                "BSD-3-Clause"
            ],
            "description": "provides a system of helpers, output filters, and variable escaping",
            "keywords": [
                "view",
                "zf2"
            ],
            "time": "2014-04-15 15:28:55"
        }
    ],
    "packages-dev": [
        {
            "name": "doctrine/instantiator",
            "version": "1.0.4",
            "source": {
                "type": "git",
                "url": "https://github.com/doctrine/instantiator.git",
                "reference": "f976e5de371104877ebc89bd8fecb0019ed9c119"
            },
            "dist": {
                "type": "zip",
                "url": "https://api.github.com/repos/doctrine/instantiator/zipball/f976e5de371104877ebc89bd8fecb0019ed9c119",
                "reference": "f976e5de371104877ebc89bd8fecb0019ed9c119",
                "shasum": ""
            },
            "require": {
                "php": ">=5.3,<8.0-DEV"
            },
            "require-dev": {
                "athletic/athletic": "~0.1.8",
                "ext-pdo": "*",
                "ext-phar": "*",
                "phpunit/phpunit": "~4.0",
                "squizlabs/php_codesniffer": "2.0.*@ALPHA"
            },
            "type": "library",
            "extra": {
                "branch-alias": {
                    "dev-master": "1.0.x-dev"
                }
            },
            "autoload": {
                "psr-0": {
                    "Doctrine\\Instantiator\\": "src"
                }
            },
            "notification-url": "https://packagist.org/downloads/",
            "license": [
                "MIT"
            ],
            "authors": [
                {
                    "name": "Marco Pivetta",
                    "email": "ocramius@gmail.com",
                    "homepage": "http://ocramius.github.com/"
                }
            ],
            "description": "A small, lightweight utility to instantiate objects in PHP without invoking their constructors",
            "homepage": "https://github.com/doctrine/instantiator",
            "keywords": [
                "constructor",
                "instantiate"
            ],
            "time": "2014-10-13 12:58:55"
        },
        {
            "name": "fabpot/php-cs-fixer",
            "version": "v1.5.1",
            "source": {
                "type": "git",
                "url": "https://github.com/FriendsOfPHP/PHP-CS-Fixer.git",
                "reference": "85777ebc6a1dac48c904acf9412b29b58b5dd592"
            },
            "dist": {
                "type": "zip",
                "url": "https://api.github.com/repos/FriendsOfPHP/PHP-CS-Fixer/zipball/85777ebc6a1dac48c904acf9412b29b58b5dd592",
                "reference": "85777ebc6a1dac48c904acf9412b29b58b5dd592",
                "shasum": ""
            },
            "require": {
                "php": ">=5.3.6",
                "sebastian/diff": "~1.1",
                "symfony/console": "~2.1",
                "symfony/event-dispatcher": "~2.1",
                "symfony/filesystem": "~2.1",
                "symfony/finder": "~2.1",
                "symfony/process": "~2.3",
                "symfony/stopwatch": "~2.5"
            },
            "require-dev": {
                "satooshi/php-coveralls": "0.7.*@dev"
            },
            "bin": [
                "php-cs-fixer"
            ],
            "type": "application",
            "autoload": {
                "psr-4": {
                    "Symfony\\CS\\": "Symfony/CS/"
                }
            },
            "notification-url": "https://packagist.org/downloads/",
            "license": [
                "MIT"
            ],
            "authors": [
                {
                    "name": "Dariusz Rumiński",
                    "email": "dariusz.ruminski@gmail.com"
                },
                {
                    "name": "Fabien Potencier",
                    "email": "fabien@symfony.com"
                }
            ],
            "description": "A script to automatically fix Symfony Coding Standard",
            "time": "2015-03-13 19:33:24"
        },
        {
            "name": "league/climate",
            "version": "2.6.1",
            "source": {
                "type": "git",
                "url": "https://github.com/thephpleague/climate.git",
                "reference": "28851c909017424f61cc6a62089316313c645d1c"
            },
            "dist": {
                "type": "zip",
                "url": "https://api.github.com/repos/thephpleague/climate/zipball/28851c909017424f61cc6a62089316313c645d1c",
                "reference": "28851c909017424f61cc6a62089316313c645d1c",
                "shasum": ""
            },
            "require": {
                "php": ">=5.4.0"
            },
            "require-dev": {
                "mockery/mockery": "dev-master",
                "phpunit/phpunit": "4.1.*"
            },
            "type": "library",
            "autoload": {
                "psr-4": {
                    "League\\CLImate\\": "src/"
                }
            },
            "notification-url": "https://packagist.org/downloads/",
            "license": [
                "MIT"
            ],
            "authors": [
                {
                    "name": "Joe Tannenbaum",
                    "email": "hey@joe.codes",
                    "homepage": "http://joe.codes/",
                    "role": "Developer"
                }
            ],
            "description": "PHP's best friend for the terminal. CLImate allows you to easily output colored text, special formats, and more.",
            "keywords": [
                "cli",
                "colors",
                "command",
                "php",
                "terminal"
            ],
            "time": "2015-01-18 14:31:58"
        },
        {
            "name": "lusitanian/oauth",
            "version": "v0.3.5",
            "source": {
                "type": "git",
                "url": "https://github.com/Lusitanian/PHPoAuthLib.git",
                "reference": "ac5a1cd5a4519143728dce2213936eea302edf8a"
            },
            "dist": {
                "type": "zip",
                "url": "https://api.github.com/repos/Lusitanian/PHPoAuthLib/zipball/ac5a1cd5a4519143728dce2213936eea302edf8a",
                "reference": "ac5a1cd5a4519143728dce2213936eea302edf8a",
                "shasum": ""
            },
            "require": {
                "php": ">=5.3.0"
            },
            "require-dev": {
                "phpunit/phpunit": "3.7.*",
                "predis/predis": "0.8.*@dev",
                "symfony/http-foundation": "~2.1"
            },
            "suggest": {
                "ext-openssl": "Allows for usage of secure connections with the stream-based HTTP client.",
                "predis/predis": "Allows using the Redis storage backend.",
                "symfony/http-foundation": "Allows using the Symfony Session storage backend."
            },
            "type": "library",
            "extra": {
                "branch-alias": {
                    "dev-master": "0.1-dev"
                }
            },
            "autoload": {
                "psr-0": {
                    "OAuth": "src",
                    "OAuth\\Unit": "tests"
                }
            },
            "notification-url": "https://packagist.org/downloads/",
            "license": [
                "MIT"
            ],
            "authors": [
                {
                    "name": "David Desberg",
                    "email": "david@daviddesberg.com"
                },
                {
                    "name": "Pieter Hordijk",
                    "email": "info@pieterhordijk.com"
                }
            ],
            "description": "PHP 5.3+ oAuth 1/2 Library",
            "keywords": [
                "Authentication",
                "authorization",
                "oauth",
                "security"
            ],
            "time": "2014-09-05 15:19:58"
        },
        {
            "name": "pdepend/pdepend",
            "version": "2.0.6",
            "source": {
                "type": "git",
                "url": "https://github.com/pdepend/pdepend.git",
                "reference": "a15ffcbfbcc4570d4a733ca7b76e9cac0a56c3f4"
            },
            "dist": {
                "type": "zip",
                "url": "https://api.github.com/repos/pdepend/pdepend/zipball/a15ffcbfbcc4570d4a733ca7b76e9cac0a56c3f4",
                "reference": "a15ffcbfbcc4570d4a733ca7b76e9cac0a56c3f4",
                "shasum": ""
            },
            "require": {
                "symfony/config": ">=2.4",
                "symfony/dependency-injection": ">=2.4",
                "symfony/filesystem": ">=2.4"
            },
            "require-dev": {
                "phpunit/phpunit": "4.*@stable",
                "squizlabs/php_codesniffer": "@stable"
            },
            "bin": [
                "src/bin/pdepend"
            ],
            "type": "library",
            "autoload": {
                "psr-0": {
                    "PDepend\\": "src/main/php/"
                }
            },
            "notification-url": "https://packagist.org/downloads/",
            "license": [
                "BSD-3-Clause"
            ],
            "description": "Official version of pdepend to be handled with Composer",
            "time": "2015-03-02 08:06:43"
        },
        {
            "name": "phpmd/phpmd",
            "version": "2.2.1",
            "source": {
                "type": "git",
                "url": "https://github.com/phpmd/phpmd.git",
                "reference": "58c4b00f924d301e8c5281f40cfa9a66f3df9eee"
            },
            "dist": {
                "type": "zip",
                "url": "https://api.github.com/repos/phpmd/phpmd/zipball/58c4b00f924d301e8c5281f40cfa9a66f3df9eee",
                "reference": "58c4b00f924d301e8c5281f40cfa9a66f3df9eee",
                "shasum": ""
            },
            "require": {
                "pdepend/pdepend": "2.0.*",
                "php": ">=5.3.0",
                "symfony/config": ">=2.4",
                "symfony/dependency-injection": ">=2.4",
                "symfony/filesystem": ">=2.4"
            },
            "require-dev": {
                "phpunit/phpunit": "*",
                "squizlabs/php_codesniffer": "*"
            },
            "bin": [
                "src/bin/phpmd"
            ],
            "type": "project",
            "autoload": {
                "psr-0": {
                    "PHPMD\\": "src/main/php"
                }
            },
            "notification-url": "https://packagist.org/downloads/",
            "license": [
                "BSD-3-Clause"
            ],
            "authors": [
                {
                    "name": "Manuel Pichler",
                    "email": "github@manuel-pichler.de",
                    "homepage": "https://github.com/manuelpichler",
                    "role": "Project founder"
                },
                {
                    "name": "Other contributors",
                    "homepage": "https://github.com/phpmd/phpmd/graphs/contributors",
                    "role": "Contributors"
                }
            ],
            "description": "PHPMD is a spin-off project of PHP Depend and aims to be a PHP equivalent of the well known Java tool PMD.",
            "homepage": "http://phpmd.org/",
            "keywords": [
                "mess detection",
                "mess detector",
                "pdepend",
                "phpmd",
                "pmd"
            ],
            "time": "2015-03-02 10:26:50"
        },
        {
            "name": "phpunit/php-code-coverage",
            "version": "2.0.15",
            "source": {
                "type": "git",
                "url": "https://github.com/sebastianbergmann/php-code-coverage.git",
                "reference": "34cc484af1ca149188d0d9e91412191e398e0b67"
            },
            "dist": {
                "type": "zip",
                "url": "https://api.github.com/repos/sebastianbergmann/php-code-coverage/zipball/34cc484af1ca149188d0d9e91412191e398e0b67",
                "reference": "34cc484af1ca149188d0d9e91412191e398e0b67",
                "shasum": ""
            },
            "require": {
                "php": ">=5.3.3",
                "phpunit/php-file-iterator": "~1.3",
                "phpunit/php-text-template": "~1.2",
                "phpunit/php-token-stream": "~1.3",
                "sebastian/environment": "~1.0",
                "sebastian/version": "~1.0"
            },
            "require-dev": {
                "ext-xdebug": ">=2.1.4",
                "phpunit/phpunit": "~4"
            },
            "suggest": {
                "ext-dom": "*",
                "ext-xdebug": ">=2.2.1",
                "ext-xmlwriter": "*"
            },
            "type": "library",
            "extra": {
                "branch-alias": {
                    "dev-master": "2.0.x-dev"
                }
            },
            "autoload": {
                "classmap": [
                    "src/"
                ]
            },
            "notification-url": "https://packagist.org/downloads/",
            "license": [
                "BSD-3-Clause"
            ],
            "authors": [
                {
                    "name": "Sebastian Bergmann",
                    "email": "sb@sebastian-bergmann.de",
                    "role": "lead"
                }
            ],
            "description": "Library that provides collection, processing, and rendering functionality for PHP code coverage information.",
            "homepage": "https://github.com/sebastianbergmann/php-code-coverage",
            "keywords": [
                "coverage",
                "testing",
                "xunit"
            ],
            "time": "2015-01-24 10:06:35"
        },
        {
            "name": "phpunit/php-file-iterator",
            "version": "1.3.4",
            "source": {
                "type": "git",
                "url": "https://github.com/sebastianbergmann/php-file-iterator.git",
                "reference": "acd690379117b042d1c8af1fafd61bde001bf6bb"
            },
            "dist": {
                "type": "zip",
                "url": "https://api.github.com/repos/sebastianbergmann/php-file-iterator/zipball/acd690379117b042d1c8af1fafd61bde001bf6bb",
                "reference": "acd690379117b042d1c8af1fafd61bde001bf6bb",
                "shasum": ""
            },
            "require": {
                "php": ">=5.3.3"
            },
            "type": "library",
            "autoload": {
                "classmap": [
                    "File/"
                ]
            },
            "notification-url": "https://packagist.org/downloads/",
            "include-path": [
                ""
            ],
            "license": [
                "BSD-3-Clause"
            ],
            "authors": [
                {
                    "name": "Sebastian Bergmann",
                    "email": "sb@sebastian-bergmann.de",
                    "role": "lead"
                }
            ],
            "description": "FilterIterator implementation that filters files based on a list of suffixes.",
            "homepage": "https://github.com/sebastianbergmann/php-file-iterator/",
            "keywords": [
                "filesystem",
                "iterator"
            ],
            "time": "2013-10-10 15:34:57"
        },
        {
            "name": "phpunit/php-text-template",
            "version": "1.2.0",
            "source": {
                "type": "git",
                "url": "https://github.com/sebastianbergmann/php-text-template.git",
                "reference": "206dfefc0ffe9cebf65c413e3d0e809c82fbf00a"
            },
            "dist": {
                "type": "zip",
                "url": "https://api.github.com/repos/sebastianbergmann/php-text-template/zipball/206dfefc0ffe9cebf65c413e3d0e809c82fbf00a",
                "reference": "206dfefc0ffe9cebf65c413e3d0e809c82fbf00a",
                "shasum": ""
            },
            "require": {
                "php": ">=5.3.3"
            },
            "type": "library",
            "autoload": {
                "classmap": [
                    "Text/"
                ]
            },
            "notification-url": "https://packagist.org/downloads/",
            "include-path": [
                ""
            ],
            "license": [
                "BSD-3-Clause"
            ],
            "authors": [
                {
                    "name": "Sebastian Bergmann",
                    "email": "sb@sebastian-bergmann.de",
                    "role": "lead"
                }
            ],
            "description": "Simple template engine.",
            "homepage": "https://github.com/sebastianbergmann/php-text-template/",
            "keywords": [
                "template"
            ],
            "time": "2014-01-30 17:20:04"
        },
        {
            "name": "phpunit/php-timer",
            "version": "1.0.5",
            "source": {
                "type": "git",
                "url": "https://github.com/sebastianbergmann/php-timer.git",
                "reference": "19689d4354b295ee3d8c54b4f42c3efb69cbc17c"
            },
            "dist": {
                "type": "zip",
                "url": "https://api.github.com/repos/sebastianbergmann/php-timer/zipball/19689d4354b295ee3d8c54b4f42c3efb69cbc17c",
                "reference": "19689d4354b295ee3d8c54b4f42c3efb69cbc17c",
                "shasum": ""
            },
            "require": {
                "php": ">=5.3.3"
            },
            "type": "library",
            "autoload": {
                "classmap": [
                    "PHP/"
                ]
            },
            "notification-url": "https://packagist.org/downloads/",
            "include-path": [
                ""
            ],
            "license": [
                "BSD-3-Clause"
            ],
            "authors": [
                {
                    "name": "Sebastian Bergmann",
                    "email": "sb@sebastian-bergmann.de",
                    "role": "lead"
                }
            ],
            "description": "Utility class for timing",
            "homepage": "https://github.com/sebastianbergmann/php-timer/",
            "keywords": [
                "timer"
            ],
            "time": "2013-08-02 07:42:54"
        },
        {
            "name": "phpunit/php-token-stream",
            "version": "1.4.0",
            "source": {
                "type": "git",
                "url": "https://github.com/sebastianbergmann/php-token-stream.git",
                "reference": "db32c18eba00b121c145575fcbcd4d4d24e6db74"
            },
            "dist": {
                "type": "zip",
                "url": "https://api.github.com/repos/sebastianbergmann/php-token-stream/zipball/db32c18eba00b121c145575fcbcd4d4d24e6db74",
                "reference": "db32c18eba00b121c145575fcbcd4d4d24e6db74",
                "shasum": ""
            },
            "require": {
                "ext-tokenizer": "*",
                "php": ">=5.3.3"
            },
            "require-dev": {
                "phpunit/phpunit": "~4.2"
            },
            "type": "library",
            "extra": {
                "branch-alias": {
                    "dev-master": "1.4-dev"
                }
            },
            "autoload": {
                "classmap": [
                    "src/"
                ]
            },
            "notification-url": "https://packagist.org/downloads/",
            "license": [
                "BSD-3-Clause"
            ],
            "authors": [
                {
                    "name": "Sebastian Bergmann",
                    "email": "sebastian@phpunit.de"
                }
            ],
            "description": "Wrapper around PHP's tokenizer extension.",
            "homepage": "https://github.com/sebastianbergmann/php-token-stream/",
            "keywords": [
                "tokenizer"
            ],
            "time": "2015-01-17 09:51:32"
        },
        {
            "name": "phpunit/phpunit",
            "version": "4.1.0",
            "source": {
                "type": "git",
                "url": "https://github.com/sebastianbergmann/phpunit.git",
                "reference": "efb1b1334605594417a3bd466477772d06d460a8"
            },
            "dist": {
                "type": "zip",
                "url": "https://api.github.com/repos/sebastianbergmann/phpunit/zipball/efb1b1334605594417a3bd466477772d06d460a8",
                "reference": "efb1b1334605594417a3bd466477772d06d460a8",
                "shasum": ""
            },
            "require": {
                "ext-dom": "*",
                "ext-json": "*",
                "ext-pcre": "*",
                "ext-reflection": "*",
                "ext-spl": "*",
                "php": ">=5.3.3",
                "phpunit/php-code-coverage": "~2.0",
                "phpunit/php-file-iterator": "~1.3.1",
                "phpunit/php-text-template": "~1.2",
                "phpunit/php-timer": "~1.0.2",
                "phpunit/phpunit-mock-objects": "~2.1",
                "sebastian/comparator": "~1.0",
                "sebastian/diff": "~1.1",
                "sebastian/environment": "~1.0",
                "sebastian/exporter": "~1.0",
                "sebastian/version": "~1.0",
                "symfony/yaml": "~2.0"
            },
            "suggest": {
                "phpunit/php-invoker": "~1.1"
            },
            "bin": [
                "phpunit"
            ],
            "type": "library",
            "extra": {
                "branch-alias": {
                    "dev-master": "4.1.x-dev"
                }
            },
            "autoload": {
                "classmap": [
                    "src/"
                ]
            },
            "notification-url": "https://packagist.org/downloads/",
            "include-path": [
                "",
                "../../symfony/yaml/"
            ],
            "license": [
                "BSD-3-Clause"
            ],
            "authors": [
                {
                    "name": "Sebastian Bergmann",
                    "email": "sebastian@phpunit.de",
                    "role": "lead"
                }
            ],
            "description": "The PHP Unit Testing framework.",
            "homepage": "http://www.phpunit.de/",
            "keywords": [
                "phpunit",
                "testing",
                "xunit"
            ],
            "time": "2014-05-02 07:13:40"
        },
        {
            "name": "phpunit/phpunit-mock-objects",
            "version": "2.3.0",
            "source": {
                "type": "git",
                "url": "https://github.com/sebastianbergmann/phpunit-mock-objects.git",
                "reference": "c63d2367247365f688544f0d500af90a11a44c65"
            },
            "dist": {
                "type": "zip",
                "url": "https://api.github.com/repos/sebastianbergmann/phpunit-mock-objects/zipball/c63d2367247365f688544f0d500af90a11a44c65",
                "reference": "c63d2367247365f688544f0d500af90a11a44c65",
                "shasum": ""
            },
            "require": {
                "doctrine/instantiator": "~1.0,>=1.0.1",
                "php": ">=5.3.3",
                "phpunit/php-text-template": "~1.2"
            },
            "require-dev": {
                "phpunit/phpunit": "~4.3"
            },
            "suggest": {
                "ext-soap": "*"
            },
            "type": "library",
            "extra": {
                "branch-alias": {
                    "dev-master": "2.3.x-dev"
                }
            },
            "autoload": {
                "classmap": [
                    "src/"
                ]
            },
            "notification-url": "https://packagist.org/downloads/",
            "license": [
                "BSD-3-Clause"
            ],
            "authors": [
                {
                    "name": "Sebastian Bergmann",
                    "email": "sb@sebastian-bergmann.de",
                    "role": "lead"
                }
            ],
            "description": "Mock Object library for PHPUnit",
            "homepage": "https://github.com/sebastianbergmann/phpunit-mock-objects/",
            "keywords": [
                "mock",
                "xunit"
            ],
            "time": "2014-10-03 05:12:11"
        },
        {
            "name": "sebastian/comparator",
            "version": "1.1.1",
            "source": {
                "type": "git",
                "url": "https://github.com/sebastianbergmann/comparator.git",
                "reference": "1dd8869519a225f7f2b9eb663e225298fade819e"
            },
            "dist": {
                "type": "zip",
                "url": "https://api.github.com/repos/sebastianbergmann/comparator/zipball/1dd8869519a225f7f2b9eb663e225298fade819e",
                "reference": "1dd8869519a225f7f2b9eb663e225298fade819e",
                "shasum": ""
            },
            "require": {
                "php": ">=5.3.3",
                "sebastian/diff": "~1.2",
                "sebastian/exporter": "~1.2"
            },
            "require-dev": {
                "phpunit/phpunit": "~4.4"
            },
            "type": "library",
            "extra": {
                "branch-alias": {
                    "dev-master": "1.1.x-dev"
                }
            },
            "autoload": {
                "classmap": [
                    "src/"
                ]
            },
            "notification-url": "https://packagist.org/downloads/",
            "license": [
                "BSD-3-Clause"
            ],
            "authors": [
                {
                    "name": "Jeff Welch",
                    "email": "whatthejeff@gmail.com"
                },
                {
                    "name": "Volker Dusch",
                    "email": "github@wallbash.com"
                },
                {
                    "name": "Bernhard Schussek",
                    "email": "bschussek@2bepublished.at"
                },
                {
                    "name": "Sebastian Bergmann",
                    "email": "sebastian@phpunit.de"
                }
            ],
            "description": "Provides the functionality to compare PHP values for equality",
            "homepage": "http://www.github.com/sebastianbergmann/comparator",
            "keywords": [
                "comparator",
                "compare",
                "equality"
            ],
            "time": "2015-01-29 16:28:08"
        },
        {
            "name": "sebastian/diff",
            "version": "1.2.0",
            "source": {
                "type": "git",
                "url": "https://github.com/sebastianbergmann/diff.git",
                "reference": "5843509fed39dee4b356a306401e9dd1a931fec7"
            },
            "dist": {
                "type": "zip",
                "url": "https://api.github.com/repos/sebastianbergmann/diff/zipball/5843509fed39dee4b356a306401e9dd1a931fec7",
                "reference": "5843509fed39dee4b356a306401e9dd1a931fec7",
                "shasum": ""
            },
            "require": {
                "php": ">=5.3.3"
            },
            "require-dev": {
                "phpunit/phpunit": "~4.2"
            },
            "type": "library",
            "extra": {
                "branch-alias": {
                    "dev-master": "1.2-dev"
                }
            },
            "autoload": {
                "classmap": [
                    "src/"
                ]
            },
            "notification-url": "https://packagist.org/downloads/",
            "license": [
                "BSD-3-Clause"
            ],
            "authors": [
                {
                    "name": "Kore Nordmann",
                    "email": "mail@kore-nordmann.de"
                },
                {
                    "name": "Sebastian Bergmann",
                    "email": "sebastian@phpunit.de"
                }
            ],
            "description": "Diff implementation",
            "homepage": "http://www.github.com/sebastianbergmann/diff",
            "keywords": [
                "diff"
            ],
            "time": "2014-08-15 10:29:00"
        },
        {
            "name": "sebastian/environment",
            "version": "1.2.1",
            "source": {
                "type": "git",
                "url": "https://github.com/sebastianbergmann/environment.git",
                "reference": "6e6c71d918088c251b181ba8b3088af4ac336dd7"
            },
            "dist": {
                "type": "zip",
                "url": "https://api.github.com/repos/sebastianbergmann/environment/zipball/6e6c71d918088c251b181ba8b3088af4ac336dd7",
                "reference": "6e6c71d918088c251b181ba8b3088af4ac336dd7",
                "shasum": ""
            },
            "require": {
                "php": ">=5.3.3"
            },
            "require-dev": {
                "phpunit/phpunit": "~4.3"
            },
            "type": "library",
            "extra": {
                "branch-alias": {
                    "dev-master": "1.2.x-dev"
                }
            },
            "autoload": {
                "classmap": [
                    "src/"
                ]
            },
            "notification-url": "https://packagist.org/downloads/",
            "license": [
                "BSD-3-Clause"
            ],
            "authors": [
                {
                    "name": "Sebastian Bergmann",
                    "email": "sebastian@phpunit.de"
                }
            ],
            "description": "Provides functionality to handle HHVM/PHP environments",
            "homepage": "http://www.github.com/sebastianbergmann/environment",
            "keywords": [
                "Xdebug",
                "environment",
                "hhvm"
            ],
            "time": "2014-10-25 08:00:45"
        },
        {
            "name": "sebastian/exporter",
            "version": "1.2.0",
            "source": {
                "type": "git",
                "url": "https://github.com/sebastianbergmann/exporter.git",
                "reference": "84839970d05254c73cde183a721c7af13aede943"
            },
            "dist": {
                "type": "zip",
                "url": "https://api.github.com/repos/sebastianbergmann/exporter/zipball/84839970d05254c73cde183a721c7af13aede943",
                "reference": "84839970d05254c73cde183a721c7af13aede943",
                "shasum": ""
            },
            "require": {
                "php": ">=5.3.3",
                "sebastian/recursion-context": "~1.0"
            },
            "require-dev": {
                "phpunit/phpunit": "~4.4"
            },
            "type": "library",
            "extra": {
                "branch-alias": {
                    "dev-master": "1.2.x-dev"
                }
            },
            "autoload": {
                "classmap": [
                    "src/"
                ]
            },
            "notification-url": "https://packagist.org/downloads/",
            "license": [
                "BSD-3-Clause"
            ],
            "authors": [
                {
                    "name": "Jeff Welch",
                    "email": "whatthejeff@gmail.com"
                },
                {
                    "name": "Volker Dusch",
                    "email": "github@wallbash.com"
                },
                {
                    "name": "Bernhard Schussek",
                    "email": "bschussek@2bepublished.at"
                },
                {
                    "name": "Sebastian Bergmann",
                    "email": "sebastian@phpunit.de"
                },
                {
                    "name": "Adam Harvey",
                    "email": "aharvey@php.net"
                }
            ],
            "description": "Provides the functionality to export PHP variables for visualization",
            "homepage": "http://www.github.com/sebastianbergmann/exporter",
            "keywords": [
                "export",
                "exporter"
            ],
            "time": "2015-01-27 07:23:06"
        },
        {
            "name": "sebastian/recursion-context",
            "version": "1.0.0",
            "source": {
                "type": "git",
                "url": "https://github.com/sebastianbergmann/recursion-context.git",
                "reference": "3989662bbb30a29d20d9faa04a846af79b276252"
            },
            "dist": {
                "type": "zip",
                "url": "https://api.github.com/repos/sebastianbergmann/recursion-context/zipball/3989662bbb30a29d20d9faa04a846af79b276252",
                "reference": "3989662bbb30a29d20d9faa04a846af79b276252",
                "shasum": ""
            },
            "require": {
                "php": ">=5.3.3"
            },
            "require-dev": {
                "phpunit/phpunit": "~4.4"
            },
            "type": "library",
            "extra": {
                "branch-alias": {
                    "dev-master": "1.0.x-dev"
                }
            },
            "autoload": {
                "classmap": [
                    "src/"
                ]
            },
            "notification-url": "https://packagist.org/downloads/",
            "license": [
                "BSD-3-Clause"
            ],
            "authors": [
                {
                    "name": "Jeff Welch",
                    "email": "whatthejeff@gmail.com"
                },
                {
                    "name": "Sebastian Bergmann",
                    "email": "sebastian@phpunit.de"
                },
                {
                    "name": "Adam Harvey",
                    "email": "aharvey@php.net"
                }
            ],
            "description": "Provides functionality to recursively process PHP variables",
            "homepage": "http://www.github.com/sebastianbergmann/recursion-context",
            "time": "2015-01-24 09:48:32"
        },
        {
            "name": "sebastian/version",
            "version": "1.0.4",
            "source": {
                "type": "git",
                "url": "https://github.com/sebastianbergmann/version.git",
                "reference": "a77d9123f8e809db3fbdea15038c27a95da4058b"
            },
            "dist": {
                "type": "zip",
                "url": "https://api.github.com/repos/sebastianbergmann/version/zipball/a77d9123f8e809db3fbdea15038c27a95da4058b",
                "reference": "a77d9123f8e809db3fbdea15038c27a95da4058b",
                "shasum": ""
            },
            "type": "library",
            "autoload": {
                "classmap": [
                    "src/"
                ]
            },
            "notification-url": "https://packagist.org/downloads/",
            "license": [
                "BSD-3-Clause"
            ],
            "authors": [
                {
                    "name": "Sebastian Bergmann",
                    "email": "sebastian@phpunit.de",
                    "role": "lead"
                }
            ],
            "description": "Library that helps with managing the version number of Git-hosted PHP projects",
            "homepage": "https://github.com/sebastianbergmann/version",
            "time": "2014-12-15 14:25:24"
        },
        {
            "name": "sjparkinson/static-review",
            "version": "4.1.1",
            "source": {
                "type": "git",
                "url": "https://github.com/sjparkinson/static-review.git",
                "reference": "493c3410cf146a12fca84209bad126c494e125f0"
            },
            "dist": {
                "type": "zip",
                "url": "https://api.github.com/repos/sjparkinson/static-review/zipball/493c3410cf146a12fca84209bad126c494e125f0",
                "reference": "493c3410cf146a12fca84209bad126c494e125f0",
                "shasum": ""
            },
            "require": {
                "league/climate": "~2.0",
                "php": ">=5.4.0",
                "symfony/console": "~2.0",
                "symfony/process": "~2.0"
            },
            "require-dev": {
                "mockery/mockery": "~0.9",
                "phpunit/phpunit": "~4.0",
                "sensiolabs/security-checker": "~2.0",
                "squizlabs/php_codesniffer": "~1.0"
            },
            "suggest": {
                "sensiolabs/security-checker": "Required for ComposerSecurityReview.",
                "squizlabs/php_codesniffer": "Required for PhpCodeSnifferReview."
            },
            "bin": [
                "bin/static-review.php"
            ],
            "type": "library",
            "autoload": {
                "psr-4": {
                    "StaticReview\\": "src/"
                }
            },
            "notification-url": "https://packagist.org/downloads/",
            "license": [
                "MIT"
            ],
            "authors": [
                {
                    "name": "Samuel Parkinson",
                    "email": "sam.james.parkinson@gmail.com",
                    "homepage": "http://samp.im"
                }
            ],
            "description": "An extendable framework for version control hooks.",
            "time": "2014-09-22 08:40:36"
        },
        {
            "name": "squizlabs/php_codesniffer",
            "version": "1.5.3",
            "source": {
                "type": "git",
                "url": "https://github.com/squizlabs/PHP_CodeSniffer.git",
                "reference": "396178ada8499ec492363587f037125bf7b07fcc"
            },
            "dist": {
                "type": "zip",
                "url": "https://api.github.com/repos/squizlabs/PHP_CodeSniffer/zipball/396178ada8499ec492363587f037125bf7b07fcc",
                "reference": "396178ada8499ec492363587f037125bf7b07fcc",
                "shasum": ""
            },
            "require": {
                "ext-tokenizer": "*",
                "php": ">=5.1.2"
            },
            "suggest": {
                "phpunit/php-timer": "dev-master"
            },
            "bin": [
                "scripts/phpcs"
            ],
            "type": "library",
            "extra": {
                "branch-alias": {
                    "dev-phpcs-fixer": "2.0.x-dev"
                }
            },
            "autoload": {
                "classmap": [
                    "CodeSniffer.php",
                    "CodeSniffer/CLI.php",
                    "CodeSniffer/Exception.php",
                    "CodeSniffer/File.php",
                    "CodeSniffer/Report.php",
                    "CodeSniffer/Reporting.php",
                    "CodeSniffer/Sniff.php",
                    "CodeSniffer/Tokens.php",
                    "CodeSniffer/Reports/",
                    "CodeSniffer/CommentParser/",
                    "CodeSniffer/Tokenizers/",
                    "CodeSniffer/DocGenerators/",
                    "CodeSniffer/Standards/AbstractPatternSniff.php",
                    "CodeSniffer/Standards/AbstractScopeSniff.php",
                    "CodeSniffer/Standards/AbstractVariableSniff.php",
                    "CodeSniffer/Standards/IncorrectPatternException.php",
                    "CodeSniffer/Standards/Generic/Sniffs/",
                    "CodeSniffer/Standards/MySource/Sniffs/",
                    "CodeSniffer/Standards/PEAR/Sniffs/",
                    "CodeSniffer/Standards/PSR1/Sniffs/",
                    "CodeSniffer/Standards/PSR2/Sniffs/",
                    "CodeSniffer/Standards/Squiz/Sniffs/",
                    "CodeSniffer/Standards/Zend/Sniffs/"
                ]
            },
            "notification-url": "https://packagist.org/downloads/",
            "license": [
                "BSD-3-Clause"
            ],
            "authors": [
                {
                    "name": "Greg Sherwood",
                    "role": "lead"
                }
            ],
            "description": "PHP_CodeSniffer tokenises PHP, JavaScript and CSS files and detects violations of a defined set of coding standards.",
            "homepage": "http://www.squizlabs.com/php-codesniffer",
            "keywords": [
                "phpcs",
                "standards"
            ],
            "time": "2014-05-01 03:07:07"
        },
        {
            "name": "symfony/config",
            "version": "v2.6.4",
            "target-dir": "Symfony/Component/Config",
            "source": {
                "type": "git",
                "url": "https://github.com/symfony/Config.git",
                "reference": "a9f781ba1221067d1f07c8cec0bc50f81b8d7408"
            },
            "dist": {
                "type": "zip",
                "url": "https://api.github.com/repos/symfony/Config/zipball/a9f781ba1221067d1f07c8cec0bc50f81b8d7408",
                "reference": "a9f781ba1221067d1f07c8cec0bc50f81b8d7408",
                "shasum": ""
            },
            "require": {
                "php": ">=5.3.3",
                "symfony/filesystem": "~2.3"
            },
            "type": "library",
            "extra": {
                "branch-alias": {
                    "dev-master": "2.6-dev"
                }
            },
            "autoload": {
                "psr-0": {
                    "Symfony\\Component\\Config\\": ""
                }
            },
            "notification-url": "https://packagist.org/downloads/",
            "license": [
                "MIT"
            ],
            "authors": [
                {
                    "name": "Symfony Community",
                    "homepage": "http://symfony.com/contributors"
                },
                {
                    "name": "Fabien Potencier",
                    "email": "fabien@symfony.com"
                }
            ],
            "description": "Symfony Config Component",
            "homepage": "http://symfony.com",
            "time": "2015-01-21 20:57:55"
        },
        {
            "name": "symfony/dependency-injection",
            "version": "v2.6.4",
            "target-dir": "Symfony/Component/DependencyInjection",
            "source": {
                "type": "git",
                "url": "https://github.com/symfony/DependencyInjection.git",
                "reference": "42bbb43fab66292a1865dc9616c299904c3d4d14"
            },
            "dist": {
                "type": "zip",
                "url": "https://api.github.com/repos/symfony/DependencyInjection/zipball/42bbb43fab66292a1865dc9616c299904c3d4d14",
                "reference": "42bbb43fab66292a1865dc9616c299904c3d4d14",
                "shasum": ""
            },
            "require": {
                "php": ">=5.3.3"
            },
            "conflict": {
                "symfony/expression-language": "<2.6"
            },
            "require-dev": {
                "symfony/config": "~2.2",
                "symfony/expression-language": "~2.6",
                "symfony/yaml": "~2.1"
            },
            "suggest": {
                "symfony/config": "",
                "symfony/proxy-manager-bridge": "Generate service proxies to lazy load them",
                "symfony/yaml": ""
            },
            "type": "library",
            "extra": {
                "branch-alias": {
                    "dev-master": "2.6-dev"
                }
            },
            "autoload": {
                "psr-0": {
                    "Symfony\\Component\\DependencyInjection\\": ""
                }
            },
            "notification-url": "https://packagist.org/downloads/",
            "license": [
                "MIT"
            ],
            "authors": [
                {
                    "name": "Symfony Community",
                    "homepage": "http://symfony.com/contributors"
                },
                {
                    "name": "Fabien Potencier",
                    "email": "fabien@symfony.com"
                }
            ],
            "description": "Symfony DependencyInjection Component",
            "homepage": "http://symfony.com",
            "time": "2015-01-25 04:39:26"
        },
        {
            "name": "symfony/event-dispatcher",
            "version": "v2.6.4",
            "target-dir": "Symfony/Component/EventDispatcher",
            "source": {
                "type": "git",
                "url": "https://github.com/symfony/EventDispatcher.git",
                "reference": "f75989f3ab2743a82fe0b03ded2598a2b1546813"
            },
            "dist": {
                "type": "zip",
                "url": "https://api.github.com/repos/symfony/EventDispatcher/zipball/f75989f3ab2743a82fe0b03ded2598a2b1546813",
                "reference": "f75989f3ab2743a82fe0b03ded2598a2b1546813",
                "shasum": ""
            },
            "require": {
                "php": ">=5.3.3"
            },
            "require-dev": {
                "psr/log": "~1.0",
                "symfony/config": "~2.0,>=2.0.5",
                "symfony/dependency-injection": "~2.6",
                "symfony/expression-language": "~2.6",
                "symfony/stopwatch": "~2.3"
            },
            "suggest": {
                "symfony/dependency-injection": "",
                "symfony/http-kernel": ""
            },
            "type": "library",
            "extra": {
                "branch-alias": {
                    "dev-master": "2.6-dev"
                }
            },
            "autoload": {
                "psr-0": {
                    "Symfony\\Component\\EventDispatcher\\": ""
                }
            },
            "notification-url": "https://packagist.org/downloads/",
            "license": [
                "MIT"
            ],
            "authors": [
                {
                    "name": "Symfony Community",
                    "homepage": "http://symfony.com/contributors"
                },
                {
                    "name": "Fabien Potencier",
                    "email": "fabien@symfony.com"
                }
            ],
            "description": "Symfony EventDispatcher Component",
            "homepage": "http://symfony.com",
            "time": "2015-02-01 16:10:57"
        },
        {
            "name": "symfony/filesystem",
            "version": "v2.6.4",
            "target-dir": "Symfony/Component/Filesystem",
            "source": {
                "type": "git",
                "url": "https://github.com/symfony/Filesystem.git",
                "reference": "a1f566d1f92e142fa1593f4555d6d89e3044a9b7"
            },
            "dist": {
                "type": "zip",
                "url": "https://api.github.com/repos/symfony/Filesystem/zipball/a1f566d1f92e142fa1593f4555d6d89e3044a9b7",
                "reference": "a1f566d1f92e142fa1593f4555d6d89e3044a9b7",
                "shasum": ""
            },
            "require": {
                "php": ">=5.3.3"
            },
            "type": "library",
            "extra": {
                "branch-alias": {
                    "dev-master": "2.6-dev"
                }
            },
            "autoload": {
                "psr-0": {
                    "Symfony\\Component\\Filesystem\\": ""
                }
            },
            "notification-url": "https://packagist.org/downloads/",
            "license": [
                "MIT"
            ],
            "authors": [
                {
                    "name": "Symfony Community",
                    "homepage": "http://symfony.com/contributors"
                },
                {
                    "name": "Fabien Potencier",
                    "email": "fabien@symfony.com"
                }
            ],
            "description": "Symfony Filesystem Component",
            "homepage": "http://symfony.com",
            "time": "2015-01-03 21:13:09"
        },
        {
            "name": "symfony/stopwatch",
            "version": "v2.6.4",
            "target-dir": "Symfony/Component/Stopwatch",
            "source": {
                "type": "git",
                "url": "https://github.com/symfony/Stopwatch.git",
                "reference": "e8da5286132ba75ce4b4275fbf0f4cd369bfd71c"
            },
            "dist": {
                "type": "zip",
                "url": "https://api.github.com/repos/symfony/Stopwatch/zipball/e8da5286132ba75ce4b4275fbf0f4cd369bfd71c",
                "reference": "e8da5286132ba75ce4b4275fbf0f4cd369bfd71c",
                "shasum": ""
            },
            "require": {
                "php": ">=5.3.3"
            },
            "type": "library",
            "extra": {
                "branch-alias": {
                    "dev-master": "2.6-dev"
                }
            },
            "autoload": {
                "psr-0": {
                    "Symfony\\Component\\Stopwatch\\": ""
                }
            },
            "notification-url": "https://packagist.org/downloads/",
            "license": [
                "MIT"
            ],
            "authors": [
                {
                    "name": "Symfony Community",
                    "homepage": "http://symfony.com/contributors"
                },
                {
                    "name": "Fabien Potencier",
                    "email": "fabien@symfony.com"
                }
            ],
            "description": "Symfony Stopwatch Component",
            "homepage": "http://symfony.com",
            "time": "2015-01-03 08:01:59"
        },
        {
            "name": "symfony/yaml",
            "version": "v2.6.4",
            "target-dir": "Symfony/Component/Yaml",
            "source": {
                "type": "git",
                "url": "https://github.com/symfony/Yaml.git",
                "reference": "60ed7751671113cf1ee7d7778e691642c2e9acd8"
            },
            "dist": {
                "type": "zip",
                "url": "https://api.github.com/repos/symfony/Yaml/zipball/60ed7751671113cf1ee7d7778e691642c2e9acd8",
                "reference": "60ed7751671113cf1ee7d7778e691642c2e9acd8",
                "shasum": ""
            },
            "require": {
                "php": ">=5.3.3"
            },
            "type": "library",
            "extra": {
                "branch-alias": {
                    "dev-master": "2.6-dev"
                }
            },
            "autoload": {
                "psr-0": {
                    "Symfony\\Component\\Yaml\\": ""
                }
            },
            "notification-url": "https://packagist.org/downloads/",
            "license": [
                "MIT"
            ],
            "authors": [
                {
                    "name": "Symfony Community",
                    "homepage": "http://symfony.com/contributors"
                },
                {
                    "name": "Fabien Potencier",
                    "email": "fabien@symfony.com"
                }
            ],
            "description": "Symfony Yaml Component",
            "homepage": "http://symfony.com",
            "time": "2015-01-25 04:39:26"
        }
    ],
    "aliases": [],
    "minimum-stability": "stable",
    "stability-flags": {
        "composer/composer": 15,
        "phpmd/phpmd": 0
    },
    "prefer-stable": false,
    "platform": {
        "php": "~5.5.0|~5.6.0"
    },
    "platform-dev": {
        "lib-libxml": "*",
        "ext-ctype": "*",
        "ext-gd": "*",
        "ext-spl": "*",
        "ext-dom": "*",
        "ext-simplexml": "*",
        "ext-mcrypt": "*",
        "ext-hash": "*",
        "ext-curl": "*",
        "ext-iconv": "*",
        "ext-intl": "*"
    }
}<|MERGE_RESOLUTION|>--- conflicted
+++ resolved
@@ -4,11 +4,7 @@
         "Read more about it at http://getcomposer.org/doc/01-basic-usage.md#composer-lock-the-lock-file",
         "This file is @generated automatically"
     ],
-<<<<<<< HEAD
-    "hash": "8ddabb3c4956d1585308d5310203a7ab",
-=======
     "hash": "933a1cf749db0c7e6d16e357c12cdaa8",
->>>>>>> e673fcfb
     "packages": [
         {
             "name": "composer/composer",
@@ -3344,6 +3340,7 @@
         "phpmd/phpmd": 0
     },
     "prefer-stable": false,
+    "prefer-lowest": false,
     "platform": {
         "php": "~5.5.0|~5.6.0"
     },
