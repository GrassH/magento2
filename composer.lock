{
    "_readme": [
        "This file locks the dependencies of your project to a known state",
        "Read more about it at https://getcomposer.org/doc/01-basic-usage.md#installing-dependencies",
        "This file is @generated automatically"
    ],
<<<<<<< HEAD
    "content-hash": "e402dfa00ccaf35d418e4abc7df0fc50",
=======
    "content-hash": "ab9aaa5f2c8e2a9b9c2cb3d969df9204",
>>>>>>> f70f71c3
    "packages": [
        {
            "name": "braintree/braintree_php",
            "version": "3.35.0",
            "source": {
                "type": "git",
                "url": "https://github.com/braintree/braintree_php.git",
                "reference": "6c4388199ce379432804a5c18b88585157ef2ed7"
            },
            "dist": {
                "type": "zip",
                "url": "https://api.github.com/repos/braintree/braintree_php/zipball/6c4388199ce379432804a5c18b88585157ef2ed7",
                "reference": "6c4388199ce379432804a5c18b88585157ef2ed7",
                "shasum": ""
            },
            "require": {
                "ext-curl": "*",
                "ext-dom": "*",
                "ext-hash": "*",
                "ext-openssl": "*",
                "ext-xmlwriter": "*",
                "php": ">=5.4.0"
            },
            "require-dev": {
                "phpunit/phpunit": "3.7.*"
            },
            "type": "library",
            "autoload": {
                "psr-0": {
                    "Braintree": "lib/"
                },
                "psr-4": {
                    "Braintree\\": "lib/Braintree"
                }
            },
            "notification-url": "https://packagist.org/downloads/",
            "license": [
                "MIT"
            ],
            "authors": [
                {
                    "name": "Braintree",
                    "homepage": "https://www.braintreepayments.com"
                }
            ],
            "description": "Braintree PHP Client Library",
            "time": "2018-07-26T14:37:38+00:00"
        },
        {
            "name": "colinmollenhour/cache-backend-file",
            "version": "v1.4.5",
            "source": {
                "type": "git",
                "url": "https://github.com/colinmollenhour/Cm_Cache_Backend_File.git",
                "reference": "03c7d4c0f43b2de1b559a3527d18ff697d306544"
            },
            "dist": {
                "type": "zip",
                "url": "https://api.github.com/repos/colinmollenhour/Cm_Cache_Backend_File/zipball/03c7d4c0f43b2de1b559a3527d18ff697d306544",
                "reference": "03c7d4c0f43b2de1b559a3527d18ff697d306544",
                "shasum": ""
            },
            "type": "magento-module",
            "autoload": {
                "classmap": [
                    "File.php"
                ]
            },
            "notification-url": "https://packagist.org/downloads/",
            "license": [
                "BSD-3-Clause"
            ],
            "authors": [
                {
                    "name": "Colin Mollenhour"
                }
            ],
            "description": "The stock Zend_Cache_Backend_File backend has extremely poor performance for cleaning by tags making it become unusable as the number of cached items increases. This backend makes many changes resulting in a huge performance boost, especially for tag cleaning.",
            "homepage": "https://github.com/colinmollenhour/Cm_Cache_Backend_File",
            "time": "2019-04-18T21:54:31+00:00"
        },
        {
            "name": "colinmollenhour/cache-backend-redis",
            "version": "1.11.0",
            "source": {
                "type": "git",
                "url": "https://github.com/colinmollenhour/Cm_Cache_Backend_Redis.git",
                "reference": "389fb68de15660e39b055d149d31f3708b5d6cbc"
            },
            "dist": {
                "type": "zip",
                "url": "https://api.github.com/repos/colinmollenhour/Cm_Cache_Backend_Redis/zipball/389fb68de15660e39b055d149d31f3708b5d6cbc",
                "reference": "389fb68de15660e39b055d149d31f3708b5d6cbc",
                "shasum": ""
            },
            "require": {
                "magento-hackathon/magento-composer-installer": "*"
            },
            "type": "magento-module",
            "autoload": {
                "classmap": [
                    "Cm/Cache/Backend/Redis.php"
                ]
            },
            "notification-url": "https://packagist.org/downloads/",
            "license": [
                "BSD-3-Clause"
            ],
            "authors": [
                {
                    "name": "Colin Mollenhour"
                }
            ],
            "description": "Zend_Cache backend using Redis with full support for tags.",
            "homepage": "https://github.com/colinmollenhour/Cm_Cache_Backend_Redis",
            "time": "2019-03-03T04:04:49+00:00"
        },
        {
            "name": "colinmollenhour/credis",
            "version": "1.11.1",
            "source": {
                "type": "git",
                "url": "https://github.com/colinmollenhour/credis.git",
                "reference": "bd1da4698ab1918477f9e71e5ff0062b9a345008"
            },
            "dist": {
                "type": "zip",
                "url": "https://api.github.com/repos/colinmollenhour/credis/zipball/bd1da4698ab1918477f9e71e5ff0062b9a345008",
                "reference": "bd1da4698ab1918477f9e71e5ff0062b9a345008",
                "shasum": ""
            },
            "require": {
                "php": ">=5.4.0"
            },
            "type": "library",
            "autoload": {
                "classmap": [
                    "Client.php",
                    "Cluster.php",
                    "Sentinel.php",
                    "Module.php"
                ]
            },
            "notification-url": "https://packagist.org/downloads/",
            "license": [
                "MIT"
            ],
            "authors": [
                {
                    "name": "Colin Mollenhour",
                    "email": "colin@mollenhour.com"
                }
            ],
            "description": "Credis is a lightweight interface to the Redis key-value store which wraps the phpredis library when available for better performance.",
            "homepage": "https://github.com/colinmollenhour/credis",
            "time": "2019-11-26T18:09:45+00:00"
        },
        {
            "name": "colinmollenhour/php-redis-session-abstract",
            "version": "v1.4.2",
            "source": {
                "type": "git",
                "url": "https://github.com/colinmollenhour/php-redis-session-abstract.git",
                "reference": "669521218794f125c7b668252f4f576eda65e1e4"
            },
            "dist": {
                "type": "zip",
                "url": "https://api.github.com/repos/colinmollenhour/php-redis-session-abstract/zipball/669521218794f125c7b668252f4f576eda65e1e4",
                "reference": "669521218794f125c7b668252f4f576eda65e1e4",
                "shasum": ""
            },
            "require": {
                "colinmollenhour/credis": "~1.6",
                "php": "^5.5 || ^7.0"
            },
            "type": "library",
            "autoload": {
                "psr-0": {
                    "Cm\\RedisSession\\": "src/"
                }
            },
            "notification-url": "https://packagist.org/downloads/",
            "license": [
                "BSD-3-Clause"
            ],
            "authors": [
                {
                    "name": "Colin Mollenhour"
                }
            ],
            "description": "A Redis-based session handler with optimistic locking",
            "homepage": "https://github.com/colinmollenhour/php-redis-session-abstract",
            "time": "2020-01-08T17:41:01+00:00"
        },
        {
            "name": "composer/ca-bundle",
            "version": "1.2.7",
            "source": {
                "type": "git",
                "url": "https://github.com/composer/ca-bundle.git",
                "reference": "95c63ab2117a72f48f5a55da9740a3273d45b7fd"
            },
            "dist": {
                "type": "zip",
                "url": "https://api.github.com/repos/composer/ca-bundle/zipball/95c63ab2117a72f48f5a55da9740a3273d45b7fd",
                "reference": "95c63ab2117a72f48f5a55da9740a3273d45b7fd",
                "shasum": ""
            },
            "require": {
                "ext-openssl": "*",
                "ext-pcre": "*",
                "php": "^5.3.2 || ^7.0 || ^8.0"
            },
            "require-dev": {
                "phpunit/phpunit": "^4.8.35 || ^5.7 || 6.5 - 8",
                "psr/log": "^1.0",
                "symfony/process": "^2.5 || ^3.0 || ^4.0 || ^5.0"
            },
            "type": "library",
            "extra": {
                "branch-alias": {
                    "dev-master": "1.x-dev"
                }
            },
            "autoload": {
                "psr-4": {
                    "Composer\\CaBundle\\": "src"
                }
            },
            "notification-url": "https://packagist.org/downloads/",
            "license": [
                "MIT"
            ],
            "authors": [
                {
                    "name": "Jordi Boggiano",
                    "email": "j.boggiano@seld.be",
                    "homepage": "http://seld.be"
                }
            ],
            "description": "Lets you find a path to the system CA bundle, and includes a fallback to the Mozilla CA bundle.",
            "keywords": [
                "cabundle",
                "cacert",
                "certificate",
                "ssl",
                "tls"
            ],
            "time": "2020-04-08T08:27:21+00:00"
        },
        {
            "name": "composer/composer",
            "version": "1.10.5",
            "source": {
                "type": "git",
                "url": "https://github.com/composer/composer.git",
                "reference": "7a4d5b6aa30d2118af27c04f5e897b57156ccfa9"
            },
            "dist": {
                "type": "zip",
                "url": "https://api.github.com/repos/composer/composer/zipball/7a4d5b6aa30d2118af27c04f5e897b57156ccfa9",
                "reference": "7a4d5b6aa30d2118af27c04f5e897b57156ccfa9",
                "shasum": ""
            },
            "require": {
                "composer/ca-bundle": "^1.0",
                "composer/semver": "^1.0",
                "composer/spdx-licenses": "^1.2",
                "composer/xdebug-handler": "^1.1",
                "justinrainbow/json-schema": "^3.0 || ^4.0 || ^5.0",
                "php": "^5.3.2 || ^7.0",
                "psr/log": "^1.0",
                "seld/jsonlint": "^1.4",
                "seld/phar-utils": "^1.0",
                "symfony/console": "^2.7 || ^3.0 || ^4.0 || ^5.0",
                "symfony/filesystem": "^2.7 || ^3.0 || ^4.0 || ^5.0",
                "symfony/finder": "^2.7 || ^3.0 || ^4.0 || ^5.0",
                "symfony/process": "^2.7 || ^3.0 || ^4.0 || ^5.0"
            },
            "conflict": {
                "symfony/console": "2.8.38"
            },
            "require-dev": {
                "phpspec/prophecy": "^1.10",
                "symfony/phpunit-bridge": "^3.4"
            },
            "suggest": {
                "ext-openssl": "Enabling the openssl extension allows you to access https URLs for repositories and packages",
                "ext-zip": "Enabling the zip extension allows you to unzip archives",
                "ext-zlib": "Allow gzip compression of HTTP requests"
            },
            "bin": [
                "bin/composer"
            ],
            "type": "library",
            "extra": {
                "branch-alias": {
                    "dev-master": "1.10-dev"
                }
            },
            "autoload": {
                "psr-4": {
                    "Composer\\": "src/Composer"
                }
            },
            "notification-url": "https://packagist.org/downloads/",
            "license": [
                "MIT"
            ],
            "authors": [
                {
                    "name": "Nils Adermann",
                    "email": "naderman@naderman.de",
                    "homepage": "http://www.naderman.de"
                },
                {
                    "name": "Jordi Boggiano",
                    "email": "j.boggiano@seld.be",
                    "homepage": "http://seld.be"
                }
            ],
            "description": "Composer helps you declare, manage and install dependencies of PHP projects. It ensures you have the right stack everywhere.",
            "homepage": "https://getcomposer.org/",
            "keywords": [
                "autoload",
                "dependency",
                "package"
            ],
            "time": "2020-04-10T09:44:22+00:00"
        },
        {
            "name": "composer/semver",
            "version": "1.5.1",
            "source": {
                "type": "git",
                "url": "https://github.com/composer/semver.git",
                "reference": "c6bea70230ef4dd483e6bbcab6005f682ed3a8de"
            },
            "dist": {
                "type": "zip",
                "url": "https://api.github.com/repos/composer/semver/zipball/c6bea70230ef4dd483e6bbcab6005f682ed3a8de",
                "reference": "c6bea70230ef4dd483e6bbcab6005f682ed3a8de",
                "shasum": ""
            },
            "require": {
                "php": "^5.3.2 || ^7.0"
            },
            "require-dev": {
                "phpunit/phpunit": "^4.5 || ^5.0.5"
            },
            "type": "library",
            "extra": {
                "branch-alias": {
                    "dev-master": "1.x-dev"
                }
            },
            "autoload": {
                "psr-4": {
                    "Composer\\Semver\\": "src"
                }
            },
            "notification-url": "https://packagist.org/downloads/",
            "license": [
                "MIT"
            ],
            "authors": [
                {
                    "name": "Nils Adermann",
                    "email": "naderman@naderman.de",
                    "homepage": "http://www.naderman.de"
                },
                {
                    "name": "Jordi Boggiano",
                    "email": "j.boggiano@seld.be",
                    "homepage": "http://seld.be"
                },
                {
                    "name": "Rob Bast",
                    "email": "rob.bast@gmail.com",
                    "homepage": "http://robbast.nl"
                }
            ],
            "description": "Semver library that offers utilities, version constraint parsing and validation.",
            "keywords": [
                "semantic",
                "semver",
                "validation",
                "versioning"
            ],
            "time": "2020-01-13T12:06:48+00:00"
        },
        {
            "name": "composer/spdx-licenses",
            "version": "1.5.3",
            "source": {
                "type": "git",
                "url": "https://github.com/composer/spdx-licenses.git",
                "reference": "0c3e51e1880ca149682332770e25977c70cf9dae"
            },
            "dist": {
                "type": "zip",
                "url": "https://api.github.com/repos/composer/spdx-licenses/zipball/0c3e51e1880ca149682332770e25977c70cf9dae",
                "reference": "0c3e51e1880ca149682332770e25977c70cf9dae",
                "shasum": ""
            },
            "require": {
                "php": "^5.3.2 || ^7.0 || ^8.0"
            },
            "require-dev": {
                "phpunit/phpunit": "^4.8.35 || ^5.7 || 6.5 - 7"
            },
            "type": "library",
            "extra": {
                "branch-alias": {
                    "dev-master": "1.x-dev"
                }
            },
            "autoload": {
                "psr-4": {
                    "Composer\\Spdx\\": "src"
                }
            },
            "notification-url": "https://packagist.org/downloads/",
            "license": [
                "MIT"
            ],
            "authors": [
                {
                    "name": "Nils Adermann",
                    "email": "naderman@naderman.de",
                    "homepage": "http://www.naderman.de"
                },
                {
                    "name": "Jordi Boggiano",
                    "email": "j.boggiano@seld.be",
                    "homepage": "http://seld.be"
                },
                {
                    "name": "Rob Bast",
                    "email": "rob.bast@gmail.com",
                    "homepage": "http://robbast.nl"
                }
            ],
            "description": "SPDX licenses list and validation library.",
            "keywords": [
                "license",
                "spdx",
                "validator"
            ],
            "time": "2020-02-14T07:44:31+00:00"
        },
        {
            "name": "composer/xdebug-handler",
            "version": "1.4.1",
            "source": {
                "type": "git",
                "url": "https://github.com/composer/xdebug-handler.git",
                "reference": "1ab9842d69e64fb3a01be6b656501032d1b78cb7"
            },
            "dist": {
                "type": "zip",
                "url": "https://api.github.com/repos/composer/xdebug-handler/zipball/1ab9842d69e64fb3a01be6b656501032d1b78cb7",
                "reference": "1ab9842d69e64fb3a01be6b656501032d1b78cb7",
                "shasum": ""
            },
            "require": {
                "php": "^5.3.2 || ^7.0 || ^8.0",
                "psr/log": "^1.0"
            },
            "require-dev": {
                "phpunit/phpunit": "^4.8.35 || ^5.7 || 6.5 - 8"
            },
            "type": "library",
            "autoload": {
                "psr-4": {
                    "Composer\\XdebugHandler\\": "src"
                }
            },
            "notification-url": "https://packagist.org/downloads/",
            "license": [
                "MIT"
            ],
            "authors": [
                {
                    "name": "John Stevenson",
                    "email": "john-stevenson@blueyonder.co.uk"
                }
            ],
            "description": "Restarts a process without Xdebug.",
            "keywords": [
                "Xdebug",
                "performance"
            ],
            "time": "2020-03-01T12:26:26+00:00"
        },
        {
            "name": "container-interop/container-interop",
            "version": "1.2.0",
            "source": {
                "type": "git",
                "url": "https://github.com/container-interop/container-interop.git",
                "reference": "79cbf1341c22ec75643d841642dd5d6acd83bdb8"
            },
            "dist": {
                "type": "zip",
                "url": "https://api.github.com/repos/container-interop/container-interop/zipball/79cbf1341c22ec75643d841642dd5d6acd83bdb8",
                "reference": "79cbf1341c22ec75643d841642dd5d6acd83bdb8",
                "shasum": ""
            },
            "require": {
                "psr/container": "^1.0"
            },
            "type": "library",
            "autoload": {
                "psr-4": {
                    "Interop\\Container\\": "src/Interop/Container/"
                }
            },
            "notification-url": "https://packagist.org/downloads/",
            "license": [
                "MIT"
            ],
            "description": "Promoting the interoperability of container objects (DIC, SL, etc.)",
            "homepage": "https://github.com/container-interop/container-interop",
            "abandoned": "psr/container",
            "time": "2017-02-14T19:40:03+00:00"
        },
        {
            "name": "elasticsearch/elasticsearch",
            "version": "v7.6.1",
            "source": {
                "type": "git",
                "url": "https://github.com/elastic/elasticsearch-php.git",
                "reference": "d4f24bc43c2af60aece3df20eb689d322f9c8acf"
            },
            "dist": {
                "type": "zip",
                "url": "https://api.github.com/repos/elastic/elasticsearch-php/zipball/d4f24bc43c2af60aece3df20eb689d322f9c8acf",
                "reference": "d4f24bc43c2af60aece3df20eb689d322f9c8acf",
                "shasum": ""
            },
            "require": {
                "ext-json": ">=1.3.7",
                "ezimuel/ringphp": "^1.1.2",
                "php": "^7.1",
                "psr/log": "~1.0"
            },
            "require-dev": {
                "cpliakas/git-wrapper": "~2.0",
                "doctrine/inflector": "^1.3",
                "mockery/mockery": "^1.2",
                "phpstan/phpstan": "^0.12",
                "phpunit/phpunit": "^7.5",
                "squizlabs/php_codesniffer": "^3.4",
                "symfony/finder": "~4.0",
                "symfony/yaml": "~4.0"
            },
            "suggest": {
                "ext-curl": "*",
                "monolog/monolog": "Allows for client-level logging and tracing"
            },
            "type": "library",
            "autoload": {
                "files": [
                    "src/autoload.php"
                ],
                "psr-4": {
                    "Elasticsearch\\": "src/Elasticsearch/"
                }
            },
            "notification-url": "https://packagist.org/downloads/",
            "license": [
                "Apache-2.0"
            ],
            "authors": [
                {
                    "name": "Zachary Tong"
                },
                {
                    "name": "Enrico Zimuel"
                }
            ],
            "description": "PHP Client for Elasticsearch",
            "keywords": [
                "client",
                "elasticsearch",
                "search"
            ],
            "time": "2020-02-15T00:09:00+00:00"
        },
        {
            "name": "ezimuel/guzzlestreams",
            "version": "3.0.1",
            "source": {
                "type": "git",
                "url": "https://github.com/ezimuel/guzzlestreams.git",
                "reference": "abe3791d231167f14eb80d413420d1eab91163a8"
            },
            "dist": {
                "type": "zip",
                "url": "https://api.github.com/repos/ezimuel/guzzlestreams/zipball/abe3791d231167f14eb80d413420d1eab91163a8",
                "reference": "abe3791d231167f14eb80d413420d1eab91163a8",
                "shasum": ""
            },
            "require": {
                "php": ">=5.4.0"
            },
            "require-dev": {
                "phpunit/phpunit": "~4.0"
            },
            "type": "library",
            "extra": {
                "branch-alias": {
                    "dev-master": "3.0-dev"
                }
            },
            "autoload": {
                "psr-4": {
                    "GuzzleHttp\\Stream\\": "src/"
                }
            },
            "notification-url": "https://packagist.org/downloads/",
            "license": [
                "MIT"
            ],
            "authors": [
                {
                    "name": "Michael Dowling",
                    "email": "mtdowling@gmail.com",
                    "homepage": "https://github.com/mtdowling"
                }
            ],
            "description": "Fork of guzzle/streams (abandoned) to be used with elasticsearch-php",
            "homepage": "http://guzzlephp.org/",
            "keywords": [
                "Guzzle",
                "stream"
            ],
            "time": "2020-02-14T23:11:50+00:00"
        },
        {
            "name": "ezimuel/ringphp",
            "version": "1.1.2",
            "source": {
                "type": "git",
                "url": "https://github.com/ezimuel/ringphp.git",
                "reference": "0b78f89d8e0bb9e380046c31adfa40347e9f663b"
            },
            "dist": {
                "type": "zip",
                "url": "https://api.github.com/repos/ezimuel/ringphp/zipball/0b78f89d8e0bb9e380046c31adfa40347e9f663b",
                "reference": "0b78f89d8e0bb9e380046c31adfa40347e9f663b",
                "shasum": ""
            },
            "require": {
                "ezimuel/guzzlestreams": "^3.0.1",
                "php": ">=5.4.0",
                "react/promise": "~2.0"
            },
            "require-dev": {
                "ext-curl": "*",
                "phpunit/phpunit": "~4.0"
            },
            "suggest": {
                "ext-curl": "Guzzle will use specific adapters if cURL is present"
            },
            "type": "library",
            "extra": {
                "branch-alias": {
                    "dev-master": "1.1-dev"
                }
            },
            "autoload": {
                "psr-4": {
                    "GuzzleHttp\\Ring\\": "src/"
                }
            },
            "notification-url": "https://packagist.org/downloads/",
            "license": [
                "MIT"
            ],
            "authors": [
                {
                    "name": "Michael Dowling",
                    "email": "mtdowling@gmail.com",
                    "homepage": "https://github.com/mtdowling"
                }
            ],
            "description": "Fork of guzzle/RingPHP (abandoned) to be used with elasticsearch-php",
            "time": "2020-02-14T23:51:21+00:00"
        },
        {
            "name": "guzzlehttp/guzzle",
            "version": "6.5.3",
            "source": {
                "type": "git",
                "url": "https://github.com/guzzle/guzzle.git",
                "reference": "aab4ebd862aa7d04f01a4b51849d657db56d882e"
            },
            "dist": {
                "type": "zip",
                "url": "https://api.github.com/repos/guzzle/guzzle/zipball/aab4ebd862aa7d04f01a4b51849d657db56d882e",
                "reference": "aab4ebd862aa7d04f01a4b51849d657db56d882e",
                "shasum": ""
            },
            "require": {
                "ext-json": "*",
                "guzzlehttp/promises": "^1.0",
                "guzzlehttp/psr7": "^1.6.1",
                "php": ">=5.5",
                "symfony/polyfill-intl-idn": "^1.11"
            },
            "require-dev": {
                "ext-curl": "*",
                "phpunit/phpunit": "^4.8.35 || ^5.7 || ^6.4 || ^7.0",
                "psr/log": "^1.1"
            },
            "suggest": {
                "psr/log": "Required for using the Log middleware"
            },
            "type": "library",
            "extra": {
                "branch-alias": {
                    "dev-master": "6.5-dev"
                }
            },
            "autoload": {
                "psr-4": {
                    "GuzzleHttp\\": "src/"
                },
                "files": [
                    "src/functions_include.php"
                ]
            },
            "notification-url": "https://packagist.org/downloads/",
            "license": [
                "MIT"
            ],
            "authors": [
                {
                    "name": "Michael Dowling",
                    "email": "mtdowling@gmail.com",
                    "homepage": "https://github.com/mtdowling"
                }
            ],
            "description": "Guzzle is a PHP HTTP client library",
            "homepage": "http://guzzlephp.org/",
            "keywords": [
                "client",
                "curl",
                "framework",
                "http",
                "http client",
                "rest",
                "web service"
            ],
            "time": "2020-04-18T10:38:46+00:00"
        },
        {
            "name": "guzzlehttp/promises",
            "version": "v1.3.1",
            "source": {
                "type": "git",
                "url": "https://github.com/guzzle/promises.git",
                "reference": "a59da6cf61d80060647ff4d3eb2c03a2bc694646"
            },
            "dist": {
                "type": "zip",
                "url": "https://api.github.com/repos/guzzle/promises/zipball/a59da6cf61d80060647ff4d3eb2c03a2bc694646",
                "reference": "a59da6cf61d80060647ff4d3eb2c03a2bc694646",
                "shasum": ""
            },
            "require": {
                "php": ">=5.5.0"
            },
            "require-dev": {
                "phpunit/phpunit": "^4.0"
            },
            "type": "library",
            "extra": {
                "branch-alias": {
                    "dev-master": "1.4-dev"
                }
            },
            "autoload": {
                "psr-4": {
                    "GuzzleHttp\\Promise\\": "src/"
                },
                "files": [
                    "src/functions_include.php"
                ]
            },
            "notification-url": "https://packagist.org/downloads/",
            "license": [
                "MIT"
            ],
            "authors": [
                {
                    "name": "Michael Dowling",
                    "email": "mtdowling@gmail.com",
                    "homepage": "https://github.com/mtdowling"
                }
            ],
            "description": "Guzzle promises library",
            "keywords": [
                "promise"
            ],
            "time": "2016-12-20T10:07:11+00:00"
        },
        {
            "name": "guzzlehttp/psr7",
            "version": "1.6.1",
            "source": {
                "type": "git",
                "url": "https://github.com/guzzle/psr7.git",
                "reference": "239400de7a173fe9901b9ac7c06497751f00727a"
            },
            "dist": {
                "type": "zip",
                "url": "https://api.github.com/repos/guzzle/psr7/zipball/239400de7a173fe9901b9ac7c06497751f00727a",
                "reference": "239400de7a173fe9901b9ac7c06497751f00727a",
                "shasum": ""
            },
            "require": {
                "php": ">=5.4.0",
                "psr/http-message": "~1.0",
                "ralouphie/getallheaders": "^2.0.5 || ^3.0.0"
            },
            "provide": {
                "psr/http-message-implementation": "1.0"
            },
            "require-dev": {
                "ext-zlib": "*",
                "phpunit/phpunit": "~4.8.36 || ^5.7.27 || ^6.5.8"
            },
            "suggest": {
                "zendframework/zend-httphandlerrunner": "Emit PSR-7 responses"
            },
            "type": "library",
            "extra": {
                "branch-alias": {
                    "dev-master": "1.6-dev"
                }
            },
            "autoload": {
                "psr-4": {
                    "GuzzleHttp\\Psr7\\": "src/"
                },
                "files": [
                    "src/functions_include.php"
                ]
            },
            "notification-url": "https://packagist.org/downloads/",
            "license": [
                "MIT"
            ],
            "authors": [
                {
                    "name": "Michael Dowling",
                    "email": "mtdowling@gmail.com",
                    "homepage": "https://github.com/mtdowling"
                },
                {
                    "name": "Tobias Schultze",
                    "homepage": "https://github.com/Tobion"
                }
            ],
            "description": "PSR-7 message implementation that also provides common utility methods",
            "keywords": [
                "http",
                "message",
                "psr-7",
                "request",
                "response",
                "stream",
                "uri",
                "url"
            ],
            "time": "2019-07-01T23:21:34+00:00"
        },
        {
            "name": "justinrainbow/json-schema",
            "version": "5.2.9",
            "source": {
                "type": "git",
                "url": "https://github.com/justinrainbow/json-schema.git",
                "reference": "44c6787311242a979fa15c704327c20e7221a0e4"
            },
            "dist": {
                "type": "zip",
                "url": "https://api.github.com/repos/justinrainbow/json-schema/zipball/44c6787311242a979fa15c704327c20e7221a0e4",
                "reference": "44c6787311242a979fa15c704327c20e7221a0e4",
                "shasum": ""
            },
            "require": {
                "php": ">=5.3.3"
            },
            "require-dev": {
                "friendsofphp/php-cs-fixer": "~2.2.20||~2.15.1",
                "json-schema/json-schema-test-suite": "1.2.0",
                "phpunit/phpunit": "^4.8.35"
            },
            "bin": [
                "bin/validate-json"
            ],
            "type": "library",
            "extra": {
                "branch-alias": {
                    "dev-master": "5.0.x-dev"
                }
            },
            "autoload": {
                "psr-4": {
                    "JsonSchema\\": "src/JsonSchema/"
                }
            },
            "notification-url": "https://packagist.org/downloads/",
            "license": [
                "MIT"
            ],
            "authors": [
                {
                    "name": "Bruno Prieto Reis",
                    "email": "bruno.p.reis@gmail.com"
                },
                {
                    "name": "Justin Rainbow",
                    "email": "justin.rainbow@gmail.com"
                },
                {
                    "name": "Igor Wiedler",
                    "email": "igor@wiedler.ch"
                },
                {
                    "name": "Robert Schönthal",
                    "email": "seroscho@googlemail.com"
                }
            ],
            "description": "A library to validate a json schema.",
            "homepage": "https://github.com/justinrainbow/json-schema",
            "keywords": [
                "json",
                "schema"
            ],
            "time": "2019-09-25T14:49:45+00:00"
        },
        {
            "name": "laminas/laminas-captcha",
            "version": "2.9.0",
            "source": {
                "type": "git",
                "url": "https://github.com/laminas/laminas-captcha.git",
                "reference": "b88f650f3adf2d902ef56f6377cceb5cd87b9876"
            },
            "dist": {
                "type": "zip",
                "url": "https://api.github.com/repos/laminas/laminas-captcha/zipball/b88f650f3adf2d902ef56f6377cceb5cd87b9876",
                "reference": "b88f650f3adf2d902ef56f6377cceb5cd87b9876",
                "shasum": ""
            },
            "require": {
                "laminas/laminas-math": "^2.7 || ^3.0",
                "laminas/laminas-stdlib": "^3.2.1",
                "laminas/laminas-zendframework-bridge": "^1.0",
                "php": "^5.6 || ^7.0"
            },
            "replace": {
                "zendframework/zend-captcha": "self.version"
            },
            "require-dev": {
                "laminas/laminas-coding-standard": "~1.0.0",
                "laminas/laminas-recaptcha": "^3.0",
                "laminas/laminas-session": "^2.8",
                "laminas/laminas-text": "^2.6",
                "laminas/laminas-validator": "^2.10.1",
                "phpunit/phpunit": "^5.7.27 || ^6.5.8 || ^7.1.2"
            },
            "suggest": {
                "laminas/laminas-i18n-resources": "Translations of captcha messages",
                "laminas/laminas-recaptcha": "Laminas\\ReCaptcha component",
                "laminas/laminas-session": "Laminas\\Session component",
                "laminas/laminas-text": "Laminas\\Text component",
                "laminas/laminas-validator": "Laminas\\Validator component"
            },
            "type": "library",
            "extra": {
                "branch-alias": {
                    "dev-master": "2.9.x-dev",
                    "dev-develop": "2.10.x-dev"
                }
            },
            "autoload": {
                "psr-4": {
                    "Laminas\\Captcha\\": "src/"
                }
            },
            "notification-url": "https://packagist.org/downloads/",
            "license": [
                "BSD-3-Clause"
            ],
            "description": "Generate and validate CAPTCHAs using Figlets, images, ReCaptcha, and more",
            "homepage": "https://laminas.dev",
            "keywords": [
                "captcha",
                "laminas"
            ],
            "time": "2019-12-31T16:24:14+00:00"
        },
        {
            "name": "laminas/laminas-code",
            "version": "3.4.1",
            "source": {
                "type": "git",
                "url": "https://github.com/laminas/laminas-code.git",
                "reference": "1cb8f203389ab1482bf89c0e70a04849bacd7766"
            },
            "dist": {
                "type": "zip",
                "url": "https://api.github.com/repos/laminas/laminas-code/zipball/1cb8f203389ab1482bf89c0e70a04849bacd7766",
                "reference": "1cb8f203389ab1482bf89c0e70a04849bacd7766",
                "shasum": ""
            },
            "require": {
                "laminas/laminas-eventmanager": "^2.6 || ^3.0",
                "laminas/laminas-zendframework-bridge": "^1.0",
                "php": "^7.1"
            },
            "conflict": {
                "phpspec/prophecy": "<1.9.0"
            },
            "replace": {
                "zendframework/zend-code": "self.version"
            },
            "require-dev": {
                "doctrine/annotations": "^1.7",
                "ext-phar": "*",
                "laminas/laminas-coding-standard": "^1.0",
                "laminas/laminas-stdlib": "^2.7 || ^3.0",
                "phpunit/phpunit": "^7.5.16 || ^8.4"
            },
            "suggest": {
                "doctrine/annotations": "Doctrine\\Common\\Annotations >=1.0 for annotation features",
                "laminas/laminas-stdlib": "Laminas\\Stdlib component"
            },
            "type": "library",
            "extra": {
                "branch-alias": {
                    "dev-master": "3.4.x-dev",
                    "dev-develop": "3.5.x-dev",
                    "dev-dev-4.0": "4.0.x-dev"
                }
            },
            "autoload": {
                "psr-4": {
                    "Laminas\\Code\\": "src/"
                }
            },
            "notification-url": "https://packagist.org/downloads/",
            "license": [
                "BSD-3-Clause"
            ],
            "description": "Extensions to the PHP Reflection API, static code scanning, and code generation",
            "homepage": "https://laminas.dev",
            "keywords": [
                "code",
                "laminas"
            ],
            "time": "2019-12-31T16:28:24+00:00"
        },
        {
            "name": "laminas/laminas-config",
            "version": "2.6.0",
            "source": {
                "type": "git",
                "url": "https://github.com/laminas/laminas-config.git",
                "reference": "71ba6d5dd703196ce66b25abc4d772edb094dae1"
            },
            "dist": {
                "type": "zip",
                "url": "https://api.github.com/repos/laminas/laminas-config/zipball/71ba6d5dd703196ce66b25abc4d772edb094dae1",
                "reference": "71ba6d5dd703196ce66b25abc4d772edb094dae1",
                "shasum": ""
            },
            "require": {
                "laminas/laminas-stdlib": "^2.7 || ^3.0",
                "laminas/laminas-zendframework-bridge": "^1.0",
                "php": "^5.5 || ^7.0"
            },
            "replace": {
                "zendframework/zend-config": "self.version"
            },
            "require-dev": {
                "fabpot/php-cs-fixer": "1.7.*",
                "laminas/laminas-filter": "^2.6",
                "laminas/laminas-i18n": "^2.5",
                "laminas/laminas-json": "^2.6.1",
                "laminas/laminas-servicemanager": "^2.7.5 || ^3.0.3",
                "phpunit/phpunit": "~4.0"
            },
            "suggest": {
                "laminas/laminas-filter": "Laminas\\Filter component",
                "laminas/laminas-i18n": "Laminas\\I18n component",
                "laminas/laminas-json": "Laminas\\Json to use the Json reader or writer classes",
                "laminas/laminas-servicemanager": "Laminas\\ServiceManager for use with the Config Factory to retrieve reader and writer instances"
            },
            "type": "library",
            "extra": {
                "branch-alias": {
                    "dev-master": "2.6-dev",
                    "dev-develop": "2.7-dev"
                }
            },
            "autoload": {
                "psr-4": {
                    "Laminas\\Config\\": "src/"
                }
            },
            "notification-url": "https://packagist.org/downloads/",
            "license": [
                "BSD-3-Clause"
            ],
            "description": "provides a nested object property based user interface for accessing this configuration data within application code",
            "homepage": "https://laminas.dev",
            "keywords": [
                "config",
                "laminas"
            ],
            "time": "2019-12-31T16:30:04+00:00"
        },
        {
            "name": "laminas/laminas-console",
            "version": "2.8.0",
            "source": {
                "type": "git",
                "url": "https://github.com/laminas/laminas-console.git",
                "reference": "478a6ceac3e31fb38d6314088abda8b239ee23a5"
            },
            "dist": {
                "type": "zip",
                "url": "https://api.github.com/repos/laminas/laminas-console/zipball/478a6ceac3e31fb38d6314088abda8b239ee23a5",
                "reference": "478a6ceac3e31fb38d6314088abda8b239ee23a5",
                "shasum": ""
            },
            "require": {
                "laminas/laminas-stdlib": "^3.2.1",
                "laminas/laminas-zendframework-bridge": "^1.0",
                "php": "^5.6 || ^7.0"
            },
            "replace": {
                "zendframework/zend-console": "self.version"
            },
            "require-dev": {
                "laminas/laminas-coding-standard": "~1.0.0",
                "laminas/laminas-filter": "^2.7.2",
                "laminas/laminas-json": "^2.6 || ^3.0",
                "laminas/laminas-validator": "^2.10.1",
                "phpunit/phpunit": "^5.7.23 || ^6.4.3"
            },
            "suggest": {
                "laminas/laminas-filter": "To support DefaultRouteMatcher usage",
                "laminas/laminas-validator": "To support DefaultRouteMatcher usage"
            },
            "type": "library",
            "extra": {
                "branch-alias": {
                    "dev-master": "2.8.x-dev",
                    "dev-develop": "2.9.x-dev"
                }
            },
            "autoload": {
                "psr-4": {
                    "Laminas\\Console\\": "src/"
                }
            },
            "notification-url": "https://packagist.org/downloads/",
            "license": [
                "BSD-3-Clause"
            ],
            "description": "Build console applications using getopt syntax or routing, complete with prompts",
            "homepage": "https://laminas.dev",
            "keywords": [
                "console",
                "laminas"
            ],
            "time": "2019-12-31T16:31:45+00:00"
        },
        {
            "name": "laminas/laminas-crypt",
            "version": "2.6.0",
            "source": {
                "type": "git",
                "url": "https://github.com/laminas/laminas-crypt.git",
                "reference": "6f291fe90c84c74d737c9dc9b8f0ad2b55dc0567"
            },
            "dist": {
                "type": "zip",
                "url": "https://api.github.com/repos/laminas/laminas-crypt/zipball/6f291fe90c84c74d737c9dc9b8f0ad2b55dc0567",
                "reference": "6f291fe90c84c74d737c9dc9b8f0ad2b55dc0567",
                "shasum": ""
            },
            "require": {
                "container-interop/container-interop": "~1.0",
                "laminas/laminas-math": "^2.6",
                "laminas/laminas-stdlib": "^2.7 || ^3.0",
                "laminas/laminas-zendframework-bridge": "^1.0",
                "php": "^5.5 || ^7.0"
            },
            "replace": {
                "zendframework/zend-crypt": "self.version"
            },
            "require-dev": {
                "fabpot/php-cs-fixer": "1.7.*",
                "phpunit/phpunit": "~4.0"
            },
            "suggest": {
                "ext-mcrypt": "Required for most features of Laminas\\Crypt"
            },
            "type": "library",
            "extra": {
                "branch-alias": {
                    "dev-master": "2.6-dev",
                    "dev-develop": "2.7-dev"
                }
            },
            "autoload": {
                "psr-4": {
                    "Laminas\\Crypt\\": "src/"
                }
            },
            "notification-url": "https://packagist.org/downloads/",
            "license": [
                "BSD-3-Clause"
            ],
            "homepage": "https://laminas.dev",
            "keywords": [
                "crypt",
                "laminas"
            ],
            "time": "2019-12-31T16:33:11+00:00"
        },
        {
            "name": "laminas/laminas-db",
            "version": "2.11.3",
            "source": {
                "type": "git",
                "url": "https://github.com/laminas/laminas-db.git",
                "reference": "6c4238918b9204db1eb8cafae2c1940d40f4c007"
            },
            "dist": {
                "type": "zip",
                "url": "https://api.github.com/repos/laminas/laminas-db/zipball/6c4238918b9204db1eb8cafae2c1940d40f4c007",
                "reference": "6c4238918b9204db1eb8cafae2c1940d40f4c007",
                "shasum": ""
            },
            "require": {
                "laminas/laminas-stdlib": "^2.7 || ^3.0",
                "laminas/laminas-zendframework-bridge": "^1.0",
                "php": "^5.6 || ^7.0"
            },
            "replace": {
                "zendframework/zend-db": "^2.11.0"
            },
            "require-dev": {
                "laminas/laminas-coding-standard": "~1.0.0",
                "laminas/laminas-eventmanager": "^2.6.2 || ^3.0",
                "laminas/laminas-hydrator": "^1.1 || ^2.1 || ^3.0",
                "laminas/laminas-servicemanager": "^2.7.5 || ^3.0.3",
                "phpunit/phpunit": "^5.7.27 || ^6.5.14"
            },
            "suggest": {
                "laminas/laminas-eventmanager": "Laminas\\EventManager component",
                "laminas/laminas-hydrator": "Laminas\\Hydrator component for using HydratingResultSets",
                "laminas/laminas-servicemanager": "Laminas\\ServiceManager component"
            },
            "type": "library",
            "extra": {
                "branch-alias": {
                    "dev-master": "2.11.x-dev",
                    "dev-develop": "2.12.x-dev"
                },
                "laminas": {
                    "component": "Laminas\\Db",
                    "config-provider": "Laminas\\Db\\ConfigProvider"
                }
            },
            "autoload": {
                "psr-4": {
                    "Laminas\\Db\\": "src/"
                }
            },
            "notification-url": "https://packagist.org/downloads/",
            "license": [
                "BSD-3-Clause"
            ],
            "description": "Database abstraction layer, SQL abstraction, result set abstraction, and RowDataGateway and TableDataGateway implementations",
            "homepage": "https://laminas.dev",
            "keywords": [
                "db",
                "laminas"
            ],
            "time": "2020-03-29T12:08:51+00:00"
        },
        {
            "name": "laminas/laminas-dependency-plugin",
            "version": "1.0.3",
            "source": {
                "type": "git",
                "url": "https://github.com/laminas/laminas-dependency-plugin.git",
                "reference": "f269716dc584cd7b69e7f6e8ac1092d645ab56d5"
            },
            "dist": {
                "type": "zip",
                "url": "https://api.github.com/repos/laminas/laminas-dependency-plugin/zipball/f269716dc584cd7b69e7f6e8ac1092d645ab56d5",
                "reference": "f269716dc584cd7b69e7f6e8ac1092d645ab56d5",
                "shasum": ""
            },
            "require": {
                "composer-plugin-api": "^1.1",
                "php": "^5.6 || ^7.0"
            },
            "require-dev": {
                "composer/composer": "^1.9",
                "dealerdirect/phpcodesniffer-composer-installer": "^0.5.0",
                "phpcompatibility/php-compatibility": "^9.3",
                "phpunit/phpunit": "^8.4",
                "roave/security-advisories": "dev-master",
                "webimpress/coding-standard": "^1.0"
            },
            "type": "composer-plugin",
            "extra": {
                "branch-alias": {
                    "dev-master": "1.0.x-dev",
                    "dev-develop": "1.1.x-dev"
                },
                "class": "Laminas\\DependencyPlugin\\DependencyRewriterPlugin"
            },
            "autoload": {
                "psr-4": {
                    "Laminas\\DependencyPlugin\\": "src/"
                }
            },
            "notification-url": "https://packagist.org/downloads/",
            "license": [
                "BSD-3-Clause"
            ],
            "description": "Replace zendframework and zfcampus packages with their Laminas Project equivalents.",
            "time": "2020-01-14T19:36:52+00:00"
        },
        {
            "name": "laminas/laminas-di",
            "version": "2.6.1",
            "source": {
                "type": "git",
                "url": "https://github.com/laminas/laminas-di.git",
                "reference": "239b22408a1f8eacda6fc2b838b5065c4cf1d88e"
            },
            "dist": {
                "type": "zip",
                "url": "https://api.github.com/repos/laminas/laminas-di/zipball/239b22408a1f8eacda6fc2b838b5065c4cf1d88e",
                "reference": "239b22408a1f8eacda6fc2b838b5065c4cf1d88e",
                "shasum": ""
            },
            "require": {
                "container-interop/container-interop": "^1.1",
                "laminas/laminas-code": "^2.6 || ^3.0",
                "laminas/laminas-stdlib": "^2.7 || ^3.0",
                "laminas/laminas-zendframework-bridge": "^0.4.5 || ^1.0",
                "php": "^5.5 || ^7.0"
            },
            "replace": {
                "zendframework/zend-di": "self.version"
            },
            "require-dev": {
                "fabpot/php-cs-fixer": "1.7.*",
                "phpunit/phpunit": "~4.0"
            },
            "type": "library",
            "extra": {
                "branch-alias": {
                    "dev-master": "2.6-dev",
                    "dev-develop": "2.7-dev"
                }
            },
            "autoload": {
                "psr-4": {
                    "Laminas\\Di\\": "src/"
                }
            },
            "notification-url": "https://packagist.org/downloads/",
            "license": [
                "BSD-3-Clause"
            ],
            "homepage": "https://laminas.dev",
            "keywords": [
                "di",
                "laminas"
            ],
            "time": "2019-12-31T15:17:33+00:00"
        },
        {
            "name": "laminas/laminas-diactoros",
            "version": "1.8.7p2",
            "source": {
                "type": "git",
                "url": "https://github.com/laminas/laminas-diactoros.git",
                "reference": "6991c1af7c8d2c8efee81b22ba97024781824aaa"
            },
            "dist": {
                "type": "zip",
                "url": "https://api.github.com/repos/laminas/laminas-diactoros/zipball/6991c1af7c8d2c8efee81b22ba97024781824aaa",
                "reference": "6991c1af7c8d2c8efee81b22ba97024781824aaa",
                "shasum": ""
            },
            "require": {
                "laminas/laminas-zendframework-bridge": "^1.0",
                "php": "^5.6 || ^7.0",
                "psr/http-message": "^1.0"
            },
            "provide": {
                "psr/http-message-implementation": "1.0"
            },
            "replace": {
                "zendframework/zend-diactoros": "~1.8.7.0"
            },
            "require-dev": {
                "ext-dom": "*",
                "ext-libxml": "*",
                "laminas/laminas-coding-standard": "~1.0",
                "php-http/psr7-integration-tests": "dev-master",
                "phpunit/phpunit": "^5.7.16 || ^6.0.8 || ^7.2.7"
            },
            "type": "library",
            "extra": {
                "branch-alias": {
                    "dev-release-1.8": "1.8.x-dev"
                }
            },
            "autoload": {
                "files": [
                    "src/functions/create_uploaded_file.php",
                    "src/functions/marshal_headers_from_sapi.php",
                    "src/functions/marshal_method_from_sapi.php",
                    "src/functions/marshal_protocol_version_from_sapi.php",
                    "src/functions/marshal_uri_from_sapi.php",
                    "src/functions/normalize_server.php",
                    "src/functions/normalize_uploaded_files.php",
                    "src/functions/parse_cookie_header.php",
                    "src/functions/create_uploaded_file.legacy.php",
                    "src/functions/marshal_headers_from_sapi.legacy.php",
                    "src/functions/marshal_method_from_sapi.legacy.php",
                    "src/functions/marshal_protocol_version_from_sapi.legacy.php",
                    "src/functions/marshal_uri_from_sapi.legacy.php",
                    "src/functions/normalize_server.legacy.php",
                    "src/functions/normalize_uploaded_files.legacy.php",
                    "src/functions/parse_cookie_header.legacy.php"
                ],
                "psr-4": {
                    "Laminas\\Diactoros\\": "src/"
                }
            },
            "notification-url": "https://packagist.org/downloads/",
            "license": [
                "BSD-3-Clause"
            ],
            "description": "PSR HTTP Message implementations",
            "homepage": "https://laminas.dev",
            "keywords": [
                "http",
                "laminas",
                "psr",
                "psr-7"
            ],
            "time": "2020-03-23T15:28:28+00:00"
        },
        {
            "name": "laminas/laminas-escaper",
            "version": "2.6.1",
            "source": {
                "type": "git",
                "url": "https://github.com/laminas/laminas-escaper.git",
                "reference": "25f2a053eadfa92ddacb609dcbbc39362610da70"
            },
            "dist": {
                "type": "zip",
                "url": "https://api.github.com/repos/laminas/laminas-escaper/zipball/25f2a053eadfa92ddacb609dcbbc39362610da70",
                "reference": "25f2a053eadfa92ddacb609dcbbc39362610da70",
                "shasum": ""
            },
            "require": {
                "laminas/laminas-zendframework-bridge": "^1.0",
                "php": "^5.6 || ^7.0"
            },
            "replace": {
                "zendframework/zend-escaper": "self.version"
            },
            "require-dev": {
                "laminas/laminas-coding-standard": "~1.0.0",
                "phpunit/phpunit": "^5.7.27 || ^6.5.8 || ^7.1.2"
            },
            "type": "library",
            "extra": {
                "branch-alias": {
                    "dev-master": "2.6.x-dev",
                    "dev-develop": "2.7.x-dev"
                }
            },
            "autoload": {
                "psr-4": {
                    "Laminas\\Escaper\\": "src/"
                }
            },
            "notification-url": "https://packagist.org/downloads/",
            "license": [
                "BSD-3-Clause"
            ],
            "description": "Securely and safely escape HTML, HTML attributes, JavaScript, CSS, and URLs",
            "homepage": "https://laminas.dev",
            "keywords": [
                "escaper",
                "laminas"
            ],
            "time": "2019-12-31T16:43:30+00:00"
        },
        {
            "name": "laminas/laminas-eventmanager",
            "version": "3.2.1",
            "source": {
                "type": "git",
                "url": "https://github.com/laminas/laminas-eventmanager.git",
                "reference": "ce4dc0bdf3b14b7f9815775af9dfee80a63b4748"
            },
            "dist": {
                "type": "zip",
                "url": "https://api.github.com/repos/laminas/laminas-eventmanager/zipball/ce4dc0bdf3b14b7f9815775af9dfee80a63b4748",
                "reference": "ce4dc0bdf3b14b7f9815775af9dfee80a63b4748",
                "shasum": ""
            },
            "require": {
                "laminas/laminas-zendframework-bridge": "^1.0",
                "php": "^5.6 || ^7.0"
            },
            "replace": {
                "zendframework/zend-eventmanager": "self.version"
            },
            "require-dev": {
                "athletic/athletic": "^0.1",
                "container-interop/container-interop": "^1.1.0",
                "laminas/laminas-coding-standard": "~1.0.0",
                "laminas/laminas-stdlib": "^2.7.3 || ^3.0",
                "phpunit/phpunit": "^5.7.27 || ^6.5.8 || ^7.1.2"
            },
            "suggest": {
                "container-interop/container-interop": "^1.1.0, to use the lazy listeners feature",
                "laminas/laminas-stdlib": "^2.7.3 || ^3.0, to use the FilterChain feature"
            },
            "type": "library",
            "extra": {
                "branch-alias": {
                    "dev-master": "3.2-dev",
                    "dev-develop": "3.3-dev"
                }
            },
            "autoload": {
                "psr-4": {
                    "Laminas\\EventManager\\": "src/"
                }
            },
            "notification-url": "https://packagist.org/downloads/",
            "license": [
                "BSD-3-Clause"
            ],
            "description": "Trigger and listen to events within a PHP application",
            "homepage": "https://laminas.dev",
            "keywords": [
                "event",
                "eventmanager",
                "events",
                "laminas"
            ],
            "time": "2019-12-31T16:44:52+00:00"
        },
        {
            "name": "laminas/laminas-feed",
            "version": "2.12.2",
            "source": {
                "type": "git",
                "url": "https://github.com/laminas/laminas-feed.git",
                "reference": "8a193ac96ebcb3e16b6ee754ac2a889eefacb654"
            },
            "dist": {
                "type": "zip",
                "url": "https://api.github.com/repos/laminas/laminas-feed/zipball/8a193ac96ebcb3e16b6ee754ac2a889eefacb654",
                "reference": "8a193ac96ebcb3e16b6ee754ac2a889eefacb654",
                "shasum": ""
            },
            "require": {
                "ext-dom": "*",
                "ext-libxml": "*",
                "laminas/laminas-escaper": "^2.5.2",
                "laminas/laminas-stdlib": "^3.2.1",
                "laminas/laminas-zendframework-bridge": "^1.0",
                "php": "^5.6 || ^7.0"
            },
            "replace": {
                "zendframework/zend-feed": "^2.12.0"
            },
            "require-dev": {
                "laminas/laminas-cache": "^2.7.2",
                "laminas/laminas-coding-standard": "~1.0.0",
                "laminas/laminas-db": "^2.8.2",
                "laminas/laminas-http": "^2.7",
                "laminas/laminas-servicemanager": "^2.7.8 || ^3.3",
                "laminas/laminas-validator": "^2.10.1",
                "phpunit/phpunit": "^5.7.27 || ^6.5.14 || ^7.5.20",
                "psr/http-message": "^1.0.1"
            },
            "suggest": {
                "laminas/laminas-cache": "Laminas\\Cache component, for optionally caching feeds between requests",
                "laminas/laminas-db": "Laminas\\Db component, for use with PubSubHubbub",
                "laminas/laminas-http": "Laminas\\Http for PubSubHubbub, and optionally for use with Laminas\\Feed\\Reader",
                "laminas/laminas-servicemanager": "Laminas\\ServiceManager component, for easily extending ExtensionManager implementations",
                "laminas/laminas-validator": "Laminas\\Validator component, for validating email addresses used in Atom feeds and entries when using the Writer subcomponent",
                "psr/http-message": "PSR-7 ^1.0.1, if you wish to use Laminas\\Feed\\Reader\\Http\\Psr7ResponseDecorator"
            },
            "type": "library",
            "extra": {
                "branch-alias": {
                    "dev-master": "2.12.x-dev",
                    "dev-develop": "2.13.x-dev"
                }
            },
            "autoload": {
                "psr-4": {
                    "Laminas\\Feed\\": "src/"
                }
            },
            "notification-url": "https://packagist.org/downloads/",
            "license": [
                "BSD-3-Clause"
            ],
            "description": "provides functionality for consuming RSS and Atom feeds",
            "homepage": "https://laminas.dev",
            "keywords": [
                "feed",
                "laminas"
            ],
            "time": "2020-03-29T12:36:29+00:00"
        },
        {
            "name": "laminas/laminas-filter",
            "version": "2.9.4",
            "source": {
                "type": "git",
                "url": "https://github.com/laminas/laminas-filter.git",
                "reference": "3c4476e772a062cef7531c6793377ae585d89c82"
            },
            "dist": {
                "type": "zip",
                "url": "https://api.github.com/repos/laminas/laminas-filter/zipball/3c4476e772a062cef7531c6793377ae585d89c82",
                "reference": "3c4476e772a062cef7531c6793377ae585d89c82",
                "shasum": ""
            },
            "require": {
                "laminas/laminas-stdlib": "^2.7.7 || ^3.1",
                "laminas/laminas-zendframework-bridge": "^1.0",
                "php": "^5.6 || ^7.0"
            },
            "conflict": {
                "laminas/laminas-validator": "<2.10.1"
            },
            "replace": {
                "zendframework/zend-filter": "^2.9.2"
            },
            "require-dev": {
                "laminas/laminas-coding-standard": "~1.0.0",
                "laminas/laminas-crypt": "^3.2.1",
                "laminas/laminas-servicemanager": "^2.7.8 || ^3.3",
                "laminas/laminas-uri": "^2.6",
                "pear/archive_tar": "^1.4.3",
                "phpunit/phpunit": "^5.7.23 || ^6.4.3",
                "psr/http-factory": "^1.0"
            },
            "suggest": {
                "laminas/laminas-crypt": "Laminas\\Crypt component, for encryption filters",
                "laminas/laminas-i18n": "Laminas\\I18n component for filters depending on i18n functionality",
                "laminas/laminas-servicemanager": "Laminas\\ServiceManager component, for using the filter chain functionality",
                "laminas/laminas-uri": "Laminas\\Uri component, for the UriNormalize filter",
                "psr/http-factory-implementation": "psr/http-factory-implementation, for creating file upload instances when consuming PSR-7 in file upload filters"
            },
            "type": "library",
            "extra": {
                "branch-alias": {
                    "dev-master": "2.9.x-dev",
                    "dev-develop": "2.10.x-dev"
                },
                "laminas": {
                    "component": "Laminas\\Filter",
                    "config-provider": "Laminas\\Filter\\ConfigProvider"
                }
            },
            "autoload": {
                "psr-4": {
                    "Laminas\\Filter\\": "src/"
                }
            },
            "notification-url": "https://packagist.org/downloads/",
            "license": [
                "BSD-3-Clause"
            ],
            "description": "Programmatically filter and normalize data and files",
            "homepage": "https://laminas.dev",
            "keywords": [
                "filter",
                "laminas"
            ],
            "time": "2020-03-29T12:41:29+00:00"
        },
        {
            "name": "laminas/laminas-form",
            "version": "2.14.5",
            "source": {
                "type": "git",
                "url": "https://github.com/laminas/laminas-form.git",
                "reference": "3e22e09751cf6ae031be87a44e092e7925ce5b7b"
            },
            "dist": {
                "type": "zip",
                "url": "https://api.github.com/repos/laminas/laminas-form/zipball/3e22e09751cf6ae031be87a44e092e7925ce5b7b",
                "reference": "3e22e09751cf6ae031be87a44e092e7925ce5b7b",
                "shasum": ""
            },
            "require": {
                "laminas/laminas-hydrator": "^1.1 || ^2.1 || ^3.0",
                "laminas/laminas-inputfilter": "^2.8",
                "laminas/laminas-stdlib": "^3.2.1",
                "laminas/laminas-zendframework-bridge": "^1.0",
                "php": "^5.6 || ^7.0"
            },
            "replace": {
                "zendframework/zend-form": "^2.14.3"
            },
            "require-dev": {
                "doctrine/annotations": "~1.0",
                "laminas/laminas-cache": "^2.6.1",
                "laminas/laminas-captcha": "^2.7.1",
                "laminas/laminas-code": "^2.6 || ^3.0",
                "laminas/laminas-coding-standard": "~1.0.0",
                "laminas/laminas-escaper": "^2.5",
                "laminas/laminas-eventmanager": "^2.6.2 || ^3.0",
                "laminas/laminas-filter": "^2.6",
                "laminas/laminas-i18n": "^2.6",
                "laminas/laminas-recaptcha": "^3.0.0",
                "laminas/laminas-servicemanager": "^2.7.5 || ^3.0.3",
                "laminas/laminas-session": "^2.8.1",
                "laminas/laminas-text": "^2.6",
                "laminas/laminas-validator": "^2.6",
                "laminas/laminas-view": "^2.6.2",
                "phpunit/phpunit": "^5.7.27 || ^6.5.14 || ^7.5.20"
            },
            "suggest": {
                "laminas/laminas-captcha": "^2.7.1, required for using CAPTCHA form elements",
                "laminas/laminas-code": "^2.6 || ^3.0, required to use laminas-form annotations support",
                "laminas/laminas-eventmanager": "^2.6.2 || ^3.0, reuired for laminas-form annotations support",
                "laminas/laminas-i18n": "^2.6, required when using laminas-form view helpers",
                "laminas/laminas-recaptcha": "in order to use the ReCaptcha form element",
                "laminas/laminas-servicemanager": "^2.7.5 || ^3.0.3, required to use the form factories or provide services",
                "laminas/laminas-view": "^2.6.2, required for using the laminas-form view helpers"
            },
            "type": "library",
            "extra": {
                "branch-alias": {
                    "dev-master": "2.14.x-dev",
                    "dev-develop": "2.15.x-dev"
                },
                "laminas": {
                    "component": "Laminas\\Form",
                    "config-provider": "Laminas\\Form\\ConfigProvider"
                }
            },
            "autoload": {
                "psr-4": {
                    "Laminas\\Form\\": "src/"
                },
                "files": [
                    "autoload/formElementManagerPolyfill.php"
                ]
            },
            "notification-url": "https://packagist.org/downloads/",
            "license": [
                "BSD-3-Clause"
            ],
            "description": "Validate and display simple and complex forms, casting forms to business objects and vice versa",
            "homepage": "https://laminas.dev",
            "keywords": [
                "form",
                "laminas"
            ],
            "time": "2020-03-29T12:46:16+00:00"
        },
        {
            "name": "laminas/laminas-http",
            "version": "2.11.2",
            "source": {
                "type": "git",
                "url": "https://github.com/laminas/laminas-http.git",
                "reference": "8c66963b933c80da59433da56a44dfa979f3ec88"
            },
            "dist": {
                "type": "zip",
                "url": "https://api.github.com/repos/laminas/laminas-http/zipball/8c66963b933c80da59433da56a44dfa979f3ec88",
                "reference": "8c66963b933c80da59433da56a44dfa979f3ec88",
                "shasum": ""
            },
            "require": {
                "laminas/laminas-loader": "^2.5.1",
                "laminas/laminas-stdlib": "^3.2.1",
                "laminas/laminas-uri": "^2.5.2",
                "laminas/laminas-validator": "^2.10.1",
                "laminas/laminas-zendframework-bridge": "^1.0",
                "php": "^5.6 || ^7.0"
            },
            "replace": {
                "zendframework/zend-http": "self.version"
            },
            "require-dev": {
                "laminas/laminas-coding-standard": "~1.0.0",
                "laminas/laminas-config": "^3.1 || ^2.6",
                "phpunit/phpunit": "^5.7.27 || ^6.5.8 || ^7.1.3"
            },
            "suggest": {
                "paragonie/certainty": "For automated management of cacert.pem"
            },
            "type": "library",
            "extra": {
                "branch-alias": {
                    "dev-master": "2.11.x-dev",
                    "dev-develop": "2.12.x-dev"
                }
            },
            "autoload": {
                "psr-4": {
                    "Laminas\\Http\\": "src/"
                }
            },
            "notification-url": "https://packagist.org/downloads/",
            "license": [
                "BSD-3-Clause"
            ],
            "description": "Provides an easy interface for performing Hyper-Text Transfer Protocol (HTTP) requests",
            "homepage": "https://laminas.dev",
            "keywords": [
                "http",
                "http client",
                "laminas"
            ],
            "time": "2019-12-31T17:02:36+00:00"
        },
        {
            "name": "laminas/laminas-hydrator",
            "version": "2.4.2",
            "source": {
                "type": "git",
                "url": "https://github.com/laminas/laminas-hydrator.git",
                "reference": "4a0e81cf05f32edcace817f1f48cb4055f689d85"
            },
            "dist": {
                "type": "zip",
                "url": "https://api.github.com/repos/laminas/laminas-hydrator/zipball/4a0e81cf05f32edcace817f1f48cb4055f689d85",
                "reference": "4a0e81cf05f32edcace817f1f48cb4055f689d85",
                "shasum": ""
            },
            "require": {
                "laminas/laminas-stdlib": "^3.0",
                "laminas/laminas-zendframework-bridge": "^1.0",
                "php": "^5.6 || ^7.0"
            },
            "replace": {
                "zendframework/zend-hydrator": "self.version"
            },
            "require-dev": {
                "laminas/laminas-coding-standard": "~1.0.0",
                "laminas/laminas-eventmanager": "^2.6.2 || ^3.0",
                "laminas/laminas-filter": "^2.6",
                "laminas/laminas-inputfilter": "^2.6",
                "laminas/laminas-serializer": "^2.6.1",
                "laminas/laminas-servicemanager": "^2.7.5 || ^3.0.3",
                "phpunit/phpunit": "^5.7.27 || ^6.5.8 || ^7.1.2"
            },
            "suggest": {
                "laminas/laminas-eventmanager": "^2.6.2 || ^3.0, to support aggregate hydrator usage",
                "laminas/laminas-filter": "^2.6, to support naming strategy hydrator usage",
                "laminas/laminas-serializer": "^2.6.1, to use the SerializableStrategy",
                "laminas/laminas-servicemanager": "^2.7.5 || ^3.0.3, to support hydrator plugin manager usage"
            },
            "type": "library",
            "extra": {
                "branch-alias": {
                    "dev-release-2.4": "2.4.x-dev"
                },
                "laminas": {
                    "component": "Laminas\\Hydrator",
                    "config-provider": "Laminas\\Hydrator\\ConfigProvider"
                }
            },
            "autoload": {
                "psr-4": {
                    "Laminas\\Hydrator\\": "src/"
                }
            },
            "notification-url": "https://packagist.org/downloads/",
            "license": [
                "BSD-3-Clause"
            ],
            "description": "Serialize objects to arrays, and vice versa",
            "homepage": "https://laminas.dev",
            "keywords": [
                "hydrator",
                "laminas"
            ],
            "time": "2019-12-31T17:06:38+00:00"
        },
        {
            "name": "laminas/laminas-i18n",
            "version": "2.10.3",
            "source": {
                "type": "git",
                "url": "https://github.com/laminas/laminas-i18n.git",
                "reference": "94ff957a1366f5be94f3d3a9b89b50386649e3ae"
            },
            "dist": {
                "type": "zip",
                "url": "https://api.github.com/repos/laminas/laminas-i18n/zipball/94ff957a1366f5be94f3d3a9b89b50386649e3ae",
                "reference": "94ff957a1366f5be94f3d3a9b89b50386649e3ae",
                "shasum": ""
            },
            "require": {
                "ext-intl": "*",
                "laminas/laminas-stdlib": "^2.7 || ^3.0",
                "laminas/laminas-zendframework-bridge": "^1.0",
                "php": "^5.6 || ^7.0"
            },
            "conflict": {
                "phpspec/prophecy": "<1.9.0"
            },
            "replace": {
                "zendframework/zend-i18n": "^2.10.1"
            },
            "require-dev": {
                "laminas/laminas-cache": "^2.6.1",
                "laminas/laminas-coding-standard": "~1.0.0",
                "laminas/laminas-config": "^2.6",
                "laminas/laminas-eventmanager": "^2.6.2 || ^3.0",
                "laminas/laminas-filter": "^2.6.1",
                "laminas/laminas-servicemanager": "^2.7.5 || ^3.0.3",
                "laminas/laminas-validator": "^2.6",
                "laminas/laminas-view": "^2.6.3",
                "phpunit/phpunit": "^5.7.27 || ^6.5.14 || ^7.5.16"
            },
            "suggest": {
                "laminas/laminas-cache": "Laminas\\Cache component",
                "laminas/laminas-config": "Laminas\\Config component",
                "laminas/laminas-eventmanager": "You should install this package to use the events in the translator",
                "laminas/laminas-filter": "You should install this package to use the provided filters",
                "laminas/laminas-i18n-resources": "Translation resources",
                "laminas/laminas-servicemanager": "Laminas\\ServiceManager component",
                "laminas/laminas-validator": "You should install this package to use the provided validators",
                "laminas/laminas-view": "You should install this package to use the provided view helpers"
            },
            "type": "library",
            "extra": {
                "branch-alias": {
                    "dev-master": "2.10.x-dev",
                    "dev-develop": "2.11.x-dev"
                },
                "laminas": {
                    "component": "Laminas\\I18n",
                    "config-provider": "Laminas\\I18n\\ConfigProvider"
                }
            },
            "autoload": {
                "psr-4": {
                    "Laminas\\I18n\\": "src/"
                }
            },
            "notification-url": "https://packagist.org/downloads/",
            "license": [
                "BSD-3-Clause"
            ],
            "description": "Provide translations for your application, and filter and validate internationalized values",
            "homepage": "https://laminas.dev",
            "keywords": [
                "i18n",
                "laminas"
            ],
            "time": "2020-03-29T12:51:08+00:00"
        },
        {
            "name": "laminas/laminas-inputfilter",
            "version": "2.10.1",
            "source": {
                "type": "git",
                "url": "git@github.com:laminas/laminas-inputfilter.git",
                "reference": "b29ce8f512c966468eee37ea4873ae5fb545d00a"
            },
            "dist": {
                "type": "zip",
                "url": "https://api.github.com/repos/laminas/laminas-inputfilter/zipball/b29ce8f512c966468eee37ea4873ae5fb545d00a",
                "reference": "b29ce8f512c966468eee37ea4873ae5fb545d00a",
                "shasum": ""
            },
            "require": {
                "laminas/laminas-filter": "^2.9.1",
                "laminas/laminas-servicemanager": "^2.7.10 || ^3.3.1",
                "laminas/laminas-stdlib": "^2.7 || ^3.0",
                "laminas/laminas-validator": "^2.11",
                "laminas/laminas-zendframework-bridge": "^1.0",
                "php": "^5.6 || ^7.0"
            },
            "replace": {
                "zendframework/zend-inputfilter": "self.version"
            },
            "require-dev": {
                "laminas/laminas-coding-standard": "~1.0.0",
                "phpunit/phpunit": "^5.7.27 || ^6.5.14 || ^7.5.15",
                "psr/http-message": "^1.0"
            },
            "suggest": {
                "psr/http-message-implementation": "PSR-7 is required if you wish to validate PSR-7 UploadedFileInterface payloads"
            },
            "type": "library",
            "extra": {
                "branch-alias": {
                    "dev-master": "2.10.x-dev",
                    "dev-develop": "2.11.x-dev"
                },
                "laminas": {
                    "component": "Laminas\\InputFilter",
                    "config-provider": "Laminas\\InputFilter\\ConfigProvider"
                }
            },
            "autoload": {
                "psr-4": {
                    "Laminas\\InputFilter\\": "src/"
                }
            },
            "notification-url": "https://packagist.org/downloads/",
            "license": [
                "BSD-3-Clause"
            ],
            "description": "Normalize and validate input sets from the web, APIs, the CLI, and more, including files",
            "homepage": "https://laminas.dev",
            "keywords": [
                "inputfilter",
                "laminas"
            ],
            "time": "2019-12-31T17:11:54+00:00"
        },
        {
            "name": "laminas/laminas-json",
            "version": "2.6.1",
            "source": {
                "type": "git",
                "url": "https://github.com/laminas/laminas-json.git",
                "reference": "db58425b7f0eba44a7539450cc926af80915951a"
            },
            "dist": {
                "type": "zip",
                "url": "https://api.github.com/repos/laminas/laminas-json/zipball/db58425b7f0eba44a7539450cc926af80915951a",
                "reference": "db58425b7f0eba44a7539450cc926af80915951a",
                "shasum": ""
            },
            "require": {
                "laminas/laminas-zendframework-bridge": "^1.0",
                "php": "^5.5 || ^7.0"
            },
            "replace": {
                "zendframework/zend-json": "self.version"
            },
            "require-dev": {
                "fabpot/php-cs-fixer": "1.7.*",
                "laminas/laminas-http": "^2.5.4",
                "laminas/laminas-server": "^2.6.1",
                "laminas/laminas-stdlib": "^2.5 || ^3.0",
                "laminas/laminas-xml": "^1.0.2",
                "phpunit/phpunit": "~4.0"
            },
            "suggest": {
                "laminas/laminas-http": "Laminas\\Http component, required to use Laminas\\Json\\Server",
                "laminas/laminas-server": "Laminas\\Server component, required to use Laminas\\Json\\Server",
                "laminas/laminas-stdlib": "Laminas\\Stdlib component, for use with caching Laminas\\Json\\Server responses",
                "laminas/laminas-xml": "To support Laminas\\Json\\Json::fromXml() usage"
            },
            "type": "library",
            "extra": {
                "branch-alias": {
                    "dev-master": "2.6-dev",
                    "dev-develop": "2.7-dev"
                }
            },
            "autoload": {
                "psr-4": {
                    "Laminas\\Json\\": "src/"
                }
            },
            "notification-url": "https://packagist.org/downloads/",
            "license": [
                "BSD-3-Clause"
            ],
            "description": "provides convenience methods for serializing native PHP to JSON and decoding JSON to native PHP",
            "homepage": "https://laminas.dev",
            "keywords": [
                "json",
                "laminas"
            ],
            "time": "2019-12-31T17:15:00+00:00"
        },
        {
            "name": "laminas/laminas-loader",
            "version": "2.6.1",
            "source": {
                "type": "git",
                "url": "https://github.com/laminas/laminas-loader.git",
                "reference": "5d01c2c237ae9e68bec262f339947e2ea18979bc"
            },
            "dist": {
                "type": "zip",
                "url": "https://api.github.com/repos/laminas/laminas-loader/zipball/5d01c2c237ae9e68bec262f339947e2ea18979bc",
                "reference": "5d01c2c237ae9e68bec262f339947e2ea18979bc",
                "shasum": ""
            },
            "require": {
                "laminas/laminas-zendframework-bridge": "^1.0",
                "php": "^5.6 || ^7.0"
            },
            "replace": {
                "zendframework/zend-loader": "self.version"
            },
            "require-dev": {
                "laminas/laminas-coding-standard": "~1.0.0",
                "phpunit/phpunit": "^5.7.27 || ^6.5.8 || ^7.1.4"
            },
            "type": "library",
            "extra": {
                "branch-alias": {
                    "dev-master": "2.6.x-dev",
                    "dev-develop": "2.7.x-dev"
                }
            },
            "autoload": {
                "psr-4": {
                    "Laminas\\Loader\\": "src/"
                }
            },
            "notification-url": "https://packagist.org/downloads/",
            "license": [
                "BSD-3-Clause"
            ],
            "description": "Autoloading and plugin loading strategies",
            "homepage": "https://laminas.dev",
            "keywords": [
                "laminas",
                "loader"
            ],
            "time": "2019-12-31T17:18:27+00:00"
        },
        {
            "name": "laminas/laminas-log",
            "version": "2.12.0",
            "source": {
                "type": "git",
                "url": "https://github.com/laminas/laminas-log.git",
                "reference": "4e92d841b48868714a070b10866e94be80fc92ff"
            },
            "dist": {
                "type": "zip",
                "url": "https://api.github.com/repos/laminas/laminas-log/zipball/4e92d841b48868714a070b10866e94be80fc92ff",
                "reference": "4e92d841b48868714a070b10866e94be80fc92ff",
                "shasum": ""
            },
            "require": {
                "laminas/laminas-servicemanager": "^2.7.5 || ^3.0.3",
                "laminas/laminas-stdlib": "^2.7 || ^3.0",
                "laminas/laminas-zendframework-bridge": "^1.0",
                "php": "^5.6 || ^7.0",
                "psr/log": "^1.1.2"
            },
            "provide": {
                "psr/log-implementation": "1.0.0"
            },
            "replace": {
                "zendframework/zend-log": "self.version"
            },
            "require-dev": {
                "laminas/laminas-coding-standard": "~1.0.0",
                "laminas/laminas-db": "^2.6",
                "laminas/laminas-escaper": "^2.5",
                "laminas/laminas-filter": "^2.5",
                "laminas/laminas-mail": "^2.6.1",
                "laminas/laminas-validator": "^2.10.1",
                "mikey179/vfsstream": "^1.6.7",
                "phpunit/phpunit": "^5.7.27 || ^6.5.14 || ^7.5.15"
            },
            "suggest": {
                "ext-mongo": "mongo extension to use Mongo writer",
                "ext-mongodb": "mongodb extension to use MongoDB writer",
                "laminas/laminas-db": "Laminas\\Db component to use the database log writer",
                "laminas/laminas-escaper": "Laminas\\Escaper component, for use in the XML log formatter",
                "laminas/laminas-mail": "Laminas\\Mail component to use the email log writer",
                "laminas/laminas-validator": "Laminas\\Validator component to block invalid log messages"
            },
            "type": "library",
            "extra": {
                "branch-alias": {
                    "dev-master": "2.12.x-dev",
                    "dev-develop": "2.13.x-dev"
                },
                "laminas": {
                    "component": "Laminas\\Log",
                    "config-provider": "Laminas\\Log\\ConfigProvider"
                }
            },
            "autoload": {
                "psr-4": {
                    "Laminas\\Log\\": "src/"
                }
            },
            "notification-url": "https://packagist.org/downloads/",
            "license": [
                "BSD-3-Clause"
            ],
            "description": "Robust, composite logger with filtering, formatting, and PSR-3 support",
            "homepage": "https://laminas.dev",
            "keywords": [
                "laminas",
                "log",
                "logging"
            ],
            "time": "2019-12-31T17:18:59+00:00"
        },
        {
            "name": "laminas/laminas-mail",
            "version": "2.10.1",
            "source": {
                "type": "git",
                "url": "https://github.com/laminas/laminas-mail.git",
                "reference": "cfe0711446c8d9c392e9fc664c9ccc180fa89005"
            },
            "dist": {
                "type": "zip",
                "url": "https://api.github.com/repos/laminas/laminas-mail/zipball/cfe0711446c8d9c392e9fc664c9ccc180fa89005",
                "reference": "cfe0711446c8d9c392e9fc664c9ccc180fa89005",
                "shasum": ""
            },
            "require": {
                "ext-iconv": "*",
                "laminas/laminas-loader": "^2.5",
                "laminas/laminas-mime": "^2.5",
                "laminas/laminas-stdlib": "^2.7 || ^3.0",
                "laminas/laminas-validator": "^2.10.2",
                "laminas/laminas-zendframework-bridge": "^1.0",
                "php": "^5.6 || ^7.0",
                "true/punycode": "^2.1"
            },
            "replace": {
                "zendframework/zend-mail": "^2.10.0"
            },
            "require-dev": {
                "laminas/laminas-coding-standard": "~1.0.0",
                "laminas/laminas-config": "^2.6",
                "laminas/laminas-crypt": "^2.6 || ^3.0",
                "laminas/laminas-servicemanager": "^2.7.10 || ^3.3.1",
                "phpunit/phpunit": "^5.7.25 || ^6.4.4 || ^7.1.4"
            },
            "suggest": {
                "laminas/laminas-crypt": "Crammd5 support in SMTP Auth",
                "laminas/laminas-servicemanager": "^2.7.10 || ^3.3.1 when using SMTP to deliver messages"
            },
            "type": "library",
            "extra": {
                "branch-alias": {
                    "dev-master": "2.10.x-dev",
                    "dev-develop": "2.11.x-dev"
                },
                "laminas": {
                    "component": "Laminas\\Mail",
                    "config-provider": "Laminas\\Mail\\ConfigProvider"
                }
            },
            "autoload": {
                "psr-4": {
                    "Laminas\\Mail\\": "src/"
                }
            },
            "notification-url": "https://packagist.org/downloads/",
            "license": [
                "BSD-3-Clause"
            ],
            "description": "Provides generalized functionality to compose and send both text and MIME-compliant multipart e-mail messages",
            "homepage": "https://laminas.dev",
            "keywords": [
                "laminas",
                "mail"
            ],
            "funding": [
                {
                    "url": "https://funding.communitybridge.org/projects/laminas-project",
                    "type": "community_bridge"
                }
            ],
            "time": "2020-04-21T16:42:19+00:00"
        },
        {
            "name": "laminas/laminas-math",
            "version": "2.7.1",
            "source": {
                "type": "git",
                "url": "https://github.com/laminas/laminas-math.git",
                "reference": "8027b37e00accc43f28605c7d8fd081baed1f475"
            },
            "dist": {
                "type": "zip",
                "url": "https://api.github.com/repos/laminas/laminas-math/zipball/8027b37e00accc43f28605c7d8fd081baed1f475",
                "reference": "8027b37e00accc43f28605c7d8fd081baed1f475",
                "shasum": ""
            },
            "require": {
                "laminas/laminas-zendframework-bridge": "^1.0",
                "php": "^5.5 || ^7.0"
            },
            "replace": {
                "zendframework/zend-math": "self.version"
            },
            "require-dev": {
                "fabpot/php-cs-fixer": "1.7.*",
                "ircmaxell/random-lib": "~1.1",
                "phpunit/phpunit": "~4.0"
            },
            "suggest": {
                "ext-bcmath": "If using the bcmath functionality",
                "ext-gmp": "If using the gmp functionality",
                "ircmaxell/random-lib": "Fallback random byte generator for Laminas\\Math\\Rand if Mcrypt extensions is unavailable"
            },
            "type": "library",
            "extra": {
                "branch-alias": {
                    "dev-master": "2.7-dev",
                    "dev-develop": "2.8-dev"
                }
            },
            "autoload": {
                "psr-4": {
                    "Laminas\\Math\\": "src/"
                }
            },
            "notification-url": "https://packagist.org/downloads/",
            "license": [
                "BSD-3-Clause"
            ],
            "homepage": "https://laminas.dev",
            "keywords": [
                "laminas",
                "math"
            ],
            "time": "2019-12-31T17:24:15+00:00"
        },
        {
            "name": "laminas/laminas-mime",
            "version": "2.7.4",
            "source": {
                "type": "git",
                "url": "https://github.com/laminas/laminas-mime.git",
                "reference": "e45a7d856bf7b4a7b5bd00d6371f9961dc233add"
            },
            "dist": {
                "type": "zip",
                "url": "https://api.github.com/repos/laminas/laminas-mime/zipball/e45a7d856bf7b4a7b5bd00d6371f9961dc233add",
                "reference": "e45a7d856bf7b4a7b5bd00d6371f9961dc233add",
                "shasum": ""
            },
            "require": {
                "laminas/laminas-stdlib": "^2.7 || ^3.0",
                "laminas/laminas-zendframework-bridge": "^1.0",
                "php": "^5.6 || ^7.0"
            },
            "replace": {
                "zendframework/zend-mime": "^2.7.2"
            },
            "require-dev": {
                "laminas/laminas-coding-standard": "~1.0.0",
                "laminas/laminas-mail": "^2.6",
                "phpunit/phpunit": "^5.7.27 || ^6.5.14 || ^7.5.20"
            },
            "suggest": {
                "laminas/laminas-mail": "Laminas\\Mail component"
            },
            "type": "library",
            "extra": {
                "branch-alias": {
                    "dev-master": "2.7.x-dev",
                    "dev-develop": "2.8.x-dev"
                }
            },
            "autoload": {
                "psr-4": {
                    "Laminas\\Mime\\": "src/"
                }
            },
            "notification-url": "https://packagist.org/downloads/",
            "license": [
                "BSD-3-Clause"
            ],
            "description": "Create and parse MIME messages and parts",
            "homepage": "https://laminas.dev",
            "keywords": [
                "laminas",
                "mime"
            ],
            "time": "2020-03-29T13:12:07+00:00"
        },
        {
            "name": "laminas/laminas-modulemanager",
            "version": "2.8.4",
            "source": {
                "type": "git",
                "url": "https://github.com/laminas/laminas-modulemanager.git",
                "reference": "92b1cde1aab5aef687b863face6dd5d9c6751c78"
            },
            "dist": {
                "type": "zip",
                "url": "https://api.github.com/repos/laminas/laminas-modulemanager/zipball/92b1cde1aab5aef687b863face6dd5d9c6751c78",
                "reference": "92b1cde1aab5aef687b863face6dd5d9c6751c78",
                "shasum": ""
            },
            "require": {
                "laminas/laminas-config": "^3.1 || ^2.6",
                "laminas/laminas-eventmanager": "^3.2 || ^2.6.3",
                "laminas/laminas-stdlib": "^3.1 || ^2.7",
                "laminas/laminas-zendframework-bridge": "^1.0",
                "php": "^5.6 || ^7.0"
            },
            "replace": {
                "zendframework/zend-modulemanager": "self.version"
            },
            "require-dev": {
                "laminas/laminas-coding-standard": "~1.0.0",
                "laminas/laminas-console": "^2.6",
                "laminas/laminas-di": "^2.6",
                "laminas/laminas-loader": "^2.5",
                "laminas/laminas-mvc": "^3.0 || ^2.7",
                "laminas/laminas-servicemanager": "^3.0.3 || ^2.7.5",
                "phpunit/phpunit": "^5.7.27 || ^6.5.14 || ^7.5.16"
            },
            "suggest": {
                "laminas/laminas-console": "Laminas\\Console component",
                "laminas/laminas-loader": "Laminas\\Loader component if you are not using Composer autoloading for your modules",
                "laminas/laminas-mvc": "Laminas\\Mvc component",
                "laminas/laminas-servicemanager": "Laminas\\ServiceManager component"
            },
            "type": "library",
            "extra": {
                "branch-alias": {
                    "dev-master": "2.8.x-dev",
                    "dev-develop": "2.9.x-dev"
                }
            },
            "autoload": {
                "psr-4": {
                    "Laminas\\ModuleManager\\": "src/"
                }
            },
            "notification-url": "https://packagist.org/downloads/",
            "license": [
                "BSD-3-Clause"
            ],
            "description": "Modular application system for laminas-mvc applications",
            "homepage": "https://laminas.dev",
            "keywords": [
                "laminas",
                "modulemanager"
            ],
            "time": "2019-12-31T17:26:56+00:00"
        },
        {
            "name": "laminas/laminas-mvc",
            "version": "2.7.15",
            "source": {
                "type": "git",
                "url": "https://github.com/laminas/laminas-mvc.git",
                "reference": "7e7198b03556a57fb5fd3ed919d9e1cf71500642"
            },
            "dist": {
                "type": "zip",
                "url": "https://api.github.com/repos/laminas/laminas-mvc/zipball/7e7198b03556a57fb5fd3ed919d9e1cf71500642",
                "reference": "7e7198b03556a57fb5fd3ed919d9e1cf71500642",
                "shasum": ""
            },
            "require": {
                "container-interop/container-interop": "^1.1",
                "laminas/laminas-console": "^2.7",
                "laminas/laminas-eventmanager": "^2.6.4 || ^3.0",
                "laminas/laminas-form": "^2.11",
                "laminas/laminas-hydrator": "^1.1 || ^2.4",
                "laminas/laminas-psr7bridge": "^0.2",
                "laminas/laminas-servicemanager": "^2.7.10 || ^3.0.3",
                "laminas/laminas-stdlib": "^2.7.5 || ^3.0",
                "laminas/laminas-zendframework-bridge": "^1.0",
                "php": "^5.5 || ^7.0"
            },
            "replace": {
                "zendframework/zend-mvc": "self.version"
            },
            "require-dev": {
                "friendsofphp/php-cs-fixer": "1.7.*",
                "laminas/laminas-authentication": "^2.6",
                "laminas/laminas-cache": "^2.8",
                "laminas/laminas-di": "^2.6",
                "laminas/laminas-filter": "^2.8",
                "laminas/laminas-http": "^2.8",
                "laminas/laminas-i18n": "^2.8",
                "laminas/laminas-inputfilter": "^2.8",
                "laminas/laminas-json": "^2.6.1",
                "laminas/laminas-log": "^2.9.3",
                "laminas/laminas-modulemanager": "^2.8",
                "laminas/laminas-serializer": "^2.8",
                "laminas/laminas-session": "^2.8.1",
                "laminas/laminas-text": "^2.7",
                "laminas/laminas-uri": "^2.6",
                "laminas/laminas-validator": "^2.10",
                "laminas/laminas-view": "^2.9",
                "phpunit/phpunit": "^4.8.36",
                "sebastian/comparator": "^1.2.4",
                "sebastian/version": "^1.0.4"
            },
            "suggest": {
                "laminas/laminas-authentication": "Laminas\\Authentication component for Identity plugin",
                "laminas/laminas-config": "Laminas\\Config component",
                "laminas/laminas-di": "Laminas\\Di component",
                "laminas/laminas-filter": "Laminas\\Filter component",
                "laminas/laminas-http": "Laminas\\Http component",
                "laminas/laminas-i18n": "Laminas\\I18n component for translatable segments",
                "laminas/laminas-inputfilter": "Laminas\\Inputfilter component",
                "laminas/laminas-json": "Laminas\\Json component",
                "laminas/laminas-log": "Laminas\\Log component",
                "laminas/laminas-modulemanager": "Laminas\\ModuleManager component",
                "laminas/laminas-serializer": "Laminas\\Serializer component",
                "laminas/laminas-servicemanager-di": "^1.0.1, if using laminas-servicemanager v3 and requiring the laminas-di integration",
                "laminas/laminas-session": "Laminas\\Session component for FlashMessenger, PRG, and FPRG plugins",
                "laminas/laminas-text": "Laminas\\Text component",
                "laminas/laminas-uri": "Laminas\\Uri component",
                "laminas/laminas-validator": "Laminas\\Validator component",
                "laminas/laminas-view": "Laminas\\View component"
            },
            "type": "library",
            "extra": {
                "branch-alias": {
                    "dev-master": "2.7-dev",
                    "dev-develop": "3.0-dev"
                }
            },
            "autoload": {
                "files": [
                    "src/autoload.php"
                ],
                "psr-4": {
                    "Laminas\\Mvc\\": "src/"
                }
            },
            "notification-url": "https://packagist.org/downloads/",
            "license": [
                "BSD-3-Clause"
            ],
            "homepage": "https://laminas.dev",
            "keywords": [
                "laminas",
                "mvc"
            ],
            "time": "2019-12-31T17:32:15+00:00"
        },
        {
            "name": "laminas/laminas-psr7bridge",
            "version": "0.2.2",
            "source": {
                "type": "git",
                "url": "https://github.com/laminas/laminas-psr7bridge.git",
                "reference": "14780ef1d40effd59d77ab29c6d439b2af42cdfa"
            },
            "dist": {
                "type": "zip",
                "url": "https://api.github.com/repos/laminas/laminas-psr7bridge/zipball/14780ef1d40effd59d77ab29c6d439b2af42cdfa",
                "reference": "14780ef1d40effd59d77ab29c6d439b2af42cdfa",
                "shasum": ""
            },
            "require": {
                "laminas/laminas-diactoros": "^1.1",
                "laminas/laminas-http": "^2.5",
                "laminas/laminas-zendframework-bridge": "^1.0",
                "php": ">=5.5",
                "psr/http-message": "^1.0"
            },
            "replace": {
                "zendframework/zend-psr7bridge": "self.version"
            },
            "require-dev": {
                "phpunit/phpunit": "^4.7",
                "squizlabs/php_codesniffer": "^2.3"
            },
            "type": "library",
            "extra": {
                "branch-alias": {
                    "dev-master": "1.0-dev",
                    "dev-develop": "1.1-dev"
                }
            },
            "autoload": {
                "psr-4": {
                    "Laminas\\Psr7Bridge\\": "src/"
                }
            },
            "notification-url": "https://packagist.org/downloads/",
            "license": [
                "BSD-3-Clause"
            ],
            "description": "PSR-7 <-> Laminas\\Http bridge",
            "homepage": "https://laminas.dev",
            "keywords": [
                "http",
                "laminas",
                "psr",
                "psr-7"
            ],
            "time": "2019-12-31T17:38:47+00:00"
        },
        {
            "name": "laminas/laminas-serializer",
            "version": "2.9.1",
            "source": {
                "type": "git",
                "url": "https://github.com/laminas/laminas-serializer.git",
                "reference": "c1c9361f114271b0736db74e0083a919081af5e0"
            },
            "dist": {
                "type": "zip",
                "url": "https://api.github.com/repos/laminas/laminas-serializer/zipball/c1c9361f114271b0736db74e0083a919081af5e0",
                "reference": "c1c9361f114271b0736db74e0083a919081af5e0",
                "shasum": ""
            },
            "require": {
                "laminas/laminas-json": "^2.5 || ^3.0",
                "laminas/laminas-stdlib": "^2.7 || ^3.0",
                "laminas/laminas-zendframework-bridge": "^1.0",
                "php": "^5.6 || ^7.0"
            },
            "replace": {
                "zendframework/zend-serializer": "self.version"
            },
            "require-dev": {
                "laminas/laminas-coding-standard": "~1.0.0",
                "laminas/laminas-math": "^2.6 || ^3.0",
                "laminas/laminas-servicemanager": "^2.7.5 || ^3.0.3",
                "phpunit/phpunit": "^5.7.27 || ^6.5.14 || ^7.5.16"
            },
            "suggest": {
                "laminas/laminas-math": "(^2.6 || ^3.0) To support Python Pickle serialization",
                "laminas/laminas-servicemanager": "(^2.7.5 || ^3.0.3) To support plugin manager support"
            },
            "type": "library",
            "extra": {
                "branch-alias": {
                    "dev-master": "2.9.x-dev",
                    "dev-develop": "2.10.x-dev"
                },
                "laminas": {
                    "component": "Laminas\\Serializer",
                    "config-provider": "Laminas\\Serializer\\ConfigProvider"
                }
            },
            "autoload": {
                "psr-4": {
                    "Laminas\\Serializer\\": "src/"
                }
            },
            "notification-url": "https://packagist.org/downloads/",
            "license": [
                "BSD-3-Clause"
            ],
            "description": "Serialize and deserialize PHP structures to a variety of representations",
            "homepage": "https://laminas.dev",
            "keywords": [
                "laminas",
                "serializer"
            ],
            "time": "2019-12-31T17:42:11+00:00"
        },
        {
            "name": "laminas/laminas-server",
            "version": "2.8.1",
            "source": {
                "type": "git",
                "url": "https://github.com/laminas/laminas-server.git",
                "reference": "4aaca9174c40a2fab2e2aa77999da99f71bdd88e"
            },
            "dist": {
                "type": "zip",
                "url": "https://api.github.com/repos/laminas/laminas-server/zipball/4aaca9174c40a2fab2e2aa77999da99f71bdd88e",
                "reference": "4aaca9174c40a2fab2e2aa77999da99f71bdd88e",
                "shasum": ""
            },
            "require": {
                "laminas/laminas-code": "^2.5 || ^3.0",
                "laminas/laminas-stdlib": "^2.5 || ^3.0",
                "laminas/laminas-zendframework-bridge": "^1.0",
                "php": "^5.6 || ^7.0"
            },
            "replace": {
                "zendframework/zend-server": "self.version"
            },
            "require-dev": {
                "laminas/laminas-coding-standard": "~1.0.0",
                "phpunit/phpunit": "^5.7.27 || ^6.5.8 || ^7.1.4"
            },
            "type": "library",
            "extra": {
                "branch-alias": {
                    "dev-master": "2.8.x-dev",
                    "dev-develop": "2.9.x-dev"
                }
            },
            "autoload": {
                "psr-4": {
                    "Laminas\\Server\\": "src/"
                }
            },
            "notification-url": "https://packagist.org/downloads/",
            "license": [
                "BSD-3-Clause"
            ],
            "description": "Create Reflection-based RPC servers",
            "homepage": "https://laminas.dev",
            "keywords": [
                "laminas",
                "server"
            ],
            "time": "2019-12-31T17:43:03+00:00"
        },
        {
            "name": "laminas/laminas-servicemanager",
            "version": "2.7.11",
            "source": {
                "type": "git",
                "url": "https://github.com/laminas/laminas-servicemanager.git",
                "reference": "841abb656c6018afebeec1f355be438426d6a3dd"
            },
            "dist": {
                "type": "zip",
                "url": "https://api.github.com/repos/laminas/laminas-servicemanager/zipball/841abb656c6018afebeec1f355be438426d6a3dd",
                "reference": "841abb656c6018afebeec1f355be438426d6a3dd",
                "shasum": ""
            },
            "require": {
                "container-interop/container-interop": "~1.0",
                "laminas/laminas-zendframework-bridge": "^1.0",
                "php": "^5.5 || ^7.0"
            },
            "replace": {
                "zendframework/zend-servicemanager": "self.version"
            },
            "require-dev": {
                "athletic/athletic": "dev-master",
                "fabpot/php-cs-fixer": "1.7.*",
                "laminas/laminas-di": "~2.5",
                "laminas/laminas-mvc": "~2.5",
                "phpunit/phpunit": "~4.0"
            },
            "suggest": {
                "laminas/laminas-di": "Laminas\\Di component",
                "ocramius/proxy-manager": "ProxyManager 0.5.* to handle lazy initialization of services"
            },
            "type": "library",
            "extra": {
                "branch-alias": {
                    "dev-master": "2.7-dev",
                    "dev-develop": "3.0-dev"
                }
            },
            "autoload": {
                "psr-4": {
                    "Laminas\\ServiceManager\\": "src/"
                }
            },
            "notification-url": "https://packagist.org/downloads/",
            "license": [
                "BSD-3-Clause"
            ],
            "homepage": "https://laminas.dev",
            "keywords": [
                "laminas",
                "servicemanager"
            ],
            "time": "2019-12-31T17:44:16+00:00"
        },
        {
            "name": "laminas/laminas-session",
            "version": "2.9.3",
            "source": {
                "type": "git",
                "url": "https://github.com/laminas/laminas-session.git",
                "reference": "519e8966146536cd97c1cc3d59a21b095fb814d7"
            },
            "dist": {
                "type": "zip",
                "url": "https://api.github.com/repos/laminas/laminas-session/zipball/519e8966146536cd97c1cc3d59a21b095fb814d7",
                "reference": "519e8966146536cd97c1cc3d59a21b095fb814d7",
                "shasum": ""
            },
            "require": {
                "laminas/laminas-eventmanager": "^2.6.2 || ^3.0",
                "laminas/laminas-stdlib": "^3.2.1",
                "laminas/laminas-zendframework-bridge": "^1.0",
                "php": "^5.6 || ^7.0"
            },
            "replace": {
                "zendframework/zend-session": "^2.9.1"
            },
            "require-dev": {
                "container-interop/container-interop": "^1.1",
                "laminas/laminas-cache": "^2.6.1",
                "laminas/laminas-coding-standard": "~1.0.0",
                "laminas/laminas-db": "^2.7",
                "laminas/laminas-http": "^2.5.4",
                "laminas/laminas-servicemanager": "^2.7.5 || ^3.0.3",
                "laminas/laminas-validator": "^2.6",
                "mongodb/mongodb": "^1.0.1",
                "php-mock/php-mock-phpunit": "^1.1.2 || ^2.0",
                "phpunit/phpunit": "^5.7.27 || ^6.5.14 || ^7.5.20"
            },
            "suggest": {
                "laminas/laminas-cache": "Laminas\\Cache component",
                "laminas/laminas-db": "Laminas\\Db component",
                "laminas/laminas-http": "Laminas\\Http component",
                "laminas/laminas-servicemanager": "Laminas\\ServiceManager component",
                "laminas/laminas-validator": "Laminas\\Validator component",
                "mongodb/mongodb": "If you want to use the MongoDB session save handler"
            },
            "type": "library",
            "extra": {
                "branch-alias": {
                    "dev-master": "2.9.x-dev",
                    "dev-develop": "2.10.x-dev"
                },
                "laminas": {
                    "component": "Laminas\\Session",
                    "config-provider": "Laminas\\Session\\ConfigProvider"
                }
            },
            "autoload": {
                "psr-4": {
                    "Laminas\\Session\\": "src/"
                }
            },
            "notification-url": "https://packagist.org/downloads/",
            "license": [
                "BSD-3-Clause"
            ],
            "description": "Object-oriented interface to PHP sessions and storage",
            "homepage": "https://laminas.dev",
            "keywords": [
                "laminas",
                "session"
            ],
            "time": "2020-03-29T13:26:04+00:00"
        },
        {
            "name": "laminas/laminas-soap",
            "version": "2.8.0",
            "source": {
                "type": "git",
                "url": "https://github.com/laminas/laminas-soap.git",
                "reference": "34f91d5c4c0a78bc5689cca2d1eaf829b27edd72"
            },
            "dist": {
                "type": "zip",
                "url": "https://api.github.com/repos/laminas/laminas-soap/zipball/34f91d5c4c0a78bc5689cca2d1eaf829b27edd72",
                "reference": "34f91d5c4c0a78bc5689cca2d1eaf829b27edd72",
                "shasum": ""
            },
            "require": {
                "ext-soap": "*",
                "laminas/laminas-server": "^2.6.1",
                "laminas/laminas-stdlib": "^2.7 || ^3.0",
                "laminas/laminas-uri": "^2.5.2",
                "laminas/laminas-zendframework-bridge": "^1.0",
                "php": "^5.6 || ^7.0"
            },
            "replace": {
                "zendframework/zend-soap": "self.version"
            },
            "require-dev": {
                "laminas/laminas-coding-standard": "~1.0.0",
                "laminas/laminas-config": "^2.6",
                "laminas/laminas-http": "^2.5.4",
                "phpunit/phpunit": "^5.7.21 || ^6.3"
            },
            "suggest": {
                "laminas/laminas-http": "Laminas\\Http component"
            },
            "type": "library",
            "extra": {
                "branch-alias": {
                    "dev-master": "2.7.x-dev",
                    "dev-develop": "2.8.x-dev"
                }
            },
            "autoload": {
                "psr-4": {
                    "Laminas\\Soap\\": "src/"
                }
            },
            "notification-url": "https://packagist.org/downloads/",
            "license": [
                "BSD-3-Clause"
            ],
            "homepage": "https://laminas.dev",
            "keywords": [
                "laminas",
                "soap"
            ],
            "time": "2019-12-31T17:48:49+00:00"
        },
        {
            "name": "laminas/laminas-stdlib",
            "version": "3.2.1",
            "source": {
                "type": "git",
                "url": "https://github.com/laminas/laminas-stdlib.git",
                "reference": "2b18347625a2f06a1a485acfbc870f699dbe51c6"
            },
            "dist": {
                "type": "zip",
                "url": "https://api.github.com/repos/laminas/laminas-stdlib/zipball/2b18347625a2f06a1a485acfbc870f699dbe51c6",
                "reference": "2b18347625a2f06a1a485acfbc870f699dbe51c6",
                "shasum": ""
            },
            "require": {
                "laminas/laminas-zendframework-bridge": "^1.0",
                "php": "^5.6 || ^7.0"
            },
            "replace": {
                "zendframework/zend-stdlib": "self.version"
            },
            "require-dev": {
                "laminas/laminas-coding-standard": "~1.0.0",
                "phpbench/phpbench": "^0.13",
                "phpunit/phpunit": "^5.7.27 || ^6.5.8 || ^7.1.2"
            },
            "type": "library",
            "extra": {
                "branch-alias": {
                    "dev-master": "3.2.x-dev",
                    "dev-develop": "3.3.x-dev"
                }
            },
            "autoload": {
                "psr-4": {
                    "Laminas\\Stdlib\\": "src/"
                }
            },
            "notification-url": "https://packagist.org/downloads/",
            "license": [
                "BSD-3-Clause"
            ],
            "description": "SPL extensions, array utilities, error handlers, and more",
            "homepage": "https://laminas.dev",
            "keywords": [
                "laminas",
                "stdlib"
            ],
            "time": "2019-12-31T17:51:15+00:00"
        },
        {
            "name": "laminas/laminas-text",
            "version": "2.7.1",
            "source": {
                "type": "git",
                "url": "https://github.com/laminas/laminas-text.git",
                "reference": "3601b5eacb06ed0a12f658df860cc0f9613cf4db"
            },
            "dist": {
                "type": "zip",
                "url": "https://api.github.com/repos/laminas/laminas-text/zipball/3601b5eacb06ed0a12f658df860cc0f9613cf4db",
                "reference": "3601b5eacb06ed0a12f658df860cc0f9613cf4db",
                "shasum": ""
            },
            "require": {
                "laminas/laminas-servicemanager": "^2.7.5 || ^3.0.3",
                "laminas/laminas-stdlib": "^2.7 || ^3.0",
                "laminas/laminas-zendframework-bridge": "^1.0",
                "php": "^5.6 || ^7.0"
            },
            "replace": {
                "zendframework/zend-text": "self.version"
            },
            "require-dev": {
                "laminas/laminas-coding-standard": "~1.0.0",
                "laminas/laminas-config": "^2.6",
                "phpunit/phpunit": "^5.7.27 || ^6.5.8 || ^7.1.4"
            },
            "type": "library",
            "extra": {
                "branch-alias": {
                    "dev-master": "2.7.x-dev",
                    "dev-develop": "2.8.x-dev"
                }
            },
            "autoload": {
                "psr-4": {
                    "Laminas\\Text\\": "src/"
                }
            },
            "notification-url": "https://packagist.org/downloads/",
            "license": [
                "BSD-3-Clause"
            ],
            "description": "Create FIGlets and text-based tables",
            "homepage": "https://laminas.dev",
            "keywords": [
                "laminas",
                "text"
            ],
            "time": "2019-12-31T17:54:52+00:00"
        },
        {
            "name": "laminas/laminas-uri",
            "version": "2.7.1",
            "source": {
                "type": "git",
                "url": "https://github.com/laminas/laminas-uri.git",
                "reference": "6be8ce19622f359b048ce4faebf1aa1bca73a7ff"
            },
            "dist": {
                "type": "zip",
                "url": "https://api.github.com/repos/laminas/laminas-uri/zipball/6be8ce19622f359b048ce4faebf1aa1bca73a7ff",
                "reference": "6be8ce19622f359b048ce4faebf1aa1bca73a7ff",
                "shasum": ""
            },
            "require": {
                "laminas/laminas-escaper": "^2.5",
                "laminas/laminas-validator": "^2.10",
                "laminas/laminas-zendframework-bridge": "^1.0",
                "php": "^5.6 || ^7.0"
            },
            "replace": {
                "zendframework/zend-uri": "self.version"
            },
            "require-dev": {
                "laminas/laminas-coding-standard": "~1.0.0",
                "phpunit/phpunit": "^5.7.27 || ^6.5.8 || ^7.1.4"
            },
            "type": "library",
            "extra": {
                "branch-alias": {
                    "dev-master": "2.7.x-dev",
                    "dev-develop": "2.8.x-dev"
                }
            },
            "autoload": {
                "psr-4": {
                    "Laminas\\Uri\\": "src/"
                }
            },
            "notification-url": "https://packagist.org/downloads/",
            "license": [
                "BSD-3-Clause"
            ],
            "description": "A component that aids in manipulating and validating » Uniform Resource Identifiers (URIs)",
            "homepage": "https://laminas.dev",
            "keywords": [
                "laminas",
                "uri"
            ],
            "time": "2019-12-31T17:56:00+00:00"
        },
        {
            "name": "laminas/laminas-validator",
            "version": "2.13.4",
            "source": {
                "type": "git",
                "url": "https://github.com/laminas/laminas-validator.git",
                "reference": "93593684e70b8ed1e870cacd34ca32b0c0ace185"
            },
            "dist": {
                "type": "zip",
                "url": "https://api.github.com/repos/laminas/laminas-validator/zipball/93593684e70b8ed1e870cacd34ca32b0c0ace185",
                "reference": "93593684e70b8ed1e870cacd34ca32b0c0ace185",
                "shasum": ""
            },
            "require": {
                "container-interop/container-interop": "^1.1",
                "laminas/laminas-stdlib": "^3.2.1",
                "laminas/laminas-zendframework-bridge": "^1.0",
                "php": "^7.1"
            },
            "replace": {
                "zendframework/zend-validator": "^2.13.0"
            },
            "require-dev": {
                "laminas/laminas-cache": "^2.6.1",
                "laminas/laminas-coding-standard": "~1.0.0",
                "laminas/laminas-config": "^2.6",
                "laminas/laminas-db": "^2.7",
                "laminas/laminas-filter": "^2.6",
                "laminas/laminas-http": "^2.5.4",
                "laminas/laminas-i18n": "^2.6",
                "laminas/laminas-math": "^2.6",
                "laminas/laminas-servicemanager": "^2.7.5 || ^3.0.3",
                "laminas/laminas-session": "^2.8",
                "laminas/laminas-uri": "^2.5",
                "phpunit/phpunit": "^7.5.20 || ^8.5.2",
                "psr/http-client": "^1.0",
                "psr/http-factory": "^1.0",
                "psr/http-message": "^1.0"
            },
            "suggest": {
                "laminas/laminas-db": "Laminas\\Db component, required by the (No)RecordExists validator",
                "laminas/laminas-filter": "Laminas\\Filter component, required by the Digits validator",
                "laminas/laminas-i18n": "Laminas\\I18n component to allow translation of validation error messages",
                "laminas/laminas-i18n-resources": "Translations of validator messages",
                "laminas/laminas-math": "Laminas\\Math component, required by the Csrf validator",
                "laminas/laminas-servicemanager": "Laminas\\ServiceManager component to allow using the ValidatorPluginManager and validator chains",
                "laminas/laminas-session": "Laminas\\Session component, ^2.8; required by the Csrf validator",
                "laminas/laminas-uri": "Laminas\\Uri component, required by the Uri and Sitemap\\Loc validators",
                "psr/http-message": "psr/http-message, required when validating PSR-7 UploadedFileInterface instances via the Upload and UploadFile validators"
            },
            "type": "library",
            "extra": {
                "branch-alias": {
                    "dev-master": "2.13.x-dev",
                    "dev-develop": "2.14.x-dev"
                },
                "laminas": {
                    "component": "Laminas\\Validator",
                    "config-provider": "Laminas\\Validator\\ConfigProvider"
                }
            },
            "autoload": {
                "psr-4": {
                    "Laminas\\Validator\\": "src/"
                }
            },
            "notification-url": "https://packagist.org/downloads/",
            "license": [
                "BSD-3-Clause"
            ],
            "description": "Validation classes for a wide range of domains, and the ability to chain validators to create complex validation criteria",
            "homepage": "https://laminas.dev",
            "keywords": [
                "laminas",
                "validator"
            ],
            "time": "2020-03-31T18:57:01+00:00"
        },
        {
            "name": "laminas/laminas-view",
            "version": "2.11.4",
            "source": {
                "type": "git",
                "url": "https://github.com/laminas/laminas-view.git",
                "reference": "3bbb2e94287383604c898284a18d2d06cf17301e"
            },
            "dist": {
                "type": "zip",
                "url": "https://api.github.com/repos/laminas/laminas-view/zipball/3bbb2e94287383604c898284a18d2d06cf17301e",
                "reference": "3bbb2e94287383604c898284a18d2d06cf17301e",
                "shasum": ""
            },
            "require": {
                "laminas/laminas-eventmanager": "^2.6.2 || ^3.0",
                "laminas/laminas-json": "^2.6.1 || ^3.0",
                "laminas/laminas-loader": "^2.5",
                "laminas/laminas-stdlib": "^2.7 || ^3.0",
                "laminas/laminas-zendframework-bridge": "^1.0",
                "php": "^5.6 || ^7.0"
            },
            "replace": {
                "zendframework/zend-view": "self.version"
            },
            "require-dev": {
                "laminas/laminas-authentication": "^2.5",
                "laminas/laminas-cache": "^2.6.1",
                "laminas/laminas-coding-standard": "~1.0.0",
                "laminas/laminas-config": "^2.6",
                "laminas/laminas-console": "^2.6",
                "laminas/laminas-escaper": "^2.5",
                "laminas/laminas-feed": "^2.7",
                "laminas/laminas-filter": "^2.6.1",
                "laminas/laminas-http": "^2.5.4",
                "laminas/laminas-i18n": "^2.6",
                "laminas/laminas-log": "^2.7",
                "laminas/laminas-modulemanager": "^2.7.1",
                "laminas/laminas-mvc": "^2.7.14 || ^3.0",
                "laminas/laminas-navigation": "^2.5",
                "laminas/laminas-paginator": "^2.5",
                "laminas/laminas-permissions-acl": "^2.6",
                "laminas/laminas-router": "^3.0.1",
                "laminas/laminas-serializer": "^2.6.1",
                "laminas/laminas-servicemanager": "^2.7.5 || ^3.0.3",
                "laminas/laminas-session": "^2.8.1",
                "laminas/laminas-uri": "^2.5",
                "phpunit/phpunit": "^5.7.15 || ^6.0.8"
            },
            "suggest": {
                "laminas/laminas-authentication": "Laminas\\Authentication component",
                "laminas/laminas-escaper": "Laminas\\Escaper component",
                "laminas/laminas-feed": "Laminas\\Feed component",
                "laminas/laminas-filter": "Laminas\\Filter component",
                "laminas/laminas-http": "Laminas\\Http component",
                "laminas/laminas-i18n": "Laminas\\I18n component",
                "laminas/laminas-mvc": "Laminas\\Mvc component",
                "laminas/laminas-mvc-plugin-flashmessenger": "laminas-mvc-plugin-flashmessenger component, if you want to use the FlashMessenger view helper with laminas-mvc versions 3 and up",
                "laminas/laminas-navigation": "Laminas\\Navigation component",
                "laminas/laminas-paginator": "Laminas\\Paginator component",
                "laminas/laminas-permissions-acl": "Laminas\\Permissions\\Acl component",
                "laminas/laminas-servicemanager": "Laminas\\ServiceManager component",
                "laminas/laminas-uri": "Laminas\\Uri component"
            },
            "bin": [
                "bin/templatemap_generator.php"
            ],
            "type": "library",
            "extra": {
                "branch-alias": {
                    "dev-master": "2.11.x-dev",
                    "dev-develop": "2.12.x-dev"
                }
            },
            "autoload": {
                "psr-4": {
                    "Laminas\\View\\": "src/"
                }
            },
            "notification-url": "https://packagist.org/downloads/",
            "license": [
                "BSD-3-Clause"
            ],
            "description": "Flexible view layer supporting and providing multiple view layers, helpers, and more",
            "homepage": "https://laminas.dev",
            "keywords": [
                "laminas",
                "view"
            ],
            "time": "2019-12-31T18:03:30+00:00"
        },
        {
            "name": "laminas/laminas-zendframework-bridge",
            "version": "1.0.3",
            "source": {
                "type": "git",
                "url": "https://github.com/laminas/laminas-zendframework-bridge.git",
                "reference": "bfbbdb6c998d50dbf69d2187cb78a5f1fa36e1e9"
            },
            "dist": {
                "type": "zip",
                "url": "https://api.github.com/repos/laminas/laminas-zendframework-bridge/zipball/bfbbdb6c998d50dbf69d2187cb78a5f1fa36e1e9",
                "reference": "bfbbdb6c998d50dbf69d2187cb78a5f1fa36e1e9",
                "shasum": ""
            },
            "require": {
                "php": "^5.6 || ^7.0"
            },
            "require-dev": {
                "phpunit/phpunit": "^5.7 || ^6.5 || ^7.5 || ^8.1",
                "squizlabs/php_codesniffer": "^3.5"
            },
            "type": "library",
            "extra": {
                "branch-alias": {
                    "dev-master": "1.0.x-dev",
                    "dev-develop": "1.1.x-dev"
                },
                "laminas": {
                    "module": "Laminas\\ZendFrameworkBridge"
                }
            },
            "autoload": {
                "files": [
                    "src/autoload.php"
                ],
                "psr-4": {
                    "Laminas\\ZendFrameworkBridge\\": "src//"
                }
            },
            "notification-url": "https://packagist.org/downloads/",
            "license": [
                "BSD-3-Clause"
            ],
            "description": "Alias legacy ZF class names to Laminas Project equivalents.",
            "keywords": [
                "ZendFramework",
                "autoloading",
                "laminas",
                "zf"
            ],
            "time": "2020-04-03T16:01:00+00:00"
        },
        {
            "name": "magento/composer",
            "version": "dev-MC-33066",
            "source": {
                "type": "git",
                "url": "https://github.com/magento-trigger/composer.git",
                "reference": "7af1abacb779cb9862f04947407b90fc944870b8"
            },
            "dist": {
                "type": "zip",
                "url": "https://api.github.com/repos/magento-trigger/composer/zipball/7af1abacb779cb9862f04947407b90fc944870b8",
                "reference": "7af1abacb779cb9862f04947407b90fc944870b8",
                "shasum": ""
            },
            "require": {
                "composer/composer": "^1.9",
                "php": "~7.3.0||~7.4.0",
                "symfony/console": "~4.4.0"
            },
            "require-dev": {
                "phpunit/phpunit": "^9"
            },
            "type": "library",
            "autoload": {
                "psr-4": {
                    "Magento\\Composer\\": "src"
                }
            },
            "license": [
                "OSL-3.0",
                "AFL-3.0"
            ],
            "description": "Magento composer library helps to instantiate Composer application and run composer commands.",
            "support": {
                "source": "https://github.com/magento-trigger/composer/tree/MC-33066"
            },
            "time": "2020-04-14T21:36:48+00:00"
        },
        {
            "name": "magento/magento-composer-installer",
            "version": "0.1.13",
            "source": {
                "type": "git",
                "url": "https://github.com/magento/magento-composer-installer.git",
                "reference": "8b6c32f53b4944a5d6656e86344cd0f9784709a1"
            },
            "dist": {
                "type": "zip",
                "url": "https://api.github.com/repos/magento/magento-composer-installer/zipball/8b6c32f53b4944a5d6656e86344cd0f9784709a1",
                "reference": "8b6c32f53b4944a5d6656e86344cd0f9784709a1",
                "shasum": ""
            },
            "require": {
                "composer-plugin-api": "^1.0"
            },
            "replace": {
                "magento-hackathon/magento-composer-installer": "*"
            },
            "require-dev": {
                "composer/composer": "*@dev",
                "firegento/phpcs": "dev-patch-1",
                "mikey179/vfsstream": "*",
                "phpunit/phpunit": "*",
                "phpunit/phpunit-mock-objects": "dev-master",
                "squizlabs/php_codesniffer": "1.4.7",
                "symfony/process": "*"
            },
            "type": "composer-plugin",
            "extra": {
                "composer-command-registry": [
                    "MagentoHackathon\\Composer\\Magento\\Command\\DeployCommand"
                ],
                "class": "MagentoHackathon\\Composer\\Magento\\Plugin"
            },
            "autoload": {
                "psr-0": {
                    "MagentoHackathon\\Composer\\Magento": "src/"
                }
            },
            "notification-url": "https://packagist.org/downloads/",
            "license": [
                "OSL-3.0"
            ],
            "authors": [
                {
                    "name": "Vinai Kopp",
                    "email": "vinai@netzarbeiter.com"
                },
                {
                    "name": "Daniel Fahlke aka Flyingmana",
                    "email": "flyingmana@googlemail.com"
                },
                {
                    "name": "Jörg Weller",
                    "email": "weller@flagbit.de"
                },
                {
                    "name": "Karl Spies",
                    "email": "karl.spies@gmx.net"
                },
                {
                    "name": "Tobias Vogt",
                    "email": "tobi@webguys.de"
                },
                {
                    "name": "David Fuhr",
                    "email": "fuhr@flagbit.de"
                }
            ],
            "description": "Composer installer for Magento modules",
            "homepage": "https://github.com/magento/magento-composer-installer",
            "keywords": [
                "composer-installer",
                "magento"
            ],
            "time": "2017-12-29T16:45:24+00:00"
        },
        {
            "name": "magento/zendframework1",
            "version": "1.14.3",
            "source": {
                "type": "git",
                "url": "https://github.com/magento/zf1.git",
                "reference": "726855dfb080089dc7bc7b016624129f8e7bc4e5"
            },
            "dist": {
                "type": "zip",
                "url": "https://api.github.com/repos/magento/zf1/zipball/726855dfb080089dc7bc7b016624129f8e7bc4e5",
                "reference": "726855dfb080089dc7bc7b016624129f8e7bc4e5",
                "shasum": ""
            },
            "require": {
                "php": ">=5.2.11"
            },
            "require-dev": {
                "phpunit/dbunit": "1.3.*",
                "phpunit/phpunit": "3.7.*"
            },
            "type": "library",
            "extra": {
                "branch-alias": {
                    "dev-master": "1.12.x-dev"
                }
            },
            "autoload": {
                "psr-0": {
                    "Zend_": "library/"
                }
            },
            "notification-url": "https://packagist.org/downloads/",
            "include-path": [
                "library/"
            ],
            "license": [
                "BSD-3-Clause"
            ],
            "description": "Magento Zend Framework 1",
            "homepage": "http://framework.zend.com/",
            "keywords": [
                "ZF1",
                "framework"
            ],
            "time": "2019-11-26T15:09:40+00:00"
        },
        {
            "name": "monolog/monolog",
            "version": "1.25.3",
            "source": {
                "type": "git",
                "url": "https://github.com/Seldaek/monolog.git",
                "reference": "fa82921994db851a8becaf3787a9e73c5976b6f1"
            },
            "dist": {
                "type": "zip",
                "url": "https://api.github.com/repos/Seldaek/monolog/zipball/fa82921994db851a8becaf3787a9e73c5976b6f1",
                "reference": "fa82921994db851a8becaf3787a9e73c5976b6f1",
                "shasum": ""
            },
            "require": {
                "php": ">=5.3.0",
                "psr/log": "~1.0"
            },
            "provide": {
                "psr/log-implementation": "1.0.0"
            },
            "require-dev": {
                "aws/aws-sdk-php": "^2.4.9 || ^3.0",
                "doctrine/couchdb": "~1.0@dev",
                "graylog2/gelf-php": "~1.0",
                "jakub-onderka/php-parallel-lint": "0.9",
                "php-amqplib/php-amqplib": "~2.4",
                "php-console/php-console": "^3.1.3",
                "phpunit/phpunit": "~4.5",
                "phpunit/phpunit-mock-objects": "2.3.0",
                "ruflin/elastica": ">=0.90 <3.0",
                "sentry/sentry": "^0.13",
                "swiftmailer/swiftmailer": "^5.3|^6.0"
            },
            "suggest": {
                "aws/aws-sdk-php": "Allow sending log messages to AWS services like DynamoDB",
                "doctrine/couchdb": "Allow sending log messages to a CouchDB server",
                "ext-amqp": "Allow sending log messages to an AMQP server (1.0+ required)",
                "ext-mongo": "Allow sending log messages to a MongoDB server",
                "graylog2/gelf-php": "Allow sending log messages to a GrayLog2 server",
                "mongodb/mongodb": "Allow sending log messages to a MongoDB server via PHP Driver",
                "php-amqplib/php-amqplib": "Allow sending log messages to an AMQP server using php-amqplib",
                "php-console/php-console": "Allow sending log messages to Google Chrome",
                "rollbar/rollbar": "Allow sending log messages to Rollbar",
                "ruflin/elastica": "Allow sending log messages to an Elastic Search server",
                "sentry/sentry": "Allow sending log messages to a Sentry server"
            },
            "type": "library",
            "extra": {
                "branch-alias": {
                    "dev-master": "2.0.x-dev"
                }
            },
            "autoload": {
                "psr-4": {
                    "Monolog\\": "src/Monolog"
                }
            },
            "notification-url": "https://packagist.org/downloads/",
            "license": [
                "MIT"
            ],
            "authors": [
                {
                    "name": "Jordi Boggiano",
                    "email": "j.boggiano@seld.be",
                    "homepage": "http://seld.be"
                }
            ],
            "description": "Sends your logs to files, sockets, inboxes, databases and various web services",
            "homepage": "http://github.com/Seldaek/monolog",
            "keywords": [
                "log",
                "logging",
                "psr-3"
            ],
            "time": "2019-12-20T14:15:16+00:00"
        },
        {
            "name": "paragonie/random_compat",
            "version": "v9.99.99",
            "source": {
                "type": "git",
                "url": "https://github.com/paragonie/random_compat.git",
                "reference": "84b4dfb120c6f9b4ff7b3685f9b8f1aa365a0c95"
            },
            "dist": {
                "type": "zip",
                "url": "https://api.github.com/repos/paragonie/random_compat/zipball/84b4dfb120c6f9b4ff7b3685f9b8f1aa365a0c95",
                "reference": "84b4dfb120c6f9b4ff7b3685f9b8f1aa365a0c95",
                "shasum": ""
            },
            "require": {
                "php": "^7"
            },
            "require-dev": {
                "phpunit/phpunit": "4.*|5.*",
                "vimeo/psalm": "^1"
            },
            "suggest": {
                "ext-libsodium": "Provides a modern crypto API that can be used to generate random bytes."
            },
            "type": "library",
            "notification-url": "https://packagist.org/downloads/",
            "license": [
                "MIT"
            ],
            "authors": [
                {
                    "name": "Paragon Initiative Enterprises",
                    "email": "security@paragonie.com",
                    "homepage": "https://paragonie.com"
                }
            ],
            "description": "PHP 5.x polyfill for random_bytes() and random_int() from PHP 7",
            "keywords": [
                "csprng",
                "polyfill",
                "pseudorandom",
                "random"
            ],
            "time": "2018-07-02T15:55:56+00:00"
        },
        {
            "name": "paragonie/sodium_compat",
            "version": "v1.13.0",
            "source": {
                "type": "git",
                "url": "https://github.com/paragonie/sodium_compat.git",
                "reference": "bbade402cbe84c69b718120911506a3aa2bae653"
            },
            "dist": {
                "type": "zip",
                "url": "https://api.github.com/repos/paragonie/sodium_compat/zipball/bbade402cbe84c69b718120911506a3aa2bae653",
                "reference": "bbade402cbe84c69b718120911506a3aa2bae653",
                "shasum": ""
            },
            "require": {
                "paragonie/random_compat": ">=1",
                "php": "^5.2.4|^5.3|^5.4|^5.5|^5.6|^7|^8"
            },
            "require-dev": {
                "phpunit/phpunit": "^3|^4|^5|^6|^7"
            },
            "suggest": {
                "ext-libsodium": "PHP < 7.0: Better performance, password hashing (Argon2i), secure memory management (memzero), and better security.",
                "ext-sodium": "PHP >= 7.0: Better performance, password hashing (Argon2i), secure memory management (memzero), and better security."
            },
            "type": "library",
            "autoload": {
                "files": [
                    "autoload.php"
                ]
            },
            "notification-url": "https://packagist.org/downloads/",
            "license": [
                "ISC"
            ],
            "authors": [
                {
                    "name": "Paragon Initiative Enterprises",
                    "email": "security@paragonie.com"
                },
                {
                    "name": "Frank Denis",
                    "email": "jedisct1@pureftpd.org"
                }
            ],
            "description": "Pure PHP implementation of libsodium; uses the PHP extension if it exists",
            "keywords": [
                "Authentication",
                "BLAKE2b",
                "ChaCha20",
                "ChaCha20-Poly1305",
                "Chapoly",
                "Curve25519",
                "Ed25519",
                "EdDSA",
                "Edwards-curve Digital Signature Algorithm",
                "Elliptic Curve Diffie-Hellman",
                "Poly1305",
                "Pure-PHP cryptography",
                "RFC 7748",
                "RFC 8032",
                "Salpoly",
                "Salsa20",
                "X25519",
                "XChaCha20-Poly1305",
                "XSalsa20-Poly1305",
                "Xchacha20",
                "Xsalsa20",
                "aead",
                "cryptography",
                "ecdh",
                "elliptic curve",
                "elliptic curve cryptography",
                "encryption",
                "libsodium",
                "php",
                "public-key cryptography",
                "secret-key cryptography",
                "side-channel resistant"
            ],
            "time": "2020-03-20T21:48:09+00:00"
        },
        {
            "name": "pelago/emogrifier",
            "version": "v3.1.0",
            "source": {
                "type": "git",
                "url": "https://github.com/MyIntervals/emogrifier.git",
                "reference": "f6a5c7d44612d86c3901c93f1592f5440e6b2cd8"
            },
            "dist": {
                "type": "zip",
                "url": "https://api.github.com/repos/MyIntervals/emogrifier/zipball/f6a5c7d44612d86c3901c93f1592f5440e6b2cd8",
                "reference": "f6a5c7d44612d86c3901c93f1592f5440e6b2cd8",
                "shasum": ""
            },
            "require": {
                "ext-dom": "*",
                "ext-libxml": "*",
                "php": "^5.6 || ~7.0 || ~7.1 || ~7.2 || ~7.3 || ~7.4",
                "symfony/css-selector": "^2.8 || ^3.0 || ^4.0 || ^5.0"
            },
            "require-dev": {
                "friendsofphp/php-cs-fixer": "^2.15.3",
                "phpmd/phpmd": "^2.7.0",
                "phpunit/phpunit": "^5.7.27",
                "squizlabs/php_codesniffer": "^3.5.0"
            },
            "type": "library",
            "extra": {
                "branch-alias": {
                    "dev-master": "4.0.x-dev"
                }
            },
            "autoload": {
                "psr-4": {
                    "Pelago\\": "src/"
                }
            },
            "notification-url": "https://packagist.org/downloads/",
            "license": [
                "MIT"
            ],
            "authors": [
                {
                    "name": "Oliver Klee",
                    "email": "github@oliverklee.de"
                },
                {
                    "name": "Zoli Szabó",
                    "email": "zoli.szabo+github@gmail.com"
                },
                {
                    "name": "John Reeve",
                    "email": "jreeve@pelagodesign.com"
                },
                {
                    "name": "Jake Hotson",
                    "email": "jake@qzdesign.co.uk"
                },
                {
                    "name": "Cameron Brooks"
                },
                {
                    "name": "Jaime Prado"
                }
            ],
            "description": "Converts CSS styles into inline style attributes in your HTML code",
            "homepage": "https://www.myintervals.com/emogrifier.php",
            "keywords": [
                "css",
                "email",
                "pre-processing"
            ],
            "time": "2019-12-26T19:37:31+00:00"
        },
        {
            "name": "php-amqplib/php-amqplib",
            "version": "v2.10.1",
            "source": {
                "type": "git",
                "url": "https://github.com/php-amqplib/php-amqplib.git",
                "reference": "6e2b2501e021e994fb64429e5a78118f83b5c200"
            },
            "dist": {
                "type": "zip",
                "url": "https://api.github.com/repos/php-amqplib/php-amqplib/zipball/6e2b2501e021e994fb64429e5a78118f83b5c200",
                "reference": "6e2b2501e021e994fb64429e5a78118f83b5c200",
                "shasum": ""
            },
            "require": {
                "ext-bcmath": "*",
                "ext-sockets": "*",
                "php": ">=5.6"
            },
            "replace": {
                "videlalvaro/php-amqplib": "self.version"
            },
            "require-dev": {
                "ext-curl": "*",
                "nategood/httpful": "^0.2.20",
                "phpunit/phpunit": "^5.7|^6.5|^7.0",
                "squizlabs/php_codesniffer": "^2.5"
            },
            "type": "library",
            "extra": {
                "branch-alias": {
                    "dev-master": "2.10-dev"
                }
            },
            "autoload": {
                "psr-4": {
                    "PhpAmqpLib\\": "PhpAmqpLib/"
                }
            },
            "notification-url": "https://packagist.org/downloads/",
            "license": [
                "LGPL-2.1-or-later"
            ],
            "authors": [
                {
                    "name": "Alvaro Videla",
                    "role": "Original Maintainer"
                },
                {
                    "name": "John Kelly",
                    "email": "johnmkelly86@gmail.com",
                    "role": "Maintainer"
                },
                {
                    "name": "Raúl Araya",
                    "email": "nubeiro@gmail.com",
                    "role": "Maintainer"
                },
                {
                    "name": "Luke Bakken",
                    "email": "luke@bakken.io",
                    "role": "Maintainer"
                }
            ],
            "description": "Formerly videlalvaro/php-amqplib.  This library is a pure PHP implementation of the AMQP protocol. It's been tested against RabbitMQ.",
            "homepage": "https://github.com/php-amqplib/php-amqplib/",
            "keywords": [
                "message",
                "queue",
                "rabbitmq"
            ],
            "time": "2019-10-10T13:23:40+00:00"
        },
        {
            "name": "phpseclib/mcrypt_compat",
            "version": "1.0.8",
            "source": {
                "type": "git",
                "url": "https://github.com/phpseclib/mcrypt_compat.git",
                "reference": "f74c7b1897b62f08f268184b8bb98d9d9ab723b0"
            },
            "dist": {
                "type": "zip",
                "url": "https://api.github.com/repos/phpseclib/mcrypt_compat/zipball/f74c7b1897b62f08f268184b8bb98d9d9ab723b0",
                "reference": "f74c7b1897b62f08f268184b8bb98d9d9ab723b0",
                "shasum": ""
            },
            "require": {
                "php": ">=5.3.3",
                "phpseclib/phpseclib": ">=2.0.11 <3.0.0"
            },
            "require-dev": {
                "phpunit/phpunit": "^4.8.35|^5.7|^6.0"
            },
            "suggest": {
                "ext-openssl": "Will enable faster cryptographic operations"
            },
            "type": "library",
            "autoload": {
                "files": [
                    "lib/mcrypt.php"
                ]
            },
            "notification-url": "https://packagist.org/downloads/",
            "license": [
                "MIT"
            ],
            "authors": [
                {
                    "name": "Jim Wigginton",
                    "email": "terrafrost@php.net",
                    "homepage": "http://phpseclib.sourceforge.net"
                }
            ],
            "description": "PHP 7.1 polyfill for the mcrypt extension from PHP <= 7.0",
            "keywords": [
                "cryptograpy",
                "encryption",
                "mcrypt"
            ],
            "time": "2018-08-22T03:11:43+00:00"
        },
        {
            "name": "phpseclib/phpseclib",
            "version": "2.0.27",
            "source": {
                "type": "git",
                "url": "https://github.com/phpseclib/phpseclib.git",
                "reference": "34620af4df7d1988d8f0d7e91f6c8a3bf931d8dc"
            },
            "dist": {
                "type": "zip",
                "url": "https://api.github.com/repos/phpseclib/phpseclib/zipball/34620af4df7d1988d8f0d7e91f6c8a3bf931d8dc",
                "reference": "34620af4df7d1988d8f0d7e91f6c8a3bf931d8dc",
                "shasum": ""
            },
            "require": {
                "php": ">=5.3.3"
            },
            "require-dev": {
                "phing/phing": "~2.7",
                "phpunit/phpunit": "^4.8.35|^5.7|^6.0",
                "sami/sami": "~2.0",
                "squizlabs/php_codesniffer": "~2.0"
            },
            "suggest": {
                "ext-gmp": "Install the GMP (GNU Multiple Precision) extension in order to speed up arbitrary precision integer arithmetic operations.",
                "ext-libsodium": "SSH2/SFTP can make use of some algorithms provided by the libsodium-php extension.",
                "ext-mcrypt": "Install the Mcrypt extension in order to speed up a few other cryptographic operations.",
                "ext-openssl": "Install the OpenSSL extension in order to speed up a wide variety of cryptographic operations."
            },
            "type": "library",
            "autoload": {
                "files": [
                    "phpseclib/bootstrap.php"
                ],
                "psr-4": {
                    "phpseclib\\": "phpseclib/"
                }
            },
            "notification-url": "https://packagist.org/downloads/",
            "license": [
                "MIT"
            ],
            "authors": [
                {
                    "name": "Jim Wigginton",
                    "email": "terrafrost@php.net",
                    "role": "Lead Developer"
                },
                {
                    "name": "Patrick Monnerat",
                    "email": "pm@datasphere.ch",
                    "role": "Developer"
                },
                {
                    "name": "Andreas Fischer",
                    "email": "bantu@phpbb.com",
                    "role": "Developer"
                },
                {
                    "name": "Hans-Jürgen Petrich",
                    "email": "petrich@tronic-media.com",
                    "role": "Developer"
                },
                {
                    "name": "Graham Campbell",
                    "email": "graham@alt-three.com",
                    "role": "Developer"
                }
            ],
            "description": "PHP Secure Communications Library - Pure-PHP implementations of RSA, AES, SSH2, SFTP, X.509 etc.",
            "homepage": "http://phpseclib.sourceforge.net",
            "keywords": [
                "BigInteger",
                "aes",
                "asn.1",
                "asn1",
                "blowfish",
                "crypto",
                "cryptography",
                "encryption",
                "rsa",
                "security",
                "sftp",
                "signature",
                "signing",
                "ssh",
                "twofish",
                "x.509",
                "x509"
            ],
            "time": "2020-04-04T23:17:33+00:00"
        },
        {
            "name": "psr/container",
            "version": "1.0.0",
            "source": {
                "type": "git",
                "url": "https://github.com/php-fig/container.git",
                "reference": "b7ce3b176482dbbc1245ebf52b181af44c2cf55f"
            },
            "dist": {
                "type": "zip",
                "url": "https://api.github.com/repos/php-fig/container/zipball/b7ce3b176482dbbc1245ebf52b181af44c2cf55f",
                "reference": "b7ce3b176482dbbc1245ebf52b181af44c2cf55f",
                "shasum": ""
            },
            "require": {
                "php": ">=5.3.0"
            },
            "type": "library",
            "extra": {
                "branch-alias": {
                    "dev-master": "1.0.x-dev"
                }
            },
            "autoload": {
                "psr-4": {
                    "Psr\\Container\\": "src/"
                }
            },
            "notification-url": "https://packagist.org/downloads/",
            "license": [
                "MIT"
            ],
            "authors": [
                {
                    "name": "PHP-FIG",
                    "homepage": "http://www.php-fig.org/"
                }
            ],
            "description": "Common Container Interface (PHP FIG PSR-11)",
            "homepage": "https://github.com/php-fig/container",
            "keywords": [
                "PSR-11",
                "container",
                "container-interface",
                "container-interop",
                "psr"
            ],
            "time": "2017-02-14T16:28:37+00:00"
        },
        {
            "name": "psr/http-message",
            "version": "1.0.1",
            "source": {
                "type": "git",
                "url": "https://github.com/php-fig/http-message.git",
                "reference": "f6561bf28d520154e4b0ec72be95418abe6d9363"
            },
            "dist": {
                "type": "zip",
                "url": "https://api.github.com/repos/php-fig/http-message/zipball/f6561bf28d520154e4b0ec72be95418abe6d9363",
                "reference": "f6561bf28d520154e4b0ec72be95418abe6d9363",
                "shasum": ""
            },
            "require": {
                "php": ">=5.3.0"
            },
            "type": "library",
            "extra": {
                "branch-alias": {
                    "dev-master": "1.0.x-dev"
                }
            },
            "autoload": {
                "psr-4": {
                    "Psr\\Http\\Message\\": "src/"
                }
            },
            "notification-url": "https://packagist.org/downloads/",
            "license": [
                "MIT"
            ],
            "authors": [
                {
                    "name": "PHP-FIG",
                    "homepage": "http://www.php-fig.org/"
                }
            ],
            "description": "Common interface for HTTP messages",
            "homepage": "https://github.com/php-fig/http-message",
            "keywords": [
                "http",
                "http-message",
                "psr",
                "psr-7",
                "request",
                "response"
            ],
            "time": "2016-08-06T14:39:51+00:00"
        },
        {
            "name": "psr/log",
            "version": "1.1.3",
            "source": {
                "type": "git",
                "url": "https://github.com/php-fig/log.git",
                "reference": "0f73288fd15629204f9d42b7055f72dacbe811fc"
            },
            "dist": {
                "type": "zip",
                "url": "https://api.github.com/repos/php-fig/log/zipball/0f73288fd15629204f9d42b7055f72dacbe811fc",
                "reference": "0f73288fd15629204f9d42b7055f72dacbe811fc",
                "shasum": ""
            },
            "require": {
                "php": ">=5.3.0"
            },
            "type": "library",
            "extra": {
                "branch-alias": {
                    "dev-master": "1.1.x-dev"
                }
            },
            "autoload": {
                "psr-4": {
                    "Psr\\Log\\": "Psr/Log/"
                }
            },
            "notification-url": "https://packagist.org/downloads/",
            "license": [
                "MIT"
            ],
            "authors": [
                {
                    "name": "PHP-FIG",
                    "homepage": "http://www.php-fig.org/"
                }
            ],
            "description": "Common interface for logging libraries",
            "homepage": "https://github.com/php-fig/log",
            "keywords": [
                "log",
                "psr",
                "psr-3"
            ],
            "time": "2020-03-23T09:12:05+00:00"
        },
        {
            "name": "ralouphie/getallheaders",
            "version": "3.0.3",
            "source": {
                "type": "git",
                "url": "https://github.com/ralouphie/getallheaders.git",
                "reference": "120b605dfeb996808c31b6477290a714d356e822"
            },
            "dist": {
                "type": "zip",
                "url": "https://api.github.com/repos/ralouphie/getallheaders/zipball/120b605dfeb996808c31b6477290a714d356e822",
                "reference": "120b605dfeb996808c31b6477290a714d356e822",
                "shasum": ""
            },
            "require": {
                "php": ">=5.6"
            },
            "require-dev": {
                "php-coveralls/php-coveralls": "^2.1",
                "phpunit/phpunit": "^5 || ^6.5"
            },
            "type": "library",
            "autoload": {
                "files": [
                    "src/getallheaders.php"
                ]
            },
            "notification-url": "https://packagist.org/downloads/",
            "license": [
                "MIT"
            ],
            "authors": [
                {
                    "name": "Ralph Khattar",
                    "email": "ralph.khattar@gmail.com"
                }
            ],
            "description": "A polyfill for getallheaders.",
            "time": "2019-03-08T08:55:37+00:00"
        },
        {
            "name": "ramsey/uuid",
            "version": "3.8.0",
            "source": {
                "type": "git",
                "url": "https://github.com/ramsey/uuid.git",
                "reference": "d09ea80159c1929d75b3f9c60504d613aeb4a1e3"
            },
            "dist": {
                "type": "zip",
                "url": "https://api.github.com/repos/ramsey/uuid/zipball/d09ea80159c1929d75b3f9c60504d613aeb4a1e3",
                "reference": "d09ea80159c1929d75b3f9c60504d613aeb4a1e3",
                "shasum": ""
            },
            "require": {
                "paragonie/random_compat": "^1.0|^2.0|9.99.99",
                "php": "^5.4 || ^7.0",
                "symfony/polyfill-ctype": "^1.8"
            },
            "replace": {
                "rhumsaa/uuid": "self.version"
            },
            "require-dev": {
                "codeception/aspect-mock": "^1.0 | ~2.0.0",
                "doctrine/annotations": "~1.2.0",
                "goaop/framework": "1.0.0-alpha.2 | ^1.0 | ~2.1.0",
                "ircmaxell/random-lib": "^1.1",
                "jakub-onderka/php-parallel-lint": "^0.9.0",
                "mockery/mockery": "^0.9.9",
                "moontoast/math": "^1.1",
                "php-mock/php-mock-phpunit": "^0.3|^1.1",
                "phpunit/phpunit": "^4.7|^5.0|^6.5",
                "squizlabs/php_codesniffer": "^2.3"
            },
            "suggest": {
                "ext-ctype": "Provides support for PHP Ctype functions",
                "ext-libsodium": "Provides the PECL libsodium extension for use with the SodiumRandomGenerator",
                "ext-uuid": "Provides the PECL UUID extension for use with the PeclUuidTimeGenerator and PeclUuidRandomGenerator",
                "ircmaxell/random-lib": "Provides RandomLib for use with the RandomLibAdapter",
                "moontoast/math": "Provides support for converting UUID to 128-bit integer (in string form).",
                "ramsey/uuid-console": "A console application for generating UUIDs with ramsey/uuid",
                "ramsey/uuid-doctrine": "Allows the use of Ramsey\\Uuid\\Uuid as Doctrine field type."
            },
            "type": "library",
            "extra": {
                "branch-alias": {
                    "dev-master": "3.x-dev"
                }
            },
            "autoload": {
                "psr-4": {
                    "Ramsey\\Uuid\\": "src/"
                }
            },
            "notification-url": "https://packagist.org/downloads/",
            "license": [
                "MIT"
            ],
            "authors": [
                {
                    "name": "Ben Ramsey",
                    "email": "ben@benramsey.com",
                    "homepage": "https://benramsey.com"
                },
                {
                    "name": "Marijn Huizendveld",
                    "email": "marijn.huizendveld@gmail.com"
                },
                {
                    "name": "Thibaud Fabre",
                    "email": "thibaud@aztech.io"
                }
            ],
            "description": "Formerly rhumsaa/uuid. A PHP 5.4+ library for generating RFC 4122 version 1, 3, 4, and 5 universally unique identifiers (UUID).",
            "homepage": "https://github.com/ramsey/uuid",
            "keywords": [
                "guid",
                "identifier",
                "uuid"
            ],
            "time": "2018-07-19T23:38:55+00:00"
        },
        {
            "name": "react/promise",
            "version": "v2.7.1",
            "source": {
                "type": "git",
                "url": "https://github.com/reactphp/promise.git",
                "reference": "31ffa96f8d2ed0341a57848cbb84d88b89dd664d"
            },
            "dist": {
                "type": "zip",
                "url": "https://api.github.com/repos/reactphp/promise/zipball/31ffa96f8d2ed0341a57848cbb84d88b89dd664d",
                "reference": "31ffa96f8d2ed0341a57848cbb84d88b89dd664d",
                "shasum": ""
            },
            "require": {
                "php": ">=5.4.0"
            },
            "require-dev": {
                "phpunit/phpunit": "~4.8"
            },
            "type": "library",
            "autoload": {
                "psr-4": {
                    "React\\Promise\\": "src/"
                },
                "files": [
                    "src/functions_include.php"
                ]
            },
            "notification-url": "https://packagist.org/downloads/",
            "license": [
                "MIT"
            ],
            "authors": [
                {
                    "name": "Jan Sorgalla",
                    "email": "jsorgalla@gmail.com"
                }
            ],
            "description": "A lightweight implementation of CommonJS Promises/A for PHP",
            "keywords": [
                "promise",
                "promises"
            ],
            "time": "2019-01-07T21:25:54+00:00"
        },
        {
            "name": "seld/jsonlint",
            "version": "1.7.2",
            "source": {
                "type": "git",
                "url": "https://github.com/Seldaek/jsonlint.git",
                "reference": "e2e5d290e4d2a4f0eb449f510071392e00e10d19"
            },
            "dist": {
                "type": "zip",
                "url": "https://api.github.com/repos/Seldaek/jsonlint/zipball/e2e5d290e4d2a4f0eb449f510071392e00e10d19",
                "reference": "e2e5d290e4d2a4f0eb449f510071392e00e10d19",
                "shasum": ""
            },
            "require": {
                "php": "^5.3 || ^7.0"
            },
            "require-dev": {
                "phpunit/phpunit": "^4.8.35 || ^5.7 || ^6.0"
            },
            "bin": [
                "bin/jsonlint"
            ],
            "type": "library",
            "autoload": {
                "psr-4": {
                    "Seld\\JsonLint\\": "src/Seld/JsonLint/"
                }
            },
            "notification-url": "https://packagist.org/downloads/",
            "license": [
                "MIT"
            ],
            "authors": [
                {
                    "name": "Jordi Boggiano",
                    "email": "j.boggiano@seld.be",
                    "homepage": "http://seld.be"
                }
            ],
            "description": "JSON Linter",
            "keywords": [
                "json",
                "linter",
                "parser",
                "validator"
            ],
            "time": "2019-10-24T14:27:39+00:00"
        },
        {
            "name": "seld/phar-utils",
            "version": "1.1.0",
            "source": {
                "type": "git",
                "url": "https://github.com/Seldaek/phar-utils.git",
                "reference": "8800503d56b9867d43d9c303b9cbcc26016e82f0"
            },
            "dist": {
                "type": "zip",
                "url": "https://api.github.com/repos/Seldaek/phar-utils/zipball/8800503d56b9867d43d9c303b9cbcc26016e82f0",
                "reference": "8800503d56b9867d43d9c303b9cbcc26016e82f0",
                "shasum": ""
            },
            "require": {
                "php": ">=5.3"
            },
            "type": "library",
            "extra": {
                "branch-alias": {
                    "dev-master": "1.x-dev"
                }
            },
            "autoload": {
                "psr-4": {
                    "Seld\\PharUtils\\": "src/"
                }
            },
            "notification-url": "https://packagist.org/downloads/",
            "license": [
                "MIT"
            ],
            "authors": [
                {
                    "name": "Jordi Boggiano",
                    "email": "j.boggiano@seld.be"
                }
            ],
            "description": "PHAR file format utilities, for when PHP phars you up",
            "keywords": [
                "phar"
            ],
            "time": "2020-02-14T15:25:33+00:00"
        },
        {
            "name": "symfony/console",
            "version": "v4.4.7",
            "source": {
                "type": "git",
                "url": "https://github.com/symfony/console.git",
                "reference": "10bb3ee3c97308869d53b3e3d03f6ac23ff985f7"
            },
            "dist": {
                "type": "zip",
                "url": "https://api.github.com/repos/symfony/console/zipball/10bb3ee3c97308869d53b3e3d03f6ac23ff985f7",
                "reference": "10bb3ee3c97308869d53b3e3d03f6ac23ff985f7",
                "shasum": ""
            },
            "require": {
                "php": "^7.1.3",
                "symfony/polyfill-mbstring": "~1.0",
                "symfony/polyfill-php73": "^1.8",
                "symfony/service-contracts": "^1.1|^2"
            },
            "conflict": {
                "symfony/dependency-injection": "<3.4",
                "symfony/event-dispatcher": "<4.3|>=5",
                "symfony/lock": "<4.4",
                "symfony/process": "<3.3"
            },
            "provide": {
                "psr/log-implementation": "1.0"
            },
            "require-dev": {
                "psr/log": "~1.0",
                "symfony/config": "^3.4|^4.0|^5.0",
                "symfony/dependency-injection": "^3.4|^4.0|^5.0",
                "symfony/event-dispatcher": "^4.3",
                "symfony/lock": "^4.4|^5.0",
                "symfony/process": "^3.4|^4.0|^5.0",
                "symfony/var-dumper": "^4.3|^5.0"
            },
            "suggest": {
                "psr/log": "For using the console logger",
                "symfony/event-dispatcher": "",
                "symfony/lock": "",
                "symfony/process": ""
            },
            "type": "library",
            "extra": {
                "branch-alias": {
                    "dev-master": "4.4-dev"
                }
            },
            "autoload": {
                "psr-4": {
                    "Symfony\\Component\\Console\\": ""
                },
                "exclude-from-classmap": [
                    "/Tests/"
                ]
            },
            "notification-url": "https://packagist.org/downloads/",
            "license": [
                "MIT"
            ],
            "authors": [
                {
                    "name": "Fabien Potencier",
                    "email": "fabien@symfony.com"
                },
                {
                    "name": "Symfony Community",
                    "homepage": "https://symfony.com/contributors"
                }
            ],
            "description": "Symfony Console Component",
            "homepage": "https://symfony.com",
            "time": "2020-03-30T11:41:10+00:00"
        },
        {
            "name": "symfony/css-selector",
            "version": "v5.0.7",
            "source": {
                "type": "git",
                "url": "https://github.com/symfony/css-selector.git",
                "reference": "5f8d5271303dad260692ba73dfa21777d38e124e"
            },
            "dist": {
                "type": "zip",
                "url": "https://api.github.com/repos/symfony/css-selector/zipball/5f8d5271303dad260692ba73dfa21777d38e124e",
                "reference": "5f8d5271303dad260692ba73dfa21777d38e124e",
                "shasum": ""
            },
            "require": {
                "php": "^7.2.5"
            },
            "type": "library",
            "extra": {
                "branch-alias": {
                    "dev-master": "5.0-dev"
                }
            },
            "autoload": {
                "psr-4": {
                    "Symfony\\Component\\CssSelector\\": ""
                },
                "exclude-from-classmap": [
                    "/Tests/"
                ]
            },
            "notification-url": "https://packagist.org/downloads/",
            "license": [
                "MIT"
            ],
            "authors": [
                {
                    "name": "Fabien Potencier",
                    "email": "fabien@symfony.com"
                },
                {
                    "name": "Jean-François Simon",
                    "email": "jeanfrancois.simon@sensiolabs.com"
                },
                {
                    "name": "Symfony Community",
                    "homepage": "https://symfony.com/contributors"
                }
            ],
            "description": "Symfony CssSelector Component",
            "homepage": "https://symfony.com",
            "funding": [
                {
                    "url": "https://symfony.com/sponsor",
                    "type": "custom"
                },
                {
                    "url": "https://github.com/fabpot",
                    "type": "github"
                },
                {
                    "url": "https://tidelift.com/funding/github/packagist/symfony/symfony",
                    "type": "tidelift"
                }
            ],
            "time": "2020-03-27T16:56:45+00:00"
        },
        {
            "name": "symfony/event-dispatcher",
            "version": "v4.4.7",
            "source": {
                "type": "git",
                "url": "https://github.com/symfony/event-dispatcher.git",
                "reference": "abc8e3618bfdb55e44c8c6a00abd333f831bbfed"
            },
            "dist": {
                "type": "zip",
                "url": "https://api.github.com/repos/symfony/event-dispatcher/zipball/abc8e3618bfdb55e44c8c6a00abd333f831bbfed",
                "reference": "abc8e3618bfdb55e44c8c6a00abd333f831bbfed",
                "shasum": ""
            },
            "require": {
                "php": "^7.1.3",
                "symfony/event-dispatcher-contracts": "^1.1"
            },
            "conflict": {
                "symfony/dependency-injection": "<3.4"
            },
            "provide": {
                "psr/event-dispatcher-implementation": "1.0",
                "symfony/event-dispatcher-implementation": "1.1"
            },
            "require-dev": {
                "psr/log": "~1.0",
                "symfony/config": "^3.4|^4.0|^5.0",
                "symfony/dependency-injection": "^3.4|^4.0|^5.0",
                "symfony/expression-language": "^3.4|^4.0|^5.0",
                "symfony/http-foundation": "^3.4|^4.0|^5.0",
                "symfony/service-contracts": "^1.1|^2",
                "symfony/stopwatch": "^3.4|^4.0|^5.0"
            },
            "suggest": {
                "symfony/dependency-injection": "",
                "symfony/http-kernel": ""
            },
            "type": "library",
            "extra": {
                "branch-alias": {
                    "dev-master": "4.4-dev"
                }
            },
            "autoload": {
                "psr-4": {
                    "Symfony\\Component\\EventDispatcher\\": ""
                },
                "exclude-from-classmap": [
                    "/Tests/"
                ]
            },
            "notification-url": "https://packagist.org/downloads/",
            "license": [
                "MIT"
            ],
            "authors": [
                {
                    "name": "Fabien Potencier",
                    "email": "fabien@symfony.com"
                },
                {
                    "name": "Symfony Community",
                    "homepage": "https://symfony.com/contributors"
                }
            ],
            "description": "Symfony EventDispatcher Component",
            "homepage": "https://symfony.com",
            "time": "2020-03-27T16:54:36+00:00"
        },
        {
            "name": "symfony/event-dispatcher-contracts",
            "version": "v1.1.7",
            "source": {
                "type": "git",
                "url": "https://github.com/symfony/event-dispatcher-contracts.git",
                "reference": "c43ab685673fb6c8d84220c77897b1d6cdbe1d18"
            },
            "dist": {
                "type": "zip",
                "url": "https://api.github.com/repos/symfony/event-dispatcher-contracts/zipball/c43ab685673fb6c8d84220c77897b1d6cdbe1d18",
                "reference": "c43ab685673fb6c8d84220c77897b1d6cdbe1d18",
                "shasum": ""
            },
            "require": {
                "php": "^7.1.3"
            },
            "suggest": {
                "psr/event-dispatcher": "",
                "symfony/event-dispatcher-implementation": ""
            },
            "type": "library",
            "extra": {
                "branch-alias": {
                    "dev-master": "1.1-dev"
                }
            },
            "autoload": {
                "psr-4": {
                    "Symfony\\Contracts\\EventDispatcher\\": ""
                }
            },
            "notification-url": "https://packagist.org/downloads/",
            "license": [
                "MIT"
            ],
            "authors": [
                {
                    "name": "Nicolas Grekas",
                    "email": "p@tchwork.com"
                },
                {
                    "name": "Symfony Community",
                    "homepage": "https://symfony.com/contributors"
                }
            ],
            "description": "Generic abstractions related to dispatching event",
            "homepage": "https://symfony.com",
            "keywords": [
                "abstractions",
                "contracts",
                "decoupling",
                "interfaces",
                "interoperability",
                "standards"
            ],
            "time": "2019-09-17T09:54:03+00:00"
        },
        {
            "name": "symfony/filesystem",
            "version": "v5.0.7",
            "source": {
                "type": "git",
                "url": "https://github.com/symfony/filesystem.git",
                "reference": "ca3b87dd09fff9b771731637f5379965fbfab420"
            },
            "dist": {
                "type": "zip",
                "url": "https://api.github.com/repos/symfony/filesystem/zipball/ca3b87dd09fff9b771731637f5379965fbfab420",
                "reference": "ca3b87dd09fff9b771731637f5379965fbfab420",
                "shasum": ""
            },
            "require": {
                "php": "^7.2.5",
                "symfony/polyfill-ctype": "~1.8"
            },
            "type": "library",
            "extra": {
                "branch-alias": {
                    "dev-master": "5.0-dev"
                }
            },
            "autoload": {
                "psr-4": {
                    "Symfony\\Component\\Filesystem\\": ""
                },
                "exclude-from-classmap": [
                    "/Tests/"
                ]
            },
            "notification-url": "https://packagist.org/downloads/",
            "license": [
                "MIT"
            ],
            "authors": [
                {
                    "name": "Fabien Potencier",
                    "email": "fabien@symfony.com"
                },
                {
                    "name": "Symfony Community",
                    "homepage": "https://symfony.com/contributors"
                }
            ],
            "description": "Symfony Filesystem Component",
            "homepage": "https://symfony.com",
            "funding": [
                {
                    "url": "https://symfony.com/sponsor",
                    "type": "custom"
                },
                {
                    "url": "https://github.com/fabpot",
                    "type": "github"
                },
                {
                    "url": "https://tidelift.com/funding/github/packagist/symfony/symfony",
                    "type": "tidelift"
                }
            ],
            "time": "2020-03-27T16:56:45+00:00"
        },
        {
            "name": "symfony/finder",
            "version": "v5.0.7",
            "source": {
                "type": "git",
                "url": "https://github.com/symfony/finder.git",
                "reference": "600a52c29afc0d1caa74acbec8d3095ca7e9910d"
            },
            "dist": {
                "type": "zip",
                "url": "https://api.github.com/repos/symfony/finder/zipball/600a52c29afc0d1caa74acbec8d3095ca7e9910d",
                "reference": "600a52c29afc0d1caa74acbec8d3095ca7e9910d",
                "shasum": ""
            },
            "require": {
                "php": "^7.2.5"
            },
            "type": "library",
            "extra": {
                "branch-alias": {
                    "dev-master": "5.0-dev"
                }
            },
            "autoload": {
                "psr-4": {
                    "Symfony\\Component\\Finder\\": ""
                },
                "exclude-from-classmap": [
                    "/Tests/"
                ]
            },
            "notification-url": "https://packagist.org/downloads/",
            "license": [
                "MIT"
            ],
            "authors": [
                {
                    "name": "Fabien Potencier",
                    "email": "fabien@symfony.com"
                },
                {
                    "name": "Symfony Community",
                    "homepage": "https://symfony.com/contributors"
                }
            ],
            "description": "Symfony Finder Component",
            "homepage": "https://symfony.com",
            "funding": [
                {
                    "url": "https://symfony.com/sponsor",
                    "type": "custom"
                },
                {
                    "url": "https://github.com/fabpot",
                    "type": "github"
                },
                {
                    "url": "https://tidelift.com/funding/github/packagist/symfony/symfony",
                    "type": "tidelift"
                }
            ],
            "time": "2020-03-27T16:56:45+00:00"
        },
        {
            "name": "symfony/polyfill-ctype",
            "version": "v1.15.0",
            "source": {
                "type": "git",
                "url": "https://github.com/symfony/polyfill-ctype.git",
                "reference": "4719fa9c18b0464d399f1a63bf624b42b6fa8d14"
            },
            "dist": {
                "type": "zip",
                "url": "https://api.github.com/repos/symfony/polyfill-ctype/zipball/4719fa9c18b0464d399f1a63bf624b42b6fa8d14",
                "reference": "4719fa9c18b0464d399f1a63bf624b42b6fa8d14",
                "shasum": ""
            },
            "require": {
                "php": ">=5.3.3"
            },
            "suggest": {
                "ext-ctype": "For best performance"
            },
            "type": "library",
            "extra": {
                "branch-alias": {
                    "dev-master": "1.15-dev"
                }
            },
            "autoload": {
                "psr-4": {
                    "Symfony\\Polyfill\\Ctype\\": ""
                },
                "files": [
                    "bootstrap.php"
                ]
            },
            "notification-url": "https://packagist.org/downloads/",
            "license": [
                "MIT"
            ],
            "authors": [
                {
                    "name": "Gert de Pagter",
                    "email": "BackEndTea@gmail.com"
                },
                {
                    "name": "Symfony Community",
                    "homepage": "https://symfony.com/contributors"
                }
            ],
            "description": "Symfony polyfill for ctype functions",
            "homepage": "https://symfony.com",
            "keywords": [
                "compatibility",
                "ctype",
                "polyfill",
                "portable"
            ],
            "time": "2020-02-27T09:26:54+00:00"
        },
        {
            "name": "symfony/polyfill-intl-idn",
            "version": "v1.15.0",
            "source": {
                "type": "git",
                "url": "https://github.com/symfony/polyfill-intl-idn.git",
                "reference": "47bd6aa45beb1cd7c6a16b7d1810133b728bdfcf"
            },
            "dist": {
                "type": "zip",
                "url": "https://api.github.com/repos/symfony/polyfill-intl-idn/zipball/47bd6aa45beb1cd7c6a16b7d1810133b728bdfcf",
                "reference": "47bd6aa45beb1cd7c6a16b7d1810133b728bdfcf",
                "shasum": ""
            },
            "require": {
                "php": ">=5.3.3",
                "symfony/polyfill-mbstring": "^1.3",
                "symfony/polyfill-php72": "^1.10"
            },
            "suggest": {
                "ext-intl": "For best performance"
            },
            "type": "library",
            "extra": {
                "branch-alias": {
                    "dev-master": "1.15-dev"
                }
            },
            "autoload": {
                "psr-4": {
                    "Symfony\\Polyfill\\Intl\\Idn\\": ""
                },
                "files": [
                    "bootstrap.php"
                ]
            },
            "notification-url": "https://packagist.org/downloads/",
            "license": [
                "MIT"
            ],
            "authors": [
                {
                    "name": "Laurent Bassin",
                    "email": "laurent@bassin.info"
                },
                {
                    "name": "Symfony Community",
                    "homepage": "https://symfony.com/contributors"
                }
            ],
            "description": "Symfony polyfill for intl's idn_to_ascii and idn_to_utf8 functions",
            "homepage": "https://symfony.com",
            "keywords": [
                "compatibility",
                "idn",
                "intl",
                "polyfill",
                "portable",
                "shim"
            ],
            "time": "2020-03-09T19:04:49+00:00"
        },
        {
            "name": "symfony/polyfill-mbstring",
            "version": "v1.15.0",
            "source": {
                "type": "git",
                "url": "https://github.com/symfony/polyfill-mbstring.git",
                "reference": "81ffd3a9c6d707be22e3012b827de1c9775fc5ac"
            },
            "dist": {
                "type": "zip",
                "url": "https://api.github.com/repos/symfony/polyfill-mbstring/zipball/81ffd3a9c6d707be22e3012b827de1c9775fc5ac",
                "reference": "81ffd3a9c6d707be22e3012b827de1c9775fc5ac",
                "shasum": ""
            },
            "require": {
                "php": ">=5.3.3"
            },
            "suggest": {
                "ext-mbstring": "For best performance"
            },
            "type": "library",
            "extra": {
                "branch-alias": {
                    "dev-master": "1.15-dev"
                }
            },
            "autoload": {
                "psr-4": {
                    "Symfony\\Polyfill\\Mbstring\\": ""
                },
                "files": [
                    "bootstrap.php"
                ]
            },
            "notification-url": "https://packagist.org/downloads/",
            "license": [
                "MIT"
            ],
            "authors": [
                {
                    "name": "Nicolas Grekas",
                    "email": "p@tchwork.com"
                },
                {
                    "name": "Symfony Community",
                    "homepage": "https://symfony.com/contributors"
                }
            ],
            "description": "Symfony polyfill for the Mbstring extension",
            "homepage": "https://symfony.com",
            "keywords": [
                "compatibility",
                "mbstring",
                "polyfill",
                "portable",
                "shim"
            ],
            "time": "2020-03-09T19:04:49+00:00"
        },
        {
            "name": "symfony/polyfill-php72",
            "version": "v1.15.0",
            "source": {
                "type": "git",
                "url": "https://github.com/symfony/polyfill-php72.git",
                "reference": "37b0976c78b94856543260ce09b460a7bc852747"
            },
            "dist": {
                "type": "zip",
                "url": "https://api.github.com/repos/symfony/polyfill-php72/zipball/37b0976c78b94856543260ce09b460a7bc852747",
                "reference": "37b0976c78b94856543260ce09b460a7bc852747",
                "shasum": ""
            },
            "require": {
                "php": ">=5.3.3"
            },
            "type": "library",
            "extra": {
                "branch-alias": {
                    "dev-master": "1.15-dev"
                }
            },
            "autoload": {
                "psr-4": {
                    "Symfony\\Polyfill\\Php72\\": ""
                },
                "files": [
                    "bootstrap.php"
                ]
            },
            "notification-url": "https://packagist.org/downloads/",
            "license": [
                "MIT"
            ],
            "authors": [
                {
                    "name": "Nicolas Grekas",
                    "email": "p@tchwork.com"
                },
                {
                    "name": "Symfony Community",
                    "homepage": "https://symfony.com/contributors"
                }
            ],
            "description": "Symfony polyfill backporting some PHP 7.2+ features to lower PHP versions",
            "homepage": "https://symfony.com",
            "keywords": [
                "compatibility",
                "polyfill",
                "portable",
                "shim"
            ],
            "time": "2020-02-27T09:26:54+00:00"
        },
        {
            "name": "symfony/polyfill-php73",
            "version": "v1.15.0",
            "source": {
                "type": "git",
                "url": "https://github.com/symfony/polyfill-php73.git",
                "reference": "0f27e9f464ea3da33cbe7ca3bdf4eb66def9d0f7"
            },
            "dist": {
                "type": "zip",
                "url": "https://api.github.com/repos/symfony/polyfill-php73/zipball/0f27e9f464ea3da33cbe7ca3bdf4eb66def9d0f7",
                "reference": "0f27e9f464ea3da33cbe7ca3bdf4eb66def9d0f7",
                "shasum": ""
            },
            "require": {
                "php": ">=5.3.3"
            },
            "type": "library",
            "extra": {
                "branch-alias": {
                    "dev-master": "1.15-dev"
                }
            },
            "autoload": {
                "psr-4": {
                    "Symfony\\Polyfill\\Php73\\": ""
                },
                "files": [
                    "bootstrap.php"
                ],
                "classmap": [
                    "Resources/stubs"
                ]
            },
            "notification-url": "https://packagist.org/downloads/",
            "license": [
                "MIT"
            ],
            "authors": [
                {
                    "name": "Nicolas Grekas",
                    "email": "p@tchwork.com"
                },
                {
                    "name": "Symfony Community",
                    "homepage": "https://symfony.com/contributors"
                }
            ],
            "description": "Symfony polyfill backporting some PHP 7.3+ features to lower PHP versions",
            "homepage": "https://symfony.com",
            "keywords": [
                "compatibility",
                "polyfill",
                "portable",
                "shim"
            ],
            "time": "2020-02-27T09:26:54+00:00"
        },
        {
            "name": "symfony/process",
            "version": "v4.4.7",
            "source": {
                "type": "git",
                "url": "https://github.com/symfony/process.git",
                "reference": "3e40e87a20eaf83a1db825e1fa5097ae89042db3"
            },
            "dist": {
                "type": "zip",
                "url": "https://api.github.com/repos/symfony/process/zipball/3e40e87a20eaf83a1db825e1fa5097ae89042db3",
                "reference": "3e40e87a20eaf83a1db825e1fa5097ae89042db3",
                "shasum": ""
            },
            "require": {
                "php": "^7.1.3"
            },
            "type": "library",
            "extra": {
                "branch-alias": {
                    "dev-master": "4.4-dev"
                }
            },
            "autoload": {
                "psr-4": {
                    "Symfony\\Component\\Process\\": ""
                },
                "exclude-from-classmap": [
                    "/Tests/"
                ]
            },
            "notification-url": "https://packagist.org/downloads/",
            "license": [
                "MIT"
            ],
            "authors": [
                {
                    "name": "Fabien Potencier",
                    "email": "fabien@symfony.com"
                },
                {
                    "name": "Symfony Community",
                    "homepage": "https://symfony.com/contributors"
                }
            ],
            "description": "Symfony Process Component",
            "homepage": "https://symfony.com",
            "time": "2020-03-27T16:54:36+00:00"
        },
        {
            "name": "symfony/service-contracts",
            "version": "v2.0.1",
            "source": {
                "type": "git",
                "url": "https://github.com/symfony/service-contracts.git",
                "reference": "144c5e51266b281231e947b51223ba14acf1a749"
            },
            "dist": {
                "type": "zip",
                "url": "https://api.github.com/repos/symfony/service-contracts/zipball/144c5e51266b281231e947b51223ba14acf1a749",
                "reference": "144c5e51266b281231e947b51223ba14acf1a749",
                "shasum": ""
            },
            "require": {
                "php": "^7.2.5",
                "psr/container": "^1.0"
            },
            "suggest": {
                "symfony/service-implementation": ""
            },
            "type": "library",
            "extra": {
                "branch-alias": {
                    "dev-master": "2.0-dev"
                }
            },
            "autoload": {
                "psr-4": {
                    "Symfony\\Contracts\\Service\\": ""
                }
            },
            "notification-url": "https://packagist.org/downloads/",
            "license": [
                "MIT"
            ],
            "authors": [
                {
                    "name": "Nicolas Grekas",
                    "email": "p@tchwork.com"
                },
                {
                    "name": "Symfony Community",
                    "homepage": "https://symfony.com/contributors"
                }
            ],
            "description": "Generic abstractions related to writing services",
            "homepage": "https://symfony.com",
            "keywords": [
                "abstractions",
                "contracts",
                "decoupling",
                "interfaces",
                "interoperability",
                "standards"
            ],
            "time": "2019-11-18T17:27:11+00:00"
        },
        {
            "name": "tedivm/jshrink",
            "version": "v1.3.3",
            "source": {
                "type": "git",
                "url": "https://github.com/tedious/JShrink.git",
                "reference": "566e0c731ba4e372be2de429ef7d54f4faf4477a"
            },
            "dist": {
                "type": "zip",
                "url": "https://api.github.com/repos/tedious/JShrink/zipball/566e0c731ba4e372be2de429ef7d54f4faf4477a",
                "reference": "566e0c731ba4e372be2de429ef7d54f4faf4477a",
                "shasum": ""
            },
            "require": {
                "php": "^5.6|^7.0"
            },
            "require-dev": {
                "friendsofphp/php-cs-fixer": "^2.8",
                "php-coveralls/php-coveralls": "^1.1.0",
                "phpunit/phpunit": "^6"
            },
            "type": "library",
            "autoload": {
                "psr-0": {
                    "JShrink": "src/"
                }
            },
            "notification-url": "https://packagist.org/downloads/",
            "license": [
                "BSD-3-Clause"
            ],
            "authors": [
                {
                    "name": "Robert Hafner",
                    "email": "tedivm@tedivm.com"
                }
            ],
            "description": "Javascript Minifier built in PHP",
            "homepage": "http://github.com/tedious/JShrink",
            "keywords": [
                "javascript",
                "minifier"
            ],
            "time": "2019-06-28T18:11:46+00:00"
        },
        {
            "name": "true/punycode",
            "version": "v2.1.1",
            "source": {
                "type": "git",
                "url": "https://github.com/true/php-punycode.git",
                "reference": "a4d0c11a36dd7f4e7cd7096076cab6d3378a071e"
            },
            "dist": {
                "type": "zip",
                "url": "https://api.github.com/repos/true/php-punycode/zipball/a4d0c11a36dd7f4e7cd7096076cab6d3378a071e",
                "reference": "a4d0c11a36dd7f4e7cd7096076cab6d3378a071e",
                "shasum": ""
            },
            "require": {
                "php": ">=5.3.0",
                "symfony/polyfill-mbstring": "^1.3"
            },
            "require-dev": {
                "phpunit/phpunit": "~4.7",
                "squizlabs/php_codesniffer": "~2.0"
            },
            "type": "library",
            "autoload": {
                "psr-4": {
                    "TrueBV\\": "src/"
                }
            },
            "notification-url": "https://packagist.org/downloads/",
            "license": [
                "MIT"
            ],
            "authors": [
                {
                    "name": "Renan Gonçalves",
                    "email": "renan.saddam@gmail.com"
                }
            ],
            "description": "A Bootstring encoding of Unicode for Internationalized Domain Names in Applications (IDNA)",
            "homepage": "https://github.com/true/php-punycode",
            "keywords": [
                "idna",
                "punycode"
            ],
            "time": "2016-11-16T10:37:54+00:00"
        },
        {
            "name": "tubalmartin/cssmin",
            "version": "v4.1.1",
            "source": {
                "type": "git",
                "url": "https://github.com/tubalmartin/YUI-CSS-compressor-PHP-port.git",
                "reference": "3cbf557f4079d83a06f9c3ff9b957c022d7805cf"
            },
            "dist": {
                "type": "zip",
                "url": "https://api.github.com/repos/tubalmartin/YUI-CSS-compressor-PHP-port/zipball/3cbf557f4079d83a06f9c3ff9b957c022d7805cf",
                "reference": "3cbf557f4079d83a06f9c3ff9b957c022d7805cf",
                "shasum": ""
            },
            "require": {
                "ext-pcre": "*",
                "php": ">=5.3.2"
            },
            "require-dev": {
                "cogpowered/finediff": "0.3.*",
                "phpunit/phpunit": "4.8.*"
            },
            "bin": [
                "cssmin"
            ],
            "type": "library",
            "autoload": {
                "psr-4": {
                    "tubalmartin\\CssMin\\": "src"
                }
            },
            "notification-url": "https://packagist.org/downloads/",
            "license": [
                "BSD-3-Clause"
            ],
            "authors": [
                {
                    "name": "Túbal Martín",
                    "homepage": "http://tubalmartin.me/"
                }
            ],
            "description": "A PHP port of the YUI CSS compressor",
            "homepage": "https://github.com/tubalmartin/YUI-CSS-compressor-PHP-port",
            "keywords": [
                "compress",
                "compressor",
                "css",
                "cssmin",
                "minify",
                "yui"
            ],
            "time": "2018-01-15T15:26:51+00:00"
        },
        {
            "name": "webonyx/graphql-php",
            "version": "v0.13.8",
            "source": {
                "type": "git",
                "url": "https://github.com/webonyx/graphql-php.git",
                "reference": "6829ae58f4c59121df1f86915fb9917a2ec595e8"
            },
            "dist": {
                "type": "zip",
                "url": "https://api.github.com/repos/webonyx/graphql-php/zipball/6829ae58f4c59121df1f86915fb9917a2ec595e8",
                "reference": "6829ae58f4c59121df1f86915fb9917a2ec595e8",
                "shasum": ""
            },
            "require": {
                "ext-json": "*",
                "ext-mbstring": "*",
                "php": "^7.1||^8.0"
            },
            "require-dev": {
                "doctrine/coding-standard": "^6.0",
                "phpbench/phpbench": "^0.14.0",
                "phpstan/phpstan": "^0.11.4",
                "phpstan/phpstan-phpunit": "^0.11.0",
                "phpstan/phpstan-strict-rules": "^0.11.0",
                "phpunit/phpcov": "^5.0",
                "phpunit/phpunit": "^7.2",
                "psr/http-message": "^1.0",
                "react/promise": "2.*"
            },
            "suggest": {
                "psr/http-message": "To use standard GraphQL server",
                "react/promise": "To leverage async resolving on React PHP platform"
            },
            "type": "library",
            "autoload": {
                "psr-4": {
                    "GraphQL\\": "src/"
                }
            },
            "notification-url": "https://packagist.org/downloads/",
            "license": [
                "MIT"
            ],
            "description": "A PHP port of GraphQL reference implementation",
            "homepage": "https://github.com/webonyx/graphql-php",
            "keywords": [
                "api",
                "graphql"
            ],
            "time": "2019-08-25T10:32:47+00:00"
        },
        {
            "name": "wikimedia/less.php",
            "version": "1.8.2",
            "source": {
                "type": "git",
                "url": "https://github.com/wikimedia/less.php.git",
                "reference": "e238ad228d74b6ffd38209c799b34e9826909266"
            },
            "dist": {
                "type": "zip",
                "url": "https://api.github.com/repos/wikimedia/less.php/zipball/e238ad228d74b6ffd38209c799b34e9826909266",
                "reference": "e238ad228d74b6ffd38209c799b34e9826909266",
                "shasum": ""
            },
            "require": {
                "php": ">=7.2.9"
            },
            "require-dev": {
                "phpunit/phpunit": "7.5.14"
            },
            "bin": [
                "bin/lessc"
            ],
            "type": "library",
            "autoload": {
                "psr-0": {
                    "Less": "lib/"
                },
                "classmap": [
                    "lessc.inc.php"
                ]
            },
            "notification-url": "https://packagist.org/downloads/",
            "license": [
                "Apache-2.0"
            ],
            "authors": [
                {
                    "name": "Josh Schmidt",
                    "homepage": "https://github.com/oyejorge"
                },
                {
                    "name": "Matt Agar",
                    "homepage": "https://github.com/agar"
                },
                {
                    "name": "Martin Jantošovič",
                    "homepage": "https://github.com/Mordred"
                }
            ],
            "description": "PHP port of the Javascript version of LESS http://lesscss.org (Originally maintained by Josh Schmidt)",
            "keywords": [
                "css",
                "less",
                "less.js",
                "lesscss",
                "php",
                "stylesheet"
            ],
            "time": "2019-11-06T18:30:11+00:00"
        }
    ],
    "packages-dev": [
        {
            "name": "allure-framework/allure-codeception",
            "version": "1.4.3",
            "source": {
                "type": "git",
                "url": "https://github.com/allure-framework/allure-codeception.git",
                "reference": "9e0e25f8960fa5ac17c65c932ea8153ce6700713"
            },
            "dist": {
                "type": "zip",
                "url": "https://api.github.com/repos/allure-framework/allure-codeception/zipball/9e0e25f8960fa5ac17c65c932ea8153ce6700713",
                "reference": "9e0e25f8960fa5ac17c65c932ea8153ce6700713",
                "shasum": ""
            },
            "require": {
                "allure-framework/allure-php-api": "~1.1.8",
                "codeception/codeception": "^2.3|^3.0|^4.0",
                "php": ">=5.6",
                "symfony/filesystem": ">=2.6",
                "symfony/finder": ">=2.6"
            },
            "type": "library",
            "autoload": {
                "psr-0": {
                    "Yandex": "src/"
                }
            },
            "notification-url": "https://packagist.org/downloads/",
            "license": [
                "Apache-2.0"
            ],
            "authors": [
                {
                    "name": "Ivan Krutov",
                    "email": "vania-pooh@yandex-team.ru",
                    "role": "Developer"
                }
            ],
            "description": "A Codeception adapter for Allure report.",
            "homepage": "http://allure.qatools.ru/",
            "keywords": [
                "allure",
                "attachments",
                "cases",
                "codeception",
                "report",
                "steps",
                "testing"
            ],
            "time": "2020-03-13T11:07:13+00:00"
        },
        {
            "name": "allure-framework/allure-php-api",
            "version": "1.1.8",
            "source": {
                "type": "git",
                "url": "https://github.com/allure-framework/allure-php-commons.git",
                "reference": "5ae2deac1c7e1b992cfa572167370de45bdd346d"
            },
            "dist": {
                "type": "zip",
                "url": "https://api.github.com/repos/allure-framework/allure-php-commons/zipball/5ae2deac1c7e1b992cfa572167370de45bdd346d",
                "reference": "5ae2deac1c7e1b992cfa572167370de45bdd346d",
                "shasum": ""
            },
            "require": {
                "jms/serializer": "^0.16 || ^1.0",
                "php": ">=5.4.0",
                "ramsey/uuid": "^3.0",
                "symfony/http-foundation": "^2.0 || ^3.0 || ^4.0 || ^5.0"
            },
            "require-dev": {
                "phpunit/phpunit": "^4.0.0"
            },
            "type": "library",
            "autoload": {
                "psr-0": {
                    "Yandex": [
                        "src/",
                        "test/"
                    ]
                }
            },
            "notification-url": "https://packagist.org/downloads/",
            "license": [
                "Apache-2.0"
            ],
            "authors": [
                {
                    "name": "Ivan Krutov",
                    "email": "vania-pooh@yandex-team.ru",
                    "role": "Developer"
                }
            ],
            "description": "PHP API for Allure adapter",
            "homepage": "http://allure.qatools.ru/",
            "keywords": [
                "allure",
                "api",
                "php",
                "report"
            ],
            "time": "2020-03-13T10:47:35+00:00"
        },
        {
            "name": "allure-framework/allure-phpunit",
            "version": "1.2.4",
            "source": {
                "type": "git",
                "url": "https://github.com/allure-framework/allure-phpunit.git",
                "reference": "9399629c6eed79da4be18fd22adf83ef36c2d2e0"
            },
            "dist": {
                "type": "zip",
                "url": "https://api.github.com/repos/allure-framework/allure-phpunit/zipball/9399629c6eed79da4be18fd22adf83ef36c2d2e0",
                "reference": "9399629c6eed79da4be18fd22adf83ef36c2d2e0",
                "shasum": ""
            },
            "require": {
                "allure-framework/allure-php-api": "~1.1.0",
                "mikey179/vfsstream": "1.*",
                "php": ">=7.1.0",
                "phpunit/phpunit": ">=7.0.0"
            },
            "type": "library",
            "autoload": {
                "psr-0": {
                    "Yandex": "src/"
                }
            },
            "notification-url": "https://packagist.org/downloads/",
            "license": [
                "Apache-2.0"
            ],
            "authors": [
                {
                    "name": "Ivan Krutov",
                    "email": "vania-pooh@yandex-team.ru",
                    "role": "Developer"
                }
            ],
            "description": "A PHPUnit adapter for Allure report.",
            "homepage": "http://allure.qatools.ru/",
            "keywords": [
                "allure",
                "attachments",
                "cases",
                "phpunit",
                "report",
                "steps",
                "testing"
            ],
            "time": "2018-10-25T12:03:54+00:00"
        },
        {
            "name": "aws/aws-sdk-php",
            "version": "3.135.4",
            "source": {
                "type": "git",
                "url": "https://github.com/aws/aws-sdk-php.git",
                "reference": "fb6f4a12d9ad1b8fc1481aef61ed1f8a9fe2164b"
            },
            "dist": {
                "type": "zip",
                "url": "https://api.github.com/repos/aws/aws-sdk-php/zipball/fb6f4a12d9ad1b8fc1481aef61ed1f8a9fe2164b",
                "reference": "fb6f4a12d9ad1b8fc1481aef61ed1f8a9fe2164b",
                "shasum": ""
            },
            "require": {
                "ext-json": "*",
                "ext-pcre": "*",
                "ext-simplexml": "*",
                "guzzlehttp/guzzle": "^5.3.3|^6.2.1|^7.0",
                "guzzlehttp/promises": "^1.0",
                "guzzlehttp/psr7": "^1.4.1",
                "mtdowling/jmespath.php": "^2.5",
                "php": ">=5.5"
            },
            "require-dev": {
                "andrewsville/php-token-reflection": "^1.4",
                "aws/aws-php-sns-message-validator": "~1.0",
                "behat/behat": "~3.0",
                "doctrine/cache": "~1.4",
                "ext-dom": "*",
                "ext-openssl": "*",
                "ext-pcntl": "*",
                "ext-sockets": "*",
                "nette/neon": "^2.3",
                "phpunit/phpunit": "^4.8.35|^5.4.3",
                "psr/cache": "^1.0",
                "psr/simple-cache": "^1.0",
                "sebastian/comparator": "^1.2.3"
            },
            "suggest": {
                "aws/aws-php-sns-message-validator": "To validate incoming SNS notifications",
                "doctrine/cache": "To use the DoctrineCacheAdapter",
                "ext-curl": "To send requests using cURL",
                "ext-openssl": "Allows working with CloudFront private distributions and verifying received SNS messages",
                "ext-sockets": "To use client-side monitoring"
            },
            "type": "library",
            "extra": {
                "branch-alias": {
                    "dev-master": "3.0-dev"
                }
            },
            "autoload": {
                "psr-4": {
                    "Aws\\": "src/"
                },
                "files": [
                    "src/functions.php"
                ]
            },
            "notification-url": "https://packagist.org/downloads/",
            "license": [
                "Apache-2.0"
            ],
            "authors": [
                {
                    "name": "Amazon Web Services",
                    "homepage": "http://aws.amazon.com"
                }
            ],
            "description": "AWS SDK for PHP - Use Amazon Web Services in your PHP project",
            "homepage": "http://aws.amazon.com/sdkforphp",
            "keywords": [
                "amazon",
                "aws",
                "cloud",
                "dynamodb",
                "ec2",
                "glacier",
                "s3",
                "sdk"
            ],
            "time": "2020-04-24T18:14:04+00:00"
        },
        {
            "name": "behat/gherkin",
            "version": "v4.6.2",
            "source": {
                "type": "git",
                "url": "https://github.com/Behat/Gherkin.git",
                "reference": "51ac4500c4dc30cbaaabcd2f25694299df666a31"
            },
            "dist": {
                "type": "zip",
                "url": "https://api.github.com/repos/Behat/Gherkin/zipball/51ac4500c4dc30cbaaabcd2f25694299df666a31",
                "reference": "51ac4500c4dc30cbaaabcd2f25694299df666a31",
                "shasum": ""
            },
            "require": {
                "php": ">=5.3.1"
            },
            "require-dev": {
                "phpunit/phpunit": "~4.5|~5",
                "symfony/phpunit-bridge": "~2.7|~3|~4",
                "symfony/yaml": "~2.3|~3|~4"
            },
            "suggest": {
                "symfony/yaml": "If you want to parse features, represented in YAML files"
            },
            "type": "library",
            "extra": {
                "branch-alias": {
                    "dev-master": "4.4-dev"
                }
            },
            "autoload": {
                "psr-0": {
                    "Behat\\Gherkin": "src/"
                }
            },
            "notification-url": "https://packagist.org/downloads/",
            "license": [
                "MIT"
            ],
            "authors": [
                {
                    "name": "Konstantin Kudryashov",
                    "email": "ever.zet@gmail.com",
                    "homepage": "http://everzet.com"
                }
            ],
            "description": "Gherkin DSL parser for PHP 5.3",
            "homepage": "http://behat.org/",
            "keywords": [
                "BDD",
                "Behat",
                "Cucumber",
                "DSL",
                "gherkin",
                "parser"
            ],
            "time": "2020-03-17T14:03:26+00:00"
        },
        {
            "name": "cache/cache",
            "version": "0.4.0",
            "source": {
                "type": "git",
                "url": "https://github.com/php-cache/cache.git",
                "reference": "902b2e5b54ea57e3a801437748652228c4c58604"
            },
            "dist": {
                "type": "zip",
                "url": "https://api.github.com/repos/php-cache/cache/zipball/902b2e5b54ea57e3a801437748652228c4c58604",
                "reference": "902b2e5b54ea57e3a801437748652228c4c58604",
                "shasum": ""
            },
            "require": {
                "doctrine/cache": "^1.3",
                "league/flysystem": "^1.0",
                "php": "^5.6 || ^7.0",
                "psr/cache": "^1.0",
                "psr/log": "^1.0",
                "psr/simple-cache": "^1.0"
            },
            "conflict": {
                "cache/adapter-common": "*",
                "cache/apc-adapter": "*",
                "cache/apcu-adapter": "*",
                "cache/array-adapter": "*",
                "cache/chain-adapter": "*",
                "cache/doctrine-adapter": "*",
                "cache/filesystem-adapter": "*",
                "cache/hierarchical-cache": "*",
                "cache/illuminate-adapter": "*",
                "cache/memcache-adapter": "*",
                "cache/memcached-adapter": "*",
                "cache/mongodb-adapter": "*",
                "cache/predis-adapter": "*",
                "cache/psr-6-doctrine-bridge": "*",
                "cache/redis-adapter": "*",
                "cache/session-handler": "*",
                "cache/taggable-cache": "*",
                "cache/void-adapter": "*"
            },
            "require-dev": {
                "cache/integration-tests": "^0.16",
                "defuse/php-encryption": "^2.0",
                "illuminate/cache": "^5.4",
                "mockery/mockery": "^0.9",
                "phpunit/phpunit": "^4.0 || ^5.1",
                "predis/predis": "^1.0",
                "symfony/cache": "dev-master"
            },
            "suggest": {
                "ext-apc": "APC extension is required to use the APC Adapter",
                "ext-apcu": "APCu extension is required to use the APCu Adapter",
                "ext-memcache": "Memcache extension is required to use the Memcache Adapter",
                "ext-memcached": "Memcached extension is required to use the Memcached Adapter",
                "ext-mongodb": "Mongodb extension required to use the Mongodb adapter",
                "ext-redis": "Redis extension is required to use the Redis adapter",
                "mongodb/mongodb": "Mongodb lib required to use the Mongodb adapter"
            },
            "type": "library",
            "autoload": {
                "psr-4": {
                    "Cache\\": "src/"
                },
                "exclude-from-classmap": [
                    "**/Tests/"
                ]
            },
            "notification-url": "https://packagist.org/downloads/",
            "license": [
                "MIT"
            ],
            "authors": [
                {
                    "name": "Aaron Scherer",
                    "email": "aequasi@gmail.com",
                    "homepage": "https://github.com/aequasi"
                },
                {
                    "name": "Tobias Nyholm",
                    "email": "tobias.nyholm@gmail.com",
                    "homepage": "https://github.com/Nyholm"
                }
            ],
            "description": "Library of all the php-cache adapters",
            "homepage": "http://www.php-cache.com/en/latest/",
            "keywords": [
                "cache",
                "psr6"
            ],
            "time": "2017-03-28T16:08:48+00:00"
        },
        {
            "name": "codeception/codeception",
            "version": "4.1.4",
            "source": {
                "type": "git",
                "url": "https://github.com/Codeception/Codeception.git",
                "reference": "55d8d1d882fa0777e47de17b04c29b3c50fe29e7"
            },
            "dist": {
                "type": "zip",
                "url": "https://api.github.com/repos/Codeception/Codeception/zipball/55d8d1d882fa0777e47de17b04c29b3c50fe29e7",
                "reference": "55d8d1d882fa0777e47de17b04c29b3c50fe29e7",
                "shasum": ""
            },
            "require": {
                "behat/gherkin": "^4.4.0",
                "codeception/lib-asserts": "^1.0",
                "codeception/phpunit-wrapper": ">6.0.15 <6.1.0 | ^6.6.1 | ^7.7.1 | ^8.1.1 | ^9.0",
                "codeception/stub": "^2.0 | ^3.0",
                "ext-curl": "*",
                "ext-json": "*",
                "ext-mbstring": "*",
                "guzzlehttp/psr7": "~1.4",
                "php": ">=5.6.0 <8.0",
                "symfony/console": ">=2.7 <6.0",
                "symfony/css-selector": ">=2.7 <6.0",
                "symfony/event-dispatcher": ">=2.7 <6.0",
                "symfony/finder": ">=2.7 <6.0",
                "symfony/yaml": ">=2.7 <6.0"
            },
            "require-dev": {
                "codeception/module-asserts": "*@dev",
                "codeception/module-cli": "*@dev",
                "codeception/module-db": "*@dev",
                "codeception/module-filesystem": "*@dev",
                "codeception/module-phpbrowser": "*@dev",
                "codeception/specify": "~0.3",
                "codeception/util-universalframework": "*@dev",
                "monolog/monolog": "~1.8",
                "squizlabs/php_codesniffer": "~2.0",
                "symfony/process": ">=2.7 <6.0",
                "vlucas/phpdotenv": "^2.0 | ^3.0 | ^4.0"
            },
            "suggest": {
                "codeception/specify": "BDD-style code blocks",
                "codeception/verify": "BDD-style assertions",
                "hoa/console": "For interactive console functionality",
                "stecman/symfony-console-completion": "For BASH autocompletion",
                "symfony/phpunit-bridge": "For phpunit-bridge support"
            },
            "bin": [
                "codecept"
            ],
            "type": "library",
            "extra": {
                "branch-alias": []
            },
            "autoload": {
                "psr-4": {
                    "Codeception\\": "src/Codeception",
                    "Codeception\\Extension\\": "ext"
                }
            },
            "notification-url": "https://packagist.org/downloads/",
            "license": [
                "MIT"
            ],
            "authors": [
                {
                    "name": "Michael Bodnarchuk",
                    "email": "davert@mail.ua",
                    "homepage": "http://codegyre.com"
                }
            ],
            "description": "BDD-style testing framework",
            "homepage": "http://codeception.com/",
            "keywords": [
                "BDD",
                "TDD",
                "acceptance testing",
                "functional testing",
                "unit testing"
            ],
            "funding": [
                {
                    "url": "https://opencollective.com/codeception",
                    "type": "open_collective"
                }
            ],
            "time": "2020-03-23T17:07:20+00:00"
        },
        {
            "name": "codeception/lib-asserts",
            "version": "1.12.0",
            "source": {
                "type": "git",
                "url": "https://github.com/Codeception/lib-asserts.git",
                "reference": "acd0dc8b394595a74b58dcc889f72569ff7d8e71"
            },
            "dist": {
                "type": "zip",
                "url": "https://api.github.com/repos/Codeception/lib-asserts/zipball/acd0dc8b394595a74b58dcc889f72569ff7d8e71",
                "reference": "acd0dc8b394595a74b58dcc889f72569ff7d8e71",
                "shasum": ""
            },
            "require": {
                "codeception/phpunit-wrapper": ">6.0.15 <6.1.0 | ^6.6.1 | ^7.7.1 | ^8.0.3 | ^9.0",
                "php": ">=5.6.0 <8.0"
            },
            "type": "library",
            "autoload": {
                "classmap": [
                    "src/"
                ]
            },
            "notification-url": "https://packagist.org/downloads/",
            "license": [
                "MIT"
            ],
            "authors": [
                {
                    "name": "Michael Bodnarchuk",
                    "email": "davert@mail.ua",
                    "homepage": "http://codegyre.com"
                },
                {
                    "name": "Gintautas Miselis"
                }
            ],
            "description": "Assertion methods used by Codeception core and Asserts module",
            "homepage": "http://codeception.com/",
            "keywords": [
                "codeception"
            ],
            "time": "2020-04-17T18:20:46+00:00"
        },
        {
            "name": "codeception/module-asserts",
            "version": "1.2.1",
            "source": {
                "type": "git",
                "url": "https://github.com/Codeception/module-asserts.git",
                "reference": "79f13d05b63f2fceba4d0e78044bab668c9b2a6b"
            },
            "dist": {
                "type": "zip",
                "url": "https://api.github.com/repos/Codeception/module-asserts/zipball/79f13d05b63f2fceba4d0e78044bab668c9b2a6b",
                "reference": "79f13d05b63f2fceba4d0e78044bab668c9b2a6b",
                "shasum": ""
            },
            "require": {
                "codeception/codeception": "*@dev",
                "codeception/lib-asserts": "^1.12.0",
                "php": ">=5.6.0 <8.0"
            },
            "conflict": {
                "codeception/codeception": "<4.0"
            },
            "require-dev": {
                "codeception/util-robohelpers": "dev-master"
            },
            "type": "library",
            "autoload": {
                "classmap": [
                    "src/"
                ]
            },
            "notification-url": "https://packagist.org/downloads/",
            "license": [
                "MIT"
            ],
            "authors": [
                {
                    "name": "Michael Bodnarchuk"
                },
                {
                    "name": "Gintautas Miselis"
                }
            ],
            "description": "Codeception module containing various assertions",
            "homepage": "http://codeception.com/",
            "keywords": [
                "assertions",
                "asserts",
                "codeception"
            ],
            "time": "2020-04-20T07:26:11+00:00"
        },
        {
            "name": "codeception/module-sequence",
            "version": "1.0.0",
            "source": {
                "type": "git",
                "url": "https://github.com/Codeception/module-sequence.git",
                "reference": "70563527b768194d6ab22e1ff943a5e69741c5dd"
            },
            "dist": {
                "type": "zip",
                "url": "https://api.github.com/repos/Codeception/module-sequence/zipball/70563527b768194d6ab22e1ff943a5e69741c5dd",
                "reference": "70563527b768194d6ab22e1ff943a5e69741c5dd",
                "shasum": ""
            },
            "require": {
                "codeception/codeception": "4.0.x-dev | ^4.0",
                "php": ">=5.6.0 <8.0"
            },
            "require-dev": {
                "codeception/util-robohelpers": "dev-master"
            },
            "type": "library",
            "autoload": {
                "classmap": [
                    "src/"
                ]
            },
            "notification-url": "https://packagist.org/downloads/",
            "license": [
                "MIT"
            ],
            "authors": [
                {
                    "name": "Michael Bodnarchuk"
                }
            ],
            "description": "Sequence module for Codeception",
            "homepage": "http://codeception.com/",
            "keywords": [
                "codeception"
            ],
            "time": "2019-10-10T12:08:50+00:00"
        },
        {
            "name": "codeception/module-webdriver",
            "version": "1.0.7",
            "source": {
                "type": "git",
                "url": "https://github.com/Codeception/module-webdriver.git",
                "reference": "f05c5c25e39d10fbfb2d508779e1537df019ff9b"
            },
            "dist": {
                "type": "zip",
                "url": "https://api.github.com/repos/Codeception/module-webdriver/zipball/f05c5c25e39d10fbfb2d508779e1537df019ff9b",
                "reference": "f05c5c25e39d10fbfb2d508779e1537df019ff9b",
                "shasum": ""
            },
            "require": {
                "codeception/codeception": "^4.0",
                "php": ">=5.6.0 <8.0",
                "php-webdriver/webdriver": "^1.6.0"
            },
            "require-dev": {
                "codeception/util-robohelpers": "dev-master"
            },
            "suggest": {
                "codeception/phpbuiltinserver": "Start and stop PHP built-in web server for your tests"
            },
            "type": "library",
            "autoload": {
                "classmap": [
                    "src/"
                ]
            },
            "notification-url": "https://packagist.org/downloads/",
            "license": [
                "MIT"
            ],
            "authors": [
                {
                    "name": "Michael Bodnarchuk"
                },
                {
                    "name": "Gintautas Miselis"
                },
                {
                    "name": "Zaahid Bateson"
                }
            ],
            "description": "WebDriver module for Codeception",
            "homepage": "http://codeception.com/",
            "keywords": [
                "acceptance-testing",
                "browser-testing",
                "codeception"
            ],
            "time": "2020-04-01T10:18:18+00:00"
        },
        {
            "name": "codeception/phpunit-wrapper",
            "version": "9.0.2",
            "source": {
                "type": "git",
                "url": "https://github.com/Codeception/phpunit-wrapper.git",
                "reference": "eb27243d8edde68593bf8d9ef5e9074734777931"
            },
            "dist": {
                "type": "zip",
                "url": "https://api.github.com/repos/Codeception/phpunit-wrapper/zipball/eb27243d8edde68593bf8d9ef5e9074734777931",
                "reference": "eb27243d8edde68593bf8d9ef5e9074734777931",
                "shasum": ""
            },
            "require": {
                "php": ">=7.2",
                "phpunit/phpunit": "^9.0"
            },
            "require-dev": {
                "codeception/specify": "*",
                "vlucas/phpdotenv": "^3.0"
            },
            "type": "library",
            "autoload": {
                "psr-4": {
                    "Codeception\\PHPUnit\\": "src/"
                }
            },
            "notification-url": "https://packagist.org/downloads/",
            "license": [
                "MIT"
            ],
            "authors": [
                {
                    "name": "Davert",
                    "email": "davert.php@resend.cc"
                },
                {
                    "name": "Naktibalda"
                }
            ],
            "description": "PHPUnit classes used by Codeception",
            "time": "2020-04-17T18:16:31+00:00"
        },
        {
            "name": "codeception/stub",
            "version": "3.6.1",
            "source": {
                "type": "git",
                "url": "https://github.com/Codeception/Stub.git",
                "reference": "a3ba01414cbee76a1bced9f9b6b169cc8d203880"
            },
            "dist": {
                "type": "zip",
                "url": "https://api.github.com/repos/Codeception/Stub/zipball/a3ba01414cbee76a1bced9f9b6b169cc8d203880",
                "reference": "a3ba01414cbee76a1bced9f9b6b169cc8d203880",
                "shasum": ""
            },
            "require": {
                "phpunit/phpunit": "^8.4 | ^9.0"
            },
            "type": "library",
            "autoload": {
                "psr-4": {
                    "Codeception\\": "src/"
                }
            },
            "notification-url": "https://packagist.org/downloads/",
            "license": [
                "MIT"
            ],
            "description": "Flexible Stub wrapper for PHPUnit's Mock Builder",
            "time": "2020-02-07T18:42:28+00:00"
        },
        {
            "name": "csharpru/vault-php",
            "version": "3.5.3",
            "source": {
                "type": "git",
                "url": "https://github.com/CSharpRU/vault-php.git",
                "reference": "04be9776310fe7d1afb97795645f95c21e6b4fcf"
            },
            "dist": {
                "type": "zip",
                "url": "https://api.github.com/repos/CSharpRU/vault-php/zipball/04be9776310fe7d1afb97795645f95c21e6b4fcf",
                "reference": "04be9776310fe7d1afb97795645f95c21e6b4fcf",
                "shasum": ""
            },
            "require": {
                "cache/cache": "^0.4.0",
                "doctrine/inflector": "~1.1.0",
                "guzzlehttp/promises": "^1.3",
                "guzzlehttp/psr7": "^1.4",
                "psr/cache": "^1.0",
                "psr/log": "^1.0",
                "weew/helpers-array": "^1.3"
            },
            "require-dev": {
                "codacy/coverage": "^1.1",
                "codeception/codeception": "^2.2",
                "csharpru/vault-php-guzzle6-transport": "~2.0",
                "php-vcr/php-vcr": "^1.3"
            },
            "type": "library",
            "autoload": {
                "psr-4": {
                    "Vault\\": "src/"
                }
            },
            "notification-url": "https://packagist.org/downloads/",
            "license": [
                "MIT"
            ],
            "authors": [
                {
                    "name": "Yaroslav Lukyanov",
                    "email": "c_sharp@mail.ru"
                }
            ],
            "description": "Best Vault client for PHP that you can find",
            "time": "2018-04-28T04:52:17+00:00"
        },
        {
            "name": "csharpru/vault-php-guzzle6-transport",
            "version": "2.0.4",
            "source": {
                "type": "git",
                "url": "https://github.com/CSharpRU/vault-php-guzzle6-transport.git",
                "reference": "33c392120ac9f253b62b034e0e8ffbbdb3513bd8"
            },
            "dist": {
                "type": "zip",
                "url": "https://api.github.com/repos/CSharpRU/vault-php-guzzle6-transport/zipball/33c392120ac9f253b62b034e0e8ffbbdb3513bd8",
                "reference": "33c392120ac9f253b62b034e0e8ffbbdb3513bd8",
                "shasum": ""
            },
            "require": {
                "guzzlehttp/guzzle": "~6.2",
                "guzzlehttp/promises": "^1.3",
                "guzzlehttp/psr7": "^1.4"
            },
            "type": "library",
            "autoload": {
                "psr-4": {
                    "VaultTransports\\": "src/"
                }
            },
            "notification-url": "https://packagist.org/downloads/",
            "license": [
                "MIT"
            ],
            "authors": [
                {
                    "name": "Yaroslav Lukyanov",
                    "email": "c_sharp@mail.ru"
                }
            ],
            "description": "Guzzle6 transport for Vault PHP client",
            "time": "2019-03-10T06:17:37+00:00"
        },
        {
            "name": "dealerdirect/phpcodesniffer-composer-installer",
            "version": "v0.5.0",
            "source": {
                "type": "git",
                "url": "https://github.com/Dealerdirect/phpcodesniffer-composer-installer.git",
                "reference": "e749410375ff6fb7a040a68878c656c2e610b132"
            },
            "dist": {
                "type": "zip",
                "url": "https://api.github.com/repos/Dealerdirect/phpcodesniffer-composer-installer/zipball/e749410375ff6fb7a040a68878c656c2e610b132",
                "reference": "e749410375ff6fb7a040a68878c656c2e610b132",
                "shasum": ""
            },
            "require": {
                "composer-plugin-api": "^1.0",
                "php": "^5.3|^7",
                "squizlabs/php_codesniffer": "^2|^3"
            },
            "require-dev": {
                "composer/composer": "*",
                "phpcompatibility/php-compatibility": "^9.0",
                "sensiolabs/security-checker": "^4.1.0"
            },
            "type": "composer-plugin",
            "extra": {
                "class": "Dealerdirect\\Composer\\Plugin\\Installers\\PHPCodeSniffer\\Plugin"
            },
            "autoload": {
                "psr-4": {
                    "Dealerdirect\\Composer\\Plugin\\Installers\\PHPCodeSniffer\\": "src/"
                }
            },
            "notification-url": "https://packagist.org/downloads/",
            "license": [
                "MIT"
            ],
            "authors": [
                {
                    "name": "Franck Nijhof",
                    "email": "franck.nijhof@dealerdirect.com",
                    "homepage": "http://www.frenck.nl",
                    "role": "Developer / IT Manager"
                }
            ],
            "description": "PHP_CodeSniffer Standards Composer Installer Plugin",
            "homepage": "http://www.dealerdirect.com",
            "keywords": [
                "PHPCodeSniffer",
                "PHP_CodeSniffer",
                "code quality",
                "codesniffer",
                "composer",
                "installer",
                "phpcs",
                "plugin",
                "qa",
                "quality",
                "standard",
                "standards",
                "style guide",
                "stylecheck",
                "tests"
            ],
            "time": "2018-10-26T13:21:45+00:00"
        },
        {
            "name": "doctrine/annotations",
            "version": "1.10.2",
            "source": {
                "type": "git",
                "url": "https://github.com/doctrine/annotations.git",
                "reference": "b9d758e831c70751155c698c2f7df4665314a1cb"
            },
            "dist": {
                "type": "zip",
                "url": "https://api.github.com/repos/doctrine/annotations/zipball/b9d758e831c70751155c698c2f7df4665314a1cb",
                "reference": "b9d758e831c70751155c698c2f7df4665314a1cb",
                "shasum": ""
            },
            "require": {
                "doctrine/lexer": "1.*",
                "ext-tokenizer": "*",
                "php": "^7.1"
            },
            "require-dev": {
                "doctrine/cache": "1.*",
                "phpunit/phpunit": "^7.5"
            },
            "type": "library",
            "extra": {
                "branch-alias": {
                    "dev-master": "1.9.x-dev"
                }
            },
            "autoload": {
                "psr-4": {
                    "Doctrine\\Common\\Annotations\\": "lib/Doctrine/Common/Annotations"
                }
            },
            "notification-url": "https://packagist.org/downloads/",
            "license": [
                "MIT"
            ],
            "authors": [
                {
                    "name": "Guilherme Blanco",
                    "email": "guilhermeblanco@gmail.com"
                },
                {
                    "name": "Roman Borschel",
                    "email": "roman@code-factory.org"
                },
                {
                    "name": "Benjamin Eberlei",
                    "email": "kontakt@beberlei.de"
                },
                {
                    "name": "Jonathan Wage",
                    "email": "jonwage@gmail.com"
                },
                {
                    "name": "Johannes Schmitt",
                    "email": "schmittjoh@gmail.com"
                }
            ],
            "description": "Docblock Annotations Parser",
            "homepage": "http://www.doctrine-project.org",
            "keywords": [
                "annotations",
                "docblock",
                "parser"
            ],
            "time": "2020-04-20T09:18:32+00:00"
        },
        {
            "name": "doctrine/cache",
            "version": "1.10.0",
            "source": {
                "type": "git",
                "url": "https://github.com/doctrine/cache.git",
                "reference": "382e7f4db9a12dc6c19431743a2b096041bcdd62"
            },
            "dist": {
                "type": "zip",
                "url": "https://api.github.com/repos/doctrine/cache/zipball/382e7f4db9a12dc6c19431743a2b096041bcdd62",
                "reference": "382e7f4db9a12dc6c19431743a2b096041bcdd62",
                "shasum": ""
            },
            "require": {
                "php": "~7.1"
            },
            "conflict": {
                "doctrine/common": ">2.2,<2.4"
            },
            "require-dev": {
                "alcaeus/mongo-php-adapter": "^1.1",
                "doctrine/coding-standard": "^6.0",
                "mongodb/mongodb": "^1.1",
                "phpunit/phpunit": "^7.0",
                "predis/predis": "~1.0"
            },
            "suggest": {
                "alcaeus/mongo-php-adapter": "Required to use legacy MongoDB driver"
            },
            "type": "library",
            "extra": {
                "branch-alias": {
                    "dev-master": "1.9.x-dev"
                }
            },
            "autoload": {
                "psr-4": {
                    "Doctrine\\Common\\Cache\\": "lib/Doctrine/Common/Cache"
                }
            },
            "notification-url": "https://packagist.org/downloads/",
            "license": [
                "MIT"
            ],
            "authors": [
                {
                    "name": "Guilherme Blanco",
                    "email": "guilhermeblanco@gmail.com"
                },
                {
                    "name": "Roman Borschel",
                    "email": "roman@code-factory.org"
                },
                {
                    "name": "Benjamin Eberlei",
                    "email": "kontakt@beberlei.de"
                },
                {
                    "name": "Jonathan Wage",
                    "email": "jonwage@gmail.com"
                },
                {
                    "name": "Johannes Schmitt",
                    "email": "schmittjoh@gmail.com"
                }
            ],
            "description": "PHP Doctrine Cache library is a popular cache implementation that supports many different drivers such as redis, memcache, apc, mongodb and others.",
            "homepage": "https://www.doctrine-project.org/projects/cache.html",
            "keywords": [
                "abstraction",
                "apcu",
                "cache",
                "caching",
                "couchdb",
                "memcached",
                "php",
                "redis",
                "xcache"
            ],
            "time": "2019-11-29T15:36:20+00:00"
        },
        {
            "name": "doctrine/inflector",
            "version": "v1.1.0",
            "source": {
                "type": "git",
                "url": "https://github.com/doctrine/inflector.git",
                "reference": "90b2128806bfde671b6952ab8bea493942c1fdae"
            },
            "dist": {
                "type": "zip",
                "url": "https://api.github.com/repos/doctrine/inflector/zipball/90b2128806bfde671b6952ab8bea493942c1fdae",
                "reference": "90b2128806bfde671b6952ab8bea493942c1fdae",
                "shasum": ""
            },
            "require": {
                "php": ">=5.3.2"
            },
            "require-dev": {
                "phpunit/phpunit": "4.*"
            },
            "type": "library",
            "extra": {
                "branch-alias": {
                    "dev-master": "1.1.x-dev"
                }
            },
            "autoload": {
                "psr-0": {
                    "Doctrine\\Common\\Inflector\\": "lib/"
                }
            },
            "notification-url": "https://packagist.org/downloads/",
            "license": [
                "MIT"
            ],
            "authors": [
                {
                    "name": "Roman Borschel",
                    "email": "roman@code-factory.org"
                },
                {
                    "name": "Benjamin Eberlei",
                    "email": "kontakt@beberlei.de"
                },
                {
                    "name": "Guilherme Blanco",
                    "email": "guilhermeblanco@gmail.com"
                },
                {
                    "name": "Jonathan Wage",
                    "email": "jonwage@gmail.com"
                },
                {
                    "name": "Johannes Schmitt",
                    "email": "schmittjoh@gmail.com"
                }
            ],
            "description": "Common String Manipulations with regard to casing and singular/plural rules.",
            "homepage": "http://www.doctrine-project.org",
            "keywords": [
                "inflection",
                "pluralize",
                "singularize",
                "string"
            ],
            "time": "2015-11-06T14:35:42+00:00"
        },
        {
            "name": "doctrine/instantiator",
            "version": "1.3.0",
            "source": {
                "type": "git",
                "url": "https://github.com/doctrine/instantiator.git",
                "reference": "ae466f726242e637cebdd526a7d991b9433bacf1"
            },
            "dist": {
                "type": "zip",
                "url": "https://api.github.com/repos/doctrine/instantiator/zipball/ae466f726242e637cebdd526a7d991b9433bacf1",
                "reference": "ae466f726242e637cebdd526a7d991b9433bacf1",
                "shasum": ""
            },
            "require": {
                "php": "^7.1"
            },
            "require-dev": {
                "doctrine/coding-standard": "^6.0",
                "ext-pdo": "*",
                "ext-phar": "*",
                "phpbench/phpbench": "^0.13",
                "phpstan/phpstan-phpunit": "^0.11",
                "phpstan/phpstan-shim": "^0.11",
                "phpunit/phpunit": "^7.0"
            },
            "type": "library",
            "extra": {
                "branch-alias": {
                    "dev-master": "1.2.x-dev"
                }
            },
            "autoload": {
                "psr-4": {
                    "Doctrine\\Instantiator\\": "src/Doctrine/Instantiator/"
                }
            },
            "notification-url": "https://packagist.org/downloads/",
            "license": [
                "MIT"
            ],
            "authors": [
                {
                    "name": "Marco Pivetta",
                    "email": "ocramius@gmail.com",
                    "homepage": "http://ocramius.github.com/"
                }
            ],
            "description": "A small, lightweight utility to instantiate objects in PHP without invoking their constructors",
            "homepage": "https://www.doctrine-project.org/projects/instantiator.html",
            "keywords": [
                "constructor",
                "instantiate"
            ],
            "time": "2019-10-21T16:45:58+00:00"
        },
        {
            "name": "doctrine/lexer",
            "version": "1.2.0",
            "source": {
                "type": "git",
                "url": "https://github.com/doctrine/lexer.git",
                "reference": "5242d66dbeb21a30dd8a3e66bf7a73b66e05e1f6"
            },
            "dist": {
                "type": "zip",
                "url": "https://api.github.com/repos/doctrine/lexer/zipball/5242d66dbeb21a30dd8a3e66bf7a73b66e05e1f6",
                "reference": "5242d66dbeb21a30dd8a3e66bf7a73b66e05e1f6",
                "shasum": ""
            },
            "require": {
                "php": "^7.2"
            },
            "require-dev": {
                "doctrine/coding-standard": "^6.0",
                "phpstan/phpstan": "^0.11.8",
                "phpunit/phpunit": "^8.2"
            },
            "type": "library",
            "extra": {
                "branch-alias": {
                    "dev-master": "1.2.x-dev"
                }
            },
            "autoload": {
                "psr-4": {
                    "Doctrine\\Common\\Lexer\\": "lib/Doctrine/Common/Lexer"
                }
            },
            "notification-url": "https://packagist.org/downloads/",
            "license": [
                "MIT"
            ],
            "authors": [
                {
                    "name": "Guilherme Blanco",
                    "email": "guilhermeblanco@gmail.com"
                },
                {
                    "name": "Roman Borschel",
                    "email": "roman@code-factory.org"
                },
                {
                    "name": "Johannes Schmitt",
                    "email": "schmittjoh@gmail.com"
                }
            ],
            "description": "PHP Doctrine Lexer parser library that can be used in Top-Down, Recursive Descent Parsers.",
            "homepage": "https://www.doctrine-project.org/projects/lexer.html",
            "keywords": [
                "annotations",
                "docblock",
                "lexer",
                "parser",
                "php"
            ],
            "time": "2019-10-30T14:39:59+00:00"
        },
        {
            "name": "friendsofphp/php-cs-fixer",
            "version": "v2.16.3",
            "source": {
                "type": "git",
                "url": "https://github.com/FriendsOfPHP/PHP-CS-Fixer.git",
                "reference": "83baf823a33a1cbd5416c8626935cf3f843c10b0"
            },
            "dist": {
                "type": "zip",
                "url": "https://api.github.com/repos/FriendsOfPHP/PHP-CS-Fixer/zipball/83baf823a33a1cbd5416c8626935cf3f843c10b0",
                "reference": "83baf823a33a1cbd5416c8626935cf3f843c10b0",
                "shasum": ""
            },
            "require": {
                "composer/semver": "^1.4",
                "composer/xdebug-handler": "^1.2",
                "doctrine/annotations": "^1.2",
                "ext-json": "*",
                "ext-tokenizer": "*",
                "php": "^5.6 || ^7.0",
                "php-cs-fixer/diff": "^1.3",
                "symfony/console": "^3.4.17 || ^4.1.6 || ^5.0",
                "symfony/event-dispatcher": "^3.0 || ^4.0 || ^5.0",
                "symfony/filesystem": "^3.0 || ^4.0 || ^5.0",
                "symfony/finder": "^3.0 || ^4.0 || ^5.0",
                "symfony/options-resolver": "^3.0 || ^4.0 || ^5.0",
                "symfony/polyfill-php70": "^1.0",
                "symfony/polyfill-php72": "^1.4",
                "symfony/process": "^3.0 || ^4.0 || ^5.0",
                "symfony/stopwatch": "^3.0 || ^4.0 || ^5.0"
            },
            "require-dev": {
                "johnkary/phpunit-speedtrap": "^1.1 || ^2.0 || ^3.0",
                "justinrainbow/json-schema": "^5.0",
                "keradus/cli-executor": "^1.2",
                "mikey179/vfsstream": "^1.6",
                "php-coveralls/php-coveralls": "^2.1",
                "php-cs-fixer/accessible-object": "^1.0",
                "php-cs-fixer/phpunit-constraint-isidenticalstring": "^1.1",
                "php-cs-fixer/phpunit-constraint-xmlmatchesxsd": "^1.1",
                "phpunit/phpunit": "^5.7.27 || ^6.5.14 || ^7.1",
                "phpunitgoodpractices/traits": "^1.8",
                "symfony/phpunit-bridge": "^4.3 || ^5.0",
                "symfony/yaml": "^3.0 || ^4.0 || ^5.0"
            },
            "suggest": {
                "ext-dom": "For handling output formats in XML",
                "ext-mbstring": "For handling non-UTF8 characters in cache signature.",
                "php-cs-fixer/phpunit-constraint-isidenticalstring": "For IsIdenticalString constraint.",
                "php-cs-fixer/phpunit-constraint-xmlmatchesxsd": "For XmlMatchesXsd constraint.",
                "symfony/polyfill-mbstring": "When enabling `ext-mbstring` is not possible."
            },
            "bin": [
                "php-cs-fixer"
            ],
            "type": "application",
            "autoload": {
                "psr-4": {
                    "PhpCsFixer\\": "src/"
                },
                "classmap": [
                    "tests/Test/AbstractFixerTestCase.php",
                    "tests/Test/AbstractIntegrationCaseFactory.php",
                    "tests/Test/AbstractIntegrationTestCase.php",
                    "tests/Test/Assert/AssertTokensTrait.php",
                    "tests/Test/IntegrationCase.php",
                    "tests/Test/IntegrationCaseFactory.php",
                    "tests/Test/IntegrationCaseFactoryInterface.php",
                    "tests/Test/InternalIntegrationCaseFactory.php",
                    "tests/Test/IsIdenticalConstraint.php",
                    "tests/TestCase.php"
                ]
            },
            "notification-url": "https://packagist.org/downloads/",
            "license": [
                "MIT"
            ],
            "authors": [
                {
                    "name": "Fabien Potencier",
                    "email": "fabien@symfony.com"
                },
                {
                    "name": "Dariusz Rumiński",
                    "email": "dariusz.ruminski@gmail.com"
                }
            ],
            "description": "A tool to automatically fix PHP code style",
            "funding": [
                {
                    "url": "https://github.com/keradus",
                    "type": "github"
                }
            ],
            "time": "2020-04-15T18:51:10+00:00"
        },
        {
            "name": "jms/metadata",
            "version": "1.7.0",
            "source": {
                "type": "git",
                "url": "https://github.com/schmittjoh/metadata.git",
                "reference": "e5854ab1aa643623dc64adde718a8eec32b957a8"
            },
            "dist": {
                "type": "zip",
                "url": "https://api.github.com/repos/schmittjoh/metadata/zipball/e5854ab1aa643623dc64adde718a8eec32b957a8",
                "reference": "e5854ab1aa643623dc64adde718a8eec32b957a8",
                "shasum": ""
            },
            "require": {
                "php": ">=5.3.0"
            },
            "require-dev": {
                "doctrine/cache": "~1.0",
                "symfony/cache": "~3.1"
            },
            "type": "library",
            "extra": {
                "branch-alias": {
                    "dev-master": "1.5.x-dev"
                }
            },
            "autoload": {
                "psr-0": {
                    "Metadata\\": "src/"
                }
            },
            "notification-url": "https://packagist.org/downloads/",
            "license": [
                "MIT"
            ],
            "authors": [
                {
                    "name": "Asmir Mustafic",
                    "email": "goetas@gmail.com"
                },
                {
                    "name": "Johannes M. Schmitt",
                    "email": "schmittjoh@gmail.com"
                }
            ],
            "description": "Class/method/property metadata management in PHP",
            "keywords": [
                "annotations",
                "metadata",
                "xml",
                "yaml"
            ],
            "time": "2018-10-26T12:40:10+00:00"
        },
        {
            "name": "jms/parser-lib",
            "version": "1.0.0",
            "source": {
                "type": "git",
                "url": "https://github.com/schmittjoh/parser-lib.git",
                "reference": "c509473bc1b4866415627af0e1c6cc8ac97fa51d"
            },
            "dist": {
                "type": "zip",
                "url": "https://api.github.com/repos/schmittjoh/parser-lib/zipball/c509473bc1b4866415627af0e1c6cc8ac97fa51d",
                "reference": "c509473bc1b4866415627af0e1c6cc8ac97fa51d",
                "shasum": ""
            },
            "require": {
                "phpoption/phpoption": ">=0.9,<2.0-dev"
            },
            "type": "library",
            "extra": {
                "branch-alias": {
                    "dev-master": "1.0-dev"
                }
            },
            "autoload": {
                "psr-0": {
                    "JMS\\": "src/"
                }
            },
            "notification-url": "https://packagist.org/downloads/",
            "license": [
                "Apache2"
            ],
            "description": "A library for easily creating recursive-descent parsers.",
            "time": "2012-11-18T18:08:43+00:00"
        },
        {
            "name": "jms/serializer",
            "version": "1.14.1",
            "source": {
                "type": "git",
                "url": "https://github.com/schmittjoh/serializer.git",
                "reference": "ba908d278fff27ec01fb4349f372634ffcd697c0"
            },
            "dist": {
                "type": "zip",
                "url": "https://api.github.com/repos/schmittjoh/serializer/zipball/ba908d278fff27ec01fb4349f372634ffcd697c0",
                "reference": "ba908d278fff27ec01fb4349f372634ffcd697c0",
                "shasum": ""
            },
            "require": {
                "doctrine/annotations": "^1.0",
                "doctrine/instantiator": "^1.0.3",
                "jms/metadata": "^1.3",
                "jms/parser-lib": "1.*",
                "php": "^5.5|^7.0",
                "phpcollection/phpcollection": "~0.1",
                "phpoption/phpoption": "^1.1"
            },
            "conflict": {
                "twig/twig": "<1.12"
            },
            "require-dev": {
                "doctrine/orm": "~2.1",
                "doctrine/phpcr-odm": "^1.3|^2.0",
                "ext-pdo_sqlite": "*",
                "jackalope/jackalope-doctrine-dbal": "^1.1.5",
                "phpunit/phpunit": "^4.8|^5.0",
                "propel/propel1": "~1.7",
                "psr/container": "^1.0",
                "symfony/dependency-injection": "^2.7|^3.3|^4.0",
                "symfony/expression-language": "^2.6|^3.0",
                "symfony/filesystem": "^2.1",
                "symfony/form": "~2.1|^3.0",
                "symfony/translation": "^2.1|^3.0",
                "symfony/validator": "^2.2|^3.0",
                "symfony/yaml": "^2.1|^3.0",
                "twig/twig": "~1.12|~2.0"
            },
            "suggest": {
                "doctrine/cache": "Required if you like to use cache functionality.",
                "doctrine/collections": "Required if you like to use doctrine collection types as ArrayCollection.",
                "symfony/yaml": "Required if you'd like to serialize data to YAML format."
            },
            "type": "library",
            "extra": {
                "branch-alias": {
                    "dev-1.x": "1.14-dev"
                }
            },
            "autoload": {
                "psr-0": {
                    "JMS\\Serializer": "src/"
                }
            },
            "notification-url": "https://packagist.org/downloads/",
            "license": [
                "MIT"
            ],
            "authors": [
                {
                    "name": "Johannes M. Schmitt",
                    "email": "schmittjoh@gmail.com"
                },
                {
                    "name": "Asmir Mustafic",
                    "email": "goetas@gmail.com"
                }
            ],
            "description": "Library for (de-)serializing data of any complexity; supports XML, JSON, and YAML.",
            "homepage": "http://jmsyst.com/libs/serializer",
            "keywords": [
                "deserialization",
                "jaxb",
                "json",
                "serialization",
                "xml"
            ],
            "time": "2020-02-22T20:59:37+00:00"
        },
        {
            "name": "league/flysystem",
            "version": "1.0.67",
            "source": {
                "type": "git",
                "url": "https://github.com/thephpleague/flysystem.git",
                "reference": "5b1f36c75c4bdde981294c2a0ebdb437ee6f275e"
            },
            "dist": {
                "type": "zip",
                "url": "https://api.github.com/repos/thephpleague/flysystem/zipball/5b1f36c75c4bdde981294c2a0ebdb437ee6f275e",
                "reference": "5b1f36c75c4bdde981294c2a0ebdb437ee6f275e",
                "shasum": ""
            },
            "require": {
                "ext-fileinfo": "*",
                "php": ">=5.5.9"
            },
            "conflict": {
                "league/flysystem-sftp": "<1.0.6"
            },
            "require-dev": {
                "phpspec/phpspec": "^3.4",
                "phpunit/phpunit": "^5.7.26"
            },
            "suggest": {
                "ext-fileinfo": "Required for MimeType",
                "ext-ftp": "Allows you to use FTP server storage",
                "ext-openssl": "Allows you to use FTPS server storage",
                "league/flysystem-aws-s3-v2": "Allows you to use S3 storage with AWS SDK v2",
                "league/flysystem-aws-s3-v3": "Allows you to use S3 storage with AWS SDK v3",
                "league/flysystem-azure": "Allows you to use Windows Azure Blob storage",
                "league/flysystem-cached-adapter": "Flysystem adapter decorator for metadata caching",
                "league/flysystem-eventable-filesystem": "Allows you to use EventableFilesystem",
                "league/flysystem-rackspace": "Allows you to use Rackspace Cloud Files",
                "league/flysystem-sftp": "Allows you to use SFTP server storage via phpseclib",
                "league/flysystem-webdav": "Allows you to use WebDAV storage",
                "league/flysystem-ziparchive": "Allows you to use ZipArchive adapter",
                "spatie/flysystem-dropbox": "Allows you to use Dropbox storage",
                "srmklive/flysystem-dropbox-v2": "Allows you to use Dropbox storage for PHP 5 applications"
            },
            "type": "library",
            "extra": {
                "branch-alias": {
                    "dev-master": "1.1-dev"
                }
            },
            "autoload": {
                "psr-4": {
                    "League\\Flysystem\\": "src/"
                }
            },
            "notification-url": "https://packagist.org/downloads/",
            "license": [
                "MIT"
            ],
            "authors": [
                {
                    "name": "Frank de Jonge",
                    "email": "info@frenky.net"
                }
            ],
            "description": "Filesystem abstraction: Many filesystems, one API.",
            "keywords": [
                "Cloud Files",
                "WebDAV",
                "abstraction",
                "aws",
                "cloud",
                "copy.com",
                "dropbox",
                "file systems",
                "files",
                "filesystem",
                "filesystems",
                "ftp",
                "rackspace",
                "remote",
                "s3",
                "sftp",
                "storage"
            ],
            "time": "2020-04-16T13:21:26+00:00"
        },
        {
            "name": "lusitanian/oauth",
            "version": "v0.8.11",
            "source": {
                "type": "git",
                "url": "https://github.com/Lusitanian/PHPoAuthLib.git",
                "reference": "fc11a53db4b66da555a6a11fce294f574a8374f9"
            },
            "dist": {
                "type": "zip",
                "url": "https://api.github.com/repos/Lusitanian/PHPoAuthLib/zipball/fc11a53db4b66da555a6a11fce294f574a8374f9",
                "reference": "fc11a53db4b66da555a6a11fce294f574a8374f9",
                "shasum": ""
            },
            "require": {
                "php": ">=5.3.0"
            },
            "require-dev": {
                "phpunit/phpunit": "3.7.*",
                "predis/predis": "0.8.*@dev",
                "squizlabs/php_codesniffer": "2.*",
                "symfony/http-foundation": "~2.1"
            },
            "suggest": {
                "ext-openssl": "Allows for usage of secure connections with the stream-based HTTP client.",
                "predis/predis": "Allows using the Redis storage backend.",
                "symfony/http-foundation": "Allows using the Symfony Session storage backend."
            },
            "type": "library",
            "extra": {
                "branch-alias": {
                    "dev-master": "0.1-dev"
                }
            },
            "autoload": {
                "psr-0": {
                    "OAuth": "src",
                    "OAuth\\Unit": "tests"
                }
            },
            "notification-url": "https://packagist.org/downloads/",
            "license": [
                "MIT"
            ],
            "authors": [
                {
                    "name": "David Desberg",
                    "email": "david@daviddesberg.com"
                },
                {
                    "name": "Elliot Chance",
                    "email": "elliotchance@gmail.com"
                },
                {
                    "name": "Pieter Hordijk",
                    "email": "info@pieterhordijk.com"
                }
            ],
            "description": "PHP 5.3+ oAuth 1/2 Library",
            "keywords": [
                "Authentication",
                "authorization",
                "oauth",
                "security"
            ],
            "time": "2018-02-14T22:37:14+00:00"
        },
        {
            "name": "magento/magento-coding-standard",
            "version": "5",
            "source": {
                "type": "git",
                "url": "https://github.com/magento/magento-coding-standard.git",
                "reference": "da46c5d57a43c950dfa364edc7f1f0436d5353a5"
            },
            "dist": {
                "type": "zip",
                "url": "https://api.github.com/repos/magento/magento-coding-standard/zipball/da46c5d57a43c950dfa364edc7f1f0436d5353a5",
                "reference": "da46c5d57a43c950dfa364edc7f1f0436d5353a5",
                "shasum": ""
            },
            "require": {
                "php": ">=5.6.0",
                "squizlabs/php_codesniffer": "^3.4",
                "webonyx/graphql-php": ">=0.12.6 <1.0"
            },
            "require-dev": {
                "phpunit/phpunit": "^4.0 || ^5.0 || ^6.0 || ^7.0"
            },
            "type": "phpcodesniffer-standard",
            "autoload": {
                "classmap": [
                    "PHP_CodeSniffer/Tokenizers/"
                ],
                "psr-4": {
                    "Magento2\\": "Magento2/"
                }
            },
            "notification-url": "https://packagist.org/downloads/",
            "license": [
                "OSL-3.0",
                "AFL-3.0"
            ],
            "description": "A set of Magento specific PHP CodeSniffer rules.",
            "time": "2019-11-04T22:08:27+00:00"
        },
        {
            "name": "magento/magento2-functional-testing-framework",
            "version": "dev-3.0.0-RC2",
            "source": {
                "type": "git",
                "url": "https://github.com/magento/magento2-functional-testing-framework.git",
                "reference": "1225f25f380182cfb1cb73dd3cabbb72fc5f5bee"
            },
            "dist": {
                "type": "zip",
                "url": "https://api.github.com/repos/magento/magento2-functional-testing-framework/zipball/1225f25f380182cfb1cb73dd3cabbb72fc5f5bee",
                "reference": "1225f25f380182cfb1cb73dd3cabbb72fc5f5bee",
                "shasum": ""
            },
            "require": {
                "allure-framework/allure-codeception": "~1.4.0",
                "aws/aws-sdk-php": "^3.132",
                "codeception/codeception": "~4.1.4",
                "codeception/module-asserts": "^1.1",
                "codeception/module-sequence": "^1.0",
                "codeception/module-webdriver": "^1.0",
                "composer/composer": "^1.9",
                "csharpru/vault-php": "~3.5.3",
                "csharpru/vault-php-guzzle6-transport": "^2.0",
                "ext-curl": "*",
                "ext-dom": "*",
                "ext-intl": "*",
                "ext-json": "*",
                "ext-openssl": "*",
                "monolog/monolog": "^1.17",
                "mustache/mustache": "~2.5",
                "php": "^7.3",
                "php-webdriver/webdriver": "^1.8.0",
                "symfony/console": "^4.4",
                "symfony/finder": "^5.0",
                "symfony/mime": "^5.0",
                "symfony/process": "^4.4",
                "vlucas/phpdotenv": "^2.4"
            },
            "replace": {
                "facebook/webdriver": "^1.7.1"
            },
            "require-dev": {
                "brainmaestro/composer-git-hooks": "^2.3.1",
                "codacy/coverage": "^1.4",
                "codeception/aspect-mock": "^3.0",
                "doctrine/cache": "<1.7.0",
                "goaop/framework": "~2.3.4",
                "php-coveralls/php-coveralls": "^1.0",
                "phpmd/phpmd": "^2.8.0",
                "phpunit/phpunit": "^9.0",
                "rregeer/phpunit-coverage-check": "^0.1.4",
                "sebastian/phpcpd": "~5.0.0",
                "squizlabs/php_codesniffer": "~3.5.4",
                "symfony/stopwatch": "~3.4.6"
            },
            "bin": [
                "bin/mftf"
            ],
            "type": "library",
            "extra": {
                "hooks": {
                    "pre-push": "bin/all-checks"
                }
            },
            "autoload": {
                "files": [
                    "src/Magento/FunctionalTestingFramework/_bootstrap.php"
                ],
                "psr-4": {
                    "Magento\\FunctionalTestingFramework\\": "src/Magento/FunctionalTestingFramework",
                    "MFTF\\": "dev/tests/functional/tests/MFTF"
                }
            },
            "notification-url": "https://packagist.org/downloads/",
            "license": [
                "AGPL-3.0"
            ],
            "description": "Magento2 Functional Testing Framework",
            "keywords": [
                "automation",
                "functional",
                "magento",
                "testing"
            ],
            "time": "2020-04-28T18:49:36+00:00"
        },
        {
            "name": "mikey179/vfsstream",
            "version": "v1.6.8",
            "source": {
                "type": "git",
                "url": "https://github.com/bovigo/vfsStream.git",
                "reference": "231c73783ebb7dd9ec77916c10037eff5a2b6efe"
            },
            "dist": {
                "type": "zip",
                "url": "https://api.github.com/repos/bovigo/vfsStream/zipball/231c73783ebb7dd9ec77916c10037eff5a2b6efe",
                "reference": "231c73783ebb7dd9ec77916c10037eff5a2b6efe",
                "shasum": ""
            },
            "require": {
                "php": ">=5.3.0"
            },
            "require-dev": {
                "phpunit/phpunit": "^4.5|^5.0"
            },
            "type": "library",
            "extra": {
                "branch-alias": {
                    "dev-master": "1.6.x-dev"
                }
            },
            "autoload": {
                "psr-0": {
                    "org\\bovigo\\vfs\\": "src/main/php"
                }
            },
            "notification-url": "https://packagist.org/downloads/",
            "license": [
                "BSD-3-Clause"
            ],
            "authors": [
                {
                    "name": "Frank Kleine",
                    "homepage": "http://frankkleine.de/",
                    "role": "Developer"
                }
            ],
            "description": "Virtual file system to mock the real file system in unit tests.",
            "homepage": "http://vfs.bovigo.org/",
            "time": "2019-10-30T15:31:00+00:00"
        },
        {
            "name": "mtdowling/jmespath.php",
            "version": "2.5.0",
            "source": {
                "type": "git",
                "url": "https://github.com/jmespath/jmespath.php.git",
                "reference": "52168cb9472de06979613d365c7f1ab8798be895"
            },
            "dist": {
                "type": "zip",
                "url": "https://api.github.com/repos/jmespath/jmespath.php/zipball/52168cb9472de06979613d365c7f1ab8798be895",
                "reference": "52168cb9472de06979613d365c7f1ab8798be895",
                "shasum": ""
            },
            "require": {
                "php": ">=5.4.0",
                "symfony/polyfill-mbstring": "^1.4"
            },
            "require-dev": {
                "composer/xdebug-handler": "^1.2",
                "phpunit/phpunit": "^4.8.36|^7.5.15"
            },
            "bin": [
                "bin/jp.php"
            ],
            "type": "library",
            "extra": {
                "branch-alias": {
                    "dev-master": "2.5-dev"
                }
            },
            "autoload": {
                "psr-4": {
                    "JmesPath\\": "src/"
                },
                "files": [
                    "src/JmesPath.php"
                ]
            },
            "notification-url": "https://packagist.org/downloads/",
            "license": [
                "MIT"
            ],
            "authors": [
                {
                    "name": "Michael Dowling",
                    "email": "mtdowling@gmail.com",
                    "homepage": "https://github.com/mtdowling"
                }
            ],
            "description": "Declaratively specify how to extract elements from a JSON document",
            "keywords": [
                "json",
                "jsonpath"
            ],
            "time": "2019-12-30T18:03:34+00:00"
        },
        {
            "name": "mustache/mustache",
            "version": "v2.13.0",
            "source": {
                "type": "git",
                "url": "https://github.com/bobthecow/mustache.php.git",
                "reference": "e95c5a008c23d3151d59ea72484d4f72049ab7f4"
            },
            "dist": {
                "type": "zip",
                "url": "https://api.github.com/repos/bobthecow/mustache.php/zipball/e95c5a008c23d3151d59ea72484d4f72049ab7f4",
                "reference": "e95c5a008c23d3151d59ea72484d4f72049ab7f4",
                "shasum": ""
            },
            "require": {
                "php": ">=5.2.4"
            },
            "require-dev": {
                "friendsofphp/php-cs-fixer": "~1.11",
                "phpunit/phpunit": "~3.7|~4.0|~5.0"
            },
            "type": "library",
            "autoload": {
                "psr-0": {
                    "Mustache": "src/"
                }
            },
            "notification-url": "https://packagist.org/downloads/",
            "license": [
                "MIT"
            ],
            "authors": [
                {
                    "name": "Justin Hileman",
                    "email": "justin@justinhileman.info",
                    "homepage": "http://justinhileman.com"
                }
            ],
            "description": "A Mustache implementation in PHP.",
            "homepage": "https://github.com/bobthecow/mustache.php",
            "keywords": [
                "mustache",
                "templating"
            ],
            "time": "2019-11-23T21:40:31+00:00"
        },
        {
            "name": "myclabs/deep-copy",
            "version": "1.9.5",
            "source": {
                "type": "git",
                "url": "https://github.com/myclabs/DeepCopy.git",
                "reference": "b2c28789e80a97badd14145fda39b545d83ca3ef"
            },
            "dist": {
                "type": "zip",
                "url": "https://api.github.com/repos/myclabs/DeepCopy/zipball/b2c28789e80a97badd14145fda39b545d83ca3ef",
                "reference": "b2c28789e80a97badd14145fda39b545d83ca3ef",
                "shasum": ""
            },
            "require": {
                "php": "^7.1"
            },
            "replace": {
                "myclabs/deep-copy": "self.version"
            },
            "require-dev": {
                "doctrine/collections": "^1.0",
                "doctrine/common": "^2.6",
                "phpunit/phpunit": "^7.1"
            },
            "type": "library",
            "autoload": {
                "psr-4": {
                    "DeepCopy\\": "src/DeepCopy/"
                },
                "files": [
                    "src/DeepCopy/deep_copy.php"
                ]
            },
            "notification-url": "https://packagist.org/downloads/",
            "license": [
                "MIT"
            ],
            "description": "Create deep copies (clones) of your objects",
            "keywords": [
                "clone",
                "copy",
                "duplicate",
                "object",
                "object graph"
            ],
            "time": "2020-01-17T21:11:47+00:00"
        },
        {
            "name": "pdepend/pdepend",
            "version": "2.7.1",
            "source": {
                "type": "git",
                "url": "https://github.com/pdepend/pdepend.git",
                "reference": "daba1cf0a6edaf172fa02a17807ae29f4c1c7471"
            },
            "dist": {
                "type": "zip",
                "url": "https://api.github.com/repos/pdepend/pdepend/zipball/daba1cf0a6edaf172fa02a17807ae29f4c1c7471",
                "reference": "daba1cf0a6edaf172fa02a17807ae29f4c1c7471",
                "shasum": ""
            },
            "require": {
                "php": ">=5.3.7",
                "symfony/config": "^2.3.0|^3|^4|^5",
                "symfony/dependency-injection": "^2.3.0|^3|^4|^5",
                "symfony/filesystem": "^2.3.0|^3|^4|^5"
            },
            "require-dev": {
                "easy-doc/easy-doc": "0.0.0 || ^1.2.3",
                "gregwar/rst": "^1.0",
                "phpunit/phpunit": "^4.8.35|^5.7",
                "squizlabs/php_codesniffer": "^2.0.0"
            },
            "bin": [
                "src/bin/pdepend"
            ],
            "type": "library",
            "extra": {
                "branch-alias": {
                    "dev-master": "2.x-dev"
                }
            },
            "autoload": {
                "psr-4": {
                    "PDepend\\": "src/main/php/PDepend"
                }
            },
            "notification-url": "https://packagist.org/downloads/",
            "license": [
                "BSD-3-Clause"
            ],
            "description": "Official version of pdepend to be handled with Composer",
            "time": "2020-02-08T12:06:13+00:00"
        },
        {
            "name": "phar-io/manifest",
            "version": "1.0.3",
            "source": {
                "type": "git",
                "url": "https://github.com/phar-io/manifest.git",
                "reference": "7761fcacf03b4d4f16e7ccb606d4879ca431fcf4"
            },
            "dist": {
                "type": "zip",
                "url": "https://api.github.com/repos/phar-io/manifest/zipball/7761fcacf03b4d4f16e7ccb606d4879ca431fcf4",
                "reference": "7761fcacf03b4d4f16e7ccb606d4879ca431fcf4",
                "shasum": ""
            },
            "require": {
                "ext-dom": "*",
                "ext-phar": "*",
                "phar-io/version": "^2.0",
                "php": "^5.6 || ^7.0"
            },
            "type": "library",
            "extra": {
                "branch-alias": {
                    "dev-master": "1.0.x-dev"
                }
            },
            "autoload": {
                "classmap": [
                    "src/"
                ]
            },
            "notification-url": "https://packagist.org/downloads/",
            "license": [
                "BSD-3-Clause"
            ],
            "authors": [
                {
                    "name": "Arne Blankerts",
                    "email": "arne@blankerts.de",
                    "role": "Developer"
                },
                {
                    "name": "Sebastian Heuer",
                    "email": "sebastian@phpeople.de",
                    "role": "Developer"
                },
                {
                    "name": "Sebastian Bergmann",
                    "email": "sebastian@phpunit.de",
                    "role": "Developer"
                }
            ],
            "description": "Component for reading phar.io manifest information from a PHP Archive (PHAR)",
            "time": "2018-07-08T19:23:20+00:00"
        },
        {
            "name": "phar-io/version",
            "version": "2.0.1",
            "source": {
                "type": "git",
                "url": "https://github.com/phar-io/version.git",
                "reference": "45a2ec53a73c70ce41d55cedef9063630abaf1b6"
            },
            "dist": {
                "type": "zip",
                "url": "https://api.github.com/repos/phar-io/version/zipball/45a2ec53a73c70ce41d55cedef9063630abaf1b6",
                "reference": "45a2ec53a73c70ce41d55cedef9063630abaf1b6",
                "shasum": ""
            },
            "require": {
                "php": "^5.6 || ^7.0"
            },
            "type": "library",
            "autoload": {
                "classmap": [
                    "src/"
                ]
            },
            "notification-url": "https://packagist.org/downloads/",
            "license": [
                "BSD-3-Clause"
            ],
            "authors": [
                {
                    "name": "Arne Blankerts",
                    "email": "arne@blankerts.de",
                    "role": "Developer"
                },
                {
                    "name": "Sebastian Heuer",
                    "email": "sebastian@phpeople.de",
                    "role": "Developer"
                },
                {
                    "name": "Sebastian Bergmann",
                    "email": "sebastian@phpunit.de",
                    "role": "Developer"
                }
            ],
            "description": "Library for handling version information and constraints",
            "time": "2018-07-08T19:19:57+00:00"
        },
        {
            "name": "php-cs-fixer/diff",
            "version": "v1.3.0",
            "source": {
                "type": "git",
                "url": "https://github.com/PHP-CS-Fixer/diff.git",
                "reference": "78bb099e9c16361126c86ce82ec4405ebab8e756"
            },
            "dist": {
                "type": "zip",
                "url": "https://api.github.com/repos/PHP-CS-Fixer/diff/zipball/78bb099e9c16361126c86ce82ec4405ebab8e756",
                "reference": "78bb099e9c16361126c86ce82ec4405ebab8e756",
                "shasum": ""
            },
            "require": {
                "php": "^5.6 || ^7.0"
            },
            "require-dev": {
                "phpunit/phpunit": "^5.7.23 || ^6.4.3",
                "symfony/process": "^3.3"
            },
            "type": "library",
            "autoload": {
                "classmap": [
                    "src/"
                ]
            },
            "notification-url": "https://packagist.org/downloads/",
            "license": [
                "BSD-3-Clause"
            ],
            "authors": [
                {
                    "name": "Kore Nordmann",
                    "email": "mail@kore-nordmann.de"
                },
                {
                    "name": "Sebastian Bergmann",
                    "email": "sebastian@phpunit.de"
                },
                {
                    "name": "SpacePossum"
                }
            ],
            "description": "sebastian/diff v2 backport support for PHP5.6",
            "homepage": "https://github.com/PHP-CS-Fixer",
            "keywords": [
                "diff"
            ],
            "time": "2018-02-15T16:58:55+00:00"
        },
        {
            "name": "php-webdriver/webdriver",
            "version": "1.8.2",
            "source": {
                "type": "git",
                "url": "https://github.com/php-webdriver/php-webdriver.git",
                "reference": "3308a70be084d6d7fd1ee5787b4c2e6eb4b70aab"
            },
            "dist": {
                "type": "zip",
                "url": "https://api.github.com/repos/php-webdriver/php-webdriver/zipball/3308a70be084d6d7fd1ee5787b4c2e6eb4b70aab",
                "reference": "3308a70be084d6d7fd1ee5787b4c2e6eb4b70aab",
                "shasum": ""
            },
            "require": {
                "ext-curl": "*",
                "ext-json": "*",
                "ext-zip": "*",
                "php": "^5.6 || ~7.0",
                "symfony/polyfill-mbstring": "^1.12",
                "symfony/process": "^2.8 || ^3.1 || ^4.0 || ^5.0"
            },
            "require-dev": {
                "friendsofphp/php-cs-fixer": "^2.0",
                "jakub-onderka/php-parallel-lint": "^1.0",
                "php-coveralls/php-coveralls": "^2.0",
                "php-mock/php-mock-phpunit": "^1.1",
                "phpunit/phpunit": "^5.7",
                "sebastian/environment": "^1.3.4 || ^2.0 || ^3.0",
                "sminnee/phpunit-mock-objects": "^3.4",
                "squizlabs/php_codesniffer": "^3.5",
                "symfony/var-dumper": "^3.3 || ^4.0 || ^5.0"
            },
            "suggest": {
                "ext-SimpleXML": "For Firefox profile creation"
            },
            "type": "library",
            "extra": {
                "branch-alias": {
                    "dev-master": "1.8.x-dev"
                }
            },
            "autoload": {
                "psr-4": {
                    "Facebook\\WebDriver\\": "lib/"
                },
                "files": [
                    "lib/Exception/TimeoutException.php"
                ]
            },
            "notification-url": "https://packagist.org/downloads/",
            "license": [
                "MIT"
            ],
            "description": "A PHP client for Selenium WebDriver. Previously facebook/webdriver.",
            "homepage": "https://github.com/php-webdriver/php-webdriver",
            "keywords": [
                "Chromedriver",
                "geckodriver",
                "php",
                "selenium",
                "webdriver"
            ],
            "time": "2020-03-04T14:40:12+00:00"
        },
        {
            "name": "phpcollection/phpcollection",
            "version": "0.5.0",
            "source": {
                "type": "git",
                "url": "https://github.com/schmittjoh/php-collection.git",
                "reference": "f2bcff45c0da7c27991bbc1f90f47c4b7fb434a6"
            },
            "dist": {
                "type": "zip",
                "url": "https://api.github.com/repos/schmittjoh/php-collection/zipball/f2bcff45c0da7c27991bbc1f90f47c4b7fb434a6",
                "reference": "f2bcff45c0da7c27991bbc1f90f47c4b7fb434a6",
                "shasum": ""
            },
            "require": {
                "phpoption/phpoption": "1.*"
            },
            "type": "library",
            "extra": {
                "branch-alias": {
                    "dev-master": "0.4-dev"
                }
            },
            "autoload": {
                "psr-0": {
                    "PhpCollection": "src/"
                }
            },
            "notification-url": "https://packagist.org/downloads/",
            "license": [
                "Apache2"
            ],
            "authors": [
                {
                    "name": "Johannes M. Schmitt",
                    "email": "schmittjoh@gmail.com"
                }
            ],
            "description": "General-Purpose Collection Library for PHP",
            "keywords": [
                "collection",
                "list",
                "map",
                "sequence",
                "set"
            ],
            "time": "2015-05-17T12:39:23+00:00"
        },
        {
            "name": "phpcompatibility/php-compatibility",
            "version": "9.3.5",
            "source": {
                "type": "git",
                "url": "https://github.com/PHPCompatibility/PHPCompatibility.git",
                "reference": "9fb324479acf6f39452e0655d2429cc0d3914243"
            },
            "dist": {
                "type": "zip",
                "url": "https://api.github.com/repos/PHPCompatibility/PHPCompatibility/zipball/9fb324479acf6f39452e0655d2429cc0d3914243",
                "reference": "9fb324479acf6f39452e0655d2429cc0d3914243",
                "shasum": ""
            },
            "require": {
                "php": ">=5.3",
                "squizlabs/php_codesniffer": "^2.3 || ^3.0.2"
            },
            "conflict": {
                "squizlabs/php_codesniffer": "2.6.2"
            },
            "require-dev": {
                "phpunit/phpunit": "~4.5 || ^5.0 || ^6.0 || ^7.0"
            },
            "suggest": {
                "dealerdirect/phpcodesniffer-composer-installer": "^0.5 || This Composer plugin will sort out the PHPCS 'installed_paths' automatically.",
                "roave/security-advisories": "dev-master || Helps prevent installing dependencies with known security issues."
            },
            "type": "phpcodesniffer-standard",
            "notification-url": "https://packagist.org/downloads/",
            "license": [
                "LGPL-3.0-or-later"
            ],
            "authors": [
                {
                    "name": "Wim Godden",
                    "homepage": "https://github.com/wimg",
                    "role": "lead"
                },
                {
                    "name": "Juliette Reinders Folmer",
                    "homepage": "https://github.com/jrfnl",
                    "role": "lead"
                },
                {
                    "name": "Contributors",
                    "homepage": "https://github.com/PHPCompatibility/PHPCompatibility/graphs/contributors"
                }
            ],
            "description": "A set of sniffs for PHP_CodeSniffer that checks for PHP cross-version compatibility.",
            "homepage": "http://techblog.wimgodden.be/tag/codesniffer/",
            "keywords": [
                "compatibility",
                "phpcs",
                "standards"
            ],
            "time": "2019-12-27T09:44:58+00:00"
        },
        {
            "name": "phpdocumentor/reflection-common",
            "version": "2.1.0",
            "source": {
                "type": "git",
                "url": "https://github.com/phpDocumentor/ReflectionCommon.git",
                "reference": "6568f4687e5b41b054365f9ae03fcb1ed5f2069b"
            },
            "dist": {
                "type": "zip",
                "url": "https://api.github.com/repos/phpDocumentor/ReflectionCommon/zipball/6568f4687e5b41b054365f9ae03fcb1ed5f2069b",
                "reference": "6568f4687e5b41b054365f9ae03fcb1ed5f2069b",
                "shasum": ""
            },
            "require": {
                "php": ">=7.1"
            },
            "type": "library",
            "extra": {
                "branch-alias": {
                    "dev-master": "2.x-dev"
                }
            },
            "autoload": {
                "psr-4": {
                    "phpDocumentor\\Reflection\\": "src/"
                }
            },
            "notification-url": "https://packagist.org/downloads/",
            "license": [
                "MIT"
            ],
            "authors": [
                {
                    "name": "Jaap van Otterdijk",
                    "email": "opensource@ijaap.nl"
                }
            ],
            "description": "Common reflection classes used by phpdocumentor to reflect the code structure",
            "homepage": "http://www.phpdoc.org",
            "keywords": [
                "FQSEN",
                "phpDocumentor",
                "phpdoc",
                "reflection",
                "static analysis"
            ],
            "time": "2020-04-27T09:25:28+00:00"
        },
        {
            "name": "phpdocumentor/reflection-docblock",
            "version": "5.1.0",
            "source": {
                "type": "git",
                "url": "https://github.com/phpDocumentor/ReflectionDocBlock.git",
                "reference": "cd72d394ca794d3466a3b2fc09d5a6c1dc86b47e"
            },
            "dist": {
                "type": "zip",
                "url": "https://api.github.com/repos/phpDocumentor/ReflectionDocBlock/zipball/cd72d394ca794d3466a3b2fc09d5a6c1dc86b47e",
                "reference": "cd72d394ca794d3466a3b2fc09d5a6c1dc86b47e",
                "shasum": ""
            },
            "require": {
                "ext-filter": "^7.1",
                "php": "^7.2",
                "phpdocumentor/reflection-common": "^2.0",
                "phpdocumentor/type-resolver": "^1.0",
                "webmozart/assert": "^1"
            },
            "require-dev": {
                "doctrine/instantiator": "^1",
                "mockery/mockery": "^1"
            },
            "type": "library",
            "extra": {
                "branch-alias": {
                    "dev-master": "5.x-dev"
                }
            },
            "autoload": {
                "psr-4": {
                    "phpDocumentor\\Reflection\\": "src"
                }
            },
            "notification-url": "https://packagist.org/downloads/",
            "license": [
                "MIT"
            ],
            "authors": [
                {
                    "name": "Mike van Riel",
                    "email": "me@mikevanriel.com"
                },
                {
                    "name": "Jaap van Otterdijk",
                    "email": "account@ijaap.nl"
                }
            ],
            "description": "With this component, a library can provide support for annotations via DocBlocks or otherwise retrieve information that is embedded in a DocBlock.",
            "time": "2020-02-22T12:28:44+00:00"
        },
        {
            "name": "phpdocumentor/type-resolver",
            "version": "1.1.0",
            "source": {
                "type": "git",
                "url": "https://github.com/phpDocumentor/TypeResolver.git",
                "reference": "7462d5f123dfc080dfdf26897032a6513644fc95"
            },
            "dist": {
                "type": "zip",
                "url": "https://api.github.com/repos/phpDocumentor/TypeResolver/zipball/7462d5f123dfc080dfdf26897032a6513644fc95",
                "reference": "7462d5f123dfc080dfdf26897032a6513644fc95",
                "shasum": ""
            },
            "require": {
                "php": "^7.2",
                "phpdocumentor/reflection-common": "^2.0"
            },
            "require-dev": {
                "ext-tokenizer": "^7.2",
                "mockery/mockery": "~1"
            },
            "type": "library",
            "extra": {
                "branch-alias": {
                    "dev-master": "1.x-dev"
                }
            },
            "autoload": {
                "psr-4": {
                    "phpDocumentor\\Reflection\\": "src"
                }
            },
            "notification-url": "https://packagist.org/downloads/",
            "license": [
                "MIT"
            ],
            "authors": [
                {
                    "name": "Mike van Riel",
                    "email": "me@mikevanriel.com"
                }
            ],
            "description": "A PSR-5 based resolver of Class names, Types and Structural Element Names",
            "time": "2020-02-18T18:59:58+00:00"
        },
        {
            "name": "phpmd/phpmd",
            "version": "2.8.2",
            "source": {
                "type": "git",
                "url": "https://github.com/phpmd/phpmd.git",
                "reference": "714629ed782537f638fe23c4346637659b779a77"
            },
            "dist": {
                "type": "zip",
                "url": "https://api.github.com/repos/phpmd/phpmd/zipball/714629ed782537f638fe23c4346637659b779a77",
                "reference": "714629ed782537f638fe23c4346637659b779a77",
                "shasum": ""
            },
            "require": {
                "composer/xdebug-handler": "^1.0",
                "ext-xml": "*",
                "pdepend/pdepend": "^2.7.1",
                "php": ">=5.3.9"
            },
            "require-dev": {
                "easy-doc/easy-doc": "0.0.0 || ^1.3.2",
                "gregwar/rst": "^1.0",
                "mikey179/vfsstream": "^1.6.4",
                "phpunit/phpunit": "^4.8.36 || ^5.7.27",
                "squizlabs/php_codesniffer": "^2.0"
            },
            "bin": [
                "src/bin/phpmd"
            ],
            "type": "library",
            "autoload": {
                "psr-0": {
                    "PHPMD\\": "src/main/php"
                }
            },
            "notification-url": "https://packagist.org/downloads/",
            "license": [
                "BSD-3-Clause"
            ],
            "authors": [
                {
                    "name": "Manuel Pichler",
                    "email": "github@manuel-pichler.de",
                    "homepage": "https://github.com/manuelpichler",
                    "role": "Project Founder"
                },
                {
                    "name": "Marc Würth",
                    "email": "ravage@bluewin.ch",
                    "homepage": "https://github.com/ravage84",
                    "role": "Project Maintainer"
                },
                {
                    "name": "Other contributors",
                    "homepage": "https://github.com/phpmd/phpmd/graphs/contributors",
                    "role": "Contributors"
                }
            ],
            "description": "PHPMD is a spin-off project of PHP Depend and aims to be a PHP equivalent of the well known Java tool PMD.",
            "homepage": "https://phpmd.org/",
            "keywords": [
                "mess detection",
                "mess detector",
                "pdepend",
                "phpmd",
                "pmd"
            ],
            "time": "2020-02-16T20:15:50+00:00"
        },
        {
            "name": "phpoption/phpoption",
            "version": "1.7.3",
            "source": {
                "type": "git",
                "url": "https://github.com/schmittjoh/php-option.git",
                "reference": "4acfd6a4b33a509d8c88f50e5222f734b6aeebae"
            },
            "dist": {
                "type": "zip",
                "url": "https://api.github.com/repos/schmittjoh/php-option/zipball/4acfd6a4b33a509d8c88f50e5222f734b6aeebae",
                "reference": "4acfd6a4b33a509d8c88f50e5222f734b6aeebae",
                "shasum": ""
            },
            "require": {
                "php": "^5.5.9 || ^7.0 || ^8.0"
            },
            "require-dev": {
                "bamarni/composer-bin-plugin": "^1.3",
                "phpunit/phpunit": "^4.8.35 || ^5.0 || ^6.0 || ^7.0"
            },
            "type": "library",
            "extra": {
                "branch-alias": {
                    "dev-master": "1.7-dev"
                }
            },
            "autoload": {
                "psr-4": {
                    "PhpOption\\": "src/PhpOption/"
                }
            },
            "notification-url": "https://packagist.org/downloads/",
            "license": [
                "Apache-2.0"
            ],
            "authors": [
                {
                    "name": "Johannes M. Schmitt",
                    "email": "schmittjoh@gmail.com"
                },
                {
                    "name": "Graham Campbell",
                    "email": "graham@alt-three.com"
                }
            ],
            "description": "Option Type for PHP",
            "keywords": [
                "language",
                "option",
                "php",
                "type"
            ],
            "time": "2020-03-21T18:07:53+00:00"
        },
        {
            "name": "phpspec/prophecy",
            "version": "v1.10.3",
            "source": {
                "type": "git",
                "url": "https://github.com/phpspec/prophecy.git",
                "reference": "451c3cd1418cf640de218914901e51b064abb093"
            },
            "dist": {
                "type": "zip",
                "url": "https://api.github.com/repos/phpspec/prophecy/zipball/451c3cd1418cf640de218914901e51b064abb093",
                "reference": "451c3cd1418cf640de218914901e51b064abb093",
                "shasum": ""
            },
            "require": {
                "doctrine/instantiator": "^1.0.2",
                "php": "^5.3|^7.0",
                "phpdocumentor/reflection-docblock": "^2.0|^3.0.2|^4.0|^5.0",
                "sebastian/comparator": "^1.2.3|^2.0|^3.0|^4.0",
                "sebastian/recursion-context": "^1.0|^2.0|^3.0|^4.0"
            },
            "require-dev": {
                "phpspec/phpspec": "^2.5 || ^3.2",
                "phpunit/phpunit": "^4.8.35 || ^5.7 || ^6.5 || ^7.1"
            },
            "type": "library",
            "extra": {
                "branch-alias": {
                    "dev-master": "1.10.x-dev"
                }
            },
            "autoload": {
                "psr-4": {
                    "Prophecy\\": "src/Prophecy"
                }
            },
            "notification-url": "https://packagist.org/downloads/",
            "license": [
                "MIT"
            ],
            "authors": [
                {
                    "name": "Konstantin Kudryashov",
                    "email": "ever.zet@gmail.com",
                    "homepage": "http://everzet.com"
                },
                {
                    "name": "Marcello Duarte",
                    "email": "marcello.duarte@gmail.com"
                }
            ],
            "description": "Highly opinionated mocking framework for PHP 5.3+",
            "homepage": "https://github.com/phpspec/prophecy",
            "keywords": [
                "Double",
                "Dummy",
                "fake",
                "mock",
                "spy",
                "stub"
            ],
            "time": "2020-03-05T15:02:03+00:00"
        },
        {
            "name": "phpstan/phpstan",
            "version": "0.12.19",
            "source": {
                "type": "git",
                "url": "https://github.com/phpstan/phpstan.git",
                "reference": "054f6d76b12ba9a6c13a5a8d5fcdf51219615f4d"
            },
            "dist": {
                "type": "zip",
                "url": "https://api.github.com/repos/phpstan/phpstan/zipball/054f6d76b12ba9a6c13a5a8d5fcdf51219615f4d",
                "reference": "054f6d76b12ba9a6c13a5a8d5fcdf51219615f4d",
                "shasum": ""
            },
            "require": {
                "php": "^7.1"
            },
            "conflict": {
                "phpstan/phpstan-shim": "*"
            },
            "bin": [
                "phpstan",
                "phpstan.phar"
            ],
            "type": "library",
            "extra": {
                "branch-alias": {
                    "dev-master": "0.12-dev"
                }
            },
            "autoload": {
                "files": [
                    "bootstrap.php"
                ]
            },
            "notification-url": "https://packagist.org/downloads/",
            "license": [
                "MIT"
            ],
            "description": "PHPStan - PHP Static Analysis Tool",
            "funding": [
                {
                    "url": "https://github.com/ondrejmirtes",
                    "type": "github"
                },
                {
                    "url": "https://www.patreon.com/phpstan",
                    "type": "patreon"
                },
                {
                    "url": "https://tidelift.com/funding/github/packagist/phpstan/phpstan",
                    "type": "tidelift"
                }
            ],
            "time": "2020-04-19T20:35:10+00:00"
        },
        {
            "name": "phpunit/php-code-coverage",
            "version": "8.0.1",
            "source": {
                "type": "git",
                "url": "https://github.com/sebastianbergmann/php-code-coverage.git",
                "reference": "31e94ccc084025d6abee0585df533eb3a792b96a"
            },
            "dist": {
                "type": "zip",
                "url": "https://api.github.com/repos/sebastianbergmann/php-code-coverage/zipball/31e94ccc084025d6abee0585df533eb3a792b96a",
                "reference": "31e94ccc084025d6abee0585df533eb3a792b96a",
                "shasum": ""
            },
            "require": {
                "ext-dom": "*",
                "ext-xmlwriter": "*",
                "php": "^7.3",
                "phpunit/php-file-iterator": "^3.0",
                "phpunit/php-text-template": "^2.0",
                "phpunit/php-token-stream": "^4.0",
                "sebastian/code-unit-reverse-lookup": "^2.0",
                "sebastian/environment": "^5.0",
                "sebastian/version": "^3.0",
                "theseer/tokenizer": "^1.1.3"
            },
            "require-dev": {
                "phpunit/phpunit": "^9.0"
            },
            "suggest": {
                "ext-pcov": "*",
                "ext-xdebug": "*"
            },
            "type": "library",
            "extra": {
                "branch-alias": {
                    "dev-master": "8.0-dev"
                }
            },
            "autoload": {
                "classmap": [
                    "src/"
                ]
            },
            "notification-url": "https://packagist.org/downloads/",
            "license": [
                "BSD-3-Clause"
            ],
            "authors": [
                {
                    "name": "Sebastian Bergmann",
                    "email": "sebastian@phpunit.de",
                    "role": "lead"
                }
            ],
            "description": "Library that provides collection, processing, and rendering functionality for PHP code coverage information.",
            "homepage": "https://github.com/sebastianbergmann/php-code-coverage",
            "keywords": [
                "coverage",
                "testing",
                "xunit"
            ],
            "time": "2020-02-19T13:41:19+00:00"
        },
        {
            "name": "phpunit/php-file-iterator",
            "version": "3.0.1",
            "source": {
                "type": "git",
                "url": "https://github.com/sebastianbergmann/php-file-iterator.git",
                "reference": "4ac5b3e13df14829daa60a2eb4fdd2f2b7d33cf4"
            },
            "dist": {
                "type": "zip",
                "url": "https://api.github.com/repos/sebastianbergmann/php-file-iterator/zipball/4ac5b3e13df14829daa60a2eb4fdd2f2b7d33cf4",
                "reference": "4ac5b3e13df14829daa60a2eb4fdd2f2b7d33cf4",
                "shasum": ""
            },
            "require": {
                "php": "^7.3"
            },
            "require-dev": {
                "phpunit/phpunit": "^9.0"
            },
            "type": "library",
            "extra": {
                "branch-alias": {
                    "dev-master": "3.0-dev"
                }
            },
            "autoload": {
                "classmap": [
                    "src/"
                ]
            },
            "notification-url": "https://packagist.org/downloads/",
            "license": [
                "BSD-3-Clause"
            ],
            "authors": [
                {
                    "name": "Sebastian Bergmann",
                    "email": "sebastian@phpunit.de",
                    "role": "lead"
                }
            ],
            "description": "FilterIterator implementation that filters files based on a list of suffixes.",
            "homepage": "https://github.com/sebastianbergmann/php-file-iterator/",
            "keywords": [
                "filesystem",
                "iterator"
            ],
            "funding": [
                {
                    "url": "https://github.com/sebastianbergmann",
                    "type": "github"
                }
            ],
            "time": "2020-04-18T05:02:12+00:00"
        },
        {
            "name": "phpunit/php-invoker",
            "version": "3.0.0",
            "source": {
                "type": "git",
                "url": "https://github.com/sebastianbergmann/php-invoker.git",
                "reference": "7579d5a1ba7f3ac11c80004d205877911315ae7a"
            },
            "dist": {
                "type": "zip",
                "url": "https://api.github.com/repos/sebastianbergmann/php-invoker/zipball/7579d5a1ba7f3ac11c80004d205877911315ae7a",
                "reference": "7579d5a1ba7f3ac11c80004d205877911315ae7a",
                "shasum": ""
            },
            "require": {
                "php": "^7.3"
            },
            "require-dev": {
                "ext-pcntl": "*",
                "phpunit/phpunit": "^9.0"
            },
            "suggest": {
                "ext-pcntl": "*"
            },
            "type": "library",
            "extra": {
                "branch-alias": {
                    "dev-master": "3.0-dev"
                }
            },
            "autoload": {
                "classmap": [
                    "src/"
                ]
            },
            "notification-url": "https://packagist.org/downloads/",
            "license": [
                "BSD-3-Clause"
            ],
            "authors": [
                {
                    "name": "Sebastian Bergmann",
                    "email": "sebastian@phpunit.de",
                    "role": "lead"
                }
            ],
            "description": "Invoke callables with a timeout",
            "homepage": "https://github.com/sebastianbergmann/php-invoker/",
            "keywords": [
                "process"
            ],
            "time": "2020-02-07T06:06:11+00:00"
        },
        {
            "name": "phpunit/php-text-template",
            "version": "2.0.0",
            "source": {
                "type": "git",
                "url": "https://github.com/sebastianbergmann/php-text-template.git",
                "reference": "526dc996cc0ebdfa428cd2dfccd79b7b53fee346"
            },
            "dist": {
                "type": "zip",
                "url": "https://api.github.com/repos/sebastianbergmann/php-text-template/zipball/526dc996cc0ebdfa428cd2dfccd79b7b53fee346",
                "reference": "526dc996cc0ebdfa428cd2dfccd79b7b53fee346",
                "shasum": ""
            },
            "require": {
                "php": "^7.3"
            },
            "type": "library",
            "extra": {
                "branch-alias": {
                    "dev-master": "2.0-dev"
                }
            },
            "autoload": {
                "classmap": [
                    "src/"
                ]
            },
            "notification-url": "https://packagist.org/downloads/",
            "license": [
                "BSD-3-Clause"
            ],
            "authors": [
                {
                    "name": "Sebastian Bergmann",
                    "email": "sebastian@phpunit.de",
                    "role": "lead"
                }
            ],
            "description": "Simple template engine.",
            "homepage": "https://github.com/sebastianbergmann/php-text-template/",
            "keywords": [
                "template"
            ],
            "time": "2020-02-01T07:43:44+00:00"
        },
        {
            "name": "phpunit/php-timer",
            "version": "3.1.4",
            "source": {
                "type": "git",
                "url": "https://github.com/sebastianbergmann/php-timer.git",
                "reference": "dc9368fae6ef2ffa57eba80a7410bcef81df6258"
            },
            "dist": {
                "type": "zip",
                "url": "https://api.github.com/repos/sebastianbergmann/php-timer/zipball/dc9368fae6ef2ffa57eba80a7410bcef81df6258",
                "reference": "dc9368fae6ef2ffa57eba80a7410bcef81df6258",
                "shasum": ""
            },
            "require": {
                "php": "^7.3"
            },
            "require-dev": {
                "phpunit/phpunit": "^9.0"
            },
            "type": "library",
            "extra": {
                "branch-alias": {
                    "dev-master": "3.1-dev"
                }
            },
            "autoload": {
                "classmap": [
                    "src/"
                ]
            },
            "notification-url": "https://packagist.org/downloads/",
            "license": [
                "BSD-3-Clause"
            ],
            "authors": [
                {
                    "name": "Sebastian Bergmann",
                    "email": "sebastian@phpunit.de",
                    "role": "lead"
                }
            ],
            "description": "Utility class for timing",
            "homepage": "https://github.com/sebastianbergmann/php-timer/",
            "keywords": [
                "timer"
            ],
            "funding": [
                {
                    "url": "https://github.com/sebastianbergmann",
                    "type": "github"
                }
            ],
            "time": "2020-04-20T06:00:37+00:00"
        },
        {
            "name": "phpunit/php-token-stream",
            "version": "4.0.0",
            "source": {
                "type": "git",
                "url": "https://github.com/sebastianbergmann/php-token-stream.git",
                "reference": "b2560a0c33f7710e4d7f8780964193e8e8f8effe"
            },
            "dist": {
                "type": "zip",
                "url": "https://api.github.com/repos/sebastianbergmann/php-token-stream/zipball/b2560a0c33f7710e4d7f8780964193e8e8f8effe",
                "reference": "b2560a0c33f7710e4d7f8780964193e8e8f8effe",
                "shasum": ""
            },
            "require": {
                "ext-tokenizer": "*",
                "php": "^7.3"
            },
            "require-dev": {
                "phpunit/phpunit": "^9.0"
            },
            "type": "library",
            "extra": {
                "branch-alias": {
                    "dev-master": "4.0-dev"
                }
            },
            "autoload": {
                "classmap": [
                    "src/"
                ]
            },
            "notification-url": "https://packagist.org/downloads/",
            "license": [
                "BSD-3-Clause"
            ],
            "authors": [
                {
                    "name": "Sebastian Bergmann",
                    "email": "sebastian@phpunit.de"
                }
            ],
            "description": "Wrapper around PHP's tokenizer extension.",
            "homepage": "https://github.com/sebastianbergmann/php-token-stream/",
            "keywords": [
                "tokenizer"
            ],
            "time": "2020-02-07T06:19:00+00:00"
        },
        {
            "name": "phpunit/phpunit",
            "version": "9.1.3",
            "source": {
                "type": "git",
                "url": "https://github.com/sebastianbergmann/phpunit.git",
                "reference": "a74780472172957a65cb5999a597e8c0878cf39c"
            },
            "dist": {
                "type": "zip",
                "url": "https://api.github.com/repos/sebastianbergmann/phpunit/zipball/a74780472172957a65cb5999a597e8c0878cf39c",
                "reference": "a74780472172957a65cb5999a597e8c0878cf39c",
                "shasum": ""
            },
            "require": {
                "doctrine/instantiator": "^1.2.0",
                "ext-dom": "*",
                "ext-json": "*",
                "ext-libxml": "*",
                "ext-mbstring": "*",
                "ext-xml": "*",
                "ext-xmlwriter": "*",
                "myclabs/deep-copy": "^1.9.1",
                "phar-io/manifest": "^1.0.3",
                "phar-io/version": "^2.0.1",
                "php": "^7.3",
                "phpspec/prophecy": "^1.8.1",
                "phpunit/php-code-coverage": "^8.0.1",
                "phpunit/php-file-iterator": "^3.0",
                "phpunit/php-invoker": "^3.0",
                "phpunit/php-text-template": "^2.0",
                "phpunit/php-timer": "^3.1.4",
                "sebastian/code-unit": "^1.0",
                "sebastian/comparator": "^4.0",
                "sebastian/diff": "^4.0",
                "sebastian/environment": "^5.0.1",
                "sebastian/exporter": "^4.0",
                "sebastian/global-state": "^4.0",
                "sebastian/object-enumerator": "^4.0",
                "sebastian/resource-operations": "^3.0",
                "sebastian/type": "^2.0",
                "sebastian/version": "^3.0"
            },
            "require-dev": {
                "ext-pdo": "*",
                "phpspec/prophecy-phpunit": "^2.0"
            },
            "suggest": {
                "ext-soap": "*",
                "ext-xdebug": "*"
            },
            "bin": [
                "phpunit"
            ],
            "type": "library",
            "extra": {
                "branch-alias": {
                    "dev-master": "9.1-dev"
                }
            },
            "autoload": {
                "classmap": [
                    "src/"
                ],
                "files": [
                    "src/Framework/Assert/Functions.php"
                ]
            },
            "notification-url": "https://packagist.org/downloads/",
            "license": [
                "BSD-3-Clause"
            ],
            "authors": [
                {
                    "name": "Sebastian Bergmann",
                    "email": "sebastian@phpunit.de",
                    "role": "lead"
                }
            ],
            "description": "The PHP Unit Testing framework.",
            "homepage": "https://phpunit.de/",
            "keywords": [
                "phpunit",
                "testing",
                "xunit"
            ],
<<<<<<< HEAD
            "funding": [
                {
                    "url": "https://phpunit.de/donate.html",
                    "type": "custom"
                },
                {
                    "url": "https://github.com/sebastianbergmann",
                    "type": "github"
                }
            ],
            "time": "2020-04-20T06:24:01+00:00"
=======
            "time": "2020-04-23T04:42:05+00:00"
>>>>>>> f70f71c3
        },
        {
            "name": "psr/cache",
            "version": "1.0.1",
            "source": {
                "type": "git",
                "url": "https://github.com/php-fig/cache.git",
                "reference": "d11b50ad223250cf17b86e38383413f5a6764bf8"
            },
            "dist": {
                "type": "zip",
                "url": "https://api.github.com/repos/php-fig/cache/zipball/d11b50ad223250cf17b86e38383413f5a6764bf8",
                "reference": "d11b50ad223250cf17b86e38383413f5a6764bf8",
                "shasum": ""
            },
            "require": {
                "php": ">=5.3.0"
            },
            "type": "library",
            "extra": {
                "branch-alias": {
                    "dev-master": "1.0.x-dev"
                }
            },
            "autoload": {
                "psr-4": {
                    "Psr\\Cache\\": "src/"
                }
            },
            "notification-url": "https://packagist.org/downloads/",
            "license": [
                "MIT"
            ],
            "authors": [
                {
                    "name": "PHP-FIG",
                    "homepage": "http://www.php-fig.org/"
                }
            ],
            "description": "Common interface for caching libraries",
            "keywords": [
                "cache",
                "psr",
                "psr-6"
            ],
            "time": "2016-08-06T20:24:11+00:00"
        },
        {
            "name": "psr/simple-cache",
            "version": "1.0.1",
            "source": {
                "type": "git",
                "url": "https://github.com/php-fig/simple-cache.git",
                "reference": "408d5eafb83c57f6365a3ca330ff23aa4a5fa39b"
            },
            "dist": {
                "type": "zip",
                "url": "https://api.github.com/repos/php-fig/simple-cache/zipball/408d5eafb83c57f6365a3ca330ff23aa4a5fa39b",
                "reference": "408d5eafb83c57f6365a3ca330ff23aa4a5fa39b",
                "shasum": ""
            },
            "require": {
                "php": ">=5.3.0"
            },
            "type": "library",
            "extra": {
                "branch-alias": {
                    "dev-master": "1.0.x-dev"
                }
            },
            "autoload": {
                "psr-4": {
                    "Psr\\SimpleCache\\": "src/"
                }
            },
            "notification-url": "https://packagist.org/downloads/",
            "license": [
                "MIT"
            ],
            "authors": [
                {
                    "name": "PHP-FIG",
                    "homepage": "http://www.php-fig.org/"
                }
            ],
            "description": "Common interfaces for simple caching",
            "keywords": [
                "cache",
                "caching",
                "psr",
                "psr-16",
                "simple-cache"
            ],
            "time": "2017-10-23T01:57:42+00:00"
        },
        {
            "name": "sebastian/code-unit",
            "version": "1.0.1",
            "source": {
                "type": "git",
                "url": "https://github.com/sebastianbergmann/code-unit.git",
                "reference": "00d2094a93573796ec6666401be467fa6efcd86a"
            },
            "dist": {
                "type": "zip",
                "url": "https://api.github.com/repos/sebastianbergmann/code-unit/zipball/00d2094a93573796ec6666401be467fa6efcd86a",
                "reference": "00d2094a93573796ec6666401be467fa6efcd86a",
                "shasum": ""
            },
            "require": {
                "php": "^7.3"
            },
            "require-dev": {
                "phpunit/phpunit": "^9.0"
            },
            "type": "library",
            "extra": {
                "branch-alias": {
                    "dev-master": "1.0-dev"
                }
            },
            "autoload": {
                "classmap": [
                    "src/"
                ]
            },
            "notification-url": "https://packagist.org/downloads/",
            "license": [
                "BSD-3-Clause"
            ],
            "authors": [
                {
                    "name": "Sebastian Bergmann",
                    "email": "sebastian@phpunit.de",
                    "role": "lead"
                }
            ],
            "description": "Collection of value objects that represent the PHP code units",
            "homepage": "https://github.com/sebastianbergmann/code-unit",
<<<<<<< HEAD
            "funding": [
                {
                    "url": "https://github.com/sebastianbergmann",
                    "type": "github"
                }
            ],
            "time": "2020-03-30T11:59:20+00:00"
=======
            "time": "2020-04-27T06:25:01+00:00"
>>>>>>> f70f71c3
        },
        {
            "name": "sebastian/code-unit-reverse-lookup",
            "version": "2.0.0",
            "source": {
                "type": "git",
                "url": "https://github.com/sebastianbergmann/code-unit-reverse-lookup.git",
                "reference": "5b5dbe0044085ac41df47e79d34911a15b96d82e"
            },
            "dist": {
                "type": "zip",
                "url": "https://api.github.com/repos/sebastianbergmann/code-unit-reverse-lookup/zipball/5b5dbe0044085ac41df47e79d34911a15b96d82e",
                "reference": "5b5dbe0044085ac41df47e79d34911a15b96d82e",
                "shasum": ""
            },
            "require": {
                "php": "^7.3"
            },
            "require-dev": {
                "phpunit/phpunit": "^9.0"
            },
            "type": "library",
            "extra": {
                "branch-alias": {
                    "dev-master": "2.0-dev"
                }
            },
            "autoload": {
                "classmap": [
                    "src/"
                ]
            },
            "notification-url": "https://packagist.org/downloads/",
            "license": [
                "BSD-3-Clause"
            ],
            "authors": [
                {
                    "name": "Sebastian Bergmann",
                    "email": "sebastian@phpunit.de"
                }
            ],
            "description": "Looks up which function or method a line of code belongs to",
            "homepage": "https://github.com/sebastianbergmann/code-unit-reverse-lookup/",
            "time": "2020-02-07T06:20:13+00:00"
        },
        {
            "name": "sebastian/comparator",
            "version": "4.0.0",
            "source": {
                "type": "git",
                "url": "https://github.com/sebastianbergmann/comparator.git",
                "reference": "85b3435da967696ed618ff745f32be3ff4a2b8e8"
            },
            "dist": {
                "type": "zip",
                "url": "https://api.github.com/repos/sebastianbergmann/comparator/zipball/85b3435da967696ed618ff745f32be3ff4a2b8e8",
                "reference": "85b3435da967696ed618ff745f32be3ff4a2b8e8",
                "shasum": ""
            },
            "require": {
                "php": "^7.3",
                "sebastian/diff": "^4.0",
                "sebastian/exporter": "^4.0"
            },
            "require-dev": {
                "phpunit/phpunit": "^9.0"
            },
            "type": "library",
            "extra": {
                "branch-alias": {
                    "dev-master": "4.0-dev"
                }
            },
            "autoload": {
                "classmap": [
                    "src/"
                ]
            },
            "notification-url": "https://packagist.org/downloads/",
            "license": [
                "BSD-3-Clause"
            ],
            "authors": [
                {
                    "name": "Sebastian Bergmann",
                    "email": "sebastian@phpunit.de"
                },
                {
                    "name": "Jeff Welch",
                    "email": "whatthejeff@gmail.com"
                },
                {
                    "name": "Volker Dusch",
                    "email": "github@wallbash.com"
                },
                {
                    "name": "Bernhard Schussek",
                    "email": "bschussek@2bepublished.at"
                }
            ],
            "description": "Provides the functionality to compare PHP values for equality",
            "homepage": "https://github.com/sebastianbergmann/comparator",
            "keywords": [
                "comparator",
                "compare",
                "equality"
            ],
            "time": "2020-02-07T06:08:51+00:00"
        },
        {
            "name": "sebastian/diff",
            "version": "4.0.0",
            "source": {
                "type": "git",
                "url": "https://github.com/sebastianbergmann/diff.git",
                "reference": "c0c26c9188b538bfa985ae10c9f05d278f12060d"
            },
            "dist": {
                "type": "zip",
                "url": "https://api.github.com/repos/sebastianbergmann/diff/zipball/c0c26c9188b538bfa985ae10c9f05d278f12060d",
                "reference": "c0c26c9188b538bfa985ae10c9f05d278f12060d",
                "shasum": ""
            },
            "require": {
                "php": "^7.3"
            },
            "require-dev": {
                "phpunit/phpunit": "^9.0",
                "symfony/process": "^4 || ^5"
            },
            "type": "library",
            "extra": {
                "branch-alias": {
                    "dev-master": "4.0-dev"
                }
            },
            "autoload": {
                "classmap": [
                    "src/"
                ]
            },
            "notification-url": "https://packagist.org/downloads/",
            "license": [
                "BSD-3-Clause"
            ],
            "authors": [
                {
                    "name": "Sebastian Bergmann",
                    "email": "sebastian@phpunit.de"
                },
                {
                    "name": "Kore Nordmann",
                    "email": "mail@kore-nordmann.de"
                }
            ],
            "description": "Diff implementation",
            "homepage": "https://github.com/sebastianbergmann/diff",
            "keywords": [
                "diff",
                "udiff",
                "unidiff",
                "unified diff"
            ],
            "time": "2020-02-07T06:09:38+00:00"
        },
        {
            "name": "sebastian/environment",
            "version": "5.1.0",
            "source": {
                "type": "git",
                "url": "https://github.com/sebastianbergmann/environment.git",
                "reference": "c753f04d68cd489b6973cf9b4e505e191af3b05c"
            },
            "dist": {
                "type": "zip",
                "url": "https://api.github.com/repos/sebastianbergmann/environment/zipball/c753f04d68cd489b6973cf9b4e505e191af3b05c",
                "reference": "c753f04d68cd489b6973cf9b4e505e191af3b05c",
                "shasum": ""
            },
            "require": {
                "php": "^7.3"
            },
            "require-dev": {
                "phpunit/phpunit": "^9.0"
            },
            "suggest": {
                "ext-posix": "*"
            },
            "type": "library",
            "extra": {
                "branch-alias": {
                    "dev-master": "5.0-dev"
                }
            },
            "autoload": {
                "classmap": [
                    "src/"
                ]
            },
            "notification-url": "https://packagist.org/downloads/",
            "license": [
                "BSD-3-Clause"
            ],
            "authors": [
                {
                    "name": "Sebastian Bergmann",
                    "email": "sebastian@phpunit.de"
                }
            ],
            "description": "Provides functionality to handle HHVM/PHP environments",
            "homepage": "http://www.github.com/sebastianbergmann/environment",
            "keywords": [
                "Xdebug",
                "environment",
                "hhvm"
            ],
            "funding": [
                {
                    "url": "https://github.com/sebastianbergmann",
                    "type": "github"
                }
            ],
            "time": "2020-04-14T13:36:52+00:00"
        },
        {
            "name": "sebastian/exporter",
            "version": "4.0.0",
            "source": {
                "type": "git",
                "url": "https://github.com/sebastianbergmann/exporter.git",
                "reference": "80c26562e964016538f832f305b2286e1ec29566"
            },
            "dist": {
                "type": "zip",
                "url": "https://api.github.com/repos/sebastianbergmann/exporter/zipball/80c26562e964016538f832f305b2286e1ec29566",
                "reference": "80c26562e964016538f832f305b2286e1ec29566",
                "shasum": ""
            },
            "require": {
                "php": "^7.3",
                "sebastian/recursion-context": "^4.0"
            },
            "require-dev": {
                "ext-mbstring": "*",
                "phpunit/phpunit": "^9.0"
            },
            "type": "library",
            "extra": {
                "branch-alias": {
                    "dev-master": "4.0-dev"
                }
            },
            "autoload": {
                "classmap": [
                    "src/"
                ]
            },
            "notification-url": "https://packagist.org/downloads/",
            "license": [
                "BSD-3-Clause"
            ],
            "authors": [
                {
                    "name": "Sebastian Bergmann",
                    "email": "sebastian@phpunit.de"
                },
                {
                    "name": "Jeff Welch",
                    "email": "whatthejeff@gmail.com"
                },
                {
                    "name": "Volker Dusch",
                    "email": "github@wallbash.com"
                },
                {
                    "name": "Adam Harvey",
                    "email": "aharvey@php.net"
                },
                {
                    "name": "Bernhard Schussek",
                    "email": "bschussek@gmail.com"
                }
            ],
            "description": "Provides the functionality to export PHP variables for visualization",
            "homepage": "http://www.github.com/sebastianbergmann/exporter",
            "keywords": [
                "export",
                "exporter"
            ],
            "time": "2020-02-07T06:10:52+00:00"
        },
        {
            "name": "sebastian/finder-facade",
            "version": "2.0.0",
            "source": {
                "type": "git",
                "url": "https://github.com/sebastianbergmann/finder-facade.git",
                "reference": "9d3e74b845a2ce50e19b25b5f0c2718e153bee6c"
            },
            "dist": {
                "type": "zip",
                "url": "https://api.github.com/repos/sebastianbergmann/finder-facade/zipball/9d3e74b845a2ce50e19b25b5f0c2718e153bee6c",
                "reference": "9d3e74b845a2ce50e19b25b5f0c2718e153bee6c",
                "shasum": ""
            },
            "require": {
                "ext-ctype": "*",
                "php": "^7.3",
                "symfony/finder": "^4.1|^5.0",
                "theseer/fdomdocument": "^1.6"
            },
            "type": "library",
            "extra": {
                "branch-alias": {
                    "dev-master": "2.0-dev"
                }
            },
            "autoload": {
                "classmap": [
                    "src/"
                ]
            },
            "notification-url": "https://packagist.org/downloads/",
            "license": [
                "BSD-3-Clause"
            ],
            "authors": [
                {
                    "name": "Sebastian Bergmann",
                    "email": "sebastian@phpunit.de",
                    "role": "lead"
                }
            ],
            "description": "FinderFacade is a convenience wrapper for Symfony's Finder component.",
            "homepage": "https://github.com/sebastianbergmann/finder-facade",
            "time": "2020-02-08T06:07:58+00:00"
        },
        {
            "name": "sebastian/global-state",
            "version": "4.0.0",
            "source": {
                "type": "git",
                "url": "https://github.com/sebastianbergmann/global-state.git",
                "reference": "bdb1e7c79e592b8c82cb1699be3c8743119b8a72"
            },
            "dist": {
                "type": "zip",
                "url": "https://api.github.com/repos/sebastianbergmann/global-state/zipball/bdb1e7c79e592b8c82cb1699be3c8743119b8a72",
                "reference": "bdb1e7c79e592b8c82cb1699be3c8743119b8a72",
                "shasum": ""
            },
            "require": {
                "php": "^7.3",
                "sebastian/object-reflector": "^2.0",
                "sebastian/recursion-context": "^4.0"
            },
            "require-dev": {
                "ext-dom": "*",
                "phpunit/phpunit": "^9.0"
            },
            "suggest": {
                "ext-uopz": "*"
            },
            "type": "library",
            "extra": {
                "branch-alias": {
                    "dev-master": "4.0-dev"
                }
            },
            "autoload": {
                "classmap": [
                    "src/"
                ]
            },
            "notification-url": "https://packagist.org/downloads/",
            "license": [
                "BSD-3-Clause"
            ],
            "authors": [
                {
                    "name": "Sebastian Bergmann",
                    "email": "sebastian@phpunit.de"
                }
            ],
            "description": "Snapshotting of global state",
            "homepage": "http://www.github.com/sebastianbergmann/global-state",
            "keywords": [
                "global state"
            ],
            "time": "2020-02-07T06:11:37+00:00"
        },
        {
            "name": "sebastian/object-enumerator",
            "version": "4.0.0",
            "source": {
                "type": "git",
                "url": "https://github.com/sebastianbergmann/object-enumerator.git",
                "reference": "e67516b175550abad905dc952f43285957ef4363"
            },
            "dist": {
                "type": "zip",
                "url": "https://api.github.com/repos/sebastianbergmann/object-enumerator/zipball/e67516b175550abad905dc952f43285957ef4363",
                "reference": "e67516b175550abad905dc952f43285957ef4363",
                "shasum": ""
            },
            "require": {
                "php": "^7.3",
                "sebastian/object-reflector": "^2.0",
                "sebastian/recursion-context": "^4.0"
            },
            "require-dev": {
                "phpunit/phpunit": "^9.0"
            },
            "type": "library",
            "extra": {
                "branch-alias": {
                    "dev-master": "4.0-dev"
                }
            },
            "autoload": {
                "classmap": [
                    "src/"
                ]
            },
            "notification-url": "https://packagist.org/downloads/",
            "license": [
                "BSD-3-Clause"
            ],
            "authors": [
                {
                    "name": "Sebastian Bergmann",
                    "email": "sebastian@phpunit.de"
                }
            ],
            "description": "Traverses array structures and object graphs to enumerate all referenced objects",
            "homepage": "https://github.com/sebastianbergmann/object-enumerator/",
            "time": "2020-02-07T06:12:23+00:00"
        },
        {
            "name": "sebastian/object-reflector",
            "version": "2.0.0",
            "source": {
                "type": "git",
                "url": "https://github.com/sebastianbergmann/object-reflector.git",
                "reference": "f4fd0835cabb0d4a6546d9fe291e5740037aa1e7"
            },
            "dist": {
                "type": "zip",
                "url": "https://api.github.com/repos/sebastianbergmann/object-reflector/zipball/f4fd0835cabb0d4a6546d9fe291e5740037aa1e7",
                "reference": "f4fd0835cabb0d4a6546d9fe291e5740037aa1e7",
                "shasum": ""
            },
            "require": {
                "php": "^7.3"
            },
            "require-dev": {
                "phpunit/phpunit": "^9.0"
            },
            "type": "library",
            "extra": {
                "branch-alias": {
                    "dev-master": "2.0-dev"
                }
            },
            "autoload": {
                "classmap": [
                    "src/"
                ]
            },
            "notification-url": "https://packagist.org/downloads/",
            "license": [
                "BSD-3-Clause"
            ],
            "authors": [
                {
                    "name": "Sebastian Bergmann",
                    "email": "sebastian@phpunit.de"
                }
            ],
            "description": "Allows reflection of object attributes, including inherited and non-public ones",
            "homepage": "https://github.com/sebastianbergmann/object-reflector/",
            "time": "2020-02-07T06:19:40+00:00"
        },
        {
            "name": "sebastian/phpcpd",
            "version": "5.0.2",
            "source": {
                "type": "git",
                "url": "https://github.com/sebastianbergmann/phpcpd.git",
                "reference": "8724382966b1861df4e12db915eaed2165e10bf3"
            },
            "dist": {
                "type": "zip",
                "url": "https://api.github.com/repos/sebastianbergmann/phpcpd/zipball/8724382966b1861df4e12db915eaed2165e10bf3",
                "reference": "8724382966b1861df4e12db915eaed2165e10bf3",
                "shasum": ""
            },
            "require": {
                "ext-dom": "*",
                "php": "^7.3",
                "phpunit/php-timer": "^3.0",
                "sebastian/finder-facade": "^2.0",
                "sebastian/version": "^3.0",
                "symfony/console": "^4.0|^5.0"
            },
            "bin": [
                "phpcpd"
            ],
            "type": "library",
            "extra": {
                "branch-alias": {
                    "dev-master": "5.0-dev"
                }
            },
            "autoload": {
                "classmap": [
                    "src/"
                ]
            },
            "notification-url": "https://packagist.org/downloads/",
            "license": [
                "BSD-3-Clause"
            ],
            "authors": [
                {
                    "name": "Sebastian Bergmann",
                    "email": "sebastian@phpunit.de",
                    "role": "lead"
                }
            ],
            "description": "Copy/Paste Detector (CPD) for PHP code.",
            "homepage": "https://github.com/sebastianbergmann/phpcpd",
            "time": "2020-02-22T06:03:17+00:00"
        },
        {
            "name": "sebastian/recursion-context",
            "version": "4.0.0",
            "source": {
                "type": "git",
                "url": "https://github.com/sebastianbergmann/recursion-context.git",
                "reference": "cdd86616411fc3062368b720b0425de10bd3d579"
            },
            "dist": {
                "type": "zip",
                "url": "https://api.github.com/repos/sebastianbergmann/recursion-context/zipball/cdd86616411fc3062368b720b0425de10bd3d579",
                "reference": "cdd86616411fc3062368b720b0425de10bd3d579",
                "shasum": ""
            },
            "require": {
                "php": "^7.3"
            },
            "require-dev": {
                "phpunit/phpunit": "^9.0"
            },
            "type": "library",
            "extra": {
                "branch-alias": {
                    "dev-master": "4.0-dev"
                }
            },
            "autoload": {
                "classmap": [
                    "src/"
                ]
            },
            "notification-url": "https://packagist.org/downloads/",
            "license": [
                "BSD-3-Clause"
            ],
            "authors": [
                {
                    "name": "Sebastian Bergmann",
                    "email": "sebastian@phpunit.de"
                },
                {
                    "name": "Jeff Welch",
                    "email": "whatthejeff@gmail.com"
                },
                {
                    "name": "Adam Harvey",
                    "email": "aharvey@php.net"
                }
            ],
            "description": "Provides functionality to recursively process PHP variables",
            "homepage": "http://www.github.com/sebastianbergmann/recursion-context",
            "time": "2020-02-07T06:18:20+00:00"
        },
        {
            "name": "sebastian/resource-operations",
            "version": "3.0.0",
            "source": {
                "type": "git",
                "url": "https://github.com/sebastianbergmann/resource-operations.git",
                "reference": "8c98bf0dfa1f9256d0468b9803a1e1df31b6fa98"
            },
            "dist": {
                "type": "zip",
                "url": "https://api.github.com/repos/sebastianbergmann/resource-operations/zipball/8c98bf0dfa1f9256d0468b9803a1e1df31b6fa98",
                "reference": "8c98bf0dfa1f9256d0468b9803a1e1df31b6fa98",
                "shasum": ""
            },
            "require": {
                "php": "^7.3"
            },
            "require-dev": {
                "phpunit/phpunit": "^9.0"
            },
            "type": "library",
            "extra": {
                "branch-alias": {
                    "dev-master": "3.0-dev"
                }
            },
            "autoload": {
                "classmap": [
                    "src/"
                ]
            },
            "notification-url": "https://packagist.org/downloads/",
            "license": [
                "BSD-3-Clause"
            ],
            "authors": [
                {
                    "name": "Sebastian Bergmann",
                    "email": "sebastian@phpunit.de"
                }
            ],
            "description": "Provides a list of PHP built-in functions that operate on resources",
            "homepage": "https://www.github.com/sebastianbergmann/resource-operations",
            "time": "2020-02-07T06:13:02+00:00"
        },
        {
            "name": "sebastian/type",
            "version": "2.0.0",
            "source": {
                "type": "git",
                "url": "https://github.com/sebastianbergmann/type.git",
                "reference": "9e8f42f740afdea51f5f4e8cec2035580e797ee1"
            },
            "dist": {
                "type": "zip",
                "url": "https://api.github.com/repos/sebastianbergmann/type/zipball/9e8f42f740afdea51f5f4e8cec2035580e797ee1",
                "reference": "9e8f42f740afdea51f5f4e8cec2035580e797ee1",
                "shasum": ""
            },
            "require": {
                "php": "^7.3"
            },
            "require-dev": {
                "phpunit/phpunit": "^9.0"
            },
            "type": "library",
            "extra": {
                "branch-alias": {
                    "dev-master": "2.0-dev"
                }
            },
            "autoload": {
                "classmap": [
                    "src/"
                ]
            },
            "notification-url": "https://packagist.org/downloads/",
            "license": [
                "BSD-3-Clause"
            ],
            "authors": [
                {
                    "name": "Sebastian Bergmann",
                    "email": "sebastian@phpunit.de",
                    "role": "lead"
                }
            ],
            "description": "Collection of value objects that represent the types of the PHP type system",
            "homepage": "https://github.com/sebastianbergmann/type",
            "time": "2020-02-07T06:13:43+00:00"
        },
        {
            "name": "sebastian/version",
            "version": "3.0.0",
            "source": {
                "type": "git",
                "url": "https://github.com/sebastianbergmann/version.git",
                "reference": "0411bde656dce64202b39c2f4473993a9081d39e"
            },
            "dist": {
                "type": "zip",
                "url": "https://api.github.com/repos/sebastianbergmann/version/zipball/0411bde656dce64202b39c2f4473993a9081d39e",
                "reference": "0411bde656dce64202b39c2f4473993a9081d39e",
                "shasum": ""
            },
            "require": {
                "php": "^7.3"
            },
            "type": "library",
            "extra": {
                "branch-alias": {
                    "dev-master": "3.0-dev"
                }
            },
            "autoload": {
                "classmap": [
                    "src/"
                ]
            },
            "notification-url": "https://packagist.org/downloads/",
            "license": [
                "BSD-3-Clause"
            ],
            "authors": [
                {
                    "name": "Sebastian Bergmann",
                    "email": "sebastian@phpunit.de",
                    "role": "lead"
                }
            ],
            "description": "Library that helps with managing the version number of Git-hosted PHP projects",
            "homepage": "https://github.com/sebastianbergmann/version",
            "time": "2020-01-21T06:36:37+00:00"
        },
        {
            "name": "squizlabs/php_codesniffer",
            "version": "3.5.5",
            "source": {
                "type": "git",
                "url": "https://github.com/squizlabs/PHP_CodeSniffer.git",
                "reference": "73e2e7f57d958e7228fce50dc0c61f58f017f9f6"
            },
            "dist": {
                "type": "zip",
                "url": "https://api.github.com/repos/squizlabs/PHP_CodeSniffer/zipball/73e2e7f57d958e7228fce50dc0c61f58f017f9f6",
                "reference": "73e2e7f57d958e7228fce50dc0c61f58f017f9f6",
                "shasum": ""
            },
            "require": {
                "ext-simplexml": "*",
                "ext-tokenizer": "*",
                "ext-xmlwriter": "*",
                "php": ">=5.4.0"
            },
            "require-dev": {
                "phpunit/phpunit": "^4.0 || ^5.0 || ^6.0 || ^7.0"
            },
            "bin": [
                "bin/phpcs",
                "bin/phpcbf"
            ],
            "type": "library",
            "extra": {
                "branch-alias": {
                    "dev-master": "3.x-dev"
                }
            },
            "notification-url": "https://packagist.org/downloads/",
            "license": [
                "BSD-3-Clause"
            ],
            "authors": [
                {
                    "name": "Greg Sherwood",
                    "role": "lead"
                }
            ],
            "description": "PHP_CodeSniffer tokenizes PHP, JavaScript and CSS files and detects violations of a defined set of coding standards.",
            "homepage": "https://github.com/squizlabs/PHP_CodeSniffer",
            "keywords": [
                "phpcs",
                "standards"
            ],
            "time": "2020-04-17T01:09:41+00:00"
        },
        {
            "name": "symfony/config",
            "version": "v5.0.7",
            "source": {
                "type": "git",
                "url": "https://github.com/symfony/config.git",
                "reference": "3e633c31a34738f7f4ed7a225c43fc45ca74c986"
            },
            "dist": {
                "type": "zip",
                "url": "https://api.github.com/repos/symfony/config/zipball/3e633c31a34738f7f4ed7a225c43fc45ca74c986",
                "reference": "3e633c31a34738f7f4ed7a225c43fc45ca74c986",
                "shasum": ""
            },
            "require": {
                "php": "^7.2.5",
                "symfony/filesystem": "^4.4|^5.0",
                "symfony/polyfill-ctype": "~1.8"
            },
            "conflict": {
                "symfony/finder": "<4.4"
            },
            "require-dev": {
                "symfony/event-dispatcher": "^4.4|^5.0",
                "symfony/finder": "^4.4|^5.0",
                "symfony/messenger": "^4.4|^5.0",
                "symfony/service-contracts": "^1.1|^2",
                "symfony/yaml": "^4.4|^5.0"
            },
            "suggest": {
                "symfony/yaml": "To use the yaml reference dumper"
            },
            "type": "library",
            "extra": {
                "branch-alias": {
                    "dev-master": "5.0-dev"
                }
            },
            "autoload": {
                "psr-4": {
                    "Symfony\\Component\\Config\\": ""
                },
                "exclude-from-classmap": [
                    "/Tests/"
                ]
            },
            "notification-url": "https://packagist.org/downloads/",
            "license": [
                "MIT"
            ],
            "authors": [
                {
                    "name": "Fabien Potencier",
                    "email": "fabien@symfony.com"
                },
                {
                    "name": "Symfony Community",
                    "homepage": "https://symfony.com/contributors"
                }
            ],
            "description": "Symfony Config Component",
            "homepage": "https://symfony.com",
            "funding": [
                {
                    "url": "https://symfony.com/sponsor",
                    "type": "custom"
                },
                {
                    "url": "https://github.com/fabpot",
                    "type": "github"
                },
                {
                    "url": "https://tidelift.com/funding/github/packagist/symfony/symfony",
                    "type": "tidelift"
                }
            ],
            "time": "2020-03-27T16:56:45+00:00"
        },
        {
            "name": "symfony/dependency-injection",
            "version": "v5.0.7",
            "source": {
                "type": "git",
                "url": "https://github.com/symfony/dependency-injection.git",
                "reference": "4e48dc44680d8efa357410c78093a04753196981"
            },
            "dist": {
                "type": "zip",
                "url": "https://api.github.com/repos/symfony/dependency-injection/zipball/4e48dc44680d8efa357410c78093a04753196981",
                "reference": "4e48dc44680d8efa357410c78093a04753196981",
                "shasum": ""
            },
            "require": {
                "php": "^7.2.5",
                "psr/container": "^1.0",
                "symfony/service-contracts": "^1.1.6|^2"
            },
            "conflict": {
                "symfony/config": "<5.0",
                "symfony/finder": "<4.4",
                "symfony/proxy-manager-bridge": "<4.4",
                "symfony/yaml": "<4.4"
            },
            "provide": {
                "psr/container-implementation": "1.0",
                "symfony/service-implementation": "1.0"
            },
            "require-dev": {
                "symfony/config": "^5.0",
                "symfony/expression-language": "^4.4|^5.0",
                "symfony/yaml": "^4.4|^5.0"
            },
            "suggest": {
                "symfony/config": "",
                "symfony/expression-language": "For using expressions in service container configuration",
                "symfony/finder": "For using double-star glob patterns or when GLOB_BRACE portability is required",
                "symfony/proxy-manager-bridge": "Generate service proxies to lazy load them",
                "symfony/yaml": ""
            },
            "type": "library",
            "extra": {
                "branch-alias": {
                    "dev-master": "5.0-dev"
                }
            },
            "autoload": {
                "psr-4": {
                    "Symfony\\Component\\DependencyInjection\\": ""
                },
                "exclude-from-classmap": [
                    "/Tests/"
                ]
            },
            "notification-url": "https://packagist.org/downloads/",
            "license": [
                "MIT"
            ],
            "authors": [
                {
                    "name": "Fabien Potencier",
                    "email": "fabien@symfony.com"
                },
                {
                    "name": "Symfony Community",
                    "homepage": "https://symfony.com/contributors"
                }
            ],
            "description": "Symfony DependencyInjection Component",
            "homepage": "https://symfony.com",
            "funding": [
                {
                    "url": "https://symfony.com/sponsor",
                    "type": "custom"
                },
                {
                    "url": "https://github.com/fabpot",
                    "type": "github"
                },
                {
                    "url": "https://tidelift.com/funding/github/packagist/symfony/symfony",
                    "type": "tidelift"
                }
            ],
            "time": "2020-03-30T11:42:42+00:00"
        },
        {
            "name": "symfony/http-foundation",
            "version": "v5.0.7",
            "source": {
                "type": "git",
                "url": "https://github.com/symfony/http-foundation.git",
                "reference": "26fb006a2c7b6cdd23d52157b05f8414ffa417b6"
            },
            "dist": {
                "type": "zip",
                "url": "https://api.github.com/repos/symfony/http-foundation/zipball/26fb006a2c7b6cdd23d52157b05f8414ffa417b6",
                "reference": "26fb006a2c7b6cdd23d52157b05f8414ffa417b6",
                "shasum": ""
            },
            "require": {
                "php": "^7.2.5",
                "symfony/mime": "^4.4|^5.0",
                "symfony/polyfill-mbstring": "~1.1"
            },
            "require-dev": {
                "predis/predis": "~1.0",
                "symfony/expression-language": "^4.4|^5.0"
            },
            "type": "library",
            "extra": {
                "branch-alias": {
                    "dev-master": "5.0-dev"
                }
            },
            "autoload": {
                "psr-4": {
                    "Symfony\\Component\\HttpFoundation\\": ""
                },
                "exclude-from-classmap": [
                    "/Tests/"
                ]
            },
            "notification-url": "https://packagist.org/downloads/",
            "license": [
                "MIT"
            ],
            "authors": [
                {
                    "name": "Fabien Potencier",
                    "email": "fabien@symfony.com"
                },
                {
                    "name": "Symfony Community",
                    "homepage": "https://symfony.com/contributors"
                }
            ],
            "description": "Symfony HttpFoundation Component",
            "homepage": "https://symfony.com",
            "time": "2020-03-30T14:14:32+00:00"
        },
        {
            "name": "symfony/mime",
            "version": "v5.0.7",
            "source": {
                "type": "git",
                "url": "https://github.com/symfony/mime.git",
                "reference": "481b7d6da88922fb1e0d86a943987722b08f3955"
            },
            "dist": {
                "type": "zip",
                "url": "https://api.github.com/repos/symfony/mime/zipball/481b7d6da88922fb1e0d86a943987722b08f3955",
                "reference": "481b7d6da88922fb1e0d86a943987722b08f3955",
                "shasum": ""
            },
            "require": {
                "php": "^7.2.5",
                "symfony/polyfill-intl-idn": "^1.10",
                "symfony/polyfill-mbstring": "^1.0"
            },
            "conflict": {
                "symfony/mailer": "<4.4"
            },
            "require-dev": {
                "egulias/email-validator": "^2.1.10",
                "symfony/dependency-injection": "^4.4|^5.0"
            },
            "type": "library",
            "extra": {
                "branch-alias": {
                    "dev-master": "5.0-dev"
                }
            },
            "autoload": {
                "psr-4": {
                    "Symfony\\Component\\Mime\\": ""
                },
                "exclude-from-classmap": [
                    "/Tests/"
                ]
            },
            "notification-url": "https://packagist.org/downloads/",
            "license": [
                "MIT"
            ],
            "authors": [
                {
                    "name": "Fabien Potencier",
                    "email": "fabien@symfony.com"
                },
                {
                    "name": "Symfony Community",
                    "homepage": "https://symfony.com/contributors"
                }
            ],
            "description": "A library to manipulate MIME messages",
            "homepage": "https://symfony.com",
            "keywords": [
                "mime",
                "mime-type"
            ],
            "time": "2020-03-27T16:56:45+00:00"
        },
        {
            "name": "symfony/options-resolver",
            "version": "v5.0.7",
            "source": {
                "type": "git",
                "url": "https://github.com/symfony/options-resolver.git",
                "reference": "09dccfffd24b311df7f184aa80ee7b61ad61ed8d"
            },
            "dist": {
                "type": "zip",
                "url": "https://api.github.com/repos/symfony/options-resolver/zipball/09dccfffd24b311df7f184aa80ee7b61ad61ed8d",
                "reference": "09dccfffd24b311df7f184aa80ee7b61ad61ed8d",
                "shasum": ""
            },
            "require": {
                "php": "^7.2.5"
            },
            "type": "library",
            "extra": {
                "branch-alias": {
                    "dev-master": "5.0-dev"
                }
            },
            "autoload": {
                "psr-4": {
                    "Symfony\\Component\\OptionsResolver\\": ""
                },
                "exclude-from-classmap": [
                    "/Tests/"
                ]
            },
            "notification-url": "https://packagist.org/downloads/",
            "license": [
                "MIT"
            ],
            "authors": [
                {
                    "name": "Fabien Potencier",
                    "email": "fabien@symfony.com"
                },
                {
                    "name": "Symfony Community",
                    "homepage": "https://symfony.com/contributors"
                }
            ],
            "description": "Symfony OptionsResolver Component",
            "homepage": "https://symfony.com",
            "keywords": [
                "config",
                "configuration",
                "options"
            ],
            "funding": [
                {
                    "url": "https://symfony.com/sponsor",
                    "type": "custom"
                },
                {
                    "url": "https://github.com/fabpot",
                    "type": "github"
                },
                {
                    "url": "https://tidelift.com/funding/github/packagist/symfony/symfony",
                    "type": "tidelift"
                }
            ],
            "time": "2020-03-27T16:56:45+00:00"
        },
        {
            "name": "symfony/polyfill-php70",
            "version": "v1.15.0",
            "source": {
                "type": "git",
                "url": "https://github.com/symfony/polyfill-php70.git",
                "reference": "2a18e37a489803559284416df58c71ccebe50bf0"
            },
            "dist": {
                "type": "zip",
                "url": "https://api.github.com/repos/symfony/polyfill-php70/zipball/2a18e37a489803559284416df58c71ccebe50bf0",
                "reference": "2a18e37a489803559284416df58c71ccebe50bf0",
                "shasum": ""
            },
            "require": {
                "paragonie/random_compat": "~1.0|~2.0|~9.99",
                "php": ">=5.3.3"
            },
            "type": "library",
            "extra": {
                "branch-alias": {
                    "dev-master": "1.15-dev"
                }
            },
            "autoload": {
                "psr-4": {
                    "Symfony\\Polyfill\\Php70\\": ""
                },
                "files": [
                    "bootstrap.php"
                ],
                "classmap": [
                    "Resources/stubs"
                ]
            },
            "notification-url": "https://packagist.org/downloads/",
            "license": [
                "MIT"
            ],
            "authors": [
                {
                    "name": "Nicolas Grekas",
                    "email": "p@tchwork.com"
                },
                {
                    "name": "Symfony Community",
                    "homepage": "https://symfony.com/contributors"
                }
            ],
            "description": "Symfony polyfill backporting some PHP 7.0+ features to lower PHP versions",
            "homepage": "https://symfony.com",
            "keywords": [
                "compatibility",
                "polyfill",
                "portable",
                "shim"
            ],
            "time": "2020-02-27T09:26:54+00:00"
        },
        {
            "name": "symfony/stopwatch",
            "version": "v5.0.7",
            "source": {
                "type": "git",
                "url": "https://github.com/symfony/stopwatch.git",
                "reference": "a1d86d30d4522423afc998f32404efa34fcf5a73"
            },
            "dist": {
                "type": "zip",
                "url": "https://api.github.com/repos/symfony/stopwatch/zipball/a1d86d30d4522423afc998f32404efa34fcf5a73",
                "reference": "a1d86d30d4522423afc998f32404efa34fcf5a73",
                "shasum": ""
            },
            "require": {
                "php": "^7.2.5",
                "symfony/service-contracts": "^1.0|^2"
            },
            "type": "library",
            "extra": {
                "branch-alias": {
                    "dev-master": "5.0-dev"
                }
            },
            "autoload": {
                "psr-4": {
                    "Symfony\\Component\\Stopwatch\\": ""
                },
                "exclude-from-classmap": [
                    "/Tests/"
                ]
            },
            "notification-url": "https://packagist.org/downloads/",
            "license": [
                "MIT"
            ],
            "authors": [
                {
                    "name": "Fabien Potencier",
                    "email": "fabien@symfony.com"
                },
                {
                    "name": "Symfony Community",
                    "homepage": "https://symfony.com/contributors"
                }
            ],
            "description": "Symfony Stopwatch Component",
            "homepage": "https://symfony.com",
            "funding": [
                {
                    "url": "https://symfony.com/sponsor",
                    "type": "custom"
                },
                {
                    "url": "https://github.com/fabpot",
                    "type": "github"
                },
                {
                    "url": "https://tidelift.com/funding/github/packagist/symfony/symfony",
                    "type": "tidelift"
                }
            ],
            "time": "2020-03-27T16:56:45+00:00"
        },
        {
            "name": "symfony/yaml",
            "version": "v5.0.7",
            "source": {
                "type": "git",
                "url": "https://github.com/symfony/yaml.git",
                "reference": "ad5e9c83ade5bbb3a96a3f30588a0622708caefd"
            },
            "dist": {
                "type": "zip",
                "url": "https://api.github.com/repos/symfony/yaml/zipball/ad5e9c83ade5bbb3a96a3f30588a0622708caefd",
                "reference": "ad5e9c83ade5bbb3a96a3f30588a0622708caefd",
                "shasum": ""
            },
            "require": {
                "php": "^7.2.5",
                "symfony/polyfill-ctype": "~1.8"
            },
            "conflict": {
                "symfony/console": "<4.4"
            },
            "require-dev": {
                "symfony/console": "^4.4|^5.0"
            },
            "suggest": {
                "symfony/console": "For validating YAML files using the lint command"
            },
            "type": "library",
            "extra": {
                "branch-alias": {
                    "dev-master": "5.0-dev"
                }
            },
            "autoload": {
                "psr-4": {
                    "Symfony\\Component\\Yaml\\": ""
                },
                "exclude-from-classmap": [
                    "/Tests/"
                ]
            },
            "notification-url": "https://packagist.org/downloads/",
            "license": [
                "MIT"
            ],
            "authors": [
                {
                    "name": "Fabien Potencier",
                    "email": "fabien@symfony.com"
                },
                {
                    "name": "Symfony Community",
                    "homepage": "https://symfony.com/contributors"
                }
            ],
            "description": "Symfony Yaml Component",
            "homepage": "https://symfony.com",
            "funding": [
                {
                    "url": "https://symfony.com/sponsor",
                    "type": "custom"
                },
                {
                    "url": "https://github.com/fabpot",
                    "type": "github"
                },
                {
                    "url": "https://tidelift.com/funding/github/packagist/symfony/symfony",
                    "type": "tidelift"
                }
            ],
            "time": "2020-03-30T11:42:42+00:00"
        },
        {
            "name": "theseer/fdomdocument",
            "version": "1.6.6",
            "source": {
                "type": "git",
                "url": "https://github.com/theseer/fDOMDocument.git",
                "reference": "6e8203e40a32a9c770bcb62fe37e68b948da6dca"
            },
            "dist": {
                "type": "zip",
                "url": "https://api.github.com/repos/theseer/fDOMDocument/zipball/6e8203e40a32a9c770bcb62fe37e68b948da6dca",
                "reference": "6e8203e40a32a9c770bcb62fe37e68b948da6dca",
                "shasum": ""
            },
            "require": {
                "ext-dom": "*",
                "lib-libxml": "*",
                "php": ">=5.3.3"
            },
            "type": "library",
            "autoload": {
                "classmap": [
                    "src/"
                ]
            },
            "notification-url": "https://packagist.org/downloads/",
            "license": [
                "BSD-3-Clause"
            ],
            "authors": [
                {
                    "name": "Arne Blankerts",
                    "email": "arne@blankerts.de",
                    "role": "lead"
                }
            ],
            "description": "The classes contained within this repository extend the standard DOM to use exceptions at all occasions of errors instead of PHP warnings or notices. They also add various custom methods and shortcuts for convenience and to simplify the usage of DOM.",
            "homepage": "https://github.com/theseer/fDOMDocument",
            "time": "2017-06-30T11:53:12+00:00"
        },
        {
            "name": "theseer/tokenizer",
            "version": "1.1.3",
            "source": {
                "type": "git",
                "url": "https://github.com/theseer/tokenizer.git",
                "reference": "11336f6f84e16a720dae9d8e6ed5019efa85a0f9"
            },
            "dist": {
                "type": "zip",
                "url": "https://api.github.com/repos/theseer/tokenizer/zipball/11336f6f84e16a720dae9d8e6ed5019efa85a0f9",
                "reference": "11336f6f84e16a720dae9d8e6ed5019efa85a0f9",
                "shasum": ""
            },
            "require": {
                "ext-dom": "*",
                "ext-tokenizer": "*",
                "ext-xmlwriter": "*",
                "php": "^7.0"
            },
            "type": "library",
            "autoload": {
                "classmap": [
                    "src/"
                ]
            },
            "notification-url": "https://packagist.org/downloads/",
            "license": [
                "BSD-3-Clause"
            ],
            "authors": [
                {
                    "name": "Arne Blankerts",
                    "email": "arne@blankerts.de",
                    "role": "Developer"
                }
            ],
            "description": "A small library for converting tokenized PHP source code into XML and potentially other formats",
            "time": "2019-06-13T22:48:21+00:00"
        },
        {
            "name": "vlucas/phpdotenv",
            "version": "v2.6.3",
            "source": {
                "type": "git",
                "url": "https://github.com/vlucas/phpdotenv.git",
                "reference": "df4c4d08a639be4ef5d6d1322868f9e477553679"
            },
            "dist": {
                "type": "zip",
                "url": "https://api.github.com/repos/vlucas/phpdotenv/zipball/df4c4d08a639be4ef5d6d1322868f9e477553679",
                "reference": "df4c4d08a639be4ef5d6d1322868f9e477553679",
                "shasum": ""
            },
            "require": {
                "php": ">=5.3.9",
                "symfony/polyfill-ctype": "^1.9"
            },
            "require-dev": {
                "ext-filter": "*",
                "ext-pcre": "*",
                "phpunit/phpunit": "^4.8.35 || ^5.0"
            },
            "suggest": {
                "ext-filter": "Required to use the boolean validator.",
                "ext-pcre": "Required to use most of the library."
            },
            "type": "library",
            "extra": {
                "branch-alias": {
                    "dev-master": "2.6-dev"
                }
            },
            "autoload": {
                "psr-4": {
                    "Dotenv\\": "src/"
                }
            },
            "notification-url": "https://packagist.org/downloads/",
            "license": [
                "BSD-3-Clause"
            ],
            "authors": [
                {
                    "name": "Vance Lucas",
                    "email": "vance@vancelucas.com",
                    "homepage": "http://www.vancelucas.com"
                }
            ],
            "description": "Loads environment variables from `.env` to `getenv()`, `$_ENV` and `$_SERVER` automagically.",
            "keywords": [
                "dotenv",
                "env",
                "environment"
            ],
            "time": "2020-04-12T15:11:38+00:00"
        },
        {
            "name": "webmozart/assert",
            "version": "1.8.0",
            "source": {
                "type": "git",
                "url": "https://github.com/webmozart/assert.git",
                "reference": "ab2cb0b3b559010b75981b1bdce728da3ee90ad6"
            },
            "dist": {
                "type": "zip",
                "url": "https://api.github.com/repos/webmozart/assert/zipball/ab2cb0b3b559010b75981b1bdce728da3ee90ad6",
                "reference": "ab2cb0b3b559010b75981b1bdce728da3ee90ad6",
                "shasum": ""
            },
            "require": {
                "php": "^5.3.3 || ^7.0",
                "symfony/polyfill-ctype": "^1.8"
            },
            "conflict": {
                "vimeo/psalm": "<3.9.1"
            },
            "require-dev": {
                "phpunit/phpunit": "^4.8.36 || ^7.5.13"
            },
            "type": "library",
            "autoload": {
                "psr-4": {
                    "Webmozart\\Assert\\": "src/"
                }
            },
            "notification-url": "https://packagist.org/downloads/",
            "license": [
                "MIT"
            ],
            "authors": [
                {
                    "name": "Bernhard Schussek",
                    "email": "bschussek@gmail.com"
                }
            ],
            "description": "Assertions to validate method input/output with nice error messages.",
            "keywords": [
                "assert",
                "check",
                "validate"
            ],
            "time": "2020-04-18T12:12:48+00:00"
        },
        {
            "name": "weew/helpers-array",
            "version": "v1.3.1",
            "source": {
                "type": "git",
                "url": "https://github.com/weew/helpers-array.git",
                "reference": "9bff63111f9765b4277750db8d276d92b3e16ed0"
            },
            "dist": {
                "type": "zip",
                "url": "https://api.github.com/repos/weew/helpers-array/zipball/9bff63111f9765b4277750db8d276d92b3e16ed0",
                "reference": "9bff63111f9765b4277750db8d276d92b3e16ed0",
                "shasum": ""
            },
            "require-dev": {
                "phpunit/phpunit": "^4.7",
                "satooshi/php-coveralls": "^0.6.1"
            },
            "type": "library",
            "autoload": {
                "files": [
                    "src/array.php"
                ]
            },
            "notification-url": "https://packagist.org/downloads/",
            "license": [
                "MIT"
            ],
            "authors": [
                {
                    "name": "Maxim Kott",
                    "email": "maximkott@gmail.com"
                }
            ],
            "description": "Useful collection of php array helpers.",
            "time": "2016-07-21T11:18:01+00:00"
        }
    ],
    "aliases": [],
    "minimum-stability": "stable",
    "stability-flags": {
        "magento/composer": 20,
        "magento/magento2-functional-testing-framework": 20
    },
    "prefer-stable": true,
    "prefer-lowest": false,
    "platform": {
        "php": "~7.3.0||~7.4.0",
        "ext-bcmath": "*",
        "ext-ctype": "*",
        "ext-curl": "*",
        "ext-dom": "*",
        "ext-gd": "*",
        "ext-hash": "*",
        "ext-iconv": "*",
        "ext-intl": "*",
        "ext-mbstring": "*",
        "ext-openssl": "*",
        "ext-pdo_mysql": "*",
        "ext-simplexml": "*",
        "ext-soap": "*",
        "ext-xsl": "*",
        "ext-zip": "*",
        "lib-libxml": "*"
    },
    "platform-dev": [],
    "plugin-api-version": "1.1.0"
}<|MERGE_RESOLUTION|>--- conflicted
+++ resolved
@@ -4,11 +4,7 @@
         "Read more about it at https://getcomposer.org/doc/01-basic-usage.md#installing-dependencies",
         "This file is @generated automatically"
     ],
-<<<<<<< HEAD
-    "content-hash": "e402dfa00ccaf35d418e4abc7df0fc50",
-=======
-    "content-hash": "ab9aaa5f2c8e2a9b9c2cb3d969df9204",
->>>>>>> f70f71c3
+    "content-hash": "97a85f53d759db036608b129fa3fe1af",
     "packages": [
         {
             "name": "braintree/braintree_php",
@@ -5589,16 +5585,16 @@
         },
         {
             "name": "aws/aws-sdk-php",
-            "version": "3.135.4",
+            "version": "3.135.6",
             "source": {
                 "type": "git",
                 "url": "https://github.com/aws/aws-sdk-php.git",
-                "reference": "fb6f4a12d9ad1b8fc1481aef61ed1f8a9fe2164b"
-            },
-            "dist": {
-                "type": "zip",
-                "url": "https://api.github.com/repos/aws/aws-sdk-php/zipball/fb6f4a12d9ad1b8fc1481aef61ed1f8a9fe2164b",
-                "reference": "fb6f4a12d9ad1b8fc1481aef61ed1f8a9fe2164b",
+                "reference": "ba5a7fe1f4f7c4c38b5804c4779dad23399fccab"
+            },
+            "dist": {
+                "type": "zip",
+                "url": "https://api.github.com/repos/aws/aws-sdk-php/zipball/ba5a7fe1f4f7c4c38b5804c4779dad23399fccab",
+                "reference": "ba5a7fe1f4f7c4c38b5804c4779dad23399fccab",
                 "shasum": ""
             },
             "require": {
@@ -5669,7 +5665,7 @@
                 "s3",
                 "sdk"
             ],
-            "time": "2020-04-24T18:14:04+00:00"
+            "time": "2020-04-28T18:15:08+00:00"
         },
         {
             "name": "behat/gherkin",
@@ -6056,16 +6052,16 @@
         },
         {
             "name": "codeception/module-webdriver",
-            "version": "1.0.7",
+            "version": "1.0.8",
             "source": {
                 "type": "git",
                 "url": "https://github.com/Codeception/module-webdriver.git",
-                "reference": "f05c5c25e39d10fbfb2d508779e1537df019ff9b"
-            },
-            "dist": {
-                "type": "zip",
-                "url": "https://api.github.com/repos/Codeception/module-webdriver/zipball/f05c5c25e39d10fbfb2d508779e1537df019ff9b",
-                "reference": "f05c5c25e39d10fbfb2d508779e1537df019ff9b",
+                "reference": "da55466876d9e73c09917f495b923395b1cdf92a"
+            },
+            "dist": {
+                "type": "zip",
+                "url": "https://api.github.com/repos/Codeception/module-webdriver/zipball/da55466876d9e73c09917f495b923395b1cdf92a",
+                "reference": "da55466876d9e73c09917f495b923395b1cdf92a",
                 "shasum": ""
             },
             "require": {
@@ -6107,7 +6103,7 @@
                 "browser-testing",
                 "codeception"
             ],
-            "time": "2020-04-01T10:18:18+00:00"
+            "time": "2020-04-29T13:45:52+00:00"
         },
         {
             "name": "codeception/phpunit-wrapper",
@@ -8588,7 +8584,6 @@
                 "testing",
                 "xunit"
             ],
-<<<<<<< HEAD
             "funding": [
                 {
                     "url": "https://phpunit.de/donate.html",
@@ -8599,10 +8594,7 @@
                     "type": "github"
                 }
             ],
-            "time": "2020-04-20T06:24:01+00:00"
-=======
             "time": "2020-04-23T04:42:05+00:00"
->>>>>>> f70f71c3
         },
         {
             "name": "psr/cache",
@@ -8742,17 +8734,13 @@
             ],
             "description": "Collection of value objects that represent the PHP code units",
             "homepage": "https://github.com/sebastianbergmann/code-unit",
-<<<<<<< HEAD
             "funding": [
                 {
                     "url": "https://github.com/sebastianbergmann",
                     "type": "github"
                 }
             ],
-            "time": "2020-03-30T11:59:20+00:00"
-=======
             "time": "2020-04-27T06:25:01+00:00"
->>>>>>> f70f71c3
         },
         {
             "name": "sebastian/code-unit-reverse-lookup",
@@ -10001,16 +9989,16 @@
         },
         {
             "name": "symfony/yaml",
-            "version": "v5.0.7",
+            "version": "v5.0.8",
             "source": {
                 "type": "git",
                 "url": "https://github.com/symfony/yaml.git",
-                "reference": "ad5e9c83ade5bbb3a96a3f30588a0622708caefd"
-            },
-            "dist": {
-                "type": "zip",
-                "url": "https://api.github.com/repos/symfony/yaml/zipball/ad5e9c83ade5bbb3a96a3f30588a0622708caefd",
-                "reference": "ad5e9c83ade5bbb3a96a3f30588a0622708caefd",
+                "reference": "482fb4e710e5af3e0e78015f19aa716ad953392f"
+            },
+            "dist": {
+                "type": "zip",
+                "url": "https://api.github.com/repos/symfony/yaml/zipball/482fb4e710e5af3e0e78015f19aa716ad953392f",
+                "reference": "482fb4e710e5af3e0e78015f19aa716ad953392f",
                 "shasum": ""
             },
             "require": {
@@ -10070,7 +10058,7 @@
                     "type": "tidelift"
                 }
             ],
-            "time": "2020-03-30T11:42:42+00:00"
+            "time": "2020-04-28T17:58:55+00:00"
         },
         {
             "name": "theseer/fdomdocument",
