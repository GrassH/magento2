--- conflicted
+++ resolved
@@ -4,11 +4,7 @@
         "Read more about it at https://getcomposer.org/doc/01-basic-usage.md#installing-dependencies",
         "This file is @generated automatically"
     ],
-<<<<<<< HEAD
-    "content-hash": "b367db394f87f9f9006b40e36e5a4175",
-=======
     "content-hash": "4f2fd2e8ffcc003e0a4a4116ec84b780",
->>>>>>> c49da73b
     "packages": [
         {
             "name": "braintree/braintree_php",
