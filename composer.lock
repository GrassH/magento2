--- conflicted
+++ resolved
@@ -4,13 +4,8 @@
         "Read more about it at https://getcomposer.org/doc/01-basic-usage.md#composer-lock-the-lock-file",
         "This file is @generated automatically"
     ],
-<<<<<<< HEAD
-    "hash": "f8a1bbbc42584428318c43b88bc5a772",
-    "content-hash": "5551914f65cd4a5f604467136dbe8a93",
-=======
     "hash": "ac56596efe7d8aa9a070776885b20938",
     "content-hash": "cedec14d2f9b4094b7aca6bdbbfc17c9",
->>>>>>> c53d0603
     "packages": [
         {
             "name": "braintree/braintree_php",
