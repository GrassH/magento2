--- conflicted
+++ resolved
@@ -4,12 +4,8 @@
         "Read more about it at https://getcomposer.org/doc/01-basic-usage.md#composer-lock-the-lock-file",
         "This file is @generated automatically"
     ],
-<<<<<<< HEAD
-    "hash": "b839ab2b8a4d787476bd8e215693d93e",
-    "content-hash": "af2afcd4aa33138df6dd6cd8b90bd6d3",
-=======
-    "content-hash": "b742366a441550e91997d35bd6aa8d12",
->>>>>>> 2c0a91c6
+    "hash": "17cb7438ef1ede96decc0ba375c2b7b1",
+    "content-hash": "99b8883924a448591e08d02aac62b7a5",
     "packages": [
         {
             "name": "braintree/braintree_php",
@@ -260,11 +256,7 @@
                 "ssl",
                 "tls"
             ],
-<<<<<<< HEAD
             "time": "2017-11-29 09:37:33"
-=======
-            "time": "2017-11-29T09:37:33+00:00"
->>>>>>> 2c0a91c6
         },
         {
             "name": "composer/composer",
@@ -1112,11 +1104,7 @@
                 "x.509",
                 "x509"
             ],
-<<<<<<< HEAD
             "time": "2017-11-29 06:38:08"
-=======
-            "time": "2017-11-29T06:38:08+00:00"
->>>>>>> 2c0a91c6
         },
         {
             "name": "psr/container",
@@ -1391,11 +1379,7 @@
                 "parser",
                 "validator"
             ],
-<<<<<<< HEAD
             "time": "2017-11-30 15:34:22"
-=======
-            "time": "2017-11-30T15:34:22+00:00"
->>>>>>> 2c0a91c6
         },
         {
             "name": "seld/phar-utils",
@@ -1493,11 +1477,7 @@
             ],
             "description": "An extendable framework for version control hooks.",
             "abandoned": "phpro/grumphp",
-<<<<<<< HEAD
             "time": "2014-09-22 08:40:36"
-=======
-            "time": "2014-09-22T08:40:36+00:00"
->>>>>>> 2c0a91c6
         },
         {
             "name": "symfony/console",
@@ -1558,11 +1538,7 @@
             ],
             "description": "Symfony Console Component",
             "homepage": "https://symfony.com",
-<<<<<<< HEAD
             "time": "2017-11-29 09:33:18"
-=======
-            "time": "2017-11-29T09:33:18+00:00"
->>>>>>> 2c0a91c6
         },
         {
             "name": "symfony/debug",
@@ -1679,23 +1655,7 @@
             ],
             "description": "Symfony EventDispatcher Component",
             "homepage": "https://symfony.com",
-<<<<<<< HEAD
             "time": "2017-11-05 15:25:56"
-        },
-        {
-            "name": "symfony/filesystem",
-            "version": "v3.4.1",
-            "source": {
-                "type": "git",
-                "url": "https://github.com/symfony/filesystem.git",
-                "reference": "de56eee71e0a128d8c54ccc1909cdefd574bad0f"
-            },
-            "dist": {
-                "type": "zip",
-                "url": "https://api.github.com/repos/symfony/filesystem/zipball/de56eee71e0a128d8c54ccc1909cdefd574bad0f",
-                "reference": "de56eee71e0a128d8c54ccc1909cdefd574bad0f",
-=======
-            "time": "2017-11-05T15:25:56+00:00"
         },
         {
             "name": "symfony/filesystem",
@@ -1709,7 +1669,6 @@
                 "type": "zip",
                 "url": "https://api.github.com/repos/symfony/filesystem/zipball/25b135bea251829e3db6a77d773643408b575ed4",
                 "reference": "25b135bea251829e3db6a77d773643408b575ed4",
->>>>>>> 2c0a91c6
                 "shasum": ""
             },
             "require": {
@@ -1745,19 +1704,11 @@
             ],
             "description": "Symfony Filesystem Component",
             "homepage": "https://symfony.com",
-<<<<<<< HEAD
-            "time": "2017-11-19 18:59:05"
-        },
-        {
-            "name": "symfony/finder",
-            "version": "v3.4.1",
-=======
-            "time": "2017-12-14T19:40:10+00:00"
+            "time": "2017-12-14 19:40:10"
         },
         {
             "name": "symfony/finder",
             "version": "v3.4.2",
->>>>>>> 2c0a91c6
             "source": {
                 "type": "git",
                 "url": "https://github.com/symfony/finder.git",
@@ -1802,11 +1753,7 @@
             ],
             "description": "Symfony Finder Component",
             "homepage": "https://symfony.com",
-<<<<<<< HEAD
             "time": "2017-11-05 16:10:10"
-=======
-            "time": "2017-11-05T16:10:10+00:00"
->>>>>>> 2c0a91c6
         },
         {
             "name": "symfony/polyfill-mbstring",
@@ -1914,11 +1861,7 @@
             ],
             "description": "Symfony Process Component",
             "homepage": "https://symfony.com",
-<<<<<<< HEAD
             "time": "2017-11-05 15:25:56"
-=======
-            "time": "2017-11-05T15:25:56+00:00"
->>>>>>> 2c0a91c6
         },
         {
             "name": "tedivm/jshrink",
@@ -2021,18 +1964,6 @@
         },
         {
             "name": "webonyx/graphql-php",
-<<<<<<< HEAD
-            "version": "v0.11.4",
-            "source": {
-                "type": "git",
-                "url": "https://github.com/webonyx/graphql-php.git",
-                "reference": "3536280fac093cd482c439d4cf361ff60d3e47e6"
-            },
-            "dist": {
-                "type": "zip",
-                "url": "https://api.github.com/repos/webonyx/graphql-php/zipball/3536280fac093cd482c439d4cf361ff60d3e47e6",
-                "reference": "3536280fac093cd482c439d4cf361ff60d3e47e6",
-=======
             "version": "v0.11.5",
             "source": {
                 "type": "git",
@@ -2043,7 +1974,6 @@
                 "type": "zip",
                 "url": "https://api.github.com/repos/webonyx/graphql-php/zipball/b97cad0f4a50131c85d9224e8e36ebbcf1c6b425",
                 "reference": "b97cad0f4a50131c85d9224e8e36ebbcf1c6b425",
->>>>>>> 2c0a91c6
                 "shasum": ""
             },
             "require": {
@@ -2077,11 +2007,7 @@
                 "api",
                 "graphql"
             ],
-<<<<<<< HEAD
-            "time": "2017-11-28 13:27:06"
-=======
-            "time": "2017-12-12T09:03:21+00:00"
->>>>>>> 2c0a91c6
+            "time": "2017-12-12 09:03:21"
         },
         {
             "name": "zendframework/zend-captcha",
@@ -2353,18 +2279,6 @@
         },
         {
             "name": "zendframework/zend-db",
-<<<<<<< HEAD
-            "version": "2.9.1",
-            "source": {
-                "type": "git",
-                "url": "https://github.com/zendframework/zend-db.git",
-                "reference": "14c5f0b1fc0dfa1cdf9488ab7a57c13a6bef6ae3"
-            },
-            "dist": {
-                "type": "zip",
-                "url": "https://api.github.com/repos/zendframework/zend-db/zipball/14c5f0b1fc0dfa1cdf9488ab7a57c13a6bef6ae3",
-                "reference": "14c5f0b1fc0dfa1cdf9488ab7a57c13a6bef6ae3",
-=======
             "version": "2.9.2",
             "source": {
                 "type": "git",
@@ -2375,7 +2289,6 @@
                 "type": "zip",
                 "url": "https://api.github.com/repos/zendframework/zend-db/zipball/1651abb1b33fc8fbd2d78ff9e2abb526cc2cf666",
                 "reference": "1651abb1b33fc8fbd2d78ff9e2abb526cc2cf666",
->>>>>>> 2c0a91c6
                 "shasum": ""
             },
             "require": {
@@ -2420,11 +2333,7 @@
                 "db",
                 "zf"
             ],
-<<<<<<< HEAD
-            "time": "2017-12-07 15:52:37"
-=======
-            "time": "2017-12-11T14:57:52+00:00"
->>>>>>> 2c0a91c6
+            "time": "2017-12-11 14:57:52"
         },
         {
             "name": "zendframework/zend-di",
@@ -2562,11 +2471,7 @@
                 "eventmanager",
                 "zf2"
             ],
-<<<<<<< HEAD
-            "time": "2016-02-18 20:49:05"
-=======
-            "time": "2017-12-12T17:48:56+00:00"
->>>>>>> 2c0a91c6
+            "time": "2017-12-12 17:48:56"
         },
         {
             "name": "zendframework/zend-filter",
@@ -2704,11 +2609,7 @@
                 "form",
                 "zf"
             ],
-<<<<<<< HEAD
             "time": "2017-12-06 21:09:08"
-=======
-            "time": "2017-12-06T21:09:08+00:00"
->>>>>>> 2c0a91c6
         },
         {
             "name": "zendframework/zend-http",
@@ -2942,11 +2843,7 @@
                 "inputfilter",
                 "zf"
             ],
-<<<<<<< HEAD
             "time": "2017-12-04 21:24:25"
-=======
-            "time": "2017-12-04T21:24:25+00:00"
->>>>>>> 2c0a91c6
         },
         {
             "name": "zendframework/zend-json",
@@ -3279,11 +3176,7 @@
                 "mime",
                 "zf"
             ],
-<<<<<<< HEAD
             "time": "2017-11-28 15:02:22"
-=======
-            "time": "2017-11-28T15:02:22+00:00"
->>>>>>> 2c0a91c6
         },
         {
             "name": "zendframework/zend-modulemanager",
@@ -3343,11 +3236,7 @@
                 "modulemanager",
                 "zf"
             ],
-<<<<<<< HEAD
             "time": "2017-12-02 06:11:18"
-=======
-            "time": "2017-12-02T06:11:18+00:00"
->>>>>>> 2c0a91c6
         },
         {
             "name": "zendframework/zend-mvc",
@@ -3492,11 +3381,7 @@
                 "serializer",
                 "zf2"
             ],
-<<<<<<< HEAD
             "time": "2017-11-20 22:21:04"
-=======
-            "time": "2017-11-20T22:21:04+00:00"
->>>>>>> 2c0a91c6
         },
         {
             "name": "zendframework/zend-server",
@@ -3594,11 +3479,7 @@
                 "servicemanager",
                 "zf2"
             ],
-<<<<<<< HEAD
             "time": "2017-12-05 16:27:36"
-=======
-            "time": "2017-12-05T16:27:36+00:00"
->>>>>>> 2c0a91c6
         },
         {
             "name": "zendframework/zend-session",
@@ -3668,11 +3549,7 @@
                 "session",
                 "zf"
             ],
-<<<<<<< HEAD
             "time": "2017-12-01 17:35:04"
-=======
-            "time": "2017-12-01T17:35:04+00:00"
->>>>>>> 2c0a91c6
         },
         {
             "name": "zendframework/zend-soap",
@@ -4562,11 +4439,7 @@
                 }
             ],
             "description": "With this component, a library can provide support for annotations via DocBlocks or otherwise retrieve information that is embedded in a DocBlock.",
-<<<<<<< HEAD
             "time": "2017-11-27 17:38:31"
-=======
-            "time": "2017-11-27T17:38:31+00:00"
->>>>>>> 2c0a91c6
         },
         {
             "name": "phpdocumentor/type-resolver",
@@ -4742,11 +4615,7 @@
                 "spy",
                 "stub"
             ],
-<<<<<<< HEAD
             "time": "2017-11-24 13:59:53"
-=======
-            "time": "2017-11-24T13:59:53+00:00"
->>>>>>> 2c0a91c6
         },
         {
             "name": "phpunit/php-code-coverage",
@@ -4809,11 +4678,7 @@
                 "testing",
                 "xunit"
             ],
-<<<<<<< HEAD
             "time": "2017-12-06 09:29:45"
-=======
-            "time": "2017-12-06T09:29:45+00:00"
->>>>>>> 2c0a91c6
         },
         {
             "name": "phpunit/php-file-iterator",
@@ -4860,11 +4725,7 @@
                 "filesystem",
                 "iterator"
             ],
-<<<<<<< HEAD
             "time": "2017-11-27 13:52:08"
-=======
-            "time": "2017-11-27T13:52:08+00:00"
->>>>>>> 2c0a91c6
         },
         {
             "name": "phpunit/php-text-template",
@@ -5003,11 +4864,7 @@
             "keywords": [
                 "tokenizer"
             ],
-<<<<<<< HEAD
             "time": "2017-11-27 05:48:46"
-=======
-            "time": "2017-11-27T05:48:46+00:00"
->>>>>>> 2c0a91c6
         },
         {
             "name": "phpunit/phpunit",
@@ -5467,11 +5324,7 @@
             ],
             "description": "FinderFacade is a convenience wrapper for Symfony's Finder component.",
             "homepage": "https://github.com/sebastianbergmann/finder-facade",
-<<<<<<< HEAD
             "time": "2017-11-18 17:31:49"
-=======
-            "time": "2017-11-18T17:31:49+00:00"
->>>>>>> 2c0a91c6
         },
         {
             "name": "sebastian/global-state",
@@ -5858,18 +5711,6 @@
         },
         {
             "name": "symfony/config",
-<<<<<<< HEAD
-            "version": "v3.4.1",
-            "source": {
-                "type": "git",
-                "url": "https://github.com/symfony/config.git",
-                "reference": "1de51a6c76359897ab32c309934b93d036bccb60"
-            },
-            "dist": {
-                "type": "zip",
-                "url": "https://api.github.com/repos/symfony/config/zipball/1de51a6c76359897ab32c309934b93d036bccb60",
-                "reference": "1de51a6c76359897ab32c309934b93d036bccb60",
-=======
             "version": "v3.4.2",
             "source": {
                 "type": "git",
@@ -5880,7 +5721,6 @@
                 "type": "zip",
                 "url": "https://api.github.com/repos/symfony/config/zipball/e57211b88aa889fefac1cb36866db04100b0f21c",
                 "reference": "e57211b88aa889fefac1cb36866db04100b0f21c",
->>>>>>> 2c0a91c6
                 "shasum": ""
             },
             "require": {
@@ -5929,23 +5769,7 @@
             ],
             "description": "Symfony Config Component",
             "homepage": "https://symfony.com",
-<<<<<<< HEAD
-            "time": "2017-11-19 20:09:36"
-        },
-        {
-            "name": "symfony/dependency-injection",
-            "version": "v3.4.1",
-            "source": {
-                "type": "git",
-                "url": "https://github.com/symfony/dependency-injection.git",
-                "reference": "27810742895ad89e706ba5028e4f8fe425792b50"
-            },
-            "dist": {
-                "type": "zip",
-                "url": "https://api.github.com/repos/symfony/dependency-injection/zipball/27810742895ad89e706ba5028e4f8fe425792b50",
-                "reference": "27810742895ad89e706ba5028e4f8fe425792b50",
-=======
-            "time": "2017-12-14T19:40:10+00:00"
+            "time": "2017-12-14 19:40:10"
         },
         {
             "name": "symfony/dependency-injection",
@@ -5959,7 +5783,6 @@
                 "type": "zip",
                 "url": "https://api.github.com/repos/symfony/dependency-injection/zipball/5f81907ea43bfa971ac2c7fbac593ebe7cd7d333",
                 "reference": "5f81907ea43bfa971ac2c7fbac593ebe7cd7d333",
->>>>>>> 2c0a91c6
                 "shasum": ""
             },
             "require": {
@@ -6017,11 +5840,7 @@
             ],
             "description": "Symfony DependencyInjection Component",
             "homepage": "https://symfony.com",
-<<<<<<< HEAD
-            "time": "2017-12-04 19:20:32"
-=======
-            "time": "2017-12-14T19:40:10+00:00"
->>>>>>> 2c0a91c6
+            "time": "2017-12-14 19:40:10"
         },
         {
             "name": "symfony/polyfill-php54",
@@ -6301,11 +6120,7 @@
         },
         {
             "name": "symfony/stopwatch",
-<<<<<<< HEAD
-            "version": "v3.4.1",
-=======
             "version": "v3.4.2",
->>>>>>> 2c0a91c6
             "source": {
                 "type": "git",
                 "url": "https://github.com/symfony/stopwatch.git",
@@ -6350,11 +6165,7 @@
             ],
             "description": "Symfony Stopwatch Component",
             "homepage": "https://symfony.com",
-<<<<<<< HEAD
             "time": "2017-11-07 14:28:09"
-=======
-            "time": "2017-11-07T14:28:09+00:00"
->>>>>>> 2c0a91c6
         },
         {
             "name": "theseer/fdomdocument",
