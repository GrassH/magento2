{
    "_readme": [
        "This file locks the dependencies of your project to a known state",
        "Read more about it at https://getcomposer.org/doc/01-basic-usage.md#installing-dependencies",
        "This file is @generated automatically"
    ],
    "content-hash": "db3c2a4645e15b6de7cf42b29c55f4d1",
    "packages": [
        {
            "name": "aws/aws-sdk-php",
            "version": "3.185.19",
            "source": {
                "type": "git",
                "url": "https://github.com/aws/aws-sdk-php.git",
                "reference": "7db5021b3c823235ee7f2ceb3f75ceb0811d74ac"
            },
            "dist": {
                "type": "zip",
                "url": "https://api.github.com/repos/aws/aws-sdk-php/zipball/7db5021b3c823235ee7f2ceb3f75ceb0811d74ac",
                "reference": "7db5021b3c823235ee7f2ceb3f75ceb0811d74ac",
                "shasum": ""
            },
            "require": {
                "ext-json": "*",
                "ext-pcre": "*",
                "ext-simplexml": "*",
                "guzzlehttp/guzzle": "^5.3.3|^6.2.1|^7.0",
                "guzzlehttp/promises": "^1.4.0",
                "guzzlehttp/psr7": "^1.7.0",
                "mtdowling/jmespath.php": "^2.6",
                "php": ">=5.5"
            },
            "require-dev": {
                "andrewsville/php-token-reflection": "^1.4",
                "aws/aws-php-sns-message-validator": "~1.0",
                "behat/behat": "~3.0",
                "doctrine/cache": "~1.4",
                "ext-dom": "*",
                "ext-openssl": "*",
                "ext-pcntl": "*",
                "ext-sockets": "*",
                "nette/neon": "^2.3",
                "paragonie/random_compat": ">= 2",
                "phpunit/phpunit": "^4.8.35|^5.4.3",
                "psr/cache": "^1.0",
                "psr/simple-cache": "^1.0",
                "sebastian/comparator": "^1.2.3"
            },
            "suggest": {
                "aws/aws-php-sns-message-validator": "To validate incoming SNS notifications",
                "doctrine/cache": "To use the DoctrineCacheAdapter",
                "ext-curl": "To send requests using cURL",
                "ext-openssl": "Allows working with CloudFront private distributions and verifying received SNS messages",
                "ext-sockets": "To use client-side monitoring"
            },
            "type": "library",
            "extra": {
                "branch-alias": {
                    "dev-master": "3.0-dev"
                }
            },
            "autoload": {
                "psr-4": {
                    "Aws\\": "src/"
                },
                "files": [
                    "src/functions.php"
                ]
            },
            "notification-url": "https://packagist.org/downloads/",
            "license": [
                "Apache-2.0"
            ],
            "authors": [
                {
                    "name": "Amazon Web Services",
                    "homepage": "http://aws.amazon.com"
                }
            ],
            "description": "AWS SDK for PHP - Use Amazon Web Services in your PHP project",
            "homepage": "http://aws.amazon.com/sdkforphp",
            "keywords": [
                "amazon",
                "aws",
                "cloud",
                "dynamodb",
                "ec2",
                "glacier",
                "s3",
                "sdk"
            ],
            "support": {
                "forum": "https://forums.aws.amazon.com/forum.jspa?forumID=80",
                "issues": "https://github.com/aws/aws-sdk-php/issues",
                "source": "https://github.com/aws/aws-sdk-php/tree/3.185.19"
            },
            "time": "2021-07-22T18:18:09+00:00"
        },
        {
            "name": "brick/math",
            "version": "0.9.2",
            "source": {
                "type": "git",
                "url": "https://github.com/brick/math.git",
                "reference": "dff976c2f3487d42c1db75a3b180e2b9f0e72ce0"
            },
            "dist": {
                "type": "zip",
                "url": "https://api.github.com/repos/brick/math/zipball/dff976c2f3487d42c1db75a3b180e2b9f0e72ce0",
                "reference": "dff976c2f3487d42c1db75a3b180e2b9f0e72ce0",
                "shasum": ""
            },
            "require": {
                "ext-json": "*",
                "php": "^7.1 || ^8.0"
            },
            "require-dev": {
                "php-coveralls/php-coveralls": "^2.2",
                "phpunit/phpunit": "^7.5.15 || ^8.5 || ^9.0",
                "vimeo/psalm": "4.3.2"
            },
            "type": "library",
            "autoload": {
                "psr-4": {
                    "Brick\\Math\\": "src/"
                }
            },
            "notification-url": "https://packagist.org/downloads/",
            "license": [
                "MIT"
            ],
            "description": "Arbitrary-precision arithmetic library",
            "keywords": [
                "Arbitrary-precision",
                "BigInteger",
                "BigRational",
                "arithmetic",
                "bigdecimal",
                "bignum",
                "brick",
                "math"
            ],
            "support": {
                "issues": "https://github.com/brick/math/issues",
                "source": "https://github.com/brick/math/tree/0.9.2"
            },
            "funding": [
                {
                    "url": "https://tidelift.com/funding/github/packagist/brick/math",
                    "type": "tidelift"
                }
            ],
            "time": "2021-01-20T22:51:39+00:00"
        },
        {
            "name": "brick/varexporter",
            "version": "0.3.5",
            "source": {
                "type": "git",
                "url": "https://github.com/brick/varexporter.git",
                "reference": "05241f28dfcba2b51b11e2d750e296316ebbe518"
            },
            "dist": {
                "type": "zip",
                "url": "https://api.github.com/repos/brick/varexporter/zipball/05241f28dfcba2b51b11e2d750e296316ebbe518",
                "reference": "05241f28dfcba2b51b11e2d750e296316ebbe518",
                "shasum": ""
            },
            "require": {
                "nikic/php-parser": "^4.0",
                "php": "^7.2 || ^8.0"
            },
            "require-dev": {
                "php-coveralls/php-coveralls": "^2.2",
                "phpunit/phpunit": "^8.5 || ^9.0",
                "vimeo/psalm": "4.4.1"
            },
            "type": "library",
            "autoload": {
                "psr-4": {
                    "Brick\\VarExporter\\": "src/"
                }
            },
            "notification-url": "https://packagist.org/downloads/",
            "license": [
                "MIT"
            ],
            "description": "A powerful alternative to var_export(), which can export closures and objects without __set_state()",
            "keywords": [
                "var_export"
            ],
            "support": {
                "issues": "https://github.com/brick/varexporter/issues",
                "source": "https://github.com/brick/varexporter/tree/0.3.5"
            },
            "time": "2021-02-10T13:53:07+00:00"
        },
        {
            "name": "colinmollenhour/cache-backend-file",
            "version": "v1.4.5",
            "source": {
                "type": "git",
                "url": "https://github.com/colinmollenhour/Cm_Cache_Backend_File.git",
                "reference": "03c7d4c0f43b2de1b559a3527d18ff697d306544"
            },
            "dist": {
                "type": "zip",
                "url": "https://api.github.com/repos/colinmollenhour/Cm_Cache_Backend_File/zipball/03c7d4c0f43b2de1b559a3527d18ff697d306544",
                "reference": "03c7d4c0f43b2de1b559a3527d18ff697d306544",
                "shasum": ""
            },
            "type": "magento-module",
            "autoload": {
                "classmap": [
                    "File.php"
                ]
            },
            "notification-url": "https://packagist.org/downloads/",
            "license": [
                "BSD-3-Clause"
            ],
            "authors": [
                {
                    "name": "Colin Mollenhour"
                }
            ],
            "description": "The stock Zend_Cache_Backend_File backend has extremely poor performance for cleaning by tags making it become unusable as the number of cached items increases. This backend makes many changes resulting in a huge performance boost, especially for tag cleaning.",
            "homepage": "https://github.com/colinmollenhour/Cm_Cache_Backend_File",
            "support": {
                "issues": "https://github.com/colinmollenhour/Cm_Cache_Backend_File/issues",
                "source": "https://github.com/colinmollenhour/Cm_Cache_Backend_File/tree/master"
            },
            "time": "2019-04-18T21:54:31+00:00"
        },
        {
            "name": "colinmollenhour/cache-backend-redis",
            "version": "1.14.2",
            "source": {
                "type": "git",
                "url": "https://github.com/colinmollenhour/Cm_Cache_Backend_Redis.git",
                "reference": "0b042d26b8c2aa093485bdc4bb03a0113a03778d"
            },
            "dist": {
                "type": "zip",
                "url": "https://api.github.com/repos/colinmollenhour/Cm_Cache_Backend_Redis/zipball/0b042d26b8c2aa093485bdc4bb03a0113a03778d",
                "reference": "0b042d26b8c2aa093485bdc4bb03a0113a03778d",
                "shasum": ""
            },
            "require": {
                "colinmollenhour/credis": "*"
            },
            "type": "magento-module",
            "autoload": {
                "classmap": [
                    "Cm/Cache/Backend/Redis.php"
                ]
            },
            "notification-url": "https://packagist.org/downloads/",
            "license": [
                "BSD-3-Clause"
            ],
            "authors": [
                {
                    "name": "Colin Mollenhour"
                }
            ],
            "description": "Zend_Cache backend using Redis with full support for tags.",
            "homepage": "https://github.com/colinmollenhour/Cm_Cache_Backend_Redis",
            "support": {
                "issues": "https://github.com/colinmollenhour/Cm_Cache_Backend_Redis/issues",
                "source": "https://github.com/colinmollenhour/Cm_Cache_Backend_Redis/tree/1.14.2"
            },
            "time": "2021-03-02T18:36:21+00:00"
        },
        {
            "name": "colinmollenhour/credis",
            "version": "v1.12.1",
            "source": {
                "type": "git",
                "url": "https://github.com/colinmollenhour/credis.git",
                "reference": "c27faa11724229986335c23f4b6d0f1d8d6547fb"
            },
            "dist": {
                "type": "zip",
                "url": "https://api.github.com/repos/colinmollenhour/credis/zipball/c27faa11724229986335c23f4b6d0f1d8d6547fb",
                "reference": "c27faa11724229986335c23f4b6d0f1d8d6547fb",
                "shasum": ""
            },
            "require": {
                "php": ">=5.4.0"
            },
            "type": "library",
            "autoload": {
                "classmap": [
                    "Client.php",
                    "Cluster.php",
                    "Sentinel.php",
                    "Module.php"
                ]
            },
            "notification-url": "https://packagist.org/downloads/",
            "license": [
                "MIT"
            ],
            "authors": [
                {
                    "name": "Colin Mollenhour",
                    "email": "colin@mollenhour.com"
                }
            ],
            "description": "Credis is a lightweight interface to the Redis key-value store which wraps the phpredis library when available for better performance.",
            "homepage": "https://github.com/colinmollenhour/credis",
            "support": {
                "issues": "https://github.com/colinmollenhour/credis/issues",
                "source": "https://github.com/colinmollenhour/credis/tree/v1.12.1"
            },
            "time": "2020-11-06T16:09:14+00:00"
        },
        {
            "name": "colinmollenhour/php-redis-session-abstract",
            "version": "v1.4.4",
            "source": {
                "type": "git",
                "url": "https://github.com/colinmollenhour/php-redis-session-abstract.git",
                "reference": "8d684bbacac99450f2a9ddf6f56be296997e2959"
            },
            "dist": {
                "type": "zip",
                "url": "https://api.github.com/repos/colinmollenhour/php-redis-session-abstract/zipball/8d684bbacac99450f2a9ddf6f56be296997e2959",
                "reference": "8d684bbacac99450f2a9ddf6f56be296997e2959",
                "shasum": ""
            },
            "require": {
                "colinmollenhour/credis": "~1.6",
                "php": "^5.5 || ^7.0 || ^8.0"
            },
            "require-dev": {
                "phpunit/phpunit": "^9"
            },
            "type": "library",
            "autoload": {
                "psr-0": {
                    "Cm\\RedisSession\\": "src/"
                }
            },
            "notification-url": "https://packagist.org/downloads/",
            "license": [
                "BSD-3-Clause"
            ],
            "authors": [
                {
                    "name": "Colin Mollenhour"
                }
            ],
            "description": "A Redis-based session handler with optimistic locking",
            "homepage": "https://github.com/colinmollenhour/php-redis-session-abstract",
            "support": {
                "issues": "https://github.com/colinmollenhour/php-redis-session-abstract/issues",
                "source": "https://github.com/colinmollenhour/php-redis-session-abstract/tree/v1.4.4"
            },
            "time": "2021-04-07T21:51:17+00:00"
        },
        {
            "name": "composer/ca-bundle",
            "version": "1.2.10",
            "source": {
                "type": "git",
                "url": "https://github.com/composer/ca-bundle.git",
                "reference": "9fdb22c2e97a614657716178093cd1da90a64aa8"
            },
            "dist": {
                "type": "zip",
                "url": "https://api.github.com/repos/composer/ca-bundle/zipball/9fdb22c2e97a614657716178093cd1da90a64aa8",
                "reference": "9fdb22c2e97a614657716178093cd1da90a64aa8",
                "shasum": ""
            },
            "require": {
                "ext-openssl": "*",
                "ext-pcre": "*",
                "php": "^5.3.2 || ^7.0 || ^8.0"
            },
            "require-dev": {
                "phpstan/phpstan": "^0.12.55",
                "psr/log": "^1.0",
                "symfony/phpunit-bridge": "^4.2 || ^5",
                "symfony/process": "^2.5 || ^3.0 || ^4.0 || ^5.0"
            },
            "type": "library",
            "extra": {
                "branch-alias": {
                    "dev-main": "1.x-dev"
                }
            },
            "autoload": {
                "psr-4": {
                    "Composer\\CaBundle\\": "src"
                }
            },
            "notification-url": "https://packagist.org/downloads/",
            "license": [
                "MIT"
            ],
            "authors": [
                {
                    "name": "Jordi Boggiano",
                    "email": "j.boggiano@seld.be",
                    "homepage": "http://seld.be"
                }
            ],
            "description": "Lets you find a path to the system CA bundle, and includes a fallback to the Mozilla CA bundle.",
            "keywords": [
                "cabundle",
                "cacert",
                "certificate",
                "ssl",
                "tls"
            ],
            "support": {
                "irc": "irc://irc.freenode.org/composer",
                "issues": "https://github.com/composer/ca-bundle/issues",
                "source": "https://github.com/composer/ca-bundle/tree/1.2.10"
            },
            "funding": [
                {
                    "url": "https://packagist.com",
                    "type": "custom"
                },
                {
                    "url": "https://github.com/composer",
                    "type": "github"
                },
                {
                    "url": "https://tidelift.com/funding/github/packagist/composer/composer",
                    "type": "tidelift"
                }
            ],
            "time": "2021-06-07T13:58:28+00:00"
        },
        {
            "name": "composer/composer",
            "version": "1.10.22",
            "source": {
                "type": "git",
                "url": "https://github.com/composer/composer.git",
                "reference": "28c9dfbe2351635961f670773e8d7b17bc5eda25"
            },
            "dist": {
                "type": "zip",
                "url": "https://api.github.com/repos/composer/composer/zipball/28c9dfbe2351635961f670773e8d7b17bc5eda25",
                "reference": "28c9dfbe2351635961f670773e8d7b17bc5eda25",
                "shasum": ""
            },
            "require": {
                "composer/ca-bundle": "^1.0",
                "composer/semver": "^1.0",
                "composer/spdx-licenses": "^1.2",
                "composer/xdebug-handler": "^1.1",
                "justinrainbow/json-schema": "^5.2.10",
                "php": "^5.3.2 || ^7.0 || ^8.0",
                "psr/log": "^1.0",
                "seld/jsonlint": "^1.4",
                "seld/phar-utils": "^1.0",
                "symfony/console": "^2.7 || ^3.0 || ^4.0 || ^5.0",
                "symfony/filesystem": "^2.7 || ^3.0 || ^4.0 || ^5.0",
                "symfony/finder": "^2.7 || ^3.0 || ^4.0 || ^5.0",
                "symfony/process": "^2.7 || ^3.0 || ^4.0 || ^5.0"
            },
            "conflict": {
                "symfony/console": "2.8.38"
            },
            "require-dev": {
                "phpspec/prophecy": "^1.10",
                "symfony/phpunit-bridge": "^4.2"
            },
            "suggest": {
                "ext-openssl": "Enabling the openssl extension allows you to access https URLs for repositories and packages",
                "ext-zip": "Enabling the zip extension allows you to unzip archives",
                "ext-zlib": "Allow gzip compression of HTTP requests"
            },
            "bin": [
                "bin/composer"
            ],
            "type": "library",
            "extra": {
                "branch-alias": {
                    "dev-master": "1.10-dev"
                }
            },
            "autoload": {
                "psr-4": {
                    "Composer\\": "src/Composer"
                }
            },
            "notification-url": "https://packagist.org/downloads/",
            "license": [
                "MIT"
            ],
            "authors": [
                {
                    "name": "Nils Adermann",
                    "email": "naderman@naderman.de",
                    "homepage": "http://www.naderman.de"
                },
                {
                    "name": "Jordi Boggiano",
                    "email": "j.boggiano@seld.be",
                    "homepage": "http://seld.be"
                }
            ],
            "description": "Composer helps you declare, manage and install dependencies of PHP projects. It ensures you have the right stack everywhere.",
            "homepage": "https://getcomposer.org/",
            "keywords": [
                "autoload",
                "dependency",
                "package"
            ],
            "support": {
                "irc": "irc://irc.freenode.org/composer",
                "issues": "https://github.com/composer/composer/issues",
                "source": "https://github.com/composer/composer/tree/1.10.22"
            },
            "funding": [
                {
                    "url": "https://packagist.com",
                    "type": "custom"
                },
                {
                    "url": "https://github.com/composer",
                    "type": "github"
                },
                {
                    "url": "https://tidelift.com/funding/github/packagist/composer/composer",
                    "type": "tidelift"
                }
            ],
            "time": "2021-04-27T11:10:45+00:00"
        },
        {
            "name": "composer/semver",
            "version": "1.7.2",
            "source": {
                "type": "git",
                "url": "https://github.com/composer/semver.git",
                "reference": "647490bbcaf7fc4891c58f47b825eb99d19c377a"
            },
            "dist": {
                "type": "zip",
                "url": "https://api.github.com/repos/composer/semver/zipball/647490bbcaf7fc4891c58f47b825eb99d19c377a",
                "reference": "647490bbcaf7fc4891c58f47b825eb99d19c377a",
                "shasum": ""
            },
            "require": {
                "php": "^5.3.2 || ^7.0 || ^8.0"
            },
            "require-dev": {
                "phpunit/phpunit": "^4.5 || ^5.0.5"
            },
            "type": "library",
            "extra": {
                "branch-alias": {
                    "dev-master": "1.x-dev"
                }
            },
            "autoload": {
                "psr-4": {
                    "Composer\\Semver\\": "src"
                }
            },
            "notification-url": "https://packagist.org/downloads/",
            "license": [
                "MIT"
            ],
            "authors": [
                {
                    "name": "Nils Adermann",
                    "email": "naderman@naderman.de",
                    "homepage": "http://www.naderman.de"
                },
                {
                    "name": "Jordi Boggiano",
                    "email": "j.boggiano@seld.be",
                    "homepage": "http://seld.be"
                },
                {
                    "name": "Rob Bast",
                    "email": "rob.bast@gmail.com",
                    "homepage": "http://robbast.nl"
                }
            ],
            "description": "Semver library that offers utilities, version constraint parsing and validation.",
            "keywords": [
                "semantic",
                "semver",
                "validation",
                "versioning"
            ],
            "support": {
                "irc": "irc://irc.freenode.org/composer",
                "issues": "https://github.com/composer/semver/issues",
                "source": "https://github.com/composer/semver/tree/1.7.2"
            },
            "funding": [
                {
                    "url": "https://packagist.com",
                    "type": "custom"
                },
                {
                    "url": "https://github.com/composer",
                    "type": "github"
                },
                {
                    "url": "https://tidelift.com/funding/github/packagist/composer/composer",
                    "type": "tidelift"
                }
            ],
            "time": "2020-12-03T15:47:16+00:00"
        },
        {
            "name": "composer/spdx-licenses",
            "version": "1.5.5",
            "source": {
                "type": "git",
                "url": "https://github.com/composer/spdx-licenses.git",
                "reference": "de30328a7af8680efdc03e396aad24befd513200"
            },
            "dist": {
                "type": "zip",
                "url": "https://api.github.com/repos/composer/spdx-licenses/zipball/de30328a7af8680efdc03e396aad24befd513200",
                "reference": "de30328a7af8680efdc03e396aad24befd513200",
                "shasum": ""
            },
            "require": {
                "php": "^5.3.2 || ^7.0 || ^8.0"
            },
            "require-dev": {
                "phpunit/phpunit": "^4.8.35 || ^5.7 || 6.5 - 7"
            },
            "type": "library",
            "extra": {
                "branch-alias": {
                    "dev-main": "1.x-dev"
                }
            },
            "autoload": {
                "psr-4": {
                    "Composer\\Spdx\\": "src"
                }
            },
            "notification-url": "https://packagist.org/downloads/",
            "license": [
                "MIT"
            ],
            "authors": [
                {
                    "name": "Nils Adermann",
                    "email": "naderman@naderman.de",
                    "homepage": "http://www.naderman.de"
                },
                {
                    "name": "Jordi Boggiano",
                    "email": "j.boggiano@seld.be",
                    "homepage": "http://seld.be"
                },
                {
                    "name": "Rob Bast",
                    "email": "rob.bast@gmail.com",
                    "homepage": "http://robbast.nl"
                }
            ],
            "description": "SPDX licenses list and validation library.",
            "keywords": [
                "license",
                "spdx",
                "validator"
            ],
            "support": {
                "irc": "irc://irc.freenode.org/composer",
                "issues": "https://github.com/composer/spdx-licenses/issues",
                "source": "https://github.com/composer/spdx-licenses/tree/1.5.5"
            },
            "funding": [
                {
                    "url": "https://packagist.com",
                    "type": "custom"
                },
                {
                    "url": "https://github.com/composer",
                    "type": "github"
                },
                {
                    "url": "https://tidelift.com/funding/github/packagist/composer/composer",
                    "type": "tidelift"
                }
            ],
            "time": "2020-12-03T16:04:16+00:00"
        },
        {
            "name": "composer/xdebug-handler",
            "version": "1.4.6",
            "source": {
                "type": "git",
                "url": "https://github.com/composer/xdebug-handler.git",
                "reference": "f27e06cd9675801df441b3656569b328e04aa37c"
            },
            "dist": {
                "type": "zip",
                "url": "https://api.github.com/repos/composer/xdebug-handler/zipball/f27e06cd9675801df441b3656569b328e04aa37c",
                "reference": "f27e06cd9675801df441b3656569b328e04aa37c",
                "shasum": ""
            },
            "require": {
                "php": "^5.3.2 || ^7.0 || ^8.0",
                "psr/log": "^1.0"
            },
            "require-dev": {
                "phpstan/phpstan": "^0.12.55",
                "symfony/phpunit-bridge": "^4.2 || ^5"
            },
            "type": "library",
            "autoload": {
                "psr-4": {
                    "Composer\\XdebugHandler\\": "src"
                }
            },
            "notification-url": "https://packagist.org/downloads/",
            "license": [
                "MIT"
            ],
            "authors": [
                {
                    "name": "John Stevenson",
                    "email": "john-stevenson@blueyonder.co.uk"
                }
            ],
            "description": "Restarts a process without Xdebug.",
            "keywords": [
                "Xdebug",
                "performance"
            ],
            "support": {
                "irc": "irc://irc.freenode.org/composer",
                "issues": "https://github.com/composer/xdebug-handler/issues",
                "source": "https://github.com/composer/xdebug-handler/tree/1.4.6"
            },
            "funding": [
                {
                    "url": "https://packagist.com",
                    "type": "custom"
                },
                {
                    "url": "https://github.com/composer",
                    "type": "github"
                },
                {
                    "url": "https://tidelift.com/funding/github/packagist/composer/composer",
                    "type": "tidelift"
                }
            ],
            "time": "2021-03-25T17:01:18+00:00"
        },
        {
            "name": "container-interop/container-interop",
            "version": "1.2.0",
            "source": {
                "type": "git",
                "url": "https://github.com/container-interop/container-interop.git",
                "reference": "79cbf1341c22ec75643d841642dd5d6acd83bdb8"
            },
            "dist": {
                "type": "zip",
                "url": "https://api.github.com/repos/container-interop/container-interop/zipball/79cbf1341c22ec75643d841642dd5d6acd83bdb8",
                "reference": "79cbf1341c22ec75643d841642dd5d6acd83bdb8",
                "shasum": ""
            },
            "require": {
                "psr/container": "^1.0"
            },
            "type": "library",
            "autoload": {
                "psr-4": {
                    "Interop\\Container\\": "src/Interop/Container/"
                }
            },
            "notification-url": "https://packagist.org/downloads/",
            "license": [
                "MIT"
            ],
            "description": "Promoting the interoperability of container objects (DIC, SL, etc.)",
            "homepage": "https://github.com/container-interop/container-interop",
            "support": {
                "issues": "https://github.com/container-interop/container-interop/issues",
                "source": "https://github.com/container-interop/container-interop/tree/master"
            },
            "abandoned": "psr/container",
            "time": "2017-02-14T19:40:03+00:00"
        },
        {
            "name": "elasticsearch/elasticsearch",
            "version": "v7.11.0",
            "source": {
                "type": "git",
                "url": "https://github.com/elastic/elasticsearch-php.git",
                "reference": "277cd5e182827c59c23e146a836a30470c0f879d"
            },
            "dist": {
                "type": "zip",
                "url": "https://api.github.com/repos/elastic/elasticsearch-php/zipball/277cd5e182827c59c23e146a836a30470c0f879d",
                "reference": "277cd5e182827c59c23e146a836a30470c0f879d",
                "shasum": ""
            },
            "require": {
                "ext-json": ">=1.3.7",
                "ezimuel/ringphp": "^1.1.2",
                "php": "^7.1 || ^8.0",
                "psr/log": "~1.0"
            },
            "require-dev": {
                "cpliakas/git-wrapper": "~2.0 || ~3.0",
                "doctrine/inflector": "^1.3",
                "ext-yaml": "*",
                "ext-zip": "*",
                "mockery/mockery": "^1.2",
                "phpstan/phpstan": "^0.12",
                "phpunit/phpunit": "^7.5 || ^8.5 || ^9.3",
                "squizlabs/php_codesniffer": "^3.4",
                "symfony/finder": "~4.0",
                "symfony/yaml": "~4.0"
            },
            "suggest": {
                "ext-curl": "*",
                "monolog/monolog": "Allows for client-level logging and tracing"
            },
            "type": "library",
            "autoload": {
                "files": [
                    "src/autoload.php"
                ],
                "psr-4": {
                    "Elasticsearch\\": "src/Elasticsearch/"
                }
            },
            "notification-url": "https://packagist.org/downloads/",
            "license": [
                "Apache-2.0"
            ],
            "authors": [
                {
                    "name": "Zachary Tong"
                },
                {
                    "name": "Enrico Zimuel"
                }
            ],
            "description": "PHP Client for Elasticsearch",
            "keywords": [
                "client",
                "elasticsearch",
                "search"
            ],
            "support": {
                "issues": "https://github.com/elastic/elasticsearch-php/issues",
                "source": "https://github.com/elastic/elasticsearch-php/tree/v7.11.0"
            },
            "time": "2021-02-11T11:04:51+00:00"
        },
        {
            "name": "ezimuel/guzzlestreams",
            "version": "3.0.1",
            "source": {
                "type": "git",
                "url": "https://github.com/ezimuel/guzzlestreams.git",
                "reference": "abe3791d231167f14eb80d413420d1eab91163a8"
            },
            "dist": {
                "type": "zip",
                "url": "https://api.github.com/repos/ezimuel/guzzlestreams/zipball/abe3791d231167f14eb80d413420d1eab91163a8",
                "reference": "abe3791d231167f14eb80d413420d1eab91163a8",
                "shasum": ""
            },
            "require": {
                "php": ">=5.4.0"
            },
            "require-dev": {
                "phpunit/phpunit": "~4.0"
            },
            "type": "library",
            "extra": {
                "branch-alias": {
                    "dev-master": "3.0-dev"
                }
            },
            "autoload": {
                "psr-4": {
                    "GuzzleHttp\\Stream\\": "src/"
                }
            },
            "notification-url": "https://packagist.org/downloads/",
            "license": [
                "MIT"
            ],
            "authors": [
                {
                    "name": "Michael Dowling",
                    "email": "mtdowling@gmail.com",
                    "homepage": "https://github.com/mtdowling"
                }
            ],
            "description": "Fork of guzzle/streams (abandoned) to be used with elasticsearch-php",
            "homepage": "http://guzzlephp.org/",
            "keywords": [
                "Guzzle",
                "stream"
            ],
            "support": {
                "source": "https://github.com/ezimuel/guzzlestreams/tree/3.0.1"
            },
            "time": "2020-02-14T23:11:50+00:00"
        },
        {
            "name": "ezimuel/ringphp",
            "version": "1.1.2",
            "source": {
                "type": "git",
                "url": "https://github.com/ezimuel/ringphp.git",
                "reference": "0b78f89d8e0bb9e380046c31adfa40347e9f663b"
            },
            "dist": {
                "type": "zip",
                "url": "https://api.github.com/repos/ezimuel/ringphp/zipball/0b78f89d8e0bb9e380046c31adfa40347e9f663b",
                "reference": "0b78f89d8e0bb9e380046c31adfa40347e9f663b",
                "shasum": ""
            },
            "require": {
                "ezimuel/guzzlestreams": "^3.0.1",
                "php": ">=5.4.0",
                "react/promise": "~2.0"
            },
            "require-dev": {
                "ext-curl": "*",
                "phpunit/phpunit": "~4.0"
            },
            "suggest": {
                "ext-curl": "Guzzle will use specific adapters if cURL is present"
            },
            "type": "library",
            "extra": {
                "branch-alias": {
                    "dev-master": "1.1-dev"
                }
            },
            "autoload": {
                "psr-4": {
                    "GuzzleHttp\\Ring\\": "src/"
                }
            },
            "notification-url": "https://packagist.org/downloads/",
            "license": [
                "MIT"
            ],
            "authors": [
                {
                    "name": "Michael Dowling",
                    "email": "mtdowling@gmail.com",
                    "homepage": "https://github.com/mtdowling"
                }
            ],
            "description": "Fork of guzzle/RingPHP (abandoned) to be used with elasticsearch-php",
            "support": {
                "source": "https://github.com/ezimuel/ringphp/tree/1.1.2"
            },
            "time": "2020-02-14T23:51:21+00:00"
        },
        {
            "name": "fgrosse/phpasn1",
            "version": "v2.3.0",
            "source": {
                "type": "git",
                "url": "https://github.com/fgrosse/PHPASN1.git",
                "reference": "20299033c35f4300eb656e7e8e88cf52d1d6694e"
            },
            "dist": {
                "type": "zip",
                "url": "https://api.github.com/repos/fgrosse/PHPASN1/zipball/20299033c35f4300eb656e7e8e88cf52d1d6694e",
                "reference": "20299033c35f4300eb656e7e8e88cf52d1d6694e",
                "shasum": ""
            },
            "require": {
                "php": ">=7.0.0"
            },
            "require-dev": {
                "phpunit/phpunit": "~6.3",
                "satooshi/php-coveralls": "~2.0"
            },
            "suggest": {
                "ext-bcmath": "BCmath is the fallback extension for big integer calculations",
                "ext-curl": "For loading OID information from the web if they have not bee defined statically",
                "ext-gmp": "GMP is the preferred extension for big integer calculations",
                "phpseclib/bcmath_compat": "BCmath polyfill for servers where neither GMP nor BCmath is available"
            },
            "type": "library",
            "extra": {
                "branch-alias": {
                    "dev-master": "2.0.x-dev"
                }
            },
            "autoload": {
                "psr-4": {
                    "FG\\": "lib/"
                }
            },
            "notification-url": "https://packagist.org/downloads/",
            "license": [
                "MIT"
            ],
            "authors": [
                {
                    "name": "Friedrich Große",
                    "email": "friedrich.grosse@gmail.com",
                    "homepage": "https://github.com/FGrosse",
                    "role": "Author"
                },
                {
                    "name": "All contributors",
                    "homepage": "https://github.com/FGrosse/PHPASN1/contributors"
                }
            ],
            "description": "A PHP Framework that allows you to encode and decode arbitrary ASN.1 structures using the ITU-T X.690 Encoding Rules.",
            "homepage": "https://github.com/FGrosse/PHPASN1",
            "keywords": [
                "DER",
                "asn.1",
                "asn1",
                "ber",
                "binary",
                "decoding",
                "encoding",
                "x.509",
                "x.690",
                "x509",
                "x690"
            ],
            "support": {
                "issues": "https://github.com/fgrosse/PHPASN1/issues",
                "source": "https://github.com/fgrosse/PHPASN1/tree/v2.3.0"
            },
            "time": "2021-04-24T19:01:55+00:00"
        },
        {
            "name": "guzzlehttp/guzzle",
            "version": "6.5.5",
            "source": {
                "type": "git",
                "url": "https://github.com/guzzle/guzzle.git",
                "reference": "9d4290de1cfd701f38099ef7e183b64b4b7b0c5e"
            },
            "dist": {
                "type": "zip",
                "url": "https://api.github.com/repos/guzzle/guzzle/zipball/9d4290de1cfd701f38099ef7e183b64b4b7b0c5e",
                "reference": "9d4290de1cfd701f38099ef7e183b64b4b7b0c5e",
                "shasum": ""
            },
            "require": {
                "ext-json": "*",
                "guzzlehttp/promises": "^1.0",
                "guzzlehttp/psr7": "^1.6.1",
                "php": ">=5.5",
                "symfony/polyfill-intl-idn": "^1.17.0"
            },
            "require-dev": {
                "ext-curl": "*",
                "phpunit/phpunit": "^4.8.35 || ^5.7 || ^6.4 || ^7.0",
                "psr/log": "^1.1"
            },
            "suggest": {
                "psr/log": "Required for using the Log middleware"
            },
            "type": "library",
            "extra": {
                "branch-alias": {
                    "dev-master": "6.5-dev"
                }
            },
            "autoload": {
                "psr-4": {
                    "GuzzleHttp\\": "src/"
                },
                "files": [
                    "src/functions_include.php"
                ]
            },
            "notification-url": "https://packagist.org/downloads/",
            "license": [
                "MIT"
            ],
            "authors": [
                {
                    "name": "Michael Dowling",
                    "email": "mtdowling@gmail.com",
                    "homepage": "https://github.com/mtdowling"
                }
            ],
            "description": "Guzzle is a PHP HTTP client library",
            "homepage": "http://guzzlephp.org/",
            "keywords": [
                "client",
                "curl",
                "framework",
                "http",
                "http client",
                "rest",
                "web service"
            ],
            "support": {
                "issues": "https://github.com/guzzle/guzzle/issues",
                "source": "https://github.com/guzzle/guzzle/tree/6.5"
            },
            "time": "2020-06-16T21:01:06+00:00"
        },
        {
            "name": "guzzlehttp/promises",
            "version": "1.4.1",
            "source": {
                "type": "git",
                "url": "https://github.com/guzzle/promises.git",
                "reference": "8e7d04f1f6450fef59366c399cfad4b9383aa30d"
            },
            "dist": {
                "type": "zip",
                "url": "https://api.github.com/repos/guzzle/promises/zipball/8e7d04f1f6450fef59366c399cfad4b9383aa30d",
                "reference": "8e7d04f1f6450fef59366c399cfad4b9383aa30d",
                "shasum": ""
            },
            "require": {
                "php": ">=5.5"
            },
            "require-dev": {
                "symfony/phpunit-bridge": "^4.4 || ^5.1"
            },
            "type": "library",
            "extra": {
                "branch-alias": {
                    "dev-master": "1.4-dev"
                }
            },
            "autoload": {
                "psr-4": {
                    "GuzzleHttp\\Promise\\": "src/"
                },
                "files": [
                    "src/functions_include.php"
                ]
            },
            "notification-url": "https://packagist.org/downloads/",
            "license": [
                "MIT"
            ],
            "authors": [
                {
                    "name": "Michael Dowling",
                    "email": "mtdowling@gmail.com",
                    "homepage": "https://github.com/mtdowling"
                }
            ],
            "description": "Guzzle promises library",
            "keywords": [
                "promise"
            ],
            "support": {
                "issues": "https://github.com/guzzle/promises/issues",
                "source": "https://github.com/guzzle/promises/tree/1.4.1"
            },
            "time": "2021-03-07T09:25:29+00:00"
        },
        {
            "name": "guzzlehttp/psr7",
            "version": "1.8.2",
            "source": {
                "type": "git",
                "url": "https://github.com/guzzle/psr7.git",
                "reference": "dc960a912984efb74d0a90222870c72c87f10c91"
            },
            "dist": {
                "type": "zip",
                "url": "https://api.github.com/repos/guzzle/psr7/zipball/dc960a912984efb74d0a90222870c72c87f10c91",
                "reference": "dc960a912984efb74d0a90222870c72c87f10c91",
                "shasum": ""
            },
            "require": {
                "php": ">=5.4.0",
                "psr/http-message": "~1.0",
                "ralouphie/getallheaders": "^2.0.5 || ^3.0.0"
            },
            "provide": {
                "psr/http-message-implementation": "1.0"
            },
            "require-dev": {
                "ext-zlib": "*",
                "phpunit/phpunit": "~4.8.36 || ^5.7.27 || ^6.5.14 || ^7.5.20 || ^8.5.8 || ^9.3.10"
            },
            "suggest": {
                "laminas/laminas-httphandlerrunner": "Emit PSR-7 responses"
            },
            "type": "library",
            "extra": {
                "branch-alias": {
                    "dev-master": "1.7-dev"
                }
            },
            "autoload": {
                "psr-4": {
                    "GuzzleHttp\\Psr7\\": "src/"
                },
                "files": [
                    "src/functions_include.php"
                ]
            },
            "notification-url": "https://packagist.org/downloads/",
            "license": [
                "MIT"
            ],
            "authors": [
                {
                    "name": "Michael Dowling",
                    "email": "mtdowling@gmail.com",
                    "homepage": "https://github.com/mtdowling"
                },
                {
                    "name": "Tobias Schultze",
                    "homepage": "https://github.com/Tobion"
                }
            ],
            "description": "PSR-7 message implementation that also provides common utility methods",
            "keywords": [
                "http",
                "message",
                "psr-7",
                "request",
                "response",
                "stream",
                "uri",
                "url"
            ],
            "support": {
                "issues": "https://github.com/guzzle/psr7/issues",
                "source": "https://github.com/guzzle/psr7/tree/1.8.2"
            },
            "time": "2021-04-26T09:17:50+00:00"
        },
        {
            "name": "justinrainbow/json-schema",
            "version": "5.2.11",
            "source": {
                "type": "git",
                "url": "https://github.com/justinrainbow/json-schema.git",
                "reference": "2ab6744b7296ded80f8cc4f9509abbff393399aa"
            },
            "dist": {
                "type": "zip",
                "url": "https://api.github.com/repos/justinrainbow/json-schema/zipball/2ab6744b7296ded80f8cc4f9509abbff393399aa",
                "reference": "2ab6744b7296ded80f8cc4f9509abbff393399aa",
                "shasum": ""
            },
            "require": {
                "php": ">=5.3.3"
            },
            "require-dev": {
                "friendsofphp/php-cs-fixer": "~2.2.20||~2.15.1",
                "json-schema/json-schema-test-suite": "1.2.0",
                "phpunit/phpunit": "^4.8.35"
            },
            "bin": [
                "bin/validate-json"
            ],
            "type": "library",
            "extra": {
                "branch-alias": {
                    "dev-master": "5.0.x-dev"
                }
            },
            "autoload": {
                "psr-4": {
                    "JsonSchema\\": "src/JsonSchema/"
                }
            },
            "notification-url": "https://packagist.org/downloads/",
            "license": [
                "MIT"
            ],
            "authors": [
                {
                    "name": "Bruno Prieto Reis",
                    "email": "bruno.p.reis@gmail.com"
                },
                {
                    "name": "Justin Rainbow",
                    "email": "justin.rainbow@gmail.com"
                },
                {
                    "name": "Igor Wiedler",
                    "email": "igor@wiedler.ch"
                },
                {
                    "name": "Robert Schönthal",
                    "email": "seroscho@googlemail.com"
                }
            ],
            "description": "A library to validate a json schema.",
            "homepage": "https://github.com/justinrainbow/json-schema",
            "keywords": [
                "json",
                "schema"
            ],
            "support": {
                "issues": "https://github.com/justinrainbow/json-schema/issues",
                "source": "https://github.com/justinrainbow/json-schema/tree/5.2.11"
            },
            "time": "2021-07-22T09:24:00+00:00"
        },
        {
            "name": "laminas/laminas-captcha",
            "version": "2.10.0",
            "source": {
                "type": "git",
                "url": "https://github.com/laminas/laminas-captcha.git",
                "reference": "9a0134e434cd792934ecca42cb66f316be7bba50"
            },
            "dist": {
                "type": "zip",
                "url": "https://api.github.com/repos/laminas/laminas-captcha/zipball/9a0134e434cd792934ecca42cb66f316be7bba50",
                "reference": "9a0134e434cd792934ecca42cb66f316be7bba50",
                "shasum": ""
            },
            "require": {
                "laminas/laminas-math": "^2.7 || ^3.0",
                "laminas/laminas-stdlib": "^3.3",
                "laminas/laminas-zendframework-bridge": "^1.1",
                "php": "^7.3 || ~8.0.0"
            },
            "replace": {
                "zendframework/zend-captcha": "^2.9.0"
            },
            "require-dev": {
                "laminas/laminas-coding-standard": "~2.1.4",
                "laminas/laminas-recaptcha": "^3.0",
                "laminas/laminas-session": "^2.10",
                "laminas/laminas-text": "^2.8",
                "laminas/laminas-validator": "^2.14",
                "phpunit/phpunit": "^9.4.3",
                "psalm/plugin-phpunit": "^0.15.1",
                "vimeo/psalm": "^4.6"
            },
            "suggest": {
                "laminas/laminas-i18n-resources": "Translations of captcha messages",
                "laminas/laminas-recaptcha": "Laminas\\ReCaptcha component",
                "laminas/laminas-session": "Laminas\\Session component",
                "laminas/laminas-text": "Laminas\\Text component",
                "laminas/laminas-validator": "Laminas\\Validator component"
            },
            "type": "library",
            "autoload": {
                "psr-4": {
                    "Laminas\\Captcha\\": "src/"
                }
            },
            "notification-url": "https://packagist.org/downloads/",
            "license": [
                "BSD-3-Clause"
            ],
            "description": "Generate and validate CAPTCHAs using Figlets, images, ReCaptcha, and more",
            "homepage": "https://laminas.dev",
            "keywords": [
                "captcha",
                "laminas"
            ],
            "support": {
                "chat": "https://laminas.dev/chat",
                "docs": "https://docs.laminas.dev/laminas-captcha/",
                "forum": "https://discourse.laminas.dev",
                "issues": "https://github.com/laminas/laminas-captcha/issues",
                "rss": "https://github.com/laminas/laminas-captcha/releases.atom",
                "source": "https://github.com/laminas/laminas-captcha"
            },
            "funding": [
                {
                    "url": "https://funding.communitybridge.org/projects/laminas-project",
                    "type": "community_bridge"
                }
            ],
            "time": "2021-03-17T16:42:11+00:00"
        },
        {
            "name": "laminas/laminas-code",
            "version": "3.5.1",
            "source": {
                "type": "git",
                "url": "https://github.com/laminas/laminas-code.git",
                "reference": "b549b70c0bb6e935d497f84f750c82653326ac77"
            },
            "dist": {
                "type": "zip",
                "url": "https://api.github.com/repos/laminas/laminas-code/zipball/b549b70c0bb6e935d497f84f750c82653326ac77",
                "reference": "b549b70c0bb6e935d497f84f750c82653326ac77",
                "shasum": ""
            },
            "require": {
                "laminas/laminas-eventmanager": "^3.3",
                "laminas/laminas-zendframework-bridge": "^1.1",
                "php": "^7.3 || ~8.0.0"
            },
            "conflict": {
                "phpspec/prophecy": "<1.9.0"
            },
            "replace": {
                "zendframework/zend-code": "^3.4.1"
            },
            "require-dev": {
                "doctrine/annotations": "^1.10.4",
                "ext-phar": "*",
                "laminas/laminas-coding-standard": "^1.0.0",
                "laminas/laminas-stdlib": "^3.3.0",
                "phpunit/phpunit": "^9.4.2"
            },
            "suggest": {
                "doctrine/annotations": "Doctrine\\Common\\Annotations >=1.0 for annotation features",
                "laminas/laminas-stdlib": "Laminas\\Stdlib component"
            },
            "type": "library",
            "autoload": {
                "psr-4": {
                    "Laminas\\Code\\": "src/"
                }
            },
            "notification-url": "https://packagist.org/downloads/",
            "license": [
                "BSD-3-Clause"
            ],
            "description": "Extensions to the PHP Reflection API, static code scanning, and code generation",
            "homepage": "https://laminas.dev",
            "keywords": [
                "code",
                "laminas"
            ],
            "support": {
                "chat": "https://laminas.dev/chat",
                "docs": "https://docs.laminas.dev/laminas-code/",
                "forum": "https://discourse.laminas.dev",
                "issues": "https://github.com/laminas/laminas-code/issues",
                "rss": "https://github.com/laminas/laminas-code/releases.atom",
                "source": "https://github.com/laminas/laminas-code"
            },
            "funding": [
                {
                    "url": "https://funding.communitybridge.org/projects/laminas-project",
                    "type": "community_bridge"
                }
            ],
            "time": "2020-11-30T20:16:31+00:00"
        },
        {
            "name": "laminas/laminas-config",
            "version": "3.5.0",
            "source": {
                "type": "git",
                "url": "https://github.com/laminas/laminas-config.git",
                "reference": "f91cd6fe79e82cbbcaa36485108a04e8ef1e679b"
            },
            "dist": {
                "type": "zip",
                "url": "https://api.github.com/repos/laminas/laminas-config/zipball/f91cd6fe79e82cbbcaa36485108a04e8ef1e679b",
                "reference": "f91cd6fe79e82cbbcaa36485108a04e8ef1e679b",
                "shasum": ""
            },
            "require": {
                "ext-json": "*",
                "laminas/laminas-stdlib": "^2.7.7 || ^3.1",
                "laminas/laminas-zendframework-bridge": "^1.0",
                "php": "^7.3 || ~8.0.0",
                "psr/container": "^1.0"
            },
            "conflict": {
                "container-interop/container-interop": "<1.2.0"
            },
            "replace": {
                "zendframework/zend-config": "^3.3.0"
            },
            "require-dev": {
                "laminas/laminas-coding-standard": "~1.0.0",
                "laminas/laminas-filter": "^2.7.2",
                "laminas/laminas-i18n": "^2.10.3",
                "laminas/laminas-servicemanager": "^3.4.1",
                "malukenho/docheader": "^0.1.6",
                "phpunit/phpunit": "^8.5.8"
            },
            "suggest": {
                "laminas/laminas-filter": "^2.7.2; install if you want to use the Filter processor",
                "laminas/laminas-i18n": "^2.7.4; install if you want to use the Translator processor",
                "laminas/laminas-servicemanager": "^2.7.8 || ^3.3; if you need an extensible plugin manager for use with the Config Factory"
            },
            "type": "library",
            "autoload": {
                "psr-4": {
                    "Laminas\\Config\\": "src/"
                }
            },
            "notification-url": "https://packagist.org/downloads/",
            "license": [
                "BSD-3-Clause"
            ],
            "description": "provides a nested object property based user interface for accessing this configuration data within application code",
            "homepage": "https://laminas.dev",
            "keywords": [
                "config",
                "laminas"
            ],
            "support": {
                "chat": "https://laminas.dev/chat",
                "docs": "https://docs.laminas.dev/laminas-config/",
                "forum": "https://discourse.laminas.dev",
                "issues": "https://github.com/laminas/laminas-config/issues",
                "rss": "https://github.com/laminas/laminas-config/releases.atom",
                "source": "https://github.com/laminas/laminas-config"
            },
            "funding": [
                {
                    "url": "https://funding.communitybridge.org/projects/laminas-project",
                    "type": "community_bridge"
                }
            ],
            "time": "2021-02-11T15:06:51+00:00"
        },
        {
            "name": "laminas/laminas-db",
            "version": "2.12.0",
            "source": {
                "type": "git",
                "url": "https://github.com/laminas/laminas-db.git",
                "reference": "80cbba4e749f9eb7d8036172acb9ad41e8b6923f"
            },
            "dist": {
                "type": "zip",
                "url": "https://api.github.com/repos/laminas/laminas-db/zipball/80cbba4e749f9eb7d8036172acb9ad41e8b6923f",
                "reference": "80cbba4e749f9eb7d8036172acb9ad41e8b6923f",
                "shasum": ""
            },
            "require": {
                "laminas/laminas-stdlib": "^3.3",
                "laminas/laminas-zendframework-bridge": "^1.0",
                "php": "^7.3 || ~8.0.0"
            },
            "replace": {
                "zendframework/zend-db": "^2.11.0"
            },
            "require-dev": {
                "laminas/laminas-coding-standard": "~1.0.0",
                "laminas/laminas-eventmanager": "^3.3",
                "laminas/laminas-hydrator": "^3.2 || ^4.0",
                "laminas/laminas-servicemanager": "^3.3",
                "phpspec/prophecy-phpunit": "^2.0",
                "phpunit/phpunit": "^9.3"
            },
            "suggest": {
                "laminas/laminas-eventmanager": "Laminas\\EventManager component",
                "laminas/laminas-hydrator": "(^3.2 || ^4.0) Laminas\\Hydrator component for using HydratingResultSets",
                "laminas/laminas-servicemanager": "Laminas\\ServiceManager component"
            },
            "type": "library",
            "extra": {
                "laminas": {
                    "component": "Laminas\\Db",
                    "config-provider": "Laminas\\Db\\ConfigProvider"
                }
            },
            "autoload": {
                "psr-4": {
                    "Laminas\\Db\\": "src/"
                }
            },
            "notification-url": "https://packagist.org/downloads/",
            "license": [
                "BSD-3-Clause"
            ],
            "description": "Database abstraction layer, SQL abstraction, result set abstraction, and RowDataGateway and TableDataGateway implementations",
            "homepage": "https://laminas.dev",
            "keywords": [
                "db",
                "laminas"
            ],
            "support": {
                "chat": "https://laminas.dev/chat",
                "docs": "https://docs.laminas.dev/laminas-db/",
                "forum": "https://discourse.laminas.dev",
                "issues": "https://github.com/laminas/laminas-db/issues",
                "rss": "https://github.com/laminas/laminas-db/releases.atom",
                "source": "https://github.com/laminas/laminas-db"
            },
            "funding": [
                {
                    "url": "https://funding.communitybridge.org/projects/laminas-project",
                    "type": "community_bridge"
                }
            ],
            "time": "2021-02-22T22:27:56+00:00"
        },
        {
            "name": "laminas/laminas-dependency-plugin",
            "version": "2.1.2",
            "source": {
                "type": "git",
                "url": "https://github.com/laminas/laminas-dependency-plugin.git",
                "reference": "c5b4bf87729d6f38c73ca8ed22a5d62ec641d075"
            },
            "dist": {
                "type": "zip",
                "url": "https://api.github.com/repos/laminas/laminas-dependency-plugin/zipball/c5b4bf87729d6f38c73ca8ed22a5d62ec641d075",
                "reference": "c5b4bf87729d6f38c73ca8ed22a5d62ec641d075",
                "shasum": ""
            },
            "require": {
                "composer-plugin-api": "^1.1 || ^2.0",
                "php": "^7.3 || ~8.0.0"
            },
            "require-dev": {
                "composer/composer": "^1.9 || ^2.0",
                "mikey179/vfsstream": "^1.6",
                "roave/security-advisories": "dev-master"
            },
            "type": "composer-plugin",
            "extra": {
                "class": "Laminas\\DependencyPlugin\\DependencyRewriterPluginDelegator"
            },
            "autoload": {
                "psr-4": {
                    "Laminas\\DependencyPlugin\\": "src/"
                }
            },
            "notification-url": "https://packagist.org/downloads/",
            "license": [
                "BSD-3-Clause"
            ],
            "description": "Replace zendframework and zfcampus packages with their Laminas Project equivalents.",
            "support": {
                "issues": "https://github.com/laminas/laminas-dependency-plugin/issues",
                "source": "https://github.com/laminas/laminas-dependency-plugin/tree/2.1.2"
            },
            "funding": [
                {
                    "url": "https://funding.communitybridge.org/projects/laminas-project",
                    "type": "community_bridge"
                }
            ],
            "time": "2021-02-15T16:44:31+00:00"
        },
        {
            "name": "laminas/laminas-di",
            "version": "3.2.2",
            "source": {
                "type": "git",
                "url": "https://github.com/laminas/laminas-di.git",
                "reference": "ed38ab3b066c0a1f1b087e0a664caadf1d4f8f04"
            },
            "dist": {
                "type": "zip",
                "url": "https://api.github.com/repos/laminas/laminas-di/zipball/ed38ab3b066c0a1f1b087e0a664caadf1d4f8f04",
                "reference": "ed38ab3b066c0a1f1b087e0a664caadf1d4f8f04",
                "shasum": ""
            },
            "require": {
                "laminas/laminas-stdlib": "^3.3",
                "laminas/laminas-zendframework-bridge": "^0.4.5 || ^1.0",
                "php": "^7.3 || ~8.0.0",
                "psr/container": "^1.0",
                "psr/log": "^1.0"
            },
            "conflict": {
                "laminas/laminas-servicemanager-di": "*",
                "phpspec/prophecy": "<1.9.0"
            },
            "replace": {
                "zendframework/zend-di": "^3.1.2"
            },
            "require-dev": {
                "container-interop/container-interop": "^1.2.0",
                "laminas/laminas-coding-standard": "^2",
                "laminas/laminas-servicemanager": "^3.4",
                "mikey179/vfsstream": "^1.6.7",
                "phpspec/prophecy-phpunit": "^2.0",
                "phpstan/phpstan": "^0.12.64",
                "phpunit/phpunit": "^9.3"
            },
            "suggest": {
                "laminas/laminas-servicemanager": "An IoC container without auto wiring capabilities"
            },
            "type": "library",
            "extra": {
                "laminas": {
                    "component": "Laminas\\Di",
                    "config-provider": "Laminas\\Di\\ConfigProvider"
                }
            },
            "autoload": {
                "psr-4": {
                    "Laminas\\Di\\": "src/"
                }
            },
            "notification-url": "https://packagist.org/downloads/",
            "license": [
                "BSD-3-Clause"
            ],
            "description": "Automated dependency injection for PSR-11 containers",
            "homepage": "https://laminas.dev",
            "keywords": [
                "PSR-11",
                "di",
                "laminas"
            ],
            "support": {
                "chat": "https://laminas.dev/chat",
                "docs": "https://docs.laminas.dev/laminas-di/",
                "forum": "https://discourse.laminas.dev",
                "issues": "https://github.com/laminas/laminas-di/issues",
                "rss": "https://github.com/laminas/laminas-di/releases.atom",
                "source": "https://github.com/laminas/laminas-di"
            },
            "funding": [
                {
                    "url": "https://funding.communitybridge.org/projects/laminas-project",
                    "type": "community_bridge"
                }
            ],
            "time": "2021-04-13T19:22:31+00:00"
        },
        {
            "name": "laminas/laminas-escaper",
            "version": "2.7.0",
            "source": {
                "type": "git",
                "url": "https://github.com/laminas/laminas-escaper.git",
                "reference": "5e04bc5ae5990b17159d79d331055e2c645e5cc5"
            },
            "dist": {
                "type": "zip",
                "url": "https://api.github.com/repos/laminas/laminas-escaper/zipball/5e04bc5ae5990b17159d79d331055e2c645e5cc5",
                "reference": "5e04bc5ae5990b17159d79d331055e2c645e5cc5",
                "shasum": ""
            },
            "require": {
                "laminas/laminas-zendframework-bridge": "^1.0",
                "php": "^7.3 || ~8.0.0"
            },
            "replace": {
                "zendframework/zend-escaper": "^2.6.1"
            },
            "require-dev": {
                "laminas/laminas-coding-standard": "~1.0.0",
                "phpunit/phpunit": "^9.3",
                "psalm/plugin-phpunit": "^0.12.2",
                "vimeo/psalm": "^3.16"
            },
            "suggest": {
                "ext-iconv": "*",
                "ext-mbstring": "*"
            },
            "type": "library",
            "autoload": {
                "psr-4": {
                    "Laminas\\Escaper\\": "src/"
                }
            },
            "notification-url": "https://packagist.org/downloads/",
            "license": [
                "BSD-3-Clause"
            ],
            "description": "Securely and safely escape HTML, HTML attributes, JavaScript, CSS, and URLs",
            "homepage": "https://laminas.dev",
            "keywords": [
                "escaper",
                "laminas"
            ],
            "time": "2020-11-17T21:26:43+00:00"
        },
        {
            "name": "laminas/laminas-eventmanager",
            "version": "3.3.1",
            "source": {
                "type": "git",
                "url": "https://github.com/laminas/laminas-eventmanager.git",
                "reference": "966c859b67867b179fde1eff0cd38df51472ce4a"
            },
            "dist": {
                "type": "zip",
                "url": "https://api.github.com/repos/laminas/laminas-eventmanager/zipball/966c859b67867b179fde1eff0cd38df51472ce4a",
                "reference": "966c859b67867b179fde1eff0cd38df51472ce4a",
                "shasum": ""
            },
            "require": {
                "laminas/laminas-zendframework-bridge": "^1.0",
                "php": "^7.3 || ^8.0"
            },
            "replace": {
                "zendframework/zend-eventmanager": "^3.2.1"
            },
            "require-dev": {
                "container-interop/container-interop": "^1.1",
                "laminas/laminas-coding-standard": "~1.0.0",
                "laminas/laminas-stdlib": "^2.7.3 || ^3.0",
                "phpbench/phpbench": "^0.17.1",
                "phpunit/phpunit": "^8.5.8"
            },
            "suggest": {
                "container-interop/container-interop": "^1.1, to use the lazy listeners feature",
                "laminas/laminas-stdlib": "^2.7.3 || ^3.0, to use the FilterChain feature"
            },
            "type": "library",
            "autoload": {
                "psr-4": {
                    "Laminas\\EventManager\\": "src/"
                }
            },
            "notification-url": "https://packagist.org/downloads/",
            "license": [
                "BSD-3-Clause"
            ],
            "description": "Trigger and listen to events within a PHP application",
            "homepage": "https://laminas.dev",
            "keywords": [
                "event",
                "eventmanager",
                "events",
                "laminas"
            ],
            "support": {
                "chat": "https://laminas.dev/chat",
                "docs": "https://docs.laminas.dev/laminas-eventmanager/",
                "forum": "https://discourse.laminas.dev",
                "issues": "https://github.com/laminas/laminas-eventmanager/issues",
                "rss": "https://github.com/laminas/laminas-eventmanager/releases.atom",
                "source": "https://github.com/laminas/laminas-eventmanager"
            },
            "funding": [
                {
                    "url": "https://funding.communitybridge.org/projects/laminas-project",
                    "type": "community_bridge"
                }
            ],
            "time": "2021-03-08T15:24:29+00:00"
        },
        {
            "name": "laminas/laminas-feed",
            "version": "2.14.1",
            "source": {
                "type": "git",
                "url": "https://github.com/laminas/laminas-feed.git",
                "reference": "463fdae515fba30633906098c258d3b2c733c15c"
            },
            "dist": {
                "type": "zip",
                "url": "https://api.github.com/repos/laminas/laminas-feed/zipball/463fdae515fba30633906098c258d3b2c733c15c",
                "reference": "463fdae515fba30633906098c258d3b2c733c15c",
                "shasum": ""
            },
            "require": {
                "ext-dom": "*",
                "ext-libxml": "*",
                "laminas/laminas-escaper": "^2.5.2",
                "laminas/laminas-stdlib": "^3.2.1",
                "laminas/laminas-zendframework-bridge": "^1.0",
                "php": "^7.3 || ~8.0.0"
            },
            "conflict": {
                "laminas/laminas-servicemanager": "<3.3"
            },
            "replace": {
                "zendframework/zend-feed": "^2.12.0"
            },
            "require-dev": {
                "laminas/laminas-cache": "^2.7.2",
                "laminas/laminas-coding-standard": "~1.0.0",
                "laminas/laminas-db": "^2.8.2",
                "laminas/laminas-http": "^2.7",
                "laminas/laminas-servicemanager": "^3.3",
                "laminas/laminas-validator": "^2.10.1",
                "phpunit/phpunit": "^9.3",
                "psalm/plugin-phpunit": "^0.13.0",
                "psr/http-message": "^1.0.1",
                "vimeo/psalm": "^4.1"
            },
            "suggest": {
                "laminas/laminas-cache": "Laminas\\Cache component, for optionally caching feeds between requests",
                "laminas/laminas-db": "Laminas\\Db component, for use with PubSubHubbub",
                "laminas/laminas-http": "Laminas\\Http for PubSubHubbub, and optionally for use with Laminas\\Feed\\Reader",
                "laminas/laminas-servicemanager": "Laminas\\ServiceManager component, for easily extending ExtensionManager implementations",
                "laminas/laminas-validator": "Laminas\\Validator component, for validating email addresses used in Atom feeds and entries when using the Writer subcomponent",
                "psr/http-message": "PSR-7 ^1.0.1, if you wish to use Laminas\\Feed\\Reader\\Http\\Psr7ResponseDecorator"
            },
            "type": "library",
            "autoload": {
                "psr-4": {
                    "Laminas\\Feed\\": "src/"
                }
            },
            "notification-url": "https://packagist.org/downloads/",
            "license": [
                "BSD-3-Clause"
            ],
            "description": "provides functionality for consuming RSS and Atom feeds",
            "homepage": "https://laminas.dev",
            "keywords": [
                "feed",
                "laminas"
            ],
            "support": {
                "chat": "https://laminas.dev/chat",
                "docs": "https://docs.laminas.dev/laminas-feed/",
                "forum": "https://discourse.laminas.dev",
                "issues": "https://github.com/laminas/laminas-feed/issues",
                "rss": "https://github.com/laminas/laminas-feed/releases.atom",
                "source": "https://github.com/laminas/laminas-feed"
            },
            "funding": [
                {
                    "url": "https://funding.communitybridge.org/projects/laminas-project",
                    "type": "community_bridge"
                }
            ],
            "time": "2021-04-01T19:26:09+00:00"
        },
        {
            "name": "laminas/laminas-http",
            "version": "2.14.3",
            "source": {
                "type": "git",
                "url": "https://github.com/laminas/laminas-http.git",
                "reference": "bfaab8093e382274efed7fdc3ceb15f09ba352bb"
            },
            "dist": {
                "type": "zip",
                "url": "https://api.github.com/repos/laminas/laminas-http/zipball/bfaab8093e382274efed7fdc3ceb15f09ba352bb",
                "reference": "bfaab8093e382274efed7fdc3ceb15f09ba352bb",
                "shasum": ""
            },
            "require": {
                "laminas/laminas-loader": "^2.5.1",
                "laminas/laminas-stdlib": "^3.2.1",
                "laminas/laminas-uri": "^2.5.2",
                "laminas/laminas-validator": "^2.10.1",
                "laminas/laminas-zendframework-bridge": "^1.0",
                "php": "^7.3 || ~8.0.0"
            },
            "replace": {
                "zendframework/zend-http": "^2.11.2"
            },
            "require-dev": {
                "laminas/laminas-coding-standard": "~1.0.0",
                "laminas/laminas-config": "^3.1 || ^2.6",
                "phpunit/phpunit": "^9.3"
            },
            "suggest": {
                "paragonie/certainty": "For automated management of cacert.pem"
            },
            "type": "library",
            "autoload": {
                "psr-4": {
                    "Laminas\\Http\\": "src/"
                }
            },
            "notification-url": "https://packagist.org/downloads/",
            "license": [
                "BSD-3-Clause"
            ],
            "description": "Provides an easy interface for performing Hyper-Text Transfer Protocol (HTTP) requests",
            "homepage": "https://laminas.dev",
            "keywords": [
                "http",
                "http client",
                "laminas"
            ],
            "support": {
                "chat": "https://laminas.dev/chat",
                "docs": "https://docs.laminas.dev/laminas-http/",
                "forum": "https://discourse.laminas.dev",
                "issues": "https://github.com/laminas/laminas-http/issues",
                "rss": "https://github.com/laminas/laminas-http/releases.atom",
                "source": "https://github.com/laminas/laminas-http"
            },
            "funding": [
                {
                    "url": "https://funding.communitybridge.org/projects/laminas-project",
                    "type": "community_bridge"
                }
            ],
            "time": "2021-02-18T21:58:11+00:00"
        },
        {
            "name": "laminas/laminas-json",
            "version": "3.2.0",
            "source": {
                "type": "git",
                "url": "https://github.com/laminas/laminas-json.git",
                "reference": "1e3b64d3b21dac0511e628ae8debc81002d14e3c"
            },
            "dist": {
                "type": "zip",
                "url": "https://api.github.com/repos/laminas/laminas-json/zipball/1e3b64d3b21dac0511e628ae8debc81002d14e3c",
                "reference": "1e3b64d3b21dac0511e628ae8debc81002d14e3c",
                "shasum": ""
            },
            "require": {
                "laminas/laminas-zendframework-bridge": "^1.0",
                "php": "^7.3 || ~8.0.0"
            },
            "replace": {
                "zendframework/zend-json": "^3.1.2"
            },
            "require-dev": {
                "laminas/laminas-coding-standard": "~1.0.0",
                "laminas/laminas-stdlib": "^2.7.7 || ^3.1",
                "phpunit/phpunit": "^9.3"
            },
            "suggest": {
                "laminas/laminas-json-server": "For implementing JSON-RPC servers",
                "laminas/laminas-xml2json": "For converting XML documents to JSON"
            },
            "type": "library",
            "autoload": {
                "psr-4": {
                    "Laminas\\Json\\": "src/"
                }
            },
            "notification-url": "https://packagist.org/downloads/",
            "license": [
                "BSD-3-Clause"
            ],
            "description": "provides convenience methods for serializing native PHP to JSON and decoding JSON to native PHP",
            "homepage": "https://laminas.dev",
            "keywords": [
                "json",
                "laminas"
            ],
            "support": {
                "chat": "https://laminas.dev/chat",
                "docs": "https://docs.laminas.dev/laminas-json/",
                "forum": "https://discourse.laminas.dev",
                "issues": "https://github.com/laminas/laminas-json/issues",
                "rss": "https://github.com/laminas/laminas-json/releases.atom",
                "source": "https://github.com/laminas/laminas-json"
            },
            "funding": [
                {
                    "url": "https://funding.communitybridge.org/projects/laminas-project",
                    "type": "community_bridge"
                }
            ],
            "time": "2021-02-12T15:38:10+00:00"
        },
        {
            "name": "laminas/laminas-loader",
            "version": "2.7.0",
            "source": {
                "type": "git",
                "url": "https://github.com/laminas/laminas-loader.git",
                "reference": "bcf8a566cb9925a2e7cc41a16db09235ec9fb616"
            },
            "dist": {
                "type": "zip",
                "url": "https://api.github.com/repos/laminas/laminas-loader/zipball/bcf8a566cb9925a2e7cc41a16db09235ec9fb616",
                "reference": "bcf8a566cb9925a2e7cc41a16db09235ec9fb616",
                "shasum": ""
            },
            "require": {
                "laminas/laminas-zendframework-bridge": "^1.0",
                "php": "^7.3 || ~8.0.0"
            },
            "replace": {
                "zendframework/zend-loader": "^2.6.1"
            },
            "require-dev": {
                "laminas/laminas-coding-standard": "~1.0.0",
                "phpunit/phpunit": "^9.3"
            },
            "type": "library",
            "autoload": {
                "psr-4": {
                    "Laminas\\Loader\\": "src/"
                }
            },
            "notification-url": "https://packagist.org/downloads/",
            "license": [
                "BSD-3-Clause"
            ],
            "description": "Autoloading and plugin loading strategies",
            "homepage": "https://laminas.dev",
            "keywords": [
                "laminas",
                "loader"
            ],
            "support": {
                "chat": "https://laminas.dev/chat",
                "docs": "https://docs.laminas.dev/laminas-loader/",
                "forum": "https://discourse.laminas.dev",
                "issues": "https://github.com/laminas/laminas-loader/issues",
                "rss": "https://github.com/laminas/laminas-loader/releases.atom",
                "source": "https://github.com/laminas/laminas-loader"
            },
            "funding": [
                {
                    "url": "https://funding.communitybridge.org/projects/laminas-project",
                    "type": "community_bridge"
                }
            ],
            "time": "2021-02-12T16:08:18+00:00"
        },
        {
            "name": "laminas/laminas-mail",
            "version": "2.14.1",
            "source": {
                "type": "git",
                "url": "https://github.com/laminas/laminas-mail.git",
                "reference": "180c6c7baa37cba16fe9fd34af0f346e796cf1a1"
            },
            "dist": {
                "type": "zip",
                "url": "https://api.github.com/repos/laminas/laminas-mail/zipball/180c6c7baa37cba16fe9fd34af0f346e796cf1a1",
                "reference": "180c6c7baa37cba16fe9fd34af0f346e796cf1a1",
                "shasum": ""
            },
            "require": {
                "ext-iconv": "*",
                "laminas/laminas-loader": "^2.5",
                "laminas/laminas-mime": "^2.5",
                "laminas/laminas-stdlib": "^2.7 || ^3.0",
                "laminas/laminas-validator": "^2.10.2",
                "laminas/laminas-zendframework-bridge": "^1.0",
                "php": "^7.3 || ~8.0.0",
                "symfony/polyfill-mbstring": "^1.12.0",
                "true/punycode": "^2.1"
            },
            "replace": {
                "zendframework/zend-mail": "^2.10.0"
            },
            "require-dev": {
                "laminas/laminas-coding-standard": "~1.0.0",
                "laminas/laminas-config": "^3.4",
                "laminas/laminas-crypt": "^2.6 || ^3.0",
                "laminas/laminas-servicemanager": "^3.2.1",
                "phpunit/phpunit": "^9.3",
                "psalm/plugin-phpunit": "^0.15.1",
                "vimeo/psalm": "^4.7"
            },
            "suggest": {
                "laminas/laminas-crypt": "Crammd5 support in SMTP Auth",
                "laminas/laminas-servicemanager": "^2.7.10 || ^3.3.1 when using SMTP to deliver messages"
            },
            "type": "library",
            "extra": {
                "laminas": {
                    "component": "Laminas\\Mail",
                    "config-provider": "Laminas\\Mail\\ConfigProvider"
                }
            },
            "autoload": {
                "psr-4": {
                    "Laminas\\Mail\\": "src/"
                }
            },
            "notification-url": "https://packagist.org/downloads/",
            "license": [
                "BSD-3-Clause"
            ],
            "description": "Provides generalized functionality to compose and send both text and MIME-compliant multipart e-mail messages",
            "homepage": "https://laminas.dev",
            "keywords": [
                "laminas",
                "mail"
            ],
            "support": {
                "chat": "https://laminas.dev/chat",
                "docs": "https://docs.laminas.dev/laminas-mail/",
                "forum": "https://discourse.laminas.dev",
                "issues": "https://github.com/laminas/laminas-mail/issues",
                "rss": "https://github.com/laminas/laminas-mail/releases.atom",
                "source": "https://github.com/laminas/laminas-mail"
            },
            "funding": [
                {
                    "url": "https://funding.communitybridge.org/projects/laminas-project",
                    "type": "community_bridge"
                }
            ],
            "time": "2021-05-20T04:00:23+00:00"
        },
        {
            "name": "laminas/laminas-math",
            "version": "3.3.2",
            "source": {
                "type": "git",
                "url": "https://github.com/laminas/laminas-math.git",
                "reference": "188456530923a449470963837c25560f1fdd8a60"
            },
            "dist": {
                "type": "zip",
                "url": "https://api.github.com/repos/laminas/laminas-math/zipball/188456530923a449470963837c25560f1fdd8a60",
                "reference": "188456530923a449470963837c25560f1fdd8a60",
                "shasum": ""
            },
            "require": {
                "ext-mbstring": "*",
                "laminas/laminas-zendframework-bridge": "^1.0",
                "php": "^7.3 || ~8.0.0"
            },
            "replace": {
                "zendframework/zend-math": "^3.2.0"
            },
            "require-dev": {
                "laminas/laminas-coding-standard": "~1.0.0",
                "phpunit/phpunit": "^9.3"
            },
            "suggest": {
                "ext-bcmath": "If using the bcmath functionality",
                "ext-gmp": "If using the gmp functionality"
            },
            "type": "library",
            "extra": {
                "branch-alias": {
                    "dev-master": "3.2.x-dev",
                    "dev-develop": "3.3.x-dev"
                }
            },
            "autoload": {
                "psr-4": {
                    "Laminas\\Math\\": "src/"
                }
            },
            "notification-url": "https://packagist.org/downloads/",
            "license": [
                "BSD-3-Clause"
            ],
            "description": "Create cryptographically secure pseudo-random numbers, and manage big integers",
            "homepage": "https://laminas.dev",
            "keywords": [
                "laminas",
                "math"
            ],
            "support": {
                "chat": "https://laminas.dev/chat",
                "docs": "https://docs.laminas.dev/laminas-math/",
                "forum": "https://discourse.laminas.dev",
                "issues": "https://github.com/laminas/laminas-math/issues",
                "rss": "https://github.com/laminas/laminas-math/releases.atom",
                "source": "https://github.com/laminas/laminas-math"
            },
            "funding": [
                {
                    "url": "https://funding.communitybridge.org/projects/laminas-project",
                    "type": "community_bridge"
                }
            ],
            "time": "2021-02-16T15:46:01+00:00"
        },
        {
            "name": "laminas/laminas-mime",
            "version": "2.8.0",
            "source": {
                "type": "git",
                "url": "https://github.com/laminas/laminas-mime.git",
                "reference": "9a59704f33106427a384d0ae421f96043174093a"
            },
            "dist": {
                "type": "zip",
                "url": "https://api.github.com/repos/laminas/laminas-mime/zipball/9a59704f33106427a384d0ae421f96043174093a",
                "reference": "9a59704f33106427a384d0ae421f96043174093a",
                "shasum": ""
            },
            "require": {
                "laminas/laminas-stdlib": "^2.7 || ^3.0",
                "laminas/laminas-zendframework-bridge": "^1.0",
                "php": "^7.3 || ~8.0.0"
            },
            "replace": {
                "zendframework/zend-mime": "^2.7.2"
            },
            "require-dev": {
                "laminas/laminas-coding-standard": "~1.0.0",
                "laminas/laminas-mail": "^2.6",
                "phpunit/phpunit": "^9.3"
            },
            "suggest": {
                "laminas/laminas-mail": "Laminas\\Mail component"
            },
            "type": "library",
            "autoload": {
                "psr-4": {
                    "Laminas\\Mime\\": "src/"
                }
            },
            "notification-url": "https://packagist.org/downloads/",
            "license": [
                "BSD-3-Clause"
            ],
            "description": "Create and parse MIME messages and parts",
            "homepage": "https://laminas.dev",
            "keywords": [
                "laminas",
                "mime"
            ],
            "support": {
                "chat": "https://laminas.dev/chat",
                "docs": "https://docs.laminas.dev/laminas-mime/",
                "forum": "https://discourse.laminas.dev",
                "issues": "https://github.com/laminas/laminas-mime/issues",
                "rss": "https://github.com/laminas/laminas-mime/releases.atom",
                "source": "https://github.com/laminas/laminas-mime"
            },
            "funding": [
                {
                    "url": "https://funding.communitybridge.org/projects/laminas-project",
                    "type": "community_bridge"
                }
            ],
            "time": "2021-02-16T17:40:06+00:00"
        },
        {
            "name": "laminas/laminas-modulemanager",
            "version": "2.10.2",
            "source": {
                "type": "git",
                "url": "https://github.com/laminas/laminas-modulemanager.git",
                "reference": "2068e0b300e87e139112016a6025be341ceaaf33"
            },
            "dist": {
                "type": "zip",
                "url": "https://api.github.com/repos/laminas/laminas-modulemanager/zipball/2068e0b300e87e139112016a6025be341ceaaf33",
                "reference": "2068e0b300e87e139112016a6025be341ceaaf33",
                "shasum": ""
            },
            "require": {
                "brick/varexporter": "^0.3.2",
                "laminas/laminas-config": "^3.4",
                "laminas/laminas-eventmanager": "^3.3",
                "laminas/laminas-stdlib": "^3.3",
                "laminas/laminas-zendframework-bridge": "^1.1",
                "php": "^7.3 || ^8.0",
                "webimpress/safe-writer": "^1.0.2 || ^2.1"
            },
            "replace": {
                "zendframework/zend-modulemanager": "^2.8.4"
            },
            "require-dev": {
                "laminas/laminas-coding-standard": "~1.0.0",
                "laminas/laminas-console": "^2.8",
                "laminas/laminas-di": "^2.6.1",
                "laminas/laminas-loader": "^2.6.1",
                "laminas/laminas-mvc": "^3.1.1",
                "laminas/laminas-servicemanager": "^3.4.1",
                "phpunit/phpunit": "^9.3.7"
            },
            "suggest": {
                "laminas/laminas-console": "Laminas\\Console component",
                "laminas/laminas-loader": "Laminas\\Loader component if you are not using Composer autoloading for your modules",
                "laminas/laminas-mvc": "Laminas\\Mvc component",
                "laminas/laminas-servicemanager": "Laminas\\ServiceManager component"
            },
            "type": "library",
            "autoload": {
                "psr-4": {
                    "Laminas\\ModuleManager\\": "src/"
                }
            },
            "notification-url": "https://packagist.org/downloads/",
            "license": [
                "BSD-3-Clause"
            ],
            "description": "Modular application system for laminas-mvc applications",
            "homepage": "https://laminas.dev",
            "keywords": [
                "laminas",
                "modulemanager"
            ],
            "support": {
                "chat": "https://laminas.dev/chat",
                "docs": "https://docs.laminas.dev/laminas-modulemanager/",
                "forum": "https://discourse.laminas.dev",
                "issues": "https://github.com/laminas/laminas-modulemanager/issues",
                "rss": "https://github.com/laminas/laminas-modulemanager/releases.atom",
                "source": "https://github.com/laminas/laminas-modulemanager"
            },
            "funding": [
                {
                    "url": "https://funding.communitybridge.org/projects/laminas-project",
                    "type": "community_bridge"
                }
            ],
            "time": "2021-04-13T20:11:28+00:00"
        },
        {
            "name": "laminas/laminas-mvc",
            "version": "3.2.0",
            "source": {
                "type": "git",
                "url": "https://github.com/laminas/laminas-mvc.git",
                "reference": "88da7200cf8f5a970c35d91717a5c4db94981e5e"
            },
            "dist": {
                "type": "zip",
                "url": "https://api.github.com/repos/laminas/laminas-mvc/zipball/88da7200cf8f5a970c35d91717a5c4db94981e5e",
                "reference": "88da7200cf8f5a970c35d91717a5c4db94981e5e",
                "shasum": ""
            },
            "require": {
                "container-interop/container-interop": "^1.2",
                "laminas/laminas-eventmanager": "^3.2",
                "laminas/laminas-http": "^2.7",
                "laminas/laminas-modulemanager": "^2.8",
                "laminas/laminas-router": "^3.0.2",
                "laminas/laminas-servicemanager": "^3.3",
                "laminas/laminas-stdlib": "^3.2.1",
                "laminas/laminas-view": "^2.11.3",
                "laminas/laminas-zendframework-bridge": "^1.0",
                "php": "^7.3 || ~8.0.0"
            },
            "replace": {
                "zendframework/zend-mvc": "^3.1.1"
            },
            "require-dev": {
                "http-interop/http-middleware": "^0.4.1",
                "laminas/laminas-coding-standard": "^1.0.0",
                "laminas/laminas-json": "^2.6.1 || ^3.0",
                "laminas/laminas-psr7bridge": "^1.0",
                "laminas/laminas-stratigility": ">=2.0.1 <2.2",
                "phpspec/prophecy-phpunit": "^2.0",
                "phpunit/phpunit": "^9.4.2"
            },
            "suggest": {
                "laminas/laminas-json": "(^2.6.1 || ^3.0) To auto-deserialize JSON body content in AbstractRestfulController extensions, when json_decode is unavailable",
                "laminas/laminas-log": "^2.9.1  To provide log functionality via LogFilterManager, LogFormatterManager, and LogProcessorManager",
                "laminas/laminas-mvc-console": "laminas-mvc-console provides the ability to expose laminas-mvc as a console application",
                "laminas/laminas-mvc-i18n": "laminas-mvc-i18n provides integration with laminas-i18n, including a translation bridge and translatable route segments",
                "laminas/laminas-mvc-middleware": "To dispatch middleware in your laminas-mvc application",
                "laminas/laminas-mvc-plugin-fileprg": "To provide Post/Redirect/Get functionality around forms that container file uploads",
                "laminas/laminas-mvc-plugin-flashmessenger": "To provide flash messaging capabilities between requests",
                "laminas/laminas-mvc-plugin-identity": "To access the authenticated identity (per laminas-authentication) in controllers",
                "laminas/laminas-mvc-plugin-prg": "To provide Post/Redirect/Get functionality within controllers",
                "laminas/laminas-paginator": "^2.7 To provide pagination functionality via PaginatorPluginManager",
                "laminas/laminas-servicemanager-di": "laminas-servicemanager-di provides utilities for integrating laminas-di and laminas-servicemanager in your laminas-mvc application"
            },
            "type": "library",
            "autoload": {
                "psr-4": {
                    "Laminas\\Mvc\\": "src/"
                }
            },
            "notification-url": "https://packagist.org/downloads/",
            "license": [
                "BSD-3-Clause"
            ],
            "description": "Laminas's event-driven MVC layer, including MVC Applications, Controllers, and Plugins",
            "homepage": "https://laminas.dev",
            "keywords": [
                "laminas",
                "mvc"
            ],
            "support": {
                "chat": "https://laminas.dev/chat",
                "docs": "https://docs.laminas.dev/laminas-mvc/",
                "forum": "https://discourse.laminas.dev",
                "issues": "https://github.com/laminas/laminas-mvc/issues",
                "rss": "https://github.com/laminas/laminas-mvc/releases.atom",
                "source": "https://github.com/laminas/laminas-mvc"
            },
            "funding": [
                {
                    "url": "https://funding.communitybridge.org/projects/laminas-project",
                    "type": "community_bridge"
                }
            ],
            "time": "2020-12-14T21:54:40+00:00"
        },
        {
            "name": "laminas/laminas-router",
            "version": "3.4.5",
            "source": {
                "type": "git",
                "url": "https://github.com/laminas/laminas-router.git",
                "reference": "aaf2eb364eedeb5c4d5b9ee14cd2938d0f7e89b7"
            },
            "dist": {
                "type": "zip",
                "url": "https://api.github.com/repos/laminas/laminas-router/zipball/aaf2eb364eedeb5c4d5b9ee14cd2938d0f7e89b7",
                "reference": "aaf2eb364eedeb5c4d5b9ee14cd2938d0f7e89b7",
                "shasum": ""
            },
            "require": {
                "container-interop/container-interop": "^1.2",
                "laminas/laminas-http": "^2.8.1",
                "laminas/laminas-servicemanager": "^2.7.8 || ^3.3",
                "laminas/laminas-stdlib": "^3.3",
                "laminas/laminas-zendframework-bridge": "^1.0",
                "php": "^7.3 || ~8.0.0"
            },
            "replace": {
                "zendframework/zend-router": "^3.3.0"
            },
            "require-dev": {
                "laminas/laminas-coding-standard": "~1.0.0",
                "laminas/laminas-i18n": "^2.7.4",
                "phpunit/phpunit": "^9.4"
            },
            "suggest": {
                "laminas/laminas-i18n": "^2.7.4, if defining translatable HTTP path segments"
            },
            "type": "library",
            "extra": {
                "laminas": {
                    "component": "Laminas\\Router",
                    "config-provider": "Laminas\\Router\\ConfigProvider"
                }
            },
            "autoload": {
                "psr-4": {
                    "Laminas\\Router\\": "src/"
                }
            },
            "notification-url": "https://packagist.org/downloads/",
            "license": [
                "BSD-3-Clause"
            ],
            "description": "Flexible routing system for HTTP and console applications",
            "homepage": "https://laminas.dev",
            "keywords": [
                "laminas",
                "routing"
            ],
            "support": {
                "chat": "https://laminas.dev/chat",
                "docs": "https://docs.laminas.dev/laminas-router/",
                "forum": "https://discourse.laminas.dev",
                "issues": "https://github.com/laminas/laminas-router/issues",
                "rss": "https://github.com/laminas/laminas-router/releases.atom",
                "source": "https://github.com/laminas/laminas-router"
            },
            "funding": [
                {
                    "url": "https://funding.communitybridge.org/projects/laminas-project",
                    "type": "community_bridge"
                }
            ],
            "time": "2021-04-19T16:06:00+00:00"
        },
        {
            "name": "laminas/laminas-server",
            "version": "2.10.0",
            "source": {
                "type": "git",
                "url": "https://github.com/laminas/laminas-server.git",
                "reference": "e1fd6853223feed7a00555144d661e0a914124cd"
            },
            "dist": {
                "type": "zip",
                "url": "https://api.github.com/repos/laminas/laminas-server/zipball/e1fd6853223feed7a00555144d661e0a914124cd",
                "reference": "e1fd6853223feed7a00555144d661e0a914124cd",
                "shasum": ""
            },
            "require": {
                "laminas/laminas-code": "^3.5.1 || ^4.0.0",
                "laminas/laminas-stdlib": "^3.3.1",
                "laminas/laminas-zendframework-bridge": "^1.2.0",
                "php": "^7.3 || ~8.0.0"
            },
            "replace": {
                "zendframework/zend-server": "^2.8.1"
            },
            "require-dev": {
                "laminas/laminas-coding-standard": "~1.0.0",
                "phpunit/phpunit": "^9.5.4",
                "psalm/plugin-phpunit": "^0.15.1",
                "vimeo/psalm": "^4.6.4"
            },
            "type": "library",
            "autoload": {
                "psr-4": {
                    "Laminas\\Server\\": "src/"
                }
            },
            "notification-url": "https://packagist.org/downloads/",
            "license": [
                "BSD-3-Clause"
            ],
            "description": "Create Reflection-based RPC servers",
            "homepage": "https://laminas.dev",
            "keywords": [
                "laminas",
                "server"
            ],
            "support": {
                "chat": "https://laminas.dev/chat",
                "docs": "https://docs.laminas.dev/laminas-server/",
                "forum": "https://discourse.laminas.dev",
                "issues": "https://github.com/laminas/laminas-server/issues",
                "rss": "https://github.com/laminas/laminas-server/releases.atom",
                "source": "https://github.com/laminas/laminas-server"
            },
            "funding": [
                {
                    "url": "https://funding.communitybridge.org/projects/laminas-project",
                    "type": "community_bridge"
                }
            ],
            "time": "2021-04-16T11:56:04+00:00"
        },
        {
            "name": "laminas/laminas-servicemanager",
            "version": "3.6.4",
            "source": {
                "type": "git",
                "url": "https://github.com/laminas/laminas-servicemanager.git",
                "reference": "b1445e1a7077c21b0fad0974a1b7a11b9dbe0828"
            },
            "dist": {
                "type": "zip",
                "url": "https://api.github.com/repos/laminas/laminas-servicemanager/zipball/b1445e1a7077c21b0fad0974a1b7a11b9dbe0828",
                "reference": "b1445e1a7077c21b0fad0974a1b7a11b9dbe0828",
                "shasum": ""
            },
            "require": {
                "container-interop/container-interop": "^1.2",
                "laminas/laminas-stdlib": "^3.2.1",
                "laminas/laminas-zendframework-bridge": "^1.0",
                "php": "^7.3 || ~8.0.0",
                "psr/container": "^1.0"
            },
            "conflict": {
                "laminas/laminas-code": "<3.3.1",
                "zendframework/zend-code": "<3.3.1"
            },
            "provide": {
                "container-interop/container-interop-implementation": "^1.2",
                "psr/container-implementation": "^1.0"
            },
            "replace": {
                "zendframework/zend-servicemanager": "^3.4.0"
            },
            "require-dev": {
                "composer/package-versions-deprecated": "^1.0",
                "laminas/laminas-coding-standard": "~1.0.0",
                "laminas/laminas-container-config-test": "^0.3",
                "laminas/laminas-dependency-plugin": "^2.1",
                "mikey179/vfsstream": "^1.6.8",
                "ocramius/proxy-manager": "^2.2.3",
                "phpbench/phpbench": "^1.0.0-alpha3",
                "phpspec/prophecy-phpunit": "^2.0",
                "phpunit/phpunit": "^9.4"
            },
            "suggest": {
                "ocramius/proxy-manager": "ProxyManager ^2.1.1 to handle lazy initialization of services"
            },
            "bin": [
                "bin/generate-deps-for-config-factory",
                "bin/generate-factory-for-class"
            ],
            "type": "library",
            "autoload": {
                "psr-4": {
                    "Laminas\\ServiceManager\\": "src/"
                }
            },
            "notification-url": "https://packagist.org/downloads/",
            "license": [
                "BSD-3-Clause"
            ],
            "description": "Factory-Driven Dependency Injection Container",
            "homepage": "https://laminas.dev",
            "keywords": [
                "PSR-11",
                "dependency-injection",
                "di",
                "dic",
                "laminas",
                "service-manager",
                "servicemanager"
            ],
            "support": {
                "chat": "https://laminas.dev/chat",
                "docs": "https://docs.laminas.dev/laminas-servicemanager/",
                "forum": "https://discourse.laminas.dev",
                "issues": "https://github.com/laminas/laminas-servicemanager/issues",
                "rss": "https://github.com/laminas/laminas-servicemanager/releases.atom",
                "source": "https://github.com/laminas/laminas-servicemanager"
            },
            "funding": [
                {
                    "url": "https://funding.communitybridge.org/projects/laminas-project",
                    "type": "community_bridge"
                }
            ],
            "time": "2021-02-03T08:44:41+00:00"
        },
        {
            "name": "laminas/laminas-session",
            "version": "2.11.0",
            "source": {
                "type": "git",
                "url": "https://github.com/laminas/laminas-session.git",
                "reference": "c4e19f1a3bc6f7ecf6f25f79b32717a544236922"
            },
            "dist": {
                "type": "zip",
                "url": "https://api.github.com/repos/laminas/laminas-session/zipball/c4e19f1a3bc6f7ecf6f25f79b32717a544236922",
                "reference": "c4e19f1a3bc6f7ecf6f25f79b32717a544236922",
                "shasum": ""
            },
            "require": {
                "laminas/laminas-eventmanager": "^3.0",
                "laminas/laminas-stdlib": "^3.2.1",
                "laminas/laminas-zendframework-bridge": "^1.0",
                "php": "^7.3 || ~8.0.0"
            },
            "replace": {
                "zendframework/zend-session": "^2.9.1"
            },
            "require-dev": {
                "container-interop/container-interop": "^1.1",
                "laminas/laminas-cache": "^2.6.1",
                "laminas/laminas-coding-standard": "~2.2.1",
                "laminas/laminas-db": "^2.7",
                "laminas/laminas-http": "^2.5.4",
                "laminas/laminas-servicemanager": "^3.0.3",
                "laminas/laminas-validator": "^2.6",
                "mongodb/mongodb": "^1.0.1",
                "php-mock/php-mock-phpunit": "^1.1.2 || ^2.0",
                "phpspec/prophecy-phpunit": "^2.0",
                "phpunit/phpunit": "^9.3"
            },
            "suggest": {
                "laminas/laminas-cache": "Laminas\\Cache component",
                "laminas/laminas-db": "Laminas\\Db component",
                "laminas/laminas-http": "Laminas\\Http component",
                "laminas/laminas-servicemanager": "Laminas\\ServiceManager component",
                "laminas/laminas-validator": "Laminas\\Validator component",
                "mongodb/mongodb": "If you want to use the MongoDB session save handler"
            },
            "type": "library",
            "extra": {
                "laminas": {
                    "component": "Laminas\\Session",
                    "config-provider": "Laminas\\Session\\ConfigProvider"
                }
            },
            "autoload": {
                "psr-4": {
                    "Laminas\\Session\\": "src/"
                }
            },
            "notification-url": "https://packagist.org/downloads/",
            "license": [
                "BSD-3-Clause"
            ],
            "description": "Object-oriented interface to PHP sessions and storage",
            "homepage": "https://laminas.dev",
            "keywords": [
                "laminas",
                "session"
            ],
            "support": {
                "chat": "https://laminas.dev/chat",
                "docs": "https://docs.laminas.dev/laminas-session/",
                "forum": "https://discourse.laminas.dev",
                "issues": "https://github.com/laminas/laminas-session/issues",
                "rss": "https://github.com/laminas/laminas-session/releases.atom",
                "source": "https://github.com/laminas/laminas-session"
            },
            "funding": [
                {
                    "url": "https://funding.communitybridge.org/projects/laminas-project",
                    "type": "community_bridge"
                }
            ],
            "time": "2021-06-30T15:33:53+00:00"
        },
        {
            "name": "laminas/laminas-soap",
            "version": "2.9.0",
            "source": {
                "type": "git",
                "url": "https://github.com/laminas/laminas-soap.git",
                "reference": "11672a79e9074fd8e4e7aedd75849902e7b45e23"
            },
            "dist": {
                "type": "zip",
                "url": "https://api.github.com/repos/laminas/laminas-soap/zipball/11672a79e9074fd8e4e7aedd75849902e7b45e23",
                "reference": "11672a79e9074fd8e4e7aedd75849902e7b45e23",
                "shasum": ""
            },
            "require": {
                "ext-dom": "*",
                "ext-soap": "*",
                "laminas/laminas-server": "^2.9",
                "laminas/laminas-stdlib": "^3.3",
                "laminas/laminas-uri": "^2.8",
                "laminas/laminas-zendframework-bridge": "^1.1.0",
                "php": "^7.3 || ~8.0.0"
            },
            "replace": {
                "zendframework/zend-soap": "^2.8.0"
            },
            "require-dev": {
                "laminas/laminas-coding-standard": "~1.0.0",
                "laminas/laminas-config": "^3.4",
                "laminas/laminas-http": "^2.14",
                "phpspec/prophecy-phpunit": "^2.0.1",
                "phpunit/phpunit": "^9.4.3"
            },
            "suggest": {
                "ext-curl": "Curl is required when .NET compatibility is required",
                "laminas/laminas-http": "Laminas\\Http component"
            },
            "type": "library",
            "autoload": {
                "psr-4": {
                    "Laminas\\Soap\\": "src/"
                }
            },
            "notification-url": "https://packagist.org/downloads/",
            "license": [
                "BSD-3-Clause"
            ],
            "homepage": "https://laminas.dev",
            "keywords": [
                "laminas",
                "soap"
            ],
            "support": {
                "chat": "https://laminas.dev/chat",
                "docs": "https://docs.laminas.dev/laminas-soap/",
                "forum": "https://discourse.laminas.dev",
                "issues": "https://github.com/laminas/laminas-soap/issues",
                "rss": "https://github.com/laminas/laminas-soap/releases.atom",
                "source": "https://github.com/laminas/laminas-soap"
            },
            "funding": [
                {
                    "url": "https://funding.communitybridge.org/projects/laminas-project",
                    "type": "community_bridge"
                }
            ],
            "time": "2021-02-17T18:59:03+00:00"
        },
        {
            "name": "laminas/laminas-stdlib",
            "version": "3.4.0",
            "source": {
                "type": "git",
                "url": "https://github.com/laminas/laminas-stdlib.git",
                "reference": "e89c2268c9cad25099f562f7f015c28c5dd383c9"
            },
            "dist": {
                "type": "zip",
                "url": "https://api.github.com/repos/laminas/laminas-stdlib/zipball/e89c2268c9cad25099f562f7f015c28c5dd383c9",
                "reference": "e89c2268c9cad25099f562f7f015c28c5dd383c9",
                "shasum": ""
            },
            "require": {
                "laminas/laminas-zendframework-bridge": "^1.0",
                "php": "^7.3 || ^8.0"
            },
            "replace": {
                "zendframework/zend-stdlib": "^3.2.1"
            },
            "require-dev": {
                "laminas/laminas-coding-standard": "~2.3.0",
                "phpbench/phpbench": "^0.17.1",
                "phpunit/phpunit": "~9.3.7",
                "psalm/plugin-phpunit": "^0.16.0",
                "vimeo/psalm": "^4.7"
            },
            "type": "library",
            "autoload": {
                "psr-4": {
                    "Laminas\\Stdlib\\": "src/"
                }
            },
            "notification-url": "https://packagist.org/downloads/",
            "license": [
                "BSD-3-Clause"
            ],
            "description": "SPL extensions, array utilities, error handlers, and more",
            "homepage": "https://laminas.dev",
            "keywords": [
                "laminas",
                "stdlib"
            ],
            "support": {
                "chat": "https://laminas.dev/chat",
                "docs": "https://docs.laminas.dev/laminas-stdlib/",
                "forum": "https://discourse.laminas.dev",
                "issues": "https://github.com/laminas/laminas-stdlib/issues",
                "rss": "https://github.com/laminas/laminas-stdlib/releases.atom",
                "source": "https://github.com/laminas/laminas-stdlib"
            },
            "funding": [
                {
                    "url": "https://funding.communitybridge.org/projects/laminas-project",
                    "type": "community_bridge"
                }
            ],
            "time": "2021-06-28T21:37:31+00:00"
        },
        {
            "name": "laminas/laminas-text",
            "version": "2.8.1",
            "source": {
                "type": "git",
                "url": "https://github.com/laminas/laminas-text.git",
                "reference": "d696fa1fb3880b9b8f02c08be58685013b421608"
            },
            "dist": {
                "type": "zip",
                "url": "https://api.github.com/repos/laminas/laminas-text/zipball/d696fa1fb3880b9b8f02c08be58685013b421608",
                "reference": "d696fa1fb3880b9b8f02c08be58685013b421608",
                "shasum": ""
            },
            "require": {
                "laminas/laminas-servicemanager": "^3.4",
                "laminas/laminas-stdlib": "^3.1",
                "laminas/laminas-zendframework-bridge": "^1.0",
                "php": "^7.3 || ~8.0.0"
            },
            "replace": {
                "zendframework/zend-text": "^2.7.1"
            },
            "require-dev": {
                "laminas/laminas-coding-standard": "~1.0.0",
                "laminas/laminas-config": "^3.4",
                "phpunit/phpunit": "^9.3"
            },
            "type": "library",
            "autoload": {
                "psr-4": {
                    "Laminas\\Text\\": "src/"
                }
            },
            "notification-url": "https://packagist.org/downloads/",
            "license": [
                "BSD-3-Clause"
            ],
            "description": "Create FIGlets and text-based tables",
            "homepage": "https://laminas.dev",
            "keywords": [
                "laminas",
                "text"
            ],
            "support": {
                "chat": "https://laminas.dev/chat",
                "docs": "https://docs.laminas.dev/laminas-text/",
                "forum": "https://discourse.laminas.dev",
                "issues": "https://github.com/laminas/laminas-text/issues",
                "rss": "https://github.com/laminas/laminas-text/releases.atom",
                "source": "https://github.com/laminas/laminas-text"
            },
            "funding": [
                {
                    "url": "https://funding.communitybridge.org/projects/laminas-project",
                    "type": "community_bridge"
                }
            ],
            "time": "2021-02-17T21:24:58+00:00"
        },
        {
            "name": "laminas/laminas-uri",
            "version": "2.8.1",
            "source": {
                "type": "git",
                "url": "https://github.com/laminas/laminas-uri.git",
                "reference": "79bd4c614c8cf9a6ba715a49fca8061e84933d87"
            },
            "dist": {
                "type": "zip",
                "url": "https://api.github.com/repos/laminas/laminas-uri/zipball/79bd4c614c8cf9a6ba715a49fca8061e84933d87",
                "reference": "79bd4c614c8cf9a6ba715a49fca8061e84933d87",
                "shasum": ""
            },
            "require": {
                "laminas/laminas-escaper": "^2.5",
                "laminas/laminas-validator": "^2.10",
                "laminas/laminas-zendframework-bridge": "^1.0",
                "php": "^7.3 || ~8.0.0"
            },
            "replace": {
                "zendframework/zend-uri": "^2.7.1"
            },
            "require-dev": {
                "laminas/laminas-coding-standard": "^2.1",
                "phpunit/phpunit": "^9.3"
            },
            "type": "library",
            "autoload": {
                "psr-4": {
                    "Laminas\\Uri\\": "src/"
                }
            },
            "notification-url": "https://packagist.org/downloads/",
            "license": [
                "BSD-3-Clause"
            ],
            "description": "A component that aids in manipulating and validating » Uniform Resource Identifiers (URIs)",
            "homepage": "https://laminas.dev",
            "keywords": [
                "laminas",
                "uri"
            ],
            "support": {
                "chat": "https://laminas.dev/chat",
                "docs": "https://docs.laminas.dev/laminas-uri/",
                "forum": "https://discourse.laminas.dev",
                "issues": "https://github.com/laminas/laminas-uri/issues",
                "rss": "https://github.com/laminas/laminas-uri/releases.atom",
                "source": "https://github.com/laminas/laminas-uri"
            },
            "funding": [
                {
                    "url": "https://funding.communitybridge.org/projects/laminas-project",
                    "type": "community_bridge"
                }
            ],
            "time": "2021-02-17T21:53:05+00:00"
        },
        {
            "name": "laminas/laminas-validator",
            "version": "2.14.5",
            "source": {
                "type": "git",
                "url": "https://github.com/laminas/laminas-validator.git",
                "reference": "4680bc4241cb5b3ff78954c421fe43105ca413b7"
            },
            "dist": {
                "type": "zip",
                "url": "https://api.github.com/repos/laminas/laminas-validator/zipball/4680bc4241cb5b3ff78954c421fe43105ca413b7",
                "reference": "4680bc4241cb5b3ff78954c421fe43105ca413b7",
                "shasum": ""
            },
            "require": {
                "container-interop/container-interop": "^1.1",
                "laminas/laminas-stdlib": "^3.3",
                "laminas/laminas-zendframework-bridge": "^1.0",
                "php": "^7.3 || ~8.0.0"
            },
            "replace": {
                "zendframework/zend-validator": "^2.13.0"
            },
            "require-dev": {
                "laminas/laminas-cache": "^2.6.1",
                "laminas/laminas-coding-standard": "~2.2.1",
                "laminas/laminas-config": "^2.6",
                "laminas/laminas-db": "^2.7",
                "laminas/laminas-filter": "^2.6",
                "laminas/laminas-http": "^2.14.2",
                "laminas/laminas-i18n": "^2.6",
                "laminas/laminas-math": "^2.6",
                "laminas/laminas-servicemanager": "^2.7.11 || ^3.0.3",
                "laminas/laminas-session": "^2.8",
                "laminas/laminas-uri": "^2.7",
                "phpspec/prophecy-phpunit": "^2.0",
                "phpunit/phpunit": "^9.3",
                "psalm/plugin-phpunit": "^0.15.0",
                "psr/http-client": "^1.0",
                "psr/http-factory": "^1.0",
                "psr/http-message": "^1.0",
                "vimeo/psalm": "^4.3"
            },
            "suggest": {
                "laminas/laminas-db": "Laminas\\Db component, required by the (No)RecordExists validator",
                "laminas/laminas-filter": "Laminas\\Filter component, required by the Digits validator",
                "laminas/laminas-i18n": "Laminas\\I18n component to allow translation of validation error messages",
                "laminas/laminas-i18n-resources": "Translations of validator messages",
                "laminas/laminas-math": "Laminas\\Math component, required by the Csrf validator",
                "laminas/laminas-servicemanager": "Laminas\\ServiceManager component to allow using the ValidatorPluginManager and validator chains",
                "laminas/laminas-session": "Laminas\\Session component, ^2.8; required by the Csrf validator",
                "laminas/laminas-uri": "Laminas\\Uri component, required by the Uri and Sitemap\\Loc validators",
                "psr/http-message": "psr/http-message, required when validating PSR-7 UploadedFileInterface instances via the Upload and UploadFile validators"
            },
            "type": "library",
            "extra": {
                "laminas": {
                    "component": "Laminas\\Validator",
                    "config-provider": "Laminas\\Validator\\ConfigProvider"
                }
            },
            "autoload": {
                "psr-4": {
                    "Laminas\\Validator\\": "src/"
                }
            },
            "notification-url": "https://packagist.org/downloads/",
            "license": [
                "BSD-3-Clause"
            ],
            "description": "Validation classes for a wide range of domains, and the ability to chain validators to create complex validation criteria",
            "homepage": "https://laminas.dev",
            "keywords": [
                "laminas",
                "validator"
            ],
            "support": {
                "chat": "https://laminas.dev/chat",
                "docs": "https://docs.laminas.dev/laminas-validator/",
                "forum": "https://discourse.laminas.dev",
                "issues": "https://github.com/laminas/laminas-validator/issues",
                "rss": "https://github.com/laminas/laminas-validator/releases.atom",
                "source": "https://github.com/laminas/laminas-validator"
            },
            "funding": [
                {
                    "url": "https://funding.communitybridge.org/projects/laminas-project",
                    "type": "community_bridge"
                }
            ],
            "time": "2021-07-14T13:59:23+00:00"
        },
        {
            "name": "laminas/laminas-view",
            "version": "2.12.0",
            "source": {
                "type": "git",
                "url": "https://github.com/laminas/laminas-view.git",
                "reference": "3ef103da6887809f08ecf52f42c31a76c9bf08b1"
            },
            "dist": {
                "type": "zip",
                "url": "https://api.github.com/repos/laminas/laminas-view/zipball/3ef103da6887809f08ecf52f42c31a76c9bf08b1",
                "reference": "3ef103da6887809f08ecf52f42c31a76c9bf08b1",
                "shasum": ""
            },
            "require": {
                "laminas/laminas-eventmanager": "^3.0",
                "laminas/laminas-json": "^2.6.1 || ^3.0",
                "laminas/laminas-loader": "^2.5",
                "laminas/laminas-stdlib": "^3.2.1",
                "laminas/laminas-zendframework-bridge": "^1.0",
                "php": "^7.3 || ~8.0.0"
            },
            "conflict": {
                "laminas/laminas-servicemanager": "<3.3"
            },
            "replace": {
                "zendframework/zend-view": "^2.11.4"
            },
            "require-dev": {
                "laminas/laminas-authentication": "^2.5",
                "laminas/laminas-cache": "^2.6.1",
                "laminas/laminas-coding-standard": "~1.0.0",
                "laminas/laminas-config": "^2.6",
                "laminas/laminas-console": "^2.6",
                "laminas/laminas-escaper": "^2.5",
                "laminas/laminas-feed": "^2.7",
                "laminas/laminas-filter": "^2.6.1",
                "laminas/laminas-http": "^2.5.4",
                "laminas/laminas-i18n": "^2.6",
                "laminas/laminas-log": "^2.7",
                "laminas/laminas-modulemanager": "^2.7.1",
                "laminas/laminas-mvc": "^2.7.14 || ^3.0",
                "laminas/laminas-navigation": "^2.5",
                "laminas/laminas-paginator": "^2.5",
                "laminas/laminas-permissions-acl": "^2.6",
                "laminas/laminas-router": "^3.0.1",
                "laminas/laminas-serializer": "^2.6.1",
                "laminas/laminas-servicemanager": "^3.3",
                "laminas/laminas-session": "^2.8.1",
                "laminas/laminas-uri": "^2.5",
                "phpspec/prophecy": "^1.12",
                "phpspec/prophecy-phpunit": "^2.0",
                "phpunit/phpunit": "^9.3"
            },
            "suggest": {
                "laminas/laminas-authentication": "Laminas\\Authentication component",
                "laminas/laminas-escaper": "Laminas\\Escaper component",
                "laminas/laminas-feed": "Laminas\\Feed component",
                "laminas/laminas-filter": "Laminas\\Filter component",
                "laminas/laminas-http": "Laminas\\Http component",
                "laminas/laminas-i18n": "Laminas\\I18n component",
                "laminas/laminas-mvc": "Laminas\\Mvc component",
                "laminas/laminas-mvc-plugin-flashmessenger": "laminas-mvc-plugin-flashmessenger component, if you want to use the FlashMessenger view helper with laminas-mvc versions 3 and up",
                "laminas/laminas-navigation": "Laminas\\Navigation component",
                "laminas/laminas-paginator": "Laminas\\Paginator component",
                "laminas/laminas-permissions-acl": "Laminas\\Permissions\\Acl component",
                "laminas/laminas-servicemanager": "Laminas\\ServiceManager component",
                "laminas/laminas-uri": "Laminas\\Uri component"
            },
            "bin": [
                "bin/templatemap_generator.php"
            ],
            "type": "library",
            "autoload": {
                "psr-4": {
                    "Laminas\\View\\": "src/"
                }
            },
            "notification-url": "https://packagist.org/downloads/",
            "license": [
                "BSD-3-Clause"
            ],
            "description": "Flexible view layer supporting and providing multiple view layers, helpers, and more",
            "homepage": "https://laminas.dev",
            "keywords": [
                "laminas",
                "view"
            ],
            "support": {
                "chat": "https://laminas.dev/chat",
                "docs": "https://docs.laminas.dev/laminas-view/",
                "forum": "https://discourse.laminas.dev",
                "issues": "https://github.com/laminas/laminas-view/issues",
                "rss": "https://github.com/laminas/laminas-view/releases.atom",
                "source": "https://github.com/laminas/laminas-view"
            },
            "funding": [
                {
                    "url": "https://funding.communitybridge.org/projects/laminas-project",
                    "type": "community_bridge"
                }
            ],
            "time": "2021-01-01T14:07:41+00:00"
        },
        {
            "name": "laminas/laminas-zendframework-bridge",
            "version": "1.3.0",
            "source": {
                "type": "git",
                "url": "https://github.com/laminas/laminas-zendframework-bridge.git",
                "reference": "13af2502d9bb6f7d33be2de4b51fb68c6cdb476e"
            },
            "dist": {
                "type": "zip",
                "url": "https://api.github.com/repos/laminas/laminas-zendframework-bridge/zipball/13af2502d9bb6f7d33be2de4b51fb68c6cdb476e",
                "reference": "13af2502d9bb6f7d33be2de4b51fb68c6cdb476e",
                "shasum": ""
            },
            "require": {
                "php": "^7.3 || ^8.0"
            },
            "require-dev": {
                "phpunit/phpunit": "^5.7 || ^6.5 || ^7.5 || ^8.1 || ^9.3",
                "psalm/plugin-phpunit": "^0.15.1",
                "squizlabs/php_codesniffer": "^3.5",
                "vimeo/psalm": "^4.6"
            },
            "type": "library",
            "extra": {
                "laminas": {
                    "module": "Laminas\\ZendFrameworkBridge"
                }
            },
            "autoload": {
                "files": [
                    "src/autoload.php"
                ],
                "psr-4": {
                    "Laminas\\ZendFrameworkBridge\\": "src//"
                }
            },
            "notification-url": "https://packagist.org/downloads/",
            "license": [
                "BSD-3-Clause"
            ],
            "description": "Alias legacy ZF class names to Laminas Project equivalents.",
            "keywords": [
                "ZendFramework",
                "autoloading",
                "laminas",
                "zf"
            ],
            "support": {
                "forum": "https://discourse.laminas.dev/",
                "issues": "https://github.com/laminas/laminas-zendframework-bridge/issues",
                "rss": "https://github.com/laminas/laminas-zendframework-bridge/releases.atom",
                "source": "https://github.com/laminas/laminas-zendframework-bridge"
            },
            "funding": [
                {
                    "url": "https://funding.communitybridge.org/projects/laminas-project",
                    "type": "community_bridge"
                }
            ],
            "time": "2021-06-24T12:49:22+00:00"
        },
        {
            "name": "league/flysystem",
            "version": "2.2.0",
            "source": {
                "type": "git",
                "url": "https://github.com/thephpleague/flysystem.git",
                "reference": "29a3ba148287db3142412ef34f6fdcbc22c957cd"
            },
            "dist": {
                "type": "zip",
                "url": "https://api.github.com/repos/thephpleague/flysystem/zipball/29a3ba148287db3142412ef34f6fdcbc22c957cd",
                "reference": "29a3ba148287db3142412ef34f6fdcbc22c957cd",
                "shasum": ""
            },
            "require": {
                "ext-json": "*",
                "league/mime-type-detection": "^1.0.0",
                "php": "^7.2 || ^8.0"
            },
            "conflict": {
                "guzzlehttp/ringphp": "<1.1.1"
            },
            "require-dev": {
                "async-aws/s3": "^1.5",
                "async-aws/simple-s3": "^1.0",
                "aws/aws-sdk-php": "^3.132.4",
                "composer/semver": "^3.0",
                "ext-fileinfo": "*",
                "friendsofphp/php-cs-fixer": "^2.16",
                "google/cloud-storage": "^1.23",
                "phpseclib/phpseclib": "^2.0",
                "phpstan/phpstan": "^0.12.26",
                "phpunit/phpunit": "^8.5 || ^9.4",
                "sabre/dav": "^4.1"
            },
            "type": "library",
            "autoload": {
                "psr-4": {
                    "League\\Flysystem\\": "src"
                }
            },
            "notification-url": "https://packagist.org/downloads/",
            "license": [
                "MIT"
            ],
            "authors": [
                {
                    "name": "Frank de Jonge",
                    "email": "info@frankdejonge.nl"
                }
            ],
            "description": "File storage abstraction for PHP",
            "keywords": [
                "WebDAV",
                "aws",
                "cloud",
                "file",
                "files",
                "filesystem",
                "filesystems",
                "ftp",
                "s3",
                "sftp",
                "storage"
            ],
            "support": {
                "issues": "https://github.com/thephpleague/flysystem/issues",
                "source": "https://github.com/thephpleague/flysystem/tree/2.2.0"
            },
            "funding": [
                {
                    "url": "https://offset.earth/frankdejonge",
                    "type": "custom"
                },
                {
                    "url": "https://github.com/frankdejonge",
                    "type": "github"
                },
                {
                    "url": "https://tidelift.com/funding/github/packagist/league/flysystem",
                    "type": "tidelift"
                }
            ],
            "time": "2021-07-20T16:54:08+00:00"
        },
        {
            "name": "league/flysystem-aws-s3-v3",
            "version": "2.1.0",
            "source": {
                "type": "git",
                "url": "https://github.com/thephpleague/flysystem-aws-s3-v3.git",
                "reference": "8d8edfe2541d94e6607808e3dd8484734c86eb2a"
            },
            "dist": {
                "type": "zip",
                "url": "https://api.github.com/repos/thephpleague/flysystem-aws-s3-v3/zipball/8d8edfe2541d94e6607808e3dd8484734c86eb2a",
                "reference": "8d8edfe2541d94e6607808e3dd8484734c86eb2a",
                "shasum": ""
            },
            "require": {
                "aws/aws-sdk-php": "^3.132.4",
                "league/flysystem": "^2.0.0",
                "league/mime-type-detection": "^1.0.0",
                "php": "^7.2 || ^8.0"
            },
            "conflict": {
                "guzzlehttp/ringphp": "<1.1.1"
            },
            "type": "library",
            "autoload": {
                "psr-4": {
                    "League\\Flysystem\\AwsS3V3\\": ""
                }
            },
            "notification-url": "https://packagist.org/downloads/",
            "license": [
                "MIT"
            ],
            "authors": [
                {
                    "name": "Frank de Jonge",
                    "email": "info@frankdejonge.nl"
                }
            ],
            "description": "AWS S3 filesystem adapter for Flysystem.",
            "keywords": [
                "Flysystem",
                "aws",
                "file",
                "files",
                "filesystem",
                "s3",
                "storage"
            ],
            "support": {
                "issues": "https://github.com/thephpleague/flysystem-aws-s3-v3/issues",
                "source": "https://github.com/thephpleague/flysystem-aws-s3-v3/tree/2.1.0"
            },
            "time": "2021-05-24T15:37:00+00:00"
        },
        {
            "name": "league/mime-type-detection",
            "version": "1.7.0",
            "source": {
                "type": "git",
                "url": "https://github.com/thephpleague/mime-type-detection.git",
                "reference": "3b9dff8aaf7323590c1d2e443db701eb1f9aa0d3"
            },
            "dist": {
                "type": "zip",
                "url": "https://api.github.com/repos/thephpleague/mime-type-detection/zipball/3b9dff8aaf7323590c1d2e443db701eb1f9aa0d3",
                "reference": "3b9dff8aaf7323590c1d2e443db701eb1f9aa0d3",
                "shasum": ""
            },
            "require": {
                "ext-fileinfo": "*",
                "php": "^7.2 || ^8.0"
            },
            "require-dev": {
                "friendsofphp/php-cs-fixer": "^2.18",
                "phpstan/phpstan": "^0.12.68",
                "phpunit/phpunit": "^8.5.8 || ^9.3"
            },
            "type": "library",
            "autoload": {
                "psr-4": {
                    "League\\MimeTypeDetection\\": "src"
                }
            },
            "notification-url": "https://packagist.org/downloads/",
            "license": [
                "MIT"
            ],
            "authors": [
                {
                    "name": "Frank de Jonge",
                    "email": "info@frankdejonge.nl"
                }
            ],
            "description": "Mime-type detection for Flysystem",
            "support": {
                "issues": "https://github.com/thephpleague/mime-type-detection/issues",
                "source": "https://github.com/thephpleague/mime-type-detection/tree/1.7.0"
            },
            "funding": [
                {
                    "url": "https://github.com/frankdejonge",
                    "type": "github"
                },
                {
                    "url": "https://tidelift.com/funding/github/packagist/league/flysystem",
                    "type": "tidelift"
                }
            ],
            "time": "2021-01-18T20:58:21+00:00"
        },
        {
            "name": "magento/composer",
            "version": "1.6.0",
            "source": {
                "type": "git",
                "url": "https://github.com/magento/composer.git",
                "reference": "fcc66f535d631788f2ba160ff547357086d9b2c9"
            },
            "dist": {
                "type": "zip",
                "url": "https://api.github.com/repos/magento/composer/zipball/fcc66f535d631788f2ba160ff547357086d9b2c9",
                "reference": "fcc66f535d631788f2ba160ff547357086d9b2c9",
                "shasum": ""
            },
            "require": {
                "composer/composer": "^1.9",
                "php": "~7.3.0||~7.4.0",
                "symfony/console": "~4.4.0"
            },
            "require-dev": {
                "phpunit/phpunit": "^9"
            },
            "type": "library",
            "autoload": {
                "psr-4": {
                    "Magento\\Composer\\": "src"
                }
            },
            "notification-url": "https://packagist.org/downloads/",
            "license": [
                "OSL-3.0",
                "AFL-3.0"
            ],
            "description": "Magento composer library helps to instantiate Composer application and run composer commands.",
            "support": {
                "issues": "https://github.com/magento/composer/issues",
                "source": "https://github.com/magento/composer/tree/1.6"
            },
            "time": "2020-06-15T17:52:31+00:00"
        },
        {
            "name": "magento/magento-composer-installer",
            "version": "0.2.1",
            "source": {
                "type": "git",
                "url": "https://github.com/magento/magento-composer-installer.git",
                "reference": "b9f929f718ef93ed61b6410bad85d40c37fd5ed3"
            },
            "dist": {
                "type": "zip",
                "url": "https://api.github.com/repos/magento/magento-composer-installer/zipball/b9f929f718ef93ed61b6410bad85d40c37fd5ed3",
                "reference": "b9f929f718ef93ed61b6410bad85d40c37fd5ed3",
                "shasum": ""
            },
            "require": {
                "composer-plugin-api": "^1.1 || ^2.0",
                "composer/composer": "^1.9 || ^2.0"
            },
            "replace": {
                "magento-hackathon/magento-composer-installer": "*"
            },
            "require-dev": {
                "firegento/phpcs": "~1.1.0",
                "mikey179/vfsstream": "*",
                "phpunit/phpunit": "*",
                "phpunit/phpunit-mock-objects": "dev-master",
                "squizlabs/php_codesniffer": "1.4.7",
                "symfony/process": "*"
            },
            "type": "composer-plugin",
            "extra": {
                "composer-command-registry": [
                    "MagentoHackathon\\Composer\\Magento\\Command\\DeployCommand"
                ],
                "class": "MagentoHackathon\\Composer\\Magento\\Plugin"
            },
            "autoload": {
                "psr-0": {
                    "MagentoHackathon\\Composer\\Magento": "src/"
                }
            },
            "notification-url": "https://packagist.org/downloads/",
            "license": [
                "OSL-3.0"
            ],
            "authors": [
                {
                    "name": "Daniel Fahlke aka Flyingmana",
                    "email": "flyingmana@googlemail.com"
                },
                {
                    "name": "Jörg Weller",
                    "email": "weller@flagbit.de"
                },
                {
                    "name": "Karl Spies",
                    "email": "karl.spies@gmx.net"
                },
                {
                    "name": "Tobias Vogt",
                    "email": "tobi@webguys.de"
                },
                {
                    "name": "David Fuhr",
                    "email": "fuhr@flagbit.de"
                },
                {
                    "name": "Vinai Kopp",
                    "email": "vinai@netzarbeiter.com"
                }
            ],
            "description": "Composer installer for Magento modules",
            "homepage": "https://github.com/magento/magento-composer-installer",
            "keywords": [
                "composer-installer",
                "magento"
            ],
            "support": {
                "source": "https://github.com/magento/magento-composer-installer/tree/0.2.1"
            },
            "time": "2021-03-04T20:05:10+00:00"
        },
        {
            "name": "magento/zendframework1",
            "version": "1.14.5",
            "source": {
                "type": "git",
                "url": "https://github.com/magento/zf1.git",
                "reference": "6ad81500d33f085ca2391f2b59e37bd34203b29b"
            },
            "dist": {
                "type": "zip",
                "url": "https://api.github.com/repos/magento/zf1/zipball/6ad81500d33f085ca2391f2b59e37bd34203b29b",
                "reference": "6ad81500d33f085ca2391f2b59e37bd34203b29b",
                "shasum": ""
            },
            "require": {
                "php": ">=5.2.11"
            },
            "require-dev": {
                "phpunit/dbunit": "1.3.*",
                "phpunit/phpunit": "3.7.*"
            },
            "type": "library",
            "extra": {
                "branch-alias": {
                    "dev-master": "1.12.x-dev"
                }
            },
            "autoload": {
                "psr-0": {
                    "Zend_": "library/"
                }
            },
            "notification-url": "https://packagist.org/downloads/",
            "include-path": [
                "library/"
            ],
            "license": [
                "BSD-3-Clause"
            ],
            "description": "Magento Zend Framework 1",
            "homepage": "http://framework.zend.com/",
            "keywords": [
                "ZF1",
                "framework"
            ],
            "support": {
                "issues": "https://github.com/magento/zf1/issues",
                "source": "https://github.com/magento/zf1/tree/1.14.5"
            },
            "time": "2020-12-02T21:12:59+00:00"
        },
        {
            "name": "monolog/monolog",
            "version": "1.26.1",
            "source": {
                "type": "git",
                "url": "https://github.com/Seldaek/monolog.git",
                "reference": "c6b00f05152ae2c9b04a448f99c7590beb6042f5"
            },
            "dist": {
                "type": "zip",
                "url": "https://api.github.com/repos/Seldaek/monolog/zipball/c6b00f05152ae2c9b04a448f99c7590beb6042f5",
                "reference": "c6b00f05152ae2c9b04a448f99c7590beb6042f5",
                "shasum": ""
            },
            "require": {
                "php": ">=5.3.0",
                "psr/log": "~1.0"
            },
            "provide": {
                "psr/log-implementation": "1.0.0"
            },
            "require-dev": {
                "aws/aws-sdk-php": "^2.4.9 || ^3.0",
                "doctrine/couchdb": "~1.0@dev",
                "graylog2/gelf-php": "~1.0",
                "php-amqplib/php-amqplib": "~2.4",
                "php-console/php-console": "^3.1.3",
                "phpstan/phpstan": "^0.12.59",
                "phpunit/phpunit": "~4.5",
                "ruflin/elastica": ">=0.90 <3.0",
                "sentry/sentry": "^0.13",
                "swiftmailer/swiftmailer": "^5.3|^6.0"
            },
            "suggest": {
                "aws/aws-sdk-php": "Allow sending log messages to AWS services like DynamoDB",
                "doctrine/couchdb": "Allow sending log messages to a CouchDB server",
                "ext-amqp": "Allow sending log messages to an AMQP server (1.0+ required)",
                "ext-mongo": "Allow sending log messages to a MongoDB server",
                "graylog2/gelf-php": "Allow sending log messages to a GrayLog2 server",
                "mongodb/mongodb": "Allow sending log messages to a MongoDB server via PHP Driver",
                "php-amqplib/php-amqplib": "Allow sending log messages to an AMQP server using php-amqplib",
                "php-console/php-console": "Allow sending log messages to Google Chrome",
                "rollbar/rollbar": "Allow sending log messages to Rollbar",
                "ruflin/elastica": "Allow sending log messages to an Elastic Search server",
                "sentry/sentry": "Allow sending log messages to a Sentry server"
            },
            "type": "library",
            "autoload": {
                "psr-4": {
                    "Monolog\\": "src/Monolog"
                }
            },
            "notification-url": "https://packagist.org/downloads/",
            "license": [
                "MIT"
            ],
            "authors": [
                {
                    "name": "Jordi Boggiano",
                    "email": "j.boggiano@seld.be",
                    "homepage": "http://seld.be"
                }
            ],
            "description": "Sends your logs to files, sockets, inboxes, databases and various web services",
            "homepage": "http://github.com/Seldaek/monolog",
            "keywords": [
                "log",
                "logging",
                "psr-3"
            ],
            "support": {
                "issues": "https://github.com/Seldaek/monolog/issues",
                "source": "https://github.com/Seldaek/monolog/tree/1.26.1"
            },
            "funding": [
                {
                    "url": "https://github.com/Seldaek",
                    "type": "github"
                },
                {
                    "url": "https://tidelift.com/funding/github/packagist/monolog/monolog",
                    "type": "tidelift"
                }
            ],
            "time": "2021-05-28T08:32:12+00:00"
        },
        {
            "name": "mtdowling/jmespath.php",
            "version": "2.6.1",
            "source": {
                "type": "git",
                "url": "https://github.com/jmespath/jmespath.php.git",
                "reference": "9b87907a81b87bc76d19a7fb2d61e61486ee9edb"
            },
            "dist": {
                "type": "zip",
                "url": "https://api.github.com/repos/jmespath/jmespath.php/zipball/9b87907a81b87bc76d19a7fb2d61e61486ee9edb",
                "reference": "9b87907a81b87bc76d19a7fb2d61e61486ee9edb",
                "shasum": ""
            },
            "require": {
                "php": "^5.4 || ^7.0 || ^8.0",
                "symfony/polyfill-mbstring": "^1.17"
            },
            "require-dev": {
                "composer/xdebug-handler": "^1.4 || ^2.0",
                "phpunit/phpunit": "^4.8.36 || ^7.5.15"
            },
            "bin": [
                "bin/jp.php"
            ],
            "type": "library",
            "extra": {
                "branch-alias": {
                    "dev-master": "2.6-dev"
                }
            },
            "autoload": {
                "psr-4": {
                    "JmesPath\\": "src/"
                },
                "files": [
                    "src/JmesPath.php"
                ]
            },
            "notification-url": "https://packagist.org/downloads/",
            "license": [
                "MIT"
            ],
            "authors": [
                {
                    "name": "Michael Dowling",
                    "email": "mtdowling@gmail.com",
                    "homepage": "https://github.com/mtdowling"
                }
            ],
            "description": "Declaratively specify how to extract elements from a JSON document",
            "keywords": [
                "json",
                "jsonpath"
            ],
            "support": {
                "issues": "https://github.com/jmespath/jmespath.php/issues",
                "source": "https://github.com/jmespath/jmespath.php/tree/2.6.1"
            },
            "time": "2021-06-14T00:11:39+00:00"
        },
        {
            "name": "nikic/php-parser",
            "version": "v4.4.0",
            "source": {
                "type": "git",
                "url": "https://github.com/nikic/PHP-Parser.git",
                "reference": "bd43ec7152eaaab3bd8c6d0aa95ceeb1df8ee120"
            },
            "dist": {
                "type": "zip",
                "url": "https://api.github.com/repos/nikic/PHP-Parser/zipball/bd43ec7152eaaab3bd8c6d0aa95ceeb1df8ee120",
                "reference": "bd43ec7152eaaab3bd8c6d0aa95ceeb1df8ee120",
                "shasum": ""
            },
            "require": {
                "ext-tokenizer": "*",
                "php": ">=7.0"
            },
            "require-dev": {
                "ircmaxell/php-yacc": "0.0.5",
                "phpunit/phpunit": "^6.5 || ^7.0 || ^8.0"
            },
            "bin": [
                "bin/php-parse"
            ],
            "type": "library",
            "extra": {
                "branch-alias": {
                    "dev-master": "4.3-dev"
                }
            },
            "autoload": {
                "psr-4": {
                    "PhpParser\\": "lib/PhpParser"
                }
            },
            "notification-url": "https://packagist.org/downloads/",
            "license": [
                "BSD-3-Clause"
            ],
            "authors": [
                {
                    "name": "Nikita Popov"
                }
            ],
            "description": "A PHP parser written in PHP",
            "keywords": [
                "parser",
                "php"
            ],
            "support": {
                "issues": "https://github.com/nikic/PHP-Parser/issues",
                "source": "https://github.com/nikic/PHP-Parser/tree/master"
            },
            "time": "2020-04-10T16:34:50+00:00"
        },
        {
<<<<<<< HEAD
            "name": "paragonie/random_compat",
            "version": "v9.99.100",
            "source": {
                "type": "git",
                "url": "https://github.com/paragonie/random_compat.git",
                "reference": "996434e5492cb4c3edcb9168db6fbb1359ef965a"
            },
            "dist": {
                "type": "zip",
                "url": "https://api.github.com/repos/paragonie/random_compat/zipball/996434e5492cb4c3edcb9168db6fbb1359ef965a",
                "reference": "996434e5492cb4c3edcb9168db6fbb1359ef965a",
                "shasum": ""
            },
            "require": {
                "php": ">= 7"
            },
            "require-dev": {
                "phpunit/phpunit": "4.*|5.*",
                "vimeo/psalm": "^1"
            },
            "suggest": {
                "ext-libsodium": "Provides a modern crypto API that can be used to generate random bytes."
            },
            "type": "library",
            "notification-url": "https://packagist.org/downloads/",
            "license": [
                "MIT"
            ],
            "authors": [
                {
                    "name": "Paragon Initiative Enterprises",
                    "email": "security@paragonie.com",
                    "homepage": "https://paragonie.com"
                }
            ],
            "description": "PHP 5.x polyfill for random_bytes() and random_int() from PHP 7",
            "keywords": [
                "csprng",
                "polyfill",
                "pseudorandom",
                "random"
            ],
            "support": {
                "email": "info@paragonie.com",
                "issues": "https://github.com/paragonie/random_compat/issues",
                "source": "https://github.com/paragonie/random_compat"
            },
            "time": "2020-10-15T08:29:30+00:00"
        },
        {
            "name": "paragonie/sodium_compat",
            "version": "v1.16.1",
            "source": {
                "type": "git",
                "url": "https://github.com/paragonie/sodium_compat.git",
                "reference": "2e856afe80bfc968b47da1f4a7e1ea8f03d06b38"
            },
            "dist": {
                "type": "zip",
                "url": "https://api.github.com/repos/paragonie/sodium_compat/zipball/2e856afe80bfc968b47da1f4a7e1ea8f03d06b38",
                "reference": "2e856afe80bfc968b47da1f4a7e1ea8f03d06b38",
                "shasum": ""
            },
            "require": {
                "paragonie/random_compat": ">=1",
                "php": "^5.2.4|^5.3|^5.4|^5.5|^5.6|^7|^8"
            },
            "require-dev": {
                "phpunit/phpunit": "^3|^4|^5|^6|^7|^8|^9"
            },
            "suggest": {
                "ext-libsodium": "PHP < 7.0: Better performance, password hashing (Argon2i), secure memory management (memzero), and better security.",
                "ext-sodium": "PHP >= 7.0: Better performance, password hashing (Argon2i), secure memory management (memzero), and better security."
            },
            "type": "library",
            "autoload": {
                "files": [
                    "autoload.php"
                ]
            },
            "notification-url": "https://packagist.org/downloads/",
            "license": [
                "ISC"
            ],
            "authors": [
                {
                    "name": "Paragon Initiative Enterprises",
                    "email": "security@paragonie.com"
                },
                {
                    "name": "Frank Denis",
                    "email": "jedisct1@pureftpd.org"
                }
            ],
            "description": "Pure PHP implementation of libsodium; uses the PHP extension if it exists",
            "keywords": [
                "Authentication",
                "BLAKE2b",
                "ChaCha20",
                "ChaCha20-Poly1305",
                "Chapoly",
                "Curve25519",
                "Ed25519",
                "EdDSA",
                "Edwards-curve Digital Signature Algorithm",
                "Elliptic Curve Diffie-Hellman",
                "Poly1305",
                "Pure-PHP cryptography",
                "RFC 7748",
                "RFC 8032",
                "Salpoly",
                "Salsa20",
                "X25519",
                "XChaCha20-Poly1305",
                "XSalsa20-Poly1305",
                "Xchacha20",
                "Xsalsa20",
                "aead",
                "cryptography",
                "ecdh",
                "elliptic curve",
                "elliptic curve cryptography",
                "encryption",
                "libsodium",
                "php",
                "public-key cryptography",
                "secret-key cryptography",
                "side-channel resistant"
            ],
            "support": {
                "issues": "https://github.com/paragonie/sodium_compat/issues",
                "source": "https://github.com/paragonie/sodium_compat/tree/v1.16.1"
            },
            "time": "2021-05-25T12:58:14+00:00"
        },
        {
=======
>>>>>>> e632b2b5
            "name": "pelago/emogrifier",
            "version": "v5.0.1",
            "source": {
                "type": "git",
                "url": "https://github.com/MyIntervals/emogrifier.git",
                "reference": "37595a9bb62c3c25969bdd9e8d7dd24c3ac62bc9"
            },
            "dist": {
                "type": "zip",
                "url": "https://api.github.com/repos/MyIntervals/emogrifier/zipball/37595a9bb62c3c25969bdd9e8d7dd24c3ac62bc9",
                "reference": "37595a9bb62c3c25969bdd9e8d7dd24c3ac62bc9",
                "shasum": ""
            },
            "require": {
                "ext-dom": "*",
                "ext-libxml": "*",
                "php": "~7.1.0 || ~7.2.0 || ~7.3.0 || ~7.4.0 || ~8.0.0",
                "symfony/css-selector": "^3.4.32 || ^4.4 || ^5.1"
            },
            "require-dev": {
                "php-parallel-lint/php-parallel-lint": "^1.2.0",
                "rawr/cross-data-providers": "^2.3.0",
                "slevomat/coding-standard": "^6.4.1",
                "squizlabs/php_codesniffer": "^3.5.8"
            },
            "type": "library",
            "extra": {
                "branch-alias": {
                    "dev-main": "6.0.x-dev"
                }
            },
            "autoload": {
                "psr-4": {
                    "Pelago\\Emogrifier\\": "src/"
                }
            },
            "notification-url": "https://packagist.org/downloads/",
            "license": [
                "MIT"
            ],
            "authors": [
                {
                    "name": "Oliver Klee",
                    "email": "github@oliverklee.de"
                },
                {
                    "name": "Zoli Szabó",
                    "email": "zoli.szabo+github@gmail.com"
                },
                {
                    "name": "John Reeve",
                    "email": "jreeve@pelagodesign.com"
                },
                {
                    "name": "Jake Hotson",
                    "email": "jake@qzdesign.co.uk"
                },
                {
                    "name": "Cameron Brooks"
                },
                {
                    "name": "Jaime Prado"
                }
            ],
            "description": "Converts CSS styles into inline style attributes in your HTML code",
            "homepage": "https://www.myintervals.com/emogrifier.php",
            "keywords": [
                "css",
                "email",
                "pre-processing"
            ],
            "support": {
                "issues": "https://github.com/MyIntervals/emogrifier/issues",
                "source": "https://github.com/MyIntervals/emogrifier"
            },
            "time": "2021-04-06T08:18:22+00:00"
        },
        {
            "name": "php-amqplib/php-amqplib",
            "version": "v2.10.1",
            "source": {
                "type": "git",
                "url": "https://github.com/php-amqplib/php-amqplib.git",
                "reference": "6e2b2501e021e994fb64429e5a78118f83b5c200"
            },
            "dist": {
                "type": "zip",
                "url": "https://api.github.com/repos/php-amqplib/php-amqplib/zipball/6e2b2501e021e994fb64429e5a78118f83b5c200",
                "reference": "6e2b2501e021e994fb64429e5a78118f83b5c200",
                "shasum": ""
            },
            "require": {
                "ext-bcmath": "*",
                "ext-sockets": "*",
                "php": ">=5.6"
            },
            "replace": {
                "videlalvaro/php-amqplib": "self.version"
            },
            "require-dev": {
                "ext-curl": "*",
                "nategood/httpful": "^0.2.20",
                "phpunit/phpunit": "^5.7|^6.5|^7.0",
                "squizlabs/php_codesniffer": "^2.5"
            },
            "type": "library",
            "extra": {
                "branch-alias": {
                    "dev-master": "2.10-dev"
                }
            },
            "autoload": {
                "psr-4": {
                    "PhpAmqpLib\\": "PhpAmqpLib/"
                }
            },
            "notification-url": "https://packagist.org/downloads/",
            "license": [
                "LGPL-2.1-or-later"
            ],
            "authors": [
                {
                    "name": "Alvaro Videla",
                    "role": "Original Maintainer"
                },
                {
                    "name": "John Kelly",
                    "email": "johnmkelly86@gmail.com",
                    "role": "Maintainer"
                },
                {
                    "name": "Raúl Araya",
                    "email": "nubeiro@gmail.com",
                    "role": "Maintainer"
                },
                {
                    "name": "Luke Bakken",
                    "email": "luke@bakken.io",
                    "role": "Maintainer"
                }
            ],
            "description": "Formerly videlalvaro/php-amqplib.  This library is a pure PHP implementation of the AMQP protocol. It's been tested against RabbitMQ.",
            "homepage": "https://github.com/php-amqplib/php-amqplib/",
            "keywords": [
                "message",
                "queue",
                "rabbitmq"
            ],
            "support": {
                "issues": "https://github.com/php-amqplib/php-amqplib/issues",
                "source": "https://github.com/php-amqplib/php-amqplib/tree/v2.10.1"
            },
            "time": "2019-10-10T13:23:40+00:00"
        },
        {
            "name": "phpseclib/mcrypt_compat",
            "version": "1.0.8",
            "source": {
                "type": "git",
                "url": "https://github.com/phpseclib/mcrypt_compat.git",
                "reference": "f74c7b1897b62f08f268184b8bb98d9d9ab723b0"
            },
            "dist": {
                "type": "zip",
                "url": "https://api.github.com/repos/phpseclib/mcrypt_compat/zipball/f74c7b1897b62f08f268184b8bb98d9d9ab723b0",
                "reference": "f74c7b1897b62f08f268184b8bb98d9d9ab723b0",
                "shasum": ""
            },
            "require": {
                "php": ">=5.3.3",
                "phpseclib/phpseclib": ">=2.0.11 <3.0.0"
            },
            "require-dev": {
                "phpunit/phpunit": "^4.8.35|^5.7|^6.0"
            },
            "suggest": {
                "ext-openssl": "Will enable faster cryptographic operations"
            },
            "type": "library",
            "autoload": {
                "files": [
                    "lib/mcrypt.php"
                ]
            },
            "notification-url": "https://packagist.org/downloads/",
            "license": [
                "MIT"
            ],
            "authors": [
                {
                    "name": "Jim Wigginton",
                    "email": "terrafrost@php.net",
                    "homepage": "http://phpseclib.sourceforge.net"
                }
            ],
            "description": "PHP 7.1 polyfill for the mcrypt extension from PHP <= 7.0",
            "keywords": [
                "cryptograpy",
                "encryption",
                "mcrypt"
            ],
            "support": {
                "email": "terrafrost@php.net",
                "issues": "https://github.com/phpseclib/mcrypt_compat/issues",
                "source": "https://github.com/phpseclib/mcrypt_compat"
            },
            "time": "2018-08-22T03:11:43+00:00"
        },
        {
            "name": "phpseclib/phpseclib",
            "version": "2.0.32",
            "source": {
                "type": "git",
                "url": "https://github.com/phpseclib/phpseclib.git",
                "reference": "f5c4c19880d45d0be3e7d24ae8ac434844a898cd"
            },
            "dist": {
                "type": "zip",
                "url": "https://api.github.com/repos/phpseclib/phpseclib/zipball/f5c4c19880d45d0be3e7d24ae8ac434844a898cd",
                "reference": "f5c4c19880d45d0be3e7d24ae8ac434844a898cd",
                "shasum": ""
            },
            "require": {
                "php": ">=5.3.3"
            },
            "require-dev": {
                "phing/phing": "~2.7",
                "phpunit/phpunit": "^4.8.35|^5.7|^6.0|^9.4",
                "squizlabs/php_codesniffer": "~2.0"
            },
            "suggest": {
                "ext-gmp": "Install the GMP (GNU Multiple Precision) extension in order to speed up arbitrary precision integer arithmetic operations.",
                "ext-libsodium": "SSH2/SFTP can make use of some algorithms provided by the libsodium-php extension.",
                "ext-mcrypt": "Install the Mcrypt extension in order to speed up a few other cryptographic operations.",
                "ext-openssl": "Install the OpenSSL extension in order to speed up a wide variety of cryptographic operations."
            },
            "type": "library",
            "autoload": {
                "files": [
                    "phpseclib/bootstrap.php"
                ],
                "psr-4": {
                    "phpseclib\\": "phpseclib/"
                }
            },
            "notification-url": "https://packagist.org/downloads/",
            "license": [
                "MIT"
            ],
            "authors": [
                {
                    "name": "Jim Wigginton",
                    "email": "terrafrost@php.net",
                    "role": "Lead Developer"
                },
                {
                    "name": "Patrick Monnerat",
                    "email": "pm@datasphere.ch",
                    "role": "Developer"
                },
                {
                    "name": "Andreas Fischer",
                    "email": "bantu@phpbb.com",
                    "role": "Developer"
                },
                {
                    "name": "Hans-Jürgen Petrich",
                    "email": "petrich@tronic-media.com",
                    "role": "Developer"
                },
                {
                    "name": "Graham Campbell",
                    "email": "graham@alt-three.com",
                    "role": "Developer"
                }
            ],
            "description": "PHP Secure Communications Library - Pure-PHP implementations of RSA, AES, SSH2, SFTP, X.509 etc.",
            "homepage": "http://phpseclib.sourceforge.net",
            "keywords": [
                "BigInteger",
                "aes",
                "asn.1",
                "asn1",
                "blowfish",
                "crypto",
                "cryptography",
                "encryption",
                "rsa",
                "security",
                "sftp",
                "signature",
                "signing",
                "ssh",
                "twofish",
                "x.509",
                "x509"
            ],
            "support": {
                "issues": "https://github.com/phpseclib/phpseclib/issues",
                "source": "https://github.com/phpseclib/phpseclib/tree/2.0.32"
            },
            "funding": [
                {
                    "url": "https://github.com/terrafrost",
                    "type": "github"
                },
                {
                    "url": "https://www.patreon.com/phpseclib",
                    "type": "patreon"
                },
                {
                    "url": "https://tidelift.com/funding/github/packagist/phpseclib/phpseclib",
                    "type": "tidelift"
                }
            ],
            "time": "2021-06-12T12:12:59+00:00"
        },
        {
            "name": "psr/container",
            "version": "1.1.1",
            "source": {
                "type": "git",
                "url": "https://github.com/php-fig/container.git",
                "reference": "8622567409010282b7aeebe4bb841fe98b58dcaf"
            },
            "dist": {
                "type": "zip",
                "url": "https://api.github.com/repos/php-fig/container/zipball/8622567409010282b7aeebe4bb841fe98b58dcaf",
                "reference": "8622567409010282b7aeebe4bb841fe98b58dcaf",
                "shasum": ""
            },
            "require": {
                "php": ">=7.2.0"
            },
            "type": "library",
            "autoload": {
                "psr-4": {
                    "Psr\\Container\\": "src/"
                }
            },
            "notification-url": "https://packagist.org/downloads/",
            "license": [
                "MIT"
            ],
            "authors": [
                {
                    "name": "PHP-FIG",
                    "homepage": "https://www.php-fig.org/"
                }
            ],
            "description": "Common Container Interface (PHP FIG PSR-11)",
            "homepage": "https://github.com/php-fig/container",
            "keywords": [
                "PSR-11",
                "container",
                "container-interface",
                "container-interop",
                "psr"
            ],
            "support": {
                "issues": "https://github.com/php-fig/container/issues",
                "source": "https://github.com/php-fig/container/tree/1.1.1"
            },
            "time": "2021-03-05T17:36:06+00:00"
        },
        {
            "name": "psr/event-dispatcher",
            "version": "1.0.0",
            "source": {
                "type": "git",
                "url": "https://github.com/php-fig/event-dispatcher.git",
                "reference": "dbefd12671e8a14ec7f180cab83036ed26714bb0"
            },
            "dist": {
                "type": "zip",
                "url": "https://api.github.com/repos/php-fig/event-dispatcher/zipball/dbefd12671e8a14ec7f180cab83036ed26714bb0",
                "reference": "dbefd12671e8a14ec7f180cab83036ed26714bb0",
                "shasum": ""
            },
            "require": {
                "php": ">=7.2.0"
            },
            "type": "library",
            "extra": {
                "branch-alias": {
                    "dev-master": "1.0.x-dev"
                }
            },
            "autoload": {
                "psr-4": {
                    "Psr\\EventDispatcher\\": "src/"
                }
            },
            "notification-url": "https://packagist.org/downloads/",
            "license": [
                "MIT"
            ],
            "authors": [
                {
                    "name": "PHP-FIG",
                    "homepage": "http://www.php-fig.org/"
                }
            ],
            "description": "Standard interfaces for event handling.",
            "keywords": [
                "events",
                "psr",
                "psr-14"
            ],
            "support": {
                "issues": "https://github.com/php-fig/event-dispatcher/issues",
                "source": "https://github.com/php-fig/event-dispatcher/tree/1.0.0"
            },
            "time": "2019-01-08T18:20:26+00:00"
        },
        {
            "name": "psr/http-client",
            "version": "1.0.1",
            "source": {
                "type": "git",
                "url": "https://github.com/php-fig/http-client.git",
                "reference": "2dfb5f6c5eff0e91e20e913f8c5452ed95b86621"
            },
            "dist": {
                "type": "zip",
                "url": "https://api.github.com/repos/php-fig/http-client/zipball/2dfb5f6c5eff0e91e20e913f8c5452ed95b86621",
                "reference": "2dfb5f6c5eff0e91e20e913f8c5452ed95b86621",
                "shasum": ""
            },
            "require": {
                "php": "^7.0 || ^8.0",
                "psr/http-message": "^1.0"
            },
            "type": "library",
            "extra": {
                "branch-alias": {
                    "dev-master": "1.0.x-dev"
                }
            },
            "autoload": {
                "psr-4": {
                    "Psr\\Http\\Client\\": "src/"
                }
            },
            "notification-url": "https://packagist.org/downloads/",
            "license": [
                "MIT"
            ],
            "authors": [
                {
                    "name": "PHP-FIG",
                    "homepage": "http://www.php-fig.org/"
                }
            ],
            "description": "Common interface for HTTP clients",
            "homepage": "https://github.com/php-fig/http-client",
            "keywords": [
                "http",
                "http-client",
                "psr",
                "psr-18"
            ],
            "support": {
                "source": "https://github.com/php-fig/http-client/tree/master"
            },
            "time": "2020-06-29T06:28:15+00:00"
        },
        {
            "name": "psr/http-factory",
            "version": "1.0.1",
            "source": {
                "type": "git",
                "url": "https://github.com/php-fig/http-factory.git",
                "reference": "12ac7fcd07e5b077433f5f2bee95b3a771bf61be"
            },
            "dist": {
                "type": "zip",
                "url": "https://api.github.com/repos/php-fig/http-factory/zipball/12ac7fcd07e5b077433f5f2bee95b3a771bf61be",
                "reference": "12ac7fcd07e5b077433f5f2bee95b3a771bf61be",
                "shasum": ""
            },
            "require": {
                "php": ">=7.0.0",
                "psr/http-message": "^1.0"
            },
            "type": "library",
            "extra": {
                "branch-alias": {
                    "dev-master": "1.0.x-dev"
                }
            },
            "autoload": {
                "psr-4": {
                    "Psr\\Http\\Message\\": "src/"
                }
            },
            "notification-url": "https://packagist.org/downloads/",
            "license": [
                "MIT"
            ],
            "authors": [
                {
                    "name": "PHP-FIG",
                    "homepage": "http://www.php-fig.org/"
                }
            ],
            "description": "Common interfaces for PSR-7 HTTP message factories",
            "keywords": [
                "factory",
                "http",
                "message",
                "psr",
                "psr-17",
                "psr-7",
                "request",
                "response"
            ],
            "support": {
                "source": "https://github.com/php-fig/http-factory/tree/master"
            },
            "time": "2019-04-30T12:38:16+00:00"
        },
        {
            "name": "psr/http-message",
            "version": "1.0.1",
            "source": {
                "type": "git",
                "url": "https://github.com/php-fig/http-message.git",
                "reference": "f6561bf28d520154e4b0ec72be95418abe6d9363"
            },
            "dist": {
                "type": "zip",
                "url": "https://api.github.com/repos/php-fig/http-message/zipball/f6561bf28d520154e4b0ec72be95418abe6d9363",
                "reference": "f6561bf28d520154e4b0ec72be95418abe6d9363",
                "shasum": ""
            },
            "require": {
                "php": ">=5.3.0"
            },
            "type": "library",
            "extra": {
                "branch-alias": {
                    "dev-master": "1.0.x-dev"
                }
            },
            "autoload": {
                "psr-4": {
                    "Psr\\Http\\Message\\": "src/"
                }
            },
            "notification-url": "https://packagist.org/downloads/",
            "license": [
                "MIT"
            ],
            "authors": [
                {
                    "name": "PHP-FIG",
                    "homepage": "http://www.php-fig.org/"
                }
            ],
            "description": "Common interface for HTTP messages",
            "homepage": "https://github.com/php-fig/http-message",
            "keywords": [
                "http",
                "http-message",
                "psr",
                "psr-7",
                "request",
                "response"
            ],
            "support": {
                "source": "https://github.com/php-fig/http-message/tree/master"
            },
            "time": "2016-08-06T14:39:51+00:00"
        },
        {
            "name": "psr/log",
            "version": "1.1.4",
            "source": {
                "type": "git",
                "url": "https://github.com/php-fig/log.git",
                "reference": "d49695b909c3b7628b6289db5479a1c204601f11"
            },
            "dist": {
                "type": "zip",
                "url": "https://api.github.com/repos/php-fig/log/zipball/d49695b909c3b7628b6289db5479a1c204601f11",
                "reference": "d49695b909c3b7628b6289db5479a1c204601f11",
                "shasum": ""
            },
            "require": {
                "php": ">=5.3.0"
            },
            "type": "library",
            "extra": {
                "branch-alias": {
                    "dev-master": "1.1.x-dev"
                }
            },
            "autoload": {
                "psr-4": {
                    "Psr\\Log\\": "Psr/Log/"
                }
            },
            "notification-url": "https://packagist.org/downloads/",
            "license": [
                "MIT"
            ],
            "authors": [
                {
                    "name": "PHP-FIG",
                    "homepage": "https://www.php-fig.org/"
                }
            ],
            "description": "Common interface for logging libraries",
            "homepage": "https://github.com/php-fig/log",
            "keywords": [
                "log",
                "psr",
                "psr-3"
            ],
            "support": {
                "source": "https://github.com/php-fig/log/tree/1.1.4"
            },
            "time": "2021-05-03T11:20:27+00:00"
        },
        {
            "name": "ralouphie/getallheaders",
            "version": "3.0.3",
            "source": {
                "type": "git",
                "url": "https://github.com/ralouphie/getallheaders.git",
                "reference": "120b605dfeb996808c31b6477290a714d356e822"
            },
            "dist": {
                "type": "zip",
                "url": "https://api.github.com/repos/ralouphie/getallheaders/zipball/120b605dfeb996808c31b6477290a714d356e822",
                "reference": "120b605dfeb996808c31b6477290a714d356e822",
                "shasum": ""
            },
            "require": {
                "php": ">=5.6"
            },
            "require-dev": {
                "php-coveralls/php-coveralls": "^2.1",
                "phpunit/phpunit": "^5 || ^6.5"
            },
            "type": "library",
            "autoload": {
                "files": [
                    "src/getallheaders.php"
                ]
            },
            "notification-url": "https://packagist.org/downloads/",
            "license": [
                "MIT"
            ],
            "authors": [
                {
                    "name": "Ralph Khattar",
                    "email": "ralph.khattar@gmail.com"
                }
            ],
            "description": "A polyfill for getallheaders.",
            "support": {
                "issues": "https://github.com/ralouphie/getallheaders/issues",
                "source": "https://github.com/ralouphie/getallheaders/tree/develop"
            },
            "time": "2019-03-08T08:55:37+00:00"
        },
        {
            "name": "ramsey/collection",
            "version": "1.1.3",
            "source": {
                "type": "git",
                "url": "https://github.com/ramsey/collection.git",
                "reference": "28a5c4ab2f5111db6a60b2b4ec84057e0f43b9c1"
            },
            "dist": {
                "type": "zip",
                "url": "https://api.github.com/repos/ramsey/collection/zipball/28a5c4ab2f5111db6a60b2b4ec84057e0f43b9c1",
                "reference": "28a5c4ab2f5111db6a60b2b4ec84057e0f43b9c1",
                "shasum": ""
            },
            "require": {
                "php": "^7.2 || ^8"
            },
            "require-dev": {
                "captainhook/captainhook": "^5.3",
                "dealerdirect/phpcodesniffer-composer-installer": "^0.7.0",
                "ergebnis/composer-normalize": "^2.6",
                "fakerphp/faker": "^1.5",
                "hamcrest/hamcrest-php": "^2",
                "jangregor/phpstan-prophecy": "^0.8",
                "mockery/mockery": "^1.3",
                "phpstan/extension-installer": "^1",
                "phpstan/phpstan": "^0.12.32",
                "phpstan/phpstan-mockery": "^0.12.5",
                "phpstan/phpstan-phpunit": "^0.12.11",
                "phpunit/phpunit": "^8.5 || ^9",
                "psy/psysh": "^0.10.4",
                "slevomat/coding-standard": "^6.3",
                "squizlabs/php_codesniffer": "^3.5",
                "vimeo/psalm": "^4.4"
            },
            "type": "library",
            "autoload": {
                "psr-4": {
                    "Ramsey\\Collection\\": "src/"
                }
            },
            "notification-url": "https://packagist.org/downloads/",
            "license": [
                "MIT"
            ],
            "authors": [
                {
                    "name": "Ben Ramsey",
                    "email": "ben@benramsey.com",
                    "homepage": "https://benramsey.com"
                }
            ],
            "description": "A PHP 7.2+ library for representing and manipulating collections.",
            "keywords": [
                "array",
                "collection",
                "hash",
                "map",
                "queue",
                "set"
            ],
            "support": {
                "issues": "https://github.com/ramsey/collection/issues",
                "source": "https://github.com/ramsey/collection/tree/1.1.3"
            },
            "funding": [
                {
                    "url": "https://github.com/ramsey",
                    "type": "github"
                },
                {
                    "url": "https://tidelift.com/funding/github/packagist/ramsey/collection",
                    "type": "tidelift"
                }
            ],
            "time": "2021-01-21T17:40:04+00:00"
        },
        {
            "name": "ramsey/uuid",
            "version": "4.1.1",
            "source": {
                "type": "git",
                "url": "https://github.com/ramsey/uuid.git",
                "reference": "cd4032040a750077205918c86049aa0f43d22947"
            },
            "dist": {
                "type": "zip",
                "url": "https://api.github.com/repos/ramsey/uuid/zipball/cd4032040a750077205918c86049aa0f43d22947",
                "reference": "cd4032040a750077205918c86049aa0f43d22947",
                "shasum": ""
            },
            "require": {
                "brick/math": "^0.8 || ^0.9",
                "ext-json": "*",
                "php": "^7.2 || ^8",
                "ramsey/collection": "^1.0",
                "symfony/polyfill-ctype": "^1.8"
            },
            "replace": {
                "rhumsaa/uuid": "self.version"
            },
            "require-dev": {
                "codeception/aspect-mock": "^3",
                "dealerdirect/phpcodesniffer-composer-installer": "^0.6.2 || ^0.7.0",
                "doctrine/annotations": "^1.8",
                "goaop/framework": "^2",
                "mockery/mockery": "^1.3",
                "moontoast/math": "^1.1",
                "paragonie/random-lib": "^2",
                "php-mock/php-mock-mockery": "^1.3",
                "php-mock/php-mock-phpunit": "^2.5",
                "php-parallel-lint/php-parallel-lint": "^1.1",
                "phpbench/phpbench": "^0.17.1",
                "phpstan/extension-installer": "^1.0",
                "phpstan/phpstan": "^0.12",
                "phpstan/phpstan-mockery": "^0.12",
                "phpstan/phpstan-phpunit": "^0.12",
                "phpunit/phpunit": "^8.5",
                "psy/psysh": "^0.10.0",
                "slevomat/coding-standard": "^6.0",
                "squizlabs/php_codesniffer": "^3.5",
                "vimeo/psalm": "3.9.4"
            },
            "suggest": {
                "ext-bcmath": "Enables faster math with arbitrary-precision integers using BCMath.",
                "ext-ctype": "Enables faster processing of character classification using ctype functions.",
                "ext-gmp": "Enables faster math with arbitrary-precision integers using GMP.",
                "ext-uuid": "Enables the use of PeclUuidTimeGenerator and PeclUuidRandomGenerator.",
                "paragonie/random-lib": "Provides RandomLib for use with the RandomLibAdapter",
                "ramsey/uuid-doctrine": "Allows the use of Ramsey\\Uuid\\Uuid as Doctrine field type."
            },
            "type": "library",
            "extra": {
                "branch-alias": {
                    "dev-master": "4.x-dev"
                }
            },
            "autoload": {
                "psr-4": {
                    "Ramsey\\Uuid\\": "src/"
                },
                "files": [
                    "src/functions.php"
                ]
            },
            "notification-url": "https://packagist.org/downloads/",
            "license": [
                "MIT"
            ],
            "description": "A PHP library for generating and working with universally unique identifiers (UUIDs).",
            "homepage": "https://github.com/ramsey/uuid",
            "keywords": [
                "guid",
                "identifier",
                "uuid"
            ],
            "support": {
                "issues": "https://github.com/ramsey/uuid/issues",
                "rss": "https://github.com/ramsey/uuid/releases.atom",
                "source": "https://github.com/ramsey/uuid"
            },
            "funding": [
                {
                    "url": "https://github.com/ramsey",
                    "type": "github"
                }
            ],
            "time": "2020-08-18T17:17:46+00:00"
        },
        {
            "name": "react/promise",
            "version": "v2.8.0",
            "source": {
                "type": "git",
                "url": "https://github.com/reactphp/promise.git",
                "reference": "f3cff96a19736714524ca0dd1d4130de73dbbbc4"
            },
            "dist": {
                "type": "zip",
                "url": "https://api.github.com/repos/reactphp/promise/zipball/f3cff96a19736714524ca0dd1d4130de73dbbbc4",
                "reference": "f3cff96a19736714524ca0dd1d4130de73dbbbc4",
                "shasum": ""
            },
            "require": {
                "php": ">=5.4.0"
            },
            "require-dev": {
                "phpunit/phpunit": "^7.0 || ^6.5 || ^5.7 || ^4.8.36"
            },
            "type": "library",
            "autoload": {
                "psr-4": {
                    "React\\Promise\\": "src/"
                },
                "files": [
                    "src/functions_include.php"
                ]
            },
            "notification-url": "https://packagist.org/downloads/",
            "license": [
                "MIT"
            ],
            "authors": [
                {
                    "name": "Jan Sorgalla",
                    "email": "jsorgalla@gmail.com"
                }
            ],
            "description": "A lightweight implementation of CommonJS Promises/A for PHP",
            "keywords": [
                "promise",
                "promises"
            ],
            "support": {
                "issues": "https://github.com/reactphp/promise/issues",
                "source": "https://github.com/reactphp/promise/tree/v2.8.0"
            },
            "time": "2020-05-12T15:16:56+00:00"
        },
        {
            "name": "seld/jsonlint",
            "version": "1.8.3",
            "source": {
                "type": "git",
                "url": "https://github.com/Seldaek/jsonlint.git",
                "reference": "9ad6ce79c342fbd44df10ea95511a1b24dee5b57"
            },
            "dist": {
                "type": "zip",
                "url": "https://api.github.com/repos/Seldaek/jsonlint/zipball/9ad6ce79c342fbd44df10ea95511a1b24dee5b57",
                "reference": "9ad6ce79c342fbd44df10ea95511a1b24dee5b57",
                "shasum": ""
            },
            "require": {
                "php": "^5.3 || ^7.0 || ^8.0"
            },
            "require-dev": {
                "phpunit/phpunit": "^4.8.35 || ^5.7 || ^6.0"
            },
            "bin": [
                "bin/jsonlint"
            ],
            "type": "library",
            "autoload": {
                "psr-4": {
                    "Seld\\JsonLint\\": "src/Seld/JsonLint/"
                }
            },
            "notification-url": "https://packagist.org/downloads/",
            "license": [
                "MIT"
            ],
            "authors": [
                {
                    "name": "Jordi Boggiano",
                    "email": "j.boggiano@seld.be",
                    "homepage": "http://seld.be"
                }
            ],
            "description": "JSON Linter",
            "keywords": [
                "json",
                "linter",
                "parser",
                "validator"
            ],
            "support": {
                "issues": "https://github.com/Seldaek/jsonlint/issues",
                "source": "https://github.com/Seldaek/jsonlint/tree/1.8.3"
            },
            "funding": [
                {
                    "url": "https://github.com/Seldaek",
                    "type": "github"
                },
                {
                    "url": "https://tidelift.com/funding/github/packagist/seld/jsonlint",
                    "type": "tidelift"
                }
            ],
            "time": "2020-11-11T09:19:24+00:00"
        },
        {
            "name": "seld/phar-utils",
            "version": "1.1.1",
            "source": {
                "type": "git",
                "url": "https://github.com/Seldaek/phar-utils.git",
                "reference": "8674b1d84ffb47cc59a101f5d5a3b61e87d23796"
            },
            "dist": {
                "type": "zip",
                "url": "https://api.github.com/repos/Seldaek/phar-utils/zipball/8674b1d84ffb47cc59a101f5d5a3b61e87d23796",
                "reference": "8674b1d84ffb47cc59a101f5d5a3b61e87d23796",
                "shasum": ""
            },
            "require": {
                "php": ">=5.3"
            },
            "type": "library",
            "extra": {
                "branch-alias": {
                    "dev-master": "1.x-dev"
                }
            },
            "autoload": {
                "psr-4": {
                    "Seld\\PharUtils\\": "src/"
                }
            },
            "notification-url": "https://packagist.org/downloads/",
            "license": [
                "MIT"
            ],
            "authors": [
                {
                    "name": "Jordi Boggiano",
                    "email": "j.boggiano@seld.be"
                }
            ],
            "description": "PHAR file format utilities, for when PHP phars you up",
            "keywords": [
                "phar"
            ],
            "support": {
                "issues": "https://github.com/Seldaek/phar-utils/issues",
                "source": "https://github.com/Seldaek/phar-utils/tree/master"
            },
            "time": "2020-07-07T18:42:57+00:00"
        },
        {
            "name": "spomky-labs/aes-key-wrap",
            "version": "v6.0.0",
            "source": {
                "type": "git",
                "url": "https://github.com/Spomky-Labs/aes-key-wrap.git",
                "reference": "97388255a37ad6fb1ed332d07e61fa2b7bb62e0d"
            },
            "dist": {
                "type": "zip",
                "url": "https://api.github.com/repos/Spomky-Labs/aes-key-wrap/zipball/97388255a37ad6fb1ed332d07e61fa2b7bb62e0d",
                "reference": "97388255a37ad6fb1ed332d07e61fa2b7bb62e0d",
                "shasum": ""
            },
            "require": {
                "ext-mbstring": "*",
                "lib-openssl": "*",
                "php": ">=7.2",
                "thecodingmachine/safe": "^1.1"
            },
            "require-dev": {
                "php-coveralls/php-coveralls": "^2.0",
                "phpstan/phpstan": "^0.12",
                "phpstan/phpstan-beberlei-assert": "^0.12",
                "phpstan/phpstan-deprecation-rules": "^0.12",
                "phpstan/phpstan-phpunit": "^0.12",
                "phpstan/phpstan-strict-rules": "^0.12",
                "phpunit/phpunit": "^7.0|^8.0|^9.0",
                "thecodingmachine/phpstan-safe-rule": "^1.0"
            },
            "type": "library",
            "extra": {
                "branch-alias": {
                    "dev-master": "5.0.x-dev"
                }
            },
            "autoload": {
                "psr-4": {
                    "AESKW\\": "src/"
                }
            },
            "notification-url": "https://packagist.org/downloads/",
            "license": [
                "MIT"
            ],
            "authors": [
                {
                    "name": "Florent Morselli",
                    "homepage": "https://github.com/Spomky-Labs/aes-key-wrap/contributors"
                }
            ],
            "description": "AES Key Wrap for PHP.",
            "homepage": "https://github.com/Spomky-Labs/aes-key-wrap",
            "keywords": [
                "A128KW",
                "A192KW",
                "A256KW",
                "RFC3394",
                "RFC5649",
                "aes",
                "key",
                "padding",
                "wrap"
            ],
            "support": {
                "issues": "https://github.com/Spomky-Labs/aes-key-wrap/issues",
                "source": "https://github.com/Spomky-Labs/aes-key-wrap/tree/v6.0.0"
            },
            "time": "2020-08-01T14:07:55+00:00"
        },
        {
            "name": "spomky-labs/base64url",
            "version": "v2.0.4",
            "source": {
                "type": "git",
                "url": "https://github.com/Spomky-Labs/base64url.git",
                "reference": "7752ce931ec285da4ed1f4c5aa27e45e097be61d"
            },
            "dist": {
                "type": "zip",
                "url": "https://api.github.com/repos/Spomky-Labs/base64url/zipball/7752ce931ec285da4ed1f4c5aa27e45e097be61d",
                "reference": "7752ce931ec285da4ed1f4c5aa27e45e097be61d",
                "shasum": ""
            },
            "require": {
                "php": ">=7.1"
            },
            "require-dev": {
                "phpstan/extension-installer": "^1.0",
                "phpstan/phpstan": "^0.11|^0.12",
                "phpstan/phpstan-beberlei-assert": "^0.11|^0.12",
                "phpstan/phpstan-deprecation-rules": "^0.11|^0.12",
                "phpstan/phpstan-phpunit": "^0.11|^0.12",
                "phpstan/phpstan-strict-rules": "^0.11|^0.12"
            },
            "type": "library",
            "autoload": {
                "psr-4": {
                    "Base64Url\\": "src/"
                }
            },
            "notification-url": "https://packagist.org/downloads/",
            "license": [
                "MIT"
            ],
            "authors": [
                {
                    "name": "Florent Morselli",
                    "homepage": "https://github.com/Spomky-Labs/base64url/contributors"
                }
            ],
            "description": "Base 64 URL Safe Encoding/Decoding PHP Library",
            "homepage": "https://github.com/Spomky-Labs/base64url",
            "keywords": [
                "base64",
                "rfc4648",
                "safe",
                "url"
            ],
            "support": {
                "issues": "https://github.com/Spomky-Labs/base64url/issues",
                "source": "https://github.com/Spomky-Labs/base64url/tree/v2.0.4"
            },
            "funding": [
                {
                    "url": "https://github.com/Spomky",
                    "type": "github"
                },
                {
                    "url": "https://www.patreon.com/FlorentMorselli",
                    "type": "patreon"
                }
            ],
            "time": "2020-11-03T09:10:25+00:00"
        },
        {
            "name": "symfony/config",
            "version": "v5.3.3",
            "source": {
                "type": "git",
                "url": "https://github.com/symfony/config.git",
                "reference": "a69e0c55528b47df88d3c4067ddedf32d485d662"
            },
            "dist": {
                "type": "zip",
                "url": "https://api.github.com/repos/symfony/config/zipball/a69e0c55528b47df88d3c4067ddedf32d485d662",
                "reference": "a69e0c55528b47df88d3c4067ddedf32d485d662",
                "shasum": ""
            },
            "require": {
                "php": ">=7.2.5",
                "symfony/deprecation-contracts": "^2.1",
                "symfony/filesystem": "^4.4|^5.0",
                "symfony/polyfill-ctype": "~1.8",
                "symfony/polyfill-php80": "^1.15",
                "symfony/polyfill-php81": "^1.22"
            },
            "conflict": {
                "symfony/finder": "<4.4"
            },
            "require-dev": {
                "symfony/event-dispatcher": "^4.4|^5.0",
                "symfony/finder": "^4.4|^5.0",
                "symfony/messenger": "^4.4|^5.0",
                "symfony/service-contracts": "^1.1|^2",
                "symfony/yaml": "^4.4|^5.0"
            },
            "suggest": {
                "symfony/yaml": "To use the yaml reference dumper"
            },
            "type": "library",
            "autoload": {
                "psr-4": {
                    "Symfony\\Component\\Config\\": ""
                },
                "exclude-from-classmap": [
                    "/Tests/"
                ]
            },
            "notification-url": "https://packagist.org/downloads/",
            "license": [
                "MIT"
            ],
            "authors": [
                {
                    "name": "Fabien Potencier",
                    "email": "fabien@symfony.com"
                },
                {
                    "name": "Symfony Community",
                    "homepage": "https://symfony.com/contributors"
                }
            ],
            "description": "Helps you find, load, combine, autofill and validate configuration values of any kind",
            "homepage": "https://symfony.com",
            "support": {
                "source": "https://github.com/symfony/config/tree/v5.3.3"
            },
            "funding": [
                {
                    "url": "https://symfony.com/sponsor",
                    "type": "custom"
                },
                {
                    "url": "https://github.com/fabpot",
                    "type": "github"
                },
                {
                    "url": "https://tidelift.com/funding/github/packagist/symfony/symfony",
                    "type": "tidelift"
                }
            ],
            "time": "2021-06-24T08:13:00+00:00"
        },
        {
            "name": "symfony/console",
            "version": "v4.4.26",
            "source": {
                "type": "git",
                "url": "https://github.com/symfony/console.git",
                "reference": "9aa1eb46c1b12fada74dc0c529e93d1ccef22576"
            },
            "dist": {
                "type": "zip",
                "url": "https://api.github.com/repos/symfony/console/zipball/9aa1eb46c1b12fada74dc0c529e93d1ccef22576",
                "reference": "9aa1eb46c1b12fada74dc0c529e93d1ccef22576",
                "shasum": ""
            },
            "require": {
                "php": ">=7.1.3",
                "symfony/polyfill-mbstring": "~1.0",
                "symfony/polyfill-php73": "^1.8",
                "symfony/polyfill-php80": "^1.15",
                "symfony/service-contracts": "^1.1|^2"
            },
            "conflict": {
                "symfony/dependency-injection": "<3.4",
                "symfony/event-dispatcher": "<4.3|>=5",
                "symfony/lock": "<4.4",
                "symfony/process": "<3.3"
            },
            "provide": {
                "psr/log-implementation": "1.0"
            },
            "require-dev": {
                "psr/log": "~1.0",
                "symfony/config": "^3.4|^4.0|^5.0",
                "symfony/dependency-injection": "^3.4|^4.0|^5.0",
                "symfony/event-dispatcher": "^4.3",
                "symfony/lock": "^4.4|^5.0",
                "symfony/process": "^3.4|^4.0|^5.0",
                "symfony/var-dumper": "^4.3|^5.0"
            },
            "suggest": {
                "psr/log": "For using the console logger",
                "symfony/event-dispatcher": "",
                "symfony/lock": "",
                "symfony/process": ""
            },
            "type": "library",
            "autoload": {
                "psr-4": {
                    "Symfony\\Component\\Console\\": ""
                },
                "exclude-from-classmap": [
                    "/Tests/"
                ]
            },
            "notification-url": "https://packagist.org/downloads/",
            "license": [
                "MIT"
            ],
            "authors": [
                {
                    "name": "Fabien Potencier",
                    "email": "fabien@symfony.com"
                },
                {
                    "name": "Symfony Community",
                    "homepage": "https://symfony.com/contributors"
                }
            ],
            "description": "Eases the creation of beautiful and testable command line interfaces",
            "homepage": "https://symfony.com",
            "support": {
                "source": "https://github.com/symfony/console/tree/v4.4.26"
            },
            "funding": [
                {
                    "url": "https://symfony.com/sponsor",
                    "type": "custom"
                },
                {
                    "url": "https://github.com/fabpot",
                    "type": "github"
                },
                {
                    "url": "https://tidelift.com/funding/github/packagist/symfony/symfony",
                    "type": "tidelift"
                }
            ],
            "time": "2021-06-06T09:12:27+00:00"
        },
        {
            "name": "symfony/css-selector",
            "version": "v5.3.0",
            "source": {
                "type": "git",
                "url": "https://github.com/symfony/css-selector.git",
                "reference": "fcd0b29a7a0b1bb5bfbedc6231583d77fea04814"
            },
            "dist": {
                "type": "zip",
                "url": "https://api.github.com/repos/symfony/css-selector/zipball/fcd0b29a7a0b1bb5bfbedc6231583d77fea04814",
                "reference": "fcd0b29a7a0b1bb5bfbedc6231583d77fea04814",
                "shasum": ""
            },
            "require": {
                "php": ">=7.2.5"
            },
            "type": "library",
            "autoload": {
                "psr-4": {
                    "Symfony\\Component\\CssSelector\\": ""
                },
                "exclude-from-classmap": [
                    "/Tests/"
                ]
            },
            "notification-url": "https://packagist.org/downloads/",
            "license": [
                "MIT"
            ],
            "authors": [
                {
                    "name": "Fabien Potencier",
                    "email": "fabien@symfony.com"
                },
                {
                    "name": "Jean-François Simon",
                    "email": "jeanfrancois.simon@sensiolabs.com"
                },
                {
                    "name": "Symfony Community",
                    "homepage": "https://symfony.com/contributors"
                }
            ],
            "description": "Converts CSS selectors to XPath expressions",
            "homepage": "https://symfony.com",
            "support": {
                "source": "https://github.com/symfony/css-selector/tree/v5.3.0"
            },
            "funding": [
                {
                    "url": "https://symfony.com/sponsor",
                    "type": "custom"
                },
                {
                    "url": "https://github.com/fabpot",
                    "type": "github"
                },
                {
                    "url": "https://tidelift.com/funding/github/packagist/symfony/symfony",
                    "type": "tidelift"
                }
            ],
            "time": "2021-05-26T17:40:38+00:00"
        },
        {
            "name": "symfony/debug",
            "version": "v4.4.25",
            "source": {
                "type": "git",
                "url": "https://github.com/symfony/debug.git",
                "reference": "a8d2d5c94438548bff9f998ca874e202bb29d07f"
            },
            "dist": {
                "type": "zip",
                "url": "https://api.github.com/repos/symfony/debug/zipball/a8d2d5c94438548bff9f998ca874e202bb29d07f",
                "reference": "a8d2d5c94438548bff9f998ca874e202bb29d07f",
                "shasum": ""
            },
            "require": {
                "php": ">=7.1.3",
                "psr/log": "~1.0",
                "symfony/polyfill-php80": "^1.15"
            },
            "conflict": {
                "symfony/http-kernel": "<3.4"
            },
            "require-dev": {
                "symfony/http-kernel": "^3.4|^4.0|^5.0"
            },
            "type": "library",
            "autoload": {
                "psr-4": {
                    "Symfony\\Component\\Debug\\": ""
                },
                "exclude-from-classmap": [
                    "/Tests/"
                ]
            },
            "notification-url": "https://packagist.org/downloads/",
            "license": [
                "MIT"
            ],
            "authors": [
                {
                    "name": "Fabien Potencier",
                    "email": "fabien@symfony.com"
                },
                {
                    "name": "Symfony Community",
                    "homepage": "https://symfony.com/contributors"
                }
            ],
            "description": "Provides tools to ease debugging PHP code",
            "homepage": "https://symfony.com",
            "support": {
                "source": "https://github.com/symfony/debug/tree/v4.4.25"
            },
            "funding": [
                {
                    "url": "https://symfony.com/sponsor",
                    "type": "custom"
                },
                {
                    "url": "https://github.com/fabpot",
                    "type": "github"
                },
                {
                    "url": "https://tidelift.com/funding/github/packagist/symfony/symfony",
                    "type": "tidelift"
                }
            ],
            "time": "2021-05-26T17:39:37+00:00"
        },
        {
            "name": "symfony/dependency-injection",
            "version": "v5.3.3",
            "source": {
                "type": "git",
                "url": "https://github.com/symfony/dependency-injection.git",
                "reference": "e421c4f161848740ad1fcf09b12391ddca168d95"
            },
            "dist": {
                "type": "zip",
                "url": "https://api.github.com/repos/symfony/dependency-injection/zipball/e421c4f161848740ad1fcf09b12391ddca168d95",
                "reference": "e421c4f161848740ad1fcf09b12391ddca168d95",
                "shasum": ""
            },
            "require": {
                "php": ">=7.2.5",
                "psr/container": "^1.1.1",
                "symfony/deprecation-contracts": "^2.1",
                "symfony/polyfill-php80": "^1.15",
                "symfony/service-contracts": "^1.1.6|^2"
            },
            "conflict": {
                "ext-psr": "<1.1|>=2",
                "symfony/config": "<5.3",
                "symfony/finder": "<4.4",
                "symfony/proxy-manager-bridge": "<4.4",
                "symfony/yaml": "<4.4"
            },
            "provide": {
                "psr/container-implementation": "1.0",
                "symfony/service-implementation": "1.0|2.0"
            },
            "require-dev": {
                "symfony/config": "^5.3",
                "symfony/expression-language": "^4.4|^5.0",
                "symfony/yaml": "^4.4|^5.0"
            },
            "suggest": {
                "symfony/config": "",
                "symfony/expression-language": "For using expressions in service container configuration",
                "symfony/finder": "For using double-star glob patterns or when GLOB_BRACE portability is required",
                "symfony/proxy-manager-bridge": "Generate service proxies to lazy load them",
                "symfony/yaml": ""
            },
            "type": "library",
            "autoload": {
                "psr-4": {
                    "Symfony\\Component\\DependencyInjection\\": ""
                },
                "exclude-from-classmap": [
                    "/Tests/"
                ]
            },
            "notification-url": "https://packagist.org/downloads/",
            "license": [
                "MIT"
            ],
            "authors": [
                {
                    "name": "Fabien Potencier",
                    "email": "fabien@symfony.com"
                },
                {
                    "name": "Symfony Community",
                    "homepage": "https://symfony.com/contributors"
                }
            ],
            "description": "Allows you to standardize and centralize the way objects are constructed in your application",
            "homepage": "https://symfony.com",
            "support": {
                "source": "https://github.com/symfony/dependency-injection/tree/v5.3.3"
            },
            "funding": [
                {
                    "url": "https://symfony.com/sponsor",
                    "type": "custom"
                },
                {
                    "url": "https://github.com/fabpot",
                    "type": "github"
                },
                {
                    "url": "https://tidelift.com/funding/github/packagist/symfony/symfony",
                    "type": "tidelift"
                }
            ],
            "time": "2021-06-24T08:13:00+00:00"
        },
        {
            "name": "symfony/deprecation-contracts",
            "version": "v2.4.0",
            "source": {
                "type": "git",
                "url": "https://github.com/symfony/deprecation-contracts.git",
                "reference": "5f38c8804a9e97d23e0c8d63341088cd8a22d627"
            },
            "dist": {
                "type": "zip",
                "url": "https://api.github.com/repos/symfony/deprecation-contracts/zipball/5f38c8804a9e97d23e0c8d63341088cd8a22d627",
                "reference": "5f38c8804a9e97d23e0c8d63341088cd8a22d627",
                "shasum": ""
            },
            "require": {
                "php": ">=7.1"
            },
            "type": "library",
            "extra": {
                "branch-alias": {
                    "dev-main": "2.4-dev"
                },
                "thanks": {
                    "name": "symfony/contracts",
                    "url": "https://github.com/symfony/contracts"
                }
            },
            "autoload": {
                "files": [
                    "function.php"
                ]
            },
            "notification-url": "https://packagist.org/downloads/",
            "license": [
                "MIT"
            ],
            "authors": [
                {
                    "name": "Nicolas Grekas",
                    "email": "p@tchwork.com"
                },
                {
                    "name": "Symfony Community",
                    "homepage": "https://symfony.com/contributors"
                }
            ],
            "description": "A generic function and convention to trigger deprecation notices",
            "homepage": "https://symfony.com",
            "support": {
                "source": "https://github.com/symfony/deprecation-contracts/tree/v2.4.0"
            },
            "funding": [
                {
                    "url": "https://symfony.com/sponsor",
                    "type": "custom"
                },
                {
                    "url": "https://github.com/fabpot",
                    "type": "github"
                },
                {
                    "url": "https://tidelift.com/funding/github/packagist/symfony/symfony",
                    "type": "tidelift"
                }
            ],
            "time": "2021-03-23T23:28:01+00:00"
        },
        {
            "name": "symfony/error-handler",
            "version": "v4.4.26",
            "source": {
                "type": "git",
                "url": "https://github.com/symfony/error-handler.git",
                "reference": "4001f01153d0eb5496fe11d8c76d1e56b47fdb88"
            },
            "dist": {
                "type": "zip",
                "url": "https://api.github.com/repos/symfony/error-handler/zipball/4001f01153d0eb5496fe11d8c76d1e56b47fdb88",
                "reference": "4001f01153d0eb5496fe11d8c76d1e56b47fdb88",
                "shasum": ""
            },
            "require": {
                "php": ">=7.1.3",
                "psr/log": "~1.0",
                "symfony/debug": "^4.4.5",
                "symfony/polyfill-php80": "^1.15",
                "symfony/var-dumper": "^4.4|^5.0"
            },
            "require-dev": {
                "symfony/http-kernel": "^4.4|^5.0",
                "symfony/serializer": "^4.4|^5.0"
            },
            "type": "library",
            "autoload": {
                "psr-4": {
                    "Symfony\\Component\\ErrorHandler\\": ""
                },
                "exclude-from-classmap": [
                    "/Tests/"
                ]
            },
            "notification-url": "https://packagist.org/downloads/",
            "license": [
                "MIT"
            ],
            "authors": [
                {
                    "name": "Fabien Potencier",
                    "email": "fabien@symfony.com"
                },
                {
                    "name": "Symfony Community",
                    "homepage": "https://symfony.com/contributors"
                }
            ],
            "description": "Provides tools to manage errors and ease debugging PHP code",
            "homepage": "https://symfony.com",
            "support": {
                "source": "https://github.com/symfony/error-handler/tree/v4.4.26"
            },
            "funding": [
                {
                    "url": "https://symfony.com/sponsor",
                    "type": "custom"
                },
                {
                    "url": "https://github.com/fabpot",
                    "type": "github"
                },
                {
                    "url": "https://tidelift.com/funding/github/packagist/symfony/symfony",
                    "type": "tidelift"
                }
            ],
            "time": "2021-06-24T07:57:22+00:00"
        },
        {
            "name": "symfony/event-dispatcher",
            "version": "v4.4.25",
            "source": {
                "type": "git",
                "url": "https://github.com/symfony/event-dispatcher.git",
                "reference": "047773e7016e4fd45102cedf4bd2558ae0d0c32f"
            },
            "dist": {
                "type": "zip",
                "url": "https://api.github.com/repos/symfony/event-dispatcher/zipball/047773e7016e4fd45102cedf4bd2558ae0d0c32f",
                "reference": "047773e7016e4fd45102cedf4bd2558ae0d0c32f",
                "shasum": ""
            },
            "require": {
                "php": ">=7.1.3",
                "symfony/event-dispatcher-contracts": "^1.1"
            },
            "conflict": {
                "symfony/dependency-injection": "<3.4"
            },
            "provide": {
                "psr/event-dispatcher-implementation": "1.0",
                "symfony/event-dispatcher-implementation": "1.1"
            },
            "require-dev": {
                "psr/log": "~1.0",
                "symfony/config": "^3.4|^4.0|^5.0",
                "symfony/dependency-injection": "^3.4|^4.0|^5.0",
                "symfony/error-handler": "~3.4|~4.4",
                "symfony/expression-language": "^3.4|^4.0|^5.0",
                "symfony/http-foundation": "^3.4|^4.0|^5.0",
                "symfony/service-contracts": "^1.1|^2",
                "symfony/stopwatch": "^3.4|^4.0|^5.0"
            },
            "suggest": {
                "symfony/dependency-injection": "",
                "symfony/http-kernel": ""
            },
            "type": "library",
            "autoload": {
                "psr-4": {
                    "Symfony\\Component\\EventDispatcher\\": ""
                },
                "exclude-from-classmap": [
                    "/Tests/"
                ]
            },
            "notification-url": "https://packagist.org/downloads/",
            "license": [
                "MIT"
            ],
            "authors": [
                {
                    "name": "Fabien Potencier",
                    "email": "fabien@symfony.com"
                },
                {
                    "name": "Symfony Community",
                    "homepage": "https://symfony.com/contributors"
                }
            ],
            "description": "Provides tools that allow your application components to communicate with each other by dispatching events and listening to them",
            "homepage": "https://symfony.com",
            "support": {
                "source": "https://github.com/symfony/event-dispatcher/tree/v4.4.25"
            },
            "funding": [
                {
                    "url": "https://symfony.com/sponsor",
                    "type": "custom"
                },
                {
                    "url": "https://github.com/fabpot",
                    "type": "github"
                },
                {
                    "url": "https://tidelift.com/funding/github/packagist/symfony/symfony",
                    "type": "tidelift"
                }
            ],
            "time": "2021-05-26T17:39:37+00:00"
        },
        {
            "name": "symfony/event-dispatcher-contracts",
            "version": "v1.1.9",
            "source": {
                "type": "git",
                "url": "https://github.com/symfony/event-dispatcher-contracts.git",
                "reference": "84e23fdcd2517bf37aecbd16967e83f0caee25a7"
            },
            "dist": {
                "type": "zip",
                "url": "https://api.github.com/repos/symfony/event-dispatcher-contracts/zipball/84e23fdcd2517bf37aecbd16967e83f0caee25a7",
                "reference": "84e23fdcd2517bf37aecbd16967e83f0caee25a7",
                "shasum": ""
            },
            "require": {
                "php": ">=7.1.3"
            },
            "suggest": {
                "psr/event-dispatcher": "",
                "symfony/event-dispatcher-implementation": ""
            },
            "type": "library",
            "extra": {
                "branch-alias": {
                    "dev-master": "1.1-dev"
                },
                "thanks": {
                    "name": "symfony/contracts",
                    "url": "https://github.com/symfony/contracts"
                }
            },
            "autoload": {
                "psr-4": {
                    "Symfony\\Contracts\\EventDispatcher\\": ""
                }
            },
            "notification-url": "https://packagist.org/downloads/",
            "license": [
                "MIT"
            ],
            "authors": [
                {
                    "name": "Nicolas Grekas",
                    "email": "p@tchwork.com"
                },
                {
                    "name": "Symfony Community",
                    "homepage": "https://symfony.com/contributors"
                }
            ],
            "description": "Generic abstractions related to dispatching event",
            "homepage": "https://symfony.com",
            "keywords": [
                "abstractions",
                "contracts",
                "decoupling",
                "interfaces",
                "interoperability",
                "standards"
            ],
            "support": {
                "source": "https://github.com/symfony/event-dispatcher-contracts/tree/v1.1.9"
            },
            "funding": [
                {
                    "url": "https://symfony.com/sponsor",
                    "type": "custom"
                },
                {
                    "url": "https://github.com/fabpot",
                    "type": "github"
                },
                {
                    "url": "https://tidelift.com/funding/github/packagist/symfony/symfony",
                    "type": "tidelift"
                }
            ],
            "time": "2020-07-06T13:19:58+00:00"
        },
        {
            "name": "symfony/filesystem",
            "version": "v5.3.3",
            "source": {
                "type": "git",
                "url": "https://github.com/symfony/filesystem.git",
                "reference": "19b71c8f313b411172dd5f470fd61f24466d79a9"
            },
            "dist": {
                "type": "zip",
                "url": "https://api.github.com/repos/symfony/filesystem/zipball/19b71c8f313b411172dd5f470fd61f24466d79a9",
                "reference": "19b71c8f313b411172dd5f470fd61f24466d79a9",
                "shasum": ""
            },
            "require": {
                "php": ">=7.2.5",
                "symfony/polyfill-ctype": "~1.8"
            },
            "type": "library",
            "autoload": {
                "psr-4": {
                    "Symfony\\Component\\Filesystem\\": ""
                },
                "exclude-from-classmap": [
                    "/Tests/"
                ]
            },
            "notification-url": "https://packagist.org/downloads/",
            "license": [
                "MIT"
            ],
            "authors": [
                {
                    "name": "Fabien Potencier",
                    "email": "fabien@symfony.com"
                },
                {
                    "name": "Symfony Community",
                    "homepage": "https://symfony.com/contributors"
                }
            ],
            "description": "Provides basic utilities for the filesystem",
            "homepage": "https://symfony.com",
            "support": {
                "source": "https://github.com/symfony/filesystem/tree/v5.3.3"
            },
            "funding": [
                {
                    "url": "https://symfony.com/sponsor",
                    "type": "custom"
                },
                {
                    "url": "https://github.com/fabpot",
                    "type": "github"
                },
                {
                    "url": "https://tidelift.com/funding/github/packagist/symfony/symfony",
                    "type": "tidelift"
                }
            ],
            "time": "2021-06-30T07:27:52+00:00"
        },
        {
            "name": "symfony/finder",
            "version": "v5.3.0",
            "source": {
                "type": "git",
                "url": "https://github.com/symfony/finder.git",
                "reference": "0ae3f047bed4edff6fd35b26a9a6bfdc92c953c6"
            },
            "dist": {
                "type": "zip",
                "url": "https://api.github.com/repos/symfony/finder/zipball/0ae3f047bed4edff6fd35b26a9a6bfdc92c953c6",
                "reference": "0ae3f047bed4edff6fd35b26a9a6bfdc92c953c6",
                "shasum": ""
            },
            "require": {
                "php": ">=7.2.5"
            },
            "type": "library",
            "autoload": {
                "psr-4": {
                    "Symfony\\Component\\Finder\\": ""
                },
                "exclude-from-classmap": [
                    "/Tests/"
                ]
            },
            "notification-url": "https://packagist.org/downloads/",
            "license": [
                "MIT"
            ],
            "authors": [
                {
                    "name": "Fabien Potencier",
                    "email": "fabien@symfony.com"
                },
                {
                    "name": "Symfony Community",
                    "homepage": "https://symfony.com/contributors"
                }
            ],
            "description": "Finds files and directories via an intuitive fluent interface",
            "homepage": "https://symfony.com",
            "support": {
                "source": "https://github.com/symfony/finder/tree/v5.3.0"
            },
            "funding": [
                {
                    "url": "https://symfony.com/sponsor",
                    "type": "custom"
                },
                {
                    "url": "https://github.com/fabpot",
                    "type": "github"
                },
                {
                    "url": "https://tidelift.com/funding/github/packagist/symfony/symfony",
                    "type": "tidelift"
                }
            ],
            "time": "2021-05-26T12:52:38+00:00"
        },
        {
            "name": "symfony/http-client-contracts",
            "version": "v2.4.0",
            "source": {
                "type": "git",
                "url": "https://github.com/symfony/http-client-contracts.git",
                "reference": "7e82f6084d7cae521a75ef2cb5c9457bbda785f4"
            },
            "dist": {
                "type": "zip",
                "url": "https://api.github.com/repos/symfony/http-client-contracts/zipball/7e82f6084d7cae521a75ef2cb5c9457bbda785f4",
                "reference": "7e82f6084d7cae521a75ef2cb5c9457bbda785f4",
                "shasum": ""
            },
            "require": {
                "php": ">=7.2.5"
            },
            "suggest": {
                "symfony/http-client-implementation": ""
            },
            "type": "library",
            "extra": {
                "branch-alias": {
                    "dev-main": "2.4-dev"
                },
                "thanks": {
                    "name": "symfony/contracts",
                    "url": "https://github.com/symfony/contracts"
                }
            },
            "autoload": {
                "psr-4": {
                    "Symfony\\Contracts\\HttpClient\\": ""
                }
            },
            "notification-url": "https://packagist.org/downloads/",
            "license": [
                "MIT"
            ],
            "authors": [
                {
                    "name": "Nicolas Grekas",
                    "email": "p@tchwork.com"
                },
                {
                    "name": "Symfony Community",
                    "homepage": "https://symfony.com/contributors"
                }
            ],
            "description": "Generic abstractions related to HTTP clients",
            "homepage": "https://symfony.com",
            "keywords": [
                "abstractions",
                "contracts",
                "decoupling",
                "interfaces",
                "interoperability",
                "standards"
            ],
            "support": {
                "source": "https://github.com/symfony/http-client-contracts/tree/v2.4.0"
            },
            "funding": [
                {
                    "url": "https://symfony.com/sponsor",
                    "type": "custom"
                },
                {
                    "url": "https://github.com/fabpot",
                    "type": "github"
                },
                {
                    "url": "https://tidelift.com/funding/github/packagist/symfony/symfony",
                    "type": "tidelift"
                }
            ],
            "time": "2021-04-11T23:07:08+00:00"
        },
        {
            "name": "symfony/http-foundation",
            "version": "v5.3.3",
            "source": {
                "type": "git",
                "url": "https://github.com/symfony/http-foundation.git",
                "reference": "0e45ab1574caa0460d9190871a8ce47539e40ccf"
            },
            "dist": {
                "type": "zip",
                "url": "https://api.github.com/repos/symfony/http-foundation/zipball/0e45ab1574caa0460d9190871a8ce47539e40ccf",
                "reference": "0e45ab1574caa0460d9190871a8ce47539e40ccf",
                "shasum": ""
            },
            "require": {
                "php": ">=7.2.5",
                "symfony/deprecation-contracts": "^2.1",
                "symfony/polyfill-mbstring": "~1.1",
                "symfony/polyfill-php80": "^1.15"
            },
            "require-dev": {
                "predis/predis": "~1.0",
                "symfony/cache": "^4.4|^5.0",
                "symfony/expression-language": "^4.4|^5.0",
                "symfony/mime": "^4.4|^5.0"
            },
            "suggest": {
                "symfony/mime": "To use the file extension guesser"
            },
            "type": "library",
            "autoload": {
                "psr-4": {
                    "Symfony\\Component\\HttpFoundation\\": ""
                },
                "exclude-from-classmap": [
                    "/Tests/"
                ]
            },
            "notification-url": "https://packagist.org/downloads/",
            "license": [
                "MIT"
            ],
            "authors": [
                {
                    "name": "Fabien Potencier",
                    "email": "fabien@symfony.com"
                },
                {
                    "name": "Symfony Community",
                    "homepage": "https://symfony.com/contributors"
                }
            ],
            "description": "Defines an object-oriented layer for the HTTP specification",
            "homepage": "https://symfony.com",
            "support": {
                "source": "https://github.com/symfony/http-foundation/tree/v5.3.3"
            },
            "funding": [
                {
                    "url": "https://symfony.com/sponsor",
                    "type": "custom"
                },
                {
                    "url": "https://github.com/fabpot",
                    "type": "github"
                },
                {
                    "url": "https://tidelift.com/funding/github/packagist/symfony/symfony",
                    "type": "tidelift"
                }
            ],
            "time": "2021-06-27T09:19:40+00:00"
        },
        {
            "name": "symfony/http-kernel",
            "version": "v4.4.26",
            "source": {
                "type": "git",
                "url": "https://github.com/symfony/http-kernel.git",
                "reference": "e08b2fb8a6eedd81c70522e514bad9b2c1fff881"
            },
            "dist": {
                "type": "zip",
                "url": "https://api.github.com/repos/symfony/http-kernel/zipball/e08b2fb8a6eedd81c70522e514bad9b2c1fff881",
                "reference": "e08b2fb8a6eedd81c70522e514bad9b2c1fff881",
                "shasum": ""
            },
            "require": {
                "php": ">=7.1.3",
                "psr/log": "~1.0",
                "symfony/error-handler": "^4.4",
                "symfony/event-dispatcher": "^4.4",
                "symfony/http-client-contracts": "^1.1|^2",
                "symfony/http-foundation": "^4.4|^5.0",
                "symfony/polyfill-ctype": "^1.8",
                "symfony/polyfill-php73": "^1.9",
                "symfony/polyfill-php80": "^1.15"
            },
            "conflict": {
                "symfony/browser-kit": "<4.3",
                "symfony/config": "<3.4",
                "symfony/console": ">=5",
                "symfony/dependency-injection": "<4.3",
                "symfony/translation": "<4.2",
                "twig/twig": "<1.43|<2.13,>=2"
            },
            "provide": {
                "psr/log-implementation": "1.0"
            },
            "require-dev": {
                "psr/cache": "^1.0|^2.0|^3.0",
                "symfony/browser-kit": "^4.3|^5.0",
                "symfony/config": "^3.4|^4.0|^5.0",
                "symfony/console": "^3.4|^4.0",
                "symfony/css-selector": "^3.4|^4.0|^5.0",
                "symfony/dependency-injection": "^4.3|^5.0",
                "symfony/dom-crawler": "^3.4|^4.0|^5.0",
                "symfony/expression-language": "^3.4|^4.0|^5.0",
                "symfony/finder": "^3.4|^4.0|^5.0",
                "symfony/process": "^3.4|^4.0|^5.0",
                "symfony/routing": "^3.4|^4.0|^5.0",
                "symfony/stopwatch": "^3.4|^4.0|^5.0",
                "symfony/templating": "^3.4|^4.0|^5.0",
                "symfony/translation": "^4.2|^5.0",
                "symfony/translation-contracts": "^1.1|^2",
                "twig/twig": "^1.43|^2.13|^3.0.4"
            },
            "suggest": {
                "symfony/browser-kit": "",
                "symfony/config": "",
                "symfony/console": "",
                "symfony/dependency-injection": ""
            },
            "type": "library",
            "autoload": {
                "psr-4": {
                    "Symfony\\Component\\HttpKernel\\": ""
                },
                "exclude-from-classmap": [
                    "/Tests/"
                ]
            },
            "notification-url": "https://packagist.org/downloads/",
            "license": [
                "MIT"
            ],
            "authors": [
                {
                    "name": "Fabien Potencier",
                    "email": "fabien@symfony.com"
                },
                {
                    "name": "Symfony Community",
                    "homepage": "https://symfony.com/contributors"
                }
            ],
            "description": "Provides a structured process for converting a Request into a Response",
            "homepage": "https://symfony.com",
            "support": {
                "source": "https://github.com/symfony/http-kernel/tree/v4.4.26"
            },
            "funding": [
                {
                    "url": "https://symfony.com/sponsor",
                    "type": "custom"
                },
                {
                    "url": "https://github.com/fabpot",
                    "type": "github"
                },
                {
                    "url": "https://tidelift.com/funding/github/packagist/symfony/symfony",
                    "type": "tidelift"
                }
            ],
            "time": "2021-06-30T08:18:06+00:00"
        },
        {
            "name": "symfony/polyfill-ctype",
            "version": "v1.23.0",
            "source": {
                "type": "git",
                "url": "https://github.com/symfony/polyfill-ctype.git",
                "reference": "46cd95797e9df938fdd2b03693b5fca5e64b01ce"
            },
            "dist": {
                "type": "zip",
                "url": "https://api.github.com/repos/symfony/polyfill-ctype/zipball/46cd95797e9df938fdd2b03693b5fca5e64b01ce",
                "reference": "46cd95797e9df938fdd2b03693b5fca5e64b01ce",
                "shasum": ""
            },
            "require": {
                "php": ">=7.1"
            },
            "suggest": {
                "ext-ctype": "For best performance"
            },
            "type": "library",
            "extra": {
                "branch-alias": {
                    "dev-main": "1.23-dev"
                },
                "thanks": {
                    "name": "symfony/polyfill",
                    "url": "https://github.com/symfony/polyfill"
                }
            },
            "autoload": {
                "psr-4": {
                    "Symfony\\Polyfill\\Ctype\\": ""
                },
                "files": [
                    "bootstrap.php"
                ]
            },
            "notification-url": "https://packagist.org/downloads/",
            "license": [
                "MIT"
            ],
            "authors": [
                {
                    "name": "Gert de Pagter",
                    "email": "BackEndTea@gmail.com"
                },
                {
                    "name": "Symfony Community",
                    "homepage": "https://symfony.com/contributors"
                }
            ],
            "description": "Symfony polyfill for ctype functions",
            "homepage": "https://symfony.com",
            "keywords": [
                "compatibility",
                "ctype",
                "polyfill",
                "portable"
            ],
            "support": {
                "source": "https://github.com/symfony/polyfill-ctype/tree/v1.23.0"
            },
            "funding": [
                {
                    "url": "https://symfony.com/sponsor",
                    "type": "custom"
                },
                {
                    "url": "https://github.com/fabpot",
                    "type": "github"
                },
                {
                    "url": "https://tidelift.com/funding/github/packagist/symfony/symfony",
                    "type": "tidelift"
                }
            ],
            "time": "2021-02-19T12:13:01+00:00"
        },
        {
            "name": "symfony/polyfill-intl-idn",
            "version": "v1.23.0",
            "source": {
                "type": "git",
                "url": "https://github.com/symfony/polyfill-intl-idn.git",
                "reference": "65bd267525e82759e7d8c4e8ceea44f398838e65"
            },
            "dist": {
                "type": "zip",
                "url": "https://api.github.com/repos/symfony/polyfill-intl-idn/zipball/65bd267525e82759e7d8c4e8ceea44f398838e65",
                "reference": "65bd267525e82759e7d8c4e8ceea44f398838e65",
                "shasum": ""
            },
            "require": {
                "php": ">=7.1",
                "symfony/polyfill-intl-normalizer": "^1.10",
                "symfony/polyfill-php72": "^1.10"
            },
            "suggest": {
                "ext-intl": "For best performance"
            },
            "type": "library",
            "extra": {
                "branch-alias": {
                    "dev-main": "1.23-dev"
                },
                "thanks": {
                    "name": "symfony/polyfill",
                    "url": "https://github.com/symfony/polyfill"
                }
            },
            "autoload": {
                "psr-4": {
                    "Symfony\\Polyfill\\Intl\\Idn\\": ""
                },
                "files": [
                    "bootstrap.php"
                ]
            },
            "notification-url": "https://packagist.org/downloads/",
            "license": [
                "MIT"
            ],
            "authors": [
                {
                    "name": "Laurent Bassin",
                    "email": "laurent@bassin.info"
                },
                {
                    "name": "Trevor Rowbotham",
                    "email": "trevor.rowbotham@pm.me"
                },
                {
                    "name": "Symfony Community",
                    "homepage": "https://symfony.com/contributors"
                }
            ],
            "description": "Symfony polyfill for intl's idn_to_ascii and idn_to_utf8 functions",
            "homepage": "https://symfony.com",
            "keywords": [
                "compatibility",
                "idn",
                "intl",
                "polyfill",
                "portable",
                "shim"
            ],
            "support": {
                "source": "https://github.com/symfony/polyfill-intl-idn/tree/v1.23.0"
            },
            "funding": [
                {
                    "url": "https://symfony.com/sponsor",
                    "type": "custom"
                },
                {
                    "url": "https://github.com/fabpot",
                    "type": "github"
                },
                {
                    "url": "https://tidelift.com/funding/github/packagist/symfony/symfony",
                    "type": "tidelift"
                }
            ],
            "time": "2021-05-27T09:27:20+00:00"
        },
        {
            "name": "symfony/polyfill-intl-normalizer",
            "version": "v1.23.0",
            "source": {
                "type": "git",
                "url": "https://github.com/symfony/polyfill-intl-normalizer.git",
                "reference": "8590a5f561694770bdcd3f9b5c69dde6945028e8"
            },
            "dist": {
                "type": "zip",
                "url": "https://api.github.com/repos/symfony/polyfill-intl-normalizer/zipball/8590a5f561694770bdcd3f9b5c69dde6945028e8",
                "reference": "8590a5f561694770bdcd3f9b5c69dde6945028e8",
                "shasum": ""
            },
            "require": {
                "php": ">=7.1"
            },
            "suggest": {
                "ext-intl": "For best performance"
            },
            "type": "library",
            "extra": {
                "branch-alias": {
                    "dev-main": "1.23-dev"
                },
                "thanks": {
                    "name": "symfony/polyfill",
                    "url": "https://github.com/symfony/polyfill"
                }
            },
            "autoload": {
                "psr-4": {
                    "Symfony\\Polyfill\\Intl\\Normalizer\\": ""
                },
                "files": [
                    "bootstrap.php"
                ],
                "classmap": [
                    "Resources/stubs"
                ]
            },
            "notification-url": "https://packagist.org/downloads/",
            "license": [
                "MIT"
            ],
            "authors": [
                {
                    "name": "Nicolas Grekas",
                    "email": "p@tchwork.com"
                },
                {
                    "name": "Symfony Community",
                    "homepage": "https://symfony.com/contributors"
                }
            ],
            "description": "Symfony polyfill for intl's Normalizer class and related functions",
            "homepage": "https://symfony.com",
            "keywords": [
                "compatibility",
                "intl",
                "normalizer",
                "polyfill",
                "portable",
                "shim"
            ],
            "support": {
                "source": "https://github.com/symfony/polyfill-intl-normalizer/tree/v1.23.0"
            },
            "funding": [
                {
                    "url": "https://symfony.com/sponsor",
                    "type": "custom"
                },
                {
                    "url": "https://github.com/fabpot",
                    "type": "github"
                },
                {
                    "url": "https://tidelift.com/funding/github/packagist/symfony/symfony",
                    "type": "tidelift"
                }
            ],
            "time": "2021-02-19T12:13:01+00:00"
        },
        {
            "name": "symfony/polyfill-mbstring",
            "version": "v1.23.0",
            "source": {
                "type": "git",
                "url": "https://github.com/symfony/polyfill-mbstring.git",
                "reference": "2df51500adbaebdc4c38dea4c89a2e131c45c8a1"
            },
            "dist": {
                "type": "zip",
                "url": "https://api.github.com/repos/symfony/polyfill-mbstring/zipball/2df51500adbaebdc4c38dea4c89a2e131c45c8a1",
                "reference": "2df51500adbaebdc4c38dea4c89a2e131c45c8a1",
                "shasum": ""
            },
            "require": {
                "php": ">=7.1"
            },
            "suggest": {
                "ext-mbstring": "For best performance"
            },
            "type": "library",
            "extra": {
                "branch-alias": {
                    "dev-main": "1.23-dev"
                },
                "thanks": {
                    "name": "symfony/polyfill",
                    "url": "https://github.com/symfony/polyfill"
                }
            },
            "autoload": {
                "psr-4": {
                    "Symfony\\Polyfill\\Mbstring\\": ""
                },
                "files": [
                    "bootstrap.php"
                ]
            },
            "notification-url": "https://packagist.org/downloads/",
            "license": [
                "MIT"
            ],
            "authors": [
                {
                    "name": "Nicolas Grekas",
                    "email": "p@tchwork.com"
                },
                {
                    "name": "Symfony Community",
                    "homepage": "https://symfony.com/contributors"
                }
            ],
            "description": "Symfony polyfill for the Mbstring extension",
            "homepage": "https://symfony.com",
            "keywords": [
                "compatibility",
                "mbstring",
                "polyfill",
                "portable",
                "shim"
            ],
            "support": {
                "source": "https://github.com/symfony/polyfill-mbstring/tree/v1.23.0"
            },
            "funding": [
                {
                    "url": "https://symfony.com/sponsor",
                    "type": "custom"
                },
                {
                    "url": "https://github.com/fabpot",
                    "type": "github"
                },
                {
                    "url": "https://tidelift.com/funding/github/packagist/symfony/symfony",
                    "type": "tidelift"
                }
            ],
            "time": "2021-05-27T09:27:20+00:00"
        },
        {
            "name": "symfony/polyfill-php72",
            "version": "v1.23.0",
            "source": {
                "type": "git",
                "url": "https://github.com/symfony/polyfill-php72.git",
                "reference": "9a142215a36a3888e30d0a9eeea9766764e96976"
            },
            "dist": {
                "type": "zip",
                "url": "https://api.github.com/repos/symfony/polyfill-php72/zipball/9a142215a36a3888e30d0a9eeea9766764e96976",
                "reference": "9a142215a36a3888e30d0a9eeea9766764e96976",
                "shasum": ""
            },
            "require": {
                "php": ">=7.1"
            },
            "type": "library",
            "extra": {
                "branch-alias": {
                    "dev-main": "1.23-dev"
                },
                "thanks": {
                    "name": "symfony/polyfill",
                    "url": "https://github.com/symfony/polyfill"
                }
            },
            "autoload": {
                "psr-4": {
                    "Symfony\\Polyfill\\Php72\\": ""
                },
                "files": [
                    "bootstrap.php"
                ]
            },
            "notification-url": "https://packagist.org/downloads/",
            "license": [
                "MIT"
            ],
            "authors": [
                {
                    "name": "Nicolas Grekas",
                    "email": "p@tchwork.com"
                },
                {
                    "name": "Symfony Community",
                    "homepage": "https://symfony.com/contributors"
                }
            ],
            "description": "Symfony polyfill backporting some PHP 7.2+ features to lower PHP versions",
            "homepage": "https://symfony.com",
            "keywords": [
                "compatibility",
                "polyfill",
                "portable",
                "shim"
            ],
            "support": {
                "source": "https://github.com/symfony/polyfill-php72/tree/v1.23.0"
            },
            "funding": [
                {
                    "url": "https://symfony.com/sponsor",
                    "type": "custom"
                },
                {
                    "url": "https://github.com/fabpot",
                    "type": "github"
                },
                {
                    "url": "https://tidelift.com/funding/github/packagist/symfony/symfony",
                    "type": "tidelift"
                }
            ],
            "time": "2021-05-27T09:17:38+00:00"
        },
        {
            "name": "symfony/polyfill-php73",
            "version": "v1.23.0",
            "source": {
                "type": "git",
                "url": "https://github.com/symfony/polyfill-php73.git",
                "reference": "fba8933c384d6476ab14fb7b8526e5287ca7e010"
            },
            "dist": {
                "type": "zip",
                "url": "https://api.github.com/repos/symfony/polyfill-php73/zipball/fba8933c384d6476ab14fb7b8526e5287ca7e010",
                "reference": "fba8933c384d6476ab14fb7b8526e5287ca7e010",
                "shasum": ""
            },
            "require": {
                "php": ">=7.1"
            },
            "type": "library",
            "extra": {
                "branch-alias": {
                    "dev-main": "1.23-dev"
                },
                "thanks": {
                    "name": "symfony/polyfill",
                    "url": "https://github.com/symfony/polyfill"
                }
            },
            "autoload": {
                "psr-4": {
                    "Symfony\\Polyfill\\Php73\\": ""
                },
                "files": [
                    "bootstrap.php"
                ],
                "classmap": [
                    "Resources/stubs"
                ]
            },
            "notification-url": "https://packagist.org/downloads/",
            "license": [
                "MIT"
            ],
            "authors": [
                {
                    "name": "Nicolas Grekas",
                    "email": "p@tchwork.com"
                },
                {
                    "name": "Symfony Community",
                    "homepage": "https://symfony.com/contributors"
                }
            ],
            "description": "Symfony polyfill backporting some PHP 7.3+ features to lower PHP versions",
            "homepage": "https://symfony.com",
            "keywords": [
                "compatibility",
                "polyfill",
                "portable",
                "shim"
            ],
            "support": {
                "source": "https://github.com/symfony/polyfill-php73/tree/v1.23.0"
            },
            "funding": [
                {
                    "url": "https://symfony.com/sponsor",
                    "type": "custom"
                },
                {
                    "url": "https://github.com/fabpot",
                    "type": "github"
                },
                {
                    "url": "https://tidelift.com/funding/github/packagist/symfony/symfony",
                    "type": "tidelift"
                }
            ],
            "time": "2021-02-19T12:13:01+00:00"
        },
        {
            "name": "symfony/polyfill-php80",
            "version": "v1.23.0",
            "source": {
                "type": "git",
                "url": "https://github.com/symfony/polyfill-php80.git",
                "reference": "eca0bf41ed421bed1b57c4958bab16aa86b757d0"
            },
            "dist": {
                "type": "zip",
                "url": "https://api.github.com/repos/symfony/polyfill-php80/zipball/eca0bf41ed421bed1b57c4958bab16aa86b757d0",
                "reference": "eca0bf41ed421bed1b57c4958bab16aa86b757d0",
                "shasum": ""
            },
            "require": {
                "php": ">=7.1"
            },
            "type": "library",
            "extra": {
                "branch-alias": {
                    "dev-main": "1.23-dev"
                },
                "thanks": {
                    "name": "symfony/polyfill",
                    "url": "https://github.com/symfony/polyfill"
                }
            },
            "autoload": {
                "psr-4": {
                    "Symfony\\Polyfill\\Php80\\": ""
                },
                "files": [
                    "bootstrap.php"
                ],
                "classmap": [
                    "Resources/stubs"
                ]
            },
            "notification-url": "https://packagist.org/downloads/",
            "license": [
                "MIT"
            ],
            "authors": [
                {
                    "name": "Ion Bazan",
                    "email": "ion.bazan@gmail.com"
                },
                {
                    "name": "Nicolas Grekas",
                    "email": "p@tchwork.com"
                },
                {
                    "name": "Symfony Community",
                    "homepage": "https://symfony.com/contributors"
                }
            ],
            "description": "Symfony polyfill backporting some PHP 8.0+ features to lower PHP versions",
            "homepage": "https://symfony.com",
            "keywords": [
                "compatibility",
                "polyfill",
                "portable",
                "shim"
            ],
            "support": {
                "source": "https://github.com/symfony/polyfill-php80/tree/v1.23.0"
            },
            "funding": [
                {
                    "url": "https://symfony.com/sponsor",
                    "type": "custom"
                },
                {
                    "url": "https://github.com/fabpot",
                    "type": "github"
                },
                {
                    "url": "https://tidelift.com/funding/github/packagist/symfony/symfony",
                    "type": "tidelift"
                }
            ],
            "time": "2021-02-19T12:13:01+00:00"
        },
        {
            "name": "symfony/polyfill-php81",
            "version": "v1.23.0",
            "source": {
                "type": "git",
                "url": "https://github.com/symfony/polyfill-php81.git",
                "reference": "e66119f3de95efc359483f810c4c3e6436279436"
            },
            "dist": {
                "type": "zip",
                "url": "https://api.github.com/repos/symfony/polyfill-php81/zipball/e66119f3de95efc359483f810c4c3e6436279436",
                "reference": "e66119f3de95efc359483f810c4c3e6436279436",
                "shasum": ""
            },
            "require": {
                "php": ">=7.1"
            },
            "type": "library",
            "extra": {
                "branch-alias": {
                    "dev-main": "1.23-dev"
                },
                "thanks": {
                    "name": "symfony/polyfill",
                    "url": "https://github.com/symfony/polyfill"
                }
            },
            "autoload": {
                "psr-4": {
                    "Symfony\\Polyfill\\Php81\\": ""
                },
                "files": [
                    "bootstrap.php"
                ],
                "classmap": [
                    "Resources/stubs"
                ]
            },
            "notification-url": "https://packagist.org/downloads/",
            "license": [
                "MIT"
            ],
            "authors": [
                {
                    "name": "Nicolas Grekas",
                    "email": "p@tchwork.com"
                },
                {
                    "name": "Symfony Community",
                    "homepage": "https://symfony.com/contributors"
                }
            ],
            "description": "Symfony polyfill backporting some PHP 8.1+ features to lower PHP versions",
            "homepage": "https://symfony.com",
            "keywords": [
                "compatibility",
                "polyfill",
                "portable",
                "shim"
            ],
            "support": {
                "source": "https://github.com/symfony/polyfill-php81/tree/v1.23.0"
            },
            "funding": [
                {
                    "url": "https://symfony.com/sponsor",
                    "type": "custom"
                },
                {
                    "url": "https://github.com/fabpot",
                    "type": "github"
                },
                {
                    "url": "https://tidelift.com/funding/github/packagist/symfony/symfony",
                    "type": "tidelift"
                }
            ],
            "time": "2021-05-21T13:25:03+00:00"
        },
        {
            "name": "symfony/process",
            "version": "v4.4.26",
            "source": {
                "type": "git",
                "url": "https://github.com/symfony/process.git",
                "reference": "7e812c84c3f2dba173d311de6e510edf701685a8"
            },
            "dist": {
                "type": "zip",
                "url": "https://api.github.com/repos/symfony/process/zipball/7e812c84c3f2dba173d311de6e510edf701685a8",
                "reference": "7e812c84c3f2dba173d311de6e510edf701685a8",
                "shasum": ""
            },
            "require": {
                "php": ">=7.1.3"
            },
            "type": "library",
            "autoload": {
                "psr-4": {
                    "Symfony\\Component\\Process\\": ""
                },
                "exclude-from-classmap": [
                    "/Tests/"
                ]
            },
            "notification-url": "https://packagist.org/downloads/",
            "license": [
                "MIT"
            ],
            "authors": [
                {
                    "name": "Fabien Potencier",
                    "email": "fabien@symfony.com"
                },
                {
                    "name": "Symfony Community",
                    "homepage": "https://symfony.com/contributors"
                }
            ],
            "description": "Executes commands in sub-processes",
            "homepage": "https://symfony.com",
            "support": {
                "source": "https://github.com/symfony/process/tree/v4.4.26"
            },
            "funding": [
                {
                    "url": "https://symfony.com/sponsor",
                    "type": "custom"
                },
                {
                    "url": "https://github.com/fabpot",
                    "type": "github"
                },
                {
                    "url": "https://tidelift.com/funding/github/packagist/symfony/symfony",
                    "type": "tidelift"
                }
            ],
            "time": "2021-06-09T14:57:04+00:00"
        },
        {
            "name": "symfony/service-contracts",
            "version": "v2.4.0",
            "source": {
                "type": "git",
                "url": "https://github.com/symfony/service-contracts.git",
                "reference": "f040a30e04b57fbcc9c6cbcf4dbaa96bd318b9bb"
            },
            "dist": {
                "type": "zip",
                "url": "https://api.github.com/repos/symfony/service-contracts/zipball/f040a30e04b57fbcc9c6cbcf4dbaa96bd318b9bb",
                "reference": "f040a30e04b57fbcc9c6cbcf4dbaa96bd318b9bb",
                "shasum": ""
            },
            "require": {
                "php": ">=7.2.5",
                "psr/container": "^1.1"
            },
            "suggest": {
                "symfony/service-implementation": ""
            },
            "type": "library",
            "extra": {
                "branch-alias": {
                    "dev-main": "2.4-dev"
                },
                "thanks": {
                    "name": "symfony/contracts",
                    "url": "https://github.com/symfony/contracts"
                }
            },
            "autoload": {
                "psr-4": {
                    "Symfony\\Contracts\\Service\\": ""
                }
            },
            "notification-url": "https://packagist.org/downloads/",
            "license": [
                "MIT"
            ],
            "authors": [
                {
                    "name": "Nicolas Grekas",
                    "email": "p@tchwork.com"
                },
                {
                    "name": "Symfony Community",
                    "homepage": "https://symfony.com/contributors"
                }
            ],
            "description": "Generic abstractions related to writing services",
            "homepage": "https://symfony.com",
            "keywords": [
                "abstractions",
                "contracts",
                "decoupling",
                "interfaces",
                "interoperability",
                "standards"
            ],
            "support": {
                "source": "https://github.com/symfony/service-contracts/tree/v2.4.0"
            },
            "funding": [
                {
                    "url": "https://symfony.com/sponsor",
                    "type": "custom"
                },
                {
                    "url": "https://github.com/fabpot",
                    "type": "github"
                },
                {
                    "url": "https://tidelift.com/funding/github/packagist/symfony/symfony",
                    "type": "tidelift"
                }
            ],
            "time": "2021-04-01T10:43:52+00:00"
        },
        {
            "name": "symfony/var-dumper",
            "version": "v5.3.3",
            "source": {
                "type": "git",
                "url": "https://github.com/symfony/var-dumper.git",
                "reference": "46aa709affb9ad3355bd7a810f9662d71025c384"
            },
            "dist": {
                "type": "zip",
                "url": "https://api.github.com/repos/symfony/var-dumper/zipball/46aa709affb9ad3355bd7a810f9662d71025c384",
                "reference": "46aa709affb9ad3355bd7a810f9662d71025c384",
                "shasum": ""
            },
            "require": {
                "php": ">=7.2.5",
                "symfony/polyfill-mbstring": "~1.0",
                "symfony/polyfill-php80": "^1.15"
            },
            "conflict": {
                "phpunit/phpunit": "<5.4.3",
                "symfony/console": "<4.4"
            },
            "require-dev": {
                "ext-iconv": "*",
                "symfony/console": "^4.4|^5.0",
                "symfony/process": "^4.4|^5.0",
                "twig/twig": "^2.13|^3.0.4"
            },
            "suggest": {
                "ext-iconv": "To convert non-UTF-8 strings to UTF-8 (or symfony/polyfill-iconv in case ext-iconv cannot be used).",
                "ext-intl": "To show region name in time zone dump",
                "symfony/console": "To use the ServerDumpCommand and/or the bin/var-dump-server script"
            },
            "bin": [
                "Resources/bin/var-dump-server"
            ],
            "type": "library",
            "autoload": {
                "files": [
                    "Resources/functions/dump.php"
                ],
                "psr-4": {
                    "Symfony\\Component\\VarDumper\\": ""
                },
                "exclude-from-classmap": [
                    "/Tests/"
                ]
            },
            "notification-url": "https://packagist.org/downloads/",
            "license": [
                "MIT"
            ],
            "authors": [
                {
                    "name": "Nicolas Grekas",
                    "email": "p@tchwork.com"
                },
                {
                    "name": "Symfony Community",
                    "homepage": "https://symfony.com/contributors"
                }
            ],
            "description": "Provides mechanisms for walking through any arbitrary PHP variable",
            "homepage": "https://symfony.com",
            "keywords": [
                "debug",
                "dump"
            ],
            "support": {
                "source": "https://github.com/symfony/var-dumper/tree/v5.3.3"
            },
            "funding": [
                {
                    "url": "https://symfony.com/sponsor",
                    "type": "custom"
                },
                {
                    "url": "https://github.com/fabpot",
                    "type": "github"
                },
                {
                    "url": "https://tidelift.com/funding/github/packagist/symfony/symfony",
                    "type": "tidelift"
                }
            ],
            "time": "2021-06-24T08:13:00+00:00"
        },
        {
            "name": "tedivm/jshrink",
            "version": "v1.4.0",
            "source": {
                "type": "git",
                "url": "https://github.com/tedious/JShrink.git",
                "reference": "0513ba1407b1f235518a939455855e6952a48bbc"
            },
            "dist": {
                "type": "zip",
                "url": "https://api.github.com/repos/tedious/JShrink/zipball/0513ba1407b1f235518a939455855e6952a48bbc",
                "reference": "0513ba1407b1f235518a939455855e6952a48bbc",
                "shasum": ""
            },
            "require": {
                "php": "^5.6|^7.0|^8.0"
            },
            "require-dev": {
                "friendsofphp/php-cs-fixer": "^2.8",
                "php-coveralls/php-coveralls": "^1.1.0",
                "phpunit/phpunit": "^6"
            },
            "type": "library",
            "autoload": {
                "psr-0": {
                    "JShrink": "src/"
                }
            },
            "notification-url": "https://packagist.org/downloads/",
            "license": [
                "BSD-3-Clause"
            ],
            "authors": [
                {
                    "name": "Robert Hafner",
                    "email": "tedivm@tedivm.com"
                }
            ],
            "description": "Javascript Minifier built in PHP",
            "homepage": "http://github.com/tedious/JShrink",
            "keywords": [
                "javascript",
                "minifier"
            ],
            "support": {
                "issues": "https://github.com/tedious/JShrink/issues",
                "source": "https://github.com/tedious/JShrink/tree/v1.4.0"
            },
            "funding": [
                {
                    "url": "https://tidelift.com/funding/github/packagist/tedivm/jshrink",
                    "type": "tidelift"
                }
            ],
            "time": "2020-11-30T18:10:21+00:00"
        },
        {
            "name": "thecodingmachine/safe",
            "version": "v1.3.3",
            "source": {
                "type": "git",
                "url": "https://github.com/thecodingmachine/safe.git",
                "reference": "a8ab0876305a4cdaef31b2350fcb9811b5608dbc"
            },
            "dist": {
                "type": "zip",
                "url": "https://api.github.com/repos/thecodingmachine/safe/zipball/a8ab0876305a4cdaef31b2350fcb9811b5608dbc",
                "reference": "a8ab0876305a4cdaef31b2350fcb9811b5608dbc",
                "shasum": ""
            },
            "require": {
                "php": ">=7.2"
            },
            "require-dev": {
                "phpstan/phpstan": "^0.12",
                "squizlabs/php_codesniffer": "^3.2",
                "thecodingmachine/phpstan-strict-rules": "^0.12"
            },
            "type": "library",
            "extra": {
                "branch-alias": {
                    "dev-master": "0.1-dev"
                }
            },
            "autoload": {
                "psr-4": {
                    "Safe\\": [
                        "lib/",
                        "deprecated/",
                        "generated/"
                    ]
                },
                "files": [
                    "deprecated/apc.php",
                    "deprecated/libevent.php",
                    "deprecated/mssql.php",
                    "deprecated/stats.php",
                    "lib/special_cases.php",
                    "generated/apache.php",
                    "generated/apcu.php",
                    "generated/array.php",
                    "generated/bzip2.php",
                    "generated/calendar.php",
                    "generated/classobj.php",
                    "generated/com.php",
                    "generated/cubrid.php",
                    "generated/curl.php",
                    "generated/datetime.php",
                    "generated/dir.php",
                    "generated/eio.php",
                    "generated/errorfunc.php",
                    "generated/exec.php",
                    "generated/fileinfo.php",
                    "generated/filesystem.php",
                    "generated/filter.php",
                    "generated/fpm.php",
                    "generated/ftp.php",
                    "generated/funchand.php",
                    "generated/gmp.php",
                    "generated/gnupg.php",
                    "generated/hash.php",
                    "generated/ibase.php",
                    "generated/ibmDb2.php",
                    "generated/iconv.php",
                    "generated/image.php",
                    "generated/imap.php",
                    "generated/info.php",
                    "generated/ingres-ii.php",
                    "generated/inotify.php",
                    "generated/json.php",
                    "generated/ldap.php",
                    "generated/libxml.php",
                    "generated/lzf.php",
                    "generated/mailparse.php",
                    "generated/mbstring.php",
                    "generated/misc.php",
                    "generated/msql.php",
                    "generated/mysql.php",
                    "generated/mysqli.php",
                    "generated/mysqlndMs.php",
                    "generated/mysqlndQc.php",
                    "generated/network.php",
                    "generated/oci8.php",
                    "generated/opcache.php",
                    "generated/openssl.php",
                    "generated/outcontrol.php",
                    "generated/password.php",
                    "generated/pcntl.php",
                    "generated/pcre.php",
                    "generated/pdf.php",
                    "generated/pgsql.php",
                    "generated/posix.php",
                    "generated/ps.php",
                    "generated/pspell.php",
                    "generated/readline.php",
                    "generated/rpminfo.php",
                    "generated/rrd.php",
                    "generated/sem.php",
                    "generated/session.php",
                    "generated/shmop.php",
                    "generated/simplexml.php",
                    "generated/sockets.php",
                    "generated/sodium.php",
                    "generated/solr.php",
                    "generated/spl.php",
                    "generated/sqlsrv.php",
                    "generated/ssdeep.php",
                    "generated/ssh2.php",
                    "generated/stream.php",
                    "generated/strings.php",
                    "generated/swoole.php",
                    "generated/uodbc.php",
                    "generated/uopz.php",
                    "generated/url.php",
                    "generated/var.php",
                    "generated/xdiff.php",
                    "generated/xml.php",
                    "generated/xmlrpc.php",
                    "generated/yaml.php",
                    "generated/yaz.php",
                    "generated/zip.php",
                    "generated/zlib.php"
                ]
            },
            "notification-url": "https://packagist.org/downloads/",
            "license": [
                "MIT"
            ],
            "description": "PHP core functions that throw exceptions instead of returning FALSE on error",
            "support": {
                "issues": "https://github.com/thecodingmachine/safe/issues",
                "source": "https://github.com/thecodingmachine/safe/tree/v1.3.3"
            },
            "time": "2020-10-28T17:51:34+00:00"
        },
        {
            "name": "true/punycode",
            "version": "v2.1.1",
            "source": {
                "type": "git",
                "url": "https://github.com/true/php-punycode.git",
                "reference": "a4d0c11a36dd7f4e7cd7096076cab6d3378a071e"
            },
            "dist": {
                "type": "zip",
                "url": "https://api.github.com/repos/true/php-punycode/zipball/a4d0c11a36dd7f4e7cd7096076cab6d3378a071e",
                "reference": "a4d0c11a36dd7f4e7cd7096076cab6d3378a071e",
                "shasum": ""
            },
            "require": {
                "php": ">=5.3.0",
                "symfony/polyfill-mbstring": "^1.3"
            },
            "require-dev": {
                "phpunit/phpunit": "~4.7",
                "squizlabs/php_codesniffer": "~2.0"
            },
            "type": "library",
            "autoload": {
                "psr-4": {
                    "TrueBV\\": "src/"
                }
            },
            "notification-url": "https://packagist.org/downloads/",
            "license": [
                "MIT"
            ],
            "authors": [
                {
                    "name": "Renan Gonçalves",
                    "email": "renan.saddam@gmail.com"
                }
            ],
            "description": "A Bootstring encoding of Unicode for Internationalized Domain Names in Applications (IDNA)",
            "homepage": "https://github.com/true/php-punycode",
            "keywords": [
                "idna",
                "punycode"
            ],
            "support": {
                "issues": "https://github.com/true/php-punycode/issues",
                "source": "https://github.com/true/php-punycode/tree/master"
            },
            "time": "2016-11-16T10:37:54+00:00"
        },
        {
            "name": "tubalmartin/cssmin",
            "version": "v4.1.1",
            "source": {
                "type": "git",
                "url": "https://github.com/tubalmartin/YUI-CSS-compressor-PHP-port.git",
                "reference": "3cbf557f4079d83a06f9c3ff9b957c022d7805cf"
            },
            "dist": {
                "type": "zip",
                "url": "https://api.github.com/repos/tubalmartin/YUI-CSS-compressor-PHP-port/zipball/3cbf557f4079d83a06f9c3ff9b957c022d7805cf",
                "reference": "3cbf557f4079d83a06f9c3ff9b957c022d7805cf",
                "shasum": ""
            },
            "require": {
                "ext-pcre": "*",
                "php": ">=5.3.2"
            },
            "require-dev": {
                "cogpowered/finediff": "0.3.*",
                "phpunit/phpunit": "4.8.*"
            },
            "bin": [
                "cssmin"
            ],
            "type": "library",
            "autoload": {
                "psr-4": {
                    "tubalmartin\\CssMin\\": "src"
                }
            },
            "notification-url": "https://packagist.org/downloads/",
            "license": [
                "BSD-3-Clause"
            ],
            "authors": [
                {
                    "name": "Túbal Martín",
                    "homepage": "http://tubalmartin.me/"
                }
            ],
            "description": "A PHP port of the YUI CSS compressor",
            "homepage": "https://github.com/tubalmartin/YUI-CSS-compressor-PHP-port",
            "keywords": [
                "compress",
                "compressor",
                "css",
                "cssmin",
                "minify",
                "yui"
            ],
            "support": {
                "issues": "https://github.com/tubalmartin/YUI-CSS-compressor-PHP-port/issues",
                "source": "https://github.com/tubalmartin/YUI-CSS-compressor-PHP-port"
            },
            "time": "2018-01-15T15:26:51+00:00"
        },
        {
            "name": "web-token/jwt-framework",
            "version": "v2.2.10",
            "source": {
                "type": "git",
                "url": "https://github.com/web-token/jwt-framework.git",
                "reference": "49e48633d8cdd7da993c4a94f66dd3ebceda16a5"
            },
            "dist": {
                "type": "zip",
                "url": "https://api.github.com/repos/web-token/jwt-framework/zipball/49e48633d8cdd7da993c4a94f66dd3ebceda16a5",
                "reference": "49e48633d8cdd7da993c4a94f66dd3ebceda16a5",
                "shasum": ""
            },
            "require": {
                "brick/math": "^0.8.17|^0.9",
                "ext-json": "*",
                "ext-mbstring": "*",
                "ext-openssl": "*",
                "ext-sodium": "*",
                "fgrosse/phpasn1": "^2.0",
                "php": ">=7.2",
                "psr/event-dispatcher": "^1.0",
                "psr/http-client": "^1.0",
                "psr/http-factory": "^1.0",
                "spomky-labs/aes-key-wrap": "^5.0|^6.0",
                "spomky-labs/base64url": "^1.0|^2.0",
                "symfony/config": "^4.2|^5.0",
                "symfony/console": "^4.2|^5.0",
                "symfony/dependency-injection": "^4.2|^5.0",
                "symfony/event-dispatcher": "^4.2|^5.0",
                "symfony/http-kernel": "^4.2|^5.0",
                "symfony/polyfill-mbstring": "^1.12"
            },
            "conflict": {
                "spomky-labs/jose": "*"
            },
            "replace": {
                "web-token/encryption-pack": "self.version",
                "web-token/jwt-bundle": "self.version",
                "web-token/jwt-checker": "self.version",
                "web-token/jwt-console": "self.version",
                "web-token/jwt-core": "self.version",
                "web-token/jwt-easy": "self.version",
                "web-token/jwt-encryption": "self.version",
                "web-token/jwt-encryption-algorithm-aescbc": "self.version",
                "web-token/jwt-encryption-algorithm-aesgcm": "self.version",
                "web-token/jwt-encryption-algorithm-aesgcmkw": "self.version",
                "web-token/jwt-encryption-algorithm-aeskw": "self.version",
                "web-token/jwt-encryption-algorithm-dir": "self.version",
                "web-token/jwt-encryption-algorithm-ecdh-es": "self.version",
                "web-token/jwt-encryption-algorithm-experimental": "self.version",
                "web-token/jwt-encryption-algorithm-pbes2": "self.version",
                "web-token/jwt-encryption-algorithm-rsa": "self.version",
                "web-token/jwt-key-mgmt": "self.version",
                "web-token/jwt-nested-token": "self.version",
                "web-token/jwt-signature": "self.version",
                "web-token/jwt-signature-algorithm-ecdsa": "self.version",
                "web-token/jwt-signature-algorithm-eddsa": "self.version",
                "web-token/jwt-signature-algorithm-experimental": "self.version",
                "web-token/jwt-signature-algorithm-hmac": "self.version",
                "web-token/jwt-signature-algorithm-none": "self.version",
                "web-token/jwt-signature-algorithm-rsa": "self.version",
                "web-token/jwt-util-ecc": "self.version",
                "web-token/signature-pack": "self.version"
            },
            "require-dev": {
                "bjeavons/zxcvbn-php": "^1.0",
                "blackfire/php-sdk": "^1.14",
                "ext-curl": "*",
                "ext-gmp": "*",
                "friendsofphp/php-cs-fixer": "^2.16",
                "infection/infection": "^0.15|^0.16|^0.17|^0.18|^0.19|^0.20",
                "matthiasnoback/symfony-config-test": "^3.1|^4.0",
                "nyholm/psr7": "^1.3",
                "php-coveralls/php-coveralls": "^2.0",
                "php-http/mock-client": "^1.0",
                "phpstan/phpstan": "^0.12",
                "phpstan/phpstan-deprecation-rules": "^0.12",
                "phpstan/phpstan-phpunit": "^0.12",
                "phpstan/phpstan-strict-rules": "^0.12",
                "phpunit/phpunit": "^8.0|^9.0",
                "symfony/browser-kit": "^4.2|^5.0",
                "symfony/finder": "^4.2|^5.0",
                "symfony/framework-bundle": "^4.2|^5.0",
                "symfony/http-client": "^5.2",
                "symfony/phpunit-bridge": "^4.2|^5.0",
                "symfony/serializer": "^4.2|^5.0",
                "symfony/var-dumper": "^4.2|^5.0"
            },
            "suggest": {
                "bjeavons/zxcvbn-php": "Adds key quality check for oct keys.",
                "ext-sodium": "Sodium is required for OKP key creation, EdDSA signature algorithm and ECDH-ES key encryption with OKP keys",
                "php-http/httplug": "To enable JKU/X5U support.",
                "php-http/httplug-bundle": "To enable JKU/X5U support.",
                "php-http/message-factory": "To enable JKU/X5U support.",
                "symfony/serializer": "Use the Symfony serializer to serialize/unserialize JWS and JWE tokens.",
                "symfony/var-dumper": "Used to show data on the debug toolbar."
            },
            "type": "symfony-bundle",
            "autoload": {
                "psr-4": {
                    "Jose\\": "src/",
                    "Jose\\Component\\Signature\\Algorithm\\": [
                        "src/SignatureAlgorithm/ECDSA",
                        "src/SignatureAlgorithm/EdDSA",
                        "src/SignatureAlgorithm/HMAC",
                        "src/SignatureAlgorithm/None",
                        "src/SignatureAlgorithm/RSA",
                        "src/SignatureAlgorithm/Experimental"
                    ],
                    "Jose\\Component\\Core\\Util\\Ecc\\": [
                        "src/Ecc"
                    ],
                    "Jose\\Component\\Encryption\\Algorithm\\": [
                        "src/EncryptionAlgorithm/Experimental"
                    ],
                    "Jose\\Component\\Encryption\\Algorithm\\KeyEncryption\\": [
                        "src/EncryptionAlgorithm/KeyEncryption/AESGCMKW",
                        "src/EncryptionAlgorithm/KeyEncryption/AESKW",
                        "src/EncryptionAlgorithm/KeyEncryption/Direct",
                        "src/EncryptionAlgorithm/KeyEncryption/ECDHES",
                        "src/EncryptionAlgorithm/KeyEncryption/PBES2",
                        "src/EncryptionAlgorithm/KeyEncryption/RSA"
                    ],
                    "Jose\\Component\\Encryption\\Algorithm\\ContentEncryption\\": [
                        "src/EncryptionAlgorithm/ContentEncryption/AESGCM",
                        "src/EncryptionAlgorithm/ContentEncryption/AESCBC"
                    ]
                }
            },
            "notification-url": "https://packagist.org/downloads/",
            "license": [
                "MIT"
            ],
            "authors": [
                {
                    "name": "Florent Morselli",
                    "homepage": "https://github.com/Spomky"
                },
                {
                    "name": "All contributors",
                    "homepage": "https://github.com/web-token/jwt-framework/contributors"
                }
            ],
            "description": "JSON Object Signing and Encryption library for PHP and Symfony Bundle.",
            "homepage": "https://github.com/web-token/jwt-framework",
            "keywords": [
                "JOSE",
                "JWE",
                "JWK",
                "JWKSet",
                "JWS",
                "Jot",
                "RFC7515",
                "RFC7516",
                "RFC7517",
                "RFC7518",
                "RFC7519",
                "RFC7520",
                "bundle",
                "jwa",
                "jwt",
                "symfony"
            ],
            "support": {
                "issues": "https://github.com/web-token/jwt-framework/issues",
                "source": "https://github.com/web-token/jwt-framework/tree/v2.2.10"
            },
            "funding": [
                {
                    "url": "https://github.com/Spomky",
                    "type": "github"
                }
            ],
            "time": "2021-03-24T14:00:05+00:00"
        },
        {
            "name": "webimpress/safe-writer",
            "version": "2.2.0",
            "source": {
                "type": "git",
                "url": "https://github.com/webimpress/safe-writer.git",
                "reference": "9d37cc8bee20f7cb2f58f6e23e05097eab5072e6"
            },
            "dist": {
                "type": "zip",
                "url": "https://api.github.com/repos/webimpress/safe-writer/zipball/9d37cc8bee20f7cb2f58f6e23e05097eab5072e6",
                "reference": "9d37cc8bee20f7cb2f58f6e23e05097eab5072e6",
                "shasum": ""
            },
            "require": {
                "php": "^7.3 || ^8.0"
            },
            "require-dev": {
                "phpunit/phpunit": "^9.5.4",
                "vimeo/psalm": "^4.7",
                "webimpress/coding-standard": "^1.2.2"
            },
            "type": "library",
            "extra": {
                "branch-alias": {
                    "dev-master": "2.2.x-dev",
                    "dev-develop": "2.3.x-dev",
                    "dev-release-1.0": "1.0.x-dev"
                }
            },
            "autoload": {
                "psr-4": {
                    "Webimpress\\SafeWriter\\": "src/"
                }
            },
            "notification-url": "https://packagist.org/downloads/",
            "license": [
                "BSD-2-Clause"
            ],
            "description": "Tool to write files safely, to avoid race conditions",
            "keywords": [
                "concurrent write",
                "file writer",
                "race condition",
                "safe writer",
                "webimpress"
            ],
            "support": {
                "issues": "https://github.com/webimpress/safe-writer/issues",
                "source": "https://github.com/webimpress/safe-writer/tree/2.2.0"
            },
            "funding": [
                {
                    "url": "https://github.com/michalbundyra",
                    "type": "github"
                }
            ],
            "time": "2021-04-19T16:34:45+00:00"
        },
        {
            "name": "webonyx/graphql-php",
            "version": "v0.13.9",
            "source": {
                "type": "git",
                "url": "https://github.com/webonyx/graphql-php.git",
                "reference": "d9a94fddcad0a35d4bced212b8a44ad1bc59bdf3"
            },
            "dist": {
                "type": "zip",
                "url": "https://api.github.com/repos/webonyx/graphql-php/zipball/d9a94fddcad0a35d4bced212b8a44ad1bc59bdf3",
                "reference": "d9a94fddcad0a35d4bced212b8a44ad1bc59bdf3",
                "shasum": ""
            },
            "require": {
                "ext-json": "*",
                "ext-mbstring": "*",
                "php": "^7.1||^8.0"
            },
            "require-dev": {
                "doctrine/coding-standard": "^6.0",
                "phpbench/phpbench": "^0.14.0",
                "phpstan/phpstan": "^0.11.4",
                "phpstan/phpstan-phpunit": "^0.11.0",
                "phpstan/phpstan-strict-rules": "^0.11.0",
                "phpunit/phpcov": "^5.0",
                "phpunit/phpunit": "^7.2",
                "psr/http-message": "^1.0",
                "react/promise": "2.*"
            },
            "suggest": {
                "psr/http-message": "To use standard GraphQL server",
                "react/promise": "To leverage async resolving on React PHP platform"
            },
            "type": "library",
            "autoload": {
                "psr-4": {
                    "GraphQL\\": "src/"
                }
            },
            "notification-url": "https://packagist.org/downloads/",
            "license": [
                "MIT"
            ],
            "description": "A PHP port of GraphQL reference implementation",
            "homepage": "https://github.com/webonyx/graphql-php",
            "keywords": [
                "api",
                "graphql"
            ],
            "support": {
                "issues": "https://github.com/webonyx/graphql-php/issues",
                "source": "https://github.com/webonyx/graphql-php/tree/0.13.x"
            },
            "funding": [
                {
                    "url": "https://opencollective.com/webonyx-graphql-php",
                    "type": "open_collective"
                }
            ],
            "time": "2020-07-02T05:49:25+00:00"
        },
        {
            "name": "wikimedia/less.php",
            "version": "v3.1.0",
            "source": {
                "type": "git",
                "url": "https://github.com/wikimedia/less.php.git",
                "reference": "a486d78b9bd16b72f237fc6093aa56d69ce8bd13"
            },
            "dist": {
                "type": "zip",
                "url": "https://api.github.com/repos/wikimedia/less.php/zipball/a486d78b9bd16b72f237fc6093aa56d69ce8bd13",
                "reference": "a486d78b9bd16b72f237fc6093aa56d69ce8bd13",
                "shasum": ""
            },
            "require": {
                "php": ">=7.2.9"
            },
            "require-dev": {
                "mediawiki/mediawiki-codesniffer": "34.0.0",
                "mediawiki/minus-x": "1.0.0",
                "php-parallel-lint/php-console-highlighter": "0.5.0",
                "php-parallel-lint/php-parallel-lint": "1.2.0",
                "phpunit/phpunit": "^8.5"
            },
            "bin": [
                "bin/lessc"
            ],
            "type": "library",
            "autoload": {
                "psr-0": {
                    "Less": "lib/"
                },
                "classmap": [
                    "lessc.inc.php"
                ]
            },
            "notification-url": "https://packagist.org/downloads/",
            "license": [
                "Apache-2.0"
            ],
            "authors": [
                {
                    "name": "Josh Schmidt",
                    "homepage": "https://github.com/oyejorge"
                },
                {
                    "name": "Matt Agar",
                    "homepage": "https://github.com/agar"
                },
                {
                    "name": "Martin Jantošovič",
                    "homepage": "https://github.com/Mordred"
                }
            ],
            "description": "PHP port of the Javascript version of LESS http://lesscss.org (Originally maintained by Josh Schmidt)",
            "keywords": [
                "css",
                "less",
                "less.js",
                "lesscss",
                "php",
                "stylesheet"
            ],
            "support": {
                "issues": "https://github.com/wikimedia/less.php/issues",
                "source": "https://github.com/wikimedia/less.php/tree/v3.1.0"
            },
            "time": "2020-12-11T19:33:31+00:00"
        }
    ],
    "packages-dev": [
        {
            "name": "allure-framework/allure-codeception",
            "version": "1.5.2",
            "source": {
                "type": "git",
                "url": "https://github.com/allure-framework/allure-codeception.git",
                "reference": "a6156aef942a4e4de0add34a73d066a9458cefc6"
            },
            "dist": {
                "type": "zip",
                "url": "https://api.github.com/repos/allure-framework/allure-codeception/zipball/a6156aef942a4e4de0add34a73d066a9458cefc6",
                "reference": "a6156aef942a4e4de0add34a73d066a9458cefc6",
                "shasum": ""
            },
            "require": {
                "allure-framework/allure-php-api": "^1.3",
                "codeception/codeception": "^2.5 | ^3 | ^4",
                "ext-json": "*",
                "php": ">=7.1.3",
                "symfony/filesystem": "^2.7 | ^3 | ^4 | ^5",
                "symfony/finder": "^2.7 | ^3 | ^4 | ^5"
            },
            "require-dev": {
                "ext-dom": "*",
                "phpunit/phpunit": "^7.2 | ^8 | ^9"
            },
            "type": "library",
            "autoload": {
                "psr-0": {
                    "Yandex": "src/"
                }
            },
            "notification-url": "https://packagist.org/downloads/",
            "license": [
                "Apache-2.0"
            ],
            "authors": [
                {
                    "name": "Ivan Krutov",
                    "email": "vania-pooh@aerokube.com",
                    "role": "Developer"
                }
            ],
            "description": "Allure Codeception integration",
            "homepage": "http://allure.qatools.ru/",
            "keywords": [
                "allure",
                "attachments",
                "cases",
                "codeception",
                "report",
                "steps",
                "testing"
            ],
            "support": {
                "email": "allure@qameta.io",
                "issues": "https://github.com/allure-framework/allure-codeception/issues",
                "source": "https://github.com/allure-framework/allure-codeception"
            },
            "time": "2021-06-04T13:24:36+00:00"
        },
        {
            "name": "allure-framework/allure-php-api",
            "version": "1.3.1",
            "source": {
                "type": "git",
                "url": "https://github.com/allure-framework/allure-php-commons.git",
                "reference": "f64b69afeff472c564a4e2379efb2b69c430ec5a"
            },
            "dist": {
                "type": "zip",
                "url": "https://api.github.com/repos/allure-framework/allure-php-commons/zipball/f64b69afeff472c564a4e2379efb2b69c430ec5a",
                "reference": "f64b69afeff472c564a4e2379efb2b69c430ec5a",
                "shasum": ""
            },
            "require": {
                "jms/serializer": "^1 | ^2 | ^3",
                "php": ">=7.1.3",
                "ramsey/uuid": "^3 | ^4",
                "symfony/mime": "^4.3 | ^5"
            },
            "require-dev": {
                "phpunit/phpunit": "^7 | ^8 | ^9"
            },
            "type": "library",
            "autoload": {
                "psr-0": {
                    "Yandex": [
                        "src/",
                        "test/"
                    ]
                }
            },
            "notification-url": "https://packagist.org/downloads/",
            "license": [
                "Apache-2.0"
            ],
            "authors": [
                {
                    "name": "Ivan Krutov",
                    "email": "vania-pooh@yandex-team.ru",
                    "role": "Developer"
                }
            ],
            "description": "PHP API for Allure adapter",
            "homepage": "http://allure.qatools.ru/",
            "keywords": [
                "allure",
                "api",
                "php",
                "report"
            ],
            "support": {
                "email": "allure@yandex-team.ru",
                "issues": "https://github.com/allure-framework/allure-php-commons/issues",
                "source": "https://github.com/allure-framework/allure-php-api"
            },
            "time": "2021-03-26T14:32:27+00:00"
        },
        {
            "name": "allure-framework/allure-phpunit",
            "version": "1.4.0",
            "source": {
                "type": "git",
                "url": "https://github.com/allure-framework/allure-phpunit.git",
                "reference": "56c65ae482c40411b74a65f97629d16b0e7662ee"
            },
            "dist": {
                "type": "zip",
                "url": "https://api.github.com/repos/allure-framework/allure-phpunit/zipball/56c65ae482c40411b74a65f97629d16b0e7662ee",
                "reference": "56c65ae482c40411b74a65f97629d16b0e7662ee",
                "shasum": ""
            },
            "require": {
                "allure-framework/allure-php-api": "^1.3",
                "php": ">=7.1",
                "phpunit/phpunit": "^7.2 | ^8 | ^9"
            },
            "require-dev": {
                "ext-dom": "*",
                "mikey179/vfsstream": "^1"
            },
            "type": "library",
            "autoload": {
                "psr-0": {
                    "Yandex": "src/"
                }
            },
            "notification-url": "https://packagist.org/downloads/",
            "license": [
                "Apache-2.0"
            ],
            "authors": [
                {
                    "name": "Ivan Krutov",
                    "email": "vania-pooh@yandex-team.ru",
                    "role": "Developer"
                }
            ],
            "description": "Allure PHPUNit integration",
            "homepage": "http://allure.qatools.ru/",
            "keywords": [
                "allure",
                "attachments",
                "cases",
                "phpunit",
                "report",
                "steps",
                "testing"
            ],
            "support": {
                "email": "allure@qameta.io",
                "issues": "https://github.com/allure-framework/allure-phpunit/issues",
                "source": "https://github.com/allure-framework/allure-phpunit"
            },
            "time": "2021-03-26T15:43:03+00:00"
        },
        {
            "name": "beberlei/assert",
            "version": "v3.3.1",
            "source": {
                "type": "git",
                "url": "https://github.com/beberlei/assert.git",
                "reference": "5e721d7e937ca3ba2cdec1e1adf195f9e5188372"
            },
            "dist": {
                "type": "zip",
                "url": "https://api.github.com/repos/beberlei/assert/zipball/5e721d7e937ca3ba2cdec1e1adf195f9e5188372",
                "reference": "5e721d7e937ca3ba2cdec1e1adf195f9e5188372",
                "shasum": ""
            },
            "require": {
                "ext-ctype": "*",
                "ext-json": "*",
                "ext-mbstring": "*",
                "ext-simplexml": "*",
                "php": "^7.0 || ^8.0"
            },
            "require-dev": {
                "friendsofphp/php-cs-fixer": "*",
                "phpstan/phpstan": "*",
                "phpunit/phpunit": ">=6.0.0",
                "yoast/phpunit-polyfills": "^0.1.0"
            },
            "suggest": {
                "ext-intl": "Needed to allow Assertion::count(), Assertion::isCountable(), Assertion::minCount(), and Assertion::maxCount() to operate on ResourceBundles"
            },
            "type": "library",
            "autoload": {
                "psr-4": {
                    "Assert\\": "lib/Assert"
                },
                "files": [
                    "lib/Assert/functions.php"
                ]
            },
            "notification-url": "https://packagist.org/downloads/",
            "license": [
                "BSD-2-Clause"
            ],
            "authors": [
                {
                    "name": "Benjamin Eberlei",
                    "email": "kontakt@beberlei.de",
                    "role": "Lead Developer"
                },
                {
                    "name": "Richard Quadling",
                    "email": "rquadling@gmail.com",
                    "role": "Collaborator"
                }
            ],
            "description": "Thin assertion library for input validation in business models.",
            "keywords": [
                "assert",
                "assertion",
                "validation"
            ],
            "support": {
                "issues": "https://github.com/beberlei/assert/issues",
                "source": "https://github.com/beberlei/assert/tree/v3.3.1"
            },
            "time": "2021-04-18T20:11:03+00:00"
        },
        {
            "name": "behat/gherkin",
            "version": "v4.8.0",
            "source": {
                "type": "git",
                "url": "https://github.com/Behat/Gherkin.git",
                "reference": "2391482cd003dfdc36b679b27e9f5326bd656acd"
            },
            "dist": {
                "type": "zip",
                "url": "https://api.github.com/repos/Behat/Gherkin/zipball/2391482cd003dfdc36b679b27e9f5326bd656acd",
                "reference": "2391482cd003dfdc36b679b27e9f5326bd656acd",
                "shasum": ""
            },
            "require": {
                "php": "~7.2|~8.0"
            },
            "require-dev": {
                "cucumber/cucumber": "dev-gherkin-16.0.0",
                "phpunit/phpunit": "~8|~9",
                "symfony/phpunit-bridge": "~3|~4|~5",
                "symfony/yaml": "~3|~4|~5"
            },
            "suggest": {
                "symfony/yaml": "If you want to parse features, represented in YAML files"
            },
            "type": "library",
            "extra": {
                "branch-alias": {
                    "dev-master": "4.4-dev"
                }
            },
            "autoload": {
                "psr-0": {
                    "Behat\\Gherkin": "src/"
                }
            },
            "notification-url": "https://packagist.org/downloads/",
            "license": [
                "MIT"
            ],
            "authors": [
                {
                    "name": "Konstantin Kudryashov",
                    "email": "ever.zet@gmail.com",
                    "homepage": "http://everzet.com"
                }
            ],
            "description": "Gherkin DSL parser for PHP",
            "homepage": "http://behat.org/",
            "keywords": [
                "BDD",
                "Behat",
                "Cucumber",
                "DSL",
                "gherkin",
                "parser"
            ],
            "support": {
                "issues": "https://github.com/Behat/Gherkin/issues",
                "source": "https://github.com/Behat/Gherkin/tree/v4.8.0"
            },
            "time": "2021-02-04T12:44:21+00:00"
        },
        {
            "name": "codeception/codeception",
            "version": "4.1.21",
            "source": {
                "type": "git",
                "url": "https://github.com/Codeception/Codeception.git",
                "reference": "c25f20d842a7e3fa0a8e6abf0828f102c914d419"
            },
            "dist": {
                "type": "zip",
                "url": "https://api.github.com/repos/Codeception/Codeception/zipball/c25f20d842a7e3fa0a8e6abf0828f102c914d419",
                "reference": "c25f20d842a7e3fa0a8e6abf0828f102c914d419",
                "shasum": ""
            },
            "require": {
                "behat/gherkin": "^4.4.0",
                "codeception/lib-asserts": "^1.0",
                "codeception/phpunit-wrapper": ">6.0.15 <6.1.0 | ^6.6.1 | ^7.7.1 | ^8.1.1 | ^9.0",
                "codeception/stub": "^2.0 | ^3.0",
                "ext-curl": "*",
                "ext-json": "*",
                "ext-mbstring": "*",
                "guzzlehttp/psr7": "~1.4",
                "php": ">=5.6.0 <9.0",
                "symfony/console": ">=2.7 <6.0",
                "symfony/css-selector": ">=2.7 <6.0",
                "symfony/event-dispatcher": ">=2.7 <6.0",
                "symfony/finder": ">=2.7 <6.0",
                "symfony/yaml": ">=2.7 <6.0"
            },
            "require-dev": {
                "codeception/module-asserts": "1.*@dev",
                "codeception/module-cli": "1.*@dev",
                "codeception/module-db": "1.*@dev",
                "codeception/module-filesystem": "1.*@dev",
                "codeception/module-phpbrowser": "1.*@dev",
                "codeception/specify": "~0.3",
                "codeception/util-universalframework": "*@dev",
                "monolog/monolog": "~1.8",
                "squizlabs/php_codesniffer": "~2.0",
                "symfony/process": ">=2.7 <6.0",
                "vlucas/phpdotenv": "^2.0 | ^3.0 | ^4.0 | ^5.0"
            },
            "suggest": {
                "codeception/specify": "BDD-style code blocks",
                "codeception/verify": "BDD-style assertions",
                "hoa/console": "For interactive console functionality",
                "stecman/symfony-console-completion": "For BASH autocompletion",
                "symfony/phpunit-bridge": "For phpunit-bridge support"
            },
            "bin": [
                "codecept"
            ],
            "type": "library",
            "extra": {
                "branch-alias": []
            },
            "autoload": {
                "psr-4": {
                    "Codeception\\": "src/Codeception",
                    "Codeception\\Extension\\": "ext"
                }
            },
            "notification-url": "https://packagist.org/downloads/",
            "license": [
                "MIT"
            ],
            "authors": [
                {
                    "name": "Michael Bodnarchuk",
                    "email": "davert@mail.ua",
                    "homepage": "http://codegyre.com"
                }
            ],
            "description": "BDD-style testing framework",
            "homepage": "http://codeception.com/",
            "keywords": [
                "BDD",
                "TDD",
                "acceptance testing",
                "functional testing",
                "unit testing"
            ],
            "support": {
                "issues": "https://github.com/Codeception/Codeception/issues",
                "source": "https://github.com/Codeception/Codeception/tree/4.1.21"
            },
            "funding": [
                {
                    "url": "https://opencollective.com/codeception",
                    "type": "open_collective"
                }
            ],
            "time": "2021-05-28T17:43:39+00:00"
        },
        {
            "name": "codeception/lib-asserts",
            "version": "1.13.2",
            "source": {
                "type": "git",
                "url": "https://github.com/Codeception/lib-asserts.git",
                "reference": "184231d5eab66bc69afd6b9429344d80c67a33b6"
            },
            "dist": {
                "type": "zip",
                "url": "https://api.github.com/repos/Codeception/lib-asserts/zipball/184231d5eab66bc69afd6b9429344d80c67a33b6",
                "reference": "184231d5eab66bc69afd6b9429344d80c67a33b6",
                "shasum": ""
            },
            "require": {
                "codeception/phpunit-wrapper": ">6.0.15 <6.1.0 | ^6.6.1 | ^7.7.1 | ^8.0.3 | ^9.0",
                "ext-dom": "*",
                "php": ">=5.6.0 <9.0"
            },
            "type": "library",
            "autoload": {
                "classmap": [
                    "src/"
                ]
            },
            "notification-url": "https://packagist.org/downloads/",
            "license": [
                "MIT"
            ],
            "authors": [
                {
                    "name": "Michael Bodnarchuk",
                    "email": "davert@mail.ua",
                    "homepage": "http://codegyre.com"
                },
                {
                    "name": "Gintautas Miselis"
                },
                {
                    "name": "Gustavo Nieves",
                    "homepage": "https://medium.com/@ganieves"
                }
            ],
            "description": "Assertion methods used by Codeception core and Asserts module",
            "homepage": "https://codeception.com/",
            "keywords": [
                "codeception"
            ],
            "support": {
                "issues": "https://github.com/Codeception/lib-asserts/issues",
                "source": "https://github.com/Codeception/lib-asserts/tree/1.13.2"
            },
            "time": "2020-10-21T16:26:20+00:00"
        },
        {
            "name": "codeception/module-asserts",
            "version": "1.3.1",
            "source": {
                "type": "git",
                "url": "https://github.com/Codeception/module-asserts.git",
                "reference": "59374f2fef0cabb9e8ddb53277e85cdca74328de"
            },
            "dist": {
                "type": "zip",
                "url": "https://api.github.com/repos/Codeception/module-asserts/zipball/59374f2fef0cabb9e8ddb53277e85cdca74328de",
                "reference": "59374f2fef0cabb9e8ddb53277e85cdca74328de",
                "shasum": ""
            },
            "require": {
                "codeception/codeception": "*@dev",
                "codeception/lib-asserts": "^1.13.1",
                "php": ">=5.6.0 <9.0"
            },
            "conflict": {
                "codeception/codeception": "<4.0"
            },
            "type": "library",
            "autoload": {
                "classmap": [
                    "src/"
                ]
            },
            "notification-url": "https://packagist.org/downloads/",
            "license": [
                "MIT"
            ],
            "authors": [
                {
                    "name": "Michael Bodnarchuk"
                },
                {
                    "name": "Gintautas Miselis"
                },
                {
                    "name": "Gustavo Nieves",
                    "homepage": "https://medium.com/@ganieves"
                }
            ],
            "description": "Codeception module containing various assertions",
            "homepage": "https://codeception.com/",
            "keywords": [
                "assertions",
                "asserts",
                "codeception"
            ],
            "support": {
                "issues": "https://github.com/Codeception/module-asserts/issues",
                "source": "https://github.com/Codeception/module-asserts/tree/1.3.1"
            },
            "time": "2020-10-21T16:48:15+00:00"
        },
        {
            "name": "codeception/module-sequence",
            "version": "1.0.1",
            "source": {
                "type": "git",
                "url": "https://github.com/Codeception/module-sequence.git",
                "reference": "b75be26681ae90824cde8f8df785981f293667e1"
            },
            "dist": {
                "type": "zip",
                "url": "https://api.github.com/repos/Codeception/module-sequence/zipball/b75be26681ae90824cde8f8df785981f293667e1",
                "reference": "b75be26681ae90824cde8f8df785981f293667e1",
                "shasum": ""
            },
            "require": {
                "codeception/codeception": "^4.0",
                "php": ">=5.6.0 <9.0"
            },
            "type": "library",
            "autoload": {
                "classmap": [
                    "src/"
                ]
            },
            "notification-url": "https://packagist.org/downloads/",
            "license": [
                "MIT"
            ],
            "authors": [
                {
                    "name": "Michael Bodnarchuk"
                }
            ],
            "description": "Sequence module for Codeception",
            "homepage": "http://codeception.com/",
            "keywords": [
                "codeception"
            ],
            "support": {
                "issues": "https://github.com/Codeception/module-sequence/issues",
                "source": "https://github.com/Codeception/module-sequence/tree/1.0.1"
            },
            "time": "2020-10-31T18:36:26+00:00"
        },
        {
            "name": "codeception/module-webdriver",
            "version": "1.2.1",
            "source": {
                "type": "git",
                "url": "https://github.com/Codeception/module-webdriver.git",
                "reference": "ebbe729c630415e8caf6b0087e457906f0c6c0c6"
            },
            "dist": {
                "type": "zip",
                "url": "https://api.github.com/repos/Codeception/module-webdriver/zipball/ebbe729c630415e8caf6b0087e457906f0c6c0c6",
                "reference": "ebbe729c630415e8caf6b0087e457906f0c6c0c6",
                "shasum": ""
            },
            "require": {
                "codeception/codeception": "^4.0",
                "php": ">=5.6.0 <9.0",
                "php-webdriver/webdriver": "^1.8.0"
            },
            "suggest": {
                "codeception/phpbuiltinserver": "Start and stop PHP built-in web server for your tests"
            },
            "type": "library",
            "autoload": {
                "classmap": [
                    "src/"
                ]
            },
            "notification-url": "https://packagist.org/downloads/",
            "license": [
                "MIT"
            ],
            "authors": [
                {
                    "name": "Michael Bodnarchuk"
                },
                {
                    "name": "Gintautas Miselis"
                },
                {
                    "name": "Zaahid Bateson"
                }
            ],
            "description": "WebDriver module for Codeception",
            "homepage": "http://codeception.com/",
            "keywords": [
                "acceptance-testing",
                "browser-testing",
                "codeception"
            ],
            "support": {
                "issues": "https://github.com/Codeception/module-webdriver/issues",
                "source": "https://github.com/Codeception/module-webdriver/tree/1.2.1"
            },
            "time": "2021-04-23T17:30:57+00:00"
        },
        {
            "name": "codeception/phpunit-wrapper",
            "version": "9.0.6",
            "source": {
                "type": "git",
                "url": "https://github.com/Codeception/phpunit-wrapper.git",
                "reference": "b0c06abb3181eedca690170f7ed0fd26a70bfacc"
            },
            "dist": {
                "type": "zip",
                "url": "https://api.github.com/repos/Codeception/phpunit-wrapper/zipball/b0c06abb3181eedca690170f7ed0fd26a70bfacc",
                "reference": "b0c06abb3181eedca690170f7ed0fd26a70bfacc",
                "shasum": ""
            },
            "require": {
                "php": ">=7.2",
                "phpunit/phpunit": "^9.0"
            },
            "require-dev": {
                "codeception/specify": "*",
                "consolidation/robo": "^3.0.0-alpha3",
                "vlucas/phpdotenv": "^3.0"
            },
            "type": "library",
            "autoload": {
                "psr-4": {
                    "Codeception\\PHPUnit\\": "src/"
                }
            },
            "notification-url": "https://packagist.org/downloads/",
            "license": [
                "MIT"
            ],
            "authors": [
                {
                    "name": "Davert",
                    "email": "davert.php@resend.cc"
                },
                {
                    "name": "Naktibalda"
                }
            ],
            "description": "PHPUnit classes used by Codeception",
            "support": {
                "issues": "https://github.com/Codeception/phpunit-wrapper/issues",
                "source": "https://github.com/Codeception/phpunit-wrapper/tree/9.0.6"
            },
            "time": "2020-12-28T13:59:47+00:00"
        },
        {
            "name": "codeception/stub",
            "version": "3.7.0",
            "source": {
                "type": "git",
                "url": "https://github.com/Codeception/Stub.git",
                "reference": "468dd5fe659f131fc997f5196aad87512f9b1304"
            },
            "dist": {
                "type": "zip",
                "url": "https://api.github.com/repos/Codeception/Stub/zipball/468dd5fe659f131fc997f5196aad87512f9b1304",
                "reference": "468dd5fe659f131fc997f5196aad87512f9b1304",
                "shasum": ""
            },
            "require": {
                "phpunit/phpunit": "^8.4 | ^9.0"
            },
            "type": "library",
            "autoload": {
                "psr-4": {
                    "Codeception\\": "src/"
                }
            },
            "notification-url": "https://packagist.org/downloads/",
            "license": [
                "MIT"
            ],
            "description": "Flexible Stub wrapper for PHPUnit's Mock Builder",
            "support": {
                "issues": "https://github.com/Codeception/Stub/issues",
                "source": "https://github.com/Codeception/Stub/tree/3.7.0"
            },
            "time": "2020-07-03T15:54:43+00:00"
        },
        {
            "name": "csharpru/vault-php",
            "version": "4.2.1",
            "source": {
                "type": "git",
                "url": "https://github.com/CSharpRU/vault-php.git",
                "reference": "89b393ecf65f61a44d3a1872547f65085982b481"
            },
            "dist": {
                "type": "zip",
                "url": "https://api.github.com/repos/CSharpRU/vault-php/zipball/89b393ecf65f61a44d3a1872547f65085982b481",
                "reference": "89b393ecf65f61a44d3a1872547f65085982b481",
                "shasum": ""
            },
            "require": {
                "ext-json": "*",
                "php": "^7.2 || ^8.0",
                "psr/cache": "^1.0",
                "psr/http-client": "^1.0",
                "psr/http-factory": "^1.0",
                "psr/log": "^1.0",
                "weew/helpers-array": "^1.3"
            },
            "require-dev": {
                "alextartan/guzzle-psr18-adapter": "^1.2 || ^2.0",
                "cache/array-adapter": "^1.0",
                "codeception/codeception": "^4.1",
                "codeception/module-asserts": "^1.3",
                "laminas/laminas-diactoros": "^2.3",
                "php-vcr/php-vcr": "^1.5",
                "symfony/event-dispatcher": "<5.0"
            },
            "suggest": {
                "cache/array-adapter": "For usage with CachedClient class"
            },
            "type": "library",
            "autoload": {
                "psr-4": {
                    "Vault\\": "src/"
                }
            },
            "notification-url": "https://packagist.org/downloads/",
            "license": [
                "MIT"
            ],
            "authors": [
                {
                    "name": "Yaroslav Lukyanov",
                    "email": "c_sharp@mail.ru"
                }
            ],
            "description": "Best Vault client for PHP that you can find",
            "keywords": [
                "hashicorp",
                "secrets",
                "vault"
            ],
            "support": {
                "issues": "https://github.com/CSharpRU/vault-php/issues",
                "source": "https://github.com/CSharpRU/vault-php/tree/4.2.1"
            },
            "time": "2021-05-21T06:39:35+00:00"
        },
        {
            "name": "csharpru/vault-php-guzzle6-transport",
            "version": "2.0.4",
            "source": {
                "type": "git",
                "url": "https://github.com/CSharpRU/vault-php-guzzle6-transport.git",
                "reference": "33c392120ac9f253b62b034e0e8ffbbdb3513bd8"
            },
            "dist": {
                "type": "zip",
                "url": "https://api.github.com/repos/CSharpRU/vault-php-guzzle6-transport/zipball/33c392120ac9f253b62b034e0e8ffbbdb3513bd8",
                "reference": "33c392120ac9f253b62b034e0e8ffbbdb3513bd8",
                "shasum": ""
            },
            "require": {
                "guzzlehttp/guzzle": "~6.2",
                "guzzlehttp/promises": "^1.3",
                "guzzlehttp/psr7": "^1.4"
            },
            "type": "library",
            "autoload": {
                "psr-4": {
                    "VaultTransports\\": "src/"
                }
            },
            "notification-url": "https://packagist.org/downloads/",
            "license": [
                "MIT"
            ],
            "authors": [
                {
                    "name": "Yaroslav Lukyanov",
                    "email": "c_sharp@mail.ru"
                }
            ],
            "description": "Guzzle6 transport for Vault PHP client",
            "support": {
                "issues": "https://github.com/CSharpRU/vault-php-guzzle6-transport/issues",
                "source": "https://github.com/CSharpRU/vault-php-guzzle6-transport/tree/master"
            },
            "time": "2019-03-10T06:17:37+00:00"
        },
        {
            "name": "dealerdirect/phpcodesniffer-composer-installer",
            "version": "v0.7.1",
            "source": {
                "type": "git",
                "url": "https://github.com/Dealerdirect/phpcodesniffer-composer-installer.git",
                "reference": "fe390591e0241955f22eb9ba327d137e501c771c"
            },
            "dist": {
                "type": "zip",
                "url": "https://api.github.com/repos/Dealerdirect/phpcodesniffer-composer-installer/zipball/fe390591e0241955f22eb9ba327d137e501c771c",
                "reference": "fe390591e0241955f22eb9ba327d137e501c771c",
                "shasum": ""
            },
            "require": {
                "composer-plugin-api": "^1.0 || ^2.0",
                "php": ">=5.3",
                "squizlabs/php_codesniffer": "^2.0 || ^3.0 || ^4.0"
            },
            "require-dev": {
                "composer/composer": "*",
                "phpcompatibility/php-compatibility": "^9.0",
                "sensiolabs/security-checker": "^4.1.0"
            },
            "type": "composer-plugin",
            "extra": {
                "class": "Dealerdirect\\Composer\\Plugin\\Installers\\PHPCodeSniffer\\Plugin"
            },
            "autoload": {
                "psr-4": {
                    "Dealerdirect\\Composer\\Plugin\\Installers\\PHPCodeSniffer\\": "src/"
                }
            },
            "notification-url": "https://packagist.org/downloads/",
            "license": [
                "MIT"
            ],
            "authors": [
                {
                    "name": "Franck Nijhof",
                    "email": "franck.nijhof@dealerdirect.com",
                    "homepage": "http://www.frenck.nl",
                    "role": "Developer / IT Manager"
                }
            ],
            "description": "PHP_CodeSniffer Standards Composer Installer Plugin",
            "homepage": "http://www.dealerdirect.com",
            "keywords": [
                "PHPCodeSniffer",
                "PHP_CodeSniffer",
                "code quality",
                "codesniffer",
                "composer",
                "installer",
                "phpcs",
                "plugin",
                "qa",
                "quality",
                "standard",
                "standards",
                "style guide",
                "stylecheck",
                "tests"
            ],
            "support": {
                "issues": "https://github.com/dealerdirect/phpcodesniffer-composer-installer/issues",
                "source": "https://github.com/dealerdirect/phpcodesniffer-composer-installer"
            },
            "time": "2020-12-07T18:04:37+00:00"
        },
        {
            "name": "doctrine/annotations",
            "version": "1.13.1",
            "source": {
                "type": "git",
                "url": "https://github.com/doctrine/annotations.git",
                "reference": "e6e7b7d5b45a2f2abc5460cc6396480b2b1d321f"
            },
            "dist": {
                "type": "zip",
                "url": "https://api.github.com/repos/doctrine/annotations/zipball/e6e7b7d5b45a2f2abc5460cc6396480b2b1d321f",
                "reference": "e6e7b7d5b45a2f2abc5460cc6396480b2b1d321f",
                "shasum": ""
            },
            "require": {
                "doctrine/lexer": "1.*",
                "ext-tokenizer": "*",
                "php": "^7.1 || ^8.0",
                "psr/cache": "^1 || ^2 || ^3"
            },
            "require-dev": {
                "doctrine/cache": "^1.11 || ^2.0",
                "doctrine/coding-standard": "^6.0 || ^8.1",
                "phpstan/phpstan": "^0.12.20",
                "phpunit/phpunit": "^7.5 || ^8.0 || ^9.1.5",
                "symfony/cache": "^4.4 || ^5.2"
            },
            "type": "library",
            "autoload": {
                "psr-4": {
                    "Doctrine\\Common\\Annotations\\": "lib/Doctrine/Common/Annotations"
                }
            },
            "notification-url": "https://packagist.org/downloads/",
            "license": [
                "MIT"
            ],
            "authors": [
                {
                    "name": "Guilherme Blanco",
                    "email": "guilhermeblanco@gmail.com"
                },
                {
                    "name": "Roman Borschel",
                    "email": "roman@code-factory.org"
                },
                {
                    "name": "Benjamin Eberlei",
                    "email": "kontakt@beberlei.de"
                },
                {
                    "name": "Jonathan Wage",
                    "email": "jonwage@gmail.com"
                },
                {
                    "name": "Johannes Schmitt",
                    "email": "schmittjoh@gmail.com"
                }
            ],
            "description": "Docblock Annotations Parser",
            "homepage": "https://www.doctrine-project.org/projects/annotations.html",
            "keywords": [
                "annotations",
                "docblock",
                "parser"
            ],
            "support": {
                "issues": "https://github.com/doctrine/annotations/issues",
                "source": "https://github.com/doctrine/annotations/tree/1.13.1"
            },
            "time": "2021-05-16T18:07:53+00:00"
        },
        {
            "name": "doctrine/instantiator",
            "version": "1.4.0",
            "source": {
                "type": "git",
                "url": "https://github.com/doctrine/instantiator.git",
                "reference": "d56bf6102915de5702778fe20f2de3b2fe570b5b"
            },
            "dist": {
                "type": "zip",
                "url": "https://api.github.com/repos/doctrine/instantiator/zipball/d56bf6102915de5702778fe20f2de3b2fe570b5b",
                "reference": "d56bf6102915de5702778fe20f2de3b2fe570b5b",
                "shasum": ""
            },
            "require": {
                "php": "^7.1 || ^8.0"
            },
            "require-dev": {
                "doctrine/coding-standard": "^8.0",
                "ext-pdo": "*",
                "ext-phar": "*",
                "phpbench/phpbench": "^0.13 || 1.0.0-alpha2",
                "phpstan/phpstan": "^0.12",
                "phpstan/phpstan-phpunit": "^0.12",
                "phpunit/phpunit": "^7.0 || ^8.0 || ^9.0"
            },
            "type": "library",
            "autoload": {
                "psr-4": {
                    "Doctrine\\Instantiator\\": "src/Doctrine/Instantiator/"
                }
            },
            "notification-url": "https://packagist.org/downloads/",
            "license": [
                "MIT"
            ],
            "authors": [
                {
                    "name": "Marco Pivetta",
                    "email": "ocramius@gmail.com",
                    "homepage": "https://ocramius.github.io/"
                }
            ],
            "description": "A small, lightweight utility to instantiate objects in PHP without invoking their constructors",
            "homepage": "https://www.doctrine-project.org/projects/instantiator.html",
            "keywords": [
                "constructor",
                "instantiate"
            ],
            "support": {
                "issues": "https://github.com/doctrine/instantiator/issues",
                "source": "https://github.com/doctrine/instantiator/tree/1.4.0"
            },
            "funding": [
                {
                    "url": "https://www.doctrine-project.org/sponsorship.html",
                    "type": "custom"
                },
                {
                    "url": "https://www.patreon.com/phpdoctrine",
                    "type": "patreon"
                },
                {
                    "url": "https://tidelift.com/funding/github/packagist/doctrine%2Finstantiator",
                    "type": "tidelift"
                }
            ],
            "time": "2020-11-10T18:47:58+00:00"
        },
        {
            "name": "doctrine/lexer",
            "version": "1.2.1",
            "source": {
                "type": "git",
                "url": "https://github.com/doctrine/lexer.git",
                "reference": "e864bbf5904cb8f5bb334f99209b48018522f042"
            },
            "dist": {
                "type": "zip",
                "url": "https://api.github.com/repos/doctrine/lexer/zipball/e864bbf5904cb8f5bb334f99209b48018522f042",
                "reference": "e864bbf5904cb8f5bb334f99209b48018522f042",
                "shasum": ""
            },
            "require": {
                "php": "^7.2 || ^8.0"
            },
            "require-dev": {
                "doctrine/coding-standard": "^6.0",
                "phpstan/phpstan": "^0.11.8",
                "phpunit/phpunit": "^8.2"
            },
            "type": "library",
            "extra": {
                "branch-alias": {
                    "dev-master": "1.2.x-dev"
                }
            },
            "autoload": {
                "psr-4": {
                    "Doctrine\\Common\\Lexer\\": "lib/Doctrine/Common/Lexer"
                }
            },
            "notification-url": "https://packagist.org/downloads/",
            "license": [
                "MIT"
            ],
            "authors": [
                {
                    "name": "Guilherme Blanco",
                    "email": "guilhermeblanco@gmail.com"
                },
                {
                    "name": "Roman Borschel",
                    "email": "roman@code-factory.org"
                },
                {
                    "name": "Johannes Schmitt",
                    "email": "schmittjoh@gmail.com"
                }
            ],
            "description": "PHP Doctrine Lexer parser library that can be used in Top-Down, Recursive Descent Parsers.",
            "homepage": "https://www.doctrine-project.org/projects/lexer.html",
            "keywords": [
                "annotations",
                "docblock",
                "lexer",
                "parser",
                "php"
            ],
            "support": {
                "issues": "https://github.com/doctrine/lexer/issues",
                "source": "https://github.com/doctrine/lexer/tree/1.2.1"
            },
            "funding": [
                {
                    "url": "https://www.doctrine-project.org/sponsorship.html",
                    "type": "custom"
                },
                {
                    "url": "https://www.patreon.com/phpdoctrine",
                    "type": "patreon"
                },
                {
                    "url": "https://tidelift.com/funding/github/packagist/doctrine%2Flexer",
                    "type": "tidelift"
                }
            ],
            "time": "2020-05-25T17:44:05+00:00"
        },
        {
            "name": "friendsofphp/php-cs-fixer",
            "version": "v2.18.7",
            "source": {
                "type": "git",
                "url": "https://github.com/FriendsOfPHP/PHP-CS-Fixer.git",
                "reference": "b3281bbe07e8d45759e9e3e8032b4c5fa3463b21"
            },
            "dist": {
                "type": "zip",
                "url": "https://api.github.com/repos/FriendsOfPHP/PHP-CS-Fixer/zipball/b3281bbe07e8d45759e9e3e8032b4c5fa3463b21",
                "reference": "b3281bbe07e8d45759e9e3e8032b4c5fa3463b21",
                "shasum": ""
            },
            "require": {
                "composer/semver": "^1.4 || ^2.0 || ^3.0",
                "composer/xdebug-handler": "^1.2 || ^2.0",
                "doctrine/annotations": "^1.2",
                "ext-json": "*",
                "ext-tokenizer": "*",
                "php": "^5.6 || ^7.0 || ^8.0",
                "php-cs-fixer/diff": "^1.3",
                "symfony/console": "^3.4.43 || ^4.1.6 || ^5.0",
                "symfony/event-dispatcher": "^3.0 || ^4.0 || ^5.0",
                "symfony/filesystem": "^3.0 || ^4.0 || ^5.0",
                "symfony/finder": "^3.0 || ^4.0 || ^5.0",
                "symfony/options-resolver": "^3.0 || ^4.0 || ^5.0",
                "symfony/polyfill-php70": "^1.0",
                "symfony/polyfill-php72": "^1.4",
                "symfony/process": "^3.0 || ^4.0 || ^5.0",
                "symfony/stopwatch": "^3.0 || ^4.0 || ^5.0"
            },
            "require-dev": {
                "justinrainbow/json-schema": "^5.0",
                "keradus/cli-executor": "^1.4",
                "mikey179/vfsstream": "^1.6",
                "php-coveralls/php-coveralls": "^2.4.2",
                "php-cs-fixer/accessible-object": "^1.0",
                "php-cs-fixer/phpunit-constraint-isidenticalstring": "^1.2",
                "php-cs-fixer/phpunit-constraint-xmlmatchesxsd": "^1.2.1",
                "phpspec/prophecy-phpunit": "^1.1 || ^2.0",
                "phpunit/phpunit": "^5.7.27 || ^6.5.14 || ^7.5.20 || ^8.5.13 || ^9.5",
                "phpunitgoodpractices/polyfill": "^1.5",
                "phpunitgoodpractices/traits": "^1.9.1",
                "sanmai/phpunit-legacy-adapter": "^6.4 || ^8.2.1",
                "symfony/phpunit-bridge": "^5.2.1",
                "symfony/yaml": "^3.0 || ^4.0 || ^5.0"
            },
            "suggest": {
                "ext-dom": "For handling output formats in XML",
                "ext-mbstring": "For handling non-UTF8 characters.",
                "php-cs-fixer/phpunit-constraint-isidenticalstring": "For IsIdenticalString constraint.",
                "php-cs-fixer/phpunit-constraint-xmlmatchesxsd": "For XmlMatchesXsd constraint.",
                "symfony/polyfill-mbstring": "When enabling `ext-mbstring` is not possible."
            },
            "bin": [
                "php-cs-fixer"
            ],
            "type": "application",
            "autoload": {
                "psr-4": {
                    "PhpCsFixer\\": "src/"
                },
                "classmap": [
                    "tests/Test/AbstractFixerTestCase.php",
                    "tests/Test/AbstractIntegrationCaseFactory.php",
                    "tests/Test/AbstractIntegrationTestCase.php",
                    "tests/Test/Assert/AssertTokensTrait.php",
                    "tests/Test/IntegrationCase.php",
                    "tests/Test/IntegrationCaseFactory.php",
                    "tests/Test/IntegrationCaseFactoryInterface.php",
                    "tests/Test/InternalIntegrationCaseFactory.php",
                    "tests/Test/IsIdenticalConstraint.php",
                    "tests/Test/TokensWithObservedTransformers.php",
                    "tests/TestCase.php"
                ]
            },
            "notification-url": "https://packagist.org/downloads/",
            "license": [
                "MIT"
            ],
            "authors": [
                {
                    "name": "Fabien Potencier",
                    "email": "fabien@symfony.com"
                },
                {
                    "name": "Dariusz Rumiński",
                    "email": "dariusz.ruminski@gmail.com"
                }
            ],
            "description": "A tool to automatically fix PHP code style",
            "support": {
                "issues": "https://github.com/FriendsOfPHP/PHP-CS-Fixer/issues",
                "source": "https://github.com/FriendsOfPHP/PHP-CS-Fixer/tree/v2.18.7"
            },
            "funding": [
                {
                    "url": "https://github.com/keradus",
                    "type": "github"
                }
            ],
            "time": "2021-05-03T21:36:45+00:00"
        },
        {
            "name": "hoa/consistency",
            "version": "1.17.05.02",
            "source": {
                "type": "git",
                "url": "https://github.com/hoaproject/Consistency.git",
                "reference": "fd7d0adc82410507f332516faf655b6ed22e4c2f"
            },
            "dist": {
                "type": "zip",
                "url": "https://api.github.com/repos/hoaproject/Consistency/zipball/fd7d0adc82410507f332516faf655b6ed22e4c2f",
                "reference": "fd7d0adc82410507f332516faf655b6ed22e4c2f",
                "shasum": ""
            },
            "require": {
                "hoa/exception": "~1.0",
                "php": ">=5.5.0"
            },
            "require-dev": {
                "hoa/stream": "~1.0",
                "hoa/test": "~2.0"
            },
            "type": "library",
            "extra": {
                "branch-alias": {
                    "dev-master": "1.x-dev"
                }
            },
            "autoload": {
                "psr-4": {
                    "Hoa\\Consistency\\": "."
                },
                "files": [
                    "Prelude.php"
                ]
            },
            "notification-url": "https://packagist.org/downloads/",
            "license": [
                "BSD-3-Clause"
            ],
            "authors": [
                {
                    "name": "Ivan Enderlin",
                    "email": "ivan.enderlin@hoa-project.net"
                },
                {
                    "name": "Hoa community",
                    "homepage": "https://hoa-project.net/"
                }
            ],
            "description": "The Hoa\\Consistency library.",
            "homepage": "https://hoa-project.net/",
            "keywords": [
                "autoloader",
                "callable",
                "consistency",
                "entity",
                "flex",
                "keyword",
                "library"
            ],
            "support": {
                "docs": "https://central.hoa-project.net/Documentation/Library/Consistency",
                "email": "support@hoa-project.net",
                "forum": "https://users.hoa-project.net/",
                "irc": "irc://chat.freenode.net/hoaproject",
                "issues": "https://github.com/hoaproject/Consistency/issues",
                "source": "https://central.hoa-project.net/Resource/Library/Consistency"
            },
            "time": "2017-05-02T12:18:12+00:00"
        },
        {
            "name": "hoa/console",
            "version": "3.17.05.02",
            "source": {
                "type": "git",
                "url": "https://github.com/hoaproject/Console.git",
                "reference": "e231fd3ea70e6d773576ae78de0bdc1daf331a66"
            },
            "dist": {
                "type": "zip",
                "url": "https://api.github.com/repos/hoaproject/Console/zipball/e231fd3ea70e6d773576ae78de0bdc1daf331a66",
                "reference": "e231fd3ea70e6d773576ae78de0bdc1daf331a66",
                "shasum": ""
            },
            "require": {
                "hoa/consistency": "~1.0",
                "hoa/event": "~1.0",
                "hoa/exception": "~1.0",
                "hoa/file": "~1.0",
                "hoa/protocol": "~1.0",
                "hoa/stream": "~1.0",
                "hoa/ustring": "~4.0"
            },
            "require-dev": {
                "hoa/test": "~2.0"
            },
            "suggest": {
                "ext-pcntl": "To enable hoa://Event/Console/Window:resize.",
                "hoa/dispatcher": "To use the console kit.",
                "hoa/router": "To use the console kit."
            },
            "type": "library",
            "extra": {
                "branch-alias": {
                    "dev-master": "3.x-dev"
                }
            },
            "autoload": {
                "psr-4": {
                    "Hoa\\Console\\": "."
                }
            },
            "notification-url": "https://packagist.org/downloads/",
            "license": [
                "BSD-3-Clause"
            ],
            "authors": [
                {
                    "name": "Ivan Enderlin",
                    "email": "ivan.enderlin@hoa-project.net"
                },
                {
                    "name": "Hoa community",
                    "homepage": "https://hoa-project.net/"
                }
            ],
            "description": "The Hoa\\Console library.",
            "homepage": "https://hoa-project.net/",
            "keywords": [
                "autocompletion",
                "chrome",
                "cli",
                "console",
                "cursor",
                "getoption",
                "library",
                "option",
                "parser",
                "processus",
                "readline",
                "terminfo",
                "tput",
                "window"
            ],
            "support": {
                "docs": "https://central.hoa-project.net/Documentation/Library/Console",
                "email": "support@hoa-project.net",
                "forum": "https://users.hoa-project.net/",
                "irc": "irc://chat.freenode.net/hoaproject",
                "issues": "https://github.com/hoaproject/Console/issues",
                "source": "https://central.hoa-project.net/Resource/Library/Console"
            },
            "time": "2017-05-02T12:26:19+00:00"
        },
        {
            "name": "hoa/event",
            "version": "1.17.01.13",
            "source": {
                "type": "git",
                "url": "https://github.com/hoaproject/Event.git",
                "reference": "6c0060dced212ffa3af0e34bb46624f990b29c54"
            },
            "dist": {
                "type": "zip",
                "url": "https://api.github.com/repos/hoaproject/Event/zipball/6c0060dced212ffa3af0e34bb46624f990b29c54",
                "reference": "6c0060dced212ffa3af0e34bb46624f990b29c54",
                "shasum": ""
            },
            "require": {
                "hoa/consistency": "~1.0",
                "hoa/exception": "~1.0"
            },
            "require-dev": {
                "hoa/test": "~2.0"
            },
            "type": "library",
            "extra": {
                "branch-alias": {
                    "dev-master": "1.x-dev"
                }
            },
            "autoload": {
                "psr-4": {
                    "Hoa\\Event\\": "."
                }
            },
            "notification-url": "https://packagist.org/downloads/",
            "license": [
                "BSD-3-Clause"
            ],
            "authors": [
                {
                    "name": "Ivan Enderlin",
                    "email": "ivan.enderlin@hoa-project.net"
                },
                {
                    "name": "Hoa community",
                    "homepage": "https://hoa-project.net/"
                }
            ],
            "description": "The Hoa\\Event library.",
            "homepage": "https://hoa-project.net/",
            "keywords": [
                "event",
                "library",
                "listener",
                "observer"
            ],
            "support": {
                "docs": "https://central.hoa-project.net/Documentation/Library/Event",
                "email": "support@hoa-project.net",
                "forum": "https://users.hoa-project.net/",
                "irc": "irc://chat.freenode.net/hoaproject",
                "issues": "https://github.com/hoaproject/Event/issues",
                "source": "https://central.hoa-project.net/Resource/Library/Event"
            },
            "time": "2017-01-13T15:30:50+00:00"
        },
        {
            "name": "hoa/exception",
            "version": "1.17.01.16",
            "source": {
                "type": "git",
                "url": "https://github.com/hoaproject/Exception.git",
                "reference": "091727d46420a3d7468ef0595651488bfc3a458f"
            },
            "dist": {
                "type": "zip",
                "url": "https://api.github.com/repos/hoaproject/Exception/zipball/091727d46420a3d7468ef0595651488bfc3a458f",
                "reference": "091727d46420a3d7468ef0595651488bfc3a458f",
                "shasum": ""
            },
            "require": {
                "hoa/consistency": "~1.0",
                "hoa/event": "~1.0"
            },
            "require-dev": {
                "hoa/test": "~2.0"
            },
            "type": "library",
            "extra": {
                "branch-alias": {
                    "dev-master": "1.x-dev"
                }
            },
            "autoload": {
                "psr-4": {
                    "Hoa\\Exception\\": "."
                }
            },
            "notification-url": "https://packagist.org/downloads/",
            "license": [
                "BSD-3-Clause"
            ],
            "authors": [
                {
                    "name": "Ivan Enderlin",
                    "email": "ivan.enderlin@hoa-project.net"
                },
                {
                    "name": "Hoa community",
                    "homepage": "https://hoa-project.net/"
                }
            ],
            "description": "The Hoa\\Exception library.",
            "homepage": "https://hoa-project.net/",
            "keywords": [
                "exception",
                "library"
            ],
            "support": {
                "docs": "https://central.hoa-project.net/Documentation/Library/Exception",
                "email": "support@hoa-project.net",
                "forum": "https://users.hoa-project.net/",
                "irc": "irc://chat.freenode.net/hoaproject",
                "issues": "https://github.com/hoaproject/Exception/issues",
                "source": "https://central.hoa-project.net/Resource/Library/Exception"
            },
            "time": "2017-01-16T07:53:27+00:00"
        },
        {
            "name": "hoa/file",
            "version": "1.17.07.11",
            "source": {
                "type": "git",
                "url": "https://github.com/hoaproject/File.git",
                "reference": "35cb979b779bc54918d2f9a4e02ed6c7a1fa67ca"
            },
            "dist": {
                "type": "zip",
                "url": "https://api.github.com/repos/hoaproject/File/zipball/35cb979b779bc54918d2f9a4e02ed6c7a1fa67ca",
                "reference": "35cb979b779bc54918d2f9a4e02ed6c7a1fa67ca",
                "shasum": ""
            },
            "require": {
                "hoa/consistency": "~1.0",
                "hoa/event": "~1.0",
                "hoa/exception": "~1.0",
                "hoa/iterator": "~2.0",
                "hoa/stream": "~1.0"
            },
            "require-dev": {
                "hoa/test": "~2.0"
            },
            "type": "library",
            "extra": {
                "branch-alias": {
                    "dev-master": "1.x-dev"
                }
            },
            "autoload": {
                "psr-4": {
                    "Hoa\\File\\": "."
                }
            },
            "notification-url": "https://packagist.org/downloads/",
            "license": [
                "BSD-3-Clause"
            ],
            "authors": [
                {
                    "name": "Ivan Enderlin",
                    "email": "ivan.enderlin@hoa-project.net"
                },
                {
                    "name": "Hoa community",
                    "homepage": "https://hoa-project.net/"
                }
            ],
            "description": "The Hoa\\File library.",
            "homepage": "https://hoa-project.net/",
            "keywords": [
                "Socket",
                "directory",
                "file",
                "finder",
                "library",
                "link",
                "temporary"
            ],
            "support": {
                "docs": "https://central.hoa-project.net/Documentation/Library/File",
                "email": "support@hoa-project.net",
                "forum": "https://users.hoa-project.net/",
                "irc": "irc://chat.freenode.net/hoaproject",
                "issues": "https://github.com/hoaproject/File/issues",
                "source": "https://central.hoa-project.net/Resource/Library/File"
            },
            "time": "2017-07-11T07:42:15+00:00"
        },
        {
            "name": "hoa/iterator",
            "version": "2.17.01.10",
            "source": {
                "type": "git",
                "url": "https://github.com/hoaproject/Iterator.git",
                "reference": "d1120ba09cb4ccd049c86d10058ab94af245f0cc"
            },
            "dist": {
                "type": "zip",
                "url": "https://api.github.com/repos/hoaproject/Iterator/zipball/d1120ba09cb4ccd049c86d10058ab94af245f0cc",
                "reference": "d1120ba09cb4ccd049c86d10058ab94af245f0cc",
                "shasum": ""
            },
            "require": {
                "hoa/consistency": "~1.0",
                "hoa/exception": "~1.0"
            },
            "require-dev": {
                "hoa/test": "~2.0"
            },
            "type": "library",
            "extra": {
                "branch-alias": {
                    "dev-master": "2.x-dev"
                }
            },
            "autoload": {
                "psr-4": {
                    "Hoa\\Iterator\\": "."
                }
            },
            "notification-url": "https://packagist.org/downloads/",
            "license": [
                "BSD-3-Clause"
            ],
            "authors": [
                {
                    "name": "Ivan Enderlin",
                    "email": "ivan.enderlin@hoa-project.net"
                },
                {
                    "name": "Hoa community",
                    "homepage": "https://hoa-project.net/"
                }
            ],
            "description": "The Hoa\\Iterator library.",
            "homepage": "https://hoa-project.net/",
            "keywords": [
                "iterator",
                "library"
            ],
            "support": {
                "docs": "https://central.hoa-project.net/Documentation/Library/Iterator",
                "email": "support@hoa-project.net",
                "forum": "https://users.hoa-project.net/",
                "irc": "irc://chat.freenode.net/hoaproject",
                "issues": "https://github.com/hoaproject/Iterator/issues",
                "source": "https://central.hoa-project.net/Resource/Library/Iterator"
            },
            "time": "2017-01-10T10:34:47+00:00"
        },
        {
            "name": "hoa/protocol",
            "version": "1.17.01.14",
            "source": {
                "type": "git",
                "url": "https://github.com/hoaproject/Protocol.git",
                "reference": "5c2cf972151c45f373230da170ea015deecf19e2"
            },
            "dist": {
                "type": "zip",
                "url": "https://api.github.com/repos/hoaproject/Protocol/zipball/5c2cf972151c45f373230da170ea015deecf19e2",
                "reference": "5c2cf972151c45f373230da170ea015deecf19e2",
                "shasum": ""
            },
            "require": {
                "hoa/consistency": "~1.0",
                "hoa/exception": "~1.0"
            },
            "require-dev": {
                "hoa/test": "~2.0"
            },
            "type": "library",
            "extra": {
                "branch-alias": {
                    "dev-master": "1.x-dev"
                }
            },
            "autoload": {
                "psr-4": {
                    "Hoa\\Protocol\\": "."
                },
                "files": [
                    "Wrapper.php"
                ]
            },
            "notification-url": "https://packagist.org/downloads/",
            "license": [
                "BSD-3-Clause"
            ],
            "authors": [
                {
                    "name": "Ivan Enderlin",
                    "email": "ivan.enderlin@hoa-project.net"
                },
                {
                    "name": "Hoa community",
                    "homepage": "https://hoa-project.net/"
                }
            ],
            "description": "The Hoa\\Protocol library.",
            "homepage": "https://hoa-project.net/",
            "keywords": [
                "library",
                "protocol",
                "resource",
                "stream",
                "wrapper"
            ],
            "support": {
                "docs": "https://central.hoa-project.net/Documentation/Library/Protocol",
                "email": "support@hoa-project.net",
                "forum": "https://users.hoa-project.net/",
                "irc": "irc://chat.freenode.net/hoaproject",
                "issues": "https://github.com/hoaproject/Protocol/issues",
                "source": "https://central.hoa-project.net/Resource/Library/Protocol"
            },
            "time": "2017-01-14T12:26:10+00:00"
        },
        {
            "name": "hoa/stream",
            "version": "1.17.02.21",
            "source": {
                "type": "git",
                "url": "https://github.com/hoaproject/Stream.git",
                "reference": "3293cfffca2de10525df51436adf88a559151d82"
            },
            "dist": {
                "type": "zip",
                "url": "https://api.github.com/repos/hoaproject/Stream/zipball/3293cfffca2de10525df51436adf88a559151d82",
                "reference": "3293cfffca2de10525df51436adf88a559151d82",
                "shasum": ""
            },
            "require": {
                "hoa/consistency": "~1.0",
                "hoa/event": "~1.0",
                "hoa/exception": "~1.0",
                "hoa/protocol": "~1.0"
            },
            "require-dev": {
                "hoa/test": "~2.0"
            },
            "type": "library",
            "extra": {
                "branch-alias": {
                    "dev-master": "1.x-dev"
                }
            },
            "autoload": {
                "psr-4": {
                    "Hoa\\Stream\\": "."
                }
            },
            "notification-url": "https://packagist.org/downloads/",
            "license": [
                "BSD-3-Clause"
            ],
            "authors": [
                {
                    "name": "Ivan Enderlin",
                    "email": "ivan.enderlin@hoa-project.net"
                },
                {
                    "name": "Hoa community",
                    "homepage": "https://hoa-project.net/"
                }
            ],
            "description": "The Hoa\\Stream library.",
            "homepage": "https://hoa-project.net/",
            "keywords": [
                "Context",
                "bucket",
                "composite",
                "filter",
                "in",
                "library",
                "out",
                "protocol",
                "stream",
                "wrapper"
            ],
            "support": {
                "docs": "https://central.hoa-project.net/Documentation/Library/Stream",
                "email": "support@hoa-project.net",
                "forum": "https://users.hoa-project.net/",
                "irc": "irc://chat.freenode.net/hoaproject",
                "issues": "https://github.com/hoaproject/Stream/issues",
                "source": "https://central.hoa-project.net/Resource/Library/Stream"
            },
            "time": "2017-02-21T16:01:06+00:00"
        },
        {
            "name": "hoa/ustring",
            "version": "4.17.01.16",
            "source": {
                "type": "git",
                "url": "https://github.com/hoaproject/Ustring.git",
                "reference": "e6326e2739178799b1fe3fdd92029f9517fa17a0"
            },
            "dist": {
                "type": "zip",
                "url": "https://api.github.com/repos/hoaproject/Ustring/zipball/e6326e2739178799b1fe3fdd92029f9517fa17a0",
                "reference": "e6326e2739178799b1fe3fdd92029f9517fa17a0",
                "shasum": ""
            },
            "require": {
                "hoa/consistency": "~1.0",
                "hoa/exception": "~1.0"
            },
            "require-dev": {
                "hoa/test": "~2.0"
            },
            "suggest": {
                "ext-iconv": "ext/iconv must be present (or a third implementation) to use Hoa\\Ustring::transcode().",
                "ext-intl": "To get a better Hoa\\Ustring::toAscii() and Hoa\\Ustring::compareTo()."
            },
            "type": "library",
            "extra": {
                "branch-alias": {
                    "dev-master": "4.x-dev"
                }
            },
            "autoload": {
                "psr-4": {
                    "Hoa\\Ustring\\": "."
                }
            },
            "notification-url": "https://packagist.org/downloads/",
            "license": [
                "BSD-3-Clause"
            ],
            "authors": [
                {
                    "name": "Ivan Enderlin",
                    "email": "ivan.enderlin@hoa-project.net"
                },
                {
                    "name": "Hoa community",
                    "homepage": "https://hoa-project.net/"
                }
            ],
            "description": "The Hoa\\Ustring library.",
            "homepage": "https://hoa-project.net/",
            "keywords": [
                "library",
                "search",
                "string",
                "unicode"
            ],
            "support": {
                "docs": "https://central.hoa-project.net/Documentation/Library/Ustring",
                "email": "support@hoa-project.net",
                "forum": "https://users.hoa-project.net/",
                "irc": "irc://chat.freenode.net/hoaproject",
                "issues": "https://github.com/hoaproject/Ustring/issues",
                "source": "https://central.hoa-project.net/Resource/Library/Ustring"
            },
            "time": "2017-01-16T07:08:25+00:00"
        },
        {
            "name": "jms/metadata",
            "version": "2.5.0",
            "source": {
                "type": "git",
                "url": "https://github.com/schmittjoh/metadata.git",
                "reference": "b5c52549807b2d855b3d7e36ec164c00eb547338"
            },
            "dist": {
                "type": "zip",
                "url": "https://api.github.com/repos/schmittjoh/metadata/zipball/b5c52549807b2d855b3d7e36ec164c00eb547338",
                "reference": "b5c52549807b2d855b3d7e36ec164c00eb547338",
                "shasum": ""
            },
            "require": {
                "php": "^7.2|^8.0"
            },
            "require-dev": {
                "doctrine/cache": "^1.0",
                "doctrine/coding-standard": "^8.0",
                "mikey179/vfsstream": "^1.6.7",
                "phpunit/phpunit": "^8.5|^9.0",
                "psr/container": "^1.0",
                "symfony/cache": "^3.1|^4.0|^5.0",
                "symfony/dependency-injection": "^3.1|^4.0|^5.0"
            },
            "type": "library",
            "extra": {
                "branch-alias": {
                    "dev-master": "2.x-dev"
                }
            },
            "autoload": {
                "psr-4": {
                    "Metadata\\": "src/"
                }
            },
            "notification-url": "https://packagist.org/downloads/",
            "license": [
                "MIT"
            ],
            "authors": [
                {
                    "name": "Johannes M. Schmitt",
                    "email": "schmittjoh@gmail.com"
                },
                {
                    "name": "Asmir Mustafic",
                    "email": "goetas@gmail.com"
                }
            ],
            "description": "Class/method/property metadata management in PHP",
            "keywords": [
                "annotations",
                "metadata",
                "xml",
                "yaml"
            ],
            "support": {
                "issues": "https://github.com/schmittjoh/metadata/issues",
                "source": "https://github.com/schmittjoh/metadata/tree/2.5.0"
            },
            "time": "2021-03-07T19:20:09+00:00"
        },
        {
            "name": "jms/serializer",
            "version": "3.13.0",
            "source": {
                "type": "git",
                "url": "https://github.com/schmittjoh/serializer.git",
                "reference": "06909ae3766b0f0ff93f585c3fc407ab7c7942aa"
            },
            "dist": {
                "type": "zip",
                "url": "https://api.github.com/repos/schmittjoh/serializer/zipball/06909ae3766b0f0ff93f585c3fc407ab7c7942aa",
                "reference": "06909ae3766b0f0ff93f585c3fc407ab7c7942aa",
                "shasum": ""
            },
            "require": {
                "doctrine/annotations": "^1.0",
                "doctrine/instantiator": "^1.0.3",
                "doctrine/lexer": "^1.1",
                "jms/metadata": "^2.0",
                "php": "^7.2||^8.0",
                "phpstan/phpdoc-parser": "^0.4 || ^0.5"
            },
            "require-dev": {
                "doctrine/coding-standard": "^8.1",
                "doctrine/orm": "~2.1",
                "doctrine/persistence": "^1.3.3|^2.0|^3.0",
                "doctrine/phpcr-odm": "^1.3|^2.0",
                "ext-pdo_sqlite": "*",
                "jackalope/jackalope-doctrine-dbal": "^1.1.5",
                "ocramius/proxy-manager": "^1.0|^2.0",
                "phpstan/phpstan": "^0.12.65",
                "phpunit/phpunit": "^8.0||^9.0",
                "psr/container": "^1.0",
                "symfony/dependency-injection": "^3.0|^4.0|^5.0",
                "symfony/expression-language": "^3.0|^4.0|^5.0",
                "symfony/filesystem": "^3.0|^4.0|^5.0",
                "symfony/form": "^3.0|^4.0|^5.0",
                "symfony/translation": "^3.0|^4.0|^5.0",
                "symfony/validator": "^3.1.9|^4.0|^5.0",
                "symfony/yaml": "^3.3|^4.0|^5.0",
                "twig/twig": "~1.34|~2.4|^3.0"
            },
            "suggest": {
                "doctrine/collections": "Required if you like to use doctrine collection types as ArrayCollection.",
                "symfony/cache": "Required if you like to use cache functionality.",
                "symfony/yaml": "Required if you'd like to use the YAML metadata format."
            },
            "type": "library",
            "extra": {
                "branch-alias": {
                    "dev-master": "3.12-dev"
                }
            },
            "autoload": {
                "psr-4": {
                    "JMS\\Serializer\\": "src/"
                }
            },
            "notification-url": "https://packagist.org/downloads/",
            "license": [
                "MIT"
            ],
            "authors": [
                {
                    "name": "Johannes M. Schmitt",
                    "email": "schmittjoh@gmail.com"
                },
                {
                    "name": "Asmir Mustafic",
                    "email": "goetas@gmail.com"
                }
            ],
            "description": "Library for (de-)serializing data of any complexity; supports XML, JSON, and YAML.",
            "homepage": "http://jmsyst.com/libs/serializer",
            "keywords": [
                "deserialization",
                "jaxb",
                "json",
                "serialization",
                "xml"
            ],
            "support": {
                "issues": "https://github.com/schmittjoh/serializer/issues",
                "source": "https://github.com/schmittjoh/serializer/tree/3.13.0"
            },
            "funding": [
                {
                    "url": "https://github.com/goetas",
                    "type": "github"
                }
            ],
            "time": "2021-07-05T11:46:58+00:00"
        },
        {
            "name": "lusitanian/oauth",
            "version": "v0.8.11",
            "source": {
                "type": "git",
                "url": "https://github.com/Lusitanian/PHPoAuthLib.git",
                "reference": "fc11a53db4b66da555a6a11fce294f574a8374f9"
            },
            "dist": {
                "type": "zip",
                "url": "https://api.github.com/repos/Lusitanian/PHPoAuthLib/zipball/fc11a53db4b66da555a6a11fce294f574a8374f9",
                "reference": "fc11a53db4b66da555a6a11fce294f574a8374f9",
                "shasum": ""
            },
            "require": {
                "php": ">=5.3.0"
            },
            "require-dev": {
                "phpunit/phpunit": "3.7.*",
                "predis/predis": "0.8.*@dev",
                "squizlabs/php_codesniffer": "2.*",
                "symfony/http-foundation": "~2.1"
            },
            "suggest": {
                "ext-openssl": "Allows for usage of secure connections with the stream-based HTTP client.",
                "predis/predis": "Allows using the Redis storage backend.",
                "symfony/http-foundation": "Allows using the Symfony Session storage backend."
            },
            "type": "library",
            "extra": {
                "branch-alias": {
                    "dev-master": "0.1-dev"
                }
            },
            "autoload": {
                "psr-0": {
                    "OAuth": "src",
                    "OAuth\\Unit": "tests"
                }
            },
            "notification-url": "https://packagist.org/downloads/",
            "license": [
                "MIT"
            ],
            "authors": [
                {
                    "name": "David Desberg",
                    "email": "david@daviddesberg.com"
                },
                {
                    "name": "Elliot Chance",
                    "email": "elliotchance@gmail.com"
                },
                {
                    "name": "Pieter Hordijk",
                    "email": "info@pieterhordijk.com"
                }
            ],
            "description": "PHP 5.3+ oAuth 1/2 Library",
            "keywords": [
                "Authentication",
                "authorization",
                "oauth",
                "security"
            ],
            "support": {
                "issues": "https://github.com/Lusitanian/PHPoAuthLib/issues",
                "source": "https://github.com/Lusitanian/PHPoAuthLib/tree/master"
            },
            "time": "2018-02-14T22:37:14+00:00"
        },
        {
            "name": "magento/magento-coding-standard",
            "version": "6",
            "source": {
                "type": "git",
                "url": "https://github.com/magento/magento-coding-standard.git",
                "reference": "efc9084db3d1bd145b92d6b8a2e9cb0faec54fa7"
            },
            "dist": {
                "type": "zip",
                "url": "https://api.github.com/repos/magento/magento-coding-standard/zipball/efc9084db3d1bd145b92d6b8a2e9cb0faec54fa7",
                "reference": "efc9084db3d1bd145b92d6b8a2e9cb0faec54fa7",
                "shasum": ""
            },
            "require": {
                "php": ">=5.6.0",
                "squizlabs/php_codesniffer": "^3.5",
                "webonyx/graphql-php": ">=0.12.6 <1.0"
            },
            "require-dev": {
                "phpunit/phpunit": "^4.0 || ^5.0 || ^6.0 || ^7.0"
            },
            "type": "phpcodesniffer-standard",
            "autoload": {
                "classmap": [
                    "PHP_CodeSniffer/Tokenizers/"
                ],
                "psr-4": {
                    "Magento2\\": "Magento2/"
                }
            },
            "notification-url": "https://packagist.org/downloads/",
            "license": [
                "OSL-3.0",
                "AFL-3.0"
            ],
            "description": "A set of Magento specific PHP CodeSniffer rules.",
            "support": {
                "issues": "https://github.com/magento/magento-coding-standard/issues",
                "source": "https://github.com/magento/magento-coding-standard/tree/v6"
            },
            "time": "2020-12-03T14:41:54+00:00"
        },
        {
            "name": "magento/magento2-functional-testing-framework",
            "version": "3.5.1",
            "source": {
                "type": "git",
                "url": "https://github.com/magento/magento2-functional-testing-framework.git",
                "reference": "5a6bdf511182151a6c357b788eb0c3f2fd89954a"
            },
            "dist": {
                "type": "zip",
                "url": "https://api.github.com/repos/magento/magento2-functional-testing-framework/zipball/5a6bdf511182151a6c357b788eb0c3f2fd89954a",
                "reference": "5a6bdf511182151a6c357b788eb0c3f2fd89954a",
                "shasum": ""
            },
            "require": {
                "allure-framework/allure-codeception": "~1.4.0||~1.5.0",
                "aws/aws-sdk-php": "^3.132",
                "codeception/codeception": "~4.1.4",
                "codeception/module-asserts": "^1.1",
                "codeception/module-sequence": "^1.0",
                "codeception/module-webdriver": "^1.0",
                "composer/composer": "^1.9||^2.0",
                "csharpru/vault-php": "^4.1.0",
                "csharpru/vault-php-guzzle6-transport": "^2.0",
                "ext-curl": "*",
                "ext-dom": "*",
                "ext-intl": "*",
                "ext-json": "*",
                "ext-openssl": "*",
                "hoa/console": "~3.0",
                "monolog/monolog": "^1.17",
                "mustache/mustache": "~2.5",
                "nikic/php-parser": "~4.4.0",
                "php": "^7.3",
                "php-webdriver/webdriver": "^1.8.0",
                "spomky-labs/otphp": "^10.0",
                "symfony/console": "^4.4",
                "symfony/finder": "^5.0",
                "symfony/http-foundation": "^5.0",
                "symfony/mime": "^5.0",
                "symfony/process": "^4.4",
                "vlucas/phpdotenv": "^2.4",
                "weew/helpers-array": "^1.3"
            },
            "replace": {
                "facebook/webdriver": "^1.7.1"
            },
            "require-dev": {
                "brainmaestro/composer-git-hooks": "^2.3.1",
                "codacy/coverage": "^1.4",
                "codeception/aspect-mock": "^3.0",
                "doctrine/cache": "<1.7.0",
                "goaop/framework": "~2.3.4",
                "php-coveralls/php-coveralls": "^1.0",
                "phpmd/phpmd": "^2.8.0",
                "phpunit/phpunit": "^9.0",
                "rregeer/phpunit-coverage-check": "^0.1.4",
                "sebastian/phpcpd": "~6.0.0",
                "squizlabs/php_codesniffer": "~3.5.4",
                "symfony/stopwatch": "~3.4.6"
            },
            "bin": [
                "bin/mftf"
            ],
            "type": "library",
            "extra": {
                "hooks": {
                    "pre-push": "bin/all-checks"
                }
            },
            "autoload": {
                "files": [
                    "src/Magento/FunctionalTestingFramework/_bootstrap.php"
                ],
                "psr-4": {
                    "Magento\\FunctionalTestingFramework\\": "src/Magento/FunctionalTestingFramework",
                    "MFTF\\": "dev/tests/functional/tests/MFTF"
                }
            },
            "notification-url": "https://packagist.org/downloads/",
            "license": [
                "AGPL-3.0"
            ],
            "description": "Magento2 Functional Testing Framework",
            "keywords": [
                "automation",
                "functional",
                "magento",
                "testing"
            ],
            "support": {
                "issues": "https://github.com/magento/magento2-functional-testing-framework/issues",
                "source": "https://github.com/magento/magento2-functional-testing-framework/tree/3.5.1"
            },
            "time": "2021-05-05T15:01:30+00:00"
        },
        {
            "name": "mustache/mustache",
            "version": "v2.13.0",
            "source": {
                "type": "git",
                "url": "https://github.com/bobthecow/mustache.php.git",
                "reference": "e95c5a008c23d3151d59ea72484d4f72049ab7f4"
            },
            "dist": {
                "type": "zip",
                "url": "https://api.github.com/repos/bobthecow/mustache.php/zipball/e95c5a008c23d3151d59ea72484d4f72049ab7f4",
                "reference": "e95c5a008c23d3151d59ea72484d4f72049ab7f4",
                "shasum": ""
            },
            "require": {
                "php": ">=5.2.4"
            },
            "require-dev": {
                "friendsofphp/php-cs-fixer": "~1.11",
                "phpunit/phpunit": "~3.7|~4.0|~5.0"
            },
            "type": "library",
            "autoload": {
                "psr-0": {
                    "Mustache": "src/"
                }
            },
            "notification-url": "https://packagist.org/downloads/",
            "license": [
                "MIT"
            ],
            "authors": [
                {
                    "name": "Justin Hileman",
                    "email": "justin@justinhileman.info",
                    "homepage": "http://justinhileman.com"
                }
            ],
            "description": "A Mustache implementation in PHP.",
            "homepage": "https://github.com/bobthecow/mustache.php",
            "keywords": [
                "mustache",
                "templating"
            ],
            "support": {
                "issues": "https://github.com/bobthecow/mustache.php/issues",
                "source": "https://github.com/bobthecow/mustache.php/tree/master"
            },
            "time": "2019-11-23T21:40:31+00:00"
        },
        {
            "name": "myclabs/deep-copy",
            "version": "1.10.2",
            "source": {
                "type": "git",
                "url": "https://github.com/myclabs/DeepCopy.git",
                "reference": "776f831124e9c62e1a2c601ecc52e776d8bb7220"
            },
            "dist": {
                "type": "zip",
                "url": "https://api.github.com/repos/myclabs/DeepCopy/zipball/776f831124e9c62e1a2c601ecc52e776d8bb7220",
                "reference": "776f831124e9c62e1a2c601ecc52e776d8bb7220",
                "shasum": ""
            },
            "require": {
                "php": "^7.1 || ^8.0"
            },
            "replace": {
                "myclabs/deep-copy": "self.version"
            },
            "require-dev": {
                "doctrine/collections": "^1.0",
                "doctrine/common": "^2.6",
                "phpunit/phpunit": "^7.1"
            },
            "type": "library",
            "autoload": {
                "psr-4": {
                    "DeepCopy\\": "src/DeepCopy/"
                },
                "files": [
                    "src/DeepCopy/deep_copy.php"
                ]
            },
            "notification-url": "https://packagist.org/downloads/",
            "license": [
                "MIT"
            ],
            "description": "Create deep copies (clones) of your objects",
            "keywords": [
                "clone",
                "copy",
                "duplicate",
                "object",
                "object graph"
            ],
            "support": {
                "issues": "https://github.com/myclabs/DeepCopy/issues",
                "source": "https://github.com/myclabs/DeepCopy/tree/1.10.2"
            },
            "funding": [
                {
                    "url": "https://tidelift.com/funding/github/packagist/myclabs/deep-copy",
                    "type": "tidelift"
                }
            ],
            "time": "2020-11-13T09:40:50+00:00"
        },
        {
            "name": "paragonie/constant_time_encoding",
            "version": "v2.4.0",
            "source": {
                "type": "git",
                "url": "https://github.com/paragonie/constant_time_encoding.git",
                "reference": "f34c2b11eb9d2c9318e13540a1dbc2a3afbd939c"
            },
            "dist": {
                "type": "zip",
                "url": "https://api.github.com/repos/paragonie/constant_time_encoding/zipball/f34c2b11eb9d2c9318e13540a1dbc2a3afbd939c",
                "reference": "f34c2b11eb9d2c9318e13540a1dbc2a3afbd939c",
                "shasum": ""
            },
            "require": {
                "php": "^7|^8"
            },
            "require-dev": {
                "phpunit/phpunit": "^6|^7|^8|^9",
                "vimeo/psalm": "^1|^2|^3|^4"
            },
            "type": "library",
            "autoload": {
                "psr-4": {
                    "ParagonIE\\ConstantTime\\": "src/"
                }
            },
            "notification-url": "https://packagist.org/downloads/",
            "license": [
                "MIT"
            ],
            "authors": [
                {
                    "name": "Paragon Initiative Enterprises",
                    "email": "security@paragonie.com",
                    "homepage": "https://paragonie.com",
                    "role": "Maintainer"
                },
                {
                    "name": "Steve 'Sc00bz' Thomas",
                    "email": "steve@tobtu.com",
                    "homepage": "https://www.tobtu.com",
                    "role": "Original Developer"
                }
            ],
            "description": "Constant-time Implementations of RFC 4648 Encoding (Base-64, Base-32, Base-16)",
            "keywords": [
                "base16",
                "base32",
                "base32_decode",
                "base32_encode",
                "base64",
                "base64_decode",
                "base64_encode",
                "bin2hex",
                "encoding",
                "hex",
                "hex2bin",
                "rfc4648"
            ],
            "support": {
                "email": "info@paragonie.com",
                "issues": "https://github.com/paragonie/constant_time_encoding/issues",
                "source": "https://github.com/paragonie/constant_time_encoding"
            },
            "time": "2020-12-06T15:14:20+00:00"
        },
        {
            "name": "pdepend/pdepend",
            "version": "2.10.0",
            "source": {
                "type": "git",
                "url": "https://github.com/pdepend/pdepend.git",
                "reference": "1fd30f4352b630ad53fec3fd5e8b8ba760f85596"
            },
            "dist": {
                "type": "zip",
                "url": "https://api.github.com/repos/pdepend/pdepend/zipball/1fd30f4352b630ad53fec3fd5e8b8ba760f85596",
                "reference": "1fd30f4352b630ad53fec3fd5e8b8ba760f85596",
                "shasum": ""
            },
            "require": {
                "php": ">=5.3.7",
                "symfony/config": "^2.3.0|^3|^4|^5",
                "symfony/dependency-injection": "^2.3.0|^3|^4|^5",
                "symfony/filesystem": "^2.3.0|^3|^4|^5"
            },
            "require-dev": {
                "easy-doc/easy-doc": "0.0.0|^1.2.3",
                "gregwar/rst": "^1.0",
                "phpunit/phpunit": "^4.8.36|^5.7.27",
                "squizlabs/php_codesniffer": "^2.0.0"
            },
            "bin": [
                "src/bin/pdepend"
            ],
            "type": "library",
            "extra": {
                "branch-alias": {
                    "dev-master": "2.x-dev"
                }
            },
            "autoload": {
                "psr-4": {
                    "PDepend\\": "src/main/php/PDepend"
                }
            },
            "notification-url": "https://packagist.org/downloads/",
            "license": [
                "BSD-3-Clause"
            ],
            "description": "Official version of pdepend to be handled with Composer",
            "support": {
                "issues": "https://github.com/pdepend/pdepend/issues",
                "source": "https://github.com/pdepend/pdepend/tree/2.10.0"
            },
            "funding": [
                {
                    "url": "https://tidelift.com/funding/github/packagist/pdepend/pdepend",
                    "type": "tidelift"
                }
            ],
            "time": "2021-07-20T09:56:09+00:00"
        },
        {
            "name": "phar-io/manifest",
            "version": "1.0.3",
            "source": {
                "type": "git",
                "url": "https://github.com/phar-io/manifest.git",
                "reference": "7761fcacf03b4d4f16e7ccb606d4879ca431fcf4"
            },
            "dist": {
                "type": "zip",
                "url": "https://api.github.com/repos/phar-io/manifest/zipball/7761fcacf03b4d4f16e7ccb606d4879ca431fcf4",
                "reference": "7761fcacf03b4d4f16e7ccb606d4879ca431fcf4",
                "shasum": ""
            },
            "require": {
                "ext-dom": "*",
                "ext-phar": "*",
                "phar-io/version": "^2.0",
                "php": "^5.6 || ^7.0"
            },
            "type": "library",
            "extra": {
                "branch-alias": {
                    "dev-master": "1.0.x-dev"
                }
            },
            "autoload": {
                "classmap": [
                    "src/"
                ]
            },
            "notification-url": "https://packagist.org/downloads/",
            "license": [
                "BSD-3-Clause"
            ],
            "authors": [
                {
                    "name": "Arne Blankerts",
                    "email": "arne@blankerts.de",
                    "role": "Developer"
                },
                {
                    "name": "Sebastian Heuer",
                    "email": "sebastian@phpeople.de",
                    "role": "Developer"
                },
                {
                    "name": "Sebastian Bergmann",
                    "email": "sebastian@phpunit.de",
                    "role": "Developer"
                }
            ],
            "description": "Component for reading phar.io manifest information from a PHP Archive (PHAR)",
            "support": {
                "issues": "https://github.com/phar-io/manifest/issues",
                "source": "https://github.com/phar-io/manifest/tree/master"
            },
            "time": "2018-07-08T19:23:20+00:00"
        },
        {
            "name": "phar-io/version",
            "version": "2.0.1",
            "source": {
                "type": "git",
                "url": "https://github.com/phar-io/version.git",
                "reference": "45a2ec53a73c70ce41d55cedef9063630abaf1b6"
            },
            "dist": {
                "type": "zip",
                "url": "https://api.github.com/repos/phar-io/version/zipball/45a2ec53a73c70ce41d55cedef9063630abaf1b6",
                "reference": "45a2ec53a73c70ce41d55cedef9063630abaf1b6",
                "shasum": ""
            },
            "require": {
                "php": "^5.6 || ^7.0"
            },
            "type": "library",
            "autoload": {
                "classmap": [
                    "src/"
                ]
            },
            "notification-url": "https://packagist.org/downloads/",
            "license": [
                "BSD-3-Clause"
            ],
            "authors": [
                {
                    "name": "Arne Blankerts",
                    "email": "arne@blankerts.de",
                    "role": "Developer"
                },
                {
                    "name": "Sebastian Heuer",
                    "email": "sebastian@phpeople.de",
                    "role": "Developer"
                },
                {
                    "name": "Sebastian Bergmann",
                    "email": "sebastian@phpunit.de",
                    "role": "Developer"
                }
            ],
            "description": "Library for handling version information and constraints",
            "support": {
                "issues": "https://github.com/phar-io/version/issues",
                "source": "https://github.com/phar-io/version/tree/master"
            },
            "time": "2018-07-08T19:19:57+00:00"
        },
        {
            "name": "php-cs-fixer/diff",
            "version": "v1.3.1",
            "source": {
                "type": "git",
                "url": "https://github.com/PHP-CS-Fixer/diff.git",
                "reference": "dbd31aeb251639ac0b9e7e29405c1441907f5759"
            },
            "dist": {
                "type": "zip",
                "url": "https://api.github.com/repos/PHP-CS-Fixer/diff/zipball/dbd31aeb251639ac0b9e7e29405c1441907f5759",
                "reference": "dbd31aeb251639ac0b9e7e29405c1441907f5759",
                "shasum": ""
            },
            "require": {
                "php": "^5.6 || ^7.0 || ^8.0"
            },
            "require-dev": {
                "phpunit/phpunit": "^5.7.23 || ^6.4.3 || ^7.0",
                "symfony/process": "^3.3"
            },
            "type": "library",
            "autoload": {
                "classmap": [
                    "src/"
                ]
            },
            "notification-url": "https://packagist.org/downloads/",
            "license": [
                "BSD-3-Clause"
            ],
            "authors": [
                {
                    "name": "Sebastian Bergmann",
                    "email": "sebastian@phpunit.de"
                },
                {
                    "name": "Kore Nordmann",
                    "email": "mail@kore-nordmann.de"
                },
                {
                    "name": "SpacePossum"
                }
            ],
            "description": "sebastian/diff v2 backport support for PHP5.6",
            "homepage": "https://github.com/PHP-CS-Fixer",
            "keywords": [
                "diff"
            ],
            "support": {
                "issues": "https://github.com/PHP-CS-Fixer/diff/issues",
                "source": "https://github.com/PHP-CS-Fixer/diff/tree/v1.3.1"
            },
            "time": "2020-10-14T08:39:05+00:00"
        },
        {
            "name": "php-webdriver/webdriver",
            "version": "1.8.2",
            "source": {
                "type": "git",
                "url": "https://github.com/php-webdriver/php-webdriver.git",
                "reference": "3308a70be084d6d7fd1ee5787b4c2e6eb4b70aab"
            },
            "dist": {
                "type": "zip",
                "url": "https://api.github.com/repos/php-webdriver/php-webdriver/zipball/3308a70be084d6d7fd1ee5787b4c2e6eb4b70aab",
                "reference": "3308a70be084d6d7fd1ee5787b4c2e6eb4b70aab",
                "shasum": ""
            },
            "require": {
                "ext-curl": "*",
                "ext-json": "*",
                "ext-zip": "*",
                "php": "^5.6 || ~7.0",
                "symfony/polyfill-mbstring": "^1.12",
                "symfony/process": "^2.8 || ^3.1 || ^4.0 || ^5.0"
            },
            "require-dev": {
                "friendsofphp/php-cs-fixer": "^2.0",
                "jakub-onderka/php-parallel-lint": "^1.0",
                "php-coveralls/php-coveralls": "^2.0",
                "php-mock/php-mock-phpunit": "^1.1",
                "phpunit/phpunit": "^5.7",
                "sebastian/environment": "^1.3.4 || ^2.0 || ^3.0",
                "sminnee/phpunit-mock-objects": "^3.4",
                "squizlabs/php_codesniffer": "^3.5",
                "symfony/var-dumper": "^3.3 || ^4.0 || ^5.0"
            },
            "suggest": {
                "ext-SimpleXML": "For Firefox profile creation"
            },
            "type": "library",
            "extra": {
                "branch-alias": {
                    "dev-master": "1.8.x-dev"
                }
            },
            "autoload": {
                "psr-4": {
                    "Facebook\\WebDriver\\": "lib/"
                },
                "files": [
                    "lib/Exception/TimeoutException.php"
                ]
            },
            "notification-url": "https://packagist.org/downloads/",
            "license": [
                "MIT"
            ],
            "description": "A PHP client for Selenium WebDriver. Previously facebook/webdriver.",
            "homepage": "https://github.com/php-webdriver/php-webdriver",
            "keywords": [
                "Chromedriver",
                "geckodriver",
                "php",
                "selenium",
                "webdriver"
            ],
            "support": {
                "issues": "https://github.com/php-webdriver/php-webdriver/issues",
                "source": "https://github.com/php-webdriver/php-webdriver/tree/1.8.2"
            },
            "time": "2020-03-04T14:40:12+00:00"
        },
        {
            "name": "phpcompatibility/php-compatibility",
            "version": "9.3.5",
            "source": {
                "type": "git",
                "url": "https://github.com/PHPCompatibility/PHPCompatibility.git",
                "reference": "9fb324479acf6f39452e0655d2429cc0d3914243"
            },
            "dist": {
                "type": "zip",
                "url": "https://api.github.com/repos/PHPCompatibility/PHPCompatibility/zipball/9fb324479acf6f39452e0655d2429cc0d3914243",
                "reference": "9fb324479acf6f39452e0655d2429cc0d3914243",
                "shasum": ""
            },
            "require": {
                "php": ">=5.3",
                "squizlabs/php_codesniffer": "^2.3 || ^3.0.2"
            },
            "conflict": {
                "squizlabs/php_codesniffer": "2.6.2"
            },
            "require-dev": {
                "phpunit/phpunit": "~4.5 || ^5.0 || ^6.0 || ^7.0"
            },
            "suggest": {
                "dealerdirect/phpcodesniffer-composer-installer": "^0.5 || This Composer plugin will sort out the PHPCS 'installed_paths' automatically.",
                "roave/security-advisories": "dev-master || Helps prevent installing dependencies with known security issues."
            },
            "type": "phpcodesniffer-standard",
            "notification-url": "https://packagist.org/downloads/",
            "license": [
                "LGPL-3.0-or-later"
            ],
            "authors": [
                {
                    "name": "Wim Godden",
                    "homepage": "https://github.com/wimg",
                    "role": "lead"
                },
                {
                    "name": "Juliette Reinders Folmer",
                    "homepage": "https://github.com/jrfnl",
                    "role": "lead"
                },
                {
                    "name": "Contributors",
                    "homepage": "https://github.com/PHPCompatibility/PHPCompatibility/graphs/contributors"
                }
            ],
            "description": "A set of sniffs for PHP_CodeSniffer that checks for PHP cross-version compatibility.",
            "homepage": "http://techblog.wimgodden.be/tag/codesniffer/",
            "keywords": [
                "compatibility",
                "phpcs",
                "standards"
            ],
            "support": {
                "issues": "https://github.com/PHPCompatibility/PHPCompatibility/issues",
                "source": "https://github.com/PHPCompatibility/PHPCompatibility"
            },
            "time": "2019-12-27T09:44:58+00:00"
        },
        {
            "name": "phpdocumentor/reflection-common",
            "version": "2.2.0",
            "source": {
                "type": "git",
                "url": "https://github.com/phpDocumentor/ReflectionCommon.git",
                "reference": "1d01c49d4ed62f25aa84a747ad35d5a16924662b"
            },
            "dist": {
                "type": "zip",
                "url": "https://api.github.com/repos/phpDocumentor/ReflectionCommon/zipball/1d01c49d4ed62f25aa84a747ad35d5a16924662b",
                "reference": "1d01c49d4ed62f25aa84a747ad35d5a16924662b",
                "shasum": ""
            },
            "require": {
                "php": "^7.2 || ^8.0"
            },
            "type": "library",
            "extra": {
                "branch-alias": {
                    "dev-2.x": "2.x-dev"
                }
            },
            "autoload": {
                "psr-4": {
                    "phpDocumentor\\Reflection\\": "src/"
                }
            },
            "notification-url": "https://packagist.org/downloads/",
            "license": [
                "MIT"
            ],
            "authors": [
                {
                    "name": "Jaap van Otterdijk",
                    "email": "opensource@ijaap.nl"
                }
            ],
            "description": "Common reflection classes used by phpdocumentor to reflect the code structure",
            "homepage": "http://www.phpdoc.org",
            "keywords": [
                "FQSEN",
                "phpDocumentor",
                "phpdoc",
                "reflection",
                "static analysis"
            ],
            "support": {
                "issues": "https://github.com/phpDocumentor/ReflectionCommon/issues",
                "source": "https://github.com/phpDocumentor/ReflectionCommon/tree/2.x"
            },
            "time": "2020-06-27T09:03:43+00:00"
        },
        {
            "name": "phpdocumentor/reflection-docblock",
            "version": "5.2.2",
            "source": {
                "type": "git",
                "url": "https://github.com/phpDocumentor/ReflectionDocBlock.git",
                "reference": "069a785b2141f5bcf49f3e353548dc1cce6df556"
            },
            "dist": {
                "type": "zip",
                "url": "https://api.github.com/repos/phpDocumentor/ReflectionDocBlock/zipball/069a785b2141f5bcf49f3e353548dc1cce6df556",
                "reference": "069a785b2141f5bcf49f3e353548dc1cce6df556",
                "shasum": ""
            },
            "require": {
                "ext-filter": "*",
                "php": "^7.2 || ^8.0",
                "phpdocumentor/reflection-common": "^2.2",
                "phpdocumentor/type-resolver": "^1.3",
                "webmozart/assert": "^1.9.1"
            },
            "require-dev": {
                "mockery/mockery": "~1.3.2"
            },
            "type": "library",
            "extra": {
                "branch-alias": {
                    "dev-master": "5.x-dev"
                }
            },
            "autoload": {
                "psr-4": {
                    "phpDocumentor\\Reflection\\": "src"
                }
            },
            "notification-url": "https://packagist.org/downloads/",
            "license": [
                "MIT"
            ],
            "authors": [
                {
                    "name": "Mike van Riel",
                    "email": "me@mikevanriel.com"
                },
                {
                    "name": "Jaap van Otterdijk",
                    "email": "account@ijaap.nl"
                }
            ],
            "description": "With this component, a library can provide support for annotations via DocBlocks or otherwise retrieve information that is embedded in a DocBlock.",
            "support": {
                "issues": "https://github.com/phpDocumentor/ReflectionDocBlock/issues",
                "source": "https://github.com/phpDocumentor/ReflectionDocBlock/tree/master"
            },
            "time": "2020-09-03T19:13:55+00:00"
        },
        {
            "name": "phpdocumentor/type-resolver",
            "version": "1.4.0",
            "source": {
                "type": "git",
                "url": "https://github.com/phpDocumentor/TypeResolver.git",
                "reference": "6a467b8989322d92aa1c8bf2bebcc6e5c2ba55c0"
            },
            "dist": {
                "type": "zip",
                "url": "https://api.github.com/repos/phpDocumentor/TypeResolver/zipball/6a467b8989322d92aa1c8bf2bebcc6e5c2ba55c0",
                "reference": "6a467b8989322d92aa1c8bf2bebcc6e5c2ba55c0",
                "shasum": ""
            },
            "require": {
                "php": "^7.2 || ^8.0",
                "phpdocumentor/reflection-common": "^2.0"
            },
            "require-dev": {
                "ext-tokenizer": "*"
            },
            "type": "library",
            "extra": {
                "branch-alias": {
                    "dev-1.x": "1.x-dev"
                }
            },
            "autoload": {
                "psr-4": {
                    "phpDocumentor\\Reflection\\": "src"
                }
            },
            "notification-url": "https://packagist.org/downloads/",
            "license": [
                "MIT"
            ],
            "authors": [
                {
                    "name": "Mike van Riel",
                    "email": "me@mikevanriel.com"
                }
            ],
            "description": "A PSR-5 based resolver of Class names, Types and Structural Element Names",
            "support": {
                "issues": "https://github.com/phpDocumentor/TypeResolver/issues",
                "source": "https://github.com/phpDocumentor/TypeResolver/tree/1.4.0"
            },
            "time": "2020-09-17T18:55:26+00:00"
        },
        {
            "name": "phpmd/phpmd",
            "version": "2.10.2",
            "source": {
                "type": "git",
                "url": "https://github.com/phpmd/phpmd.git",
                "reference": "1bc74db7cf834662d83abebae265be11bb2eec3a"
            },
            "dist": {
                "type": "zip",
                "url": "https://api.github.com/repos/phpmd/phpmd/zipball/1bc74db7cf834662d83abebae265be11bb2eec3a",
                "reference": "1bc74db7cf834662d83abebae265be11bb2eec3a",
                "shasum": ""
            },
            "require": {
                "composer/xdebug-handler": "^1.0 || ^2.0",
                "ext-xml": "*",
                "pdepend/pdepend": "^2.10.0",
                "php": ">=5.3.9"
            },
            "require-dev": {
                "easy-doc/easy-doc": "0.0.0 || ^1.3.2",
                "ext-json": "*",
                "ext-simplexml": "*",
                "gregwar/rst": "^1.0",
                "mikey179/vfsstream": "^1.6.8",
                "phpunit/phpunit": "^4.8.36 || ^5.7.27",
                "squizlabs/php_codesniffer": "^2.0"
            },
            "bin": [
                "src/bin/phpmd"
            ],
            "type": "library",
            "autoload": {
                "psr-0": {
                    "PHPMD\\": "src/main/php"
                }
            },
            "notification-url": "https://packagist.org/downloads/",
            "license": [
                "BSD-3-Clause"
            ],
            "authors": [
                {
                    "name": "Manuel Pichler",
                    "email": "github@manuel-pichler.de",
                    "homepage": "https://github.com/manuelpichler",
                    "role": "Project Founder"
                },
                {
                    "name": "Marc Würth",
                    "email": "ravage@bluewin.ch",
                    "homepage": "https://github.com/ravage84",
                    "role": "Project Maintainer"
                },
                {
                    "name": "Other contributors",
                    "homepage": "https://github.com/phpmd/phpmd/graphs/contributors",
                    "role": "Contributors"
                }
            ],
            "description": "PHPMD is a spin-off project of PHP Depend and aims to be a PHP equivalent of the well known Java tool PMD.",
            "homepage": "https://phpmd.org/",
            "keywords": [
                "mess detection",
                "mess detector",
                "pdepend",
                "phpmd",
                "pmd"
            ],
            "support": {
                "irc": "irc://irc.freenode.org/phpmd",
                "issues": "https://github.com/phpmd/phpmd/issues",
                "source": "https://github.com/phpmd/phpmd/tree/2.10.2"
            },
            "funding": [
                {
                    "url": "https://tidelift.com/funding/github/packagist/phpmd/phpmd",
                    "type": "tidelift"
                }
            ],
            "time": "2021-07-22T09:56:23+00:00"
        },
        {
            "name": "phpspec/prophecy",
            "version": "1.13.0",
            "source": {
                "type": "git",
                "url": "https://github.com/phpspec/prophecy.git",
                "reference": "be1996ed8adc35c3fd795488a653f4b518be70ea"
            },
            "dist": {
                "type": "zip",
                "url": "https://api.github.com/repos/phpspec/prophecy/zipball/be1996ed8adc35c3fd795488a653f4b518be70ea",
                "reference": "be1996ed8adc35c3fd795488a653f4b518be70ea",
                "shasum": ""
            },
            "require": {
                "doctrine/instantiator": "^1.2",
                "php": "^7.2 || ~8.0, <8.1",
                "phpdocumentor/reflection-docblock": "^5.2",
                "sebastian/comparator": "^3.0 || ^4.0",
                "sebastian/recursion-context": "^3.0 || ^4.0"
            },
            "require-dev": {
                "phpspec/phpspec": "^6.0",
                "phpunit/phpunit": "^8.0 || ^9.0"
            },
            "type": "library",
            "extra": {
                "branch-alias": {
                    "dev-master": "1.11.x-dev"
                }
            },
            "autoload": {
                "psr-4": {
                    "Prophecy\\": "src/Prophecy"
                }
            },
            "notification-url": "https://packagist.org/downloads/",
            "license": [
                "MIT"
            ],
            "authors": [
                {
                    "name": "Konstantin Kudryashov",
                    "email": "ever.zet@gmail.com",
                    "homepage": "http://everzet.com"
                },
                {
                    "name": "Marcello Duarte",
                    "email": "marcello.duarte@gmail.com"
                }
            ],
            "description": "Highly opinionated mocking framework for PHP 5.3+",
            "homepage": "https://github.com/phpspec/prophecy",
            "keywords": [
                "Double",
                "Dummy",
                "fake",
                "mock",
                "spy",
                "stub"
            ],
            "support": {
                "issues": "https://github.com/phpspec/prophecy/issues",
                "source": "https://github.com/phpspec/prophecy/tree/1.13.0"
            },
            "time": "2021-03-17T13:42:18+00:00"
        },
        {
            "name": "phpstan/phpdoc-parser",
            "version": "0.5.5",
            "source": {
                "type": "git",
                "url": "https://github.com/phpstan/phpdoc-parser.git",
                "reference": "ea0b17460ec38e20d7eb64e7ec49b5d44af5d28c"
            },
            "dist": {
                "type": "zip",
                "url": "https://api.github.com/repos/phpstan/phpdoc-parser/zipball/ea0b17460ec38e20d7eb64e7ec49b5d44af5d28c",
                "reference": "ea0b17460ec38e20d7eb64e7ec49b5d44af5d28c",
                "shasum": ""
            },
            "require": {
                "php": "^7.1 || ^8.0"
            },
            "require-dev": {
                "php-parallel-lint/php-parallel-lint": "^1.2",
                "phpstan/extension-installer": "^1.0",
                "phpstan/phpstan": "^0.12.87",
                "phpstan/phpstan-strict-rules": "^0.12.5",
                "phpunit/phpunit": "^9.5",
                "symfony/process": "^5.2"
            },
            "type": "library",
            "extra": {
                "branch-alias": {
                    "dev-master": "0.5-dev"
                }
            },
            "autoload": {
                "psr-4": {
                    "PHPStan\\PhpDocParser\\": [
                        "src/"
                    ]
                }
            },
            "notification-url": "https://packagist.org/downloads/",
            "license": [
                "MIT"
            ],
            "description": "PHPDoc parser with support for nullable, intersection and generic types",
            "support": {
                "issues": "https://github.com/phpstan/phpdoc-parser/issues",
                "source": "https://github.com/phpstan/phpdoc-parser/tree/0.5.5"
            },
            "time": "2021-06-11T13:24:46+00:00"
        },
        {
            "name": "phpstan/phpstan",
            "version": "0.12.93",
            "source": {
                "type": "git",
                "url": "https://github.com/phpstan/phpstan.git",
                "reference": "7b7602f05d340ffa418c59299f8c053ac6c3e7ea"
            },
            "dist": {
                "type": "zip",
                "url": "https://api.github.com/repos/phpstan/phpstan/zipball/7b7602f05d340ffa418c59299f8c053ac6c3e7ea",
                "reference": "7b7602f05d340ffa418c59299f8c053ac6c3e7ea",
                "shasum": ""
            },
            "require": {
                "php": "^7.1|^8.0"
            },
            "conflict": {
                "phpstan/phpstan-shim": "*"
            },
            "bin": [
                "phpstan",
                "phpstan.phar"
            ],
            "type": "library",
            "extra": {
                "branch-alias": {
                    "dev-master": "0.12-dev"
                }
            },
            "autoload": {
                "files": [
                    "bootstrap.php"
                ]
            },
            "notification-url": "https://packagist.org/downloads/",
            "license": [
                "MIT"
            ],
            "description": "PHPStan - PHP Static Analysis Tool",
            "support": {
                "issues": "https://github.com/phpstan/phpstan/issues",
                "source": "https://github.com/phpstan/phpstan/tree/0.12.93"
            },
            "funding": [
                {
                    "url": "https://github.com/ondrejmirtes",
                    "type": "github"
                },
                {
                    "url": "https://github.com/phpstan",
                    "type": "github"
                },
                {
                    "url": "https://www.patreon.com/phpstan",
                    "type": "patreon"
                },
                {
                    "url": "https://tidelift.com/funding/github/packagist/phpstan/phpstan",
                    "type": "tidelift"
                }
            ],
            "time": "2021-07-20T10:49:53+00:00"
        },
        {
            "name": "phpunit/php-code-coverage",
            "version": "8.0.2",
            "source": {
                "type": "git",
                "url": "https://github.com/sebastianbergmann/php-code-coverage.git",
                "reference": "ca6647ffddd2add025ab3f21644a441d7c146cdc"
            },
            "dist": {
                "type": "zip",
                "url": "https://api.github.com/repos/sebastianbergmann/php-code-coverage/zipball/ca6647ffddd2add025ab3f21644a441d7c146cdc",
                "reference": "ca6647ffddd2add025ab3f21644a441d7c146cdc",
                "shasum": ""
            },
            "require": {
                "ext-dom": "*",
                "ext-xmlwriter": "*",
                "php": "^7.3",
                "phpunit/php-file-iterator": "^3.0",
                "phpunit/php-text-template": "^2.0",
                "phpunit/php-token-stream": "^4.0",
                "sebastian/code-unit-reverse-lookup": "^2.0",
                "sebastian/environment": "^5.0",
                "sebastian/version": "^3.0",
                "theseer/tokenizer": "^1.1.3"
            },
            "require-dev": {
                "phpunit/phpunit": "^9.0"
            },
            "suggest": {
                "ext-pcov": "*",
                "ext-xdebug": "*"
            },
            "type": "library",
            "extra": {
                "branch-alias": {
                    "dev-master": "8.0-dev"
                }
            },
            "autoload": {
                "classmap": [
                    "src/"
                ]
            },
            "notification-url": "https://packagist.org/downloads/",
            "license": [
                "BSD-3-Clause"
            ],
            "authors": [
                {
                    "name": "Sebastian Bergmann",
                    "email": "sebastian@phpunit.de",
                    "role": "lead"
                }
            ],
            "description": "Library that provides collection, processing, and rendering functionality for PHP code coverage information.",
            "homepage": "https://github.com/sebastianbergmann/php-code-coverage",
            "keywords": [
                "coverage",
                "testing",
                "xunit"
            ],
            "support": {
                "issues": "https://github.com/sebastianbergmann/php-code-coverage/issues",
                "source": "https://github.com/sebastianbergmann/php-code-coverage/tree/8.0.2"
            },
            "funding": [
                {
                    "url": "https://github.com/sebastianbergmann",
                    "type": "github"
                }
            ],
            "time": "2020-05-23T08:02:54+00:00"
        },
        {
            "name": "phpunit/php-file-iterator",
            "version": "3.0.5",
            "source": {
                "type": "git",
                "url": "https://github.com/sebastianbergmann/php-file-iterator.git",
                "reference": "aa4be8575f26070b100fccb67faabb28f21f66f8"
            },
            "dist": {
                "type": "zip",
                "url": "https://api.github.com/repos/sebastianbergmann/php-file-iterator/zipball/aa4be8575f26070b100fccb67faabb28f21f66f8",
                "reference": "aa4be8575f26070b100fccb67faabb28f21f66f8",
                "shasum": ""
            },
            "require": {
                "php": ">=7.3"
            },
            "require-dev": {
                "phpunit/phpunit": "^9.3"
            },
            "type": "library",
            "extra": {
                "branch-alias": {
                    "dev-master": "3.0-dev"
                }
            },
            "autoload": {
                "classmap": [
                    "src/"
                ]
            },
            "notification-url": "https://packagist.org/downloads/",
            "license": [
                "BSD-3-Clause"
            ],
            "authors": [
                {
                    "name": "Sebastian Bergmann",
                    "email": "sebastian@phpunit.de",
                    "role": "lead"
                }
            ],
            "description": "FilterIterator implementation that filters files based on a list of suffixes.",
            "homepage": "https://github.com/sebastianbergmann/php-file-iterator/",
            "keywords": [
                "filesystem",
                "iterator"
            ],
            "support": {
                "issues": "https://github.com/sebastianbergmann/php-file-iterator/issues",
                "source": "https://github.com/sebastianbergmann/php-file-iterator/tree/3.0.5"
            },
            "funding": [
                {
                    "url": "https://github.com/sebastianbergmann",
                    "type": "github"
                }
            ],
            "time": "2020-09-28T05:57:25+00:00"
        },
        {
            "name": "phpunit/php-invoker",
            "version": "3.1.1",
            "source": {
                "type": "git",
                "url": "https://github.com/sebastianbergmann/php-invoker.git",
                "reference": "5a10147d0aaf65b58940a0b72f71c9ac0423cc67"
            },
            "dist": {
                "type": "zip",
                "url": "https://api.github.com/repos/sebastianbergmann/php-invoker/zipball/5a10147d0aaf65b58940a0b72f71c9ac0423cc67",
                "reference": "5a10147d0aaf65b58940a0b72f71c9ac0423cc67",
                "shasum": ""
            },
            "require": {
                "php": ">=7.3"
            },
            "require-dev": {
                "ext-pcntl": "*",
                "phpunit/phpunit": "^9.3"
            },
            "suggest": {
                "ext-pcntl": "*"
            },
            "type": "library",
            "extra": {
                "branch-alias": {
                    "dev-master": "3.1-dev"
                }
            },
            "autoload": {
                "classmap": [
                    "src/"
                ]
            },
            "notification-url": "https://packagist.org/downloads/",
            "license": [
                "BSD-3-Clause"
            ],
            "authors": [
                {
                    "name": "Sebastian Bergmann",
                    "email": "sebastian@phpunit.de",
                    "role": "lead"
                }
            ],
            "description": "Invoke callables with a timeout",
            "homepage": "https://github.com/sebastianbergmann/php-invoker/",
            "keywords": [
                "process"
            ],
            "support": {
                "issues": "https://github.com/sebastianbergmann/php-invoker/issues",
                "source": "https://github.com/sebastianbergmann/php-invoker/tree/3.1.1"
            },
            "funding": [
                {
                    "url": "https://github.com/sebastianbergmann",
                    "type": "github"
                }
            ],
            "time": "2020-09-28T05:58:55+00:00"
        },
        {
            "name": "phpunit/php-text-template",
            "version": "2.0.4",
            "source": {
                "type": "git",
                "url": "https://github.com/sebastianbergmann/php-text-template.git",
                "reference": "5da5f67fc95621df9ff4c4e5a84d6a8a2acf7c28"
            },
            "dist": {
                "type": "zip",
                "url": "https://api.github.com/repos/sebastianbergmann/php-text-template/zipball/5da5f67fc95621df9ff4c4e5a84d6a8a2acf7c28",
                "reference": "5da5f67fc95621df9ff4c4e5a84d6a8a2acf7c28",
                "shasum": ""
            },
            "require": {
                "php": ">=7.3"
            },
            "require-dev": {
                "phpunit/phpunit": "^9.3"
            },
            "type": "library",
            "extra": {
                "branch-alias": {
                    "dev-master": "2.0-dev"
                }
            },
            "autoload": {
                "classmap": [
                    "src/"
                ]
            },
            "notification-url": "https://packagist.org/downloads/",
            "license": [
                "BSD-3-Clause"
            ],
            "authors": [
                {
                    "name": "Sebastian Bergmann",
                    "email": "sebastian@phpunit.de",
                    "role": "lead"
                }
            ],
            "description": "Simple template engine.",
            "homepage": "https://github.com/sebastianbergmann/php-text-template/",
            "keywords": [
                "template"
            ],
            "support": {
                "issues": "https://github.com/sebastianbergmann/php-text-template/issues",
                "source": "https://github.com/sebastianbergmann/php-text-template/tree/2.0.4"
            },
            "funding": [
                {
                    "url": "https://github.com/sebastianbergmann",
                    "type": "github"
                }
            ],
            "time": "2020-10-26T05:33:50+00:00"
        },
        {
            "name": "phpunit/php-timer",
            "version": "5.0.3",
            "source": {
                "type": "git",
                "url": "https://github.com/sebastianbergmann/php-timer.git",
                "reference": "5a63ce20ed1b5bf577850e2c4e87f4aa902afbd2"
            },
            "dist": {
                "type": "zip",
                "url": "https://api.github.com/repos/sebastianbergmann/php-timer/zipball/5a63ce20ed1b5bf577850e2c4e87f4aa902afbd2",
                "reference": "5a63ce20ed1b5bf577850e2c4e87f4aa902afbd2",
                "shasum": ""
            },
            "require": {
                "php": ">=7.3"
            },
            "require-dev": {
                "phpunit/phpunit": "^9.3"
            },
            "type": "library",
            "extra": {
                "branch-alias": {
                    "dev-master": "5.0-dev"
                }
            },
            "autoload": {
                "classmap": [
                    "src/"
                ]
            },
            "notification-url": "https://packagist.org/downloads/",
            "license": [
                "BSD-3-Clause"
            ],
            "authors": [
                {
                    "name": "Sebastian Bergmann",
                    "email": "sebastian@phpunit.de",
                    "role": "lead"
                }
            ],
            "description": "Utility class for timing",
            "homepage": "https://github.com/sebastianbergmann/php-timer/",
            "keywords": [
                "timer"
            ],
            "support": {
                "issues": "https://github.com/sebastianbergmann/php-timer/issues",
                "source": "https://github.com/sebastianbergmann/php-timer/tree/5.0.3"
            },
            "funding": [
                {
                    "url": "https://github.com/sebastianbergmann",
                    "type": "github"
                }
            ],
            "time": "2020-10-26T13:16:10+00:00"
        },
        {
            "name": "phpunit/php-token-stream",
            "version": "4.0.4",
            "source": {
                "type": "git",
                "url": "https://github.com/sebastianbergmann/php-token-stream.git",
                "reference": "a853a0e183b9db7eed023d7933a858fa1c8d25a3"
            },
            "dist": {
                "type": "zip",
                "url": "https://api.github.com/repos/sebastianbergmann/php-token-stream/zipball/a853a0e183b9db7eed023d7933a858fa1c8d25a3",
                "reference": "a853a0e183b9db7eed023d7933a858fa1c8d25a3",
                "shasum": ""
            },
            "require": {
                "ext-tokenizer": "*",
                "php": "^7.3 || ^8.0"
            },
            "require-dev": {
                "phpunit/phpunit": "^9.0"
            },
            "type": "library",
            "extra": {
                "branch-alias": {
                    "dev-master": "4.0-dev"
                }
            },
            "autoload": {
                "classmap": [
                    "src/"
                ]
            },
            "notification-url": "https://packagist.org/downloads/",
            "license": [
                "BSD-3-Clause"
            ],
            "authors": [
                {
                    "name": "Sebastian Bergmann",
                    "email": "sebastian@phpunit.de"
                }
            ],
            "description": "Wrapper around PHP's tokenizer extension.",
            "homepage": "https://github.com/sebastianbergmann/php-token-stream/",
            "keywords": [
                "tokenizer"
            ],
            "support": {
                "issues": "https://github.com/sebastianbergmann/php-token-stream/issues",
                "source": "https://github.com/sebastianbergmann/php-token-stream/tree/master"
            },
            "funding": [
                {
                    "url": "https://github.com/sebastianbergmann",
                    "type": "github"
                }
            ],
            "abandoned": true,
            "time": "2020-08-04T08:28:15+00:00"
        },
        {
            "name": "phpunit/phpunit",
            "version": "9.2.6",
            "source": {
                "type": "git",
                "url": "https://github.com/sebastianbergmann/phpunit.git",
                "reference": "1c6a9e4312e209e659f1fce3ce88dd197c2448f6"
            },
            "dist": {
                "type": "zip",
                "url": "https://api.github.com/repos/sebastianbergmann/phpunit/zipball/1c6a9e4312e209e659f1fce3ce88dd197c2448f6",
                "reference": "1c6a9e4312e209e659f1fce3ce88dd197c2448f6",
                "shasum": ""
            },
            "require": {
                "doctrine/instantiator": "^1.3.1",
                "ext-dom": "*",
                "ext-json": "*",
                "ext-libxml": "*",
                "ext-mbstring": "*",
                "ext-xml": "*",
                "ext-xmlwriter": "*",
                "myclabs/deep-copy": "^1.9.5",
                "phar-io/manifest": "^1.0.3",
                "phar-io/version": "^2.0.1",
                "php": "^7.3",
                "phpspec/prophecy": "^1.10.3",
                "phpunit/php-code-coverage": "^8.0.2",
                "phpunit/php-file-iterator": "^3.0.3",
                "phpunit/php-invoker": "^3.0.2",
                "phpunit/php-text-template": "^2.0.2",
                "phpunit/php-timer": "^5.0.1",
                "sebastian/code-unit": "^1.0.5",
                "sebastian/comparator": "^4.0.3",
                "sebastian/diff": "^4.0.1",
                "sebastian/environment": "^5.1.2",
                "sebastian/exporter": "^4.0.2",
                "sebastian/global-state": "^4.0",
                "sebastian/object-enumerator": "^4.0.2",
                "sebastian/resource-operations": "^3.0.2",
                "sebastian/type": "^2.1.1",
                "sebastian/version": "^3.0.1"
            },
            "require-dev": {
                "ext-pdo": "*",
                "phpspec/prophecy-phpunit": "^2.0"
            },
            "suggest": {
                "ext-soap": "*",
                "ext-xdebug": "*"
            },
            "bin": [
                "phpunit"
            ],
            "type": "library",
            "extra": {
                "branch-alias": {
                    "dev-master": "9.2-dev"
                }
            },
            "autoload": {
                "classmap": [
                    "src/"
                ],
                "files": [
                    "src/Framework/Assert/Functions.php"
                ]
            },
            "notification-url": "https://packagist.org/downloads/",
            "license": [
                "BSD-3-Clause"
            ],
            "authors": [
                {
                    "name": "Sebastian Bergmann",
                    "email": "sebastian@phpunit.de",
                    "role": "lead"
                }
            ],
            "description": "The PHP Unit Testing framework.",
            "homepage": "https://phpunit.de/",
            "keywords": [
                "phpunit",
                "testing",
                "xunit"
            ],
            "support": {
                "issues": "https://github.com/sebastianbergmann/phpunit/issues",
                "source": "https://github.com/sebastianbergmann/phpunit/tree/9.2.6"
            },
            "funding": [
                {
                    "url": "https://phpunit.de/donate.html",
                    "type": "custom"
                },
                {
                    "url": "https://github.com/sebastianbergmann",
                    "type": "github"
                }
            ],
            "time": "2020-07-13T17:55:55+00:00"
        },
        {
            "name": "psr/cache",
            "version": "1.0.1",
            "source": {
                "type": "git",
                "url": "https://github.com/php-fig/cache.git",
                "reference": "d11b50ad223250cf17b86e38383413f5a6764bf8"
            },
            "dist": {
                "type": "zip",
                "url": "https://api.github.com/repos/php-fig/cache/zipball/d11b50ad223250cf17b86e38383413f5a6764bf8",
                "reference": "d11b50ad223250cf17b86e38383413f5a6764bf8",
                "shasum": ""
            },
            "require": {
                "php": ">=5.3.0"
            },
            "type": "library",
            "extra": {
                "branch-alias": {
                    "dev-master": "1.0.x-dev"
                }
            },
            "autoload": {
                "psr-4": {
                    "Psr\\Cache\\": "src/"
                }
            },
            "notification-url": "https://packagist.org/downloads/",
            "license": [
                "MIT"
            ],
            "authors": [
                {
                    "name": "PHP-FIG",
                    "homepage": "http://www.php-fig.org/"
                }
            ],
            "description": "Common interface for caching libraries",
            "keywords": [
                "cache",
                "psr",
                "psr-6"
            ],
            "support": {
                "source": "https://github.com/php-fig/cache/tree/master"
            },
            "time": "2016-08-06T20:24:11+00:00"
        },
        {
            "name": "sebastian/cli-parser",
            "version": "1.0.1",
            "source": {
                "type": "git",
                "url": "https://github.com/sebastianbergmann/cli-parser.git",
                "reference": "442e7c7e687e42adc03470c7b668bc4b2402c0b2"
            },
            "dist": {
                "type": "zip",
                "url": "https://api.github.com/repos/sebastianbergmann/cli-parser/zipball/442e7c7e687e42adc03470c7b668bc4b2402c0b2",
                "reference": "442e7c7e687e42adc03470c7b668bc4b2402c0b2",
                "shasum": ""
            },
            "require": {
                "php": ">=7.3"
            },
            "require-dev": {
                "phpunit/phpunit": "^9.3"
            },
            "type": "library",
            "extra": {
                "branch-alias": {
                    "dev-master": "1.0-dev"
                }
            },
            "autoload": {
                "classmap": [
                    "src/"
                ]
            },
            "notification-url": "https://packagist.org/downloads/",
            "license": [
                "BSD-3-Clause"
            ],
            "authors": [
                {
                    "name": "Sebastian Bergmann",
                    "email": "sebastian@phpunit.de",
                    "role": "lead"
                }
            ],
            "description": "Library for parsing CLI options",
            "homepage": "https://github.com/sebastianbergmann/cli-parser",
            "support": {
                "issues": "https://github.com/sebastianbergmann/cli-parser/issues",
                "source": "https://github.com/sebastianbergmann/cli-parser/tree/1.0.1"
            },
            "funding": [
                {
                    "url": "https://github.com/sebastianbergmann",
                    "type": "github"
                }
            ],
            "time": "2020-09-28T06:08:49+00:00"
        },
        {
            "name": "sebastian/code-unit",
            "version": "1.0.8",
            "source": {
                "type": "git",
                "url": "https://github.com/sebastianbergmann/code-unit.git",
                "reference": "1fc9f64c0927627ef78ba436c9b17d967e68e120"
            },
            "dist": {
                "type": "zip",
                "url": "https://api.github.com/repos/sebastianbergmann/code-unit/zipball/1fc9f64c0927627ef78ba436c9b17d967e68e120",
                "reference": "1fc9f64c0927627ef78ba436c9b17d967e68e120",
                "shasum": ""
            },
            "require": {
                "php": ">=7.3"
            },
            "require-dev": {
                "phpunit/phpunit": "^9.3"
            },
            "type": "library",
            "extra": {
                "branch-alias": {
                    "dev-master": "1.0-dev"
                }
            },
            "autoload": {
                "classmap": [
                    "src/"
                ]
            },
            "notification-url": "https://packagist.org/downloads/",
            "license": [
                "BSD-3-Clause"
            ],
            "authors": [
                {
                    "name": "Sebastian Bergmann",
                    "email": "sebastian@phpunit.de",
                    "role": "lead"
                }
            ],
            "description": "Collection of value objects that represent the PHP code units",
            "homepage": "https://github.com/sebastianbergmann/code-unit",
            "support": {
                "issues": "https://github.com/sebastianbergmann/code-unit/issues",
                "source": "https://github.com/sebastianbergmann/code-unit/tree/1.0.8"
            },
            "funding": [
                {
                    "url": "https://github.com/sebastianbergmann",
                    "type": "github"
                }
            ],
            "time": "2020-10-26T13:08:54+00:00"
        },
        {
            "name": "sebastian/code-unit-reverse-lookup",
            "version": "2.0.3",
            "source": {
                "type": "git",
                "url": "https://github.com/sebastianbergmann/code-unit-reverse-lookup.git",
                "reference": "ac91f01ccec49fb77bdc6fd1e548bc70f7faa3e5"
            },
            "dist": {
                "type": "zip",
                "url": "https://api.github.com/repos/sebastianbergmann/code-unit-reverse-lookup/zipball/ac91f01ccec49fb77bdc6fd1e548bc70f7faa3e5",
                "reference": "ac91f01ccec49fb77bdc6fd1e548bc70f7faa3e5",
                "shasum": ""
            },
            "require": {
                "php": ">=7.3"
            },
            "require-dev": {
                "phpunit/phpunit": "^9.3"
            },
            "type": "library",
            "extra": {
                "branch-alias": {
                    "dev-master": "2.0-dev"
                }
            },
            "autoload": {
                "classmap": [
                    "src/"
                ]
            },
            "notification-url": "https://packagist.org/downloads/",
            "license": [
                "BSD-3-Clause"
            ],
            "authors": [
                {
                    "name": "Sebastian Bergmann",
                    "email": "sebastian@phpunit.de"
                }
            ],
            "description": "Looks up which function or method a line of code belongs to",
            "homepage": "https://github.com/sebastianbergmann/code-unit-reverse-lookup/",
            "support": {
                "issues": "https://github.com/sebastianbergmann/code-unit-reverse-lookup/issues",
                "source": "https://github.com/sebastianbergmann/code-unit-reverse-lookup/tree/2.0.3"
            },
            "funding": [
                {
                    "url": "https://github.com/sebastianbergmann",
                    "type": "github"
                }
            ],
            "time": "2020-09-28T05:30:19+00:00"
        },
        {
            "name": "sebastian/comparator",
            "version": "4.0.6",
            "source": {
                "type": "git",
                "url": "https://github.com/sebastianbergmann/comparator.git",
                "reference": "55f4261989e546dc112258c7a75935a81a7ce382"
            },
            "dist": {
                "type": "zip",
                "url": "https://api.github.com/repos/sebastianbergmann/comparator/zipball/55f4261989e546dc112258c7a75935a81a7ce382",
                "reference": "55f4261989e546dc112258c7a75935a81a7ce382",
                "shasum": ""
            },
            "require": {
                "php": ">=7.3",
                "sebastian/diff": "^4.0",
                "sebastian/exporter": "^4.0"
            },
            "require-dev": {
                "phpunit/phpunit": "^9.3"
            },
            "type": "library",
            "extra": {
                "branch-alias": {
                    "dev-master": "4.0-dev"
                }
            },
            "autoload": {
                "classmap": [
                    "src/"
                ]
            },
            "notification-url": "https://packagist.org/downloads/",
            "license": [
                "BSD-3-Clause"
            ],
            "authors": [
                {
                    "name": "Sebastian Bergmann",
                    "email": "sebastian@phpunit.de"
                },
                {
                    "name": "Jeff Welch",
                    "email": "whatthejeff@gmail.com"
                },
                {
                    "name": "Volker Dusch",
                    "email": "github@wallbash.com"
                },
                {
                    "name": "Bernhard Schussek",
                    "email": "bschussek@2bepublished.at"
                }
            ],
            "description": "Provides the functionality to compare PHP values for equality",
            "homepage": "https://github.com/sebastianbergmann/comparator",
            "keywords": [
                "comparator",
                "compare",
                "equality"
            ],
            "support": {
                "issues": "https://github.com/sebastianbergmann/comparator/issues",
                "source": "https://github.com/sebastianbergmann/comparator/tree/4.0.6"
            },
            "funding": [
                {
                    "url": "https://github.com/sebastianbergmann",
                    "type": "github"
                }
            ],
            "time": "2020-10-26T15:49:45+00:00"
        },
        {
            "name": "sebastian/diff",
            "version": "4.0.4",
            "source": {
                "type": "git",
                "url": "https://github.com/sebastianbergmann/diff.git",
                "reference": "3461e3fccc7cfdfc2720be910d3bd73c69be590d"
            },
            "dist": {
                "type": "zip",
                "url": "https://api.github.com/repos/sebastianbergmann/diff/zipball/3461e3fccc7cfdfc2720be910d3bd73c69be590d",
                "reference": "3461e3fccc7cfdfc2720be910d3bd73c69be590d",
                "shasum": ""
            },
            "require": {
                "php": ">=7.3"
            },
            "require-dev": {
                "phpunit/phpunit": "^9.3",
                "symfony/process": "^4.2 || ^5"
            },
            "type": "library",
            "extra": {
                "branch-alias": {
                    "dev-master": "4.0-dev"
                }
            },
            "autoload": {
                "classmap": [
                    "src/"
                ]
            },
            "notification-url": "https://packagist.org/downloads/",
            "license": [
                "BSD-3-Clause"
            ],
            "authors": [
                {
                    "name": "Sebastian Bergmann",
                    "email": "sebastian@phpunit.de"
                },
                {
                    "name": "Kore Nordmann",
                    "email": "mail@kore-nordmann.de"
                }
            ],
            "description": "Diff implementation",
            "homepage": "https://github.com/sebastianbergmann/diff",
            "keywords": [
                "diff",
                "udiff",
                "unidiff",
                "unified diff"
            ],
            "support": {
                "issues": "https://github.com/sebastianbergmann/diff/issues",
                "source": "https://github.com/sebastianbergmann/diff/tree/4.0.4"
            },
            "funding": [
                {
                    "url": "https://github.com/sebastianbergmann",
                    "type": "github"
                }
            ],
            "time": "2020-10-26T13:10:38+00:00"
        },
        {
            "name": "sebastian/environment",
            "version": "5.1.3",
            "source": {
                "type": "git",
                "url": "https://github.com/sebastianbergmann/environment.git",
                "reference": "388b6ced16caa751030f6a69e588299fa09200ac"
            },
            "dist": {
                "type": "zip",
                "url": "https://api.github.com/repos/sebastianbergmann/environment/zipball/388b6ced16caa751030f6a69e588299fa09200ac",
                "reference": "388b6ced16caa751030f6a69e588299fa09200ac",
                "shasum": ""
            },
            "require": {
                "php": ">=7.3"
            },
            "require-dev": {
                "phpunit/phpunit": "^9.3"
            },
            "suggest": {
                "ext-posix": "*"
            },
            "type": "library",
            "extra": {
                "branch-alias": {
                    "dev-master": "5.1-dev"
                }
            },
            "autoload": {
                "classmap": [
                    "src/"
                ]
            },
            "notification-url": "https://packagist.org/downloads/",
            "license": [
                "BSD-3-Clause"
            ],
            "authors": [
                {
                    "name": "Sebastian Bergmann",
                    "email": "sebastian@phpunit.de"
                }
            ],
            "description": "Provides functionality to handle HHVM/PHP environments",
            "homepage": "http://www.github.com/sebastianbergmann/environment",
            "keywords": [
                "Xdebug",
                "environment",
                "hhvm"
            ],
            "support": {
                "issues": "https://github.com/sebastianbergmann/environment/issues",
                "source": "https://github.com/sebastianbergmann/environment/tree/5.1.3"
            },
            "funding": [
                {
                    "url": "https://github.com/sebastianbergmann",
                    "type": "github"
                }
            ],
            "time": "2020-09-28T05:52:38+00:00"
        },
        {
            "name": "sebastian/exporter",
            "version": "4.0.3",
            "source": {
                "type": "git",
                "url": "https://github.com/sebastianbergmann/exporter.git",
                "reference": "d89cc98761b8cb5a1a235a6b703ae50d34080e65"
            },
            "dist": {
                "type": "zip",
                "url": "https://api.github.com/repos/sebastianbergmann/exporter/zipball/d89cc98761b8cb5a1a235a6b703ae50d34080e65",
                "reference": "d89cc98761b8cb5a1a235a6b703ae50d34080e65",
                "shasum": ""
            },
            "require": {
                "php": ">=7.3",
                "sebastian/recursion-context": "^4.0"
            },
            "require-dev": {
                "ext-mbstring": "*",
                "phpunit/phpunit": "^9.3"
            },
            "type": "library",
            "extra": {
                "branch-alias": {
                    "dev-master": "4.0-dev"
                }
            },
            "autoload": {
                "classmap": [
                    "src/"
                ]
            },
            "notification-url": "https://packagist.org/downloads/",
            "license": [
                "BSD-3-Clause"
            ],
            "authors": [
                {
                    "name": "Sebastian Bergmann",
                    "email": "sebastian@phpunit.de"
                },
                {
                    "name": "Jeff Welch",
                    "email": "whatthejeff@gmail.com"
                },
                {
                    "name": "Volker Dusch",
                    "email": "github@wallbash.com"
                },
                {
                    "name": "Adam Harvey",
                    "email": "aharvey@php.net"
                },
                {
                    "name": "Bernhard Schussek",
                    "email": "bschussek@gmail.com"
                }
            ],
            "description": "Provides the functionality to export PHP variables for visualization",
            "homepage": "http://www.github.com/sebastianbergmann/exporter",
            "keywords": [
                "export",
                "exporter"
            ],
            "support": {
                "issues": "https://github.com/sebastianbergmann/exporter/issues",
                "source": "https://github.com/sebastianbergmann/exporter/tree/4.0.3"
            },
            "funding": [
                {
                    "url": "https://github.com/sebastianbergmann",
                    "type": "github"
                }
            ],
            "time": "2020-09-28T05:24:23+00:00"
        },
        {
            "name": "sebastian/global-state",
            "version": "4.0.0",
            "source": {
                "type": "git",
                "url": "https://github.com/sebastianbergmann/global-state.git",
                "reference": "bdb1e7c79e592b8c82cb1699be3c8743119b8a72"
            },
            "dist": {
                "type": "zip",
                "url": "https://api.github.com/repos/sebastianbergmann/global-state/zipball/bdb1e7c79e592b8c82cb1699be3c8743119b8a72",
                "reference": "bdb1e7c79e592b8c82cb1699be3c8743119b8a72",
                "shasum": ""
            },
            "require": {
                "php": "^7.3",
                "sebastian/object-reflector": "^2.0",
                "sebastian/recursion-context": "^4.0"
            },
            "require-dev": {
                "ext-dom": "*",
                "phpunit/phpunit": "^9.0"
            },
            "suggest": {
                "ext-uopz": "*"
            },
            "type": "library",
            "extra": {
                "branch-alias": {
                    "dev-master": "4.0-dev"
                }
            },
            "autoload": {
                "classmap": [
                    "src/"
                ]
            },
            "notification-url": "https://packagist.org/downloads/",
            "license": [
                "BSD-3-Clause"
            ],
            "authors": [
                {
                    "name": "Sebastian Bergmann",
                    "email": "sebastian@phpunit.de"
                }
            ],
            "description": "Snapshotting of global state",
            "homepage": "http://www.github.com/sebastianbergmann/global-state",
            "keywords": [
                "global state"
            ],
            "support": {
                "issues": "https://github.com/sebastianbergmann/global-state/issues",
                "source": "https://github.com/sebastianbergmann/global-state/tree/master"
            },
            "time": "2020-02-07T06:11:37+00:00"
        },
        {
            "name": "sebastian/object-enumerator",
            "version": "4.0.4",
            "source": {
                "type": "git",
                "url": "https://github.com/sebastianbergmann/object-enumerator.git",
                "reference": "5c9eeac41b290a3712d88851518825ad78f45c71"
            },
            "dist": {
                "type": "zip",
                "url": "https://api.github.com/repos/sebastianbergmann/object-enumerator/zipball/5c9eeac41b290a3712d88851518825ad78f45c71",
                "reference": "5c9eeac41b290a3712d88851518825ad78f45c71",
                "shasum": ""
            },
            "require": {
                "php": ">=7.3",
                "sebastian/object-reflector": "^2.0",
                "sebastian/recursion-context": "^4.0"
            },
            "require-dev": {
                "phpunit/phpunit": "^9.3"
            },
            "type": "library",
            "extra": {
                "branch-alias": {
                    "dev-master": "4.0-dev"
                }
            },
            "autoload": {
                "classmap": [
                    "src/"
                ]
            },
            "notification-url": "https://packagist.org/downloads/",
            "license": [
                "BSD-3-Clause"
            ],
            "authors": [
                {
                    "name": "Sebastian Bergmann",
                    "email": "sebastian@phpunit.de"
                }
            ],
            "description": "Traverses array structures and object graphs to enumerate all referenced objects",
            "homepage": "https://github.com/sebastianbergmann/object-enumerator/",
            "support": {
                "issues": "https://github.com/sebastianbergmann/object-enumerator/issues",
                "source": "https://github.com/sebastianbergmann/object-enumerator/tree/4.0.4"
            },
            "funding": [
                {
                    "url": "https://github.com/sebastianbergmann",
                    "type": "github"
                }
            ],
            "time": "2020-10-26T13:12:34+00:00"
        },
        {
            "name": "sebastian/object-reflector",
            "version": "2.0.4",
            "source": {
                "type": "git",
                "url": "https://github.com/sebastianbergmann/object-reflector.git",
                "reference": "b4f479ebdbf63ac605d183ece17d8d7fe49c15c7"
            },
            "dist": {
                "type": "zip",
                "url": "https://api.github.com/repos/sebastianbergmann/object-reflector/zipball/b4f479ebdbf63ac605d183ece17d8d7fe49c15c7",
                "reference": "b4f479ebdbf63ac605d183ece17d8d7fe49c15c7",
                "shasum": ""
            },
            "require": {
                "php": ">=7.3"
            },
            "require-dev": {
                "phpunit/phpunit": "^9.3"
            },
            "type": "library",
            "extra": {
                "branch-alias": {
                    "dev-master": "2.0-dev"
                }
            },
            "autoload": {
                "classmap": [
                    "src/"
                ]
            },
            "notification-url": "https://packagist.org/downloads/",
            "license": [
                "BSD-3-Clause"
            ],
            "authors": [
                {
                    "name": "Sebastian Bergmann",
                    "email": "sebastian@phpunit.de"
                }
            ],
            "description": "Allows reflection of object attributes, including inherited and non-public ones",
            "homepage": "https://github.com/sebastianbergmann/object-reflector/",
            "support": {
                "issues": "https://github.com/sebastianbergmann/object-reflector/issues",
                "source": "https://github.com/sebastianbergmann/object-reflector/tree/2.0.4"
            },
            "funding": [
                {
                    "url": "https://github.com/sebastianbergmann",
                    "type": "github"
                }
            ],
            "time": "2020-10-26T13:14:26+00:00"
        },
        {
            "name": "sebastian/phpcpd",
            "version": "6.0.3",
            "source": {
                "type": "git",
                "url": "https://github.com/sebastianbergmann/phpcpd.git",
                "reference": "f3683aa0db2e8e09287c2bb33a595b2873ea9176"
            },
            "dist": {
                "type": "zip",
                "url": "https://api.github.com/repos/sebastianbergmann/phpcpd/zipball/f3683aa0db2e8e09287c2bb33a595b2873ea9176",
                "reference": "f3683aa0db2e8e09287c2bb33a595b2873ea9176",
                "shasum": ""
            },
            "require": {
                "ext-dom": "*",
                "php": ">=7.3",
                "phpunit/php-file-iterator": "^3.0",
                "phpunit/php-timer": "^5.0",
                "sebastian/cli-parser": "^1.0",
                "sebastian/version": "^3.0"
            },
            "bin": [
                "phpcpd"
            ],
            "type": "library",
            "extra": {
                "branch-alias": {
                    "dev-master": "6.0-dev"
                }
            },
            "autoload": {
                "classmap": [
                    "src/"
                ]
            },
            "notification-url": "https://packagist.org/downloads/",
            "license": [
                "BSD-3-Clause"
            ],
            "authors": [
                {
                    "name": "Sebastian Bergmann",
                    "email": "sebastian@phpunit.de",
                    "role": "lead"
                }
            ],
            "description": "Copy/Paste Detector (CPD) for PHP code.",
            "homepage": "https://github.com/sebastianbergmann/phpcpd",
            "support": {
                "issues": "https://github.com/sebastianbergmann/phpcpd/issues",
                "source": "https://github.com/sebastianbergmann/phpcpd/tree/6.0.3"
            },
            "funding": [
                {
                    "url": "https://github.com/sebastianbergmann",
                    "type": "github"
                }
            ],
            "time": "2020-12-07T05:39:23+00:00"
        },
        {
            "name": "sebastian/recursion-context",
            "version": "4.0.4",
            "source": {
                "type": "git",
                "url": "https://github.com/sebastianbergmann/recursion-context.git",
                "reference": "cd9d8cf3c5804de4341c283ed787f099f5506172"
            },
            "dist": {
                "type": "zip",
                "url": "https://api.github.com/repos/sebastianbergmann/recursion-context/zipball/cd9d8cf3c5804de4341c283ed787f099f5506172",
                "reference": "cd9d8cf3c5804de4341c283ed787f099f5506172",
                "shasum": ""
            },
            "require": {
                "php": ">=7.3"
            },
            "require-dev": {
                "phpunit/phpunit": "^9.3"
            },
            "type": "library",
            "extra": {
                "branch-alias": {
                    "dev-master": "4.0-dev"
                }
            },
            "autoload": {
                "classmap": [
                    "src/"
                ]
            },
            "notification-url": "https://packagist.org/downloads/",
            "license": [
                "BSD-3-Clause"
            ],
            "authors": [
                {
                    "name": "Sebastian Bergmann",
                    "email": "sebastian@phpunit.de"
                },
                {
                    "name": "Jeff Welch",
                    "email": "whatthejeff@gmail.com"
                },
                {
                    "name": "Adam Harvey",
                    "email": "aharvey@php.net"
                }
            ],
            "description": "Provides functionality to recursively process PHP variables",
            "homepage": "http://www.github.com/sebastianbergmann/recursion-context",
            "support": {
                "issues": "https://github.com/sebastianbergmann/recursion-context/issues",
                "source": "https://github.com/sebastianbergmann/recursion-context/tree/4.0.4"
            },
            "funding": [
                {
                    "url": "https://github.com/sebastianbergmann",
                    "type": "github"
                }
            ],
            "time": "2020-10-26T13:17:30+00:00"
        },
        {
            "name": "sebastian/resource-operations",
            "version": "3.0.3",
            "source": {
                "type": "git",
                "url": "https://github.com/sebastianbergmann/resource-operations.git",
                "reference": "0f4443cb3a1d92ce809899753bc0d5d5a8dd19a8"
            },
            "dist": {
                "type": "zip",
                "url": "https://api.github.com/repos/sebastianbergmann/resource-operations/zipball/0f4443cb3a1d92ce809899753bc0d5d5a8dd19a8",
                "reference": "0f4443cb3a1d92ce809899753bc0d5d5a8dd19a8",
                "shasum": ""
            },
            "require": {
                "php": ">=7.3"
            },
            "require-dev": {
                "phpunit/phpunit": "^9.0"
            },
            "type": "library",
            "extra": {
                "branch-alias": {
                    "dev-master": "3.0-dev"
                }
            },
            "autoload": {
                "classmap": [
                    "src/"
                ]
            },
            "notification-url": "https://packagist.org/downloads/",
            "license": [
                "BSD-3-Clause"
            ],
            "authors": [
                {
                    "name": "Sebastian Bergmann",
                    "email": "sebastian@phpunit.de"
                }
            ],
            "description": "Provides a list of PHP built-in functions that operate on resources",
            "homepage": "https://www.github.com/sebastianbergmann/resource-operations",
            "support": {
                "issues": "https://github.com/sebastianbergmann/resource-operations/issues",
                "source": "https://github.com/sebastianbergmann/resource-operations/tree/3.0.3"
            },
            "funding": [
                {
                    "url": "https://github.com/sebastianbergmann",
                    "type": "github"
                }
            ],
            "abandoned": true,
            "time": "2020-09-28T06:45:17+00:00"
        },
        {
            "name": "sebastian/type",
            "version": "2.3.4",
            "source": {
                "type": "git",
                "url": "https://github.com/sebastianbergmann/type.git",
                "reference": "b8cd8a1c753c90bc1a0f5372170e3e489136f914"
            },
            "dist": {
                "type": "zip",
                "url": "https://api.github.com/repos/sebastianbergmann/type/zipball/b8cd8a1c753c90bc1a0f5372170e3e489136f914",
                "reference": "b8cd8a1c753c90bc1a0f5372170e3e489136f914",
                "shasum": ""
            },
            "require": {
                "php": ">=7.3"
            },
            "require-dev": {
                "phpunit/phpunit": "^9.3"
            },
            "type": "library",
            "extra": {
                "branch-alias": {
                    "dev-master": "2.3-dev"
                }
            },
            "autoload": {
                "classmap": [
                    "src/"
                ]
            },
            "notification-url": "https://packagist.org/downloads/",
            "license": [
                "BSD-3-Clause"
            ],
            "authors": [
                {
                    "name": "Sebastian Bergmann",
                    "email": "sebastian@phpunit.de",
                    "role": "lead"
                }
            ],
            "description": "Collection of value objects that represent the types of the PHP type system",
            "homepage": "https://github.com/sebastianbergmann/type",
            "support": {
                "issues": "https://github.com/sebastianbergmann/type/issues",
                "source": "https://github.com/sebastianbergmann/type/tree/2.3.4"
            },
            "funding": [
                {
                    "url": "https://github.com/sebastianbergmann",
                    "type": "github"
                }
            ],
            "time": "2021-06-15T12:49:02+00:00"
        },
        {
            "name": "sebastian/version",
            "version": "3.0.2",
            "source": {
                "type": "git",
                "url": "https://github.com/sebastianbergmann/version.git",
                "reference": "c6c1022351a901512170118436c764e473f6de8c"
            },
            "dist": {
                "type": "zip",
                "url": "https://api.github.com/repos/sebastianbergmann/version/zipball/c6c1022351a901512170118436c764e473f6de8c",
                "reference": "c6c1022351a901512170118436c764e473f6de8c",
                "shasum": ""
            },
            "require": {
                "php": ">=7.3"
            },
            "type": "library",
            "extra": {
                "branch-alias": {
                    "dev-master": "3.0-dev"
                }
            },
            "autoload": {
                "classmap": [
                    "src/"
                ]
            },
            "notification-url": "https://packagist.org/downloads/",
            "license": [
                "BSD-3-Clause"
            ],
            "authors": [
                {
                    "name": "Sebastian Bergmann",
                    "email": "sebastian@phpunit.de",
                    "role": "lead"
                }
            ],
            "description": "Library that helps with managing the version number of Git-hosted PHP projects",
            "homepage": "https://github.com/sebastianbergmann/version",
            "support": {
                "issues": "https://github.com/sebastianbergmann/version/issues",
                "source": "https://github.com/sebastianbergmann/version/tree/3.0.2"
            },
            "funding": [
                {
                    "url": "https://github.com/sebastianbergmann",
                    "type": "github"
                }
            ],
            "time": "2020-09-28T06:39:44+00:00"
        },
        {
            "name": "spomky-labs/otphp",
            "version": "v10.0.1",
            "source": {
                "type": "git",
                "url": "https://github.com/Spomky-Labs/otphp.git",
                "reference": "f44cce5a9db4b8da410215d992110482c931232f"
            },
            "dist": {
                "type": "zip",
                "url": "https://api.github.com/repos/Spomky-Labs/otphp/zipball/f44cce5a9db4b8da410215d992110482c931232f",
                "reference": "f44cce5a9db4b8da410215d992110482c931232f",
                "shasum": ""
            },
            "require": {
                "beberlei/assert": "^3.0",
                "ext-mbstring": "*",
                "paragonie/constant_time_encoding": "^2.0",
                "php": "^7.2|^8.0",
                "thecodingmachine/safe": "^0.1.14|^1.0"
            },
            "require-dev": {
                "php-coveralls/php-coveralls": "^2.0",
                "phpstan/phpstan": "^0.12",
                "phpstan/phpstan-beberlei-assert": "^0.12",
                "phpstan/phpstan-deprecation-rules": "^0.12",
                "phpstan/phpstan-phpunit": "^0.12",
                "phpstan/phpstan-strict-rules": "^0.12",
                "phpunit/phpunit": "^8.0",
                "thecodingmachine/phpstan-safe-rule": "^1.0"
            },
            "type": "library",
            "extra": {
                "branch-alias": {
                    "v10.0": "10.0.x-dev",
                    "v9.0": "9.0.x-dev",
                    "v8.3": "8.3.x-dev"
                }
            },
            "autoload": {
                "psr-4": {
                    "OTPHP\\": "src/"
                }
            },
            "notification-url": "https://packagist.org/downloads/",
            "license": [
                "MIT"
            ],
            "authors": [
                {
                    "name": "Florent Morselli",
                    "homepage": "https://github.com/Spomky"
                },
                {
                    "name": "All contributors",
                    "homepage": "https://github.com/Spomky-Labs/otphp/contributors"
                }
            ],
            "description": "A PHP library for generating one time passwords according to RFC 4226 (HOTP Algorithm) and the RFC 6238 (TOTP Algorithm) and compatible with Google Authenticator",
            "homepage": "https://github.com/Spomky-Labs/otphp",
            "keywords": [
                "FreeOTP",
                "RFC 4226",
                "RFC 6238",
                "google authenticator",
                "hotp",
                "otp",
                "totp"
            ],
            "support": {
                "issues": "https://github.com/Spomky-Labs/otphp/issues",
                "source": "https://github.com/Spomky-Labs/otphp/tree/v10.0.1"
            },
            "time": "2020-01-28T09:24:19+00:00"
        },
        {
            "name": "squizlabs/php_codesniffer",
            "version": "3.5.8",
            "source": {
                "type": "git",
                "url": "https://github.com/squizlabs/PHP_CodeSniffer.git",
                "reference": "9d583721a7157ee997f235f327de038e7ea6dac4"
            },
            "dist": {
                "type": "zip",
                "url": "https://api.github.com/repos/squizlabs/PHP_CodeSniffer/zipball/9d583721a7157ee997f235f327de038e7ea6dac4",
                "reference": "9d583721a7157ee997f235f327de038e7ea6dac4",
                "shasum": ""
            },
            "require": {
                "ext-simplexml": "*",
                "ext-tokenizer": "*",
                "ext-xmlwriter": "*",
                "php": ">=5.4.0"
            },
            "require-dev": {
                "phpunit/phpunit": "^4.0 || ^5.0 || ^6.0 || ^7.0"
            },
            "bin": [
                "bin/phpcs",
                "bin/phpcbf"
            ],
            "type": "library",
            "extra": {
                "branch-alias": {
                    "dev-master": "3.x-dev"
                }
            },
            "notification-url": "https://packagist.org/downloads/",
            "license": [
                "BSD-3-Clause"
            ],
            "authors": [
                {
                    "name": "Greg Sherwood",
                    "role": "lead"
                }
            ],
            "description": "PHP_CodeSniffer tokenizes PHP, JavaScript and CSS files and detects violations of a defined set of coding standards.",
            "homepage": "https://github.com/squizlabs/PHP_CodeSniffer",
            "keywords": [
                "phpcs",
                "standards"
            ],
            "support": {
                "issues": "https://github.com/squizlabs/PHP_CodeSniffer/issues",
                "source": "https://github.com/squizlabs/PHP_CodeSniffer",
                "wiki": "https://github.com/squizlabs/PHP_CodeSniffer/wiki"
            },
            "time": "2020-10-23T02:01:07+00:00"
        },
        {
            "name": "symfony/mime",
            "version": "v5.3.2",
            "source": {
                "type": "git",
                "url": "https://github.com/symfony/mime.git",
                "reference": "47dd7912152b82d0d4c8d9040dbc93d6232d472a"
            },
            "dist": {
                "type": "zip",
                "url": "https://api.github.com/repos/symfony/mime/zipball/47dd7912152b82d0d4c8d9040dbc93d6232d472a",
                "reference": "47dd7912152b82d0d4c8d9040dbc93d6232d472a",
                "shasum": ""
            },
            "require": {
                "php": ">=7.2.5",
                "symfony/deprecation-contracts": "^2.1",
                "symfony/polyfill-intl-idn": "^1.10",
                "symfony/polyfill-mbstring": "^1.0",
                "symfony/polyfill-php80": "^1.15"
            },
            "conflict": {
                "egulias/email-validator": "~3.0.0",
                "phpdocumentor/reflection-docblock": "<3.2.2",
                "phpdocumentor/type-resolver": "<1.4.0",
                "symfony/mailer": "<4.4"
            },
            "require-dev": {
                "egulias/email-validator": "^2.1.10|^3.1",
                "phpdocumentor/reflection-docblock": "^3.0|^4.0|^5.0",
                "symfony/dependency-injection": "^4.4|^5.0",
                "symfony/property-access": "^4.4|^5.1",
                "symfony/property-info": "^4.4|^5.1",
                "symfony/serializer": "^5.2"
            },
            "type": "library",
            "autoload": {
                "psr-4": {
                    "Symfony\\Component\\Mime\\": ""
                },
                "exclude-from-classmap": [
                    "/Tests/"
                ]
            },
            "notification-url": "https://packagist.org/downloads/",
            "license": [
                "MIT"
            ],
            "authors": [
                {
                    "name": "Fabien Potencier",
                    "email": "fabien@symfony.com"
                },
                {
                    "name": "Symfony Community",
                    "homepage": "https://symfony.com/contributors"
                }
            ],
            "description": "Allows manipulating MIME messages",
            "homepage": "https://symfony.com",
            "keywords": [
                "mime",
                "mime-type"
            ],
            "support": {
                "source": "https://github.com/symfony/mime/tree/v5.3.2"
            },
            "funding": [
                {
                    "url": "https://symfony.com/sponsor",
                    "type": "custom"
                },
                {
                    "url": "https://github.com/fabpot",
                    "type": "github"
                },
                {
                    "url": "https://tidelift.com/funding/github/packagist/symfony/symfony",
                    "type": "tidelift"
                }
            ],
            "time": "2021-06-09T10:58:01+00:00"
        },
        {
            "name": "symfony/options-resolver",
            "version": "v5.3.0",
            "source": {
                "type": "git",
                "url": "https://github.com/symfony/options-resolver.git",
                "reference": "162e886ca035869866d233a2bfef70cc28f9bbe5"
            },
            "dist": {
                "type": "zip",
                "url": "https://api.github.com/repos/symfony/options-resolver/zipball/162e886ca035869866d233a2bfef70cc28f9bbe5",
                "reference": "162e886ca035869866d233a2bfef70cc28f9bbe5",
                "shasum": ""
            },
            "require": {
                "php": ">=7.2.5",
                "symfony/deprecation-contracts": "^2.1",
                "symfony/polyfill-php73": "~1.0",
                "symfony/polyfill-php80": "^1.15"
            },
            "type": "library",
            "autoload": {
                "psr-4": {
                    "Symfony\\Component\\OptionsResolver\\": ""
                },
                "exclude-from-classmap": [
                    "/Tests/"
                ]
            },
            "notification-url": "https://packagist.org/downloads/",
            "license": [
                "MIT"
            ],
            "authors": [
                {
                    "name": "Fabien Potencier",
                    "email": "fabien@symfony.com"
                },
                {
                    "name": "Symfony Community",
                    "homepage": "https://symfony.com/contributors"
                }
            ],
            "description": "Provides an improved replacement for the array_replace PHP function",
            "homepage": "https://symfony.com",
            "keywords": [
                "config",
                "configuration",
                "options"
            ],
            "support": {
                "source": "https://github.com/symfony/options-resolver/tree/v5.3.0"
            },
            "funding": [
                {
                    "url": "https://symfony.com/sponsor",
                    "type": "custom"
                },
                {
                    "url": "https://github.com/fabpot",
                    "type": "github"
                },
                {
                    "url": "https://tidelift.com/funding/github/packagist/symfony/symfony",
                    "type": "tidelift"
                }
            ],
            "time": "2021-05-26T17:43:10+00:00"
        },
        {
            "name": "symfony/polyfill-php70",
            "version": "v1.20.0",
            "source": {
                "type": "git",
                "url": "https://github.com/symfony/polyfill-php70.git",
                "reference": "5f03a781d984aae42cebd18e7912fa80f02ee644"
            },
            "dist": {
                "type": "zip",
                "url": "https://api.github.com/repos/symfony/polyfill-php70/zipball/5f03a781d984aae42cebd18e7912fa80f02ee644",
                "reference": "5f03a781d984aae42cebd18e7912fa80f02ee644",
                "shasum": ""
            },
            "require": {
                "php": ">=7.1"
            },
            "type": "metapackage",
            "extra": {
                "branch-alias": {
                    "dev-main": "1.20-dev"
                },
                "thanks": {
                    "name": "symfony/polyfill",
                    "url": "https://github.com/symfony/polyfill"
                }
            },
            "notification-url": "https://packagist.org/downloads/",
            "license": [
                "MIT"
            ],
            "authors": [
                {
                    "name": "Nicolas Grekas",
                    "email": "p@tchwork.com"
                },
                {
                    "name": "Symfony Community",
                    "homepage": "https://symfony.com/contributors"
                }
            ],
            "description": "Symfony polyfill backporting some PHP 7.0+ features to lower PHP versions",
            "homepage": "https://symfony.com",
            "keywords": [
                "compatibility",
                "polyfill",
                "portable",
                "shim"
            ],
            "support": {
                "source": "https://github.com/symfony/polyfill-php70/tree/v1.20.0"
            },
            "funding": [
                {
                    "url": "https://symfony.com/sponsor",
                    "type": "custom"
                },
                {
                    "url": "https://github.com/fabpot",
                    "type": "github"
                },
                {
                    "url": "https://tidelift.com/funding/github/packagist/symfony/symfony",
                    "type": "tidelift"
                }
            ],
            "time": "2020-10-23T14:02:19+00:00"
        },
        {
            "name": "symfony/stopwatch",
            "version": "v5.3.0",
            "source": {
                "type": "git",
                "url": "https://github.com/symfony/stopwatch.git",
                "reference": "313d02f59d6543311865007e5ff4ace05b35ee65"
            },
            "dist": {
                "type": "zip",
                "url": "https://api.github.com/repos/symfony/stopwatch/zipball/313d02f59d6543311865007e5ff4ace05b35ee65",
                "reference": "313d02f59d6543311865007e5ff4ace05b35ee65",
                "shasum": ""
            },
            "require": {
                "php": ">=7.2.5",
                "symfony/service-contracts": "^1.0|^2"
            },
            "type": "library",
            "autoload": {
                "psr-4": {
                    "Symfony\\Component\\Stopwatch\\": ""
                },
                "exclude-from-classmap": [
                    "/Tests/"
                ]
            },
            "notification-url": "https://packagist.org/downloads/",
            "license": [
                "MIT"
            ],
            "authors": [
                {
                    "name": "Fabien Potencier",
                    "email": "fabien@symfony.com"
                },
                {
                    "name": "Symfony Community",
                    "homepage": "https://symfony.com/contributors"
                }
            ],
            "description": "Provides a way to profile code",
            "homepage": "https://symfony.com",
            "support": {
                "source": "https://github.com/symfony/stopwatch/tree/v5.3.0"
            },
            "funding": [
                {
                    "url": "https://symfony.com/sponsor",
                    "type": "custom"
                },
                {
                    "url": "https://github.com/fabpot",
                    "type": "github"
                },
                {
                    "url": "https://tidelift.com/funding/github/packagist/symfony/symfony",
                    "type": "tidelift"
                }
            ],
            "time": "2021-05-26T17:43:10+00:00"
        },
        {
            "name": "symfony/yaml",
            "version": "v5.3.3",
            "source": {
                "type": "git",
                "url": "https://github.com/symfony/yaml.git",
                "reference": "485c83a2fb5893e2ff21bf4bfc7fdf48b4967229"
            },
            "dist": {
                "type": "zip",
                "url": "https://api.github.com/repos/symfony/yaml/zipball/485c83a2fb5893e2ff21bf4bfc7fdf48b4967229",
                "reference": "485c83a2fb5893e2ff21bf4bfc7fdf48b4967229",
                "shasum": ""
            },
            "require": {
                "php": ">=7.2.5",
                "symfony/deprecation-contracts": "^2.1",
                "symfony/polyfill-ctype": "~1.8"
            },
            "conflict": {
                "symfony/console": "<4.4"
            },
            "require-dev": {
                "symfony/console": "^4.4|^5.0"
            },
            "suggest": {
                "symfony/console": "For validating YAML files using the lint command"
            },
            "bin": [
                "Resources/bin/yaml-lint"
            ],
            "type": "library",
            "autoload": {
                "psr-4": {
                    "Symfony\\Component\\Yaml\\": ""
                },
                "exclude-from-classmap": [
                    "/Tests/"
                ]
            },
            "notification-url": "https://packagist.org/downloads/",
            "license": [
                "MIT"
            ],
            "authors": [
                {
                    "name": "Fabien Potencier",
                    "email": "fabien@symfony.com"
                },
                {
                    "name": "Symfony Community",
                    "homepage": "https://symfony.com/contributors"
                }
            ],
            "description": "Loads and dumps YAML files",
            "homepage": "https://symfony.com",
            "support": {
                "source": "https://github.com/symfony/yaml/tree/v5.3.3"
            },
            "funding": [
                {
                    "url": "https://symfony.com/sponsor",
                    "type": "custom"
                },
                {
                    "url": "https://github.com/fabpot",
                    "type": "github"
                },
                {
                    "url": "https://tidelift.com/funding/github/packagist/symfony/symfony",
                    "type": "tidelift"
                }
            ],
            "time": "2021-06-24T08:13:00+00:00"
        },
        {
            "name": "theseer/tokenizer",
            "version": "1.2.0",
            "source": {
                "type": "git",
                "url": "https://github.com/theseer/tokenizer.git",
                "reference": "75a63c33a8577608444246075ea0af0d052e452a"
            },
            "dist": {
                "type": "zip",
                "url": "https://api.github.com/repos/theseer/tokenizer/zipball/75a63c33a8577608444246075ea0af0d052e452a",
                "reference": "75a63c33a8577608444246075ea0af0d052e452a",
                "shasum": ""
            },
            "require": {
                "ext-dom": "*",
                "ext-tokenizer": "*",
                "ext-xmlwriter": "*",
                "php": "^7.2 || ^8.0"
            },
            "type": "library",
            "autoload": {
                "classmap": [
                    "src/"
                ]
            },
            "notification-url": "https://packagist.org/downloads/",
            "license": [
                "BSD-3-Clause"
            ],
            "authors": [
                {
                    "name": "Arne Blankerts",
                    "email": "arne@blankerts.de",
                    "role": "Developer"
                }
            ],
            "description": "A small library for converting tokenized PHP source code into XML and potentially other formats",
            "support": {
                "issues": "https://github.com/theseer/tokenizer/issues",
                "source": "https://github.com/theseer/tokenizer/tree/master"
            },
            "funding": [
                {
                    "url": "https://github.com/theseer",
                    "type": "github"
                }
            ],
            "time": "2020-07-12T23:59:07+00:00"
        },
        {
            "name": "vlucas/phpdotenv",
            "version": "v2.6.7",
            "source": {
                "type": "git",
                "url": "https://github.com/vlucas/phpdotenv.git",
                "reference": "b786088918a884258c9e3e27405c6a4cf2ee246e"
            },
            "dist": {
                "type": "zip",
                "url": "https://api.github.com/repos/vlucas/phpdotenv/zipball/b786088918a884258c9e3e27405c6a4cf2ee246e",
                "reference": "b786088918a884258c9e3e27405c6a4cf2ee246e",
                "shasum": ""
            },
            "require": {
                "php": "^5.3.9 || ^7.0 || ^8.0",
                "symfony/polyfill-ctype": "^1.17"
            },
            "require-dev": {
                "ext-filter": "*",
                "ext-pcre": "*",
                "phpunit/phpunit": "^4.8.36 || ^5.7.27 || ^6.5.14 || ^7.5.20"
            },
            "suggest": {
                "ext-filter": "Required to use the boolean validator.",
                "ext-pcre": "Required to use most of the library."
            },
            "type": "library",
            "extra": {
                "branch-alias": {
                    "dev-master": "2.6-dev"
                }
            },
            "autoload": {
                "psr-4": {
                    "Dotenv\\": "src/"
                }
            },
            "notification-url": "https://packagist.org/downloads/",
            "license": [
                "BSD-3-Clause"
            ],
            "authors": [
                {
                    "name": "Graham Campbell",
                    "email": "graham@alt-three.com",
                    "homepage": "https://gjcampbell.co.uk/"
                },
                {
                    "name": "Vance Lucas",
                    "email": "vance@vancelucas.com",
                    "homepage": "https://vancelucas.com/"
                }
            ],
            "description": "Loads environment variables from `.env` to `getenv()`, `$_ENV` and `$_SERVER` automagically.",
            "keywords": [
                "dotenv",
                "env",
                "environment"
            ],
            "support": {
                "issues": "https://github.com/vlucas/phpdotenv/issues",
                "source": "https://github.com/vlucas/phpdotenv/tree/v2.6.7"
            },
            "funding": [
                {
                    "url": "https://github.com/GrahamCampbell",
                    "type": "github"
                },
                {
                    "url": "https://tidelift.com/funding/github/packagist/vlucas/phpdotenv",
                    "type": "tidelift"
                }
            ],
            "time": "2021-01-20T14:39:13+00:00"
        },
        {
            "name": "webmozart/assert",
            "version": "1.10.0",
            "source": {
                "type": "git",
                "url": "https://github.com/webmozarts/assert.git",
                "reference": "6964c76c7804814a842473e0c8fd15bab0f18e25"
            },
            "dist": {
                "type": "zip",
                "url": "https://api.github.com/repos/webmozarts/assert/zipball/6964c76c7804814a842473e0c8fd15bab0f18e25",
                "reference": "6964c76c7804814a842473e0c8fd15bab0f18e25",
                "shasum": ""
            },
            "require": {
                "php": "^7.2 || ^8.0",
                "symfony/polyfill-ctype": "^1.8"
            },
            "conflict": {
                "phpstan/phpstan": "<0.12.20",
                "vimeo/psalm": "<4.6.1 || 4.6.2"
            },
            "require-dev": {
                "phpunit/phpunit": "^8.5.13"
            },
            "type": "library",
            "extra": {
                "branch-alias": {
                    "dev-master": "1.10-dev"
                }
            },
            "autoload": {
                "psr-4": {
                    "Webmozart\\Assert\\": "src/"
                }
            },
            "notification-url": "https://packagist.org/downloads/",
            "license": [
                "MIT"
            ],
            "authors": [
                {
                    "name": "Bernhard Schussek",
                    "email": "bschussek@gmail.com"
                }
            ],
            "description": "Assertions to validate method input/output with nice error messages.",
            "keywords": [
                "assert",
                "check",
                "validate"
            ],
            "support": {
                "issues": "https://github.com/webmozarts/assert/issues",
                "source": "https://github.com/webmozarts/assert/tree/1.10.0"
            },
            "time": "2021-03-09T10:59:23+00:00"
        },
        {
            "name": "weew/helpers-array",
            "version": "v1.3.1",
            "source": {
                "type": "git",
                "url": "https://github.com/weew/helpers-array.git",
                "reference": "9bff63111f9765b4277750db8d276d92b3e16ed0"
            },
            "dist": {
                "type": "zip",
                "url": "https://api.github.com/repos/weew/helpers-array/zipball/9bff63111f9765b4277750db8d276d92b3e16ed0",
                "reference": "9bff63111f9765b4277750db8d276d92b3e16ed0",
                "shasum": ""
            },
            "require-dev": {
                "phpunit/phpunit": "^4.7",
                "satooshi/php-coveralls": "^0.6.1"
            },
            "type": "library",
            "autoload": {
                "files": [
                    "src/array.php"
                ]
            },
            "notification-url": "https://packagist.org/downloads/",
            "license": [
                "MIT"
            ],
            "authors": [
                {
                    "name": "Maxim Kott",
                    "email": "maximkott@gmail.com"
                }
            ],
            "description": "Useful collection of php array helpers.",
            "support": {
                "issues": "https://github.com/weew/helpers-array/issues",
                "source": "https://github.com/weew/helpers-array/tree/master"
            },
            "time": "2016-07-21T11:18:01+00:00"
        }
    ],
    "aliases": [],
    "minimum-stability": "stable",
    "stability-flags": [],
    "prefer-stable": true,
    "prefer-lowest": false,
    "platform": {
        "php": "~7.3.0||~7.4.0",
        "ext-bcmath": "*",
        "ext-ctype": "*",
        "ext-curl": "*",
        "ext-dom": "*",
        "ext-gd": "*",
        "ext-hash": "*",
        "ext-iconv": "*",
        "ext-intl": "*",
        "ext-mbstring": "*",
        "ext-openssl": "*",
        "ext-pdo_mysql": "*",
        "ext-simplexml": "*",
        "ext-soap": "*",
        "ext-sodium": "*",
        "ext-xsl": "*",
        "ext-zip": "*",
        "lib-libxml": "*"
    },
    "platform-dev": [],
    "plugin-api-version": "2.0.0"
}<|MERGE_RESOLUTION|>--- conflicted
+++ resolved
@@ -4,7 +4,7 @@
         "Read more about it at https://getcomposer.org/doc/01-basic-usage.md#installing-dependencies",
         "This file is @generated automatically"
     ],
-    "content-hash": "db3c2a4645e15b6de7cf42b29c55f4d1",
+    "content-hash": "c90ffaa447b9794970921fb0516ece9e",
     "packages": [
         {
             "name": "aws/aws-sdk-php",
@@ -3853,145 +3853,6 @@
             "time": "2020-04-10T16:34:50+00:00"
         },
         {
-<<<<<<< HEAD
-            "name": "paragonie/random_compat",
-            "version": "v9.99.100",
-            "source": {
-                "type": "git",
-                "url": "https://github.com/paragonie/random_compat.git",
-                "reference": "996434e5492cb4c3edcb9168db6fbb1359ef965a"
-            },
-            "dist": {
-                "type": "zip",
-                "url": "https://api.github.com/repos/paragonie/random_compat/zipball/996434e5492cb4c3edcb9168db6fbb1359ef965a",
-                "reference": "996434e5492cb4c3edcb9168db6fbb1359ef965a",
-                "shasum": ""
-            },
-            "require": {
-                "php": ">= 7"
-            },
-            "require-dev": {
-                "phpunit/phpunit": "4.*|5.*",
-                "vimeo/psalm": "^1"
-            },
-            "suggest": {
-                "ext-libsodium": "Provides a modern crypto API that can be used to generate random bytes."
-            },
-            "type": "library",
-            "notification-url": "https://packagist.org/downloads/",
-            "license": [
-                "MIT"
-            ],
-            "authors": [
-                {
-                    "name": "Paragon Initiative Enterprises",
-                    "email": "security@paragonie.com",
-                    "homepage": "https://paragonie.com"
-                }
-            ],
-            "description": "PHP 5.x polyfill for random_bytes() and random_int() from PHP 7",
-            "keywords": [
-                "csprng",
-                "polyfill",
-                "pseudorandom",
-                "random"
-            ],
-            "support": {
-                "email": "info@paragonie.com",
-                "issues": "https://github.com/paragonie/random_compat/issues",
-                "source": "https://github.com/paragonie/random_compat"
-            },
-            "time": "2020-10-15T08:29:30+00:00"
-        },
-        {
-            "name": "paragonie/sodium_compat",
-            "version": "v1.16.1",
-            "source": {
-                "type": "git",
-                "url": "https://github.com/paragonie/sodium_compat.git",
-                "reference": "2e856afe80bfc968b47da1f4a7e1ea8f03d06b38"
-            },
-            "dist": {
-                "type": "zip",
-                "url": "https://api.github.com/repos/paragonie/sodium_compat/zipball/2e856afe80bfc968b47da1f4a7e1ea8f03d06b38",
-                "reference": "2e856afe80bfc968b47da1f4a7e1ea8f03d06b38",
-                "shasum": ""
-            },
-            "require": {
-                "paragonie/random_compat": ">=1",
-                "php": "^5.2.4|^5.3|^5.4|^5.5|^5.6|^7|^8"
-            },
-            "require-dev": {
-                "phpunit/phpunit": "^3|^4|^5|^6|^7|^8|^9"
-            },
-            "suggest": {
-                "ext-libsodium": "PHP < 7.0: Better performance, password hashing (Argon2i), secure memory management (memzero), and better security.",
-                "ext-sodium": "PHP >= 7.0: Better performance, password hashing (Argon2i), secure memory management (memzero), and better security."
-            },
-            "type": "library",
-            "autoload": {
-                "files": [
-                    "autoload.php"
-                ]
-            },
-            "notification-url": "https://packagist.org/downloads/",
-            "license": [
-                "ISC"
-            ],
-            "authors": [
-                {
-                    "name": "Paragon Initiative Enterprises",
-                    "email": "security@paragonie.com"
-                },
-                {
-                    "name": "Frank Denis",
-                    "email": "jedisct1@pureftpd.org"
-                }
-            ],
-            "description": "Pure PHP implementation of libsodium; uses the PHP extension if it exists",
-            "keywords": [
-                "Authentication",
-                "BLAKE2b",
-                "ChaCha20",
-                "ChaCha20-Poly1305",
-                "Chapoly",
-                "Curve25519",
-                "Ed25519",
-                "EdDSA",
-                "Edwards-curve Digital Signature Algorithm",
-                "Elliptic Curve Diffie-Hellman",
-                "Poly1305",
-                "Pure-PHP cryptography",
-                "RFC 7748",
-                "RFC 8032",
-                "Salpoly",
-                "Salsa20",
-                "X25519",
-                "XChaCha20-Poly1305",
-                "XSalsa20-Poly1305",
-                "Xchacha20",
-                "Xsalsa20",
-                "aead",
-                "cryptography",
-                "ecdh",
-                "elliptic curve",
-                "elliptic curve cryptography",
-                "encryption",
-                "libsodium",
-                "php",
-                "public-key cryptography",
-                "secret-key cryptography",
-                "side-channel resistant"
-            ],
-            "support": {
-                "issues": "https://github.com/paragonie/sodium_compat/issues",
-                "source": "https://github.com/paragonie/sodium_compat/tree/v1.16.1"
-            },
-            "time": "2021-05-25T12:58:14+00:00"
-        },
-        {
-=======
->>>>>>> e632b2b5
             "name": "pelago/emogrifier",
             "version": "v5.0.1",
             "source": {
