--- conflicted
+++ resolved
@@ -4,11 +4,7 @@
         "Read more about it at https://getcomposer.org/doc/01-basic-usage.md#installing-dependencies",
         "This file is @generated automatically"
     ],
-<<<<<<< HEAD
-    "content-hash": "fb578a81f7a819082165f73582c28dc2",
-=======
-    "content-hash": "222fa0143db2bc75e4f55e2050493b70",
->>>>>>> 0f490736
+    "content-hash": "302f17f796e0ca0d3ba12118bdffae71",
     "packages": [
         {
             "name": "aws/aws-sdk-php",
@@ -3894,18 +3890,6 @@
         },
         {
             "name": "nikic/php-parser",
-<<<<<<< HEAD
-            "version": "v4.4.0",
-            "source": {
-                "type": "git",
-                "url": "https://github.com/nikic/PHP-Parser.git",
-                "reference": "bd43ec7152eaaab3bd8c6d0aa95ceeb1df8ee120"
-            },
-            "dist": {
-                "type": "zip",
-                "url": "https://api.github.com/repos/nikic/PHP-Parser/zipball/bd43ec7152eaaab3bd8c6d0aa95ceeb1df8ee120",
-                "reference": "bd43ec7152eaaab3bd8c6d0aa95ceeb1df8ee120",
-=======
             "version": "v4.12.0",
             "source": {
                 "type": "git",
@@ -3916,7 +3900,6 @@
                 "type": "zip",
                 "url": "https://api.github.com/repos/nikic/PHP-Parser/zipball/6608f01670c3cc5079e18c1dab1104e002579143",
                 "reference": "6608f01670c3cc5079e18c1dab1104e002579143",
->>>>>>> 0f490736
                 "shasum": ""
             },
             "require": {
@@ -3924,8 +3907,8 @@
                 "php": ">=7.0"
             },
             "require-dev": {
-                "ircmaxell/php-yacc": "0.0.5",
-                "phpunit/phpunit": "^6.5 || ^7.0 || ^8.0"
+                "ircmaxell/php-yacc": "^0.0.7",
+                "phpunit/phpunit": "^6.5 || ^7.0 || ^8.0 || ^9.0"
             },
             "bin": [
                 "bin/php-parse"
@@ -3933,7 +3916,7 @@
             "type": "library",
             "extra": {
                 "branch-alias": {
-                    "dev-master": "4.3-dev"
+                    "dev-master": "4.9-dev"
                 }
             },
             "autoload": {
@@ -3957,11 +3940,7 @@
             ],
             "support": {
                 "issues": "https://github.com/nikic/PHP-Parser/issues",
-<<<<<<< HEAD
-                "source": "https://github.com/nikic/PHP-Parser/tree/master"
-=======
                 "source": "https://github.com/nikic/PHP-Parser/tree/v4.12.0"
->>>>>>> 0f490736
             },
             "time": "2021-07-21T10:44:31+00:00"
         },
