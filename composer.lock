{
    "_readme": [
        "This file locks the dependencies of your project to a known state",
        "Read more about it at https://getcomposer.org/doc/01-basic-usage.md#composer-lock-the-lock-file",
        "This file is @generated automatically"
    ],
<<<<<<< HEAD
    "hash": "2eacae22db55e2f8e9cfbdab90892780",
=======
    "hash": "c6abf79d60fcad9389187c8ace29585d",
>>>>>>> 428354a8
    "packages": [
        {
            "name": "braintree/braintree_php",
            "version": "2.39.0",
            "source": {
                "type": "git",
                "url": "https://github.com/braintree/braintree_php.git",
                "reference": "11322fe8247ec6ba3e983cd6883d313f07791143"
            },
            "dist": {
                "type": "zip",
                "url": "https://api.github.com/repos/braintree/braintree_php/zipball/11322fe8247ec6ba3e983cd6883d313f07791143",
                "reference": "11322fe8247ec6ba3e983cd6883d313f07791143",
                "shasum": ""
            },
            "require": {
                "ext-curl": "*",
                "ext-dom": "*",
                "ext-hash": "*",
                "ext-openssl": "*",
                "ext-simplexml": "*",
                "ext-xmlwriter": "*",
                "php": ">=5.2.1"
            },
            "require-dev": {
                "phpunit/phpunit": "3.7.*"
            },
            "type": "library",
            "autoload": {
                "psr-0": {
                    "Braintree": "lib"
                }
            },
            "notification-url": "https://packagist.org/downloads/",
            "license": [
                "MIT"
            ],
            "authors": [
                {
                    "name": "Braintree",
                    "homepage": "http://www.braintreepayments.com"
                }
            ],
            "description": "Braintree PHP Client Library",
            "time": "2015-05-07 16:53:06"
        },
        {
            "name": "composer/composer",
            "version": "1.0.0-alpha10",
            "source": {
                "type": "git",
                "url": "https://github.com/composer/composer.git",
                "reference": "775f6cd5c633facf2e7b99611fdcaa900b58ddb7"
            },
            "dist": {
                "type": "zip",
                "url": "https://api.github.com/repos/composer/composer/zipball/775f6cd5c633facf2e7b99611fdcaa900b58ddb7",
                "reference": "775f6cd5c633facf2e7b99611fdcaa900b58ddb7",
                "shasum": ""
            },
            "require": {
                "justinrainbow/json-schema": "~1.4",
                "php": ">=5.3.2",
                "seld/jsonlint": "~1.0",
                "symfony/console": "~2.5",
                "symfony/finder": "~2.2",
                "symfony/process": "~2.1"
            },
            "require-dev": {
                "phpunit/phpunit": "~4.5"
            },
            "suggest": {
                "ext-openssl": "Enabling the openssl extension allows you to access https URLs for repositories and packages",
                "ext-zip": "Enabling the zip extension allows you to unzip archives, and allows gzip compression of all internet traffic"
            },
            "bin": [
                "bin/composer"
            ],
            "type": "library",
            "extra": {
                "branch-alias": {
                    "dev-master": "1.0-dev"
                }
            },
            "autoload": {
                "psr-0": {
                    "Composer": "src/"
                }
            },
            "notification-url": "https://packagist.org/downloads/",
            "license": [
                "MIT"
            ],
            "authors": [
                {
                    "name": "Nils Adermann",
                    "email": "naderman@naderman.de",
                    "homepage": "http://www.naderman.de"
                },
                {
                    "name": "Jordi Boggiano",
                    "email": "j.boggiano@seld.be",
                    "homepage": "http://seld.be"
                }
            ],
            "description": "Composer helps you declare, manage and install dependencies of PHP projects, ensuring you have the right stack everywhere.",
            "homepage": "http://getcomposer.org/",
            "keywords": [
                "autoload",
                "dependency",
                "package"
            ],
            "time": "2015-04-14 21:18:51"
        },
        {
            "name": "justinrainbow/json-schema",
            "version": "1.4.4",
            "source": {
                "type": "git",
                "url": "https://github.com/justinrainbow/json-schema.git",
                "reference": "8dc9b9d85ab639ca60ab4608b34c1279d6ae7bce"
            },
            "dist": {
                "type": "zip",
                "url": "https://api.github.com/repos/justinrainbow/json-schema/zipball/8dc9b9d85ab639ca60ab4608b34c1279d6ae7bce",
                "reference": "8dc9b9d85ab639ca60ab4608b34c1279d6ae7bce",
                "shasum": ""
            },
            "require": {
                "php": ">=5.3.2"
            },
            "require-dev": {
                "json-schema/json-schema-test-suite": "1.1.0",
                "phpdocumentor/phpdocumentor": "~2",
                "phpunit/phpunit": "~3.7"
            },
            "bin": [
                "bin/validate-json"
            ],
            "type": "library",
            "extra": {
                "branch-alias": {
                    "dev-master": "1.4.x-dev"
                }
            },
            "autoload": {
                "psr-0": {
                    "JsonSchema": "src/"
                }
            },
            "notification-url": "https://packagist.org/downloads/",
            "license": [
                "BSD-3-Clause"
            ],
            "authors": [
                {
                    "name": "Bruno Prieto Reis",
                    "email": "bruno.p.reis@gmail.com"
                },
                {
                    "name": "Justin Rainbow",
                    "email": "justin.rainbow@gmail.com"
                },
                {
                    "name": "Igor Wiedler",
                    "email": "igor@wiedler.ch"
                },
                {
                    "name": "Robert Schönthal",
                    "email": "seroscho@googlemail.com"
                }
            ],
            "description": "A library to validate a json schema.",
            "homepage": "https://github.com/justinrainbow/json-schema",
            "keywords": [
                "json",
                "schema"
            ],
            "time": "2015-07-14 16:29:50"
        },
        {
            "name": "magento/magento-composer-installer",
            "version": "0.1.4",
            "source": {
                "type": "git",
                "url": "https://github.com/magento/magento-composer-installer.git",
                "reference": "7f03451f71e55d52c2bb07325d56a4e6df322f30"
            },
            "dist": {
                "type": "zip",
                "url": "https://api.github.com/repos/magento/magento-composer-installer/zipball/7f03451f71e55d52c2bb07325d56a4e6df322f30",
                "reference": "7f03451f71e55d52c2bb07325d56a4e6df322f30",
                "shasum": ""
            },
            "require": {
                "composer-plugin-api": "1.0.0"
            },
            "require-dev": {
                "composer/composer": "*@dev",
                "firegento/phpcs": "dev-patch-1",
                "mikey179/vfsstream": "*",
                "phpunit/phpunit": "*",
                "phpunit/phpunit-mock-objects": "dev-master",
                "squizlabs/php_codesniffer": "1.4.7",
                "symfony/process": "*"
            },
            "type": "composer-plugin",
            "extra": {
                "composer-command-registry": [
                    "MagentoHackathon\\Composer\\Magento\\Command\\DeployCommand"
                ],
                "class": "MagentoHackathon\\Composer\\Magento\\Plugin"
            },
            "autoload": {
                "psr-0": {
                    "MagentoHackathon\\Composer\\Magento": "src/"
                }
            },
            "notification-url": "https://packagist.org/downloads/",
            "license": [
                "OSL-3.0"
            ],
            "authors": [
                {
                    "name": "Vinai Kopp",
                    "email": "vinai@netzarbeiter.com"
                },
                {
                    "name": "Daniel Fahlke aka Flyingmana",
                    "email": "flyingmana@googlemail.com"
                },
                {
                    "name": "Jörg Weller",
                    "email": "weller@flagbit.de"
                },
                {
                    "name": "Karl Spies",
                    "email": "karl.spies@gmx.net"
                },
                {
                    "name": "Tobias Vogt",
                    "email": "tobi@webguys.de"
                },
                {
                    "name": "David Fuhr",
                    "email": "fuhr@flagbit.de"
                }
            ],
            "description": "Composer installer for Magento modules",
            "homepage": "https://github.com/magento/magento-composer-installer",
            "keywords": [
                "composer-installer",
                "magento"
            ],
            "time": "2015-03-05 21:40:30"
        },
        {
            "name": "magento/zendframework1",
            "version": "1.12.13",
            "source": {
                "type": "git",
                "url": "https://github.com/magento/zf1.git",
                "reference": "07ce4e9fba448f4aa48acbb1605c68897dac595f"
            },
            "dist": {
                "type": "zip",
                "url": "https://api.github.com/repos/magento/zf1/zipball/07ce4e9fba448f4aa48acbb1605c68897dac595f",
                "reference": "07ce4e9fba448f4aa48acbb1605c68897dac595f",
                "shasum": ""
            },
            "require": {
                "php": ">=5.2.11"
            },
            "require-dev": {
                "phpunit/dbunit": "1.3.*",
                "phpunit/phpunit": "3.7.*"
            },
            "type": "library",
            "extra": {
                "branch-alias": {
                    "dev-master": "1.12.x-dev"
                }
            },
            "autoload": {
                "psr-0": {
                    "Zend_": "library/"
                }
            },
            "notification-url": "https://packagist.org/downloads/",
            "include-path": [
                "library/"
            ],
            "license": [
                "BSD-3-Clause"
            ],
            "description": "Magento Zend Framework 1",
            "homepage": "http://framework.zend.com/",
            "keywords": [
                "ZF1",
                "framework"
            ],
            "time": "2015-06-02 08:04:41"
        },
        {
            "name": "monolog/monolog",
            "version": "1.11.0",
            "source": {
                "type": "git",
                "url": "https://github.com/Seldaek/monolog.git",
                "reference": "ec3961874c43840e96da3a8a1ed20d8c73d7e5aa"
            },
            "dist": {
                "type": "zip",
                "url": "https://api.github.com/repos/Seldaek/monolog/zipball/ec3961874c43840e96da3a8a1ed20d8c73d7e5aa",
                "reference": "ec3961874c43840e96da3a8a1ed20d8c73d7e5aa",
                "shasum": ""
            },
            "require": {
                "php": ">=5.3.0",
                "psr/log": "~1.0"
            },
            "provide": {
                "psr/log-implementation": "1.0.0"
            },
            "require-dev": {
                "aws/aws-sdk-php": "~2.4, >2.4.8",
                "doctrine/couchdb": "~1.0@dev",
                "graylog2/gelf-php": "~1.0",
                "phpunit/phpunit": "~3.7.0",
                "raven/raven": "~0.5",
                "ruflin/elastica": "0.90.*",
                "videlalvaro/php-amqplib": "~2.4"
            },
            "suggest": {
                "aws/aws-sdk-php": "Allow sending log messages to AWS services like DynamoDB",
                "doctrine/couchdb": "Allow sending log messages to a CouchDB server",
                "ext-amqp": "Allow sending log messages to an AMQP server (1.0+ required)",
                "ext-mongo": "Allow sending log messages to a MongoDB server",
                "graylog2/gelf-php": "Allow sending log messages to a GrayLog2 server",
                "raven/raven": "Allow sending log messages to a Sentry server",
                "rollbar/rollbar": "Allow sending log messages to Rollbar",
                "ruflin/elastica": "Allow sending log messages to an Elastic Search server",
                "videlalvaro/php-amqplib": "Allow sending log messages to an AMQP server using php-amqplib"
            },
            "type": "library",
            "extra": {
                "branch-alias": {
                    "dev-master": "1.11.x-dev"
                }
            },
            "autoload": {
                "psr-4": {
                    "Monolog\\": "src/Monolog"
                }
            },
            "notification-url": "https://packagist.org/downloads/",
            "license": [
                "MIT"
            ],
            "authors": [
                {
                    "name": "Jordi Boggiano",
                    "email": "j.boggiano@seld.be",
                    "homepage": "http://seld.be"
                }
            ],
            "description": "Sends your logs to files, sockets, inboxes, databases and various web services",
            "homepage": "http://github.com/Seldaek/monolog",
            "keywords": [
                "log",
                "logging",
                "psr-3"
            ],
            "time": "2014-09-30 13:30:58"
        },
        {
            "name": "oyejorge/less.php",
            "version": "v1.7.0.3",
            "source": {
                "type": "git",
                "url": "https://github.com/oyejorge/less.php.git",
                "reference": "6e08ecb07e6f6d9170c23e8744c58fdd822ad0de"
            },
            "dist": {
                "type": "zip",
                "url": "https://api.github.com/repos/oyejorge/less.php/zipball/6e08ecb07e6f6d9170c23e8744c58fdd822ad0de",
                "reference": "6e08ecb07e6f6d9170c23e8744c58fdd822ad0de",
                "shasum": ""
            },
            "require": {
                "php": ">=5.2"
            },
            "bin": [
                "bin/lessc"
            ],
            "type": "library",
            "autoload": {
                "psr-0": {
                    "Less": "lib/"
                },
                "classmap": [
                    "lessc.inc.php"
                ]
            },
            "notification-url": "https://packagist.org/downloads/",
            "license": [
                "Apache-2.0"
            ],
            "authors": [
                {
                    "name": "Matt Agar",
                    "homepage": "https://github.com/agar"
                },
                {
                    "name": "Martin Jantošovič",
                    "homepage": "https://github.com/Mordred"
                },
                {
                    "name": "Josh Schmidt",
                    "homepage": "https://github.com/oyejorge"
                }
            ],
            "description": "PHP port of the Javascript version of LESS http://lesscss.org",
            "homepage": "http://lessphp.gpeasy.com",
            "keywords": [
                "css",
                "less",
                "less.js",
                "lesscss",
                "php",
                "stylesheet"
            ],
            "time": "2015-03-10 18:12:59"
        },
        {
            "name": "pelago/emogrifier",
            "version": "v0.1.1",
            "source": {
                "type": "git",
                "url": "https://github.com/jjriv/emogrifier.git",
                "reference": "ed72bcd6a3c7014862ff86d026193667a172fedf"
            },
            "dist": {
                "type": "zip",
                "url": "https://api.github.com/repos/jjriv/emogrifier/zipball/ed72bcd6a3c7014862ff86d026193667a172fedf",
                "reference": "ed72bcd6a3c7014862ff86d026193667a172fedf",
                "shasum": ""
            },
            "require": {
                "ext-mbstring": "*",
                "php": ">=5.4.0"
            },
            "require-dev": {
                "phpunit/phpunit": "~4.6.0",
                "squizlabs/php_codesniffer": "~2.3.0"
            },
            "type": "library",
            "autoload": {
                "psr-4": {
                    "Pelago\\": "Classes/"
                }
            },
            "notification-url": "https://packagist.org/downloads/",
            "license": [
                "MIT"
            ],
            "authors": [
                {
                    "name": "John Reeve",
                    "email": "jreeve@pelagodesign.com"
                },
                {
                    "name": "Cameron Brooks"
                },
                {
                    "name": "Jaime Prado"
                },
                {
                    "name": "Oliver Klee",
                    "email": "typo3-coding@oliverklee.de"
                },
                {
                    "name": "Roman Ožana",
                    "email": "ozana@omdesign.cz"
                }
            ],
            "description": "Converts CSS styles into inline style attributes in your HTML code",
            "homepage": "http://www.pelagodesign.com/sidecar/emogrifier/",
            "time": "2015-05-15 11:37:51"
        },
        {
            "name": "phpseclib/phpseclib",
            "version": "0.3.10",
            "source": {
                "type": "git",
                "url": "https://github.com/phpseclib/phpseclib.git",
                "reference": "d15bba1edcc7c89e09cc74c5d961317a8b947bf4"
            },
            "dist": {
                "type": "zip",
                "url": "https://api.github.com/repos/phpseclib/phpseclib/zipball/d15bba1edcc7c89e09cc74c5d961317a8b947bf4",
                "reference": "d15bba1edcc7c89e09cc74c5d961317a8b947bf4",
                "shasum": ""
            },
            "require": {
                "php": ">=5.0.0"
            },
            "require-dev": {
                "phing/phing": "~2.7",
                "phpunit/phpunit": "~4.0",
                "sami/sami": "~2.0",
                "squizlabs/php_codesniffer": "~1.5"
            },
            "suggest": {
                "ext-gmp": "Install the GMP (GNU Multiple Precision) extension in order to speed up arbitrary precision integer arithmetic operations.",
                "ext-mcrypt": "Install the Mcrypt extension in order to speed up a wide variety of cryptographic operations.",
                "pear-pear/PHP_Compat": "Install PHP_Compat to get phpseclib working on PHP < 4.3.3."
            },
            "type": "library",
            "extra": {
                "branch-alias": {
                    "dev-master": "0.3-dev"
                }
            },
            "autoload": {
                "psr-0": {
                    "Crypt": "phpseclib/",
                    "File": "phpseclib/",
                    "Math": "phpseclib/",
                    "Net": "phpseclib/",
                    "System": "phpseclib/"
                },
                "files": [
                    "phpseclib/Crypt/Random.php"
                ]
            },
            "notification-url": "https://packagist.org/downloads/",
            "include-path": [
                "phpseclib/"
            ],
            "license": [
                "MIT"
            ],
            "authors": [
                {
                    "name": "Jim Wigginton",
                    "email": "terrafrost@php.net",
                    "role": "Lead Developer"
                },
                {
                    "name": "Patrick Monnerat",
                    "email": "pm@datasphere.ch",
                    "role": "Developer"
                },
                {
                    "name": "Andreas Fischer",
                    "email": "bantu@phpbb.com",
                    "role": "Developer"
                },
                {
                    "name": "Hans-Jürgen Petrich",
                    "email": "petrich@tronic-media.com",
                    "role": "Developer"
                }
            ],
            "description": "PHP Secure Communications Library - Pure-PHP implementations of RSA, AES, SSH2, SFTP, X.509 etc.",
            "homepage": "http://phpseclib.sourceforge.net",
            "keywords": [
                "BigInteger",
                "aes",
                "asn.1",
                "asn1",
                "blowfish",
                "crypto",
                "cryptography",
                "encryption",
                "rsa",
                "security",
                "sftp",
                "signature",
                "signing",
                "ssh",
                "twofish",
                "x.509",
                "x509"
            ],
            "time": "2015-01-28 21:50:33"
        },
        {
            "name": "psr/log",
            "version": "1.0.0",
            "source": {
                "type": "git",
                "url": "https://github.com/php-fig/log.git",
                "reference": "fe0936ee26643249e916849d48e3a51d5f5e278b"
            },
            "dist": {
                "type": "zip",
                "url": "https://api.github.com/repos/php-fig/log/zipball/fe0936ee26643249e916849d48e3a51d5f5e278b",
                "reference": "fe0936ee26643249e916849d48e3a51d5f5e278b",
                "shasum": ""
            },
            "type": "library",
            "autoload": {
                "psr-0": {
                    "Psr\\Log\\": ""
                }
            },
            "notification-url": "https://packagist.org/downloads/",
            "license": [
                "MIT"
            ],
            "authors": [
                {
                    "name": "PHP-FIG",
                    "homepage": "http://www.php-fig.org/"
                }
            ],
            "description": "Common interface for logging libraries",
            "keywords": [
                "log",
                "psr",
                "psr-3"
            ],
            "time": "2012-12-21 11:40:51"
        },
        {
            "name": "seld/jsonlint",
            "version": "1.3.1",
            "source": {
                "type": "git",
                "url": "https://github.com/Seldaek/jsonlint.git",
                "reference": "863ae85c6d3ef60ca49cb12bd051c4a0648c40c4"
            },
            "dist": {
                "type": "zip",
                "url": "https://api.github.com/repos/Seldaek/jsonlint/zipball/863ae85c6d3ef60ca49cb12bd051c4a0648c40c4",
                "reference": "863ae85c6d3ef60ca49cb12bd051c4a0648c40c4",
                "shasum": ""
            },
            "require": {
                "php": ">=5.3.0"
            },
            "bin": [
                "bin/jsonlint"
            ],
            "type": "library",
            "autoload": {
                "psr-4": {
                    "Seld\\JsonLint\\": "src/Seld/JsonLint/"
                }
            },
            "notification-url": "https://packagist.org/downloads/",
            "license": [
                "MIT"
            ],
            "authors": [
                {
                    "name": "Jordi Boggiano",
                    "email": "j.boggiano@seld.be",
                    "homepage": "http://seld.be"
                }
            ],
            "description": "JSON Linter",
            "keywords": [
                "json",
                "linter",
                "parser",
                "validator"
            ],
            "time": "2015-01-04 21:18:15"
        },
        {
            "name": "symfony/console",
            "version": "v2.6.11",
            "target-dir": "Symfony/Component/Console",
            "source": {
                "type": "git",
                "url": "https://github.com/symfony/Console.git",
                "reference": "0e5e18ae09d3f5c06367759be940e9ed3f568359"
            },
            "dist": {
                "type": "zip",
                "url": "https://api.github.com/repos/symfony/Console/zipball/0e5e18ae09d3f5c06367759be940e9ed3f568359",
                "reference": "0e5e18ae09d3f5c06367759be940e9ed3f568359",
                "shasum": ""
            },
            "require": {
                "php": ">=5.3.3"
            },
            "require-dev": {
                "psr/log": "~1.0",
                "symfony/event-dispatcher": "~2.1",
                "symfony/phpunit-bridge": "~2.7",
                "symfony/process": "~2.1"
            },
            "suggest": {
                "psr/log": "For using the console logger",
                "symfony/event-dispatcher": "",
                "symfony/process": ""
            },
            "type": "library",
            "extra": {
                "branch-alias": {
                    "dev-master": "2.6-dev"
                }
            },
            "autoload": {
                "psr-0": {
                    "Symfony\\Component\\Console\\": ""
                }
            },
            "notification-url": "https://packagist.org/downloads/",
            "license": [
                "MIT"
            ],
            "authors": [
                {
                    "name": "Fabien Potencier",
                    "email": "fabien@symfony.com"
                },
                {
                    "name": "Symfony Community",
                    "homepage": "https://symfony.com/contributors"
                }
            ],
            "description": "Symfony Console Component",
            "homepage": "https://symfony.com",
            "time": "2015-07-26 09:08:40"
        },
        {
            "name": "symfony/finder",
            "version": "v2.7.3",
            "source": {
                "type": "git",
                "url": "https://github.com/symfony/Finder.git",
                "reference": "ae0f363277485094edc04c9f3cbe595b183b78e4"
            },
            "dist": {
                "type": "zip",
                "url": "https://api.github.com/repos/symfony/Finder/zipball/ae0f363277485094edc04c9f3cbe595b183b78e4",
                "reference": "ae0f363277485094edc04c9f3cbe595b183b78e4",
                "shasum": ""
            },
            "require": {
                "php": ">=5.3.9"
            },
            "require-dev": {
                "symfony/phpunit-bridge": "~2.7"
            },
            "type": "library",
            "extra": {
                "branch-alias": {
                    "dev-master": "2.7-dev"
                }
            },
            "autoload": {
                "psr-4": {
                    "Symfony\\Component\\Finder\\": ""
                }
            },
            "notification-url": "https://packagist.org/downloads/",
            "license": [
                "MIT"
            ],
            "authors": [
                {
                    "name": "Fabien Potencier",
                    "email": "fabien@symfony.com"
                },
                {
                    "name": "Symfony Community",
                    "homepage": "https://symfony.com/contributors"
                }
            ],
            "description": "Symfony Finder Component",
            "homepage": "https://symfony.com",
            "time": "2015-07-09 16:07:40"
        },
        {
            "name": "symfony/process",
            "version": "v2.7.3",
            "source": {
                "type": "git",
                "url": "https://github.com/symfony/Process.git",
                "reference": "48aeb0e48600321c272955132d7606ab0a49adb3"
            },
            "dist": {
                "type": "zip",
                "url": "https://api.github.com/repos/symfony/Process/zipball/48aeb0e48600321c272955132d7606ab0a49adb3",
                "reference": "48aeb0e48600321c272955132d7606ab0a49adb3",
                "shasum": ""
            },
            "require": {
                "php": ">=5.3.9"
            },
            "require-dev": {
                "symfony/phpunit-bridge": "~2.7"
            },
            "type": "library",
            "extra": {
                "branch-alias": {
                    "dev-master": "2.7-dev"
                }
            },
            "autoload": {
                "psr-4": {
                    "Symfony\\Component\\Process\\": ""
                }
            },
            "notification-url": "https://packagist.org/downloads/",
            "license": [
                "MIT"
            ],
            "authors": [
                {
                    "name": "Fabien Potencier",
                    "email": "fabien@symfony.com"
                },
                {
                    "name": "Symfony Community",
                    "homepage": "https://symfony.com/contributors"
                }
            ],
            "description": "Symfony Process Component",
            "homepage": "https://symfony.com",
            "time": "2015-07-01 11:25:50"
        },
        {
            "name": "tedivm/jshrink",
            "version": "v1.0.1",
            "source": {
                "type": "git",
                "url": "https://github.com/tedious/JShrink.git",
                "reference": "7575d9d96f113bc7c1c28ec8231ee086751a9078"
            },
            "dist": {
                "type": "zip",
                "url": "https://api.github.com/repos/tedious/JShrink/zipball/7575d9d96f113bc7c1c28ec8231ee086751a9078",
                "reference": "7575d9d96f113bc7c1c28ec8231ee086751a9078",
                "shasum": ""
            },
            "require": {
                "php": ">=5.3.0"
            },
            "require-dev": {
                "fabpot/php-cs-fixer": "0.4.0",
                "phpunit/phpunit": "4.0.*",
                "satooshi/php-coveralls": "dev-master"
            },
            "type": "library",
            "autoload": {
                "psr-0": {
                    "JShrink": "src/"
                }
            },
            "notification-url": "https://packagist.org/downloads/",
            "license": [
                "BSD-3-Clause"
            ],
            "authors": [
                {
                    "name": "Robert Hafner",
                    "email": "tedivm@tedivm.com"
                }
            ],
            "description": "Javascript Minifier built in PHP",
            "homepage": "http://github.com/tedious/JShrink",
            "keywords": [
                "javascript",
                "minifier"
            ],
            "time": "2014-11-11 03:54:14"
        },
        {
            "name": "tubalmartin/cssmin",
            "version": "v2.4.8-p4",
            "source": {
                "type": "git",
                "url": "https://github.com/tubalmartin/YUI-CSS-compressor-PHP-port.git",
                "reference": "fe84d71e8420243544c0ce3bd0f5d7c1936b0f90"
            },
            "dist": {
                "type": "zip",
                "url": "https://api.github.com/repos/tubalmartin/YUI-CSS-compressor-PHP-port/zipball/fe84d71e8420243544c0ce3bd0f5d7c1936b0f90",
                "reference": "fe84d71e8420243544c0ce3bd0f5d7c1936b0f90",
                "shasum": ""
            },
            "require": {
                "php": ">=5.0.0"
            },
            "type": "library",
            "autoload": {
                "classmap": [
                    "cssmin.php"
                ]
            },
            "notification-url": "https://packagist.org/downloads/",
            "license": [
                "BSD-3-Clause"
            ],
            "authors": [
                {
                    "name": "Túbal Martín",
                    "homepage": "http://tubalmartin.me/"
                }
            ],
            "description": "A PHP port of the YUI CSS compressor",
            "homepage": "https://github.com/tubalmartin/YUI-CSS-compressor-PHP-port",
            "keywords": [
                "compress",
                "compressor",
                "css",
                "minify",
                "yui"
            ],
            "time": "2014-09-22 08:08:50"
        },
        {
            "name": "zendframework/zend-code",
            "version": "2.4.0",
            "source": {
                "type": "git",
                "url": "https://github.com/zendframework/zend-code.git",
                "reference": "0ed94f842ba60cdc900c46a61bdbd7ac95a3e140"
            },
            "dist": {
                "type": "zip",
                "url": "https://api.github.com/repos/zendframework/zend-code/zipball/0ed94f842ba60cdc900c46a61bdbd7ac95a3e140",
                "reference": "0ed94f842ba60cdc900c46a61bdbd7ac95a3e140",
                "shasum": ""
            },
            "require": {
                "php": ">=5.3.23",
                "zendframework/zend-eventmanager": "self.version"
            },
            "require-dev": {
                "doctrine/common": ">=2.1",
                "fabpot/php-cs-fixer": "1.7.*",
                "phpunit/phpunit": "~4.0",
                "satooshi/php-coveralls": "dev-master",
                "zendframework/zend-stdlib": "self.version"
            },
            "suggest": {
                "doctrine/common": "Doctrine\\Common >=2.1 for annotation features",
                "zendframework/zend-stdlib": "Zend\\Stdlib component"
            },
            "type": "library",
            "extra": {
                "branch-alias": {
                    "dev-master": "2.3-dev",
                    "dev-develop": "2.4-dev"
                }
            },
            "autoload": {
                "psr-4": {
                    "Zend\\Code\\": "src/"
                }
            },
            "notification-url": "https://packagist.org/downloads/",
            "license": [
                "BSD-3-Clause"
            ],
            "description": "provides facilities to generate arbitrary code using an object oriented interface",
            "homepage": "https://github.com/zendframework/zend-code",
            "keywords": [
                "code",
                "zf2"
            ],
            "time": "2015-03-31 15:39:14"
        },
        {
            "name": "zendframework/zend-config",
            "version": "2.4.0",
            "source": {
                "type": "git",
                "url": "https://github.com/zendframework/zend-config.git",
                "reference": "95f3a4b3fa85d49e6f060183122de4596fa6d29d"
            },
            "dist": {
                "type": "zip",
                "url": "https://api.github.com/repos/zendframework/zend-config/zipball/95f3a4b3fa85d49e6f060183122de4596fa6d29d",
                "reference": "95f3a4b3fa85d49e6f060183122de4596fa6d29d",
                "shasum": ""
            },
            "require": {
                "php": ">=5.3.23",
                "zendframework/zend-stdlib": "self.version"
            },
            "require-dev": {
                "fabpot/php-cs-fixer": "1.7.*",
                "phpunit/phpunit": "~4.0",
                "satooshi/php-coveralls": "dev-master",
                "zendframework/zend-filter": "self.version",
                "zendframework/zend-i18n": "self.version",
                "zendframework/zend-json": "self.version",
                "zendframework/zend-servicemanager": "self.version"
            },
            "suggest": {
                "zendframework/zend-filter": "Zend\\Filter component",
                "zendframework/zend-i18n": "Zend\\I18n component",
                "zendframework/zend-json": "Zend\\Json to use the Json reader or writer classes",
                "zendframework/zend-servicemanager": "Zend\\ServiceManager for use with the Config Factory to retrieve reader and writer instances"
            },
            "type": "library",
            "extra": {
                "branch-alias": {
                    "dev-master": "2.3-dev",
                    "dev-develop": "2.4-dev"
                }
            },
            "autoload": {
                "psr-4": {
                    "Zend\\Config\\": "src/"
                }
            },
            "notification-url": "https://packagist.org/downloads/",
            "license": [
                "BSD-3-Clause"
            ],
            "description": "provides a nested object property based user interface for accessing this configuration data within application code",
            "homepage": "https://github.com/zendframework/zend-config",
            "keywords": [
                "config",
                "zf2"
            ],
            "time": "2015-03-25 20:55:48"
        },
        {
            "name": "zendframework/zend-console",
            "version": "2.4.0",
            "source": {
                "type": "git",
                "url": "https://github.com/zendframework/zend-console.git",
                "reference": "54823d9ba6f8ce39046384ee5a043b5b3d5f56d7"
            },
            "dist": {
                "type": "zip",
                "url": "https://api.github.com/repos/zendframework/zend-console/zipball/54823d9ba6f8ce39046384ee5a043b5b3d5f56d7",
                "reference": "54823d9ba6f8ce39046384ee5a043b5b3d5f56d7",
                "shasum": ""
            },
            "require": {
                "php": ">=5.3.23",
                "zendframework/zend-stdlib": "self.version"
            },
            "require-dev": {
                "fabpot/php-cs-fixer": "1.7.*",
                "phpunit/phpunit": "~4.0",
                "satooshi/php-coveralls": "dev-master"
            },
            "suggest": {
                "zendframework/zend-filter": "To support DefaultRouteMatcher usage",
                "zendframework/zend-validator": "To support DefaultRouteMatcher usage"
            },
            "type": "library",
            "extra": {
                "branch-alias": {
                    "dev-master": "2.3-dev",
                    "dev-develop": "2.4-dev"
                }
            },
            "autoload": {
                "psr-4": {
                    "Zend\\Console\\": "src/"
                }
            },
            "notification-url": "https://packagist.org/downloads/",
            "license": [
                "BSD-3-Clause"
            ],
            "homepage": "https://github.com/zendframework/zend-console",
            "keywords": [
                "console",
                "zf2"
            ],
            "time": "2015-03-25 20:55:48"
        },
        {
            "name": "zendframework/zend-crypt",
            "version": "2.4.0",
            "source": {
                "type": "git",
                "url": "https://github.com/zendframework/zend-crypt.git",
                "reference": "425b7c12f2a322ad74039f8e122e0a2695bf9787"
            },
            "dist": {
                "type": "zip",
                "url": "https://api.github.com/repos/zendframework/zend-crypt/zipball/425b7c12f2a322ad74039f8e122e0a2695bf9787",
                "reference": "425b7c12f2a322ad74039f8e122e0a2695bf9787",
                "shasum": ""
            },
            "require": {
                "php": ">=5.3.23",
                "zendframework/zend-math": "self.version",
                "zendframework/zend-servicemanager": "self.version",
                "zendframework/zend-stdlib": "self.version"
            },
            "require-dev": {
                "fabpot/php-cs-fixer": "1.7.*",
                "phpunit/phpunit": "~4.0",
                "satooshi/php-coveralls": "dev-master"
            },
            "suggest": {
                "ext-mcrypt": "Required for most features of Zend\\Crypt"
            },
            "type": "library",
            "extra": {
                "branch-alias": {
                    "dev-master": "2.3-dev",
                    "dev-develop": "2.4-dev"
                }
            },
            "autoload": {
                "psr-4": {
                    "Zend\\Crypt\\": "src/"
                }
            },
            "notification-url": "https://packagist.org/downloads/",
            "license": [
                "BSD-3-Clause"
            ],
            "homepage": "https://github.com/zendframework/zend-crypt",
            "keywords": [
                "crypt",
                "zf2"
            ],
            "time": "2015-03-25 20:55:48"
        },
        {
            "name": "zendframework/zend-di",
            "version": "2.4.0",
            "source": {
                "type": "git",
                "url": "https://github.com/zendframework/zend-di.git",
                "reference": "b9f8de081adecf71a003a569e9ba76c0a4c00bf2"
            },
            "dist": {
                "type": "zip",
                "url": "https://api.github.com/repos/zendframework/zend-di/zipball/b9f8de081adecf71a003a569e9ba76c0a4c00bf2",
                "reference": "b9f8de081adecf71a003a569e9ba76c0a4c00bf2",
                "shasum": ""
            },
            "require": {
                "php": ">=5.3.23",
                "zendframework/zend-code": "self.version",
                "zendframework/zend-stdlib": "self.version"
            },
            "require-dev": {
                "fabpot/php-cs-fixer": "1.7.*",
                "phpunit/phpunit": "~4.0",
                "satooshi/php-coveralls": "dev-master",
                "zendframework/zend-servicemanager": "self.version"
            },
            "suggest": {
                "zendframework/zend-servicemanager": "Zend\\ServiceManager component"
            },
            "type": "library",
            "extra": {
                "branch-alias": {
                    "dev-master": "2.3-dev",
                    "dev-develop": "2.4-dev"
                }
            },
            "autoload": {
                "psr-4": {
                    "Zend\\Di\\": "src/"
                }
            },
            "notification-url": "https://packagist.org/downloads/",
            "license": [
                "BSD-3-Clause"
            ],
            "homepage": "https://github.com/zendframework/zend-di",
            "keywords": [
                "di",
                "zf2"
            ],
            "time": "2015-03-25 20:55:48"
        },
        {
            "name": "zendframework/zend-escaper",
            "version": "2.4.0",
            "source": {
                "type": "git",
                "url": "https://github.com/zendframework/zend-escaper.git",
                "reference": "15e5769e4fcdb4bf07ebd76500810e7070e23a97"
            },
            "dist": {
                "type": "zip",
                "url": "https://api.github.com/repos/zendframework/zend-escaper/zipball/15e5769e4fcdb4bf07ebd76500810e7070e23a97",
                "reference": "15e5769e4fcdb4bf07ebd76500810e7070e23a97",
                "shasum": ""
            },
            "require": {
                "php": ">=5.3.23"
            },
            "require-dev": {
                "fabpot/php-cs-fixer": "1.7.*",
                "phpunit/phpunit": "~4.0",
                "satooshi/php-coveralls": "dev-master"
            },
            "type": "library",
            "extra": {
                "branch-alias": {
                    "dev-master": "2.3-dev",
                    "dev-develop": "2.4-dev"
                }
            },
            "autoload": {
                "psr-4": {
                    "Zend\\Escaper\\": "src/"
                }
            },
            "notification-url": "https://packagist.org/downloads/",
            "license": [
                "BSD-3-Clause"
            ],
            "homepage": "https://github.com/zendframework/zend-escaper",
            "keywords": [
                "escaper",
                "zf2"
            ],
            "time": "2015-03-23 18:29:14"
        },
        {
            "name": "zendframework/zend-eventmanager",
            "version": "2.4.0",
            "source": {
                "type": "git",
                "url": "https://github.com/zendframework/zend-eventmanager.git",
                "reference": "58d21c95c7005a527262fd536499195f104e83f9"
            },
            "dist": {
                "type": "zip",
                "url": "https://api.github.com/repos/zendframework/zend-eventmanager/zipball/58d21c95c7005a527262fd536499195f104e83f9",
                "reference": "58d21c95c7005a527262fd536499195f104e83f9",
                "shasum": ""
            },
            "require": {
                "php": ">=5.3.23",
                "zendframework/zend-stdlib": "self.version"
            },
            "require-dev": {
                "fabpot/php-cs-fixer": "1.7.*",
                "phpunit/phpunit": "~4.0",
                "satooshi/php-coveralls": "dev-master"
            },
            "type": "library",
            "extra": {
                "branch-alias": {
                    "dev-master": "2.3-dev",
                    "dev-develop": "2.4-dev"
                }
            },
            "autoload": {
                "psr-4": {
                    "Zend\\EventManager\\": "src/"
                }
            },
            "notification-url": "https://packagist.org/downloads/",
            "license": [
                "BSD-3-Clause"
            ],
            "homepage": "https://github.com/zendframework/zend-event-manager",
            "keywords": [
                "eventmanager",
                "zf2"
            ],
            "time": "2015-03-23 18:29:14"
        },
        {
            "name": "zendframework/zend-filter",
            "version": "2.4.0",
            "source": {
                "type": "git",
                "url": "https://github.com/zendframework/zend-filter.git",
                "reference": "6d8aed2da81b62a04747346c4370562cdbe34595"
            },
            "dist": {
                "type": "zip",
                "url": "https://api.github.com/repos/zendframework/zend-filter/zipball/6d8aed2da81b62a04747346c4370562cdbe34595",
                "reference": "6d8aed2da81b62a04747346c4370562cdbe34595",
                "shasum": ""
            },
            "require": {
                "php": ">=5.3.23",
                "zendframework/zend-stdlib": "self.version"
            },
            "require-dev": {
                "fabpot/php-cs-fixer": "1.7.*",
                "phpunit/phpunit": "~4.0",
                "satooshi/php-coveralls": "dev-master",
                "zendframework/zend-crypt": "self.version",
                "zendframework/zend-servicemanager": "self.version",
                "zendframework/zend-uri": "self.version"
            },
            "suggest": {
                "zendframework/zend-crypt": "Zend\\Crypt component",
                "zendframework/zend-i18n": "Zend\\I18n component",
                "zendframework/zend-servicemanager": "Zend\\ServiceManager component",
                "zendframework/zend-uri": "Zend\\Uri component for UriNormalize filter"
            },
            "type": "library",
            "extra": {
                "branch-alias": {
                    "dev-master": "2.3-dev",
                    "dev-develop": "2.4-dev"
                }
            },
            "autoload": {
                "psr-4": {
                    "Zend\\Filter\\": "src/"
                }
            },
            "notification-url": "https://packagist.org/downloads/",
            "license": [
                "BSD-3-Clause"
            ],
            "description": "provides a set of commonly needed data filters",
            "homepage": "https://github.com/zendframework/zend-filter",
            "keywords": [
                "filter",
                "zf2"
            ],
            "time": "2015-03-25 20:55:48"
        },
        {
            "name": "zendframework/zend-form",
            "version": "2.4.0",
            "source": {
                "type": "git",
                "url": "https://github.com/zendframework/zend-form.git",
                "reference": "bca0db55718355d25c2c10fdd41a83561f1c94b3"
            },
            "dist": {
                "type": "zip",
                "url": "https://api.github.com/repos/zendframework/zend-form/zipball/bca0db55718355d25c2c10fdd41a83561f1c94b3",
                "reference": "bca0db55718355d25c2c10fdd41a83561f1c94b3",
                "shasum": ""
            },
            "require": {
                "php": ">=5.3.23",
                "zendframework/zend-inputfilter": "self.version",
                "zendframework/zend-stdlib": "self.version"
            },
            "require-dev": {
                "fabpot/php-cs-fixer": "1.7.*",
                "phpunit/phpunit": "~4.0",
                "satooshi/php-coveralls": "dev-master",
                "zendframework/zend-captcha": "self.version",
                "zendframework/zend-code": "self.version",
                "zendframework/zend-eventmanager": "self.version",
                "zendframework/zend-filter": "self.version",
                "zendframework/zend-i18n": "self.version",
                "zendframework/zend-servicemanager": "self.version",
                "zendframework/zend-validator": "self.version",
                "zendframework/zend-view": "self.version",
                "zendframework/zendservice-recaptcha": "*"
            },
            "suggest": {
                "zendframework/zend-captcha": "Zend\\Captcha component",
                "zendframework/zend-code": "Zend\\Code component",
                "zendframework/zend-eventmanager": "Zend\\EventManager component",
                "zendframework/zend-filter": "Zend\\Filter component",
                "zendframework/zend-i18n": "Zend\\I18n component",
                "zendframework/zend-servicemanager": "Zend\\ServiceManager component",
                "zendframework/zend-validator": "Zend\\Validator component",
                "zendframework/zend-view": "Zend\\View component",
                "zendframework/zendservice-recaptcha": "ZendService\\ReCaptcha component"
            },
            "type": "library",
            "extra": {
                "branch-alias": {
                    "dev-master": "2.3-dev",
                    "dev-develop": "2.4-dev"
                }
            },
            "autoload": {
                "psr-4": {
                    "Zend\\Form\\": "src/"
                }
            },
            "notification-url": "https://packagist.org/downloads/",
            "license": [
                "BSD-3-Clause"
            ],
            "homepage": "https://github.com/zendframework/zend-form",
            "keywords": [
                "form",
                "zf2"
            ],
            "time": "2015-03-28 20:29:18"
        },
        {
            "name": "zendframework/zend-http",
            "version": "2.4.0",
            "source": {
                "type": "git",
                "url": "https://github.com/zendframework/zend-http.git",
                "reference": "9c6047a0bdb3094d3ea07a215ff929cc47de4deb"
            },
            "dist": {
                "type": "zip",
                "url": "https://api.github.com/repos/zendframework/zend-http/zipball/9c6047a0bdb3094d3ea07a215ff929cc47de4deb",
                "reference": "9c6047a0bdb3094d3ea07a215ff929cc47de4deb",
                "shasum": ""
            },
            "require": {
                "php": ">=5.3.23",
                "zendframework/zend-loader": "self.version",
                "zendframework/zend-stdlib": "self.version",
                "zendframework/zend-uri": "self.version",
                "zendframework/zend-validator": "self.version"
            },
            "require-dev": {
                "fabpot/php-cs-fixer": "1.7.*",
                "phpunit/phpunit": "~4.0",
                "satooshi/php-coveralls": "dev-master"
            },
            "type": "library",
            "extra": {
                "branch-alias": {
                    "dev-master": "2.3-dev",
                    "dev-develop": "2.4-dev"
                }
            },
            "autoload": {
                "psr-4": {
                    "Zend\\Http\\": "src/"
                }
            },
            "notification-url": "https://packagist.org/downloads/",
            "license": [
                "BSD-3-Clause"
            ],
            "description": "provides an easy interface for performing Hyper-Text Transfer Protocol (HTTP) requests",
            "homepage": "https://github.com/zendframework/zend-http",
            "keywords": [
                "http",
                "zf2"
            ],
            "time": "2015-03-27 15:46:30"
        },
        {
            "name": "zendframework/zend-i18n",
            "version": "2.4.0",
            "source": {
                "type": "git",
                "url": "https://github.com/zendframework/zend-i18n.git",
                "reference": "9aebc5287373a802540d75fe5508417f866c2e52"
            },
            "dist": {
                "type": "zip",
                "url": "https://api.github.com/repos/zendframework/zend-i18n/zipball/9aebc5287373a802540d75fe5508417f866c2e52",
                "reference": "9aebc5287373a802540d75fe5508417f866c2e52",
                "shasum": ""
            },
            "require": {
                "php": ">=5.3.23",
                "zendframework/zend-stdlib": "self.version"
            },
            "require-dev": {
                "fabpot/php-cs-fixer": "1.7.*",
                "phpunit/phpunit": "~4.0",
                "satooshi/php-coveralls": "dev-master",
                "zendframework/zend-cache": "self.version",
                "zendframework/zend-config": "self.version",
                "zendframework/zend-eventmanager": "self.version",
                "zendframework/zend-filter": "self.version",
                "zendframework/zend-servicemanager": "self.version",
                "zendframework/zend-validator": "self.version",
                "zendframework/zend-view": "self.version"
            },
            "suggest": {
                "ext-intl": "Required for most features of Zend\\I18n; included in default builds of PHP",
                "zendframework/zend-cache": "Zend\\Cache component",
                "zendframework/zend-config": "Zend\\Config component",
                "zendframework/zend-eventmanager": "You should install this package to use the events in the translator",
                "zendframework/zend-filter": "You should install this package to use the provided filters",
                "zendframework/zend-resources": "Translation resources",
                "zendframework/zend-servicemanager": "Zend\\ServiceManager component",
                "zendframework/zend-validator": "You should install this package to use the provided validators",
                "zendframework/zend-view": "You should install this package to use the provided view helpers"
            },
            "type": "library",
            "extra": {
                "branch-alias": {
                    "dev-master": "2.3-dev",
                    "dev-develop": "2.4-dev"
                }
            },
            "autoload": {
                "psr-4": {
                    "Zend\\I18n\\": "src/"
                }
            },
            "notification-url": "https://packagist.org/downloads/",
            "license": [
                "BSD-3-Clause"
            ],
            "homepage": "https://github.com/zendframework/zend-i18n",
            "keywords": [
                "i18n",
                "zf2"
            ],
            "time": "2015-03-25 20:55:48"
        },
        {
            "name": "zendframework/zend-inputfilter",
            "version": "2.4.0",
            "source": {
                "type": "git",
                "url": "https://github.com/zendframework/zend-inputfilter.git",
                "reference": "4b1398f3635fae3cc5e873c5bb067274f3d10a93"
            },
            "dist": {
                "type": "zip",
                "url": "https://api.github.com/repos/zendframework/zend-inputfilter/zipball/4b1398f3635fae3cc5e873c5bb067274f3d10a93",
                "reference": "4b1398f3635fae3cc5e873c5bb067274f3d10a93",
                "shasum": ""
            },
            "require": {
                "php": ">=5.3.23",
                "zendframework/zend-filter": "self.version",
                "zendframework/zend-stdlib": "self.version",
                "zendframework/zend-validator": "self.version"
            },
            "require-dev": {
                "fabpot/php-cs-fixer": "1.7.*",
                "phpunit/phpunit": "~4.0",
                "satooshi/php-coveralls": "dev-master",
                "zendframework/zend-servicemanager": "self.version"
            },
            "suggest": {
                "zendframework/zend-servicemanager": "To support plugin manager support"
            },
            "type": "library",
            "extra": {
                "branch-alias": {
                    "dev-master": "2.3-dev",
                    "dev-develop": "2.4-dev"
                }
            },
            "autoload": {
                "psr-4": {
                    "Zend\\InputFilter\\": "src/"
                }
            },
            "notification-url": "https://packagist.org/downloads/",
            "license": [
                "BSD-3-Clause"
            ],
            "homepage": "https://github.com/zendframework/zend-input-filter",
            "keywords": [
                "inputfilter",
                "zf2"
            ],
            "time": "2015-03-23 18:29:14"
        },
        {
            "name": "zendframework/zend-json",
            "version": "2.4.0",
            "source": {
                "type": "git",
                "url": "https://github.com/zendframework/zend-json.git",
                "reference": "2d845e151c1b9a237cf1899ac31e17fb10bd1e3f"
            },
            "dist": {
                "type": "zip",
                "url": "https://api.github.com/repos/zendframework/zend-json/zipball/2d845e151c1b9a237cf1899ac31e17fb10bd1e3f",
                "reference": "2d845e151c1b9a237cf1899ac31e17fb10bd1e3f",
                "shasum": ""
            },
            "require": {
                "php": ">=5.3.23",
                "zendframework/zend-stdlib": "self.version"
            },
            "require-dev": {
                "fabpot/php-cs-fixer": "1.7.*",
                "phpunit/phpunit": "~4.0",
                "satooshi/php-coveralls": "dev-master",
                "zendframework/zend-http": "self.version",
                "zendframework/zend-server": "self.version"
            },
            "suggest": {
                "zendframework/zend-http": "Zend\\Http component",
                "zendframework/zend-server": "Zend\\Server component",
                "zendframework/zendxml": "To support Zend\\Json\\Json::fromXml() usage"
            },
            "type": "library",
            "extra": {
                "branch-alias": {
                    "dev-master": "2.3-dev",
                    "dev-develop": "2.4-dev"
                }
            },
            "autoload": {
                "psr-4": {
                    "Zend\\Json\\": "src/"
                }
            },
            "notification-url": "https://packagist.org/downloads/",
            "license": [
                "BSD-3-Clause"
            ],
            "description": "provides convenience methods for serializing native PHP to JSON and decoding JSON to native PHP",
            "homepage": "https://github.com/zendframework/zend-json",
            "keywords": [
                "json",
                "zf2"
            ],
            "time": "2015-03-25 20:55:48"
        },
        {
            "name": "zendframework/zend-loader",
            "version": "2.4.0",
            "source": {
                "type": "git",
                "url": "https://github.com/zendframework/zend-loader.git",
                "reference": "65de2c7a56f8eee633c6bf1cfab73e45648880d4"
            },
            "dist": {
                "type": "zip",
                "url": "https://api.github.com/repos/zendframework/zend-loader/zipball/65de2c7a56f8eee633c6bf1cfab73e45648880d4",
                "reference": "65de2c7a56f8eee633c6bf1cfab73e45648880d4",
                "shasum": ""
            },
            "require": {
                "php": ">=5.3.23"
            },
            "require-dev": {
                "fabpot/php-cs-fixer": "1.7.*",
                "phpunit/phpunit": "~4.0",
                "satooshi/php-coveralls": "dev-master"
            },
            "type": "library",
            "extra": {
                "branch-alias": {
                    "dev-master": "2.3-dev",
                    "dev-develop": "2.4-dev"
                }
            },
            "autoload": {
                "psr-4": {
                    "Zend\\Loader\\": "src/"
                }
            },
            "notification-url": "https://packagist.org/downloads/",
            "license": [
                "BSD-3-Clause"
            ],
            "homepage": "https://github.com/zendframework/zend-loader",
            "keywords": [
                "loader",
                "zf2"
            ],
            "time": "2015-03-23 18:29:14"
        },
        {
            "name": "zendframework/zend-log",
            "version": "2.4.0",
            "source": {
                "type": "git",
                "url": "https://github.com/zendframework/zend-log.git",
                "reference": "002e3c810cad7e31e51c9895e9e3cb6fbd312cdd"
            },
            "dist": {
                "type": "zip",
                "url": "https://api.github.com/repos/zendframework/zend-log/zipball/002e3c810cad7e31e51c9895e9e3cb6fbd312cdd",
                "reference": "002e3c810cad7e31e51c9895e9e3cb6fbd312cdd",
                "shasum": ""
            },
            "require": {
                "php": ">=5.3.23",
                "zendframework/zend-servicemanager": "self.version",
                "zendframework/zend-stdlib": "self.version"
            },
            "require-dev": {
                "fabpot/php-cs-fixer": "1.7.*",
                "phpunit/phpunit": "~4.0",
                "satooshi/php-coveralls": "dev-master",
                "zendframework/zend-console": "self.version",
                "zendframework/zend-db": "self.version",
                "zendframework/zend-escaper": "self.version",
                "zendframework/zend-mail": "self.version",
                "zendframework/zend-validator": "self.version"
            },
            "suggest": {
                "ext-mongo": "*",
                "zendframework/zend-console": "Zend\\Console component",
                "zendframework/zend-db": "Zend\\Db component",
                "zendframework/zend-escaper": "Zend\\Escaper component, for use in the XML formatter",
                "zendframework/zend-mail": "Zend\\Mail component",
                "zendframework/zend-validator": "Zend\\Validator component"
            },
            "type": "library",
            "extra": {
                "branch-alias": {
                    "dev-master": "2.3-dev",
                    "dev-develop": "2.4-dev"
                }
            },
            "autoload": {
                "psr-4": {
                    "Zend\\Log\\": "src/"
                }
            },
            "notification-url": "https://packagist.org/downloads/",
            "license": [
                "BSD-3-Clause"
            ],
            "description": "component for general purpose logging",
            "homepage": "https://github.com/zendframework/zend-log",
            "keywords": [
                "log",
                "logging",
                "zf2"
            ],
            "time": "2015-03-25 20:55:48"
        },
        {
            "name": "zendframework/zend-math",
            "version": "2.4.0",
            "source": {
                "type": "git",
                "url": "https://github.com/zendframework/zend-math.git",
                "reference": "f41fe4acfd809c14f2a802d1aa45dec8fcd2cc73"
            },
            "dist": {
                "type": "zip",
                "url": "https://api.github.com/repos/zendframework/zend-math/zipball/f41fe4acfd809c14f2a802d1aa45dec8fcd2cc73",
                "reference": "f41fe4acfd809c14f2a802d1aa45dec8fcd2cc73",
                "shasum": ""
            },
            "require": {
                "php": ">=5.3.23"
            },
            "require-dev": {
                "fabpot/php-cs-fixer": "1.7.*",
                "phpunit/phpunit": "~4.0",
                "satooshi/php-coveralls": "dev-master"
            },
            "suggest": {
                "ext-bcmath": "If using the bcmath functionality",
                "ext-gmp": "If using the gmp functionality",
                "ircmaxell/random-lib": "Fallback random byte generator for Zend\\Math\\Rand if OpenSSL/Mcrypt extensions are unavailable",
                "zendframework/zend-servicemanager": ">= current version, if using the BigInteger::factory functionality"
            },
            "type": "library",
            "extra": {
                "branch-alias": {
                    "dev-master": "2.3-dev",
                    "dev-develop": "2.4-dev"
                }
            },
            "autoload": {
                "psr-4": {
                    "Zend\\Math\\": "src/"
                }
            },
            "notification-url": "https://packagist.org/downloads/",
            "license": [
                "BSD-3-Clause"
            ],
            "homepage": "https://github.com/zendframework/zend-math",
            "keywords": [
                "math",
                "zf2"
            ],
            "time": "2015-03-23 18:29:14"
        },
        {
            "name": "zendframework/zend-modulemanager",
            "version": "2.4.0",
            "source": {
                "type": "git",
                "url": "https://github.com/zendframework/zend-modulemanager.git",
                "reference": "af7ae3cd29a1efb73cc66ae1081e606039d5c20f"
            },
            "dist": {
                "type": "zip",
                "url": "https://api.github.com/repos/zendframework/zend-modulemanager/zipball/af7ae3cd29a1efb73cc66ae1081e606039d5c20f",
                "reference": "af7ae3cd29a1efb73cc66ae1081e606039d5c20f",
                "shasum": ""
            },
            "require": {
                "php": ">=5.3.23",
                "zendframework/zend-eventmanager": "self.version",
                "zendframework/zend-stdlib": "self.version"
            },
            "require-dev": {
                "fabpot/php-cs-fixer": "1.7.*",
                "phpunit/phpunit": "~4.0",
                "satooshi/php-coveralls": "dev-master",
                "zendframework/zend-config": "self.version",
                "zendframework/zend-console": "self.version",
                "zendframework/zend-loader": "self.version",
                "zendframework/zend-servicemanager": "self.version"
            },
            "suggest": {
                "zendframework/zend-config": "Zend\\Config component",
                "zendframework/zend-console": "Zend\\Console component",
                "zendframework/zend-loader": "Zend\\Loader component",
                "zendframework/zend-mvc": "Zend\\Mvc component",
                "zendframework/zend-servicemanager": "Zend\\ServiceManager component"
            },
            "type": "library",
            "extra": {
                "branch-alias": {
                    "dev-master": "2.3-dev",
                    "dev-develop": "2.4-dev"
                }
            },
            "autoload": {
                "psr-4": {
                    "Zend\\ModuleManager\\": "src/"
                }
            },
            "notification-url": "https://packagist.org/downloads/",
            "license": [
                "BSD-3-Clause"
            ],
            "homepage": "https://github.com/zendframework/zend-module-manager",
            "keywords": [
                "modulemanager",
                "zf2"
            ],
            "time": "2015-03-23 18:29:14"
        },
        {
            "name": "zendframework/zend-mvc",
            "version": "2.4.0",
            "source": {
                "type": "git",
                "url": "https://github.com/zendframework/zend-mvc.git",
                "reference": "0b4a4a829b30be510a3f215c4ff00c703ee8b431"
            },
            "dist": {
                "type": "zip",
                "url": "https://api.github.com/repos/zendframework/zend-mvc/zipball/0b4a4a829b30be510a3f215c4ff00c703ee8b431",
                "reference": "0b4a4a829b30be510a3f215c4ff00c703ee8b431",
                "shasum": ""
            },
            "require": {
                "php": ">=5.3.23",
                "zendframework/zend-eventmanager": "self.version",
                "zendframework/zend-form": "self.version",
                "zendframework/zend-servicemanager": "self.version",
                "zendframework/zend-stdlib": "self.version"
            },
            "require-dev": {
                "fabpot/php-cs-fixer": "1.7.*",
                "phpunit/phpunit": "~4.0",
                "satooshi/php-coveralls": "dev-master",
                "zendframework/zend-authentication": "self.version",
                "zendframework/zend-console": "self.version",
                "zendframework/zend-di": "self.version",
                "zendframework/zend-filter": "self.version",
                "zendframework/zend-http": "self.version",
                "zendframework/zend-i18n": "self.version",
                "zendframework/zend-inputfilter": "self.version",
                "zendframework/zend-json": "self.version",
                "zendframework/zend-log": "self.version",
                "zendframework/zend-modulemanager": "self.version",
                "zendframework/zend-serializer": "self.version",
                "zendframework/zend-session": "self.version",
                "zendframework/zend-text": "self.version",
                "zendframework/zend-uri": "self.version",
                "zendframework/zend-validator": "self.version",
                "zendframework/zend-version": "self.version",
                "zendframework/zend-view": "self.version"
            },
            "suggest": {
                "zendframework/zend-authentication": "Zend\\Authentication component for Identity plugin",
                "zendframework/zend-config": "Zend\\Config component",
                "zendframework/zend-console": "Zend\\Console component",
                "zendframework/zend-di": "Zend\\Di component",
                "zendframework/zend-filter": "Zend\\Filter component",
                "zendframework/zend-http": "Zend\\Http component",
                "zendframework/zend-i18n": "Zend\\I18n component for translatable segments",
                "zendframework/zend-inputfilter": "Zend\\Inputfilter component",
                "zendframework/zend-json": "Zend\\Json component",
                "zendframework/zend-log": "Zend\\Log component",
                "zendframework/zend-modulemanager": "Zend\\ModuleManager component",
                "zendframework/zend-serializer": "Zend\\Serializer component",
                "zendframework/zend-session": "Zend\\Session component for FlashMessenger, PRG, and FPRG plugins",
                "zendframework/zend-stdlib": "Zend\\Stdlib component",
                "zendframework/zend-text": "Zend\\Text component",
                "zendframework/zend-uri": "Zend\\Uri component",
                "zendframework/zend-validator": "Zend\\Validator component",
                "zendframework/zend-version": "Zend\\Version component",
                "zendframework/zend-view": "Zend\\View component"
            },
            "type": "library",
            "extra": {
                "branch-alias": {
                    "dev-master": "2.3-dev",
                    "dev-develop": "2.4-dev"
                }
            },
            "autoload": {
                "psr-4": {
                    "Zend\\Mvc\\": "src/"
                }
            },
            "notification-url": "https://packagist.org/downloads/",
            "license": [
                "BSD-3-Clause"
            ],
            "homepage": "https://github.com/zendframework/zend-mvc",
            "keywords": [
                "mvc",
                "zf2"
            ],
            "time": "2015-03-26 18:55:14"
        },
        {
            "name": "zendframework/zend-serializer",
            "version": "2.4.0",
            "source": {
                "type": "git",
                "url": "https://github.com/zendframework/zend-serializer.git",
                "reference": "3c531789a9882a5deb721356a7bd2642b65d4b09"
            },
            "dist": {
                "type": "zip",
                "url": "https://api.github.com/repos/zendframework/zend-serializer/zipball/3c531789a9882a5deb721356a7bd2642b65d4b09",
                "reference": "3c531789a9882a5deb721356a7bd2642b65d4b09",
                "shasum": ""
            },
            "require": {
                "php": ">=5.3.23",
                "zendframework/zend-json": "self.version",
                "zendframework/zend-math": "self.version",
                "zendframework/zend-stdlib": "self.version"
            },
            "require-dev": {
                "fabpot/php-cs-fixer": "1.7.*",
                "phpunit/phpunit": "~4.0",
                "satooshi/php-coveralls": "dev-master",
                "zendframework/zend-servicemanager": "self.version"
            },
            "suggest": {
                "zendframework/zend-servicemanager": "To support plugin manager support"
            },
            "type": "library",
            "extra": {
                "branch-alias": {
                    "dev-master": "2.3-dev",
                    "dev-develop": "2.4-dev"
                }
            },
            "autoload": {
                "psr-4": {
                    "Zend\\Serializer\\": "src/"
                }
            },
            "notification-url": "https://packagist.org/downloads/",
            "license": [
                "BSD-3-Clause"
            ],
            "description": "provides an adapter based interface to simply generate storable representation of PHP types by different facilities, and recover",
            "homepage": "https://github.com/zendframework/zend-serializer",
            "keywords": [
                "serializer",
                "zf2"
            ],
            "time": "2015-03-25 20:55:48"
        },
        {
            "name": "zendframework/zend-server",
            "version": "2.4.0",
            "source": {
                "type": "git",
                "url": "https://github.com/zendframework/zend-server.git",
                "reference": "d11ff0bd529d202022823d4accf5983cbd50fc49"
            },
            "dist": {
                "type": "zip",
                "url": "https://api.github.com/repos/zendframework/zend-server/zipball/d11ff0bd529d202022823d4accf5983cbd50fc49",
                "reference": "d11ff0bd529d202022823d4accf5983cbd50fc49",
                "shasum": ""
            },
            "require": {
                "php": ">=5.3.23",
                "zendframework/zend-code": "self.version",
                "zendframework/zend-stdlib": "self.version"
            },
            "require-dev": {
                "fabpot/php-cs-fixer": "1.7.*",
                "phpunit/phpunit": "~4.0",
                "satooshi/php-coveralls": "dev-master"
            },
            "type": "library",
            "extra": {
                "branch-alias": {
                    "dev-master": "2.3-dev",
                    "dev-develop": "2.4-dev"
                }
            },
            "autoload": {
                "psr-4": {
                    "Zend\\Server\\": "src/"
                }
            },
            "notification-url": "https://packagist.org/downloads/",
            "license": [
                "BSD-3-Clause"
            ],
            "homepage": "https://github.com/zendframework/zend-server",
            "keywords": [
                "server",
                "zf2"
            ],
            "time": "2015-03-25 20:55:48"
        },
        {
            "name": "zendframework/zend-servicemanager",
            "version": "2.4.0",
            "source": {
                "type": "git",
                "url": "https://github.com/zendframework/zend-servicemanager.git",
                "reference": "57cf99fa5ac08c05a135a8d0d676c52a5e450083"
            },
            "dist": {
                "type": "zip",
                "url": "https://api.github.com/repos/zendframework/zend-servicemanager/zipball/57cf99fa5ac08c05a135a8d0d676c52a5e450083",
                "reference": "57cf99fa5ac08c05a135a8d0d676c52a5e450083",
                "shasum": ""
            },
            "require": {
                "php": ">=5.3.23"
            },
            "require-dev": {
                "fabpot/php-cs-fixer": "1.7.*",
                "phpunit/phpunit": "~4.0",
                "satooshi/php-coveralls": "dev-master",
                "zendframework/zend-di": "self.version"
            },
            "suggest": {
                "ocramius/proxy-manager": "ProxyManager 0.5.* to handle lazy initialization of services",
                "zendframework/zend-di": "Zend\\Di component"
            },
            "type": "library",
            "extra": {
                "branch-alias": {
                    "dev-master": "2.3-dev",
                    "dev-develop": "2.4-dev"
                }
            },
            "autoload": {
                "psr-4": {
                    "Zend\\ServiceManager\\": "src/"
                }
            },
            "notification-url": "https://packagist.org/downloads/",
            "license": [
                "BSD-3-Clause"
            ],
            "homepage": "https://github.com/zendframework/zend-service-manager",
            "keywords": [
                "servicemanager",
                "zf2"
            ],
            "time": "2015-03-23 18:29:14"
        },
        {
            "name": "zendframework/zend-soap",
            "version": "2.4.0",
            "source": {
                "type": "git",
                "url": "https://github.com/zendframework/zend-soap.git",
                "reference": "a599463aba97ce247faf3fb443e3c7858b46449b"
            },
            "dist": {
                "type": "zip",
                "url": "https://api.github.com/repos/zendframework/zend-soap/zipball/a599463aba97ce247faf3fb443e3c7858b46449b",
                "reference": "a599463aba97ce247faf3fb443e3c7858b46449b",
                "shasum": ""
            },
            "require": {
                "php": ">=5.3.23",
                "zendframework/zend-server": "self.version",
                "zendframework/zend-stdlib": "self.version",
                "zendframework/zend-uri": "self.version"
            },
            "require-dev": {
                "fabpot/php-cs-fixer": "1.7.*",
                "phpunit/phpunit": "~4.0",
                "satooshi/php-coveralls": "dev-master",
                "zendframework/zend-http": "self.version"
            },
            "suggest": {
                "zendframework/zend-http": "Zend\\Http component"
            },
            "type": "library",
            "extra": {
                "branch-alias": {
                    "dev-master": "2.3-dev",
                    "dev-develop": "2.4-dev"
                }
            },
            "autoload": {
                "psr-4": {
                    "Zend\\Soap\\": "src/"
                }
            },
            "notification-url": "https://packagist.org/downloads/",
            "license": [
                "BSD-3-Clause"
            ],
            "homepage": "https://github.com/zendframework/zend-soap",
            "keywords": [
                "soap",
                "zf2"
            ],
            "time": "2015-03-25 20:55:48"
        },
        {
            "name": "zendframework/zend-stdlib",
            "version": "2.4.0",
            "source": {
                "type": "git",
                "url": "https://github.com/zendframework/zend-stdlib.git",
                "reference": "cf05c5ba75606e47ffee91cedc72778da46f74c3"
            },
            "dist": {
                "type": "zip",
                "url": "https://api.github.com/repos/zendframework/zend-stdlib/zipball/cf05c5ba75606e47ffee91cedc72778da46f74c3",
                "reference": "cf05c5ba75606e47ffee91cedc72778da46f74c3",
                "shasum": ""
            },
            "require": {
                "php": ">=5.3.23"
            },
            "require-dev": {
                "fabpot/php-cs-fixer": "1.7.*",
                "phpunit/phpunit": "~4.0",
                "satooshi/php-coveralls": "dev-master",
                "zendframework/zend-eventmanager": "self.version",
                "zendframework/zend-filter": "self.version",
                "zendframework/zend-serializer": "self.version",
                "zendframework/zend-servicemanager": "self.version"
            },
            "suggest": {
                "zendframework/zend-eventmanager": "To support aggregate hydrator usage",
                "zendframework/zend-filter": "To support naming strategy hydrator usage",
                "zendframework/zend-serializer": "Zend\\Serializer component",
                "zendframework/zend-servicemanager": "To support hydrator plugin manager usage"
            },
            "type": "library",
            "extra": {
                "branch-alias": {
                    "dev-master": "2.3-dev",
                    "dev-develop": "2.4-dev"
                }
            },
            "autoload": {
                "psr-4": {
                    "Zend\\Stdlib\\": "src/"
                }
            },
            "notification-url": "https://packagist.org/downloads/",
            "license": [
                "BSD-3-Clause"
            ],
            "homepage": "https://github.com/zendframework/zend-stdlib",
            "keywords": [
                "stdlib",
                "zf2"
            ],
            "time": "2015-03-25 20:55:48"
        },
        {
            "name": "zendframework/zend-text",
            "version": "2.4.0",
            "source": {
                "type": "git",
                "url": "https://github.com/zendframework/zend-text.git",
                "reference": "d962ea25647b20527f3ca34ae225bbc885dabfc7"
            },
            "dist": {
                "type": "zip",
                "url": "https://api.github.com/repos/zendframework/zend-text/zipball/d962ea25647b20527f3ca34ae225bbc885dabfc7",
                "reference": "d962ea25647b20527f3ca34ae225bbc885dabfc7",
                "shasum": ""
            },
            "require": {
                "php": ">=5.3.23",
                "zendframework/zend-servicemanager": "self.version",
                "zendframework/zend-stdlib": "self.version"
            },
            "require-dev": {
                "fabpot/php-cs-fixer": "1.7.*",
                "phpunit/phpunit": "~4.0",
                "satooshi/php-coveralls": "dev-master"
            },
            "type": "library",
            "extra": {
                "branch-alias": {
                    "dev-master": "2.3-dev",
                    "dev-develop": "2.4-dev"
                }
            },
            "autoload": {
                "psr-4": {
                    "Zend\\Text\\": "src/"
                }
            },
            "notification-url": "https://packagist.org/downloads/",
            "license": [
                "BSD-3-Clause"
            ],
            "homepage": "https://github.com/zendframework/zend-text",
            "keywords": [
                "text",
                "zf2"
            ],
            "time": "2015-03-25 20:55:48"
        },
        {
            "name": "zendframework/zend-uri",
            "version": "2.4.0",
            "source": {
                "type": "git",
                "url": "https://github.com/zendframework/zend-uri.git",
                "reference": "bd9e625639415376f6a82551c73328448d7bc7d1"
            },
            "dist": {
                "type": "zip",
                "url": "https://api.github.com/repos/zendframework/zend-uri/zipball/bd9e625639415376f6a82551c73328448d7bc7d1",
                "reference": "bd9e625639415376f6a82551c73328448d7bc7d1",
                "shasum": ""
            },
            "require": {
                "php": ">=5.3.23",
                "zendframework/zend-escaper": "self.version",
                "zendframework/zend-validator": "self.version"
            },
            "require-dev": {
                "fabpot/php-cs-fixer": "1.7.*",
                "phpunit/phpunit": "~4.0",
                "satooshi/php-coveralls": "dev-master"
            },
            "type": "library",
            "extra": {
                "branch-alias": {
                    "dev-master": "2.3-dev",
                    "dev-develop": "2.4-dev"
                }
            },
            "autoload": {
                "psr-4": {
                    "Zend\\Uri\\": "src/"
                }
            },
            "notification-url": "https://packagist.org/downloads/",
            "license": [
                "BSD-3-Clause"
            ],
            "description": "a component that aids in manipulating and validating » Uniform Resource Identifiers (URIs)",
            "homepage": "https://github.com/zendframework/zend-uri",
            "keywords": [
                "uri",
                "zf2"
            ],
            "time": "2015-03-25 20:55:48"
        },
        {
            "name": "zendframework/zend-validator",
            "version": "2.4.0",
            "source": {
                "type": "git",
                "url": "https://github.com/zendframework/zend-validator.git",
                "reference": "45fac2545a0f2eb66d71cb7966feee481e7c475f"
            },
            "dist": {
                "type": "zip",
                "url": "https://api.github.com/repos/zendframework/zend-validator/zipball/45fac2545a0f2eb66d71cb7966feee481e7c475f",
                "reference": "45fac2545a0f2eb66d71cb7966feee481e7c475f",
                "shasum": ""
            },
            "require": {
                "php": ">=5.3.23",
                "zendframework/zend-stdlib": "self.version"
            },
            "require-dev": {
                "fabpot/php-cs-fixer": "1.7.*",
                "phpunit/phpunit": "~4.0",
                "satooshi/php-coveralls": "dev-master",
                "zendframework/zend-db": "self.version",
                "zendframework/zend-filter": "self.version",
                "zendframework/zend-i18n": "self.version",
                "zendframework/zend-math": "self.version",
                "zendframework/zend-servicemanager": "self.version",
                "zendframework/zend-session": "self.version",
                "zendframework/zend-uri": "self.version"
            },
            "suggest": {
                "zendframework/zend-db": "Zend\\Db component",
                "zendframework/zend-filter": "Zend\\Filter component, required by the Digits validator",
                "zendframework/zend-i18n": "Zend\\I18n component to allow translation of validation error messages as well as to use the various Date validators",
                "zendframework/zend-math": "Zend\\Math component",
                "zendframework/zend-resources": "Translations of validator messages",
                "zendframework/zend-servicemanager": "Zend\\ServiceManager component to allow using the ValidatorPluginManager and validator chains",
                "zendframework/zend-session": "Zend\\Session component",
                "zendframework/zend-uri": "Zend\\Uri component, required by the Uri and Sitemap\\Loc validators"
            },
            "type": "library",
            "extra": {
                "branch-alias": {
                    "dev-master": "2.3-dev",
                    "dev-develop": "2.4-dev"
                }
            },
            "autoload": {
                "psr-4": {
                    "Zend\\Validator\\": "src/"
                }
            },
            "notification-url": "https://packagist.org/downloads/",
            "license": [
                "BSD-3-Clause"
            ],
            "description": "provides a set of commonly needed validators",
            "homepage": "https://github.com/zendframework/zend-validator",
            "keywords": [
                "validator",
                "zf2"
            ],
            "time": "2015-03-25 20:55:48"
        },
        {
            "name": "zendframework/zend-view",
            "version": "2.4.0",
            "source": {
                "type": "git",
                "url": "https://github.com/zendframework/zend-view.git",
                "reference": "37beb1ad46e530f627b4b6c3716efd728e976ba9"
            },
            "dist": {
                "type": "zip",
                "url": "https://api.github.com/repos/zendframework/zend-view/zipball/37beb1ad46e530f627b4b6c3716efd728e976ba9",
                "reference": "37beb1ad46e530f627b4b6c3716efd728e976ba9",
                "shasum": ""
            },
            "require": {
                "php": ">=5.3.23",
                "zendframework/zend-eventmanager": "self.version",
                "zendframework/zend-loader": "self.version",
                "zendframework/zend-stdlib": "self.version"
            },
            "require-dev": {
                "fabpot/php-cs-fixer": "1.7.*",
                "phpunit/phpunit": "~4.0",
                "satooshi/php-coveralls": "dev-master",
                "zendframework/zend-authentication": "self.version",
                "zendframework/zend-escaper": "self.version",
                "zendframework/zend-feed": "self.version",
                "zendframework/zend-filter": "self.version",
                "zendframework/zend-http": "self.version",
                "zendframework/zend-i18n": "self.version",
                "zendframework/zend-json": "self.version",
                "zendframework/zend-mvc": "self.version",
                "zendframework/zend-navigation": "self.version",
                "zendframework/zend-paginator": "self.version",
                "zendframework/zend-permissions-acl": "self.version",
                "zendframework/zend-servicemanager": "self.version",
                "zendframework/zend-uri": "self.version"
            },
            "suggest": {
                "zendframework/zend-authentication": "Zend\\Authentication component",
                "zendframework/zend-escaper": "Zend\\Escaper component",
                "zendframework/zend-feed": "Zend\\Feed component",
                "zendframework/zend-filter": "Zend\\Filter component",
                "zendframework/zend-http": "Zend\\Http component",
                "zendframework/zend-i18n": "Zend\\I18n component",
                "zendframework/zend-json": "Zend\\Json component",
                "zendframework/zend-mvc": "Zend\\Mvc component",
                "zendframework/zend-navigation": "Zend\\Navigation component",
                "zendframework/zend-paginator": "Zend\\Paginator component",
                "zendframework/zend-permissions-acl": "Zend\\Permissions\\Acl component",
                "zendframework/zend-servicemanager": "Zend\\ServiceManager component",
                "zendframework/zend-uri": "Zend\\Uri component"
            },
            "type": "library",
            "extra": {
                "branch-alias": {
                    "dev-master": "2.3-dev",
                    "dev-develop": "2.4-dev"
                }
            },
            "autoload": {
                "psr-4": {
                    "Zend\\View\\": "src/"
                }
            },
            "notification-url": "https://packagist.org/downloads/",
            "license": [
                "BSD-3-Clause"
            ],
            "description": "provides a system of helpers, output filters, and variable escaping",
            "homepage": "https://github.com/zendframework/zend-view",
            "keywords": [
                "view",
                "zf2"
            ],
            "time": "2015-03-25 20:55:48"
        }
    ],
    "packages-dev": [
        {
            "name": "doctrine/instantiator",
            "version": "1.0.5",
            "source": {
                "type": "git",
                "url": "https://github.com/doctrine/instantiator.git",
                "reference": "8e884e78f9f0eb1329e445619e04456e64d8051d"
            },
            "dist": {
                "type": "zip",
                "url": "https://api.github.com/repos/doctrine/instantiator/zipball/8e884e78f9f0eb1329e445619e04456e64d8051d",
                "reference": "8e884e78f9f0eb1329e445619e04456e64d8051d",
                "shasum": ""
            },
            "require": {
                "php": ">=5.3,<8.0-DEV"
            },
            "require-dev": {
                "athletic/athletic": "~0.1.8",
                "ext-pdo": "*",
                "ext-phar": "*",
                "phpunit/phpunit": "~4.0",
                "squizlabs/php_codesniffer": "~2.0"
            },
            "type": "library",
            "extra": {
                "branch-alias": {
                    "dev-master": "1.0.x-dev"
                }
            },
            "autoload": {
                "psr-4": {
                    "Doctrine\\Instantiator\\": "src/Doctrine/Instantiator/"
                }
            },
            "notification-url": "https://packagist.org/downloads/",
            "license": [
                "MIT"
            ],
            "authors": [
                {
                    "name": "Marco Pivetta",
                    "email": "ocramius@gmail.com",
                    "homepage": "http://ocramius.github.com/"
                }
            ],
            "description": "A small, lightweight utility to instantiate objects in PHP without invoking their constructors",
            "homepage": "https://github.com/doctrine/instantiator",
            "keywords": [
                "constructor",
                "instantiate"
            ],
            "time": "2015-06-14 21:17:01"
        },
        {
            "name": "fabpot/php-cs-fixer",
            "version": "v1.10",
            "source": {
                "type": "git",
                "url": "https://github.com/FriendsOfPHP/PHP-CS-Fixer.git",
                "reference": "8e21b4fb32c4618a425817d9f0daf3d57a9808d1"
            },
            "dist": {
                "type": "zip",
                "url": "https://api.github.com/repos/FriendsOfPHP/PHP-CS-Fixer/zipball/8e21b4fb32c4618a425817d9f0daf3d57a9808d1",
                "reference": "8e21b4fb32c4618a425817d9f0daf3d57a9808d1",
                "shasum": ""
            },
            "require": {
                "ext-tokenizer": "*",
                "php": ">=5.3.6",
                "sebastian/diff": "~1.1",
                "symfony/console": "~2.3",
                "symfony/event-dispatcher": "~2.1",
                "symfony/filesystem": "~2.1",
                "symfony/finder": "~2.1",
                "symfony/process": "~2.3",
                "symfony/stopwatch": "~2.5"
            },
            "require-dev": {
                "satooshi/php-coveralls": "0.7.*@dev"
            },
            "bin": [
                "php-cs-fixer"
            ],
            "type": "application",
            "autoload": {
                "psr-4": {
                    "Symfony\\CS\\": "Symfony/CS/"
                }
            },
            "notification-url": "https://packagist.org/downloads/",
            "license": [
                "MIT"
            ],
            "authors": [
                {
                    "name": "Dariusz Rumiński",
                    "email": "dariusz.ruminski@gmail.com"
                },
                {
                    "name": "Fabien Potencier",
                    "email": "fabien@symfony.com"
                }
            ],
            "description": "A tool to automatically fix PHP code style",
            "time": "2015-07-27 20:56:10"
        },
        {
            "name": "league/climate",
            "version": "2.6.1",
            "source": {
                "type": "git",
                "url": "https://github.com/thephpleague/climate.git",
                "reference": "28851c909017424f61cc6a62089316313c645d1c"
            },
            "dist": {
                "type": "zip",
                "url": "https://api.github.com/repos/thephpleague/climate/zipball/28851c909017424f61cc6a62089316313c645d1c",
                "reference": "28851c909017424f61cc6a62089316313c645d1c",
                "shasum": ""
            },
            "require": {
                "php": ">=5.4.0"
            },
            "require-dev": {
                "mockery/mockery": "dev-master",
                "phpunit/phpunit": "4.1.*"
            },
            "type": "library",
            "autoload": {
                "psr-4": {
                    "League\\CLImate\\": "src/"
                }
            },
            "notification-url": "https://packagist.org/downloads/",
            "license": [
                "MIT"
            ],
            "authors": [
                {
                    "name": "Joe Tannenbaum",
                    "email": "hey@joe.codes",
                    "homepage": "http://joe.codes/",
                    "role": "Developer"
                }
            ],
            "description": "PHP's best friend for the terminal. CLImate allows you to easily output colored text, special formats, and more.",
            "keywords": [
                "cli",
                "colors",
                "command",
                "php",
                "terminal"
            ],
            "time": "2015-01-18 14:31:58"
        },
        {
            "name": "lusitanian/oauth",
            "version": "v0.3.5",
            "source": {
                "type": "git",
                "url": "https://github.com/Lusitanian/PHPoAuthLib.git",
                "reference": "ac5a1cd5a4519143728dce2213936eea302edf8a"
            },
            "dist": {
                "type": "zip",
                "url": "https://api.github.com/repos/Lusitanian/PHPoAuthLib/zipball/ac5a1cd5a4519143728dce2213936eea302edf8a",
                "reference": "ac5a1cd5a4519143728dce2213936eea302edf8a",
                "shasum": ""
            },
            "require": {
                "php": ">=5.3.0"
            },
            "require-dev": {
                "phpunit/phpunit": "3.7.*",
                "predis/predis": "0.8.*@dev",
                "symfony/http-foundation": "~2.1"
            },
            "suggest": {
                "ext-openssl": "Allows for usage of secure connections with the stream-based HTTP client.",
                "predis/predis": "Allows using the Redis storage backend.",
                "symfony/http-foundation": "Allows using the Symfony Session storage backend."
            },
            "type": "library",
            "extra": {
                "branch-alias": {
                    "dev-master": "0.1-dev"
                }
            },
            "autoload": {
                "psr-0": {
                    "OAuth": "src",
                    "OAuth\\Unit": "tests"
                }
            },
            "notification-url": "https://packagist.org/downloads/",
            "license": [
                "MIT"
            ],
            "authors": [
                {
                    "name": "David Desberg",
                    "email": "david@daviddesberg.com"
                },
                {
                    "name": "Pieter Hordijk",
                    "email": "info@pieterhordijk.com"
                }
            ],
            "description": "PHP 5.3+ oAuth 1/2 Library",
            "keywords": [
                "Authentication",
                "authorization",
                "oauth",
                "security"
            ],
            "time": "2014-09-05 15:19:58"
        },
        {
            "name": "pdepend/pdepend",
            "version": "2.0.6",
            "source": {
                "type": "git",
                "url": "https://github.com/pdepend/pdepend.git",
                "reference": "a15ffcbfbcc4570d4a733ca7b76e9cac0a56c3f4"
            },
            "dist": {
                "type": "zip",
                "url": "https://api.github.com/repos/pdepend/pdepend/zipball/a15ffcbfbcc4570d4a733ca7b76e9cac0a56c3f4",
                "reference": "a15ffcbfbcc4570d4a733ca7b76e9cac0a56c3f4",
                "shasum": ""
            },
            "require": {
                "symfony/config": ">=2.4",
                "symfony/dependency-injection": ">=2.4",
                "symfony/filesystem": ">=2.4"
            },
            "require-dev": {
                "phpunit/phpunit": "4.*@stable",
                "squizlabs/php_codesniffer": "@stable"
            },
            "bin": [
                "src/bin/pdepend"
            ],
            "type": "library",
            "autoload": {
                "psr-0": {
                    "PDepend\\": "src/main/php/"
                }
            },
            "notification-url": "https://packagist.org/downloads/",
            "license": [
                "BSD-3-Clause"
            ],
            "description": "Official version of pdepend to be handled with Composer",
            "time": "2015-03-02 08:06:43"
        },
        {
            "name": "phpmd/phpmd",
            "version": "2.2.3",
            "source": {
                "type": "git",
                "url": "https://github.com/phpmd/phpmd.git",
                "reference": "5eeb5a4d39c8304910b33ae49f8813905346cc35"
            },
            "dist": {
                "type": "zip",
                "url": "https://api.github.com/repos/phpmd/phpmd/zipball/5eeb5a4d39c8304910b33ae49f8813905346cc35",
                "reference": "5eeb5a4d39c8304910b33ae49f8813905346cc35",
                "shasum": ""
            },
            "require": {
                "pdepend/pdepend": "~2.0",
                "php": ">=5.3.0",
                "symfony/config": ">=2.4",
                "symfony/dependency-injection": ">=2.4",
                "symfony/filesystem": ">=2.4"
            },
            "require-dev": {
                "phpunit/phpunit": "*",
                "squizlabs/php_codesniffer": "*"
            },
            "bin": [
                "src/bin/phpmd"
            ],
            "type": "project",
            "autoload": {
                "psr-0": {
                    "PHPMD\\": "src/main/php"
                }
            },
            "notification-url": "https://packagist.org/downloads/",
            "license": [
                "BSD-3-Clause"
            ],
            "authors": [
                {
                    "name": "Manuel Pichler",
                    "email": "github@manuel-pichler.de",
                    "homepage": "https://github.com/manuelpichler",
                    "role": "Project founder"
                },
                {
                    "name": "Other contributors",
                    "homepage": "https://github.com/phpmd/phpmd/graphs/contributors",
                    "role": "Contributors"
                }
            ],
            "description": "PHPMD is a spin-off project of PHP Depend and aims to be a PHP equivalent of the well known Java tool PMD.",
            "homepage": "http://phpmd.org/",
            "keywords": [
                "mess detection",
                "mess detector",
                "pdepend",
                "phpmd",
                "pmd"
            ],
            "time": "2015-05-27 18:16:57"
        },
        {
            "name": "phpunit/php-code-coverage",
<<<<<<< HEAD
            "version": "2.2.1",
            "source": {
                "type": "git",
                "url": "https://github.com/sebastianbergmann/php-code-coverage.git",
                "reference": "6526d9bdb56e2af1e8950114d42391044d18cfa7"
            },
            "dist": {
                "type": "zip",
                "url": "https://api.github.com/repos/sebastianbergmann/php-code-coverage/zipball/6526d9bdb56e2af1e8950114d42391044d18cfa7",
                "reference": "6526d9bdb56e2af1e8950114d42391044d18cfa7",
=======
            "version": "2.2.2",
            "source": {
                "type": "git",
                "url": "https://github.com/sebastianbergmann/php-code-coverage.git",
                "reference": "2d7c03c0e4e080901b8f33b2897b0577be18a13c"
            },
            "dist": {
                "type": "zip",
                "url": "https://api.github.com/repos/sebastianbergmann/php-code-coverage/zipball/2d7c03c0e4e080901b8f33b2897b0577be18a13c",
                "reference": "2d7c03c0e4e080901b8f33b2897b0577be18a13c",
>>>>>>> 428354a8
                "shasum": ""
            },
            "require": {
                "php": ">=5.3.3",
                "phpunit/php-file-iterator": "~1.3",
                "phpunit/php-text-template": "~1.2",
                "phpunit/php-token-stream": "~1.3",
<<<<<<< HEAD
                "sebastian/environment": "~1.3.1",
=======
                "sebastian/environment": "^1.3.2",
>>>>>>> 428354a8
                "sebastian/version": "~1.0"
            },
            "require-dev": {
                "ext-xdebug": ">=2.1.4",
                "phpunit/phpunit": "~4"
            },
            "suggest": {
                "ext-dom": "*",
                "ext-xdebug": ">=2.2.1",
                "ext-xmlwriter": "*"
            },
            "type": "library",
            "extra": {
                "branch-alias": {
                    "dev-master": "2.2.x-dev"
                }
            },
            "autoload": {
                "classmap": [
                    "src/"
                ]
            },
            "notification-url": "https://packagist.org/downloads/",
            "license": [
                "BSD-3-Clause"
            ],
            "authors": [
                {
                    "name": "Sebastian Bergmann",
                    "email": "sb@sebastian-bergmann.de",
                    "role": "lead"
                }
            ],
            "description": "Library that provides collection, processing, and rendering functionality for PHP code coverage information.",
            "homepage": "https://github.com/sebastianbergmann/php-code-coverage",
            "keywords": [
                "coverage",
                "testing",
                "xunit"
            ],
<<<<<<< HEAD
            "time": "2015-08-02 04:45:08"
=======
            "time": "2015-08-04 03:42:39"
>>>>>>> 428354a8
        },
        {
            "name": "phpunit/php-file-iterator",
            "version": "1.3.4",
            "source": {
                "type": "git",
                "url": "https://github.com/sebastianbergmann/php-file-iterator.git",
                "reference": "acd690379117b042d1c8af1fafd61bde001bf6bb"
            },
            "dist": {
                "type": "zip",
                "url": "https://api.github.com/repos/sebastianbergmann/php-file-iterator/zipball/acd690379117b042d1c8af1fafd61bde001bf6bb",
                "reference": "acd690379117b042d1c8af1fafd61bde001bf6bb",
                "shasum": ""
            },
            "require": {
                "php": ">=5.3.3"
            },
            "type": "library",
            "autoload": {
                "classmap": [
                    "File/"
                ]
            },
            "notification-url": "https://packagist.org/downloads/",
            "include-path": [
                ""
            ],
            "license": [
                "BSD-3-Clause"
            ],
            "authors": [
                {
                    "name": "Sebastian Bergmann",
                    "email": "sb@sebastian-bergmann.de",
                    "role": "lead"
                }
            ],
            "description": "FilterIterator implementation that filters files based on a list of suffixes.",
            "homepage": "https://github.com/sebastianbergmann/php-file-iterator/",
            "keywords": [
                "filesystem",
                "iterator"
            ],
            "time": "2013-10-10 15:34:57"
        },
        {
            "name": "phpunit/php-text-template",
            "version": "1.2.1",
            "source": {
                "type": "git",
                "url": "https://github.com/sebastianbergmann/php-text-template.git",
                "reference": "31f8b717e51d9a2afca6c9f046f5d69fc27c8686"
            },
            "dist": {
                "type": "zip",
                "url": "https://api.github.com/repos/sebastianbergmann/php-text-template/zipball/31f8b717e51d9a2afca6c9f046f5d69fc27c8686",
                "reference": "31f8b717e51d9a2afca6c9f046f5d69fc27c8686",
                "shasum": ""
            },
            "require": {
                "php": ">=5.3.3"
            },
            "type": "library",
            "autoload": {
                "classmap": [
                    "src/"
                ]
            },
            "notification-url": "https://packagist.org/downloads/",
            "license": [
                "BSD-3-Clause"
            ],
            "authors": [
                {
                    "name": "Sebastian Bergmann",
                    "email": "sebastian@phpunit.de",
                    "role": "lead"
                }
            ],
            "description": "Simple template engine.",
            "homepage": "https://github.com/sebastianbergmann/php-text-template/",
            "keywords": [
                "template"
            ],
            "time": "2015-06-21 13:50:34"
        },
        {
            "name": "phpunit/php-timer",
            "version": "1.0.7",
            "source": {
                "type": "git",
                "url": "https://github.com/sebastianbergmann/php-timer.git",
                "reference": "3e82f4e9fc92665fafd9157568e4dcb01d014e5b"
            },
            "dist": {
                "type": "zip",
                "url": "https://api.github.com/repos/sebastianbergmann/php-timer/zipball/3e82f4e9fc92665fafd9157568e4dcb01d014e5b",
                "reference": "3e82f4e9fc92665fafd9157568e4dcb01d014e5b",
                "shasum": ""
            },
            "require": {
                "php": ">=5.3.3"
            },
            "type": "library",
            "autoload": {
                "classmap": [
                    "src/"
                ]
            },
            "notification-url": "https://packagist.org/downloads/",
            "license": [
                "BSD-3-Clause"
            ],
            "authors": [
                {
                    "name": "Sebastian Bergmann",
                    "email": "sb@sebastian-bergmann.de",
                    "role": "lead"
                }
            ],
            "description": "Utility class for timing",
            "homepage": "https://github.com/sebastianbergmann/php-timer/",
            "keywords": [
                "timer"
            ],
            "time": "2015-06-21 08:01:12"
        },
        {
            "name": "phpunit/php-token-stream",
            "version": "1.4.3",
            "source": {
                "type": "git",
                "url": "https://github.com/sebastianbergmann/php-token-stream.git",
                "reference": "7a9b0969488c3c54fd62b4d504b3ec758fd005d9"
            },
            "dist": {
                "type": "zip",
                "url": "https://api.github.com/repos/sebastianbergmann/php-token-stream/zipball/7a9b0969488c3c54fd62b4d504b3ec758fd005d9",
                "reference": "7a9b0969488c3c54fd62b4d504b3ec758fd005d9",
                "shasum": ""
            },
            "require": {
                "ext-tokenizer": "*",
                "php": ">=5.3.3"
            },
            "require-dev": {
                "phpunit/phpunit": "~4.2"
            },
            "type": "library",
            "extra": {
                "branch-alias": {
                    "dev-master": "1.4-dev"
                }
            },
            "autoload": {
                "classmap": [
                    "src/"
                ]
            },
            "notification-url": "https://packagist.org/downloads/",
            "license": [
                "BSD-3-Clause"
            ],
            "authors": [
                {
                    "name": "Sebastian Bergmann",
                    "email": "sebastian@phpunit.de"
                }
            ],
            "description": "Wrapper around PHP's tokenizer extension.",
            "homepage": "https://github.com/sebastianbergmann/php-token-stream/",
            "keywords": [
                "tokenizer"
            ],
            "time": "2015-06-19 03:43:16"
        },
        {
            "name": "phpunit/phpunit",
            "version": "4.1.0",
            "source": {
                "type": "git",
                "url": "https://github.com/sebastianbergmann/phpunit.git",
                "reference": "efb1b1334605594417a3bd466477772d06d460a8"
            },
            "dist": {
                "type": "zip",
                "url": "https://api.github.com/repos/sebastianbergmann/phpunit/zipball/efb1b1334605594417a3bd466477772d06d460a8",
                "reference": "efb1b1334605594417a3bd466477772d06d460a8",
                "shasum": ""
            },
            "require": {
                "ext-dom": "*",
                "ext-json": "*",
                "ext-pcre": "*",
                "ext-reflection": "*",
                "ext-spl": "*",
                "php": ">=5.3.3",
                "phpunit/php-code-coverage": "~2.0",
                "phpunit/php-file-iterator": "~1.3.1",
                "phpunit/php-text-template": "~1.2",
                "phpunit/php-timer": "~1.0.2",
                "phpunit/phpunit-mock-objects": "~2.1",
                "sebastian/comparator": "~1.0",
                "sebastian/diff": "~1.1",
                "sebastian/environment": "~1.0",
                "sebastian/exporter": "~1.0",
                "sebastian/version": "~1.0",
                "symfony/yaml": "~2.0"
            },
            "suggest": {
                "phpunit/php-invoker": "~1.1"
            },
            "bin": [
                "phpunit"
            ],
            "type": "library",
            "extra": {
                "branch-alias": {
                    "dev-master": "4.1.x-dev"
                }
            },
            "autoload": {
                "classmap": [
                    "src/"
                ]
            },
            "notification-url": "https://packagist.org/downloads/",
            "include-path": [
                "",
                "../../symfony/yaml/"
            ],
            "license": [
                "BSD-3-Clause"
            ],
            "authors": [
                {
                    "name": "Sebastian Bergmann",
                    "email": "sebastian@phpunit.de",
                    "role": "lead"
                }
            ],
            "description": "The PHP Unit Testing framework.",
            "homepage": "http://www.phpunit.de/",
            "keywords": [
                "phpunit",
                "testing",
                "xunit"
            ],
            "time": "2014-05-02 07:13:40"
        },
        {
            "name": "phpunit/phpunit-mock-objects",
            "version": "2.3.6",
            "source": {
                "type": "git",
                "url": "https://github.com/sebastianbergmann/phpunit-mock-objects.git",
                "reference": "18dfbcb81d05e2296c0bcddd4db96cade75e6f42"
            },
            "dist": {
                "type": "zip",
                "url": "https://api.github.com/repos/sebastianbergmann/phpunit-mock-objects/zipball/18dfbcb81d05e2296c0bcddd4db96cade75e6f42",
                "reference": "18dfbcb81d05e2296c0bcddd4db96cade75e6f42",
                "shasum": ""
            },
            "require": {
                "doctrine/instantiator": "~1.0,>=1.0.2",
                "php": ">=5.3.3",
                "phpunit/php-text-template": "~1.2",
                "sebastian/exporter": "~1.2"
            },
            "require-dev": {
                "phpunit/phpunit": "~4.4"
            },
            "suggest": {
                "ext-soap": "*"
            },
            "type": "library",
            "extra": {
                "branch-alias": {
                    "dev-master": "2.3.x-dev"
                }
            },
            "autoload": {
                "classmap": [
                    "src/"
                ]
            },
            "notification-url": "https://packagist.org/downloads/",
            "license": [
                "BSD-3-Clause"
            ],
            "authors": [
                {
                    "name": "Sebastian Bergmann",
                    "email": "sb@sebastian-bergmann.de",
                    "role": "lead"
                }
            ],
            "description": "Mock Object library for PHPUnit",
            "homepage": "https://github.com/sebastianbergmann/phpunit-mock-objects/",
            "keywords": [
                "mock",
                "xunit"
            ],
            "time": "2015-07-10 06:54:24"
        },
        {
            "name": "sebastian/comparator",
            "version": "1.2.0",
            "source": {
                "type": "git",
                "url": "https://github.com/sebastianbergmann/comparator.git",
                "reference": "937efb279bd37a375bcadf584dec0726f84dbf22"
            },
            "dist": {
                "type": "zip",
                "url": "https://api.github.com/repos/sebastianbergmann/comparator/zipball/937efb279bd37a375bcadf584dec0726f84dbf22",
                "reference": "937efb279bd37a375bcadf584dec0726f84dbf22",
                "shasum": ""
            },
            "require": {
                "php": ">=5.3.3",
                "sebastian/diff": "~1.2",
                "sebastian/exporter": "~1.2"
            },
            "require-dev": {
                "phpunit/phpunit": "~4.4"
            },
            "type": "library",
            "extra": {
                "branch-alias": {
                    "dev-master": "1.2.x-dev"
                }
            },
            "autoload": {
                "classmap": [
                    "src/"
                ]
            },
            "notification-url": "https://packagist.org/downloads/",
            "license": [
                "BSD-3-Clause"
            ],
            "authors": [
                {
                    "name": "Jeff Welch",
                    "email": "whatthejeff@gmail.com"
                },
                {
                    "name": "Volker Dusch",
                    "email": "github@wallbash.com"
                },
                {
                    "name": "Bernhard Schussek",
                    "email": "bschussek@2bepublished.at"
                },
                {
                    "name": "Sebastian Bergmann",
                    "email": "sebastian@phpunit.de"
                }
            ],
            "description": "Provides the functionality to compare PHP values for equality",
            "homepage": "http://www.github.com/sebastianbergmann/comparator",
            "keywords": [
                "comparator",
                "compare",
                "equality"
            ],
            "time": "2015-07-26 15:48:44"
        },
        {
            "name": "sebastian/diff",
            "version": "1.3.0",
            "source": {
                "type": "git",
                "url": "https://github.com/sebastianbergmann/diff.git",
                "reference": "863df9687835c62aa423a22412d26fa2ebde3fd3"
            },
            "dist": {
                "type": "zip",
                "url": "https://api.github.com/repos/sebastianbergmann/diff/zipball/863df9687835c62aa423a22412d26fa2ebde3fd3",
                "reference": "863df9687835c62aa423a22412d26fa2ebde3fd3",
                "shasum": ""
            },
            "require": {
                "php": ">=5.3.3"
            },
            "require-dev": {
                "phpunit/phpunit": "~4.2"
            },
            "type": "library",
            "extra": {
                "branch-alias": {
                    "dev-master": "1.3-dev"
                }
            },
            "autoload": {
                "classmap": [
                    "src/"
                ]
            },
            "notification-url": "https://packagist.org/downloads/",
            "license": [
                "BSD-3-Clause"
            ],
            "authors": [
                {
                    "name": "Kore Nordmann",
                    "email": "mail@kore-nordmann.de"
                },
                {
                    "name": "Sebastian Bergmann",
                    "email": "sebastian@phpunit.de"
                }
            ],
            "description": "Diff implementation",
            "homepage": "http://www.github.com/sebastianbergmann/diff",
            "keywords": [
                "diff"
            ],
            "time": "2015-02-22 15:13:53"
        },
        {
            "name": "sebastian/environment",
            "version": "1.3.2",
            "source": {
                "type": "git",
                "url": "https://github.com/sebastianbergmann/environment.git",
                "reference": "6324c907ce7a52478eeeaede764f48733ef5ae44"
            },
            "dist": {
                "type": "zip",
                "url": "https://api.github.com/repos/sebastianbergmann/environment/zipball/6324c907ce7a52478eeeaede764f48733ef5ae44",
                "reference": "6324c907ce7a52478eeeaede764f48733ef5ae44",
                "shasum": ""
            },
            "require": {
                "php": ">=5.3.3"
            },
            "require-dev": {
                "phpunit/phpunit": "~4.4"
            },
            "type": "library",
            "extra": {
                "branch-alias": {
                    "dev-master": "1.3.x-dev"
                }
            },
            "autoload": {
                "classmap": [
                    "src/"
                ]
            },
            "notification-url": "https://packagist.org/downloads/",
            "license": [
                "BSD-3-Clause"
            ],
            "authors": [
                {
                    "name": "Sebastian Bergmann",
                    "email": "sebastian@phpunit.de"
                }
            ],
            "description": "Provides functionality to handle HHVM/PHP environments",
            "homepage": "http://www.github.com/sebastianbergmann/environment",
            "keywords": [
                "Xdebug",
                "environment",
                "hhvm"
            ],
            "time": "2015-08-03 06:14:51"
        },
        {
            "name": "sebastian/exporter",
            "version": "1.2.1",
            "source": {
                "type": "git",
                "url": "https://github.com/sebastianbergmann/exporter.git",
                "reference": "7ae5513327cb536431847bcc0c10edba2701064e"
            },
            "dist": {
                "type": "zip",
                "url": "https://api.github.com/repos/sebastianbergmann/exporter/zipball/7ae5513327cb536431847bcc0c10edba2701064e",
                "reference": "7ae5513327cb536431847bcc0c10edba2701064e",
                "shasum": ""
            },
            "require": {
                "php": ">=5.3.3",
                "sebastian/recursion-context": "~1.0"
            },
            "require-dev": {
                "phpunit/phpunit": "~4.4"
            },
            "type": "library",
            "extra": {
                "branch-alias": {
                    "dev-master": "1.2.x-dev"
                }
            },
            "autoload": {
                "classmap": [
                    "src/"
                ]
            },
            "notification-url": "https://packagist.org/downloads/",
            "license": [
                "BSD-3-Clause"
            ],
            "authors": [
                {
                    "name": "Jeff Welch",
                    "email": "whatthejeff@gmail.com"
                },
                {
                    "name": "Volker Dusch",
                    "email": "github@wallbash.com"
                },
                {
                    "name": "Bernhard Schussek",
                    "email": "bschussek@2bepublished.at"
                },
                {
                    "name": "Sebastian Bergmann",
                    "email": "sebastian@phpunit.de"
                },
                {
                    "name": "Adam Harvey",
                    "email": "aharvey@php.net"
                }
            ],
            "description": "Provides the functionality to export PHP variables for visualization",
            "homepage": "http://www.github.com/sebastianbergmann/exporter",
            "keywords": [
                "export",
                "exporter"
            ],
            "time": "2015-06-21 07:55:53"
        },
        {
            "name": "sebastian/recursion-context",
            "version": "1.0.1",
            "source": {
                "type": "git",
                "url": "https://github.com/sebastianbergmann/recursion-context.git",
                "reference": "994d4a811bafe801fb06dccbee797863ba2792ba"
            },
            "dist": {
                "type": "zip",
                "url": "https://api.github.com/repos/sebastianbergmann/recursion-context/zipball/994d4a811bafe801fb06dccbee797863ba2792ba",
                "reference": "994d4a811bafe801fb06dccbee797863ba2792ba",
                "shasum": ""
            },
            "require": {
                "php": ">=5.3.3"
            },
            "require-dev": {
                "phpunit/phpunit": "~4.4"
            },
            "type": "library",
            "extra": {
                "branch-alias": {
                    "dev-master": "1.0.x-dev"
                }
            },
            "autoload": {
                "classmap": [
                    "src/"
                ]
            },
            "notification-url": "https://packagist.org/downloads/",
            "license": [
                "BSD-3-Clause"
            ],
            "authors": [
                {
                    "name": "Jeff Welch",
                    "email": "whatthejeff@gmail.com"
                },
                {
                    "name": "Sebastian Bergmann",
                    "email": "sebastian@phpunit.de"
                },
                {
                    "name": "Adam Harvey",
                    "email": "aharvey@php.net"
                }
            ],
            "description": "Provides functionality to recursively process PHP variables",
            "homepage": "http://www.github.com/sebastianbergmann/recursion-context",
            "time": "2015-06-21 08:04:50"
        },
        {
            "name": "sebastian/version",
            "version": "1.0.6",
            "source": {
                "type": "git",
                "url": "https://github.com/sebastianbergmann/version.git",
                "reference": "58b3a85e7999757d6ad81c787a1fbf5ff6c628c6"
            },
            "dist": {
                "type": "zip",
                "url": "https://api.github.com/repos/sebastianbergmann/version/zipball/58b3a85e7999757d6ad81c787a1fbf5ff6c628c6",
                "reference": "58b3a85e7999757d6ad81c787a1fbf5ff6c628c6",
                "shasum": ""
            },
            "type": "library",
            "autoload": {
                "classmap": [
                    "src/"
                ]
            },
            "notification-url": "https://packagist.org/downloads/",
            "license": [
                "BSD-3-Clause"
            ],
            "authors": [
                {
                    "name": "Sebastian Bergmann",
                    "email": "sebastian@phpunit.de",
                    "role": "lead"
                }
            ],
            "description": "Library that helps with managing the version number of Git-hosted PHP projects",
            "homepage": "https://github.com/sebastianbergmann/version",
            "time": "2015-06-21 13:59:46"
        },
        {
            "name": "sjparkinson/static-review",
            "version": "4.1.1",
            "source": {
                "type": "git",
                "url": "https://github.com/sjparkinson/static-review.git",
                "reference": "493c3410cf146a12fca84209bad126c494e125f0"
            },
            "dist": {
                "type": "zip",
                "url": "https://api.github.com/repos/sjparkinson/static-review/zipball/493c3410cf146a12fca84209bad126c494e125f0",
                "reference": "493c3410cf146a12fca84209bad126c494e125f0",
                "shasum": ""
            },
            "require": {
                "league/climate": "~2.0",
                "php": ">=5.4.0",
                "symfony/console": "~2.0",
                "symfony/process": "~2.0"
            },
            "require-dev": {
                "mockery/mockery": "~0.9",
                "phpunit/phpunit": "~4.0",
                "sensiolabs/security-checker": "~2.0",
                "squizlabs/php_codesniffer": "~1.0"
            },
            "suggest": {
                "sensiolabs/security-checker": "Required for ComposerSecurityReview.",
                "squizlabs/php_codesniffer": "Required for PhpCodeSnifferReview."
            },
            "bin": [
                "bin/static-review.php"
            ],
            "type": "library",
            "autoload": {
                "psr-4": {
                    "StaticReview\\": "src/"
                }
            },
            "notification-url": "https://packagist.org/downloads/",
            "license": [
                "MIT"
            ],
            "authors": [
                {
                    "name": "Samuel Parkinson",
                    "email": "sam.james.parkinson@gmail.com",
                    "homepage": "http://samp.im"
                }
            ],
            "description": "An extendable framework for version control hooks.",
            "time": "2014-09-22 08:40:36"
        },
        {
            "name": "squizlabs/php_codesniffer",
            "version": "1.5.3",
            "source": {
                "type": "git",
                "url": "https://github.com/squizlabs/PHP_CodeSniffer.git",
                "reference": "396178ada8499ec492363587f037125bf7b07fcc"
            },
            "dist": {
                "type": "zip",
                "url": "https://api.github.com/repos/squizlabs/PHP_CodeSniffer/zipball/396178ada8499ec492363587f037125bf7b07fcc",
                "reference": "396178ada8499ec492363587f037125bf7b07fcc",
                "shasum": ""
            },
            "require": {
                "ext-tokenizer": "*",
                "php": ">=5.1.2"
            },
            "suggest": {
                "phpunit/php-timer": "dev-master"
            },
            "bin": [
                "scripts/phpcs"
            ],
            "type": "library",
            "extra": {
                "branch-alias": {
                    "dev-phpcs-fixer": "2.0.x-dev"
                }
            },
            "autoload": {
                "classmap": [
                    "CodeSniffer.php",
                    "CodeSniffer/CLI.php",
                    "CodeSniffer/Exception.php",
                    "CodeSniffer/File.php",
                    "CodeSniffer/Report.php",
                    "CodeSniffer/Reporting.php",
                    "CodeSniffer/Sniff.php",
                    "CodeSniffer/Tokens.php",
                    "CodeSniffer/Reports/",
                    "CodeSniffer/CommentParser/",
                    "CodeSniffer/Tokenizers/",
                    "CodeSniffer/DocGenerators/",
                    "CodeSniffer/Standards/AbstractPatternSniff.php",
                    "CodeSniffer/Standards/AbstractScopeSniff.php",
                    "CodeSniffer/Standards/AbstractVariableSniff.php",
                    "CodeSniffer/Standards/IncorrectPatternException.php",
                    "CodeSniffer/Standards/Generic/Sniffs/",
                    "CodeSniffer/Standards/MySource/Sniffs/",
                    "CodeSniffer/Standards/PEAR/Sniffs/",
                    "CodeSniffer/Standards/PSR1/Sniffs/",
                    "CodeSniffer/Standards/PSR2/Sniffs/",
                    "CodeSniffer/Standards/Squiz/Sniffs/",
                    "CodeSniffer/Standards/Zend/Sniffs/"
                ]
            },
            "notification-url": "https://packagist.org/downloads/",
            "license": [
                "BSD-3-Clause"
            ],
            "authors": [
                {
                    "name": "Greg Sherwood",
                    "role": "lead"
                }
            ],
            "description": "PHP_CodeSniffer tokenises PHP, JavaScript and CSS files and detects violations of a defined set of coding standards.",
            "homepage": "http://www.squizlabs.com/php-codesniffer",
            "keywords": [
                "phpcs",
                "standards"
            ],
            "time": "2014-05-01 03:07:07"
        },
        {
            "name": "symfony/config",
            "version": "v2.7.3",
            "source": {
                "type": "git",
                "url": "https://github.com/symfony/Config.git",
                "reference": "6c905bbed1e728226de656e4c07d620dfe9e80d9"
            },
            "dist": {
                "type": "zip",
                "url": "https://api.github.com/repos/symfony/Config/zipball/6c905bbed1e728226de656e4c07d620dfe9e80d9",
                "reference": "6c905bbed1e728226de656e4c07d620dfe9e80d9",
                "shasum": ""
            },
            "require": {
                "php": ">=5.3.9",
                "symfony/filesystem": "~2.3"
            },
            "require-dev": {
                "symfony/phpunit-bridge": "~2.7"
            },
            "type": "library",
            "extra": {
                "branch-alias": {
                    "dev-master": "2.7-dev"
                }
            },
            "autoload": {
                "psr-4": {
                    "Symfony\\Component\\Config\\": ""
                }
            },
            "notification-url": "https://packagist.org/downloads/",
            "license": [
                "MIT"
            ],
            "authors": [
                {
                    "name": "Fabien Potencier",
                    "email": "fabien@symfony.com"
                },
                {
                    "name": "Symfony Community",
                    "homepage": "https://symfony.com/contributors"
                }
            ],
            "description": "Symfony Config Component",
            "homepage": "https://symfony.com",
            "time": "2015-07-09 16:07:40"
        },
        {
            "name": "symfony/dependency-injection",
            "version": "v2.7.3",
            "source": {
                "type": "git",
                "url": "https://github.com/symfony/DependencyInjection.git",
                "reference": "851e3ffe8a366b1590bdaf3df2c1395f2d27d8a6"
            },
            "dist": {
                "type": "zip",
                "url": "https://api.github.com/repos/symfony/DependencyInjection/zipball/851e3ffe8a366b1590bdaf3df2c1395f2d27d8a6",
                "reference": "851e3ffe8a366b1590bdaf3df2c1395f2d27d8a6",
                "shasum": ""
            },
            "require": {
                "php": ">=5.3.9"
            },
            "conflict": {
                "symfony/expression-language": "<2.6"
            },
            "require-dev": {
                "symfony/config": "~2.2",
                "symfony/expression-language": "~2.6",
                "symfony/phpunit-bridge": "~2.7",
                "symfony/yaml": "~2.1"
            },
            "suggest": {
                "symfony/config": "",
                "symfony/proxy-manager-bridge": "Generate service proxies to lazy load them",
                "symfony/yaml": ""
            },
            "type": "library",
            "extra": {
                "branch-alias": {
                    "dev-master": "2.7-dev"
                }
            },
            "autoload": {
                "psr-4": {
                    "Symfony\\Component\\DependencyInjection\\": ""
                }
            },
            "notification-url": "https://packagist.org/downloads/",
            "license": [
                "MIT"
            ],
            "authors": [
                {
                    "name": "Fabien Potencier",
                    "email": "fabien@symfony.com"
                },
                {
                    "name": "Symfony Community",
                    "homepage": "https://symfony.com/contributors"
                }
            ],
            "description": "Symfony DependencyInjection Component",
            "homepage": "https://symfony.com",
            "time": "2015-07-28 14:07:07"
        },
        {
            "name": "symfony/event-dispatcher",
            "version": "v2.7.3",
            "source": {
                "type": "git",
                "url": "https://github.com/symfony/EventDispatcher.git",
                "reference": "9310b5f9a87ec2ea75d20fec0b0017c77c66dac3"
            },
            "dist": {
                "type": "zip",
                "url": "https://api.github.com/repos/symfony/EventDispatcher/zipball/9310b5f9a87ec2ea75d20fec0b0017c77c66dac3",
                "reference": "9310b5f9a87ec2ea75d20fec0b0017c77c66dac3",
                "shasum": ""
            },
            "require": {
                "php": ">=5.3.9"
            },
            "require-dev": {
                "psr/log": "~1.0",
                "symfony/config": "~2.0,>=2.0.5",
                "symfony/dependency-injection": "~2.6",
                "symfony/expression-language": "~2.6",
                "symfony/phpunit-bridge": "~2.7",
                "symfony/stopwatch": "~2.3"
            },
            "suggest": {
                "symfony/dependency-injection": "",
                "symfony/http-kernel": ""
            },
            "type": "library",
            "extra": {
                "branch-alias": {
                    "dev-master": "2.7-dev"
                }
            },
            "autoload": {
                "psr-4": {
                    "Symfony\\Component\\EventDispatcher\\": ""
                }
            },
            "notification-url": "https://packagist.org/downloads/",
            "license": [
                "MIT"
            ],
            "authors": [
                {
                    "name": "Fabien Potencier",
                    "email": "fabien@symfony.com"
                },
                {
                    "name": "Symfony Community",
                    "homepage": "https://symfony.com/contributors"
                }
            ],
            "description": "Symfony EventDispatcher Component",
            "homepage": "https://symfony.com",
            "time": "2015-06-18 19:21:56"
        },
        {
            "name": "symfony/filesystem",
            "version": "v2.7.3",
            "source": {
                "type": "git",
                "url": "https://github.com/symfony/Filesystem.git",
                "reference": "2d7b2ddaf3f548f4292df49a99d19c853d43f0b8"
            },
            "dist": {
                "type": "zip",
                "url": "https://api.github.com/repos/symfony/Filesystem/zipball/2d7b2ddaf3f548f4292df49a99d19c853d43f0b8",
                "reference": "2d7b2ddaf3f548f4292df49a99d19c853d43f0b8",
                "shasum": ""
            },
            "require": {
                "php": ">=5.3.9"
            },
            "require-dev": {
                "symfony/phpunit-bridge": "~2.7"
            },
            "type": "library",
            "extra": {
                "branch-alias": {
                    "dev-master": "2.7-dev"
                }
            },
            "autoload": {
                "psr-4": {
                    "Symfony\\Component\\Filesystem\\": ""
                }
            },
            "notification-url": "https://packagist.org/downloads/",
            "license": [
                "MIT"
            ],
            "authors": [
                {
                    "name": "Fabien Potencier",
                    "email": "fabien@symfony.com"
                },
                {
                    "name": "Symfony Community",
                    "homepage": "https://symfony.com/contributors"
                }
            ],
            "description": "Symfony Filesystem Component",
            "homepage": "https://symfony.com",
            "time": "2015-07-09 16:07:40"
        },
        {
            "name": "symfony/stopwatch",
            "version": "v2.7.3",
            "source": {
                "type": "git",
                "url": "https://github.com/symfony/Stopwatch.git",
                "reference": "b07a866719bbac5294c67773340f97b871733310"
            },
            "dist": {
                "type": "zip",
                "url": "https://api.github.com/repos/symfony/Stopwatch/zipball/b07a866719bbac5294c67773340f97b871733310",
                "reference": "b07a866719bbac5294c67773340f97b871733310",
                "shasum": ""
            },
            "require": {
                "php": ">=5.3.9"
            },
            "require-dev": {
                "symfony/phpunit-bridge": "~2.7"
            },
            "type": "library",
            "extra": {
                "branch-alias": {
                    "dev-master": "2.7-dev"
                }
            },
            "autoload": {
                "psr-4": {
                    "Symfony\\Component\\Stopwatch\\": ""
                }
            },
            "notification-url": "https://packagist.org/downloads/",
            "license": [
                "MIT"
            ],
            "authors": [
                {
                    "name": "Fabien Potencier",
                    "email": "fabien@symfony.com"
                },
                {
                    "name": "Symfony Community",
                    "homepage": "https://symfony.com/contributors"
                }
            ],
            "description": "Symfony Stopwatch Component",
            "homepage": "https://symfony.com",
            "time": "2015-07-01 18:23:16"
        },
        {
            "name": "symfony/yaml",
            "version": "v2.7.3",
            "source": {
                "type": "git",
                "url": "https://github.com/symfony/Yaml.git",
                "reference": "71340e996171474a53f3d29111d046be4ad8a0ff"
            },
            "dist": {
                "type": "zip",
                "url": "https://api.github.com/repos/symfony/Yaml/zipball/71340e996171474a53f3d29111d046be4ad8a0ff",
                "reference": "71340e996171474a53f3d29111d046be4ad8a0ff",
                "shasum": ""
            },
            "require": {
                "php": ">=5.3.9"
            },
            "require-dev": {
                "symfony/phpunit-bridge": "~2.7"
            },
            "type": "library",
            "extra": {
                "branch-alias": {
                    "dev-master": "2.7-dev"
                }
            },
            "autoload": {
                "psr-4": {
                    "Symfony\\Component\\Yaml\\": ""
                }
            },
            "notification-url": "https://packagist.org/downloads/",
            "license": [
                "MIT"
            ],
            "authors": [
                {
                    "name": "Fabien Potencier",
                    "email": "fabien@symfony.com"
                },
                {
                    "name": "Symfony Community",
                    "homepage": "https://symfony.com/contributors"
                }
            ],
            "description": "Symfony Yaml Component",
            "homepage": "https://symfony.com",
            "time": "2015-07-28 14:07:07"
        }
    ],
    "aliases": [],
    "minimum-stability": "alpha",
    "stability-flags": {
        "composer/composer": 15,
        "phpmd/phpmd": 0
    },
    "prefer-stable": true,
    "prefer-lowest": false,
    "platform": {
        "php": "~5.5.0|~5.6.0|~7.0.0"
    },
    "platform-dev": {
        "lib-libxml": "*",
        "ext-ctype": "*",
        "ext-gd": "*",
        "ext-spl": "*",
        "ext-dom": "*",
        "ext-simplexml": "*",
        "ext-mcrypt": "*",
        "ext-hash": "*",
        "ext-curl": "*",
        "ext-iconv": "*",
        "ext-intl": "*",
        "ext-xsl": "*",
        "ext-mbstring": "*"
    }
}<|MERGE_RESOLUTION|>--- conflicted
+++ resolved
@@ -4,11 +4,7 @@
         "Read more about it at https://getcomposer.org/doc/01-basic-usage.md#composer-lock-the-lock-file",
         "This file is @generated automatically"
     ],
-<<<<<<< HEAD
-    "hash": "2eacae22db55e2f8e9cfbdab90892780",
-=======
     "hash": "c6abf79d60fcad9389187c8ace29585d",
->>>>>>> 428354a8
     "packages": [
         {
             "name": "braintree/braintree_php",
@@ -2743,18 +2739,6 @@
         },
         {
             "name": "phpunit/php-code-coverage",
-<<<<<<< HEAD
-            "version": "2.2.1",
-            "source": {
-                "type": "git",
-                "url": "https://github.com/sebastianbergmann/php-code-coverage.git",
-                "reference": "6526d9bdb56e2af1e8950114d42391044d18cfa7"
-            },
-            "dist": {
-                "type": "zip",
-                "url": "https://api.github.com/repos/sebastianbergmann/php-code-coverage/zipball/6526d9bdb56e2af1e8950114d42391044d18cfa7",
-                "reference": "6526d9bdb56e2af1e8950114d42391044d18cfa7",
-=======
             "version": "2.2.2",
             "source": {
                 "type": "git",
@@ -2765,7 +2749,6 @@
                 "type": "zip",
                 "url": "https://api.github.com/repos/sebastianbergmann/php-code-coverage/zipball/2d7c03c0e4e080901b8f33b2897b0577be18a13c",
                 "reference": "2d7c03c0e4e080901b8f33b2897b0577be18a13c",
->>>>>>> 428354a8
                 "shasum": ""
             },
             "require": {
@@ -2773,11 +2756,7 @@
                 "phpunit/php-file-iterator": "~1.3",
                 "phpunit/php-text-template": "~1.2",
                 "phpunit/php-token-stream": "~1.3",
-<<<<<<< HEAD
-                "sebastian/environment": "~1.3.1",
-=======
                 "sebastian/environment": "^1.3.2",
->>>>>>> 428354a8
                 "sebastian/version": "~1.0"
             },
             "require-dev": {
@@ -2818,11 +2797,7 @@
                 "testing",
                 "xunit"
             ],
-<<<<<<< HEAD
-            "time": "2015-08-02 04:45:08"
-=======
             "time": "2015-08-04 03:42:39"
->>>>>>> 428354a8
         },
         {
             "name": "phpunit/php-file-iterator",
