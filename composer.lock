{
    "_readme": [
        "This file locks the dependencies of your project to a known state",
        "Read more about it at https://getcomposer.org/doc/01-basic-usage.md#composer-lock-the-lock-file",
        "This file is @generated automatically"
    ],
<<<<<<< HEAD
    "hash": "7a8ed6f3b6ceecc459b71e6944a8416a",
=======
    "hash": "a62e70bed8efa22bebb0fedf63b51925",
>>>>>>> e09e9798
    "packages": [
        {
            "name": "composer/composer",
            "version": "1.0.0-alpha10",
            "source": {
                "type": "git",
                "url": "https://github.com/composer/composer.git",
                "reference": "775f6cd5c633facf2e7b99611fdcaa900b58ddb7"
            },
            "dist": {
                "type": "zip",
                "url": "https://api.github.com/repos/composer/composer/zipball/775f6cd5c633facf2e7b99611fdcaa900b58ddb7",
                "reference": "775f6cd5c633facf2e7b99611fdcaa900b58ddb7",
                "shasum": ""
            },
            "require": {
                "justinrainbow/json-schema": "~1.4",
                "php": ">=5.3.2",
                "seld/jsonlint": "~1.0",
                "symfony/console": "~2.5",
                "symfony/finder": "~2.2",
                "symfony/process": "~2.1"
            },
            "require-dev": {
                "phpunit/phpunit": "~4.5"
            },
            "suggest": {
                "ext-openssl": "Enabling the openssl extension allows you to access https URLs for repositories and packages",
                "ext-zip": "Enabling the zip extension allows you to unzip archives, and allows gzip compression of all internet traffic"
            },
            "bin": [
                "bin/composer"
            ],
            "type": "library",
            "extra": {
                "branch-alias": {
                    "dev-master": "1.0-dev"
                }
            },
            "autoload": {
                "psr-0": {
                    "Composer": "src/"
                }
            },
            "notification-url": "https://packagist.org/downloads/",
            "license": [
                "MIT"
            ],
            "authors": [
                {
                    "name": "Nils Adermann",
                    "email": "naderman@naderman.de",
                    "homepage": "http://www.naderman.de"
                },
                {
                    "name": "Jordi Boggiano",
                    "email": "j.boggiano@seld.be",
                    "homepage": "http://seld.be"
                }
            ],
            "description": "Composer helps you declare, manage and install dependencies of PHP projects, ensuring you have the right stack everywhere.",
            "homepage": "http://getcomposer.org/",
            "keywords": [
                "autoload",
                "dependency",
                "package"
            ],
            "time": "2015-04-14 21:18:51"
        },
        {
            "name": "justinrainbow/json-schema",
            "version": "1.4.2",
            "source": {
                "type": "git",
                "url": "https://github.com/justinrainbow/json-schema.git",
                "reference": "7dfe4f1db8a62be3dd35710efce663537d515653"
            },
            "dist": {
                "type": "zip",
                "url": "https://api.github.com/repos/justinrainbow/json-schema/zipball/7dfe4f1db8a62be3dd35710efce663537d515653",
                "reference": "7dfe4f1db8a62be3dd35710efce663537d515653",
                "shasum": ""
            },
            "require": {
                "php": ">=5.3.2"
            },
            "require-dev": {
                "json-schema/json-schema-test-suite": "1.1.0",
                "phpdocumentor/phpdocumentor": "~2",
                "phpunit/phpunit": "~3.7"
            },
            "bin": [
                "bin/validate-json"
            ],
            "type": "library",
            "extra": {
                "branch-alias": {
                    "dev-master": "1.4.x-dev"
                }
            },
            "autoload": {
                "psr-0": {
                    "JsonSchema": "src/"
                }
            },
            "notification-url": "https://packagist.org/downloads/",
            "license": [
                "BSD-3-Clause"
            ],
            "authors": [
                {
                    "name": "Bruno Prieto Reis",
                    "email": "bruno.p.reis@gmail.com"
                },
                {
                    "name": "Justin Rainbow",
                    "email": "justin.rainbow@gmail.com"
                },
                {
                    "name": "Igor Wiedler",
                    "email": "igor@wiedler.ch"
                },
                {
                    "name": "Robert Schönthal",
                    "email": "seroscho@googlemail.com"
                }
            ],
            "description": "A library to validate a json schema.",
            "homepage": "https://github.com/justinrainbow/json-schema",
            "keywords": [
                "json",
                "schema"
            ],
            "time": "2015-06-14 20:01:28"
        },
        {
            "name": "magento/magento-composer-installer",
            "version": "0.1.4",
            "source": {
                "type": "git",
                "url": "https://github.com/magento/magento-composer-installer.git",
                "reference": "7f03451f71e55d52c2bb07325d56a4e6df322f30"
            },
            "dist": {
                "type": "zip",
                "url": "https://api.github.com/repos/magento/magento-composer-installer/zipball/7f03451f71e55d52c2bb07325d56a4e6df322f30",
                "reference": "7f03451f71e55d52c2bb07325d56a4e6df322f30",
                "shasum": ""
            },
            "require": {
                "composer-plugin-api": "1.0.0"
            },
            "require-dev": {
                "composer/composer": "*@dev",
                "firegento/phpcs": "dev-patch-1",
                "mikey179/vfsstream": "*",
                "phpunit/phpunit": "*",
                "phpunit/phpunit-mock-objects": "dev-master",
                "squizlabs/php_codesniffer": "1.4.7",
                "symfony/process": "*"
            },
            "type": "composer-plugin",
            "extra": {
                "composer-command-registry": [
                    "MagentoHackathon\\Composer\\Magento\\Command\\DeployCommand"
                ],
                "class": "MagentoHackathon\\Composer\\Magento\\Plugin"
            },
            "autoload": {
                "psr-0": {
                    "MagentoHackathon\\Composer\\Magento": "src/"
                }
            },
            "notification-url": "https://packagist.org/downloads/",
            "license": [
                "OSL-3.0"
            ],
            "authors": [
                {
                    "name": "Vinai Kopp",
                    "email": "vinai@netzarbeiter.com"
                },
                {
                    "name": "Daniel Fahlke aka Flyingmana",
                    "email": "flyingmana@googlemail.com"
                },
                {
                    "name": "Jörg Weller",
                    "email": "weller@flagbit.de"
                },
                {
                    "name": "Karl Spies",
                    "email": "karl.spies@gmx.net"
                },
                {
                    "name": "Tobias Vogt",
                    "email": "tobi@webguys.de"
                },
                {
                    "name": "David Fuhr",
                    "email": "fuhr@flagbit.de"
                }
            ],
            "description": "Composer installer for Magento modules",
            "homepage": "https://github.com/magento/magento-composer-installer",
            "keywords": [
                "composer-installer",
                "magento"
            ],
            "time": "2015-03-05 21:40:30"
        },
        {
            "name": "magento/zendframework1",
            "version": "1.12.13",
            "source": {
                "type": "git",
                "url": "https://github.com/magento/zf1.git",
                "reference": "07ce4e9fba448f4aa48acbb1605c68897dac595f"
            },
            "dist": {
                "type": "zip",
                "url": "https://api.github.com/repos/magento/zf1/zipball/07ce4e9fba448f4aa48acbb1605c68897dac595f",
                "reference": "07ce4e9fba448f4aa48acbb1605c68897dac595f",
                "shasum": ""
            },
            "require": {
                "php": ">=5.2.11"
            },
            "require-dev": {
                "phpunit/dbunit": "1.3.*",
                "phpunit/phpunit": "3.7.*"
            },
            "type": "library",
            "extra": {
                "branch-alias": {
                    "dev-master": "1.12.x-dev"
                }
            },
            "autoload": {
                "psr-0": {
                    "Zend_": "library/"
                }
            },
            "notification-url": "https://packagist.org/downloads/",
            "include-path": [
                "library/"
            ],
            "license": [
                "BSD-3-Clause"
            ],
            "description": "Magento Zend Framework 1",
            "homepage": "http://framework.zend.com/",
            "keywords": [
                "ZF1",
                "framework"
            ],
            "time": "2015-06-02 08:04:41"
        },
        {
            "name": "monolog/monolog",
            "version": "1.11.0",
            "source": {
                "type": "git",
                "url": "https://github.com/Seldaek/monolog.git",
                "reference": "ec3961874c43840e96da3a8a1ed20d8c73d7e5aa"
            },
            "dist": {
                "type": "zip",
                "url": "https://api.github.com/repos/Seldaek/monolog/zipball/ec3961874c43840e96da3a8a1ed20d8c73d7e5aa",
                "reference": "ec3961874c43840e96da3a8a1ed20d8c73d7e5aa",
                "shasum": ""
            },
            "require": {
                "php": ">=5.3.0",
                "psr/log": "~1.0"
            },
            "provide": {
                "psr/log-implementation": "1.0.0"
            },
            "require-dev": {
                "aws/aws-sdk-php": "~2.4, >2.4.8",
                "doctrine/couchdb": "~1.0@dev",
                "graylog2/gelf-php": "~1.0",
                "phpunit/phpunit": "~3.7.0",
                "raven/raven": "~0.5",
                "ruflin/elastica": "0.90.*",
                "videlalvaro/php-amqplib": "~2.4"
            },
            "suggest": {
                "aws/aws-sdk-php": "Allow sending log messages to AWS services like DynamoDB",
                "doctrine/couchdb": "Allow sending log messages to a CouchDB server",
                "ext-amqp": "Allow sending log messages to an AMQP server (1.0+ required)",
                "ext-mongo": "Allow sending log messages to a MongoDB server",
                "graylog2/gelf-php": "Allow sending log messages to a GrayLog2 server",
                "raven/raven": "Allow sending log messages to a Sentry server",
                "rollbar/rollbar": "Allow sending log messages to Rollbar",
                "ruflin/elastica": "Allow sending log messages to an Elastic Search server",
                "videlalvaro/php-amqplib": "Allow sending log messages to an AMQP server using php-amqplib"
            },
            "type": "library",
            "extra": {
                "branch-alias": {
                    "dev-master": "1.11.x-dev"
                }
            },
            "autoload": {
                "psr-4": {
                    "Monolog\\": "src/Monolog"
                }
            },
            "notification-url": "https://packagist.org/downloads/",
            "license": [
                "MIT"
            ],
            "authors": [
                {
                    "name": "Jordi Boggiano",
                    "email": "j.boggiano@seld.be",
                    "homepage": "http://seld.be"
                }
            ],
            "description": "Sends your logs to files, sockets, inboxes, databases and various web services",
            "homepage": "http://github.com/Seldaek/monolog",
            "keywords": [
                "log",
                "logging",
                "psr-3"
            ],
            "time": "2014-09-30 13:30:58"
        },
        {
            "name": "oyejorge/less.php",
            "version": "v1.7.0.3",
            "source": {
                "type": "git",
                "url": "https://github.com/oyejorge/less.php.git",
                "reference": "6e08ecb07e6f6d9170c23e8744c58fdd822ad0de"
            },
            "dist": {
                "type": "zip",
                "url": "https://api.github.com/repos/oyejorge/less.php/zipball/6e08ecb07e6f6d9170c23e8744c58fdd822ad0de",
                "reference": "6e08ecb07e6f6d9170c23e8744c58fdd822ad0de",
                "shasum": ""
            },
            "require": {
                "php": ">=5.2"
            },
            "bin": [
                "bin/lessc"
            ],
            "type": "library",
            "autoload": {
                "psr-0": {
                    "Less": "lib/"
                },
                "classmap": [
                    "lessc.inc.php"
                ]
            },
            "notification-url": "https://packagist.org/downloads/",
            "license": [
                "Apache-2.0"
            ],
            "authors": [
                {
                    "name": "Matt Agar",
                    "homepage": "https://github.com/agar"
                },
                {
                    "name": "Martin Jantošovič",
                    "homepage": "https://github.com/Mordred"
                },
                {
                    "name": "Josh Schmidt",
                    "homepage": "https://github.com/oyejorge"
                }
            ],
            "description": "PHP port of the Javascript version of LESS http://lesscss.org",
            "homepage": "http://lessphp.gpeasy.com",
            "keywords": [
                "css",
                "less",
                "less.js",
                "lesscss",
                "php",
                "stylesheet"
            ],
            "time": "2015-03-10 18:12:59"
        },
        {
            "name": "pelago/emogrifier",
            "version": "v0.1.1",
            "source": {
                "type": "git",
                "url": "https://github.com/jjriv/emogrifier.git",
                "reference": "ed72bcd6a3c7014862ff86d026193667a172fedf"
            },
            "dist": {
                "type": "zip",
                "url": "https://api.github.com/repos/jjriv/emogrifier/zipball/ed72bcd6a3c7014862ff86d026193667a172fedf",
                "reference": "ed72bcd6a3c7014862ff86d026193667a172fedf",
                "shasum": ""
            },
            "require": {
                "ext-mbstring": "*",
                "php": ">=5.4.0"
            },
            "require-dev": {
                "phpunit/phpunit": "~4.6.0",
                "squizlabs/php_codesniffer": "~2.3.0"
            },
            "type": "library",
            "autoload": {
                "psr-4": {
                    "Pelago\\": "Classes/"
                }
            },
            "notification-url": "https://packagist.org/downloads/",
            "license": [
                "MIT"
            ],
            "authors": [
                {
                    "name": "John Reeve",
                    "email": "jreeve@pelagodesign.com"
                },
                {
                    "name": "Cameron Brooks"
                },
                {
                    "name": "Jaime Prado"
                },
                {
                    "name": "Oliver Klee",
                    "email": "typo3-coding@oliverklee.de"
                },
                {
                    "name": "Roman Ožana",
                    "email": "ozana@omdesign.cz"
                }
            ],
            "description": "Converts CSS styles into inline style attributes in your HTML code",
            "homepage": "http://www.pelagodesign.com/sidecar/emogrifier/",
            "time": "2015-05-15 11:37:51"
        },
        {
            "name": "psr/log",
            "version": "1.0.0",
            "source": {
                "type": "git",
                "url": "https://github.com/php-fig/log.git",
                "reference": "fe0936ee26643249e916849d48e3a51d5f5e278b"
            },
            "dist": {
                "type": "zip",
                "url": "https://api.github.com/repos/php-fig/log/zipball/fe0936ee26643249e916849d48e3a51d5f5e278b",
                "reference": "fe0936ee26643249e916849d48e3a51d5f5e278b",
                "shasum": ""
            },
            "type": "library",
            "autoload": {
                "psr-0": {
                    "Psr\\Log\\": ""
                }
            },
            "notification-url": "https://packagist.org/downloads/",
            "license": [
                "MIT"
            ],
            "authors": [
                {
                    "name": "PHP-FIG",
                    "homepage": "http://www.php-fig.org/"
                }
            ],
            "description": "Common interface for logging libraries",
            "keywords": [
                "log",
                "psr",
                "psr-3"
            ],
            "time": "2012-12-21 11:40:51"
        },
        {
            "name": "seld/jsonlint",
            "version": "1.3.1",
            "source": {
                "type": "git",
                "url": "https://github.com/Seldaek/jsonlint.git",
                "reference": "863ae85c6d3ef60ca49cb12bd051c4a0648c40c4"
            },
            "dist": {
                "type": "zip",
                "url": "https://api.github.com/repos/Seldaek/jsonlint/zipball/863ae85c6d3ef60ca49cb12bd051c4a0648c40c4",
                "reference": "863ae85c6d3ef60ca49cb12bd051c4a0648c40c4",
                "shasum": ""
            },
            "require": {
                "php": ">=5.3.0"
            },
            "bin": [
                "bin/jsonlint"
            ],
            "type": "library",
            "autoload": {
                "psr-4": {
                    "Seld\\JsonLint\\": "src/Seld/JsonLint/"
                }
            },
            "notification-url": "https://packagist.org/downloads/",
            "license": [
                "MIT"
            ],
            "authors": [
                {
                    "name": "Jordi Boggiano",
                    "email": "j.boggiano@seld.be",
                    "homepage": "http://seld.be"
                }
            ],
            "description": "JSON Linter",
            "keywords": [
                "json",
                "linter",
                "parser",
                "validator"
            ],
            "time": "2015-01-04 21:18:15"
        },
        {
            "name": "symfony/console",
            "version": "v2.6.9",
            "target-dir": "Symfony/Component/Console",
            "source": {
                "type": "git",
                "url": "https://github.com/symfony/Console.git",
                "reference": "b5ec0c11a204718f2b656357f5505a8e578f30dd"
            },
            "dist": {
                "type": "zip",
                "url": "https://api.github.com/repos/symfony/Console/zipball/b5ec0c11a204718f2b656357f5505a8e578f30dd",
                "reference": "b5ec0c11a204718f2b656357f5505a8e578f30dd",
                "shasum": ""
            },
            "require": {
                "php": ">=5.3.3"
            },
            "require-dev": {
                "psr/log": "~1.0",
                "symfony/event-dispatcher": "~2.1",
                "symfony/phpunit-bridge": "~2.7",
                "symfony/process": "~2.1"
            },
            "suggest": {
                "psr/log": "For using the console logger",
                "symfony/event-dispatcher": "",
                "symfony/process": ""
            },
            "type": "library",
            "extra": {
                "branch-alias": {
                    "dev-master": "2.6-dev"
                }
            },
            "autoload": {
                "psr-0": {
                    "Symfony\\Component\\Console\\": ""
                }
            },
            "notification-url": "https://packagist.org/downloads/",
            "license": [
                "MIT"
            ],
            "authors": [
                {
                    "name": "Fabien Potencier",
                    "email": "fabien@symfony.com"
                },
                {
                    "name": "Symfony Community",
                    "homepage": "https://symfony.com/contributors"
                }
            ],
            "description": "Symfony Console Component",
            "homepage": "https://symfony.com",
            "time": "2015-05-29 14:42:58"
        },
        {
            "name": "symfony/finder",
            "version": "v2.7.1",
            "source": {
                "type": "git",
                "url": "https://github.com/symfony/Finder.git",
                "reference": "c13a40d638aeede1e8400f8c956c7f9246c05f75"
            },
            "dist": {
                "type": "zip",
                "url": "https://api.github.com/repos/symfony/Finder/zipball/c13a40d638aeede1e8400f8c956c7f9246c05f75",
                "reference": "c13a40d638aeede1e8400f8c956c7f9246c05f75",
                "shasum": ""
            },
            "require": {
                "php": ">=5.3.9"
            },
            "require-dev": {
                "symfony/phpunit-bridge": "~2.7"
            },
            "type": "library",
            "extra": {
                "branch-alias": {
                    "dev-master": "2.7-dev"
                }
            },
            "autoload": {
                "psr-4": {
                    "Symfony\\Component\\Finder\\": ""
                }
            },
            "notification-url": "https://packagist.org/downloads/",
            "license": [
                "MIT"
            ],
            "authors": [
                {
                    "name": "Fabien Potencier",
                    "email": "fabien@symfony.com"
                },
                {
                    "name": "Symfony Community",
                    "homepage": "https://symfony.com/contributors"
                }
            ],
            "description": "Symfony Finder Component",
            "homepage": "https://symfony.com",
            "time": "2015-06-04 20:11:48"
        },
        {
            "name": "symfony/process",
            "version": "v2.7.1",
            "source": {
                "type": "git",
                "url": "https://github.com/symfony/Process.git",
                "reference": "552d8efdc80980cbcca50b28d626ac8e36e3cdd1"
            },
            "dist": {
                "type": "zip",
                "url": "https://api.github.com/repos/symfony/Process/zipball/552d8efdc80980cbcca50b28d626ac8e36e3cdd1",
                "reference": "552d8efdc80980cbcca50b28d626ac8e36e3cdd1",
                "shasum": ""
            },
            "require": {
                "php": ">=5.3.9"
            },
            "require-dev": {
                "symfony/phpunit-bridge": "~2.7"
            },
            "type": "library",
            "extra": {
                "branch-alias": {
                    "dev-master": "2.7-dev"
                }
            },
            "autoload": {
                "psr-4": {
                    "Symfony\\Component\\Process\\": ""
                }
            },
            "notification-url": "https://packagist.org/downloads/",
            "license": [
                "MIT"
            ],
            "authors": [
                {
                    "name": "Fabien Potencier",
                    "email": "fabien@symfony.com"
                },
                {
                    "name": "Symfony Community",
                    "homepage": "https://symfony.com/contributors"
                }
            ],
            "description": "Symfony Process Component",
            "homepage": "https://symfony.com",
            "time": "2015-06-08 09:37:21"
        },
        {
            "name": "tubalmartin/cssmin",
            "version": "v2.4.8-p4",
            "source": {
                "type": "git",
                "url": "https://github.com/tubalmartin/YUI-CSS-compressor-PHP-port.git",
                "reference": "fe84d71e8420243544c0ce3bd0f5d7c1936b0f90"
            },
            "dist": {
                "type": "zip",
                "url": "https://api.github.com/repos/tubalmartin/YUI-CSS-compressor-PHP-port/zipball/fe84d71e8420243544c0ce3bd0f5d7c1936b0f90",
                "reference": "fe84d71e8420243544c0ce3bd0f5d7c1936b0f90",
                "shasum": ""
            },
            "require": {
                "php": ">=5.0.0"
            },
            "type": "library",
            "autoload": {
                "classmap": [
                    "cssmin.php"
                ]
            },
            "notification-url": "https://packagist.org/downloads/",
            "license": [
                "BSD-3-Clause"
            ],
            "authors": [
                {
                    "name": "Túbal Martín",
                    "homepage": "http://tubalmartin.me/"
                }
            ],
            "description": "A PHP port of the YUI CSS compressor",
            "homepage": "https://github.com/tubalmartin/YUI-CSS-compressor-PHP-port",
            "keywords": [
                "compress",
                "compressor",
                "css",
                "minify",
                "yui"
            ],
            "time": "2014-09-22 08:08:50"
        },
        {
            "name": "zendframework/zend-code",
            "version": "2.4.0",
            "source": {
                "type": "git",
                "url": "https://github.com/zendframework/zend-code.git",
                "reference": "cfd5951ff4348e4430850560416c7ddb755f95d3"
            },
            "dist": {
                "type": "zip",
                "url": "https://api.github.com/repos/zendframework/zend-code/zipball/0ed94f842ba60cdc900c46a61bdbd7ac95a3e140",
                "reference": "cfd5951ff4348e4430850560416c7ddb755f95d3",
                "shasum": ""
            },
            "require": {
                "php": ">=5.3.23",
                "zendframework/zend-eventmanager": "self.version"
            },
            "require-dev": {
                "doctrine/common": ">=2.1",
                "zendframework/zend-stdlib": "self.version"
            },
            "suggest": {
                "doctrine/common": "Doctrine\\Common >=2.1 for annotation features",
                "zendframework/zend-stdlib": "Zend\\Stdlib component"
            },
            "type": "library",
            "extra": {
                "branch-alias": {
                    "dev-master": "2.3-dev",
                    "dev-develop": "2.4-dev"
                }
            },
            "autoload": {
                "psr-4": {
                    "Zend\\Code\\": ""
                }
            },
            "notification-url": "https://packagist.org/downloads/",
            "license": [
                "BSD-3-Clause"
            ],
            "description": "provides facilities to generate arbitrary code using an object oriented interface",
            "homepage": "https://github.com/zendframework/zf2",
            "keywords": [
                "code",
                "zf2"
            ],
            "time": "2015-04-01 17:59:08"
        },
        {
            "name": "zendframework/zend-config",
            "version": "2.4.0",
            "source": {
                "type": "git",
                "url": "https://github.com/zendframework/zend-config.git",
                "reference": "8682fe4e2923b383bb6472fc84b5796a07589163"
            },
            "dist": {
                "type": "zip",
                "url": "https://api.github.com/repos/zendframework/zend-config/zipball/95f3a4b3fa85d49e6f060183122de4596fa6d29d",
                "reference": "8682fe4e2923b383bb6472fc84b5796a07589163",
                "shasum": ""
            },
            "require": {
                "php": ">=5.3.23",
                "zendframework/zend-stdlib": "self.version"
            },
            "require-dev": {
                "zendframework/zend-filter": "self.version",
                "zendframework/zend-i18n": "self.version",
                "zendframework/zend-json": "self.version",
                "zendframework/zend-servicemanager": "self.version"
            },
            "suggest": {
                "zendframework/zend-filter": "Zend\\Filter component",
                "zendframework/zend-i18n": "Zend\\I18n component",
                "zendframework/zend-json": "Zend\\Json to use the Json reader or writer classes",
                "zendframework/zend-servicemanager": "Zend\\ServiceManager for use with the Config Factory to retrieve reader and writer instances"
            },
            "type": "library",
            "extra": {
                "branch-alias": {
                    "dev-master": "2.3-dev",
                    "dev-develop": "2.4-dev"
                }
            },
            "autoload": {
                "psr-4": {
                    "Zend\\Config\\": ""
                }
            },
            "notification-url": "https://packagist.org/downloads/",
            "license": [
                "BSD-3-Clause"
            ],
            "description": "provides a nested object property based user interface for accessing this configuration data within application code",
            "homepage": "https://github.com/zendframework/zf2",
            "keywords": [
                "config",
                "zf2"
            ],
            "time": "2015-04-01 17:59:31"
        },
        {
            "name": "zendframework/zend-console",
            "version": "2.4.0",
            "source": {
                "type": "git",
                "url": "https://github.com/zendframework/zend-console.git",
                "reference": "94ab6663b07e19f20b3319ecf317bd72b6a72dca"
            },
            "dist": {
                "type": "zip",
                "url": "https://api.github.com/repos/zendframework/zend-console/zipball/54823d9ba6f8ce39046384ee5a043b5b3d5f56d7",
                "reference": "94ab6663b07e19f20b3319ecf317bd72b6a72dca",
                "shasum": ""
            },
            "require": {
                "php": ">=5.3.23",
                "zendframework/zend-stdlib": "self.version"
            },
            "suggest": {
                "zendframework/zend-filter": "To support DefaultRouteMatcher usage",
                "zendframework/zend-validator": "To support DefaultRouteMatcher usage"
            },
            "type": "library",
            "extra": {
                "branch-alias": {
                    "dev-master": "2.3-dev",
                    "dev-develop": "2.4-dev"
                }
            },
            "autoload": {
                "psr-4": {
                    "Zend\\Console\\": ""
                }
            },
            "notification-url": "https://packagist.org/downloads/",
            "license": [
                "BSD-3-Clause"
            ],
            "homepage": "https://github.com/zendframework/zf2",
            "keywords": [
                "console",
                "zf2"
            ],
            "time": "2015-04-01 17:59:48"
        },
        {
            "name": "zendframework/zend-di",
            "version": "2.4.0",
            "source": {
                "type": "git",
                "url": "https://github.com/zendframework/zend-di.git",
                "reference": "0811f2a67ad0b50dfb8d602ed67cde0b82249190"
            },
            "dist": {
                "type": "zip",
                "url": "https://api.github.com/repos/zendframework/zend-di/zipball/b9f8de081adecf71a003a569e9ba76c0a4c00bf2",
                "reference": "0811f2a67ad0b50dfb8d602ed67cde0b82249190",
                "shasum": ""
            },
            "require": {
                "php": ">=5.3.23",
                "zendframework/zend-code": "self.version",
                "zendframework/zend-stdlib": "self.version"
            },
            "require-dev": {
                "zendframework/zend-servicemanager": "self.version"
            },
            "suggest": {
                "zendframework/zend-servicemanager": "Zend\\ServiceManager component"
            },
            "type": "library",
            "extra": {
                "branch-alias": {
                    "dev-master": "2.3-dev",
                    "dev-develop": "2.4-dev"
                }
            },
            "autoload": {
                "psr-4": {
                    "Zend\\Di\\": ""
                }
            },
            "notification-url": "https://packagist.org/downloads/",
            "license": [
                "BSD-3-Clause"
            ],
            "homepage": "https://github.com/zendframework/zf2",
            "keywords": [
                "di",
                "zf2"
            ],
            "time": "2015-04-01 18:01:30"
        },
        {
            "name": "zendframework/zend-escaper",
            "version": "2.4.0",
            "source": {
                "type": "git",
                "url": "https://github.com/zendframework/zend-escaper.git",
                "reference": "65b3328627362b0be1d5e9067bc846511d1fbc96"
            },
            "dist": {
                "type": "zip",
                "url": "https://api.github.com/repos/zendframework/zend-escaper/zipball/15e5769e4fcdb4bf07ebd76500810e7070e23a97",
                "reference": "65b3328627362b0be1d5e9067bc846511d1fbc96",
                "shasum": ""
            },
            "require": {
                "php": ">=5.3.23"
            },
            "type": "library",
            "extra": {
                "branch-alias": {
                    "dev-master": "2.3-dev",
                    "dev-develop": "2.4-dev"
                }
            },
            "autoload": {
                "psr-4": {
                    "Zend\\Escaper\\": ""
                }
            },
            "notification-url": "https://packagist.org/downloads/",
            "license": [
                "BSD-3-Clause"
            ],
            "homepage": "https://github.com/zendframework/zf2",
            "keywords": [
                "escaper",
                "zf2"
            ],
            "time": "2015-04-01 18:02:07"
        },
        {
            "name": "zendframework/zend-eventmanager",
            "version": "2.4.0",
            "source": {
                "type": "git",
                "url": "https://github.com/zendframework/zend-eventmanager.git",
                "reference": "38df5b567d4ff4d22144745c503ba0502d0d5695"
            },
            "dist": {
                "type": "zip",
                "url": "https://api.github.com/repos/zendframework/zend-eventmanager/zipball/58d21c95c7005a527262fd536499195f104e83f9",
                "reference": "38df5b567d4ff4d22144745c503ba0502d0d5695",
                "shasum": ""
            },
            "require": {
                "php": ">=5.3.23",
                "zendframework/zend-stdlib": "self.version"
            },
            "type": "library",
            "extra": {
                "branch-alias": {
                    "dev-master": "2.3-dev",
                    "dev-develop": "2.4-dev"
                }
            },
            "autoload": {
                "psr-4": {
                    "Zend\\EventManager\\": ""
                }
            },
            "notification-url": "https://packagist.org/downloads/",
            "license": [
                "BSD-3-Clause"
            ],
            "homepage": "https://github.com/zendframework/zf2",
            "keywords": [
                "eventmanager",
                "zf2"
            ],
            "time": "2015-04-01 18:05:26"
        },
        {
            "name": "zendframework/zend-filter",
            "version": "2.4.0",
            "source": {
                "type": "git",
                "url": "https://github.com/zendframework/zend-filter.git",
                "reference": "b13741a88553351fc52472de529b57b580b8f6f1"
            },
            "dist": {
                "type": "zip",
                "url": "https://api.github.com/repos/zendframework/zend-filter/zipball/6d8aed2da81b62a04747346c4370562cdbe34595",
                "reference": "b13741a88553351fc52472de529b57b580b8f6f1",
                "shasum": ""
            },
            "require": {
                "php": ">=5.3.23",
                "zendframework/zend-stdlib": "self.version"
            },
            "require-dev": {
                "zendframework/zend-crypt": "self.version",
                "zendframework/zend-servicemanager": "self.version",
                "zendframework/zend-uri": "self.version"
            },
            "suggest": {
                "zendframework/zend-crypt": "Zend\\Crypt component",
                "zendframework/zend-i18n": "Zend\\I18n component",
                "zendframework/zend-servicemanager": "Zend\\ServiceManager component",
                "zendframework/zend-uri": "Zend\\Uri component for UriNormalize filter"
            },
            "type": "library",
            "extra": {
                "branch-alias": {
                    "dev-master": "2.3-dev",
                    "dev-develop": "2.4-dev"
                }
            },
            "autoload": {
                "psr-4": {
                    "Zend\\Filter\\": ""
                }
            },
            "notification-url": "https://packagist.org/downloads/",
            "license": [
                "BSD-3-Clause"
            ],
            "description": "provides a set of commonly needed data filters",
            "homepage": "https://github.com/zendframework/zf2",
            "keywords": [
                "filter",
                "zf2"
            ],
            "time": "2015-04-01 18:09:25"
        },
        {
            "name": "zendframework/zend-form",
            "version": "2.4.0",
            "source": {
                "type": "git",
                "url": "https://github.com/zendframework/zend-form.git",
                "reference": "09f5bd46ffbf783df22281898e2175b291bd43a3"
            },
            "dist": {
                "type": "zip",
                "url": "https://api.github.com/repos/zendframework/zend-form/zipball/bca0db55718355d25c2c10fdd41a83561f1c94b3",
                "reference": "09f5bd46ffbf783df22281898e2175b291bd43a3",
                "shasum": ""
            },
            "require": {
                "php": ">=5.3.23",
                "zendframework/zend-inputfilter": "self.version",
                "zendframework/zend-stdlib": "self.version"
            },
            "require-dev": {
                "zendframework/zend-captcha": "self.version",
                "zendframework/zend-code": "self.version",
                "zendframework/zend-eventmanager": "self.version",
                "zendframework/zend-filter": "self.version",
                "zendframework/zend-i18n": "self.version",
                "zendframework/zend-servicemanager": "self.version",
                "zendframework/zend-validator": "self.version",
                "zendframework/zend-view": "self.version",
                "zendframework/zendservice-recaptcha": "*"
            },
            "suggest": {
                "zendframework/zend-captcha": "Zend\\Captcha component",
                "zendframework/zend-code": "Zend\\Code component",
                "zendframework/zend-eventmanager": "Zend\\EventManager component",
                "zendframework/zend-filter": "Zend\\Filter component",
                "zendframework/zend-i18n": "Zend\\I18n component",
                "zendframework/zend-servicemanager": "Zend\\ServiceManager component",
                "zendframework/zend-validator": "Zend\\Validator component",
                "zendframework/zend-view": "Zend\\View component",
                "zendframework/zendservice-recaptcha": "ZendService\\ReCaptcha component"
            },
            "type": "library",
            "extra": {
                "branch-alias": {
                    "dev-master": "2.3-dev",
                    "dev-develop": "2.4-dev"
                }
            },
            "autoload": {
                "psr-4": {
                    "Zend\\Form\\": ""
                }
            },
            "notification-url": "https://packagist.org/downloads/",
            "license": [
                "BSD-3-Clause"
            ],
            "homepage": "https://github.com/zendframework/zf2",
            "keywords": [
                "form",
                "zf2"
            ],
            "time": "2015-04-01 18:09:25"
        },
        {
            "name": "zendframework/zend-http",
            "version": "2.4.0",
            "source": {
                "type": "git",
                "url": "https://github.com/zendframework/zend-http.git",
                "reference": "ee6220609845b32d1b2873c9ac694aef56d508f5"
            },
            "dist": {
                "type": "zip",
                "url": "https://api.github.com/repos/zendframework/zend-http/zipball/9c6047a0bdb3094d3ea07a215ff929cc47de4deb",
                "reference": "ee6220609845b32d1b2873c9ac694aef56d508f5",
                "shasum": ""
            },
            "require": {
                "php": ">=5.3.23",
                "zendframework/zend-loader": "self.version",
                "zendframework/zend-stdlib": "self.version",
                "zendframework/zend-uri": "self.version",
                "zendframework/zend-validator": "self.version"
            },
            "type": "library",
            "extra": {
                "branch-alias": {
                    "dev-master": "2.3-dev",
                    "dev-develop": "2.4-dev"
                }
            },
            "autoload": {
                "psr-4": {
                    "Zend\\Http\\": ""
                }
            },
            "notification-url": "https://packagist.org/downloads/",
            "license": [
                "BSD-3-Clause"
            ],
            "description": "provides an easy interface for performing Hyper-Text Transfer Protocol (HTTP) requests",
            "homepage": "https://github.com/zendframework/zf2",
            "keywords": [
                "http",
                "zf2"
            ],
            "time": "2015-04-01 18:09:25"
        },
        {
            "name": "zendframework/zend-i18n",
            "version": "2.4.0",
            "source": {
                "type": "git",
                "url": "https://github.com/zendframework/zend-i18n.git",
                "reference": "33051775d9a8c341fe3b77d1f3daa0e921e2f4bd"
            },
            "dist": {
                "type": "zip",
                "url": "https://api.github.com/repos/zendframework/zend-i18n/zipball/9aebc5287373a802540d75fe5508417f866c2e52",
                "reference": "33051775d9a8c341fe3b77d1f3daa0e921e2f4bd",
                "shasum": ""
            },
            "require": {
                "php": ">=5.3.23",
                "zendframework/zend-stdlib": "self.version"
            },
            "require-dev": {
                "zendframework/zend-cache": "self.version",
                "zendframework/zend-config": "self.version",
                "zendframework/zend-eventmanager": "self.version",
                "zendframework/zend-filter": "self.version",
                "zendframework/zend-servicemanager": "self.version",
                "zendframework/zend-validator": "self.version",
                "zendframework/zend-view": "self.version"
            },
            "suggest": {
                "ext-intl": "Required for most features of Zend\\I18n; included in default builds of PHP",
                "zendframework/zend-cache": "Zend\\Cache component",
                "zendframework/zend-config": "Zend\\Config component",
                "zendframework/zend-eventmanager": "You should install this package to use the events in the translator",
                "zendframework/zend-filter": "You should install this package to use the provided filters",
                "zendframework/zend-resources": "Translation resources",
                "zendframework/zend-servicemanager": "Zend\\ServiceManager component",
                "zendframework/zend-validator": "You should install this package to use the provided validators",
                "zendframework/zend-view": "You should install this package to use the provided view helpers"
            },
            "type": "library",
            "extra": {
                "branch-alias": {
                    "dev-master": "2.3-dev",
                    "dev-develop": "2.4-dev"
                }
            },
            "autoload": {
                "psr-4": {
                    "Zend\\I18n\\": ""
                }
            },
            "notification-url": "https://packagist.org/downloads/",
            "license": [
                "BSD-3-Clause"
            ],
            "homepage": "https://github.com/zendframework/zf2",
            "keywords": [
                "i18n",
                "zf2"
            ],
            "time": "2015-04-01 18:09:26"
        },
        {
            "name": "zendframework/zend-inputfilter",
            "version": "2.4.0",
            "source": {
                "type": "git",
                "url": "https://github.com/zendframework/zend-inputfilter.git",
                "reference": "16856fec61f285e41e5492235220a4dec06ab90f"
            },
            "dist": {
                "type": "zip",
                "url": "https://api.github.com/repos/zendframework/zend-inputfilter/zipball/4b1398f3635fae3cc5e873c5bb067274f3d10a93",
                "reference": "16856fec61f285e41e5492235220a4dec06ab90f",
                "shasum": ""
            },
            "require": {
                "php": ">=5.3.23",
                "zendframework/zend-filter": "self.version",
                "zendframework/zend-stdlib": "self.version",
                "zendframework/zend-validator": "self.version"
            },
            "require-dev": {
                "zendframework/zend-servicemanager": "self.version"
            },
            "suggest": {
                "zendframework/zend-servicemanager": "To support plugin manager support"
            },
            "type": "library",
            "extra": {
                "branch-alias": {
                    "dev-master": "2.3-dev",
                    "dev-develop": "2.4-dev"
                }
            },
            "autoload": {
                "psr-4": {
                    "Zend\\InputFilter\\": ""
                }
            },
            "notification-url": "https://packagist.org/downloads/",
            "license": [
                "BSD-3-Clause"
            ],
            "homepage": "https://github.com/zendframework/zf2",
            "keywords": [
                "inputfilter",
                "zf2"
            ],
            "time": "2015-04-01 18:09:26"
        },
        {
            "name": "zendframework/zend-json",
            "version": "2.4.0",
            "source": {
                "type": "git",
                "url": "https://github.com/zendframework/zend-json.git",
                "reference": "76aeb27e4baf39799e5ca3cf6f2fdd6748ee930c"
            },
            "dist": {
                "type": "zip",
                "url": "https://api.github.com/repos/zendframework/zend-json/zipball/2d845e151c1b9a237cf1899ac31e17fb10bd1e3f",
                "reference": "76aeb27e4baf39799e5ca3cf6f2fdd6748ee930c",
                "shasum": ""
            },
            "require": {
                "php": ">=5.3.23",
                "zendframework/zend-stdlib": "self.version"
            },
            "require-dev": {
                "zendframework/zend-http": "self.version",
                "zendframework/zend-server": "self.version"
            },
            "suggest": {
                "zendframework/zend-http": "Zend\\Http component",
                "zendframework/zend-server": "Zend\\Server component",
                "zendframework/zendxml": "To support Zend\\Json\\Json::fromXml() usage"
            },
            "type": "library",
            "extra": {
                "branch-alias": {
                    "dev-master": "2.3-dev",
                    "dev-develop": "2.4-dev"
                }
            },
            "autoload": {
                "psr-4": {
                    "Zend\\Json\\": ""
                }
            },
            "notification-url": "https://packagist.org/downloads/",
            "license": [
                "BSD-3-Clause"
            ],
            "description": "provides convenience methods for serializing native PHP to JSON and decoding JSON to native PHP",
            "homepage": "https://github.com/zendframework/zf2",
            "keywords": [
                "json",
                "zf2"
            ],
            "time": "2015-04-01 18:09:26"
        },
        {
            "name": "zendframework/zend-loader",
            "version": "2.4.0",
            "source": {
                "type": "git",
                "url": "https://github.com/zendframework/zend-loader.git",
                "reference": "6868b8a0c346f17fb97724c3a63aa2cbf6b94865"
            },
            "dist": {
                "type": "zip",
                "url": "https://api.github.com/repos/zendframework/zend-loader/zipball/65de2c7a56f8eee633c6bf1cfab73e45648880d4",
                "reference": "6868b8a0c346f17fb97724c3a63aa2cbf6b94865",
                "shasum": ""
            },
            "require": {
                "php": ">=5.3.23"
            },
            "type": "library",
            "extra": {
                "branch-alias": {
                    "dev-master": "2.3-dev",
                    "dev-develop": "2.4-dev"
                }
            },
            "autoload": {
                "psr-4": {
                    "Zend\\Loader\\": ""
                }
            },
            "notification-url": "https://packagist.org/downloads/",
            "license": [
                "BSD-3-Clause"
            ],
            "homepage": "https://github.com/zendframework/zf2",
            "keywords": [
                "loader",
                "zf2"
            ],
            "time": "2015-04-01 18:09:26"
        },
        {
            "name": "zendframework/zend-log",
            "version": "2.4.0",
            "source": {
                "type": "git",
                "url": "https://github.com/zendframework/zend-log.git",
                "reference": "2d5d20fd45470506bdaff727c46dc25fe953146e"
            },
            "dist": {
                "type": "zip",
                "url": "https://api.github.com/repos/zendframework/zend-log/zipball/002e3c810cad7e31e51c9895e9e3cb6fbd312cdd",
                "reference": "2d5d20fd45470506bdaff727c46dc25fe953146e",
                "shasum": ""
            },
            "require": {
                "php": ">=5.3.23",
                "zendframework/zend-servicemanager": "self.version",
                "zendframework/zend-stdlib": "self.version"
            },
            "require-dev": {
                "zendframework/zend-console": "self.version",
                "zendframework/zend-db": "self.version",
                "zendframework/zend-escaper": "self.version",
                "zendframework/zend-mail": "self.version",
                "zendframework/zend-validator": "self.version"
            },
            "suggest": {
                "ext-mongo": "*",
                "zendframework/zend-console": "Zend\\Console component",
                "zendframework/zend-db": "Zend\\Db component",
                "zendframework/zend-escaper": "Zend\\Escaper component, for use in the XML formatter",
                "zendframework/zend-mail": "Zend\\Mail component",
                "zendframework/zend-validator": "Zend\\Validator component"
            },
            "type": "library",
            "extra": {
                "branch-alias": {
                    "dev-master": "2.3-dev",
                    "dev-develop": "2.4-dev"
                }
            },
            "autoload": {
                "psr-4": {
                    "Zend\\Log\\": ""
                }
            },
            "notification-url": "https://packagist.org/downloads/",
            "license": [
                "BSD-3-Clause"
            ],
            "description": "component for general purpose logging",
            "homepage": "https://github.com/zendframework/zf2",
            "keywords": [
                "log",
                "logging",
                "zf2"
            ],
            "time": "2015-04-01 18:09:26"
        },
        {
            "name": "zendframework/zend-math",
            "version": "2.4.0",
            "source": {
                "type": "git",
                "url": "https://github.com/zendframework/zend-math.git",
                "reference": "634123f83ca90b6613f132d0d100e6b5e9890a29"
            },
            "dist": {
                "type": "zip",
                "url": "https://api.github.com/repos/zendframework/zend-math/zipball/f41fe4acfd809c14f2a802d1aa45dec8fcd2cc73",
                "reference": "634123f83ca90b6613f132d0d100e6b5e9890a29",
                "shasum": ""
            },
            "require": {
                "php": ">=5.3.23"
            },
            "suggest": {
                "ext-bcmath": "If using the bcmath functionality",
                "ext-gmp": "If using the gmp functionality",
                "ircmaxell/random-lib": "Fallback random byte generator for Zend\\Math\\Rand if OpenSSL/Mcrypt extensions are unavailable",
                "zendframework/zend-servicemanager": ">= current version, if using the BigInteger::factory functionality"
            },
            "type": "library",
            "extra": {
                "branch-alias": {
                    "dev-master": "2.3-dev",
                    "dev-develop": "2.4-dev"
                }
            },
            "autoload": {
                "psr-4": {
                    "Zend\\Math\\": ""
                }
            },
            "notification-url": "https://packagist.org/downloads/",
            "license": [
                "BSD-3-Clause"
            ],
            "homepage": "https://github.com/zendframework/zf2",
            "keywords": [
                "math",
                "zf2"
            ],
            "time": "2015-04-01 18:09:27"
        },
        {
            "name": "zendframework/zend-modulemanager",
            "version": "2.4.0",
            "source": {
                "type": "git",
                "url": "https://github.com/zendframework/zend-modulemanager.git",
                "reference": "cbe16b0eafe734a062ed0182381e64b9c953dccf"
            },
            "dist": {
                "type": "zip",
                "url": "https://api.github.com/repos/zendframework/zend-modulemanager/zipball/af7ae3cd29a1efb73cc66ae1081e606039d5c20f",
                "reference": "cbe16b0eafe734a062ed0182381e64b9c953dccf",
                "shasum": ""
            },
            "require": {
                "php": ">=5.3.23",
                "zendframework/zend-eventmanager": "self.version",
                "zendframework/zend-stdlib": "self.version"
            },
            "require-dev": {
                "zendframework/zend-config": "self.version",
                "zendframework/zend-console": "self.version",
                "zendframework/zend-loader": "self.version",
                "zendframework/zend-servicemanager": "self.version"
            },
            "suggest": {
                "zendframework/zend-config": "Zend\\Config component",
                "zendframework/zend-console": "Zend\\Console component",
                "zendframework/zend-loader": "Zend\\Loader component",
                "zendframework/zend-mvc": "Zend\\Mvc component",
                "zendframework/zend-servicemanager": "Zend\\ServiceManager component"
            },
            "type": "library",
            "extra": {
                "branch-alias": {
                    "dev-master": "2.3-dev",
                    "dev-develop": "2.4-dev"
                }
            },
            "autoload": {
                "psr-4": {
                    "Zend\\ModuleManager\\": ""
                }
            },
            "notification-url": "https://packagist.org/downloads/",
            "license": [
                "BSD-3-Clause"
            ],
            "homepage": "https://github.com/zendframework/zf2",
            "keywords": [
                "modulemanager",
                "zf2"
            ],
            "time": "2015-04-01 18:09:27"
        },
        {
            "name": "zendframework/zend-mvc",
            "version": "2.4.0",
            "source": {
                "type": "git",
                "url": "https://github.com/zendframework/zend-mvc.git",
                "reference": "bfff0f5f9e4d925ee13b8c159c9d6ae7e0db5412"
            },
            "dist": {
                "type": "zip",
                "url": "https://api.github.com/repos/zendframework/zend-mvc/zipball/0b4a4a829b30be510a3f215c4ff00c703ee8b431",
                "reference": "bfff0f5f9e4d925ee13b8c159c9d6ae7e0db5412",
                "shasum": ""
            },
            "require": {
                "php": ">=5.3.23",
                "zendframework/zend-eventmanager": "self.version",
                "zendframework/zend-form": "self.version",
                "zendframework/zend-servicemanager": "self.version",
                "zendframework/zend-stdlib": "self.version"
            },
            "require-dev": {
                "zendframework/zend-authentication": "self.version",
                "zendframework/zend-console": "self.version",
                "zendframework/zend-di": "self.version",
                "zendframework/zend-filter": "self.version",
                "zendframework/zend-http": "self.version",
                "zendframework/zend-i18n": "self.version",
                "zendframework/zend-inputfilter": "self.version",
                "zendframework/zend-json": "self.version",
                "zendframework/zend-log": "self.version",
                "zendframework/zend-modulemanager": "self.version",
                "zendframework/zend-serializer": "self.version",
                "zendframework/zend-session": "self.version",
                "zendframework/zend-text": "self.version",
                "zendframework/zend-uri": "self.version",
                "zendframework/zend-validator": "self.version",
                "zendframework/zend-version": "self.version",
                "zendframework/zend-view": "self.version"
            },
            "suggest": {
                "zendframework/zend-authentication": "Zend\\Authentication component for Identity plugin",
                "zendframework/zend-config": "Zend\\Config component",
                "zendframework/zend-console": "Zend\\Console component",
                "zendframework/zend-di": "Zend\\Di component",
                "zendframework/zend-filter": "Zend\\Filter component",
                "zendframework/zend-http": "Zend\\Http component",
                "zendframework/zend-i18n": "Zend\\I18n component for translatable segments",
                "zendframework/zend-inputfilter": "Zend\\Inputfilter component",
                "zendframework/zend-json": "Zend\\Json component",
                "zendframework/zend-log": "Zend\\Log component",
                "zendframework/zend-modulemanager": "Zend\\ModuleManager component",
                "zendframework/zend-serializer": "Zend\\Serializer component",
                "zendframework/zend-session": "Zend\\Session component for FlashMessenger, PRG, and FPRG plugins",
                "zendframework/zend-stdlib": "Zend\\Stdlib component",
                "zendframework/zend-text": "Zend\\Text component",
                "zendframework/zend-uri": "Zend\\Uri component",
                "zendframework/zend-validator": "Zend\\Validator component",
                "zendframework/zend-version": "Zend\\Version component",
                "zendframework/zend-view": "Zend\\View component"
            },
            "type": "library",
            "extra": {
                "branch-alias": {
                    "dev-master": "2.3-dev",
                    "dev-develop": "2.4-dev"
                }
            },
            "autoload": {
                "psr-4": {
                    "Zend\\Mvc\\": ""
                }
            },
            "notification-url": "https://packagist.org/downloads/",
            "license": [
                "BSD-3-Clause"
            ],
            "homepage": "https://github.com/zendframework/zf2",
            "keywords": [
                "mvc",
                "zf2"
            ],
            "time": "2015-04-01 18:09:27"
        },
        {
            "name": "zendframework/zend-serializer",
            "version": "2.4.0",
            "source": {
                "type": "git",
                "url": "https://github.com/zendframework/zend-serializer.git",
                "reference": "a46960854d6326f0036d98c9abc7a79e36e25928"
            },
            "dist": {
                "type": "zip",
                "url": "https://api.github.com/repos/zendframework/zend-serializer/zipball/3c531789a9882a5deb721356a7bd2642b65d4b09",
                "reference": "a46960854d6326f0036d98c9abc7a79e36e25928",
                "shasum": ""
            },
            "require": {
                "php": ">=5.3.23",
                "zendframework/zend-json": "self.version",
                "zendframework/zend-math": "self.version",
                "zendframework/zend-stdlib": "self.version"
            },
            "require-dev": {
                "zendframework/zend-servicemanager": "self.version"
            },
            "suggest": {
                "zendframework/zend-servicemanager": "To support plugin manager support"
            },
            "type": "library",
            "extra": {
                "branch-alias": {
                    "dev-master": "2.3-dev",
                    "dev-develop": "2.4-dev"
                }
            },
            "autoload": {
                "psr-4": {
                    "Zend\\Serializer\\": ""
                }
            },
            "notification-url": "https://packagist.org/downloads/",
            "license": [
                "BSD-3-Clause"
            ],
            "description": "provides an adapter based interface to simply generate storable representation of PHP types by different facilities, and recover",
            "homepage": "https://github.com/zendframework/zf2",
            "keywords": [
                "serializer",
                "zf2"
            ],
            "time": "2015-04-01 18:09:28"
        },
        {
            "name": "zendframework/zend-server",
            "version": "2.4.0",
            "source": {
                "type": "git",
                "url": "https://github.com/zendframework/zend-server.git",
                "reference": "fc73c34490908ba143af3c57c7e166b40c4b9f8e"
            },
            "dist": {
                "type": "zip",
                "url": "https://api.github.com/repos/zendframework/zend-server/zipball/d11ff0bd529d202022823d4accf5983cbd50fc49",
                "reference": "fc73c34490908ba143af3c57c7e166b40c4b9f8e",
                "shasum": ""
            },
            "require": {
                "php": ">=5.3.23",
                "zendframework/zend-code": "self.version",
                "zendframework/zend-stdlib": "self.version"
            },
            "type": "library",
            "extra": {
                "branch-alias": {
                    "dev-master": "2.3-dev",
                    "dev-develop": "2.4-dev"
                }
            },
            "autoload": {
                "psr-4": {
                    "Zend\\Server\\": ""
                }
            },
            "notification-url": "https://packagist.org/downloads/",
            "license": [
                "BSD-3-Clause"
            ],
            "homepage": "https://github.com/zendframework/zf2",
            "keywords": [
                "server",
                "zf2"
            ],
            "time": "2015-04-01 18:09:28"
        },
        {
            "name": "zendframework/zend-servicemanager",
            "version": "2.4.0",
            "source": {
                "type": "git",
                "url": "https://github.com/zendframework/zend-servicemanager.git",
                "reference": "d3c27c708a148a30608f313a5b7a61a531bd9cb9"
            },
            "dist": {
                "type": "zip",
                "url": "https://api.github.com/repos/zendframework/zend-servicemanager/zipball/57cf99fa5ac08c05a135a8d0d676c52a5e450083",
                "reference": "d3c27c708a148a30608f313a5b7a61a531bd9cb9",
                "shasum": ""
            },
            "require": {
                "php": ">=5.3.23"
            },
            "require-dev": {
                "zendframework/zend-di": "self.version"
            },
            "suggest": {
                "ocramius/proxy-manager": "ProxyManager 0.5.* to handle lazy initialization of services",
                "zendframework/zend-di": "Zend\\Di component"
            },
            "type": "library",
            "extra": {
                "branch-alias": {
                    "dev-master": "2.3-dev",
                    "dev-develop": "2.4-dev"
                }
            },
            "autoload": {
                "psr-4": {
                    "Zend\\ServiceManager\\": ""
                }
            },
            "notification-url": "https://packagist.org/downloads/",
            "license": [
                "BSD-3-Clause"
            ],
            "homepage": "https://github.com/zendframework/zf2",
            "keywords": [
                "servicemanager",
                "zf2"
            ],
            "time": "2015-04-01 18:09:28"
        },
        {
            "name": "zendframework/zend-soap",
            "version": "2.4.0",
            "source": {
                "type": "git",
                "url": "https://github.com/zendframework/zend-soap.git",
                "reference": "e42b900798ea95a9063fa4922da976d8b3a8ab6f"
            },
            "dist": {
                "type": "zip",
                "url": "https://api.github.com/repos/zendframework/zend-soap/zipball/a599463aba97ce247faf3fb443e3c7858b46449b",
                "reference": "e42b900798ea95a9063fa4922da976d8b3a8ab6f",
                "shasum": ""
            },
            "require": {
                "php": ">=5.3.23",
                "zendframework/zend-server": "self.version",
                "zendframework/zend-stdlib": "self.version",
                "zendframework/zend-uri": "self.version"
            },
            "require-dev": {
                "zendframework/zend-http": "self.version"
            },
            "suggest": {
                "zendframework/zend-http": "Zend\\Http component"
            },
            "type": "library",
            "extra": {
                "branch-alias": {
                    "dev-master": "2.3-dev",
                    "dev-develop": "2.4-dev"
                }
            },
            "autoload": {
                "psr-4": {
                    "Zend\\Soap\\": ""
                }
            },
            "notification-url": "https://packagist.org/downloads/",
            "license": [
                "BSD-3-Clause"
            ],
            "homepage": "https://github.com/zendframework/zf2",
            "keywords": [
                "soap",
                "zf2"
            ],
            "time": "2015-04-01 18:09:29"
        },
        {
            "name": "zendframework/zend-stdlib",
            "version": "2.4.0",
            "source": {
                "type": "git",
                "url": "https://github.com/zendframework/zend-stdlib.git",
                "reference": "eab586f4c18af3fa63c977611939f1f4a3cf1030"
            },
            "dist": {
                "type": "zip",
                "url": "https://api.github.com/repos/zendframework/zend-stdlib/zipball/cf05c5ba75606e47ffee91cedc72778da46f74c3",
                "reference": "eab586f4c18af3fa63c977611939f1f4a3cf1030",
                "shasum": ""
            },
            "require": {
                "php": ">=5.3.23"
            },
            "require-dev": {
                "zendframework/zend-eventmanager": "self.version",
                "zendframework/zend-filter": "self.version",
                "zendframework/zend-serializer": "self.version",
                "zendframework/zend-servicemanager": "self.version"
            },
            "suggest": {
                "zendframework/zend-eventmanager": "To support aggregate hydrator usage",
                "zendframework/zend-filter": "To support naming strategy hydrator usage",
                "zendframework/zend-serializer": "Zend\\Serializer component",
                "zendframework/zend-servicemanager": "To support hydrator plugin manager usage"
            },
            "type": "library",
            "extra": {
                "branch-alias": {
                    "dev-master": "2.3-dev",
                    "dev-develop": "2.4-dev"
                }
            },
            "autoload": {
                "psr-4": {
                    "Zend\\Stdlib\\": ""
                }
            },
            "notification-url": "https://packagist.org/downloads/",
            "license": [
                "BSD-3-Clause"
            ],
            "homepage": "https://github.com/zendframework/zf2",
            "keywords": [
                "stdlib",
                "zf2"
            ],
            "time": "2015-04-01 18:09:29"
        },
        {
            "name": "zendframework/zend-text",
            "version": "2.4.0",
            "source": {
                "type": "git",
                "url": "https://github.com/zendframework/zend-text.git",
                "reference": "35f519e20e575a331c2ee554e5a555a59ce4b9e2"
            },
            "dist": {
                "type": "zip",
                "url": "https://api.github.com/repos/zendframework/zend-text/zipball/d962ea25647b20527f3ca34ae225bbc885dabfc7",
                "reference": "35f519e20e575a331c2ee554e5a555a59ce4b9e2",
                "shasum": ""
            },
            "require": {
                "php": ">=5.3.23",
                "zendframework/zend-servicemanager": "self.version",
                "zendframework/zend-stdlib": "self.version"
            },
            "type": "library",
            "extra": {
                "branch-alias": {
                    "dev-master": "2.3-dev",
                    "dev-develop": "2.4-dev"
                }
            },
            "autoload": {
                "psr-4": {
                    "Zend\\Text\\": ""
                }
            },
            "notification-url": "https://packagist.org/downloads/",
            "license": [
                "BSD-3-Clause"
            ],
            "homepage": "https://github.com/zendframework/zf2",
            "keywords": [
                "text",
                "zf2"
            ],
            "time": "2015-04-01 18:09:29"
        },
        {
            "name": "zendframework/zend-uri",
            "version": "2.4.0",
            "source": {
                "type": "git",
                "url": "https://github.com/zendframework/zend-uri.git",
                "reference": "53f5b162b293f80de8b951eece8e08be83c4fe16"
            },
            "dist": {
                "type": "zip",
                "url": "https://api.github.com/repos/zendframework/zend-uri/zipball/bd9e625639415376f6a82551c73328448d7bc7d1",
                "reference": "53f5b162b293f80de8b951eece8e08be83c4fe16",
                "shasum": ""
            },
            "require": {
                "php": ">=5.3.23",
                "zendframework/zend-escaper": "self.version",
                "zendframework/zend-validator": "self.version"
            },
            "type": "library",
            "extra": {
                "branch-alias": {
                    "dev-master": "2.3-dev",
                    "dev-develop": "2.4-dev"
                }
            },
            "autoload": {
                "psr-4": {
                    "Zend\\Uri\\": ""
                }
            },
            "notification-url": "https://packagist.org/downloads/",
            "license": [
                "BSD-3-Clause"
            ],
            "description": "a component that aids in manipulating and validating » Uniform Resource Identifiers (URIs)",
            "homepage": "https://github.com/zendframework/zf2",
            "keywords": [
                "uri",
                "zf2"
            ],
            "time": "2015-04-01 18:09:29"
        },
        {
            "name": "zendframework/zend-validator",
            "version": "2.4.0",
            "source": {
                "type": "git",
                "url": "https://github.com/zendframework/zend-validator.git",
                "reference": "eb678d20256f120a72ca27276bbb2875841701ab"
            },
            "dist": {
                "type": "zip",
                "url": "https://api.github.com/repos/zendframework/zend-validator/zipball/45fac2545a0f2eb66d71cb7966feee481e7c475f",
                "reference": "eb678d20256f120a72ca27276bbb2875841701ab",
                "shasum": ""
            },
            "require": {
                "php": ">=5.3.23",
                "zendframework/zend-stdlib": "self.version"
            },
            "require-dev": {
                "zendframework/zend-db": "self.version",
                "zendframework/zend-filter": "self.version",
                "zendframework/zend-i18n": "self.version",
                "zendframework/zend-math": "self.version",
                "zendframework/zend-servicemanager": "self.version",
                "zendframework/zend-session": "self.version",
                "zendframework/zend-uri": "self.version"
            },
            "suggest": {
                "zendframework/zend-db": "Zend\\Db component",
                "zendframework/zend-filter": "Zend\\Filter component, required by the Digits validator",
                "zendframework/zend-i18n": "Zend\\I18n component to allow translation of validation error messages as well as to use the various Date validators",
                "zendframework/zend-math": "Zend\\Math component",
                "zendframework/zend-resources": "Translations of validator messages",
                "zendframework/zend-servicemanager": "Zend\\ServiceManager component to allow using the ValidatorPluginManager and validator chains",
                "zendframework/zend-session": "Zend\\Session component",
                "zendframework/zend-uri": "Zend\\Uri component, required by the Uri and Sitemap\\Loc validators"
            },
            "type": "library",
            "extra": {
                "branch-alias": {
                    "dev-master": "2.3-dev",
                    "dev-develop": "2.4-dev"
                }
            },
            "autoload": {
                "psr-4": {
                    "Zend\\Validator\\": ""
                }
            },
            "notification-url": "https://packagist.org/downloads/",
            "license": [
                "BSD-3-Clause"
            ],
            "description": "provides a set of commonly needed validators",
            "homepage": "https://github.com/zendframework/zf2",
            "keywords": [
                "validator",
                "zf2"
            ],
            "time": "2015-04-01 18:09:30"
        },
        {
            "name": "zendframework/zend-view",
            "version": "2.4.0",
            "source": {
                "type": "git",
                "url": "https://github.com/zendframework/zend-view.git",
                "reference": "e119b4b5f082af58a96eb206e782b62c193227bf"
            },
            "dist": {
                "type": "zip",
                "url": "https://api.github.com/repos/zendframework/zend-view/zipball/37beb1ad46e530f627b4b6c3716efd728e976ba9",
                "reference": "e119b4b5f082af58a96eb206e782b62c193227bf",
                "shasum": ""
            },
            "require": {
                "php": ">=5.3.23",
                "zendframework/zend-eventmanager": "self.version",
                "zendframework/zend-loader": "self.version",
                "zendframework/zend-stdlib": "self.version"
            },
            "require-dev": {
                "zendframework/zend-authentication": "self.version",
                "zendframework/zend-escaper": "self.version",
                "zendframework/zend-feed": "self.version",
                "zendframework/zend-filter": "self.version",
                "zendframework/zend-http": "self.version",
                "zendframework/zend-i18n": "self.version",
                "zendframework/zend-json": "self.version",
                "zendframework/zend-mvc": "self.version",
                "zendframework/zend-navigation": "self.version",
                "zendframework/zend-paginator": "self.version",
                "zendframework/zend-permissions-acl": "self.version",
                "zendframework/zend-servicemanager": "self.version",
                "zendframework/zend-uri": "self.version"
            },
            "suggest": {
                "zendframework/zend-authentication": "Zend\\Authentication component",
                "zendframework/zend-escaper": "Zend\\Escaper component",
                "zendframework/zend-feed": "Zend\\Feed component",
                "zendframework/zend-filter": "Zend\\Filter component",
                "zendframework/zend-http": "Zend\\Http component",
                "zendframework/zend-i18n": "Zend\\I18n component",
                "zendframework/zend-json": "Zend\\Json component",
                "zendframework/zend-mvc": "Zend\\Mvc component",
                "zendframework/zend-navigation": "Zend\\Navigation component",
                "zendframework/zend-paginator": "Zend\\Paginator component",
                "zendframework/zend-permissions-acl": "Zend\\Permissions\\Acl component",
                "zendframework/zend-servicemanager": "Zend\\ServiceManager component",
                "zendframework/zend-uri": "Zend\\Uri component"
            },
            "type": "library",
            "extra": {
                "branch-alias": {
                    "dev-master": "2.3-dev",
                    "dev-develop": "2.4-dev"
                }
            },
            "autoload": {
                "psr-4": {
                    "Zend\\View\\": ""
                }
            },
            "notification-url": "https://packagist.org/downloads/",
            "license": [
                "BSD-3-Clause"
            ],
            "description": "provides a system of helpers, output filters, and variable escaping",
            "homepage": "https://github.com/zendframework/zf2",
            "keywords": [
                "view",
                "zf2"
            ],
            "time": "2015-04-01 18:09:30"
        }
    ],
    "packages-dev": [
        {
            "name": "doctrine/instantiator",
            "version": "1.0.5",
            "source": {
                "type": "git",
                "url": "https://github.com/doctrine/instantiator.git",
                "reference": "8e884e78f9f0eb1329e445619e04456e64d8051d"
            },
            "dist": {
                "type": "zip",
                "url": "https://api.github.com/repos/doctrine/instantiator/zipball/8e884e78f9f0eb1329e445619e04456e64d8051d",
                "reference": "8e884e78f9f0eb1329e445619e04456e64d8051d",
                "shasum": ""
            },
            "require": {
                "php": ">=5.3,<8.0-DEV"
            },
            "require-dev": {
                "athletic/athletic": "~0.1.8",
                "ext-pdo": "*",
                "ext-phar": "*",
                "phpunit/phpunit": "~4.0",
                "squizlabs/php_codesniffer": "~2.0"
            },
            "type": "library",
            "extra": {
                "branch-alias": {
                    "dev-master": "1.0.x-dev"
                }
            },
            "autoload": {
                "psr-4": {
                    "Doctrine\\Instantiator\\": "src/Doctrine/Instantiator/"
                }
            },
            "notification-url": "https://packagist.org/downloads/",
            "license": [
                "MIT"
            ],
            "authors": [
                {
                    "name": "Marco Pivetta",
                    "email": "ocramius@gmail.com",
                    "homepage": "http://ocramius.github.com/"
                }
            ],
            "description": "A small, lightweight utility to instantiate objects in PHP without invoking their constructors",
            "homepage": "https://github.com/doctrine/instantiator",
            "keywords": [
                "constructor",
                "instantiate"
            ],
            "time": "2015-06-14 21:17:01"
        },
        {
            "name": "fabpot/php-cs-fixer",
            "version": "v1.9",
            "source": {
                "type": "git",
                "url": "https://github.com/FriendsOfPHP/PHP-CS-Fixer.git",
                "reference": "ef528b9d3f1dd66197baabf8f77c8402c62bb9fc"
            },
            "dist": {
                "type": "zip",
                "url": "https://api.github.com/repos/FriendsOfPHP/PHP-CS-Fixer/zipball/ef528b9d3f1dd66197baabf8f77c8402c62bb9fc",
                "reference": "ef528b9d3f1dd66197baabf8f77c8402c62bb9fc",
                "shasum": ""
            },
            "require": {
                "ext-tokenizer": "*",
                "php": ">=5.3.6",
                "sebastian/diff": "~1.1",
                "symfony/console": "~2.3",
                "symfony/event-dispatcher": "~2.1",
                "symfony/filesystem": "~2.1",
                "symfony/finder": "~2.1",
                "symfony/process": "~2.3",
                "symfony/stopwatch": "~2.5"
            },
            "require-dev": {
                "satooshi/php-coveralls": "0.7.*@dev"
            },
            "bin": [
                "php-cs-fixer"
            ],
            "type": "application",
            "autoload": {
                "psr-4": {
                    "Symfony\\CS\\": "Symfony/CS/"
                }
            },
            "notification-url": "https://packagist.org/downloads/",
            "license": [
                "MIT"
            ],
            "authors": [
                {
                    "name": "Dariusz Rumiński",
                    "email": "dariusz.ruminski@gmail.com"
                },
                {
                    "name": "Fabien Potencier",
                    "email": "fabien@symfony.com"
                }
            ],
            "description": "A tool to automatically fix PHP code style",
            "time": "2015-06-13 09:30:19"
        },
        {
            "name": "league/climate",
            "version": "2.6.1",
            "source": {
                "type": "git",
                "url": "https://github.com/thephpleague/climate.git",
                "reference": "28851c909017424f61cc6a62089316313c645d1c"
            },
            "dist": {
                "type": "zip",
                "url": "https://api.github.com/repos/thephpleague/climate/zipball/28851c909017424f61cc6a62089316313c645d1c",
                "reference": "28851c909017424f61cc6a62089316313c645d1c",
                "shasum": ""
            },
            "require": {
                "php": ">=5.4.0"
            },
            "require-dev": {
                "mockery/mockery": "dev-master",
                "phpunit/phpunit": "4.1.*"
            },
            "type": "library",
            "autoload": {
                "psr-4": {
                    "League\\CLImate\\": "src/"
                }
            },
            "notification-url": "https://packagist.org/downloads/",
            "license": [
                "MIT"
            ],
            "authors": [
                {
                    "name": "Joe Tannenbaum",
                    "email": "hey@joe.codes",
                    "homepage": "http://joe.codes/",
                    "role": "Developer"
                }
            ],
            "description": "PHP's best friend for the terminal. CLImate allows you to easily output colored text, special formats, and more.",
            "keywords": [
                "cli",
                "colors",
                "command",
                "php",
                "terminal"
            ],
            "time": "2015-01-18 14:31:58"
        },
        {
            "name": "lusitanian/oauth",
            "version": "v0.3.5",
            "source": {
                "type": "git",
                "url": "https://github.com/Lusitanian/PHPoAuthLib.git",
                "reference": "ac5a1cd5a4519143728dce2213936eea302edf8a"
            },
            "dist": {
                "type": "zip",
                "url": "https://api.github.com/repos/Lusitanian/PHPoAuthLib/zipball/ac5a1cd5a4519143728dce2213936eea302edf8a",
                "reference": "ac5a1cd5a4519143728dce2213936eea302edf8a",
                "shasum": ""
            },
            "require": {
                "php": ">=5.3.0"
            },
            "require-dev": {
                "phpunit/phpunit": "3.7.*",
                "predis/predis": "0.8.*@dev",
                "symfony/http-foundation": "~2.1"
            },
            "suggest": {
                "ext-openssl": "Allows for usage of secure connections with the stream-based HTTP client.",
                "predis/predis": "Allows using the Redis storage backend.",
                "symfony/http-foundation": "Allows using the Symfony Session storage backend."
            },
            "type": "library",
            "extra": {
                "branch-alias": {
                    "dev-master": "0.1-dev"
                }
            },
            "autoload": {
                "psr-0": {
                    "OAuth": "src",
                    "OAuth\\Unit": "tests"
                }
            },
            "notification-url": "https://packagist.org/downloads/",
            "license": [
                "MIT"
            ],
            "authors": [
                {
                    "name": "David Desberg",
                    "email": "david@daviddesberg.com"
                },
                {
                    "name": "Pieter Hordijk",
                    "email": "info@pieterhordijk.com"
                }
            ],
            "description": "PHP 5.3+ oAuth 1/2 Library",
            "keywords": [
                "Authentication",
                "authorization",
                "oauth",
                "security"
            ],
            "time": "2014-09-05 15:19:58"
        },
        {
            "name": "pdepend/pdepend",
            "version": "2.0.6",
            "source": {
                "type": "git",
                "url": "https://github.com/pdepend/pdepend.git",
                "reference": "a15ffcbfbcc4570d4a733ca7b76e9cac0a56c3f4"
            },
            "dist": {
                "type": "zip",
                "url": "https://api.github.com/repos/pdepend/pdepend/zipball/a15ffcbfbcc4570d4a733ca7b76e9cac0a56c3f4",
                "reference": "a15ffcbfbcc4570d4a733ca7b76e9cac0a56c3f4",
                "shasum": ""
            },
            "require": {
                "symfony/config": ">=2.4",
                "symfony/dependency-injection": ">=2.4",
                "symfony/filesystem": ">=2.4"
            },
            "require-dev": {
                "phpunit/phpunit": "4.*@stable",
                "squizlabs/php_codesniffer": "@stable"
            },
            "bin": [
                "src/bin/pdepend"
            ],
            "type": "library",
            "autoload": {
                "psr-0": {
                    "PDepend\\": "src/main/php/"
                }
            },
            "notification-url": "https://packagist.org/downloads/",
            "license": [
                "BSD-3-Clause"
            ],
            "description": "Official version of pdepend to be handled with Composer",
            "time": "2015-03-02 08:06:43"
        },
        {
            "name": "phpmd/phpmd",
            "version": "2.2.3",
            "source": {
                "type": "git",
                "url": "https://github.com/phpmd/phpmd.git",
                "reference": "5eeb5a4d39c8304910b33ae49f8813905346cc35"
            },
            "dist": {
                "type": "zip",
                "url": "https://api.github.com/repos/phpmd/phpmd/zipball/5eeb5a4d39c8304910b33ae49f8813905346cc35",
                "reference": "5eeb5a4d39c8304910b33ae49f8813905346cc35",
                "shasum": ""
            },
            "require": {
                "pdepend/pdepend": "~2.0",
                "php": ">=5.3.0",
                "symfony/config": ">=2.4",
                "symfony/dependency-injection": ">=2.4",
                "symfony/filesystem": ">=2.4"
            },
            "require-dev": {
                "phpunit/phpunit": "*",
                "squizlabs/php_codesniffer": "*"
            },
            "bin": [
                "src/bin/phpmd"
            ],
            "type": "project",
            "autoload": {
                "psr-0": {
                    "PHPMD\\": "src/main/php"
                }
            },
            "notification-url": "https://packagist.org/downloads/",
            "license": [
                "BSD-3-Clause"
            ],
            "authors": [
                {
                    "name": "Manuel Pichler",
                    "email": "github@manuel-pichler.de",
                    "homepage": "https://github.com/manuelpichler",
                    "role": "Project founder"
                },
                {
                    "name": "Other contributors",
                    "homepage": "https://github.com/phpmd/phpmd/graphs/contributors",
                    "role": "Contributors"
                }
            ],
            "description": "PHPMD is a spin-off project of PHP Depend and aims to be a PHP equivalent of the well known Java tool PMD.",
            "homepage": "http://phpmd.org/",
            "keywords": [
                "mess detection",
                "mess detector",
                "pdepend",
                "phpmd",
                "pmd"
            ],
            "time": "2015-05-27 18:16:57"
        },
        {
            "name": "phpunit/php-code-coverage",
            "version": "2.1.5",
            "source": {
                "type": "git",
                "url": "https://github.com/sebastianbergmann/php-code-coverage.git",
                "reference": "be2286cb8c7e1773eded49d9719219e6f74f9e3e"
            },
            "dist": {
                "type": "zip",
                "url": "https://api.github.com/repos/sebastianbergmann/php-code-coverage/zipball/be2286cb8c7e1773eded49d9719219e6f74f9e3e",
                "reference": "be2286cb8c7e1773eded49d9719219e6f74f9e3e",
                "shasum": ""
            },
            "require": {
                "php": ">=5.3.3",
                "phpunit/php-file-iterator": "~1.3",
                "phpunit/php-text-template": "~1.2",
                "phpunit/php-token-stream": "~1.3",
                "sebastian/environment": "~1.0",
                "sebastian/version": "~1.0"
            },
            "require-dev": {
                "ext-xdebug": ">=2.1.4",
                "phpunit/phpunit": "~4"
            },
            "suggest": {
                "ext-dom": "*",
                "ext-xdebug": ">=2.2.1",
                "ext-xmlwriter": "*"
            },
            "type": "library",
            "extra": {
                "branch-alias": {
                    "dev-master": "2.1.x-dev"
                }
            },
            "autoload": {
                "classmap": [
                    "src/"
                ]
            },
            "notification-url": "https://packagist.org/downloads/",
            "license": [
                "BSD-3-Clause"
            ],
            "authors": [
                {
                    "name": "Sebastian Bergmann",
                    "email": "sb@sebastian-bergmann.de",
                    "role": "lead"
                }
            ],
            "description": "Library that provides collection, processing, and rendering functionality for PHP code coverage information.",
            "homepage": "https://github.com/sebastianbergmann/php-code-coverage",
            "keywords": [
                "coverage",
                "testing",
                "xunit"
            ],
            "time": "2015-06-09 13:05:42"
        },
        {
            "name": "phpunit/php-file-iterator",
            "version": "1.3.4",
            "source": {
                "type": "git",
                "url": "https://github.com/sebastianbergmann/php-file-iterator.git",
                "reference": "acd690379117b042d1c8af1fafd61bde001bf6bb"
            },
            "dist": {
                "type": "zip",
                "url": "https://api.github.com/repos/sebastianbergmann/php-file-iterator/zipball/acd690379117b042d1c8af1fafd61bde001bf6bb",
                "reference": "acd690379117b042d1c8af1fafd61bde001bf6bb",
                "shasum": ""
            },
            "require": {
                "php": ">=5.3.3"
            },
            "type": "library",
            "autoload": {
                "classmap": [
                    "File/"
                ]
            },
            "notification-url": "https://packagist.org/downloads/",
            "include-path": [
                ""
            ],
            "license": [
                "BSD-3-Clause"
            ],
            "authors": [
                {
                    "name": "Sebastian Bergmann",
                    "email": "sb@sebastian-bergmann.de",
                    "role": "lead"
                }
            ],
            "description": "FilterIterator implementation that filters files based on a list of suffixes.",
            "homepage": "https://github.com/sebastianbergmann/php-file-iterator/",
            "keywords": [
                "filesystem",
                "iterator"
            ],
            "time": "2013-10-10 15:34:57"
        },
        {
            "name": "phpunit/php-text-template",
            "version": "1.2.0",
            "source": {
                "type": "git",
                "url": "https://github.com/sebastianbergmann/php-text-template.git",
                "reference": "206dfefc0ffe9cebf65c413e3d0e809c82fbf00a"
            },
            "dist": {
                "type": "zip",
                "url": "https://api.github.com/repos/sebastianbergmann/php-text-template/zipball/206dfefc0ffe9cebf65c413e3d0e809c82fbf00a",
                "reference": "206dfefc0ffe9cebf65c413e3d0e809c82fbf00a",
                "shasum": ""
            },
            "require": {
                "php": ">=5.3.3"
            },
            "type": "library",
            "autoload": {
                "classmap": [
                    "Text/"
                ]
            },
            "notification-url": "https://packagist.org/downloads/",
            "include-path": [
                ""
            ],
            "license": [
                "BSD-3-Clause"
            ],
            "authors": [
                {
                    "name": "Sebastian Bergmann",
                    "email": "sb@sebastian-bergmann.de",
                    "role": "lead"
                }
            ],
            "description": "Simple template engine.",
            "homepage": "https://github.com/sebastianbergmann/php-text-template/",
            "keywords": [
                "template"
            ],
            "time": "2014-01-30 17:20:04"
        },
        {
            "name": "phpunit/php-timer",
            "version": "1.0.6",
            "source": {
                "type": "git",
                "url": "https://github.com/sebastianbergmann/php-timer.git",
                "reference": "83fe1bdc5d47658b727595c14da140da92b3d66d"
            },
            "dist": {
                "type": "zip",
                "url": "https://api.github.com/repos/sebastianbergmann/php-timer/zipball/83fe1bdc5d47658b727595c14da140da92b3d66d",
                "reference": "83fe1bdc5d47658b727595c14da140da92b3d66d",
                "shasum": ""
            },
            "require": {
                "php": ">=5.3.3"
            },
            "type": "library",
            "autoload": {
                "classmap": [
                    "src/"
                ]
            },
            "notification-url": "https://packagist.org/downloads/",
            "license": [
                "BSD-3-Clause"
            ],
            "authors": [
                {
                    "name": "Sebastian Bergmann",
                    "email": "sb@sebastian-bergmann.de",
                    "role": "lead"
                }
            ],
            "description": "Utility class for timing",
            "homepage": "https://github.com/sebastianbergmann/php-timer/",
            "keywords": [
                "timer"
            ],
            "time": "2015-06-13 07:35:30"
        },
        {
            "name": "phpunit/php-token-stream",
            "version": "1.4.2",
            "source": {
                "type": "git",
                "url": "https://github.com/sebastianbergmann/php-token-stream.git",
                "reference": "db63be1159c81df649cd0260e30249a586d4129e"
            },
            "dist": {
                "type": "zip",
                "url": "https://api.github.com/repos/sebastianbergmann/php-token-stream/zipball/db63be1159c81df649cd0260e30249a586d4129e",
                "reference": "db63be1159c81df649cd0260e30249a586d4129e",
                "shasum": ""
            },
            "require": {
                "ext-tokenizer": "*",
                "php": ">=5.3.3"
            },
            "require-dev": {
                "phpunit/phpunit": "~4.2"
            },
            "type": "library",
            "extra": {
                "branch-alias": {
                    "dev-master": "1.4-dev"
                }
            },
            "autoload": {
                "classmap": [
                    "src/"
                ]
            },
            "notification-url": "https://packagist.org/downloads/",
            "license": [
                "BSD-3-Clause"
            ],
            "authors": [
                {
                    "name": "Sebastian Bergmann",
                    "email": "sebastian@phpunit.de"
                }
            ],
            "description": "Wrapper around PHP's tokenizer extension.",
            "homepage": "https://github.com/sebastianbergmann/php-token-stream/",
            "keywords": [
                "tokenizer"
            ],
            "time": "2015-06-12 07:34:24"
        },
        {
            "name": "phpunit/phpunit",
            "version": "4.1.0",
            "source": {
                "type": "git",
                "url": "https://github.com/sebastianbergmann/phpunit.git",
                "reference": "efb1b1334605594417a3bd466477772d06d460a8"
            },
            "dist": {
                "type": "zip",
                "url": "https://api.github.com/repos/sebastianbergmann/phpunit/zipball/efb1b1334605594417a3bd466477772d06d460a8",
                "reference": "efb1b1334605594417a3bd466477772d06d460a8",
                "shasum": ""
            },
            "require": {
                "ext-dom": "*",
                "ext-json": "*",
                "ext-pcre": "*",
                "ext-reflection": "*",
                "ext-spl": "*",
                "php": ">=5.3.3",
                "phpunit/php-code-coverage": "~2.0",
                "phpunit/php-file-iterator": "~1.3.1",
                "phpunit/php-text-template": "~1.2",
                "phpunit/php-timer": "~1.0.2",
                "phpunit/phpunit-mock-objects": "~2.1",
                "sebastian/comparator": "~1.0",
                "sebastian/diff": "~1.1",
                "sebastian/environment": "~1.0",
                "sebastian/exporter": "~1.0",
                "sebastian/version": "~1.0",
                "symfony/yaml": "~2.0"
            },
            "suggest": {
                "phpunit/php-invoker": "~1.1"
            },
            "bin": [
                "phpunit"
            ],
            "type": "library",
            "extra": {
                "branch-alias": {
                    "dev-master": "4.1.x-dev"
                }
            },
            "autoload": {
                "classmap": [
                    "src/"
                ]
            },
            "notification-url": "https://packagist.org/downloads/",
            "include-path": [
                "",
                "../../symfony/yaml/"
            ],
            "license": [
                "BSD-3-Clause"
            ],
            "authors": [
                {
                    "name": "Sebastian Bergmann",
                    "email": "sebastian@phpunit.de",
                    "role": "lead"
                }
            ],
            "description": "The PHP Unit Testing framework.",
            "homepage": "http://www.phpunit.de/",
            "keywords": [
                "phpunit",
                "testing",
                "xunit"
            ],
            "time": "2014-05-02 07:13:40"
        },
        {
            "name": "phpunit/phpunit-mock-objects",
            "version": "2.3.4",
            "source": {
                "type": "git",
                "url": "https://github.com/sebastianbergmann/phpunit-mock-objects.git",
                "reference": "92408bb1968a81b3217a6fdf6c1a198da83caa35"
            },
            "dist": {
                "type": "zip",
                "url": "https://api.github.com/repos/sebastianbergmann/phpunit-mock-objects/zipball/92408bb1968a81b3217a6fdf6c1a198da83caa35",
                "reference": "92408bb1968a81b3217a6fdf6c1a198da83caa35",
                "shasum": ""
            },
            "require": {
                "doctrine/instantiator": "~1.0,>=1.0.2",
                "php": ">=5.3.3",
                "phpunit/php-text-template": "~1.2"
            },
            "require-dev": {
                "phpunit/phpunit": "~4.4"
            },
            "suggest": {
                "ext-soap": "*"
            },
            "type": "library",
            "extra": {
                "branch-alias": {
                    "dev-master": "2.3.x-dev"
                }
            },
            "autoload": {
                "classmap": [
                    "src/"
                ]
            },
            "notification-url": "https://packagist.org/downloads/",
            "license": [
                "BSD-3-Clause"
            ],
            "authors": [
                {
                    "name": "Sebastian Bergmann",
                    "email": "sb@sebastian-bergmann.de",
                    "role": "lead"
                }
            ],
            "description": "Mock Object library for PHPUnit",
            "homepage": "https://github.com/sebastianbergmann/phpunit-mock-objects/",
            "keywords": [
                "mock",
                "xunit"
            ],
            "time": "2015-06-11 15:55:48"
        },
        {
            "name": "sebastian/comparator",
            "version": "1.1.1",
            "source": {
                "type": "git",
                "url": "https://github.com/sebastianbergmann/comparator.git",
                "reference": "1dd8869519a225f7f2b9eb663e225298fade819e"
            },
            "dist": {
                "type": "zip",
                "url": "https://api.github.com/repos/sebastianbergmann/comparator/zipball/1dd8869519a225f7f2b9eb663e225298fade819e",
                "reference": "1dd8869519a225f7f2b9eb663e225298fade819e",
                "shasum": ""
            },
            "require": {
                "php": ">=5.3.3",
                "sebastian/diff": "~1.2",
                "sebastian/exporter": "~1.2"
            },
            "require-dev": {
                "phpunit/phpunit": "~4.4"
            },
            "type": "library",
            "extra": {
                "branch-alias": {
                    "dev-master": "1.1.x-dev"
                }
            },
            "autoload": {
                "classmap": [
                    "src/"
                ]
            },
            "notification-url": "https://packagist.org/downloads/",
            "license": [
                "BSD-3-Clause"
            ],
            "authors": [
                {
                    "name": "Jeff Welch",
                    "email": "whatthejeff@gmail.com"
                },
                {
                    "name": "Volker Dusch",
                    "email": "github@wallbash.com"
                },
                {
                    "name": "Bernhard Schussek",
                    "email": "bschussek@2bepublished.at"
                },
                {
                    "name": "Sebastian Bergmann",
                    "email": "sebastian@phpunit.de"
                }
            ],
            "description": "Provides the functionality to compare PHP values for equality",
            "homepage": "http://www.github.com/sebastianbergmann/comparator",
            "keywords": [
                "comparator",
                "compare",
                "equality"
            ],
            "time": "2015-01-29 16:28:08"
        },
        {
            "name": "sebastian/diff",
            "version": "1.3.0",
            "source": {
                "type": "git",
                "url": "https://github.com/sebastianbergmann/diff.git",
                "reference": "863df9687835c62aa423a22412d26fa2ebde3fd3"
            },
            "dist": {
                "type": "zip",
                "url": "https://api.github.com/repos/sebastianbergmann/diff/zipball/863df9687835c62aa423a22412d26fa2ebde3fd3",
                "reference": "863df9687835c62aa423a22412d26fa2ebde3fd3",
                "shasum": ""
            },
            "require": {
                "php": ">=5.3.3"
            },
            "require-dev": {
                "phpunit/phpunit": "~4.2"
            },
            "type": "library",
            "extra": {
                "branch-alias": {
                    "dev-master": "1.3-dev"
                }
            },
            "autoload": {
                "classmap": [
                    "src/"
                ]
            },
            "notification-url": "https://packagist.org/downloads/",
            "license": [
                "BSD-3-Clause"
            ],
            "authors": [
                {
                    "name": "Kore Nordmann",
                    "email": "mail@kore-nordmann.de"
                },
                {
                    "name": "Sebastian Bergmann",
                    "email": "sebastian@phpunit.de"
                }
            ],
            "description": "Diff implementation",
            "homepage": "http://www.github.com/sebastianbergmann/diff",
            "keywords": [
                "diff"
            ],
            "time": "2015-02-22 15:13:53"
        },
        {
            "name": "sebastian/environment",
            "version": "1.2.2",
            "source": {
                "type": "git",
                "url": "https://github.com/sebastianbergmann/environment.git",
                "reference": "5a8c7d31914337b69923db26c4221b81ff5a196e"
            },
            "dist": {
                "type": "zip",
                "url": "https://api.github.com/repos/sebastianbergmann/environment/zipball/5a8c7d31914337b69923db26c4221b81ff5a196e",
                "reference": "5a8c7d31914337b69923db26c4221b81ff5a196e",
                "shasum": ""
            },
            "require": {
                "php": ">=5.3.3"
            },
            "require-dev": {
                "phpunit/phpunit": "~4.4"
            },
            "type": "library",
            "extra": {
                "branch-alias": {
                    "dev-master": "1.3.x-dev"
                }
            },
            "autoload": {
                "classmap": [
                    "src/"
                ]
            },
            "notification-url": "https://packagist.org/downloads/",
            "license": [
                "BSD-3-Clause"
            ],
            "authors": [
                {
                    "name": "Sebastian Bergmann",
                    "email": "sebastian@phpunit.de"
                }
            ],
            "description": "Provides functionality to handle HHVM/PHP environments",
            "homepage": "http://www.github.com/sebastianbergmann/environment",
            "keywords": [
                "Xdebug",
                "environment",
                "hhvm"
            ],
            "time": "2015-01-01 10:01:08"
        },
        {
            "name": "sebastian/exporter",
            "version": "1.2.0",
            "source": {
                "type": "git",
                "url": "https://github.com/sebastianbergmann/exporter.git",
                "reference": "84839970d05254c73cde183a721c7af13aede943"
            },
            "dist": {
                "type": "zip",
                "url": "https://api.github.com/repos/sebastianbergmann/exporter/zipball/84839970d05254c73cde183a721c7af13aede943",
                "reference": "84839970d05254c73cde183a721c7af13aede943",
                "shasum": ""
            },
            "require": {
                "php": ">=5.3.3",
                "sebastian/recursion-context": "~1.0"
            },
            "require-dev": {
                "phpunit/phpunit": "~4.4"
            },
            "type": "library",
            "extra": {
                "branch-alias": {
                    "dev-master": "1.2.x-dev"
                }
            },
            "autoload": {
                "classmap": [
                    "src/"
                ]
            },
            "notification-url": "https://packagist.org/downloads/",
            "license": [
                "BSD-3-Clause"
            ],
            "authors": [
                {
                    "name": "Jeff Welch",
                    "email": "whatthejeff@gmail.com"
                },
                {
                    "name": "Volker Dusch",
                    "email": "github@wallbash.com"
                },
                {
                    "name": "Bernhard Schussek",
                    "email": "bschussek@2bepublished.at"
                },
                {
                    "name": "Sebastian Bergmann",
                    "email": "sebastian@phpunit.de"
                },
                {
                    "name": "Adam Harvey",
                    "email": "aharvey@php.net"
                }
            ],
            "description": "Provides the functionality to export PHP variables for visualization",
            "homepage": "http://www.github.com/sebastianbergmann/exporter",
            "keywords": [
                "export",
                "exporter"
            ],
            "time": "2015-01-27 07:23:06"
        },
        {
            "name": "sebastian/recursion-context",
            "version": "1.0.0",
            "source": {
                "type": "git",
                "url": "https://github.com/sebastianbergmann/recursion-context.git",
                "reference": "3989662bbb30a29d20d9faa04a846af79b276252"
            },
            "dist": {
                "type": "zip",
                "url": "https://api.github.com/repos/sebastianbergmann/recursion-context/zipball/3989662bbb30a29d20d9faa04a846af79b276252",
                "reference": "3989662bbb30a29d20d9faa04a846af79b276252",
                "shasum": ""
            },
            "require": {
                "php": ">=5.3.3"
            },
            "require-dev": {
                "phpunit/phpunit": "~4.4"
            },
            "type": "library",
            "extra": {
                "branch-alias": {
                    "dev-master": "1.0.x-dev"
                }
            },
            "autoload": {
                "classmap": [
                    "src/"
                ]
            },
            "notification-url": "https://packagist.org/downloads/",
            "license": [
                "BSD-3-Clause"
            ],
            "authors": [
                {
                    "name": "Jeff Welch",
                    "email": "whatthejeff@gmail.com"
                },
                {
                    "name": "Sebastian Bergmann",
                    "email": "sebastian@phpunit.de"
                },
                {
                    "name": "Adam Harvey",
                    "email": "aharvey@php.net"
                }
            ],
            "description": "Provides functionality to recursively process PHP variables",
            "homepage": "http://www.github.com/sebastianbergmann/recursion-context",
            "time": "2015-01-24 09:48:32"
        },
        {
            "name": "sebastian/version",
            "version": "1.0.5",
            "source": {
                "type": "git",
                "url": "https://github.com/sebastianbergmann/version.git",
                "reference": "ab931d46cd0d3204a91e1b9a40c4bc13032b58e4"
            },
            "dist": {
                "type": "zip",
                "url": "https://api.github.com/repos/sebastianbergmann/version/zipball/ab931d46cd0d3204a91e1b9a40c4bc13032b58e4",
                "reference": "ab931d46cd0d3204a91e1b9a40c4bc13032b58e4",
                "shasum": ""
            },
            "type": "library",
            "autoload": {
                "classmap": [
                    "src/"
                ]
            },
            "notification-url": "https://packagist.org/downloads/",
            "license": [
                "BSD-3-Clause"
            ],
            "authors": [
                {
                    "name": "Sebastian Bergmann",
                    "email": "sebastian@phpunit.de",
                    "role": "lead"
                }
            ],
            "description": "Library that helps with managing the version number of Git-hosted PHP projects",
            "homepage": "https://github.com/sebastianbergmann/version",
            "time": "2015-02-24 06:35:25"
        },
        {
            "name": "sjparkinson/static-review",
            "version": "4.1.1",
            "source": {
                "type": "git",
                "url": "https://github.com/sjparkinson/static-review.git",
                "reference": "493c3410cf146a12fca84209bad126c494e125f0"
            },
            "dist": {
                "type": "zip",
                "url": "https://api.github.com/repos/sjparkinson/static-review/zipball/493c3410cf146a12fca84209bad126c494e125f0",
                "reference": "493c3410cf146a12fca84209bad126c494e125f0",
                "shasum": ""
            },
            "require": {
                "league/climate": "~2.0",
                "php": ">=5.4.0",
                "symfony/console": "~2.0",
                "symfony/process": "~2.0"
            },
            "require-dev": {
                "mockery/mockery": "~0.9",
                "phpunit/phpunit": "~4.0",
                "sensiolabs/security-checker": "~2.0",
                "squizlabs/php_codesniffer": "~1.0"
            },
            "suggest": {
                "sensiolabs/security-checker": "Required for ComposerSecurityReview.",
                "squizlabs/php_codesniffer": "Required for PhpCodeSnifferReview."
            },
            "bin": [
                "bin/static-review.php"
            ],
            "type": "library",
            "autoload": {
                "psr-4": {
                    "StaticReview\\": "src/"
                }
            },
            "notification-url": "https://packagist.org/downloads/",
            "license": [
                "MIT"
            ],
            "authors": [
                {
                    "name": "Samuel Parkinson",
                    "email": "sam.james.parkinson@gmail.com",
                    "homepage": "http://samp.im"
                }
            ],
            "description": "An extendable framework for version control hooks.",
            "time": "2014-09-22 08:40:36"
        },
        {
            "name": "squizlabs/php_codesniffer",
            "version": "1.5.3",
            "source": {
                "type": "git",
                "url": "https://github.com/squizlabs/PHP_CodeSniffer.git",
                "reference": "396178ada8499ec492363587f037125bf7b07fcc"
            },
            "dist": {
                "type": "zip",
                "url": "https://api.github.com/repos/squizlabs/PHP_CodeSniffer/zipball/396178ada8499ec492363587f037125bf7b07fcc",
                "reference": "396178ada8499ec492363587f037125bf7b07fcc",
                "shasum": ""
            },
            "require": {
                "ext-tokenizer": "*",
                "php": ">=5.1.2"
            },
            "suggest": {
                "phpunit/php-timer": "dev-master"
            },
            "bin": [
                "scripts/phpcs"
            ],
            "type": "library",
            "extra": {
                "branch-alias": {
                    "dev-phpcs-fixer": "2.0.x-dev"
                }
            },
            "autoload": {
                "classmap": [
                    "CodeSniffer.php",
                    "CodeSniffer/CLI.php",
                    "CodeSniffer/Exception.php",
                    "CodeSniffer/File.php",
                    "CodeSniffer/Report.php",
                    "CodeSniffer/Reporting.php",
                    "CodeSniffer/Sniff.php",
                    "CodeSniffer/Tokens.php",
                    "CodeSniffer/Reports/",
                    "CodeSniffer/CommentParser/",
                    "CodeSniffer/Tokenizers/",
                    "CodeSniffer/DocGenerators/",
                    "CodeSniffer/Standards/AbstractPatternSniff.php",
                    "CodeSniffer/Standards/AbstractScopeSniff.php",
                    "CodeSniffer/Standards/AbstractVariableSniff.php",
                    "CodeSniffer/Standards/IncorrectPatternException.php",
                    "CodeSniffer/Standards/Generic/Sniffs/",
                    "CodeSniffer/Standards/MySource/Sniffs/",
                    "CodeSniffer/Standards/PEAR/Sniffs/",
                    "CodeSniffer/Standards/PSR1/Sniffs/",
                    "CodeSniffer/Standards/PSR2/Sniffs/",
                    "CodeSniffer/Standards/Squiz/Sniffs/",
                    "CodeSniffer/Standards/Zend/Sniffs/"
                ]
            },
            "notification-url": "https://packagist.org/downloads/",
            "license": [
                "BSD-3-Clause"
            ],
            "authors": [
                {
                    "name": "Greg Sherwood",
                    "role": "lead"
                }
            ],
            "description": "PHP_CodeSniffer tokenises PHP, JavaScript and CSS files and detects violations of a defined set of coding standards.",
            "homepage": "http://www.squizlabs.com/php-codesniffer",
            "keywords": [
                "phpcs",
                "standards"
            ],
            "time": "2014-05-01 03:07:07"
        },
        {
            "name": "symfony/config",
            "version": "v2.7.1",
            "source": {
                "type": "git",
                "url": "https://github.com/symfony/Config.git",
                "reference": "58ded81f1f582a87c528ef3dae9a859f78b5f374"
            },
            "dist": {
                "type": "zip",
                "url": "https://api.github.com/repos/symfony/Config/zipball/58ded81f1f582a87c528ef3dae9a859f78b5f374",
                "reference": "58ded81f1f582a87c528ef3dae9a859f78b5f374",
                "shasum": ""
            },
            "require": {
                "php": ">=5.3.9",
                "symfony/filesystem": "~2.3"
            },
            "require-dev": {
                "symfony/phpunit-bridge": "~2.7"
            },
            "type": "library",
            "extra": {
                "branch-alias": {
                    "dev-master": "2.7-dev"
                }
            },
            "autoload": {
                "psr-4": {
                    "Symfony\\Component\\Config\\": ""
                }
            },
            "notification-url": "https://packagist.org/downloads/",
            "license": [
                "MIT"
            ],
            "authors": [
                {
                    "name": "Fabien Potencier",
                    "email": "fabien@symfony.com"
                },
                {
                    "name": "Symfony Community",
                    "homepage": "https://symfony.com/contributors"
                }
            ],
            "description": "Symfony Config Component",
            "homepage": "https://symfony.com",
            "time": "2015-06-11 14:06:56"
        },
        {
            "name": "symfony/dependency-injection",
            "version": "v2.7.1",
            "source": {
                "type": "git",
                "url": "https://github.com/symfony/DependencyInjection.git",
                "reference": "1a409e52a38ec891de0a7a61a191d1c62080b69d"
            },
            "dist": {
                "type": "zip",
                "url": "https://api.github.com/repos/symfony/DependencyInjection/zipball/1a409e52a38ec891de0a7a61a191d1c62080b69d",
                "reference": "1a409e52a38ec891de0a7a61a191d1c62080b69d",
                "shasum": ""
            },
            "require": {
                "php": ">=5.3.9"
            },
            "conflict": {
                "symfony/expression-language": "<2.6"
            },
            "require-dev": {
                "symfony/config": "~2.2",
                "symfony/expression-language": "~2.6",
                "symfony/phpunit-bridge": "~2.7",
                "symfony/yaml": "~2.1"
            },
            "suggest": {
                "symfony/config": "",
                "symfony/proxy-manager-bridge": "Generate service proxies to lazy load them",
                "symfony/yaml": ""
            },
            "type": "library",
            "extra": {
                "branch-alias": {
                    "dev-master": "2.7-dev"
                }
            },
            "autoload": {
                "psr-4": {
                    "Symfony\\Component\\DependencyInjection\\": ""
                }
            },
            "notification-url": "https://packagist.org/downloads/",
            "license": [
                "MIT"
            ],
            "authors": [
                {
                    "name": "Fabien Potencier",
                    "email": "fabien@symfony.com"
                },
                {
                    "name": "Symfony Community",
                    "homepage": "https://symfony.com/contributors"
                }
            ],
            "description": "Symfony DependencyInjection Component",
            "homepage": "https://symfony.com",
            "time": "2015-06-11 19:13:11"
        },
        {
            "name": "symfony/event-dispatcher",
            "version": "v2.7.1",
            "source": {
                "type": "git",
                "url": "https://github.com/symfony/EventDispatcher.git",
                "reference": "be3c5ff8d503c46768aeb78ce6333051aa6f26d9"
            },
            "dist": {
                "type": "zip",
                "url": "https://api.github.com/repos/symfony/EventDispatcher/zipball/be3c5ff8d503c46768aeb78ce6333051aa6f26d9",
                "reference": "be3c5ff8d503c46768aeb78ce6333051aa6f26d9",
                "shasum": ""
            },
            "require": {
                "php": ">=5.3.9"
            },
            "require-dev": {
                "psr/log": "~1.0",
                "symfony/config": "~2.0,>=2.0.5",
                "symfony/dependency-injection": "~2.6",
                "symfony/expression-language": "~2.6",
                "symfony/phpunit-bridge": "~2.7",
                "symfony/stopwatch": "~2.3"
            },
            "suggest": {
                "symfony/dependency-injection": "",
                "symfony/http-kernel": ""
            },
            "type": "library",
            "extra": {
                "branch-alias": {
                    "dev-master": "2.7-dev"
                }
            },
            "autoload": {
                "psr-4": {
                    "Symfony\\Component\\EventDispatcher\\": ""
                }
            },
            "notification-url": "https://packagist.org/downloads/",
            "license": [
                "MIT"
            ],
            "authors": [
                {
                    "name": "Fabien Potencier",
                    "email": "fabien@symfony.com"
                },
                {
                    "name": "Symfony Community",
                    "homepage": "https://symfony.com/contributors"
                }
            ],
            "description": "Symfony EventDispatcher Component",
            "homepage": "https://symfony.com",
            "time": "2015-06-08 09:37:21"
        },
        {
            "name": "symfony/filesystem",
            "version": "v2.7.1",
            "source": {
                "type": "git",
                "url": "https://github.com/symfony/Filesystem.git",
                "reference": "a0d43eb3e17d4f4c6990289805a488a0482a07f3"
            },
            "dist": {
                "type": "zip",
                "url": "https://api.github.com/repos/symfony/Filesystem/zipball/a0d43eb3e17d4f4c6990289805a488a0482a07f3",
                "reference": "a0d43eb3e17d4f4c6990289805a488a0482a07f3",
                "shasum": ""
            },
            "require": {
                "php": ">=5.3.9"
            },
            "require-dev": {
                "symfony/phpunit-bridge": "~2.7"
            },
            "type": "library",
            "extra": {
                "branch-alias": {
                    "dev-master": "2.7-dev"
                }
            },
            "autoload": {
                "psr-4": {
                    "Symfony\\Component\\Filesystem\\": ""
                }
            },
            "notification-url": "https://packagist.org/downloads/",
            "license": [
                "MIT"
            ],
            "authors": [
                {
                    "name": "Fabien Potencier",
                    "email": "fabien@symfony.com"
                },
                {
                    "name": "Symfony Community",
                    "homepage": "https://symfony.com/contributors"
                }
            ],
            "description": "Symfony Filesystem Component",
            "homepage": "https://symfony.com",
            "time": "2015-06-08 09:37:21"
        },
        {
            "name": "symfony/stopwatch",
            "version": "v2.7.1",
            "source": {
                "type": "git",
                "url": "https://github.com/symfony/Stopwatch.git",
                "reference": "c653f1985f6c2b7dbffd04d48b9c0a96aaef814b"
            },
            "dist": {
                "type": "zip",
                "url": "https://api.github.com/repos/symfony/Stopwatch/zipball/c653f1985f6c2b7dbffd04d48b9c0a96aaef814b",
                "reference": "c653f1985f6c2b7dbffd04d48b9c0a96aaef814b",
                "shasum": ""
            },
            "require": {
                "php": ">=5.3.9"
            },
            "require-dev": {
                "symfony/phpunit-bridge": "~2.7"
            },
            "type": "library",
            "extra": {
                "branch-alias": {
                    "dev-master": "2.7-dev"
                }
            },
            "autoload": {
                "psr-4": {
                    "Symfony\\Component\\Stopwatch\\": ""
                }
            },
            "notification-url": "https://packagist.org/downloads/",
            "license": [
                "MIT"
            ],
            "authors": [
                {
                    "name": "Fabien Potencier",
                    "email": "fabien@symfony.com"
                },
                {
                    "name": "Symfony Community",
                    "homepage": "https://symfony.com/contributors"
                }
            ],
            "description": "Symfony Stopwatch Component",
            "homepage": "https://symfony.com",
            "time": "2015-06-04 20:11:48"
        },
        {
            "name": "symfony/yaml",
            "version": "v2.7.1",
            "source": {
                "type": "git",
                "url": "https://github.com/symfony/Yaml.git",
                "reference": "9808e75c609a14f6db02f70fccf4ca4aab53c160"
            },
            "dist": {
                "type": "zip",
                "url": "https://api.github.com/repos/symfony/Yaml/zipball/9808e75c609a14f6db02f70fccf4ca4aab53c160",
                "reference": "9808e75c609a14f6db02f70fccf4ca4aab53c160",
                "shasum": ""
            },
            "require": {
                "php": ">=5.3.9"
            },
            "require-dev": {
                "symfony/phpunit-bridge": "~2.7"
            },
            "type": "library",
            "extra": {
                "branch-alias": {
                    "dev-master": "2.7-dev"
                }
            },
            "autoload": {
                "psr-4": {
                    "Symfony\\Component\\Yaml\\": ""
                }
            },
            "notification-url": "https://packagist.org/downloads/",
            "license": [
                "MIT"
            ],
            "authors": [
                {
                    "name": "Fabien Potencier",
                    "email": "fabien@symfony.com"
                },
                {
                    "name": "Symfony Community",
                    "homepage": "https://symfony.com/contributors"
                }
            ],
            "description": "Symfony Yaml Component",
            "homepage": "https://symfony.com",
            "time": "2015-06-10 15:30:22"
        }
    ],
    "aliases": [],
    "minimum-stability": "alpha",
    "stability-flags": {
        "composer/composer": 15,
        "phpmd/phpmd": 0
    },
    "prefer-stable": true,
    "prefer-lowest": false,
    "platform": {
        "php": "~5.5.0|~5.6.0"
    },
    "platform-dev": {
        "lib-libxml": "*",
        "ext-ctype": "*",
        "ext-gd": "*",
        "ext-spl": "*",
        "ext-dom": "*",
        "ext-simplexml": "*",
        "ext-mcrypt": "*",
        "ext-hash": "*",
        "ext-curl": "*",
        "ext-iconv": "*",
        "ext-intl": "*",
        "ext-xsl": "*"
    }
}<|MERGE_RESOLUTION|>--- conflicted
+++ resolved
@@ -4,11 +4,7 @@
         "Read more about it at https://getcomposer.org/doc/01-basic-usage.md#composer-lock-the-lock-file",
         "This file is @generated automatically"
     ],
-<<<<<<< HEAD
-    "hash": "7a8ed6f3b6ceecc459b71e6944a8416a",
-=======
     "hash": "a62e70bed8efa22bebb0fedf63b51925",
->>>>>>> e09e9798
     "packages": [
         {
             "name": "composer/composer",
