{
    "_readme": [
        "This file locks the dependencies of your project to a known state",
        "Read more about it at https://getcomposer.org/doc/01-basic-usage.md#composer-lock-the-lock-file",
        "This file is @generated automatically"
    ],
<<<<<<< HEAD
    "hash": "0ebe9091eb133a396e0055f86fdb3023",
=======
    "hash": "11b659a5fa668aafd9aca0cd9ba8cc1e",
>>>>>>> 66f925fd
    "packages": [
        {
            "name": "composer/composer",
            "version": "1.0.0-alpha10",
            "source": {
                "type": "git",
                "url": "https://github.com/composer/composer.git",
                "reference": "775f6cd5c633facf2e7b99611fdcaa900b58ddb7"
            },
            "dist": {
                "type": "zip",
                "url": "https://api.github.com/repos/composer/composer/zipball/775f6cd5c633facf2e7b99611fdcaa900b58ddb7",
                "reference": "775f6cd5c633facf2e7b99611fdcaa900b58ddb7",
                "shasum": ""
            },
            "require": {
                "justinrainbow/json-schema": "~1.4",
                "php": ">=5.3.2",
                "seld/jsonlint": "~1.0",
                "symfony/console": "~2.5",
                "symfony/finder": "~2.2",
                "symfony/process": "~2.1"
            },
            "require-dev": {
                "phpunit/phpunit": "~4.5"
            },
            "suggest": {
                "ext-openssl": "Enabling the openssl extension allows you to access https URLs for repositories and packages",
                "ext-zip": "Enabling the zip extension allows you to unzip archives, and allows gzip compression of all internet traffic"
            },
            "bin": [
                "bin/composer"
            ],
            "type": "library",
            "extra": {
                "branch-alias": {
                    "dev-master": "1.0-dev"
                }
            },
            "autoload": {
                "psr-0": {
                    "Composer": "src/"
                }
            },
            "notification-url": "https://packagist.org/downloads/",
            "license": [
                "MIT"
            ],
            "authors": [
                {
                    "name": "Nils Adermann",
                    "email": "naderman@naderman.de",
                    "homepage": "http://www.naderman.de"
                },
                {
                    "name": "Jordi Boggiano",
                    "email": "j.boggiano@seld.be",
                    "homepage": "http://seld.be"
                }
            ],
            "description": "Composer helps you declare, manage and install dependencies of PHP projects, ensuring you have the right stack everywhere.",
            "homepage": "http://getcomposer.org/",
            "keywords": [
                "autoload",
                "dependency",
                "package"
            ],
            "time": "2015-04-14 21:18:51"
        },
        {
            "name": "justinrainbow/json-schema",
            "version": "1.4.1",
            "source": {
                "type": "git",
                "url": "https://github.com/justinrainbow/json-schema.git",
                "reference": "2465fe486c864e30badaa4d005ebdf89dbc503f3"
            },
            "dist": {
                "type": "zip",
                "url": "https://api.github.com/repos/justinrainbow/json-schema/zipball/2465fe486c864e30badaa4d005ebdf89dbc503f3",
                "reference": "2465fe486c864e30badaa4d005ebdf89dbc503f3",
                "shasum": ""
            },
            "require": {
                "php": ">=5.3.0"
            },
            "require-dev": {
                "json-schema/json-schema-test-suite": "1.1.0",
                "phpdocumentor/phpdocumentor": "~2",
                "phpunit/phpunit": "~3.7"
            },
            "bin": [
                "bin/validate-json"
            ],
            "type": "library",
            "extra": {
                "branch-alias": {
                    "dev-master": "1.4.x-dev"
                }
            },
            "autoload": {
                "psr-0": {
                    "JsonSchema": "src/"
                }
            },
            "notification-url": "https://packagist.org/downloads/",
            "license": [
                "BSD-3-Clause"
            ],
            "authors": [
                {
                    "name": "Bruno Prieto Reis",
                    "email": "bruno.p.reis@gmail.com"
                },
                {
                    "name": "Justin Rainbow",
                    "email": "justin.rainbow@gmail.com"
                },
                {
                    "name": "Igor Wiedler",
                    "email": "igor@wiedler.ch"
                },
                {
                    "name": "Robert Schönthal",
                    "email": "seroscho@googlemail.com"
                }
            ],
            "description": "A library to validate a json schema.",
            "homepage": "https://github.com/justinrainbow/json-schema",
            "keywords": [
                "json",
                "schema"
            ],
            "time": "2015-03-27 16:41:39"
        },
        {
            "name": "magento/magento-composer-installer",
            "version": "0.1.4",
            "source": {
                "type": "git",
                "url": "https://github.com/magento/magento-composer-installer.git",
                "reference": "7f03451f71e55d52c2bb07325d56a4e6df322f30"
            },
            "dist": {
                "type": "zip",
                "url": "https://api.github.com/repos/magento/magento-composer-installer/zipball/7f03451f71e55d52c2bb07325d56a4e6df322f30",
                "reference": "7f03451f71e55d52c2bb07325d56a4e6df322f30",
                "shasum": ""
            },
            "require": {
                "composer-plugin-api": "1.0.0"
            },
            "require-dev": {
                "composer/composer": "*@dev",
                "firegento/phpcs": "dev-patch-1",
                "mikey179/vfsstream": "*",
                "phpunit/phpunit": "*",
                "phpunit/phpunit-mock-objects": "dev-master",
                "squizlabs/php_codesniffer": "1.4.7",
                "symfony/process": "*"
            },
            "type": "composer-plugin",
            "extra": {
                "composer-command-registry": [
                    "MagentoHackathon\\Composer\\Magento\\Command\\DeployCommand"
                ],
                "class": "MagentoHackathon\\Composer\\Magento\\Plugin"
            },
            "autoload": {
                "psr-0": {
                    "MagentoHackathon\\Composer\\Magento": "src/"
                }
            },
            "notification-url": "https://packagist.org/downloads/",
            "license": [
                "OSL-3.0"
            ],
            "authors": [
                {
                    "name": "Vinai Kopp",
                    "email": "vinai@netzarbeiter.com"
                },
                {
                    "name": "Daniel Fahlke aka Flyingmana",
                    "email": "flyingmana@googlemail.com"
                },
                {
                    "name": "Jörg Weller",
                    "email": "weller@flagbit.de"
                },
                {
                    "name": "Karl Spies",
                    "email": "karl.spies@gmx.net"
                },
                {
                    "name": "Tobias Vogt",
                    "email": "tobi@webguys.de"
                },
                {
                    "name": "David Fuhr",
                    "email": "fuhr@flagbit.de"
                }
            ],
            "description": "Composer installer for Magento modules",
            "homepage": "https://github.com/magento/magento-composer-installer",
            "keywords": [
                "composer-installer",
                "magento"
            ],
            "time": "2015-03-05 21:40:30"
        },
        {
            "name": "magento/zendframework1",
            "version": "1.12.13",
            "source": {
                "type": "git",
                "url": "https://github.com/magento/zf1.git",
                "reference": "07ce4e9fba448f4aa48acbb1605c68897dac595f"
            },
            "dist": {
                "type": "zip",
                "url": "https://api.github.com/repos/magento/zf1/zipball/07ce4e9fba448f4aa48acbb1605c68897dac595f",
                "reference": "07ce4e9fba448f4aa48acbb1605c68897dac595f",
                "shasum": ""
            },
            "require": {
                "php": ">=5.2.11"
            },
            "require-dev": {
                "phpunit/dbunit": "1.3.*",
                "phpunit/phpunit": "3.7.*"
            },
            "type": "library",
            "extra": {
                "branch-alias": {
                    "dev-master": "1.12.x-dev"
                }
            },
            "autoload": {
                "psr-0": {
                    "Zend_": "library/"
                }
            },
            "notification-url": "https://packagist.org/downloads/",
            "include-path": [
                "library/"
            ],
            "license": [
                "BSD-3-Clause"
            ],
            "description": "Magento Zend Framework 1",
            "homepage": "http://framework.zend.com/",
            "keywords": [
                "ZF1",
                "framework"
            ],
            "time": "2015-06-02 08:04:41"
        },
        {
            "name": "monolog/monolog",
            "version": "1.11.0",
            "source": {
                "type": "git",
                "url": "https://github.com/Seldaek/monolog.git",
                "reference": "ec3961874c43840e96da3a8a1ed20d8c73d7e5aa"
            },
            "dist": {
                "type": "zip",
                "url": "https://api.github.com/repos/Seldaek/monolog/zipball/ec3961874c43840e96da3a8a1ed20d8c73d7e5aa",
                "reference": "ec3961874c43840e96da3a8a1ed20d8c73d7e5aa",
                "shasum": ""
            },
            "require": {
                "php": ">=5.3.0",
                "psr/log": "~1.0"
            },
            "provide": {
                "psr/log-implementation": "1.0.0"
            },
            "require-dev": {
                "aws/aws-sdk-php": "~2.4, >2.4.8",
                "doctrine/couchdb": "~1.0@dev",
                "graylog2/gelf-php": "~1.0",
                "phpunit/phpunit": "~3.7.0",
                "raven/raven": "~0.5",
                "ruflin/elastica": "0.90.*",
                "videlalvaro/php-amqplib": "~2.4"
            },
            "suggest": {
                "aws/aws-sdk-php": "Allow sending log messages to AWS services like DynamoDB",
                "doctrine/couchdb": "Allow sending log messages to a CouchDB server",
                "ext-amqp": "Allow sending log messages to an AMQP server (1.0+ required)",
                "ext-mongo": "Allow sending log messages to a MongoDB server",
                "graylog2/gelf-php": "Allow sending log messages to a GrayLog2 server",
                "raven/raven": "Allow sending log messages to a Sentry server",
                "rollbar/rollbar": "Allow sending log messages to Rollbar",
                "ruflin/elastica": "Allow sending log messages to an Elastic Search server",
                "videlalvaro/php-amqplib": "Allow sending log messages to an AMQP server using php-amqplib"
            },
            "type": "library",
            "extra": {
                "branch-alias": {
                    "dev-master": "1.11.x-dev"
                }
            },
            "autoload": {
                "psr-4": {
                    "Monolog\\": "src/Monolog"
                }
            },
            "notification-url": "https://packagist.org/downloads/",
            "license": [
                "MIT"
            ],
            "authors": [
                {
                    "name": "Jordi Boggiano",
                    "email": "j.boggiano@seld.be",
                    "homepage": "http://seld.be"
                }
            ],
            "description": "Sends your logs to files, sockets, inboxes, databases and various web services",
            "homepage": "http://github.com/Seldaek/monolog",
            "keywords": [
                "log",
                "logging",
                "psr-3"
            ],
            "time": "2014-09-30 13:30:58"
        },
        {
            "name": "oyejorge/less.php",
            "version": "v1.7.0.3",
            "source": {
                "type": "git",
                "url": "https://github.com/oyejorge/less.php.git",
                "reference": "6e08ecb07e6f6d9170c23e8744c58fdd822ad0de"
            },
            "dist": {
                "type": "zip",
                "url": "https://api.github.com/repos/oyejorge/less.php/zipball/6e08ecb07e6f6d9170c23e8744c58fdd822ad0de",
                "reference": "6e08ecb07e6f6d9170c23e8744c58fdd822ad0de",
                "shasum": ""
            },
            "require": {
                "php": ">=5.2"
            },
            "bin": [
                "bin/lessc"
            ],
            "type": "library",
            "autoload": {
                "psr-0": {
                    "Less": "lib/"
                },
                "classmap": [
                    "lessc.inc.php"
                ]
            },
            "notification-url": "https://packagist.org/downloads/",
            "license": [
                "Apache-2.0"
            ],
            "authors": [
                {
                    "name": "Matt Agar",
                    "homepage": "https://github.com/agar"
                },
                {
                    "name": "Martin Jantošovič",
                    "homepage": "https://github.com/Mordred"
                },
                {
                    "name": "Josh Schmidt",
                    "homepage": "https://github.com/oyejorge"
                }
            ],
            "description": "PHP port of the Javascript version of LESS http://lesscss.org",
            "homepage": "http://lessphp.gpeasy.com",
            "keywords": [
                "css",
                "less",
                "less.js",
                "lesscss",
                "php",
                "stylesheet"
            ],
            "time": "2015-03-10 18:12:59"
        },
        {
            "name": "psr/log",
            "version": "1.0.0",
            "source": {
                "type": "git",
                "url": "https://github.com/php-fig/log.git",
                "reference": "fe0936ee26643249e916849d48e3a51d5f5e278b"
            },
            "dist": {
                "type": "zip",
                "url": "https://api.github.com/repos/php-fig/log/zipball/fe0936ee26643249e916849d48e3a51d5f5e278b",
                "reference": "fe0936ee26643249e916849d48e3a51d5f5e278b",
                "shasum": ""
            },
            "type": "library",
            "autoload": {
                "psr-0": {
                    "Psr\\Log\\": ""
                }
            },
            "notification-url": "https://packagist.org/downloads/",
            "license": [
                "MIT"
            ],
            "authors": [
                {
                    "name": "PHP-FIG",
                    "homepage": "http://www.php-fig.org/"
                }
            ],
            "description": "Common interface for logging libraries",
            "keywords": [
                "log",
                "psr",
                "psr-3"
            ],
            "time": "2012-12-21 11:40:51"
        },
        {
            "name": "seld/jsonlint",
            "version": "1.3.1",
            "source": {
                "type": "git",
                "url": "https://github.com/Seldaek/jsonlint.git",
                "reference": "863ae85c6d3ef60ca49cb12bd051c4a0648c40c4"
            },
            "dist": {
                "type": "zip",
                "url": "https://api.github.com/repos/Seldaek/jsonlint/zipball/863ae85c6d3ef60ca49cb12bd051c4a0648c40c4",
                "reference": "863ae85c6d3ef60ca49cb12bd051c4a0648c40c4",
                "shasum": ""
            },
            "require": {
                "php": ">=5.3.0"
            },
            "bin": [
                "bin/jsonlint"
            ],
            "type": "library",
            "autoload": {
                "psr-4": {
                    "Seld\\JsonLint\\": "src/Seld/JsonLint/"
                }
            },
            "notification-url": "https://packagist.org/downloads/",
            "license": [
                "MIT"
            ],
            "authors": [
                {
                    "name": "Jordi Boggiano",
                    "email": "j.boggiano@seld.be",
                    "homepage": "http://seld.be"
                }
            ],
            "description": "JSON Linter",
            "keywords": [
                "json",
                "linter",
                "parser",
                "validator"
            ],
            "time": "2015-01-04 21:18:15"
        },
        {
            "name": "symfony/console",
            "version": "v2.7.0",
            "source": {
                "type": "git",
                "url": "https://github.com/symfony/Console.git",
                "reference": "7f0bec04961c61c961df0cb8c2ae88dbfd83f399"
            },
            "dist": {
                "type": "zip",
                "url": "https://api.github.com/repos/symfony/Console/zipball/7f0bec04961c61c961df0cb8c2ae88dbfd83f399",
                "reference": "7f0bec04961c61c961df0cb8c2ae88dbfd83f399",
                "shasum": ""
            },
            "require": {
                "php": ">=5.3.9"
            },
            "require-dev": {
                "psr/log": "~1.0",
                "symfony/event-dispatcher": "~2.1",
                "symfony/phpunit-bridge": "~2.7",
                "symfony/process": "~2.1"
            },
            "suggest": {
                "psr/log": "For using the console logger",
                "symfony/event-dispatcher": "",
                "symfony/process": ""
            },
            "type": "library",
            "extra": {
                "branch-alias": {
                    "dev-master": "2.7-dev"
                }
            },
            "autoload": {
                "psr-4": {
                    "Symfony\\Component\\Console\\": ""
                }
            },
            "notification-url": "https://packagist.org/downloads/",
            "license": [
                "MIT"
            ],
            "authors": [
                {
                    "name": "Fabien Potencier",
                    "email": "fabien@symfony.com"
                },
                {
                    "name": "Symfony Community",
                    "homepage": "https://symfony.com/contributors"
                }
            ],
            "description": "Symfony Console Component",
            "homepage": "https://symfony.com",
            "time": "2015-05-29 16:22:24"
        },
        {
            "name": "symfony/finder",
            "version": "v2.7.0",
            "source": {
                "type": "git",
                "url": "https://github.com/symfony/Finder.git",
                "reference": "ccb8ed8339cf24824f2ef35dacec30d92ff44368"
            },
            "dist": {
                "type": "zip",
                "url": "https://api.github.com/repos/symfony/Finder/zipball/ccb8ed8339cf24824f2ef35dacec30d92ff44368",
                "reference": "ccb8ed8339cf24824f2ef35dacec30d92ff44368",
                "shasum": ""
            },
            "require": {
                "php": ">=5.3.9"
            },
            "require-dev": {
                "symfony/phpunit-bridge": "~2.7"
            },
            "type": "library",
            "extra": {
                "branch-alias": {
                    "dev-master": "2.7-dev"
                }
            },
            "autoload": {
                "psr-4": {
                    "Symfony\\Component\\Finder\\": ""
                }
            },
            "notification-url": "https://packagist.org/downloads/",
            "license": [
                "MIT"
            ],
            "authors": [
                {
                    "name": "Fabien Potencier",
                    "email": "fabien@symfony.com"
                },
                {
                    "name": "Symfony Community",
                    "homepage": "https://symfony.com/contributors"
                }
            ],
            "description": "Symfony Finder Component",
            "homepage": "https://symfony.com",
            "time": "2015-05-15 14:02:48"
        },
        {
            "name": "symfony/process",
            "version": "v2.7.0",
            "source": {
                "type": "git",
                "url": "https://github.com/symfony/Process.git",
                "reference": "e0a82b58e36afc60f8e79b8bc85a22bb064077c1"
            },
            "dist": {
                "type": "zip",
                "url": "https://api.github.com/repos/symfony/Process/zipball/e0a82b58e36afc60f8e79b8bc85a22bb064077c1",
                "reference": "e0a82b58e36afc60f8e79b8bc85a22bb064077c1",
                "shasum": ""
            },
            "require": {
                "php": ">=5.3.9"
            },
            "require-dev": {
                "symfony/phpunit-bridge": "~2.7"
            },
            "type": "library",
            "extra": {
                "branch-alias": {
                    "dev-master": "2.7-dev"
                }
            },
            "autoload": {
                "psr-4": {
                    "Symfony\\Component\\Process\\": ""
                }
            },
            "notification-url": "https://packagist.org/downloads/",
            "license": [
                "MIT"
            ],
            "authors": [
                {
                    "name": "Fabien Potencier",
                    "email": "fabien@symfony.com"
                },
                {
                    "name": "Symfony Community",
                    "homepage": "https://symfony.com/contributors"
                }
            ],
            "description": "Symfony Process Component",
            "homepage": "https://symfony.com",
            "time": "2015-05-15 13:33:16"
        },
        {
            "name": "tubalmartin/cssmin",
            "version": "v2.4.8-p4",
            "source": {
                "type": "git",
                "url": "https://github.com/tubalmartin/YUI-CSS-compressor-PHP-port.git",
                "reference": "fe84d71e8420243544c0ce3bd0f5d7c1936b0f90"
            },
            "dist": {
                "type": "zip",
                "url": "https://api.github.com/repos/tubalmartin/YUI-CSS-compressor-PHP-port/zipball/fe84d71e8420243544c0ce3bd0f5d7c1936b0f90",
                "reference": "fe84d71e8420243544c0ce3bd0f5d7c1936b0f90",
                "shasum": ""
            },
            "require": {
                "php": ">=5.0.0"
            },
            "type": "library",
            "autoload": {
                "classmap": [
                    "cssmin.php"
                ]
            },
            "notification-url": "https://packagist.org/downloads/",
            "license": [
                "BSD-3-Clause"
            ],
            "authors": [
                {
                    "name": "Túbal Martín",
                    "homepage": "http://tubalmartin.me/"
                }
            ],
            "description": "A PHP port of the YUI CSS compressor",
            "homepage": "https://github.com/tubalmartin/YUI-CSS-compressor-PHP-port",
            "keywords": [
                "compress",
                "compressor",
                "css",
                "minify",
                "yui"
            ],
            "time": "2014-09-22 08:08:50"
        },
        {
            "name": "zendframework/zend-code",
            "version": "2.4.0",
            "source": {
                "type": "git",
                "url": "https://github.com/zendframework/zend-code.git",
                "reference": "cfd5951ff4348e4430850560416c7ddb755f95d3"
            },
            "dist": {
                "type": "zip",
                "url": "https://api.github.com/repos/zendframework/zend-code/zipball/0ed94f842ba60cdc900c46a61bdbd7ac95a3e140",
                "reference": "cfd5951ff4348e4430850560416c7ddb755f95d3",
                "shasum": ""
            },
            "require": {
                "php": ">=5.3.23",
                "zendframework/zend-eventmanager": "self.version"
            },
            "require-dev": {
                "doctrine/common": ">=2.1",
                "zendframework/zend-stdlib": "self.version"
            },
            "suggest": {
                "doctrine/common": "Doctrine\\Common >=2.1 for annotation features",
                "zendframework/zend-stdlib": "Zend\\Stdlib component"
            },
            "type": "library",
            "extra": {
                "branch-alias": {
                    "dev-master": "2.3-dev",
                    "dev-develop": "2.4-dev"
                }
            },
            "autoload": {
                "psr-4": {
                    "Zend\\Code\\": ""
                }
            },
            "notification-url": "https://packagist.org/downloads/",
            "license": [
                "BSD-3-Clause"
            ],
            "description": "provides facilities to generate arbitrary code using an object oriented interface",
            "homepage": "https://github.com/zendframework/zf2",
            "keywords": [
                "code",
                "zf2"
            ],
            "time": "2015-04-01 17:59:08"
        },
        {
            "name": "zendframework/zend-config",
            "version": "2.4.0",
            "source": {
                "type": "git",
                "url": "https://github.com/zendframework/zend-config.git",
                "reference": "8682fe4e2923b383bb6472fc84b5796a07589163"
            },
            "dist": {
                "type": "zip",
                "url": "https://api.github.com/repos/zendframework/zend-config/zipball/95f3a4b3fa85d49e6f060183122de4596fa6d29d",
                "reference": "8682fe4e2923b383bb6472fc84b5796a07589163",
                "shasum": ""
            },
            "require": {
                "php": ">=5.3.23",
                "zendframework/zend-stdlib": "self.version"
            },
            "require-dev": {
                "zendframework/zend-filter": "self.version",
                "zendframework/zend-i18n": "self.version",
                "zendframework/zend-json": "self.version",
                "zendframework/zend-servicemanager": "self.version"
            },
            "suggest": {
                "zendframework/zend-filter": "Zend\\Filter component",
                "zendframework/zend-i18n": "Zend\\I18n component",
                "zendframework/zend-json": "Zend\\Json to use the Json reader or writer classes",
                "zendframework/zend-servicemanager": "Zend\\ServiceManager for use with the Config Factory to retrieve reader and writer instances"
            },
            "type": "library",
            "extra": {
                "branch-alias": {
                    "dev-master": "2.3-dev",
                    "dev-develop": "2.4-dev"
                }
            },
            "autoload": {
                "psr-4": {
                    "Zend\\Config\\": ""
                }
            },
            "notification-url": "https://packagist.org/downloads/",
            "license": [
                "BSD-3-Clause"
            ],
            "description": "provides a nested object property based user interface for accessing this configuration data within application code",
            "homepage": "https://github.com/zendframework/zf2",
            "keywords": [
                "config",
                "zf2"
            ],
            "time": "2015-04-01 17:59:31"
        },
        {
            "name": "zendframework/zend-console",
            "version": "2.4.0",
            "source": {
                "type": "git",
                "url": "https://github.com/zendframework/zend-console.git",
                "reference": "94ab6663b07e19f20b3319ecf317bd72b6a72dca"
            },
            "dist": {
                "type": "zip",
                "url": "https://api.github.com/repos/zendframework/zend-console/zipball/54823d9ba6f8ce39046384ee5a043b5b3d5f56d7",
                "reference": "94ab6663b07e19f20b3319ecf317bd72b6a72dca",
                "shasum": ""
            },
            "require": {
                "php": ">=5.3.23",
                "zendframework/zend-stdlib": "self.version"
            },
            "suggest": {
                "zendframework/zend-filter": "To support DefaultRouteMatcher usage",
                "zendframework/zend-validator": "To support DefaultRouteMatcher usage"
            },
            "type": "library",
            "extra": {
                "branch-alias": {
                    "dev-master": "2.3-dev",
                    "dev-develop": "2.4-dev"
                }
            },
            "autoload": {
                "psr-4": {
                    "Zend\\Console\\": ""
                }
            },
            "notification-url": "https://packagist.org/downloads/",
            "license": [
                "BSD-3-Clause"
            ],
            "homepage": "https://github.com/zendframework/zf2",
            "keywords": [
                "console",
                "zf2"
            ],
            "time": "2015-04-01 17:59:48"
        },
        {
            "name": "zendframework/zend-di",
            "version": "2.4.0",
            "source": {
                "type": "git",
                "url": "https://github.com/zendframework/zend-di.git",
                "reference": "0811f2a67ad0b50dfb8d602ed67cde0b82249190"
            },
            "dist": {
                "type": "zip",
                "url": "https://api.github.com/repos/zendframework/zend-di/zipball/b9f8de081adecf71a003a569e9ba76c0a4c00bf2",
                "reference": "0811f2a67ad0b50dfb8d602ed67cde0b82249190",
                "shasum": ""
            },
            "require": {
                "php": ">=5.3.23",
                "zendframework/zend-code": "self.version",
                "zendframework/zend-stdlib": "self.version"
            },
            "require-dev": {
                "zendframework/zend-servicemanager": "self.version"
            },
            "suggest": {
                "zendframework/zend-servicemanager": "Zend\\ServiceManager component"
            },
            "type": "library",
            "extra": {
                "branch-alias": {
                    "dev-master": "2.3-dev",
                    "dev-develop": "2.4-dev"
                }
            },
            "autoload": {
                "psr-4": {
                    "Zend\\Di\\": ""
                }
            },
            "notification-url": "https://packagist.org/downloads/",
            "license": [
                "BSD-3-Clause"
            ],
            "homepage": "https://github.com/zendframework/zf2",
            "keywords": [
                "di",
                "zf2"
            ],
            "time": "2015-04-01 18:01:30"
        },
        {
            "name": "zendframework/zend-escaper",
            "version": "2.4.0",
            "source": {
                "type": "git",
                "url": "https://github.com/zendframework/zend-escaper.git",
                "reference": "65b3328627362b0be1d5e9067bc846511d1fbc96"
            },
            "dist": {
                "type": "zip",
                "url": "https://api.github.com/repos/zendframework/zend-escaper/zipball/15e5769e4fcdb4bf07ebd76500810e7070e23a97",
                "reference": "65b3328627362b0be1d5e9067bc846511d1fbc96",
                "shasum": ""
            },
            "require": {
                "php": ">=5.3.23"
            },
            "type": "library",
            "extra": {
                "branch-alias": {
                    "dev-master": "2.3-dev",
                    "dev-develop": "2.4-dev"
                }
            },
            "autoload": {
                "psr-4": {
                    "Zend\\Escaper\\": ""
                }
            },
            "notification-url": "https://packagist.org/downloads/",
            "license": [
                "BSD-3-Clause"
            ],
            "homepage": "https://github.com/zendframework/zf2",
            "keywords": [
                "escaper",
                "zf2"
            ],
            "time": "2015-04-01 18:02:07"
        },
        {
            "name": "zendframework/zend-eventmanager",
            "version": "2.4.0",
            "source": {
                "type": "git",
                "url": "https://github.com/zendframework/zend-eventmanager.git",
                "reference": "38df5b567d4ff4d22144745c503ba0502d0d5695"
            },
            "dist": {
                "type": "zip",
                "url": "https://api.github.com/repos/zendframework/zend-eventmanager/zipball/58d21c95c7005a527262fd536499195f104e83f9",
                "reference": "38df5b567d4ff4d22144745c503ba0502d0d5695",
                "shasum": ""
            },
            "require": {
                "php": ">=5.3.23",
                "zendframework/zend-stdlib": "self.version"
            },
            "type": "library",
            "extra": {
                "branch-alias": {
                    "dev-master": "2.3-dev",
                    "dev-develop": "2.4-dev"
                }
            },
            "autoload": {
                "psr-4": {
                    "Zend\\EventManager\\": ""
                }
            },
            "notification-url": "https://packagist.org/downloads/",
            "license": [
                "BSD-3-Clause"
            ],
            "homepage": "https://github.com/zendframework/zf2",
            "keywords": [
                "eventmanager",
                "zf2"
            ],
            "time": "2015-04-01 18:05:26"
        },
        {
            "name": "zendframework/zend-filter",
            "version": "2.4.0",
            "source": {
                "type": "git",
                "url": "https://github.com/zendframework/zend-filter.git",
                "reference": "b13741a88553351fc52472de529b57b580b8f6f1"
            },
            "dist": {
                "type": "zip",
                "url": "https://api.github.com/repos/zendframework/zend-filter/zipball/6d8aed2da81b62a04747346c4370562cdbe34595",
                "reference": "b13741a88553351fc52472de529b57b580b8f6f1",
                "shasum": ""
            },
            "require": {
                "php": ">=5.3.23",
                "zendframework/zend-stdlib": "self.version"
            },
            "require-dev": {
                "zendframework/zend-crypt": "self.version",
                "zendframework/zend-servicemanager": "self.version",
                "zendframework/zend-uri": "self.version"
            },
            "suggest": {
                "zendframework/zend-crypt": "Zend\\Crypt component",
                "zendframework/zend-i18n": "Zend\\I18n component",
                "zendframework/zend-servicemanager": "Zend\\ServiceManager component",
                "zendframework/zend-uri": "Zend\\Uri component for UriNormalize filter"
            },
            "type": "library",
            "extra": {
                "branch-alias": {
                    "dev-master": "2.3-dev",
                    "dev-develop": "2.4-dev"
                }
            },
            "autoload": {
                "psr-4": {
                    "Zend\\Filter\\": ""
                }
            },
            "notification-url": "https://packagist.org/downloads/",
            "license": [
                "BSD-3-Clause"
            ],
            "description": "provides a set of commonly needed data filters",
            "homepage": "https://github.com/zendframework/zf2",
            "keywords": [
                "filter",
                "zf2"
            ],
            "time": "2015-04-01 18:09:25"
        },
        {
            "name": "zendframework/zend-form",
            "version": "2.4.0",
            "source": {
                "type": "git",
                "url": "https://github.com/zendframework/zend-form.git",
                "reference": "09f5bd46ffbf783df22281898e2175b291bd43a3"
            },
            "dist": {
                "type": "zip",
                "url": "https://api.github.com/repos/zendframework/zend-form/zipball/bca0db55718355d25c2c10fdd41a83561f1c94b3",
                "reference": "09f5bd46ffbf783df22281898e2175b291bd43a3",
                "shasum": ""
            },
            "require": {
                "php": ">=5.3.23",
                "zendframework/zend-inputfilter": "self.version",
                "zendframework/zend-stdlib": "self.version"
            },
            "require-dev": {
                "zendframework/zend-captcha": "self.version",
                "zendframework/zend-code": "self.version",
                "zendframework/zend-eventmanager": "self.version",
                "zendframework/zend-filter": "self.version",
                "zendframework/zend-i18n": "self.version",
                "zendframework/zend-servicemanager": "self.version",
                "zendframework/zend-validator": "self.version",
                "zendframework/zend-view": "self.version",
                "zendframework/zendservice-recaptcha": "*"
            },
            "suggest": {
                "zendframework/zend-captcha": "Zend\\Captcha component",
                "zendframework/zend-code": "Zend\\Code component",
                "zendframework/zend-eventmanager": "Zend\\EventManager component",
                "zendframework/zend-filter": "Zend\\Filter component",
                "zendframework/zend-i18n": "Zend\\I18n component",
                "zendframework/zend-servicemanager": "Zend\\ServiceManager component",
                "zendframework/zend-validator": "Zend\\Validator component",
                "zendframework/zend-view": "Zend\\View component",
                "zendframework/zendservice-recaptcha": "ZendService\\ReCaptcha component"
            },
            "type": "library",
            "extra": {
                "branch-alias": {
                    "dev-master": "2.3-dev",
                    "dev-develop": "2.4-dev"
                }
            },
            "autoload": {
                "psr-4": {
                    "Zend\\Form\\": ""
                }
            },
            "notification-url": "https://packagist.org/downloads/",
            "license": [
                "BSD-3-Clause"
            ],
            "homepage": "https://github.com/zendframework/zf2",
            "keywords": [
                "form",
                "zf2"
            ],
            "time": "2015-04-01 18:09:25"
        },
        {
            "name": "zendframework/zend-http",
            "version": "2.4.0",
            "source": {
                "type": "git",
                "url": "https://github.com/zendframework/zend-http.git",
                "reference": "ee6220609845b32d1b2873c9ac694aef56d508f5"
            },
            "dist": {
                "type": "zip",
                "url": "https://api.github.com/repos/zendframework/zend-http/zipball/9c6047a0bdb3094d3ea07a215ff929cc47de4deb",
                "reference": "ee6220609845b32d1b2873c9ac694aef56d508f5",
                "shasum": ""
            },
            "require": {
                "php": ">=5.3.23",
                "zendframework/zend-loader": "self.version",
                "zendframework/zend-stdlib": "self.version",
                "zendframework/zend-uri": "self.version",
                "zendframework/zend-validator": "self.version"
            },
            "type": "library",
            "extra": {
                "branch-alias": {
                    "dev-master": "2.3-dev",
                    "dev-develop": "2.4-dev"
                }
            },
            "autoload": {
                "psr-4": {
                    "Zend\\Http\\": ""
                }
            },
            "notification-url": "https://packagist.org/downloads/",
            "license": [
                "BSD-3-Clause"
            ],
            "description": "provides an easy interface for performing Hyper-Text Transfer Protocol (HTTP) requests",
            "homepage": "https://github.com/zendframework/zf2",
            "keywords": [
                "http",
                "zf2"
            ],
            "time": "2015-04-01 18:09:25"
        },
        {
            "name": "zendframework/zend-i18n",
            "version": "2.4.0",
            "source": {
                "type": "git",
                "url": "https://github.com/zendframework/zend-i18n.git",
                "reference": "33051775d9a8c341fe3b77d1f3daa0e921e2f4bd"
            },
            "dist": {
                "type": "zip",
                "url": "https://api.github.com/repos/zendframework/zend-i18n/zipball/9aebc5287373a802540d75fe5508417f866c2e52",
                "reference": "33051775d9a8c341fe3b77d1f3daa0e921e2f4bd",
                "shasum": ""
            },
            "require": {
                "php": ">=5.3.23",
                "zendframework/zend-stdlib": "self.version"
            },
            "require-dev": {
                "zendframework/zend-cache": "self.version",
                "zendframework/zend-config": "self.version",
                "zendframework/zend-eventmanager": "self.version",
                "zendframework/zend-filter": "self.version",
                "zendframework/zend-servicemanager": "self.version",
                "zendframework/zend-validator": "self.version",
                "zendframework/zend-view": "self.version"
            },
            "suggest": {
                "ext-intl": "Required for most features of Zend\\I18n; included in default builds of PHP",
                "zendframework/zend-cache": "Zend\\Cache component",
                "zendframework/zend-config": "Zend\\Config component",
                "zendframework/zend-eventmanager": "You should install this package to use the events in the translator",
                "zendframework/zend-filter": "You should install this package to use the provided filters",
                "zendframework/zend-resources": "Translation resources",
                "zendframework/zend-servicemanager": "Zend\\ServiceManager component",
                "zendframework/zend-validator": "You should install this package to use the provided validators",
                "zendframework/zend-view": "You should install this package to use the provided view helpers"
            },
            "type": "library",
            "extra": {
                "branch-alias": {
                    "dev-master": "2.3-dev",
                    "dev-develop": "2.4-dev"
                }
            },
            "autoload": {
                "psr-4": {
                    "Zend\\I18n\\": ""
                }
            },
            "notification-url": "https://packagist.org/downloads/",
            "license": [
                "BSD-3-Clause"
            ],
            "homepage": "https://github.com/zendframework/zf2",
            "keywords": [
                "i18n",
                "zf2"
            ],
            "time": "2015-04-01 18:09:26"
        },
        {
            "name": "zendframework/zend-inputfilter",
            "version": "2.4.0",
            "source": {
                "type": "git",
                "url": "https://github.com/zendframework/zend-inputfilter.git",
                "reference": "16856fec61f285e41e5492235220a4dec06ab90f"
            },
            "dist": {
                "type": "zip",
                "url": "https://api.github.com/repos/zendframework/zend-inputfilter/zipball/4b1398f3635fae3cc5e873c5bb067274f3d10a93",
                "reference": "16856fec61f285e41e5492235220a4dec06ab90f",
                "shasum": ""
            },
            "require": {
                "php": ">=5.3.23",
                "zendframework/zend-filter": "self.version",
                "zendframework/zend-stdlib": "self.version",
                "zendframework/zend-validator": "self.version"
            },
            "require-dev": {
                "zendframework/zend-servicemanager": "self.version"
            },
            "suggest": {
                "zendframework/zend-servicemanager": "To support plugin manager support"
            },
            "type": "library",
            "extra": {
                "branch-alias": {
                    "dev-master": "2.3-dev",
                    "dev-develop": "2.4-dev"
                }
            },
            "autoload": {
                "psr-4": {
                    "Zend\\InputFilter\\": ""
                }
            },
            "notification-url": "https://packagist.org/downloads/",
            "license": [
                "BSD-3-Clause"
            ],
            "homepage": "https://github.com/zendframework/zf2",
            "keywords": [
                "inputfilter",
                "zf2"
            ],
            "time": "2015-04-01 18:09:26"
        },
        {
            "name": "zendframework/zend-json",
            "version": "2.4.0",
            "source": {
                "type": "git",
                "url": "https://github.com/zendframework/zend-json.git",
                "reference": "76aeb27e4baf39799e5ca3cf6f2fdd6748ee930c"
            },
            "dist": {
                "type": "zip",
                "url": "https://api.github.com/repos/zendframework/zend-json/zipball/2d845e151c1b9a237cf1899ac31e17fb10bd1e3f",
                "reference": "76aeb27e4baf39799e5ca3cf6f2fdd6748ee930c",
                "shasum": ""
            },
            "require": {
                "php": ">=5.3.23",
                "zendframework/zend-stdlib": "self.version"
            },
            "require-dev": {
                "zendframework/zend-http": "self.version",
                "zendframework/zend-server": "self.version"
            },
            "suggest": {
                "zendframework/zend-http": "Zend\\Http component",
                "zendframework/zend-server": "Zend\\Server component",
                "zendframework/zendxml": "To support Zend\\Json\\Json::fromXml() usage"
            },
            "type": "library",
            "extra": {
                "branch-alias": {
                    "dev-master": "2.3-dev",
                    "dev-develop": "2.4-dev"
                }
            },
            "autoload": {
                "psr-4": {
                    "Zend\\Json\\": ""
                }
            },
            "notification-url": "https://packagist.org/downloads/",
            "license": [
                "BSD-3-Clause"
            ],
            "description": "provides convenience methods for serializing native PHP to JSON and decoding JSON to native PHP",
            "homepage": "https://github.com/zendframework/zf2",
            "keywords": [
                "json",
                "zf2"
            ],
            "time": "2015-04-01 18:09:26"
        },
        {
            "name": "zendframework/zend-loader",
            "version": "2.4.0",
            "source": {
                "type": "git",
                "url": "https://github.com/zendframework/zend-loader.git",
                "reference": "6868b8a0c346f17fb97724c3a63aa2cbf6b94865"
            },
            "dist": {
                "type": "zip",
                "url": "https://api.github.com/repos/zendframework/zend-loader/zipball/65de2c7a56f8eee633c6bf1cfab73e45648880d4",
                "reference": "6868b8a0c346f17fb97724c3a63aa2cbf6b94865",
                "shasum": ""
            },
            "require": {
                "php": ">=5.3.23"
            },
            "type": "library",
            "extra": {
                "branch-alias": {
                    "dev-master": "2.3-dev",
                    "dev-develop": "2.4-dev"
                }
            },
            "autoload": {
                "psr-4": {
                    "Zend\\Loader\\": ""
                }
            },
            "notification-url": "https://packagist.org/downloads/",
            "license": [
                "BSD-3-Clause"
            ],
            "homepage": "https://github.com/zendframework/zf2",
            "keywords": [
                "loader",
                "zf2"
            ],
            "time": "2015-04-01 18:09:26"
        },
        {
            "name": "zendframework/zend-log",
            "version": "2.4.0",
            "source": {
                "type": "git",
                "url": "https://github.com/zendframework/zend-log.git",
                "reference": "2d5d20fd45470506bdaff727c46dc25fe953146e"
            },
            "dist": {
                "type": "zip",
                "url": "https://api.github.com/repos/zendframework/zend-log/zipball/002e3c810cad7e31e51c9895e9e3cb6fbd312cdd",
                "reference": "2d5d20fd45470506bdaff727c46dc25fe953146e",
                "shasum": ""
            },
            "require": {
                "php": ">=5.3.23",
                "zendframework/zend-servicemanager": "self.version",
                "zendframework/zend-stdlib": "self.version"
            },
            "require-dev": {
                "zendframework/zend-console": "self.version",
                "zendframework/zend-db": "self.version",
                "zendframework/zend-escaper": "self.version",
                "zendframework/zend-mail": "self.version",
                "zendframework/zend-validator": "self.version"
            },
            "suggest": {
                "ext-mongo": "*",
                "zendframework/zend-console": "Zend\\Console component",
                "zendframework/zend-db": "Zend\\Db component",
                "zendframework/zend-escaper": "Zend\\Escaper component, for use in the XML formatter",
                "zendframework/zend-mail": "Zend\\Mail component",
                "zendframework/zend-validator": "Zend\\Validator component"
            },
            "type": "library",
            "extra": {
                "branch-alias": {
                    "dev-master": "2.3-dev",
                    "dev-develop": "2.4-dev"
                }
            },
            "autoload": {
                "psr-4": {
                    "Zend\\Log\\": ""
                }
            },
            "notification-url": "https://packagist.org/downloads/",
            "license": [
                "BSD-3-Clause"
            ],
            "description": "component for general purpose logging",
            "homepage": "https://github.com/zendframework/zf2",
            "keywords": [
                "log",
                "logging",
                "zf2"
            ],
            "time": "2015-04-01 18:09:26"
        },
        {
            "name": "zendframework/zend-math",
            "version": "2.4.0",
            "source": {
                "type": "git",
                "url": "https://github.com/zendframework/zend-math.git",
                "reference": "634123f83ca90b6613f132d0d100e6b5e9890a29"
            },
            "dist": {
                "type": "zip",
                "url": "https://api.github.com/repos/zendframework/zend-math/zipball/f41fe4acfd809c14f2a802d1aa45dec8fcd2cc73",
                "reference": "634123f83ca90b6613f132d0d100e6b5e9890a29",
                "shasum": ""
            },
            "require": {
                "php": ">=5.3.23"
            },
            "suggest": {
                "ext-bcmath": "If using the bcmath functionality",
                "ext-gmp": "If using the gmp functionality",
                "ircmaxell/random-lib": "Fallback random byte generator for Zend\\Math\\Rand if OpenSSL/Mcrypt extensions are unavailable",
                "zendframework/zend-servicemanager": ">= current version, if using the BigInteger::factory functionality"
            },
            "type": "library",
            "extra": {
                "branch-alias": {
                    "dev-master": "2.3-dev",
                    "dev-develop": "2.4-dev"
                }
            },
            "autoload": {
                "psr-4": {
                    "Zend\\Math\\": ""
                }
            },
            "notification-url": "https://packagist.org/downloads/",
            "license": [
                "BSD-3-Clause"
            ],
            "homepage": "https://github.com/zendframework/zf2",
            "keywords": [
                "math",
                "zf2"
            ],
            "time": "2015-04-01 18:09:27"
        },
        {
            "name": "zendframework/zend-modulemanager",
            "version": "2.4.0",
            "source": {
                "type": "git",
                "url": "https://github.com/zendframework/zend-modulemanager.git",
                "reference": "cbe16b0eafe734a062ed0182381e64b9c953dccf"
            },
            "dist": {
                "type": "zip",
                "url": "https://api.github.com/repos/zendframework/zend-modulemanager/zipball/af7ae3cd29a1efb73cc66ae1081e606039d5c20f",
                "reference": "cbe16b0eafe734a062ed0182381e64b9c953dccf",
                "shasum": ""
            },
            "require": {
                "php": ">=5.3.23",
                "zendframework/zend-eventmanager": "self.version",
                "zendframework/zend-stdlib": "self.version"
            },
            "require-dev": {
                "zendframework/zend-config": "self.version",
                "zendframework/zend-console": "self.version",
                "zendframework/zend-loader": "self.version",
                "zendframework/zend-servicemanager": "self.version"
            },
            "suggest": {
                "zendframework/zend-config": "Zend\\Config component",
                "zendframework/zend-console": "Zend\\Console component",
                "zendframework/zend-loader": "Zend\\Loader component",
                "zendframework/zend-mvc": "Zend\\Mvc component",
                "zendframework/zend-servicemanager": "Zend\\ServiceManager component"
            },
            "type": "library",
            "extra": {
                "branch-alias": {
                    "dev-master": "2.3-dev",
                    "dev-develop": "2.4-dev"
                }
            },
            "autoload": {
                "psr-4": {
                    "Zend\\ModuleManager\\": ""
                }
            },
            "notification-url": "https://packagist.org/downloads/",
            "license": [
                "BSD-3-Clause"
            ],
            "homepage": "https://github.com/zendframework/zf2",
            "keywords": [
                "modulemanager",
                "zf2"
            ],
            "time": "2015-04-01 18:09:27"
        },
        {
            "name": "zendframework/zend-mvc",
            "version": "2.4.0",
            "source": {
                "type": "git",
                "url": "https://github.com/zendframework/zend-mvc.git",
                "reference": "bfff0f5f9e4d925ee13b8c159c9d6ae7e0db5412"
            },
            "dist": {
                "type": "zip",
                "url": "https://api.github.com/repos/zendframework/zend-mvc/zipball/0b4a4a829b30be510a3f215c4ff00c703ee8b431",
                "reference": "bfff0f5f9e4d925ee13b8c159c9d6ae7e0db5412",
                "shasum": ""
            },
            "require": {
                "php": ">=5.3.23",
                "zendframework/zend-eventmanager": "self.version",
                "zendframework/zend-form": "self.version",
                "zendframework/zend-servicemanager": "self.version",
                "zendframework/zend-stdlib": "self.version"
            },
            "require-dev": {
                "zendframework/zend-authentication": "self.version",
                "zendframework/zend-console": "self.version",
                "zendframework/zend-di": "self.version",
                "zendframework/zend-filter": "self.version",
                "zendframework/zend-http": "self.version",
                "zendframework/zend-i18n": "self.version",
                "zendframework/zend-inputfilter": "self.version",
                "zendframework/zend-json": "self.version",
                "zendframework/zend-log": "self.version",
                "zendframework/zend-modulemanager": "self.version",
                "zendframework/zend-serializer": "self.version",
                "zendframework/zend-session": "self.version",
                "zendframework/zend-text": "self.version",
                "zendframework/zend-uri": "self.version",
                "zendframework/zend-validator": "self.version",
                "zendframework/zend-version": "self.version",
                "zendframework/zend-view": "self.version"
            },
            "suggest": {
                "zendframework/zend-authentication": "Zend\\Authentication component for Identity plugin",
                "zendframework/zend-config": "Zend\\Config component",
                "zendframework/zend-console": "Zend\\Console component",
                "zendframework/zend-di": "Zend\\Di component",
                "zendframework/zend-filter": "Zend\\Filter component",
                "zendframework/zend-http": "Zend\\Http component",
                "zendframework/zend-i18n": "Zend\\I18n component for translatable segments",
                "zendframework/zend-inputfilter": "Zend\\Inputfilter component",
                "zendframework/zend-json": "Zend\\Json component",
                "zendframework/zend-log": "Zend\\Log component",
                "zendframework/zend-modulemanager": "Zend\\ModuleManager component",
                "zendframework/zend-serializer": "Zend\\Serializer component",
                "zendframework/zend-session": "Zend\\Session component for FlashMessenger, PRG, and FPRG plugins",
                "zendframework/zend-stdlib": "Zend\\Stdlib component",
                "zendframework/zend-text": "Zend\\Text component",
                "zendframework/zend-uri": "Zend\\Uri component",
                "zendframework/zend-validator": "Zend\\Validator component",
                "zendframework/zend-version": "Zend\\Version component",
                "zendframework/zend-view": "Zend\\View component"
            },
            "type": "library",
            "extra": {
                "branch-alias": {
                    "dev-master": "2.3-dev",
                    "dev-develop": "2.4-dev"
                }
            },
            "autoload": {
                "psr-4": {
                    "Zend\\Mvc\\": ""
                }
            },
            "notification-url": "https://packagist.org/downloads/",
            "license": [
                "BSD-3-Clause"
            ],
            "homepage": "https://github.com/zendframework/zf2",
            "keywords": [
                "mvc",
                "zf2"
            ],
            "time": "2015-04-01 18:09:27"
        },
        {
            "name": "zendframework/zend-serializer",
            "version": "2.4.0",
            "source": {
                "type": "git",
                "url": "https://github.com/zendframework/zend-serializer.git",
                "reference": "a46960854d6326f0036d98c9abc7a79e36e25928"
            },
            "dist": {
                "type": "zip",
                "url": "https://api.github.com/repos/zendframework/zend-serializer/zipball/3c531789a9882a5deb721356a7bd2642b65d4b09",
                "reference": "a46960854d6326f0036d98c9abc7a79e36e25928",
                "shasum": ""
            },
            "require": {
                "php": ">=5.3.23",
                "zendframework/zend-json": "self.version",
                "zendframework/zend-math": "self.version",
                "zendframework/zend-stdlib": "self.version"
            },
            "require-dev": {
                "zendframework/zend-servicemanager": "self.version"
            },
            "suggest": {
                "zendframework/zend-servicemanager": "To support plugin manager support"
            },
            "type": "library",
            "extra": {
                "branch-alias": {
                    "dev-master": "2.3-dev",
                    "dev-develop": "2.4-dev"
                }
            },
            "autoload": {
                "psr-4": {
                    "Zend\\Serializer\\": ""
                }
            },
            "notification-url": "https://packagist.org/downloads/",
            "license": [
                "BSD-3-Clause"
            ],
            "description": "provides an adapter based interface to simply generate storable representation of PHP types by different facilities, and recover",
            "homepage": "https://github.com/zendframework/zf2",
            "keywords": [
                "serializer",
                "zf2"
            ],
            "time": "2015-04-01 18:09:28"
        },
        {
            "name": "zendframework/zend-server",
            "version": "2.4.0",
            "source": {
                "type": "git",
                "url": "https://github.com/zendframework/zend-server.git",
                "reference": "fc73c34490908ba143af3c57c7e166b40c4b9f8e"
            },
            "dist": {
                "type": "zip",
                "url": "https://api.github.com/repos/zendframework/zend-server/zipball/d11ff0bd529d202022823d4accf5983cbd50fc49",
                "reference": "fc73c34490908ba143af3c57c7e166b40c4b9f8e",
                "shasum": ""
            },
            "require": {
                "php": ">=5.3.23",
                "zendframework/zend-code": "self.version",
                "zendframework/zend-stdlib": "self.version"
            },
            "type": "library",
            "extra": {
                "branch-alias": {
                    "dev-master": "2.3-dev",
                    "dev-develop": "2.4-dev"
                }
            },
            "autoload": {
                "psr-4": {
                    "Zend\\Server\\": ""
                }
            },
            "notification-url": "https://packagist.org/downloads/",
            "license": [
                "BSD-3-Clause"
            ],
            "homepage": "https://github.com/zendframework/zf2",
            "keywords": [
                "server",
                "zf2"
            ],
            "time": "2015-04-01 18:09:28"
        },
        {
            "name": "zendframework/zend-servicemanager",
            "version": "2.4.0",
            "source": {
                "type": "git",
                "url": "https://github.com/zendframework/zend-servicemanager.git",
                "reference": "d3c27c708a148a30608f313a5b7a61a531bd9cb9"
            },
            "dist": {
                "type": "zip",
                "url": "https://api.github.com/repos/zendframework/zend-servicemanager/zipball/57cf99fa5ac08c05a135a8d0d676c52a5e450083",
                "reference": "d3c27c708a148a30608f313a5b7a61a531bd9cb9",
                "shasum": ""
            },
            "require": {
                "php": ">=5.3.23"
            },
            "require-dev": {
                "zendframework/zend-di": "self.version"
            },
            "suggest": {
                "ocramius/proxy-manager": "ProxyManager 0.5.* to handle lazy initialization of services",
                "zendframework/zend-di": "Zend\\Di component"
            },
            "type": "library",
            "extra": {
                "branch-alias": {
                    "dev-master": "2.3-dev",
                    "dev-develop": "2.4-dev"
                }
            },
            "autoload": {
                "psr-4": {
                    "Zend\\ServiceManager\\": ""
                }
            },
            "notification-url": "https://packagist.org/downloads/",
            "license": [
                "BSD-3-Clause"
            ],
            "homepage": "https://github.com/zendframework/zf2",
            "keywords": [
                "servicemanager",
                "zf2"
            ],
            "time": "2015-04-01 18:09:28"
        },
        {
            "name": "zendframework/zend-soap",
            "version": "2.4.0",
            "source": {
                "type": "git",
                "url": "https://github.com/zendframework/zend-soap.git",
                "reference": "e42b900798ea95a9063fa4922da976d8b3a8ab6f"
            },
            "dist": {
                "type": "zip",
                "url": "https://api.github.com/repos/zendframework/zend-soap/zipball/a599463aba97ce247faf3fb443e3c7858b46449b",
                "reference": "e42b900798ea95a9063fa4922da976d8b3a8ab6f",
                "shasum": ""
            },
            "require": {
                "php": ">=5.3.23",
                "zendframework/zend-server": "self.version",
                "zendframework/zend-stdlib": "self.version",
                "zendframework/zend-uri": "self.version"
            },
            "require-dev": {
                "zendframework/zend-http": "self.version"
            },
            "suggest": {
                "zendframework/zend-http": "Zend\\Http component"
            },
            "type": "library",
            "extra": {
                "branch-alias": {
                    "dev-master": "2.3-dev",
                    "dev-develop": "2.4-dev"
                }
            },
            "autoload": {
                "psr-4": {
                    "Zend\\Soap\\": ""
                }
            },
            "notification-url": "https://packagist.org/downloads/",
            "license": [
                "BSD-3-Clause"
            ],
            "homepage": "https://github.com/zendframework/zf2",
            "keywords": [
                "soap",
                "zf2"
            ],
            "time": "2015-04-01 18:09:29"
        },
        {
            "name": "zendframework/zend-stdlib",
            "version": "2.4.0",
            "source": {
                "type": "git",
                "url": "https://github.com/zendframework/zend-stdlib.git",
                "reference": "eab586f4c18af3fa63c977611939f1f4a3cf1030"
            },
            "dist": {
                "type": "zip",
                "url": "https://api.github.com/repos/zendframework/zend-stdlib/zipball/cf05c5ba75606e47ffee91cedc72778da46f74c3",
                "reference": "eab586f4c18af3fa63c977611939f1f4a3cf1030",
                "shasum": ""
            },
            "require": {
                "php": ">=5.3.23"
            },
            "require-dev": {
                "zendframework/zend-eventmanager": "self.version",
                "zendframework/zend-filter": "self.version",
                "zendframework/zend-serializer": "self.version",
                "zendframework/zend-servicemanager": "self.version"
            },
            "suggest": {
                "zendframework/zend-eventmanager": "To support aggregate hydrator usage",
                "zendframework/zend-filter": "To support naming strategy hydrator usage",
                "zendframework/zend-serializer": "Zend\\Serializer component",
                "zendframework/zend-servicemanager": "To support hydrator plugin manager usage"
            },
            "type": "library",
            "extra": {
                "branch-alias": {
                    "dev-master": "2.3-dev",
                    "dev-develop": "2.4-dev"
                }
            },
            "autoload": {
                "psr-4": {
                    "Zend\\Stdlib\\": ""
                }
            },
            "notification-url": "https://packagist.org/downloads/",
            "license": [
                "BSD-3-Clause"
            ],
            "homepage": "https://github.com/zendframework/zf2",
            "keywords": [
                "stdlib",
                "zf2"
            ],
            "time": "2015-04-01 18:09:29"
        },
        {
            "name": "zendframework/zend-text",
            "version": "2.4.0",
            "source": {
                "type": "git",
                "url": "https://github.com/zendframework/zend-text.git",
                "reference": "35f519e20e575a331c2ee554e5a555a59ce4b9e2"
            },
            "dist": {
                "type": "zip",
                "url": "https://api.github.com/repos/zendframework/zend-text/zipball/d962ea25647b20527f3ca34ae225bbc885dabfc7",
                "reference": "35f519e20e575a331c2ee554e5a555a59ce4b9e2",
                "shasum": ""
            },
            "require": {
                "php": ">=5.3.23",
                "zendframework/zend-servicemanager": "self.version",
                "zendframework/zend-stdlib": "self.version"
            },
            "type": "library",
            "extra": {
                "branch-alias": {
                    "dev-master": "2.3-dev",
                    "dev-develop": "2.4-dev"
                }
            },
            "autoload": {
                "psr-4": {
                    "Zend\\Text\\": ""
                }
            },
            "notification-url": "https://packagist.org/downloads/",
            "license": [
                "BSD-3-Clause"
            ],
            "homepage": "https://github.com/zendframework/zf2",
            "keywords": [
                "text",
                "zf2"
            ],
            "time": "2015-04-01 18:09:29"
        },
        {
            "name": "zendframework/zend-uri",
            "version": "2.4.0",
            "source": {
                "type": "git",
                "url": "https://github.com/zendframework/zend-uri.git",
                "reference": "53f5b162b293f80de8b951eece8e08be83c4fe16"
            },
            "dist": {
                "type": "zip",
                "url": "https://api.github.com/repos/zendframework/zend-uri/zipball/bd9e625639415376f6a82551c73328448d7bc7d1",
                "reference": "53f5b162b293f80de8b951eece8e08be83c4fe16",
                "shasum": ""
            },
            "require": {
                "php": ">=5.3.23",
                "zendframework/zend-escaper": "self.version",
                "zendframework/zend-validator": "self.version"
            },
            "type": "library",
            "extra": {
                "branch-alias": {
                    "dev-master": "2.3-dev",
                    "dev-develop": "2.4-dev"
                }
            },
            "autoload": {
                "psr-4": {
                    "Zend\\Uri\\": ""
                }
            },
            "notification-url": "https://packagist.org/downloads/",
            "license": [
                "BSD-3-Clause"
            ],
            "description": "a component that aids in manipulating and validating » Uniform Resource Identifiers (URIs)",
            "homepage": "https://github.com/zendframework/zf2",
            "keywords": [
                "uri",
                "zf2"
            ],
            "time": "2015-04-01 18:09:29"
        },
        {
            "name": "zendframework/zend-validator",
            "version": "2.4.0",
            "source": {
                "type": "git",
                "url": "https://github.com/zendframework/zend-validator.git",
                "reference": "eb678d20256f120a72ca27276bbb2875841701ab"
            },
            "dist": {
                "type": "zip",
                "url": "https://api.github.com/repos/zendframework/zend-validator/zipball/45fac2545a0f2eb66d71cb7966feee481e7c475f",
                "reference": "eb678d20256f120a72ca27276bbb2875841701ab",
                "shasum": ""
            },
            "require": {
                "php": ">=5.3.23",
                "zendframework/zend-stdlib": "self.version"
            },
            "require-dev": {
                "zendframework/zend-db": "self.version",
                "zendframework/zend-filter": "self.version",
                "zendframework/zend-i18n": "self.version",
                "zendframework/zend-math": "self.version",
                "zendframework/zend-servicemanager": "self.version",
                "zendframework/zend-session": "self.version",
                "zendframework/zend-uri": "self.version"
            },
            "suggest": {
                "zendframework/zend-db": "Zend\\Db component",
                "zendframework/zend-filter": "Zend\\Filter component, required by the Digits validator",
                "zendframework/zend-i18n": "Zend\\I18n component to allow translation of validation error messages as well as to use the various Date validators",
                "zendframework/zend-math": "Zend\\Math component",
                "zendframework/zend-resources": "Translations of validator messages",
                "zendframework/zend-servicemanager": "Zend\\ServiceManager component to allow using the ValidatorPluginManager and validator chains",
                "zendframework/zend-session": "Zend\\Session component",
                "zendframework/zend-uri": "Zend\\Uri component, required by the Uri and Sitemap\\Loc validators"
            },
            "type": "library",
            "extra": {
                "branch-alias": {
                    "dev-master": "2.3-dev",
                    "dev-develop": "2.4-dev"
                }
            },
            "autoload": {
                "psr-4": {
                    "Zend\\Validator\\": ""
                }
            },
            "notification-url": "https://packagist.org/downloads/",
            "license": [
                "BSD-3-Clause"
            ],
            "description": "provides a set of commonly needed validators",
            "homepage": "https://github.com/zendframework/zf2",
            "keywords": [
                "validator",
                "zf2"
            ],
            "time": "2015-04-01 18:09:30"
        },
        {
            "name": "zendframework/zend-view",
            "version": "2.4.0",
            "source": {
                "type": "git",
                "url": "https://github.com/zendframework/zend-view.git",
                "reference": "e119b4b5f082af58a96eb206e782b62c193227bf"
            },
            "dist": {
                "type": "zip",
                "url": "https://api.github.com/repos/zendframework/zend-view/zipball/37beb1ad46e530f627b4b6c3716efd728e976ba9",
                "reference": "e119b4b5f082af58a96eb206e782b62c193227bf",
                "shasum": ""
            },
            "require": {
                "php": ">=5.3.23",
                "zendframework/zend-eventmanager": "self.version",
                "zendframework/zend-loader": "self.version",
                "zendframework/zend-stdlib": "self.version"
            },
            "require-dev": {
                "zendframework/zend-authentication": "self.version",
                "zendframework/zend-escaper": "self.version",
                "zendframework/zend-feed": "self.version",
                "zendframework/zend-filter": "self.version",
                "zendframework/zend-http": "self.version",
                "zendframework/zend-i18n": "self.version",
                "zendframework/zend-json": "self.version",
                "zendframework/zend-mvc": "self.version",
                "zendframework/zend-navigation": "self.version",
                "zendframework/zend-paginator": "self.version",
                "zendframework/zend-permissions-acl": "self.version",
                "zendframework/zend-servicemanager": "self.version",
                "zendframework/zend-uri": "self.version"
            },
            "suggest": {
                "zendframework/zend-authentication": "Zend\\Authentication component",
                "zendframework/zend-escaper": "Zend\\Escaper component",
                "zendframework/zend-feed": "Zend\\Feed component",
                "zendframework/zend-filter": "Zend\\Filter component",
                "zendframework/zend-http": "Zend\\Http component",
                "zendframework/zend-i18n": "Zend\\I18n component",
                "zendframework/zend-json": "Zend\\Json component",
                "zendframework/zend-mvc": "Zend\\Mvc component",
                "zendframework/zend-navigation": "Zend\\Navigation component",
                "zendframework/zend-paginator": "Zend\\Paginator component",
                "zendframework/zend-permissions-acl": "Zend\\Permissions\\Acl component",
                "zendframework/zend-servicemanager": "Zend\\ServiceManager component",
                "zendframework/zend-uri": "Zend\\Uri component"
            },
            "type": "library",
            "extra": {
                "branch-alias": {
                    "dev-master": "2.3-dev",
                    "dev-develop": "2.4-dev"
                }
            },
            "autoload": {
                "psr-4": {
                    "Zend\\View\\": ""
                }
            },
            "notification-url": "https://packagist.org/downloads/",
            "license": [
                "BSD-3-Clause"
            ],
            "description": "provides a system of helpers, output filters, and variable escaping",
            "homepage": "https://github.com/zendframework/zf2",
            "keywords": [
                "view",
                "zf2"
            ],
            "time": "2015-04-01 18:09:30"
        }
    ],
    "packages-dev": [
        {
            "name": "doctrine/instantiator",
            "version": "1.0.4",
            "source": {
                "type": "git",
                "url": "https://github.com/doctrine/instantiator.git",
                "reference": "f976e5de371104877ebc89bd8fecb0019ed9c119"
            },
            "dist": {
                "type": "zip",
                "url": "https://api.github.com/repos/doctrine/instantiator/zipball/f976e5de371104877ebc89bd8fecb0019ed9c119",
                "reference": "f976e5de371104877ebc89bd8fecb0019ed9c119",
                "shasum": ""
            },
            "require": {
                "php": ">=5.3,<8.0-DEV"
            },
            "require-dev": {
                "athletic/athletic": "~0.1.8",
                "ext-pdo": "*",
                "ext-phar": "*",
                "phpunit/phpunit": "~4.0",
                "squizlabs/php_codesniffer": "2.0.*@ALPHA"
            },
            "type": "library",
            "extra": {
                "branch-alias": {
                    "dev-master": "1.0.x-dev"
                }
            },
            "autoload": {
                "psr-0": {
                    "Doctrine\\Instantiator\\": "src"
                }
            },
            "notification-url": "https://packagist.org/downloads/",
            "license": [
                "MIT"
            ],
            "authors": [
                {
                    "name": "Marco Pivetta",
                    "email": "ocramius@gmail.com",
                    "homepage": "http://ocramius.github.com/"
                }
            ],
            "description": "A small, lightweight utility to instantiate objects in PHP without invoking their constructors",
            "homepage": "https://github.com/doctrine/instantiator",
            "keywords": [
                "constructor",
                "instantiate"
            ],
            "time": "2014-10-13 12:58:55"
        },
        {
            "name": "fabpot/php-cs-fixer",
            "version": "v1.8.1",
            "source": {
                "type": "git",
                "url": "https://github.com/FriendsOfPHP/PHP-CS-Fixer.git",
                "reference": "c1e28e95a978e967dade5469a4bf88162faa67bf"
            },
            "dist": {
                "type": "zip",
                "url": "https://api.github.com/repos/FriendsOfPHP/PHP-CS-Fixer/zipball/c1e28e95a978e967dade5469a4bf88162faa67bf",
                "reference": "c1e28e95a978e967dade5469a4bf88162faa67bf",
                "shasum": ""
            },
            "require": {
                "ext-tokenizer": "*",
                "php": ">=5.3.6",
                "sebastian/diff": "~1.1",
                "symfony/console": "~2.3",
                "symfony/event-dispatcher": "~2.1",
                "symfony/filesystem": "~2.1",
                "symfony/finder": "~2.1",
                "symfony/process": "~2.3",
                "symfony/stopwatch": "~2.5"
            },
            "require-dev": {
                "satooshi/php-coveralls": "0.7.*@dev"
            },
            "bin": [
                "php-cs-fixer"
            ],
            "type": "application",
            "autoload": {
                "psr-4": {
                    "Symfony\\CS\\": "Symfony/CS/"
                }
            },
            "notification-url": "https://packagist.org/downloads/",
            "license": [
                "MIT"
            ],
            "authors": [
                {
                    "name": "Dariusz Rumiński",
                    "email": "dariusz.ruminski@gmail.com"
                },
                {
                    "name": "Fabien Potencier",
                    "email": "fabien@symfony.com"
                }
            ],
            "description": "A tool to automatically fix PHP code style",
            "time": "2015-05-29 06:10:12"
        },
        {
            "name": "league/climate",
            "version": "2.6.1",
            "source": {
                "type": "git",
                "url": "https://github.com/thephpleague/climate.git",
                "reference": "28851c909017424f61cc6a62089316313c645d1c"
            },
            "dist": {
                "type": "zip",
                "url": "https://api.github.com/repos/thephpleague/climate/zipball/28851c909017424f61cc6a62089316313c645d1c",
                "reference": "28851c909017424f61cc6a62089316313c645d1c",
                "shasum": ""
            },
            "require": {
                "php": ">=5.4.0"
            },
            "require-dev": {
                "mockery/mockery": "dev-master",
                "phpunit/phpunit": "4.1.*"
            },
            "type": "library",
            "autoload": {
                "psr-4": {
                    "League\\CLImate\\": "src/"
                }
            },
            "notification-url": "https://packagist.org/downloads/",
            "license": [
                "MIT"
            ],
            "authors": [
                {
                    "name": "Joe Tannenbaum",
                    "email": "hey@joe.codes",
                    "homepage": "http://joe.codes/",
                    "role": "Developer"
                }
            ],
            "description": "PHP's best friend for the terminal. CLImate allows you to easily output colored text, special formats, and more.",
            "keywords": [
                "cli",
                "colors",
                "command",
                "php",
                "terminal"
            ],
            "time": "2015-01-18 14:31:58"
        },
        {
            "name": "lusitanian/oauth",
            "version": "v0.3.5",
            "source": {
                "type": "git",
                "url": "https://github.com/Lusitanian/PHPoAuthLib.git",
                "reference": "ac5a1cd5a4519143728dce2213936eea302edf8a"
            },
            "dist": {
                "type": "zip",
                "url": "https://api.github.com/repos/Lusitanian/PHPoAuthLib/zipball/ac5a1cd5a4519143728dce2213936eea302edf8a",
                "reference": "ac5a1cd5a4519143728dce2213936eea302edf8a",
                "shasum": ""
            },
            "require": {
                "php": ">=5.3.0"
            },
            "require-dev": {
                "phpunit/phpunit": "3.7.*",
                "predis/predis": "0.8.*@dev",
                "symfony/http-foundation": "~2.1"
            },
            "suggest": {
                "ext-openssl": "Allows for usage of secure connections with the stream-based HTTP client.",
                "predis/predis": "Allows using the Redis storage backend.",
                "symfony/http-foundation": "Allows using the Symfony Session storage backend."
            },
            "type": "library",
            "extra": {
                "branch-alias": {
                    "dev-master": "0.1-dev"
                }
            },
            "autoload": {
                "psr-0": {
                    "OAuth": "src",
                    "OAuth\\Unit": "tests"
                }
            },
            "notification-url": "https://packagist.org/downloads/",
            "license": [
                "MIT"
            ],
            "authors": [
                {
                    "name": "David Desberg",
                    "email": "david@daviddesberg.com"
                },
                {
                    "name": "Pieter Hordijk",
                    "email": "info@pieterhordijk.com"
                }
            ],
            "description": "PHP 5.3+ oAuth 1/2 Library",
            "keywords": [
                "Authentication",
                "authorization",
                "oauth",
                "security"
            ],
            "time": "2014-09-05 15:19:58"
        },
        {
            "name": "pdepend/pdepend",
            "version": "2.0.6",
            "source": {
                "type": "git",
                "url": "https://github.com/pdepend/pdepend.git",
                "reference": "a15ffcbfbcc4570d4a733ca7b76e9cac0a56c3f4"
            },
            "dist": {
                "type": "zip",
                "url": "https://api.github.com/repos/pdepend/pdepend/zipball/a15ffcbfbcc4570d4a733ca7b76e9cac0a56c3f4",
                "reference": "a15ffcbfbcc4570d4a733ca7b76e9cac0a56c3f4",
                "shasum": ""
            },
            "require": {
                "symfony/config": ">=2.4",
                "symfony/dependency-injection": ">=2.4",
                "symfony/filesystem": ">=2.4"
            },
            "require-dev": {
                "phpunit/phpunit": "4.*@stable",
                "squizlabs/php_codesniffer": "@stable"
            },
            "bin": [
                "src/bin/pdepend"
            ],
            "type": "library",
            "autoload": {
                "psr-0": {
                    "PDepend\\": "src/main/php/"
                }
            },
            "notification-url": "https://packagist.org/downloads/",
            "license": [
                "BSD-3-Clause"
            ],
            "description": "Official version of pdepend to be handled with Composer",
            "time": "2015-03-02 08:06:43"
        },
        {
            "name": "phpmd/phpmd",
            "version": "2.2.3",
            "source": {
                "type": "git",
                "url": "https://github.com/phpmd/phpmd.git",
                "reference": "5eeb5a4d39c8304910b33ae49f8813905346cc35"
            },
            "dist": {
                "type": "zip",
                "url": "https://api.github.com/repos/phpmd/phpmd/zipball/5eeb5a4d39c8304910b33ae49f8813905346cc35",
                "reference": "5eeb5a4d39c8304910b33ae49f8813905346cc35",
                "shasum": ""
            },
            "require": {
                "pdepend/pdepend": "~2.0",
                "php": ">=5.3.0",
                "symfony/config": ">=2.4",
                "symfony/dependency-injection": ">=2.4",
                "symfony/filesystem": ">=2.4"
            },
            "require-dev": {
                "phpunit/phpunit": "*",
                "squizlabs/php_codesniffer": "*"
            },
            "bin": [
                "src/bin/phpmd"
            ],
            "type": "project",
            "autoload": {
                "psr-0": {
                    "PHPMD\\": "src/main/php"
                }
            },
            "notification-url": "https://packagist.org/downloads/",
            "license": [
                "BSD-3-Clause"
            ],
            "authors": [
                {
                    "name": "Manuel Pichler",
                    "email": "github@manuel-pichler.de",
                    "homepage": "https://github.com/manuelpichler",
                    "role": "Project founder"
                },
                {
                    "name": "Other contributors",
                    "homepage": "https://github.com/phpmd/phpmd/graphs/contributors",
                    "role": "Contributors"
                }
            ],
            "description": "PHPMD is a spin-off project of PHP Depend and aims to be a PHP equivalent of the well known Java tool PMD.",
            "homepage": "http://phpmd.org/",
            "keywords": [
                "mess detection",
                "mess detector",
                "pdepend",
                "phpmd",
                "pmd"
            ],
            "time": "2015-05-27 18:16:57"
        },
        {
            "name": "phpunit/php-code-coverage",
            "version": "2.1.5",
            "source": {
                "type": "git",
                "url": "https://github.com/sebastianbergmann/php-code-coverage.git",
                "reference": "be2286cb8c7e1773eded49d9719219e6f74f9e3e"
            },
            "dist": {
                "type": "zip",
                "url": "https://api.github.com/repos/sebastianbergmann/php-code-coverage/zipball/be2286cb8c7e1773eded49d9719219e6f74f9e3e",
                "reference": "be2286cb8c7e1773eded49d9719219e6f74f9e3e",
                "shasum": ""
            },
            "require": {
                "php": ">=5.3.3",
                "phpunit/php-file-iterator": "~1.3",
                "phpunit/php-text-template": "~1.2",
                "phpunit/php-token-stream": "~1.3",
                "sebastian/environment": "~1.0",
                "sebastian/version": "~1.0"
            },
            "require-dev": {
                "ext-xdebug": ">=2.1.4",
                "phpunit/phpunit": "~4"
            },
            "suggest": {
                "ext-dom": "*",
                "ext-xdebug": ">=2.2.1",
                "ext-xmlwriter": "*"
            },
            "type": "library",
            "extra": {
                "branch-alias": {
                    "dev-master": "2.1.x-dev"
                }
            },
            "autoload": {
                "classmap": [
                    "src/"
                ]
            },
            "notification-url": "https://packagist.org/downloads/",
            "license": [
                "BSD-3-Clause"
            ],
            "authors": [
                {
                    "name": "Sebastian Bergmann",
                    "email": "sb@sebastian-bergmann.de",
                    "role": "lead"
                }
            ],
            "description": "Library that provides collection, processing, and rendering functionality for PHP code coverage information.",
            "homepage": "https://github.com/sebastianbergmann/php-code-coverage",
            "keywords": [
                "coverage",
                "testing",
                "xunit"
            ],
            "time": "2015-06-09 13:05:42"
        },
        {
            "name": "phpunit/php-file-iterator",
            "version": "1.3.4",
            "source": {
                "type": "git",
                "url": "https://github.com/sebastianbergmann/php-file-iterator.git",
                "reference": "acd690379117b042d1c8af1fafd61bde001bf6bb"
            },
            "dist": {
                "type": "zip",
                "url": "https://api.github.com/repos/sebastianbergmann/php-file-iterator/zipball/acd690379117b042d1c8af1fafd61bde001bf6bb",
                "reference": "acd690379117b042d1c8af1fafd61bde001bf6bb",
                "shasum": ""
            },
            "require": {
                "php": ">=5.3.3"
            },
            "type": "library",
            "autoload": {
                "classmap": [
                    "File/"
                ]
            },
            "notification-url": "https://packagist.org/downloads/",
            "include-path": [
                ""
            ],
            "license": [
                "BSD-3-Clause"
            ],
            "authors": [
                {
                    "name": "Sebastian Bergmann",
                    "email": "sb@sebastian-bergmann.de",
                    "role": "lead"
                }
            ],
            "description": "FilterIterator implementation that filters files based on a list of suffixes.",
            "homepage": "https://github.com/sebastianbergmann/php-file-iterator/",
            "keywords": [
                "filesystem",
                "iterator"
            ],
            "time": "2013-10-10 15:34:57"
        },
        {
            "name": "phpunit/php-text-template",
            "version": "1.2.0",
            "source": {
                "type": "git",
                "url": "https://github.com/sebastianbergmann/php-text-template.git",
                "reference": "206dfefc0ffe9cebf65c413e3d0e809c82fbf00a"
            },
            "dist": {
                "type": "zip",
                "url": "https://api.github.com/repos/sebastianbergmann/php-text-template/zipball/206dfefc0ffe9cebf65c413e3d0e809c82fbf00a",
                "reference": "206dfefc0ffe9cebf65c413e3d0e809c82fbf00a",
                "shasum": ""
            },
            "require": {
                "php": ">=5.3.3"
            },
            "type": "library",
            "autoload": {
                "classmap": [
                    "Text/"
                ]
            },
            "notification-url": "https://packagist.org/downloads/",
            "include-path": [
                ""
            ],
            "license": [
                "BSD-3-Clause"
            ],
            "authors": [
                {
                    "name": "Sebastian Bergmann",
                    "email": "sb@sebastian-bergmann.de",
                    "role": "lead"
                }
            ],
            "description": "Simple template engine.",
            "homepage": "https://github.com/sebastianbergmann/php-text-template/",
            "keywords": [
                "template"
            ],
            "time": "2014-01-30 17:20:04"
        },
        {
            "name": "phpunit/php-timer",
            "version": "1.0.5",
            "source": {
                "type": "git",
                "url": "https://github.com/sebastianbergmann/php-timer.git",
                "reference": "19689d4354b295ee3d8c54b4f42c3efb69cbc17c"
            },
            "dist": {
                "type": "zip",
                "url": "https://api.github.com/repos/sebastianbergmann/php-timer/zipball/19689d4354b295ee3d8c54b4f42c3efb69cbc17c",
                "reference": "19689d4354b295ee3d8c54b4f42c3efb69cbc17c",
                "shasum": ""
            },
            "require": {
                "php": ">=5.3.3"
            },
            "type": "library",
            "autoload": {
                "classmap": [
                    "PHP/"
                ]
            },
            "notification-url": "https://packagist.org/downloads/",
            "include-path": [
                ""
            ],
            "license": [
                "BSD-3-Clause"
            ],
            "authors": [
                {
                    "name": "Sebastian Bergmann",
                    "email": "sb@sebastian-bergmann.de",
                    "role": "lead"
                }
            ],
            "description": "Utility class for timing",
            "homepage": "https://github.com/sebastianbergmann/php-timer/",
            "keywords": [
                "timer"
            ],
            "time": "2013-08-02 07:42:54"
        },
        {
            "name": "phpunit/php-token-stream",
            "version": "1.4.1",
            "source": {
                "type": "git",
                "url": "https://github.com/sebastianbergmann/php-token-stream.git",
                "reference": "eab81d02569310739373308137284e0158424330"
            },
            "dist": {
                "type": "zip",
                "url": "https://api.github.com/repos/sebastianbergmann/php-token-stream/zipball/eab81d02569310739373308137284e0158424330",
                "reference": "eab81d02569310739373308137284e0158424330",
                "shasum": ""
            },
            "require": {
                "ext-tokenizer": "*",
                "php": ">=5.3.3"
            },
            "require-dev": {
                "phpunit/phpunit": "~4.2"
            },
            "type": "library",
            "extra": {
                "branch-alias": {
                    "dev-master": "1.4-dev"
                }
            },
            "autoload": {
                "classmap": [
                    "src/"
                ]
            },
            "notification-url": "https://packagist.org/downloads/",
            "license": [
                "BSD-3-Clause"
            ],
            "authors": [
                {
                    "name": "Sebastian Bergmann",
                    "email": "sebastian@phpunit.de"
                }
            ],
            "description": "Wrapper around PHP's tokenizer extension.",
            "homepage": "https://github.com/sebastianbergmann/php-token-stream/",
            "keywords": [
                "tokenizer"
            ],
            "time": "2015-04-08 04:46:07"
        },
        {
            "name": "phpunit/phpunit",
            "version": "4.1.0",
            "source": {
                "type": "git",
                "url": "https://github.com/sebastianbergmann/phpunit.git",
                "reference": "efb1b1334605594417a3bd466477772d06d460a8"
            },
            "dist": {
                "type": "zip",
                "url": "https://api.github.com/repos/sebastianbergmann/phpunit/zipball/efb1b1334605594417a3bd466477772d06d460a8",
                "reference": "efb1b1334605594417a3bd466477772d06d460a8",
                "shasum": ""
            },
            "require": {
                "ext-dom": "*",
                "ext-json": "*",
                "ext-pcre": "*",
                "ext-reflection": "*",
                "ext-spl": "*",
                "php": ">=5.3.3",
                "phpunit/php-code-coverage": "~2.0",
                "phpunit/php-file-iterator": "~1.3.1",
                "phpunit/php-text-template": "~1.2",
                "phpunit/php-timer": "~1.0.2",
                "phpunit/phpunit-mock-objects": "~2.1",
                "sebastian/comparator": "~1.0",
                "sebastian/diff": "~1.1",
                "sebastian/environment": "~1.0",
                "sebastian/exporter": "~1.0",
                "sebastian/version": "~1.0",
                "symfony/yaml": "~2.0"
            },
            "suggest": {
                "phpunit/php-invoker": "~1.1"
            },
            "bin": [
                "phpunit"
            ],
            "type": "library",
            "extra": {
                "branch-alias": {
                    "dev-master": "4.1.x-dev"
                }
            },
            "autoload": {
                "classmap": [
                    "src/"
                ]
            },
            "notification-url": "https://packagist.org/downloads/",
            "include-path": [
                "",
                "../../symfony/yaml/"
            ],
            "license": [
                "BSD-3-Clause"
            ],
            "authors": [
                {
                    "name": "Sebastian Bergmann",
                    "email": "sebastian@phpunit.de",
                    "role": "lead"
                }
            ],
            "description": "The PHP Unit Testing framework.",
            "homepage": "http://www.phpunit.de/",
            "keywords": [
                "phpunit",
                "testing",
                "xunit"
            ],
            "time": "2014-05-02 07:13:40"
        },
        {
            "name": "phpunit/phpunit-mock-objects",
            "version": "2.3.3",
            "source": {
                "type": "git",
                "url": "https://github.com/sebastianbergmann/phpunit-mock-objects.git",
                "reference": "253c005852591fd547fc18cd5b7b43a1ec82d8f7"
            },
            "dist": {
                "type": "zip",
                "url": "https://api.github.com/repos/sebastianbergmann/phpunit-mock-objects/zipball/253c005852591fd547fc18cd5b7b43a1ec82d8f7",
                "reference": "253c005852591fd547fc18cd5b7b43a1ec82d8f7",
                "shasum": ""
            },
            "require": {
                "doctrine/instantiator": "~1.0,>=1.0.2",
                "php": ">=5.3.3",
                "phpunit/php-text-template": "~1.2"
            },
            "require-dev": {
                "phpunit/phpunit": "~4.4"
            },
            "suggest": {
                "ext-soap": "*"
            },
            "type": "library",
            "extra": {
                "branch-alias": {
                    "dev-master": "2.3.x-dev"
                }
            },
            "autoload": {
                "classmap": [
                    "src/"
                ]
            },
            "notification-url": "https://packagist.org/downloads/",
            "license": [
                "BSD-3-Clause"
            ],
            "authors": [
                {
                    "name": "Sebastian Bergmann",
                    "email": "sb@sebastian-bergmann.de",
                    "role": "lead"
                }
            ],
            "description": "Mock Object library for PHPUnit",
            "homepage": "https://github.com/sebastianbergmann/phpunit-mock-objects/",
            "keywords": [
                "mock",
                "xunit"
            ],
            "time": "2015-05-29 05:19:18"
        },
        {
            "name": "sebastian/comparator",
            "version": "1.1.1",
            "source": {
                "type": "git",
                "url": "https://github.com/sebastianbergmann/comparator.git",
                "reference": "1dd8869519a225f7f2b9eb663e225298fade819e"
            },
            "dist": {
                "type": "zip",
                "url": "https://api.github.com/repos/sebastianbergmann/comparator/zipball/1dd8869519a225f7f2b9eb663e225298fade819e",
                "reference": "1dd8869519a225f7f2b9eb663e225298fade819e",
                "shasum": ""
            },
            "require": {
                "php": ">=5.3.3",
                "sebastian/diff": "~1.2",
                "sebastian/exporter": "~1.2"
            },
            "require-dev": {
                "phpunit/phpunit": "~4.4"
            },
            "type": "library",
            "extra": {
                "branch-alias": {
                    "dev-master": "1.1.x-dev"
                }
            },
            "autoload": {
                "classmap": [
                    "src/"
                ]
            },
            "notification-url": "https://packagist.org/downloads/",
            "license": [
                "BSD-3-Clause"
            ],
            "authors": [
                {
                    "name": "Jeff Welch",
                    "email": "whatthejeff@gmail.com"
                },
                {
                    "name": "Volker Dusch",
                    "email": "github@wallbash.com"
                },
                {
                    "name": "Bernhard Schussek",
                    "email": "bschussek@2bepublished.at"
                },
                {
                    "name": "Sebastian Bergmann",
                    "email": "sebastian@phpunit.de"
                }
            ],
            "description": "Provides the functionality to compare PHP values for equality",
            "homepage": "http://www.github.com/sebastianbergmann/comparator",
            "keywords": [
                "comparator",
                "compare",
                "equality"
            ],
            "time": "2015-01-29 16:28:08"
        },
        {
            "name": "sebastian/diff",
            "version": "1.3.0",
            "source": {
                "type": "git",
                "url": "https://github.com/sebastianbergmann/diff.git",
                "reference": "863df9687835c62aa423a22412d26fa2ebde3fd3"
            },
            "dist": {
                "type": "zip",
                "url": "https://api.github.com/repos/sebastianbergmann/diff/zipball/863df9687835c62aa423a22412d26fa2ebde3fd3",
                "reference": "863df9687835c62aa423a22412d26fa2ebde3fd3",
                "shasum": ""
            },
            "require": {
                "php": ">=5.3.3"
            },
            "require-dev": {
                "phpunit/phpunit": "~4.2"
            },
            "type": "library",
            "extra": {
                "branch-alias": {
                    "dev-master": "1.3-dev"
                }
            },
            "autoload": {
                "classmap": [
                    "src/"
                ]
            },
            "notification-url": "https://packagist.org/downloads/",
            "license": [
                "BSD-3-Clause"
            ],
            "authors": [
                {
                    "name": "Kore Nordmann",
                    "email": "mail@kore-nordmann.de"
                },
                {
                    "name": "Sebastian Bergmann",
                    "email": "sebastian@phpunit.de"
                }
            ],
            "description": "Diff implementation",
            "homepage": "http://www.github.com/sebastianbergmann/diff",
            "keywords": [
                "diff"
            ],
            "time": "2015-02-22 15:13:53"
        },
        {
            "name": "sebastian/environment",
            "version": "1.2.2",
            "source": {
                "type": "git",
                "url": "https://github.com/sebastianbergmann/environment.git",
                "reference": "5a8c7d31914337b69923db26c4221b81ff5a196e"
            },
            "dist": {
                "type": "zip",
                "url": "https://api.github.com/repos/sebastianbergmann/environment/zipball/5a8c7d31914337b69923db26c4221b81ff5a196e",
                "reference": "5a8c7d31914337b69923db26c4221b81ff5a196e",
                "shasum": ""
            },
            "require": {
                "php": ">=5.3.3"
            },
            "require-dev": {
                "phpunit/phpunit": "~4.4"
            },
            "type": "library",
            "extra": {
                "branch-alias": {
                    "dev-master": "1.3.x-dev"
                }
            },
            "autoload": {
                "classmap": [
                    "src/"
                ]
            },
            "notification-url": "https://packagist.org/downloads/",
            "license": [
                "BSD-3-Clause"
            ],
            "authors": [
                {
                    "name": "Sebastian Bergmann",
                    "email": "sebastian@phpunit.de"
                }
            ],
            "description": "Provides functionality to handle HHVM/PHP environments",
            "homepage": "http://www.github.com/sebastianbergmann/environment",
            "keywords": [
                "Xdebug",
                "environment",
                "hhvm"
            ],
            "time": "2015-01-01 10:01:08"
        },
        {
            "name": "sebastian/exporter",
            "version": "1.2.0",
            "source": {
                "type": "git",
                "url": "https://github.com/sebastianbergmann/exporter.git",
                "reference": "84839970d05254c73cde183a721c7af13aede943"
            },
            "dist": {
                "type": "zip",
                "url": "https://api.github.com/repos/sebastianbergmann/exporter/zipball/84839970d05254c73cde183a721c7af13aede943",
                "reference": "84839970d05254c73cde183a721c7af13aede943",
                "shasum": ""
            },
            "require": {
                "php": ">=5.3.3",
                "sebastian/recursion-context": "~1.0"
            },
            "require-dev": {
                "phpunit/phpunit": "~4.4"
            },
            "type": "library",
            "extra": {
                "branch-alias": {
                    "dev-master": "1.2.x-dev"
                }
            },
            "autoload": {
                "classmap": [
                    "src/"
                ]
            },
            "notification-url": "https://packagist.org/downloads/",
            "license": [
                "BSD-3-Clause"
            ],
            "authors": [
                {
                    "name": "Jeff Welch",
                    "email": "whatthejeff@gmail.com"
                },
                {
                    "name": "Volker Dusch",
                    "email": "github@wallbash.com"
                },
                {
                    "name": "Bernhard Schussek",
                    "email": "bschussek@2bepublished.at"
                },
                {
                    "name": "Sebastian Bergmann",
                    "email": "sebastian@phpunit.de"
                },
                {
                    "name": "Adam Harvey",
                    "email": "aharvey@php.net"
                }
            ],
            "description": "Provides the functionality to export PHP variables for visualization",
            "homepage": "http://www.github.com/sebastianbergmann/exporter",
            "keywords": [
                "export",
                "exporter"
            ],
            "time": "2015-01-27 07:23:06"
        },
        {
            "name": "sebastian/recursion-context",
            "version": "1.0.0",
            "source": {
                "type": "git",
                "url": "https://github.com/sebastianbergmann/recursion-context.git",
                "reference": "3989662bbb30a29d20d9faa04a846af79b276252"
            },
            "dist": {
                "type": "zip",
                "url": "https://api.github.com/repos/sebastianbergmann/recursion-context/zipball/3989662bbb30a29d20d9faa04a846af79b276252",
                "reference": "3989662bbb30a29d20d9faa04a846af79b276252",
                "shasum": ""
            },
            "require": {
                "php": ">=5.3.3"
            },
            "require-dev": {
                "phpunit/phpunit": "~4.4"
            },
            "type": "library",
            "extra": {
                "branch-alias": {
                    "dev-master": "1.0.x-dev"
                }
            },
            "autoload": {
                "classmap": [
                    "src/"
                ]
            },
            "notification-url": "https://packagist.org/downloads/",
            "license": [
                "BSD-3-Clause"
            ],
            "authors": [
                {
                    "name": "Jeff Welch",
                    "email": "whatthejeff@gmail.com"
                },
                {
                    "name": "Sebastian Bergmann",
                    "email": "sebastian@phpunit.de"
                },
                {
                    "name": "Adam Harvey",
                    "email": "aharvey@php.net"
                }
            ],
            "description": "Provides functionality to recursively process PHP variables",
            "homepage": "http://www.github.com/sebastianbergmann/recursion-context",
            "time": "2015-01-24 09:48:32"
        },
        {
            "name": "sebastian/version",
            "version": "1.0.5",
            "source": {
                "type": "git",
                "url": "https://github.com/sebastianbergmann/version.git",
                "reference": "ab931d46cd0d3204a91e1b9a40c4bc13032b58e4"
            },
            "dist": {
                "type": "zip",
                "url": "https://api.github.com/repos/sebastianbergmann/version/zipball/ab931d46cd0d3204a91e1b9a40c4bc13032b58e4",
                "reference": "ab931d46cd0d3204a91e1b9a40c4bc13032b58e4",
                "shasum": ""
            },
            "type": "library",
            "autoload": {
                "classmap": [
                    "src/"
                ]
            },
            "notification-url": "https://packagist.org/downloads/",
            "license": [
                "BSD-3-Clause"
            ],
            "authors": [
                {
                    "name": "Sebastian Bergmann",
                    "email": "sebastian@phpunit.de",
                    "role": "lead"
                }
            ],
            "description": "Library that helps with managing the version number of Git-hosted PHP projects",
            "homepage": "https://github.com/sebastianbergmann/version",
            "time": "2015-02-24 06:35:25"
        },
        {
            "name": "sjparkinson/static-review",
            "version": "4.1.1",
            "source": {
                "type": "git",
                "url": "https://github.com/sjparkinson/static-review.git",
                "reference": "493c3410cf146a12fca84209bad126c494e125f0"
            },
            "dist": {
                "type": "zip",
                "url": "https://api.github.com/repos/sjparkinson/static-review/zipball/493c3410cf146a12fca84209bad126c494e125f0",
                "reference": "493c3410cf146a12fca84209bad126c494e125f0",
                "shasum": ""
            },
            "require": {
                "league/climate": "~2.0",
                "php": ">=5.4.0",
                "symfony/console": "~2.0",
                "symfony/process": "~2.0"
            },
            "require-dev": {
                "mockery/mockery": "~0.9",
                "phpunit/phpunit": "~4.0",
                "sensiolabs/security-checker": "~2.0",
                "squizlabs/php_codesniffer": "~1.0"
            },
            "suggest": {
                "sensiolabs/security-checker": "Required for ComposerSecurityReview.",
                "squizlabs/php_codesniffer": "Required for PhpCodeSnifferReview."
            },
            "bin": [
                "bin/static-review.php"
            ],
            "type": "library",
            "autoload": {
                "psr-4": {
                    "StaticReview\\": "src/"
                }
            },
            "notification-url": "https://packagist.org/downloads/",
            "license": [
                "MIT"
            ],
            "authors": [
                {
                    "name": "Samuel Parkinson",
                    "email": "sam.james.parkinson@gmail.com",
                    "homepage": "http://samp.im"
                }
            ],
            "description": "An extendable framework for version control hooks.",
            "time": "2014-09-22 08:40:36"
        },
        {
            "name": "squizlabs/php_codesniffer",
            "version": "1.5.3",
            "source": {
                "type": "git",
                "url": "https://github.com/squizlabs/PHP_CodeSniffer.git",
                "reference": "396178ada8499ec492363587f037125bf7b07fcc"
            },
            "dist": {
                "type": "zip",
                "url": "https://api.github.com/repos/squizlabs/PHP_CodeSniffer/zipball/396178ada8499ec492363587f037125bf7b07fcc",
                "reference": "396178ada8499ec492363587f037125bf7b07fcc",
                "shasum": ""
            },
            "require": {
                "ext-tokenizer": "*",
                "php": ">=5.1.2"
            },
            "suggest": {
                "phpunit/php-timer": "dev-master"
            },
            "bin": [
                "scripts/phpcs"
            ],
            "type": "library",
            "extra": {
                "branch-alias": {
                    "dev-phpcs-fixer": "2.0.x-dev"
                }
            },
            "autoload": {
                "classmap": [
                    "CodeSniffer.php",
                    "CodeSniffer/CLI.php",
                    "CodeSniffer/Exception.php",
                    "CodeSniffer/File.php",
                    "CodeSniffer/Report.php",
                    "CodeSniffer/Reporting.php",
                    "CodeSniffer/Sniff.php",
                    "CodeSniffer/Tokens.php",
                    "CodeSniffer/Reports/",
                    "CodeSniffer/CommentParser/",
                    "CodeSniffer/Tokenizers/",
                    "CodeSniffer/DocGenerators/",
                    "CodeSniffer/Standards/AbstractPatternSniff.php",
                    "CodeSniffer/Standards/AbstractScopeSniff.php",
                    "CodeSniffer/Standards/AbstractVariableSniff.php",
                    "CodeSniffer/Standards/IncorrectPatternException.php",
                    "CodeSniffer/Standards/Generic/Sniffs/",
                    "CodeSniffer/Standards/MySource/Sniffs/",
                    "CodeSniffer/Standards/PEAR/Sniffs/",
                    "CodeSniffer/Standards/PSR1/Sniffs/",
                    "CodeSniffer/Standards/PSR2/Sniffs/",
                    "CodeSniffer/Standards/Squiz/Sniffs/",
                    "CodeSniffer/Standards/Zend/Sniffs/"
                ]
            },
            "notification-url": "https://packagist.org/downloads/",
            "license": [
                "BSD-3-Clause"
            ],
            "authors": [
                {
                    "name": "Greg Sherwood",
                    "role": "lead"
                }
            ],
            "description": "PHP_CodeSniffer tokenises PHP, JavaScript and CSS files and detects violations of a defined set of coding standards.",
            "homepage": "http://www.squizlabs.com/php-codesniffer",
            "keywords": [
                "phpcs",
                "standards"
            ],
            "time": "2014-05-01 03:07:07"
        },
        {
            "name": "symfony/config",
            "version": "v2.7.0",
            "source": {
                "type": "git",
                "url": "https://github.com/symfony/Config.git",
                "reference": "537e9912063e66aa70cbcddd7d6e6e8db61d98e4"
            },
            "dist": {
                "type": "zip",
                "url": "https://api.github.com/repos/symfony/Config/zipball/537e9912063e66aa70cbcddd7d6e6e8db61d98e4",
                "reference": "537e9912063e66aa70cbcddd7d6e6e8db61d98e4",
                "shasum": ""
            },
            "require": {
                "php": ">=5.3.9",
                "symfony/filesystem": "~2.3"
            },
            "require-dev": {
                "symfony/phpunit-bridge": "~2.7"
            },
            "type": "library",
            "extra": {
                "branch-alias": {
                    "dev-master": "2.7-dev"
                }
            },
            "autoload": {
                "psr-4": {
                    "Symfony\\Component\\Config\\": ""
                }
            },
            "notification-url": "https://packagist.org/downloads/",
            "license": [
                "MIT"
            ],
            "authors": [
                {
                    "name": "Fabien Potencier",
                    "email": "fabien@symfony.com"
                },
                {
                    "name": "Symfony Community",
                    "homepage": "https://symfony.com/contributors"
                }
            ],
            "description": "Symfony Config Component",
            "homepage": "https://symfony.com",
            "time": "2015-05-15 13:33:16"
        },
        {
            "name": "symfony/dependency-injection",
            "version": "v2.7.0",
            "source": {
                "type": "git",
                "url": "https://github.com/symfony/DependencyInjection.git",
                "reference": "137bf489c5151c7eb1e4b7dd34a123f9a74b966d"
            },
            "dist": {
                "type": "zip",
                "url": "https://api.github.com/repos/symfony/DependencyInjection/zipball/137bf489c5151c7eb1e4b7dd34a123f9a74b966d",
                "reference": "137bf489c5151c7eb1e4b7dd34a123f9a74b966d",
                "shasum": ""
            },
            "require": {
                "php": ">=5.3.9"
            },
            "conflict": {
                "symfony/expression-language": "<2.6"
            },
            "require-dev": {
                "symfony/config": "~2.2",
                "symfony/expression-language": "~2.6",
                "symfony/phpunit-bridge": "~2.7",
                "symfony/yaml": "~2.1"
            },
            "suggest": {
                "symfony/config": "",
                "symfony/proxy-manager-bridge": "Generate service proxies to lazy load them",
                "symfony/yaml": ""
            },
            "type": "library",
            "extra": {
                "branch-alias": {
                    "dev-master": "2.7-dev"
                }
            },
            "autoload": {
                "psr-4": {
                    "Symfony\\Component\\DependencyInjection\\": ""
                }
            },
            "notification-url": "https://packagist.org/downloads/",
            "license": [
                "MIT"
            ],
            "authors": [
                {
                    "name": "Fabien Potencier",
                    "email": "fabien@symfony.com"
                },
                {
                    "name": "Symfony Community",
                    "homepage": "https://symfony.com/contributors"
                }
            ],
            "description": "Symfony DependencyInjection Component",
            "homepage": "https://symfony.com",
            "time": "2015-05-29 14:44:44"
        },
        {
            "name": "symfony/event-dispatcher",
            "version": "v2.7.0",
            "source": {
                "type": "git",
                "url": "https://github.com/symfony/EventDispatcher.git",
                "reference": "687039686d0e923429ba6e958d0baa920cd5d458"
            },
            "dist": {
                "type": "zip",
                "url": "https://api.github.com/repos/symfony/EventDispatcher/zipball/687039686d0e923429ba6e958d0baa920cd5d458",
                "reference": "687039686d0e923429ba6e958d0baa920cd5d458",
                "shasum": ""
            },
            "require": {
                "php": ">=5.3.9"
            },
            "require-dev": {
                "psr/log": "~1.0",
                "symfony/config": "~2.0,>=2.0.5",
                "symfony/dependency-injection": "~2.6",
                "symfony/expression-language": "~2.6",
                "symfony/phpunit-bridge": "~2.7",
                "symfony/stopwatch": "~2.3"
            },
            "suggest": {
                "symfony/dependency-injection": "",
                "symfony/http-kernel": ""
            },
            "type": "library",
            "extra": {
                "branch-alias": {
                    "dev-master": "2.7-dev"
                }
            },
            "autoload": {
                "psr-4": {
                    "Symfony\\Component\\EventDispatcher\\": ""
                }
            },
            "notification-url": "https://packagist.org/downloads/",
            "license": [
                "MIT"
            ],
            "authors": [
                {
                    "name": "Fabien Potencier",
                    "email": "fabien@symfony.com"
                },
                {
                    "name": "Symfony Community",
                    "homepage": "https://symfony.com/contributors"
                }
            ],
            "description": "Symfony EventDispatcher Component",
            "homepage": "https://symfony.com",
            "time": "2015-05-02 15:21:08"
        },
        {
            "name": "symfony/filesystem",
            "version": "v2.7.0",
            "source": {
                "type": "git",
                "url": "https://github.com/symfony/Filesystem.git",
                "reference": "ae4551fd6d4d4f51f2e7390fbc902fbd67f3b7ba"
            },
            "dist": {
                "type": "zip",
                "url": "https://api.github.com/repos/symfony/Filesystem/zipball/ae4551fd6d4d4f51f2e7390fbc902fbd67f3b7ba",
                "reference": "ae4551fd6d4d4f51f2e7390fbc902fbd67f3b7ba",
                "shasum": ""
            },
            "require": {
                "php": ">=5.3.9"
            },
            "require-dev": {
                "symfony/phpunit-bridge": "~2.7"
            },
            "type": "library",
            "extra": {
                "branch-alias": {
                    "dev-master": "2.7-dev"
                }
            },
            "autoload": {
                "psr-4": {
                    "Symfony\\Component\\Filesystem\\": ""
                }
            },
            "notification-url": "https://packagist.org/downloads/",
            "license": [
                "MIT"
            ],
            "authors": [
                {
                    "name": "Fabien Potencier",
                    "email": "fabien@symfony.com"
                },
                {
                    "name": "Symfony Community",
                    "homepage": "https://symfony.com/contributors"
                }
            ],
            "description": "Symfony Filesystem Component",
            "homepage": "https://symfony.com",
            "time": "2015-05-15 13:33:16"
        },
        {
            "name": "symfony/stopwatch",
            "version": "v2.7.0",
            "source": {
                "type": "git",
                "url": "https://github.com/symfony/Stopwatch.git",
                "reference": "7702945bceddc0e1f744519abb8a2baeb94bd5ce"
            },
            "dist": {
                "type": "zip",
                "url": "https://api.github.com/repos/symfony/Stopwatch/zipball/7702945bceddc0e1f744519abb8a2baeb94bd5ce",
                "reference": "7702945bceddc0e1f744519abb8a2baeb94bd5ce",
                "shasum": ""
            },
            "require": {
                "php": ">=5.3.9"
            },
            "require-dev": {
                "symfony/phpunit-bridge": "~2.7"
            },
            "type": "library",
            "extra": {
                "branch-alias": {
                    "dev-master": "2.7-dev"
                }
            },
            "autoload": {
                "psr-4": {
                    "Symfony\\Component\\Stopwatch\\": ""
                }
            },
            "notification-url": "https://packagist.org/downloads/",
            "license": [
                "MIT"
            ],
            "authors": [
                {
                    "name": "Fabien Potencier",
                    "email": "fabien@symfony.com"
                },
                {
                    "name": "Symfony Community",
                    "homepage": "https://symfony.com/contributors"
                }
            ],
            "description": "Symfony Stopwatch Component",
            "homepage": "https://symfony.com",
            "time": "2015-05-02 15:21:08"
        },
        {
            "name": "symfony/yaml",
            "version": "v2.7.0",
            "source": {
                "type": "git",
                "url": "https://github.com/symfony/Yaml.git",
                "reference": "4a29a5248aed4fb45f626a7bbbd330291492f5c3"
            },
            "dist": {
                "type": "zip",
                "url": "https://api.github.com/repos/symfony/Yaml/zipball/4a29a5248aed4fb45f626a7bbbd330291492f5c3",
                "reference": "4a29a5248aed4fb45f626a7bbbd330291492f5c3",
                "shasum": ""
            },
            "require": {
                "php": ">=5.3.9"
            },
            "require-dev": {
                "symfony/phpunit-bridge": "~2.7"
            },
            "type": "library",
            "extra": {
                "branch-alias": {
                    "dev-master": "2.7-dev"
                }
            },
            "autoload": {
                "psr-4": {
                    "Symfony\\Component\\Yaml\\": ""
                }
            },
            "notification-url": "https://packagist.org/downloads/",
            "license": [
                "MIT"
            ],
            "authors": [
                {
                    "name": "Fabien Potencier",
                    "email": "fabien@symfony.com"
                },
                {
                    "name": "Symfony Community",
                    "homepage": "https://symfony.com/contributors"
                }
            ],
            "description": "Symfony Yaml Component",
            "homepage": "https://symfony.com",
            "time": "2015-05-02 15:21:08"
        }
    ],
    "aliases": [],
    "minimum-stability": "alpha",
    "stability-flags": {
        "composer/composer": 15,
        "phpmd/phpmd": 0
    },
    "prefer-stable": true,
    "prefer-lowest": false,
    "platform": {
        "php": "~5.5.0|~5.6.0"
    },
    "platform-dev": {
        "lib-libxml": "*",
        "ext-ctype": "*",
        "ext-gd": "*",
        "ext-spl": "*",
        "ext-dom": "*",
        "ext-simplexml": "*",
        "ext-mcrypt": "*",
        "ext-hash": "*",
        "ext-curl": "*",
        "ext-iconv": "*",
        "ext-intl": "*",
        "ext-xsl": "*"
    }
}<|MERGE_RESOLUTION|>--- conflicted
+++ resolved
@@ -4,11 +4,7 @@
         "Read more about it at https://getcomposer.org/doc/01-basic-usage.md#composer-lock-the-lock-file",
         "This file is @generated automatically"
     ],
-<<<<<<< HEAD
-    "hash": "0ebe9091eb133a396e0055f86fdb3023",
-=======
-    "hash": "11b659a5fa668aafd9aca0cd9ba8cc1e",
->>>>>>> 66f925fd
+    "hash": "750fa5aba743adbf3703091de8f58b74",
     "packages": [
         {
             "name": "composer/composer",
