--- conflicted
+++ resolved
@@ -4,11 +4,7 @@
         "Read more about it at http://getcomposer.org/doc/01-basic-usage.md#composer-lock-the-lock-file",
         "This file is @generated automatically"
     ],
-<<<<<<< HEAD
-    "hash": "4eaf34f33747b9344bfdf525a14e7767",
-=======
-    "hash": "8ddabb3c4956d1585308d5310203a7ab",
->>>>>>> 20314b92
+    "hash": "0ecebf0f98884f04539d5025342016f2",
     "packages": [
         {
             "name": "composer/composer",
@@ -3344,6 +3340,7 @@
         "phpmd/phpmd": 0
     },
     "prefer-stable": false,
+    "prefer-lowest": false,
     "platform": {
         "php": "~5.5.0|~5.6.0"
     },
