{
    "_readme": [
        "This file locks the dependencies of your project to a known state",
        "Read more about it at https://getcomposer.org/doc/01-basic-usage.md#installing-dependencies",
        "This file is @generated automatically"
    ],
<<<<<<< HEAD
    "content-hash": "9a028cc2932bab5beb1976986a65a408",
=======
    "content-hash": "c8d060461b085d0a1acfbb10feeaa73e",
>>>>>>> 24012b6d
    "packages": [
        {
            "name": "aws/aws-sdk-php",
            "version": "3.185.19",
            "source": {
                "type": "git",
                "url": "https://github.com/aws/aws-sdk-php.git",
                "reference": "7db5021b3c823235ee7f2ceb3f75ceb0811d74ac"
            },
            "dist": {
                "type": "zip",
                "url": "https://api.github.com/repos/aws/aws-sdk-php/zipball/7db5021b3c823235ee7f2ceb3f75ceb0811d74ac",
                "reference": "7db5021b3c823235ee7f2ceb3f75ceb0811d74ac",
                "shasum": ""
            },
            "require": {
                "ext-json": "*",
                "ext-pcre": "*",
                "ext-simplexml": "*",
                "guzzlehttp/guzzle": "^5.3.3|^6.2.1|^7.0",
                "guzzlehttp/promises": "^1.4.0",
                "guzzlehttp/psr7": "^1.7.0",
                "mtdowling/jmespath.php": "^2.6",
                "php": ">=5.5"
            },
            "require-dev": {
                "andrewsville/php-token-reflection": "^1.4",
                "aws/aws-php-sns-message-validator": "~1.0",
                "behat/behat": "~3.0",
                "doctrine/cache": "~1.4",
                "ext-dom": "*",
                "ext-openssl": "*",
                "ext-pcntl": "*",
                "ext-sockets": "*",
                "nette/neon": "^2.3",
                "paragonie/random_compat": ">= 2",
                "phpunit/phpunit": "^4.8.35|^5.4.3",
                "psr/cache": "^1.0",
                "psr/simple-cache": "^1.0",
                "sebastian/comparator": "^1.2.3"
            },
            "suggest": {
                "aws/aws-php-sns-message-validator": "To validate incoming SNS notifications",
                "doctrine/cache": "To use the DoctrineCacheAdapter",
                "ext-curl": "To send requests using cURL",
                "ext-openssl": "Allows working with CloudFront private distributions and verifying received SNS messages",
                "ext-sockets": "To use client-side monitoring"
            },
            "type": "library",
            "extra": {
                "branch-alias": {
                    "dev-master": "3.0-dev"
                }
            },
            "autoload": {
                "psr-4": {
                    "Aws\\": "src/"
                },
                "files": [
                    "src/functions.php"
                ]
            },
            "notification-url": "https://packagist.org/downloads/",
            "license": [
                "Apache-2.0"
            ],
            "authors": [
                {
                    "name": "Amazon Web Services",
                    "homepage": "http://aws.amazon.com"
                }
            ],
            "description": "AWS SDK for PHP - Use Amazon Web Services in your PHP project",
            "homepage": "http://aws.amazon.com/sdkforphp",
            "keywords": [
                "amazon",
                "aws",
                "cloud",
                "dynamodb",
                "ec2",
                "glacier",
                "s3",
                "sdk"
            ],
            "support": {
                "forum": "https://forums.aws.amazon.com/forum.jspa?forumID=80",
                "issues": "https://github.com/aws/aws-sdk-php/issues",
                "source": "https://github.com/aws/aws-sdk-php/tree/3.185.19"
            },
            "time": "2021-07-22T18:18:09+00:00"
        },
        {
            "name": "brick/math",
            "version": "0.9.2",
            "source": {
                "type": "git",
                "url": "https://github.com/brick/math.git",
                "reference": "dff976c2f3487d42c1db75a3b180e2b9f0e72ce0"
            },
            "dist": {
                "type": "zip",
                "url": "https://api.github.com/repos/brick/math/zipball/dff976c2f3487d42c1db75a3b180e2b9f0e72ce0",
                "reference": "dff976c2f3487d42c1db75a3b180e2b9f0e72ce0",
                "shasum": ""
            },
            "require": {
                "ext-json": "*",
                "php": "^7.1 || ^8.0"
            },
            "require-dev": {
                "php-coveralls/php-coveralls": "^2.2",
                "phpunit/phpunit": "^7.5.15 || ^8.5 || ^9.0",
                "vimeo/psalm": "4.3.2"
            },
            "type": "library",
            "autoload": {
                "psr-4": {
                    "Brick\\Math\\": "src/"
                }
            },
            "notification-url": "https://packagist.org/downloads/",
            "license": [
                "MIT"
            ],
            "description": "Arbitrary-precision arithmetic library",
            "keywords": [
                "Arbitrary-precision",
                "BigInteger",
                "BigRational",
                "arithmetic",
                "bigdecimal",
                "bignum",
                "brick",
                "math"
            ],
            "support": {
                "issues": "https://github.com/brick/math/issues",
                "source": "https://github.com/brick/math/tree/0.9.2"
            },
            "funding": [
                {
                    "url": "https://tidelift.com/funding/github/packagist/brick/math",
                    "type": "tidelift"
                }
            ],
            "time": "2021-01-20T22:51:39+00:00"
        },
        {
            "name": "brick/varexporter",
            "version": "0.3.5",
            "source": {
                "type": "git",
                "url": "https://github.com/brick/varexporter.git",
                "reference": "05241f28dfcba2b51b11e2d750e296316ebbe518"
            },
            "dist": {
                "type": "zip",
                "url": "https://api.github.com/repos/brick/varexporter/zipball/05241f28dfcba2b51b11e2d750e296316ebbe518",
                "reference": "05241f28dfcba2b51b11e2d750e296316ebbe518",
                "shasum": ""
            },
            "require": {
                "nikic/php-parser": "^4.0",
                "php": "^7.2 || ^8.0"
            },
            "require-dev": {
                "php-coveralls/php-coveralls": "^2.2",
                "phpunit/phpunit": "^8.5 || ^9.0",
                "vimeo/psalm": "4.4.1"
            },
            "type": "library",
            "autoload": {
                "psr-4": {
                    "Brick\\VarExporter\\": "src/"
                }
            },
            "notification-url": "https://packagist.org/downloads/",
            "license": [
                "MIT"
            ],
            "description": "A powerful alternative to var_export(), which can export closures and objects without __set_state()",
            "keywords": [
                "var_export"
            ],
            "support": {
                "issues": "https://github.com/brick/varexporter/issues",
                "source": "https://github.com/brick/varexporter/tree/0.3.5"
            },
            "time": "2021-02-10T13:53:07+00:00"
        },
        {
            "name": "colinmollenhour/cache-backend-file",
            "version": "v1.4.5",
            "source": {
                "type": "git",
                "url": "https://github.com/colinmollenhour/Cm_Cache_Backend_File.git",
                "reference": "03c7d4c0f43b2de1b559a3527d18ff697d306544"
            },
            "dist": {
                "type": "zip",
                "url": "https://api.github.com/repos/colinmollenhour/Cm_Cache_Backend_File/zipball/03c7d4c0f43b2de1b559a3527d18ff697d306544",
                "reference": "03c7d4c0f43b2de1b559a3527d18ff697d306544",
                "shasum": ""
            },
            "type": "magento-module",
            "autoload": {
                "classmap": [
                    "File.php"
                ]
            },
            "notification-url": "https://packagist.org/downloads/",
            "license": [
                "BSD-3-Clause"
            ],
            "authors": [
                {
                    "name": "Colin Mollenhour"
                }
            ],
            "description": "The stock Zend_Cache_Backend_File backend has extremely poor performance for cleaning by tags making it become unusable as the number of cached items increases. This backend makes many changes resulting in a huge performance boost, especially for tag cleaning.",
            "homepage": "https://github.com/colinmollenhour/Cm_Cache_Backend_File",
            "support": {
                "issues": "https://github.com/colinmollenhour/Cm_Cache_Backend_File/issues",
                "source": "https://github.com/colinmollenhour/Cm_Cache_Backend_File/tree/master"
            },
            "time": "2019-04-18T21:54:31+00:00"
        },
        {
            "name": "colinmollenhour/cache-backend-redis",
            "version": "1.14.2",
            "source": {
                "type": "git",
                "url": "https://github.com/colinmollenhour/Cm_Cache_Backend_Redis.git",
                "reference": "0b042d26b8c2aa093485bdc4bb03a0113a03778d"
            },
            "dist": {
                "type": "zip",
                "url": "https://api.github.com/repos/colinmollenhour/Cm_Cache_Backend_Redis/zipball/0b042d26b8c2aa093485bdc4bb03a0113a03778d",
                "reference": "0b042d26b8c2aa093485bdc4bb03a0113a03778d",
                "shasum": ""
            },
            "require": {
                "colinmollenhour/credis": "*"
            },
            "type": "magento-module",
            "autoload": {
                "classmap": [
                    "Cm/Cache/Backend/Redis.php"
                ]
            },
            "notification-url": "https://packagist.org/downloads/",
            "license": [
                "BSD-3-Clause"
            ],
            "authors": [
                {
                    "name": "Colin Mollenhour"
                }
            ],
            "description": "Zend_Cache backend using Redis with full support for tags.",
            "homepage": "https://github.com/colinmollenhour/Cm_Cache_Backend_Redis",
            "support": {
                "issues": "https://github.com/colinmollenhour/Cm_Cache_Backend_Redis/issues",
                "source": "https://github.com/colinmollenhour/Cm_Cache_Backend_Redis/tree/1.14.2"
            },
            "time": "2021-03-02T18:36:21+00:00"
        },
        {
            "name": "colinmollenhour/credis",
            "version": "v1.12.1",
            "source": {
                "type": "git",
                "url": "https://github.com/colinmollenhour/credis.git",
                "reference": "c27faa11724229986335c23f4b6d0f1d8d6547fb"
            },
            "dist": {
                "type": "zip",
                "url": "https://api.github.com/repos/colinmollenhour/credis/zipball/c27faa11724229986335c23f4b6d0f1d8d6547fb",
                "reference": "c27faa11724229986335c23f4b6d0f1d8d6547fb",
                "shasum": ""
            },
            "require": {
                "php": ">=5.4.0"
            },
            "type": "library",
            "autoload": {
                "classmap": [
                    "Client.php",
                    "Cluster.php",
                    "Sentinel.php",
                    "Module.php"
                ]
            },
            "notification-url": "https://packagist.org/downloads/",
            "license": [
                "MIT"
            ],
            "authors": [
                {
                    "name": "Colin Mollenhour",
                    "email": "colin@mollenhour.com"
                }
            ],
            "description": "Credis is a lightweight interface to the Redis key-value store which wraps the phpredis library when available for better performance.",
            "homepage": "https://github.com/colinmollenhour/credis",
            "support": {
                "issues": "https://github.com/colinmollenhour/credis/issues",
                "source": "https://github.com/colinmollenhour/credis/tree/v1.12.1"
            },
            "time": "2020-11-06T16:09:14+00:00"
        },
        {
            "name": "colinmollenhour/php-redis-session-abstract",
            "version": "v1.4.4",
            "source": {
                "type": "git",
                "url": "https://github.com/colinmollenhour/php-redis-session-abstract.git",
                "reference": "8d684bbacac99450f2a9ddf6f56be296997e2959"
            },
            "dist": {
                "type": "zip",
                "url": "https://api.github.com/repos/colinmollenhour/php-redis-session-abstract/zipball/8d684bbacac99450f2a9ddf6f56be296997e2959",
                "reference": "8d684bbacac99450f2a9ddf6f56be296997e2959",
                "shasum": ""
            },
            "require": {
                "colinmollenhour/credis": "~1.6",
                "php": "^5.5 || ^7.0 || ^8.0"
            },
            "require-dev": {
                "phpunit/phpunit": "^9"
            },
            "type": "library",
            "autoload": {
                "psr-0": {
                    "Cm\\RedisSession\\": "src/"
                }
            },
            "notification-url": "https://packagist.org/downloads/",
            "license": [
                "BSD-3-Clause"
            ],
            "authors": [
                {
                    "name": "Colin Mollenhour"
                }
            ],
            "description": "A Redis-based session handler with optimistic locking",
            "homepage": "https://github.com/colinmollenhour/php-redis-session-abstract",
            "support": {
                "issues": "https://github.com/colinmollenhour/php-redis-session-abstract/issues",
                "source": "https://github.com/colinmollenhour/php-redis-session-abstract/tree/v1.4.4"
            },
            "time": "2021-04-07T21:51:17+00:00"
        },
        {
            "name": "composer/ca-bundle",
            "version": "1.2.10",
            "source": {
                "type": "git",
                "url": "https://github.com/composer/ca-bundle.git",
                "reference": "9fdb22c2e97a614657716178093cd1da90a64aa8"
            },
            "dist": {
                "type": "zip",
                "url": "https://api.github.com/repos/composer/ca-bundle/zipball/9fdb22c2e97a614657716178093cd1da90a64aa8",
                "reference": "9fdb22c2e97a614657716178093cd1da90a64aa8",
                "shasum": ""
            },
            "require": {
                "ext-openssl": "*",
                "ext-pcre": "*",
                "php": "^5.3.2 || ^7.0 || ^8.0"
            },
            "require-dev": {
                "phpstan/phpstan": "^0.12.55",
                "psr/log": "^1.0",
                "symfony/phpunit-bridge": "^4.2 || ^5",
                "symfony/process": "^2.5 || ^3.0 || ^4.0 || ^5.0"
            },
            "type": "library",
            "extra": {
                "branch-alias": {
                    "dev-main": "1.x-dev"
                }
            },
            "autoload": {
                "psr-4": {
                    "Composer\\CaBundle\\": "src"
                }
            },
            "notification-url": "https://packagist.org/downloads/",
            "license": [
                "MIT"
            ],
            "authors": [
                {
                    "name": "Jordi Boggiano",
                    "email": "j.boggiano@seld.be",
                    "homepage": "http://seld.be"
                }
            ],
            "description": "Lets you find a path to the system CA bundle, and includes a fallback to the Mozilla CA bundle.",
            "keywords": [
                "cabundle",
                "cacert",
                "certificate",
                "ssl",
                "tls"
            ],
            "support": {
                "irc": "irc://irc.freenode.org/composer",
                "issues": "https://github.com/composer/ca-bundle/issues",
                "source": "https://github.com/composer/ca-bundle/tree/1.2.10"
            },
            "funding": [
                {
                    "url": "https://packagist.com",
                    "type": "custom"
                },
                {
                    "url": "https://github.com/composer",
                    "type": "github"
                },
                {
                    "url": "https://tidelift.com/funding/github/packagist/composer/composer",
                    "type": "tidelift"
                }
            ],
            "time": "2021-06-07T13:58:28+00:00"
        },
        {
            "name": "composer/composer",
            "version": "1.10.22",
            "source": {
                "type": "git",
                "url": "https://github.com/composer/composer.git",
                "reference": "28c9dfbe2351635961f670773e8d7b17bc5eda25"
            },
            "dist": {
                "type": "zip",
                "url": "https://api.github.com/repos/composer/composer/zipball/28c9dfbe2351635961f670773e8d7b17bc5eda25",
                "reference": "28c9dfbe2351635961f670773e8d7b17bc5eda25",
                "shasum": ""
            },
            "require": {
                "composer/ca-bundle": "^1.0",
                "composer/semver": "^1.0",
                "composer/spdx-licenses": "^1.2",
                "composer/xdebug-handler": "^1.1",
                "justinrainbow/json-schema": "^5.2.10",
                "php": "^5.3.2 || ^7.0 || ^8.0",
                "psr/log": "^1.0",
                "seld/jsonlint": "^1.4",
                "seld/phar-utils": "^1.0",
                "symfony/console": "^2.7 || ^3.0 || ^4.0 || ^5.0",
                "symfony/filesystem": "^2.7 || ^3.0 || ^4.0 || ^5.0",
                "symfony/finder": "^2.7 || ^3.0 || ^4.0 || ^5.0",
                "symfony/process": "^2.7 || ^3.0 || ^4.0 || ^5.0"
            },
            "conflict": {
                "symfony/console": "2.8.38"
            },
            "require-dev": {
                "phpspec/prophecy": "^1.10",
                "symfony/phpunit-bridge": "^4.2"
            },
            "suggest": {
                "ext-openssl": "Enabling the openssl extension allows you to access https URLs for repositories and packages",
                "ext-zip": "Enabling the zip extension allows you to unzip archives",
                "ext-zlib": "Allow gzip compression of HTTP requests"
            },
            "bin": [
                "bin/composer"
            ],
            "type": "library",
            "extra": {
                "branch-alias": {
                    "dev-master": "1.10-dev"
                }
            },
            "autoload": {
                "psr-4": {
                    "Composer\\": "src/Composer"
                }
            },
            "notification-url": "https://packagist.org/downloads/",
            "license": [
                "MIT"
            ],
            "authors": [
                {
                    "name": "Nils Adermann",
                    "email": "naderman@naderman.de",
                    "homepage": "http://www.naderman.de"
                },
                {
                    "name": "Jordi Boggiano",
                    "email": "j.boggiano@seld.be",
                    "homepage": "http://seld.be"
                }
            ],
            "description": "Composer helps you declare, manage and install dependencies of PHP projects. It ensures you have the right stack everywhere.",
            "homepage": "https://getcomposer.org/",
            "keywords": [
                "autoload",
                "dependency",
                "package"
            ],
            "support": {
                "irc": "irc://irc.freenode.org/composer",
                "issues": "https://github.com/composer/composer/issues",
                "source": "https://github.com/composer/composer/tree/1.10.22"
            },
            "funding": [
                {
                    "url": "https://packagist.com",
                    "type": "custom"
                },
                {
                    "url": "https://github.com/composer",
                    "type": "github"
                },
                {
                    "url": "https://tidelift.com/funding/github/packagist/composer/composer",
                    "type": "tidelift"
                }
            ],
            "time": "2021-04-27T11:10:45+00:00"
        },
        {
            "name": "composer/semver",
            "version": "1.7.2",
            "source": {
                "type": "git",
                "url": "https://github.com/composer/semver.git",
                "reference": "647490bbcaf7fc4891c58f47b825eb99d19c377a"
            },
            "dist": {
                "type": "zip",
                "url": "https://api.github.com/repos/composer/semver/zipball/647490bbcaf7fc4891c58f47b825eb99d19c377a",
                "reference": "647490bbcaf7fc4891c58f47b825eb99d19c377a",
                "shasum": ""
            },
            "require": {
                "php": "^5.3.2 || ^7.0 || ^8.0"
            },
            "require-dev": {
                "phpunit/phpunit": "^4.5 || ^5.0.5"
            },
            "type": "library",
            "extra": {
                "branch-alias": {
                    "dev-master": "1.x-dev"
                }
            },
            "autoload": {
                "psr-4": {
                    "Composer\\Semver\\": "src"
                }
            },
            "notification-url": "https://packagist.org/downloads/",
            "license": [
                "MIT"
            ],
            "authors": [
                {
                    "name": "Nils Adermann",
                    "email": "naderman@naderman.de",
                    "homepage": "http://www.naderman.de"
                },
                {
                    "name": "Jordi Boggiano",
                    "email": "j.boggiano@seld.be",
                    "homepage": "http://seld.be"
                },
                {
                    "name": "Rob Bast",
                    "email": "rob.bast@gmail.com",
                    "homepage": "http://robbast.nl"
                }
            ],
            "description": "Semver library that offers utilities, version constraint parsing and validation.",
            "keywords": [
                "semantic",
                "semver",
                "validation",
                "versioning"
            ],
            "support": {
                "irc": "irc://irc.freenode.org/composer",
                "issues": "https://github.com/composer/semver/issues",
                "source": "https://github.com/composer/semver/tree/1.7.2"
            },
            "funding": [
                {
                    "url": "https://packagist.com",
                    "type": "custom"
                },
                {
                    "url": "https://github.com/composer",
                    "type": "github"
                },
                {
                    "url": "https://tidelift.com/funding/github/packagist/composer/composer",
                    "type": "tidelift"
                }
            ],
            "time": "2020-12-03T15:47:16+00:00"
        },
        {
            "name": "composer/spdx-licenses",
            "version": "1.5.5",
            "source": {
                "type": "git",
                "url": "https://github.com/composer/spdx-licenses.git",
                "reference": "de30328a7af8680efdc03e396aad24befd513200"
            },
            "dist": {
                "type": "zip",
                "url": "https://api.github.com/repos/composer/spdx-licenses/zipball/de30328a7af8680efdc03e396aad24befd513200",
                "reference": "de30328a7af8680efdc03e396aad24befd513200",
                "shasum": ""
            },
            "require": {
                "php": "^5.3.2 || ^7.0 || ^8.0"
            },
            "require-dev": {
                "phpunit/phpunit": "^4.8.35 || ^5.7 || 6.5 - 7"
            },
            "type": "library",
            "extra": {
                "branch-alias": {
                    "dev-main": "1.x-dev"
                }
            },
            "autoload": {
                "psr-4": {
                    "Composer\\Spdx\\": "src"
                }
            },
            "notification-url": "https://packagist.org/downloads/",
            "license": [
                "MIT"
            ],
            "authors": [
                {
                    "name": "Nils Adermann",
                    "email": "naderman@naderman.de",
                    "homepage": "http://www.naderman.de"
                },
                {
                    "name": "Jordi Boggiano",
                    "email": "j.boggiano@seld.be",
                    "homepage": "http://seld.be"
                },
                {
                    "name": "Rob Bast",
                    "email": "rob.bast@gmail.com",
                    "homepage": "http://robbast.nl"
                }
            ],
            "description": "SPDX licenses list and validation library.",
            "keywords": [
                "license",
                "spdx",
                "validator"
            ],
            "support": {
                "irc": "irc://irc.freenode.org/composer",
                "issues": "https://github.com/composer/spdx-licenses/issues",
                "source": "https://github.com/composer/spdx-licenses/tree/1.5.5"
            },
            "funding": [
                {
                    "url": "https://packagist.com",
                    "type": "custom"
                },
                {
                    "url": "https://github.com/composer",
                    "type": "github"
                },
                {
                    "url": "https://tidelift.com/funding/github/packagist/composer/composer",
                    "type": "tidelift"
                }
            ],
            "time": "2020-12-03T16:04:16+00:00"
        },
        {
            "name": "composer/xdebug-handler",
            "version": "1.4.6",
            "source": {
                "type": "git",
                "url": "https://github.com/composer/xdebug-handler.git",
                "reference": "f27e06cd9675801df441b3656569b328e04aa37c"
            },
            "dist": {
                "type": "zip",
                "url": "https://api.github.com/repos/composer/xdebug-handler/zipball/f27e06cd9675801df441b3656569b328e04aa37c",
                "reference": "f27e06cd9675801df441b3656569b328e04aa37c",
                "shasum": ""
            },
            "require": {
                "php": "^5.3.2 || ^7.0 || ^8.0",
                "psr/log": "^1.0"
            },
            "require-dev": {
                "phpstan/phpstan": "^0.12.55",
                "symfony/phpunit-bridge": "^4.2 || ^5"
            },
            "type": "library",
            "autoload": {
                "psr-4": {
                    "Composer\\XdebugHandler\\": "src"
                }
            },
            "notification-url": "https://packagist.org/downloads/",
            "license": [
                "MIT"
            ],
            "authors": [
                {
                    "name": "John Stevenson",
                    "email": "john-stevenson@blueyonder.co.uk"
                }
            ],
            "description": "Restarts a process without Xdebug.",
            "keywords": [
                "Xdebug",
                "performance"
            ],
            "support": {
                "irc": "irc://irc.freenode.org/composer",
                "issues": "https://github.com/composer/xdebug-handler/issues",
                "source": "https://github.com/composer/xdebug-handler/tree/1.4.6"
            },
            "funding": [
                {
                    "url": "https://packagist.com",
                    "type": "custom"
                },
                {
                    "url": "https://github.com/composer",
                    "type": "github"
                },
                {
                    "url": "https://tidelift.com/funding/github/packagist/composer/composer",
                    "type": "tidelift"
                }
            ],
            "time": "2021-03-25T17:01:18+00:00"
        },
        {
            "name": "container-interop/container-interop",
            "version": "1.2.0",
            "source": {
                "type": "git",
                "url": "https://github.com/container-interop/container-interop.git",
                "reference": "79cbf1341c22ec75643d841642dd5d6acd83bdb8"
            },
            "dist": {
                "type": "zip",
                "url": "https://api.github.com/repos/container-interop/container-interop/zipball/79cbf1341c22ec75643d841642dd5d6acd83bdb8",
                "reference": "79cbf1341c22ec75643d841642dd5d6acd83bdb8",
                "shasum": ""
            },
            "require": {
                "psr/container": "^1.0"
            },
            "type": "library",
            "autoload": {
                "psr-4": {
                    "Interop\\Container\\": "src/Interop/Container/"
                }
            },
            "notification-url": "https://packagist.org/downloads/",
            "license": [
                "MIT"
            ],
            "description": "Promoting the interoperability of container objects (DIC, SL, etc.)",
            "homepage": "https://github.com/container-interop/container-interop",
            "support": {
                "issues": "https://github.com/container-interop/container-interop/issues",
                "source": "https://github.com/container-interop/container-interop/tree/master"
            },
            "abandoned": "psr/container",
            "time": "2017-02-14T19:40:03+00:00"
        },
        {
            "name": "elasticsearch/elasticsearch",
            "version": "v7.13.1",
            "source": {
                "type": "git",
                "url": "https://github.com/elastic/elasticsearch-php.git",
                "reference": "45e17adacd3319958d6135e4ee3a21dbbe36a24b"
            },
            "dist": {
                "type": "zip",
                "url": "https://api.github.com/repos/elastic/elasticsearch-php/zipball/45e17adacd3319958d6135e4ee3a21dbbe36a24b",
                "reference": "45e17adacd3319958d6135e4ee3a21dbbe36a24b",
                "shasum": ""
            },
            "require": {
                "ext-json": ">=1.3.7",
                "ezimuel/ringphp": "^1.1.2",
                "php": "^7.3 || ^8.0",
                "psr/log": "~1.0"
            },
            "require-dev": {
                "ext-yaml": "*",
                "ext-zip": "*",
                "mockery/mockery": "^1.2",
                "phpstan/phpstan": "^0.12",
                "phpunit/phpunit": "^9.3",
                "squizlabs/php_codesniffer": "^3.4",
                "symfony/finder": "~4.0"
            },
            "suggest": {
                "ext-curl": "*",
                "monolog/monolog": "Allows for client-level logging and tracing"
            },
            "type": "library",
            "autoload": {
                "files": [
                    "src/autoload.php"
                ],
                "psr-4": {
                    "Elasticsearch\\": "src/Elasticsearch/"
                }
            },
            "notification-url": "https://packagist.org/downloads/",
            "license": [
                "Apache-2.0"
            ],
            "authors": [
                {
                    "name": "Zachary Tong"
                },
                {
                    "name": "Enrico Zimuel"
                }
            ],
            "description": "PHP Client for Elasticsearch",
            "keywords": [
                "client",
                "elasticsearch",
                "search"
            ],
            "support": {
                "issues": "https://github.com/elastic/elasticsearch-php/issues",
<<<<<<< HEAD
                "source": "https://github.com/elastic/elasticsearch-php/tree/v7.13.1"
            },
            "time": "2021-06-15T18:36:52+00:00"
=======
                "source": "https://github.com/elastic/elasticsearch-php/tree/v7.11.0"
            },
            "time": "2021-02-11T11:04:51+00:00"
>>>>>>> 24012b6d
        },
        {
            "name": "ezimuel/guzzlestreams",
            "version": "3.0.1",
            "source": {
                "type": "git",
                "url": "https://github.com/ezimuel/guzzlestreams.git",
                "reference": "abe3791d231167f14eb80d413420d1eab91163a8"
            },
            "dist": {
                "type": "zip",
                "url": "https://api.github.com/repos/ezimuel/guzzlestreams/zipball/abe3791d231167f14eb80d413420d1eab91163a8",
                "reference": "abe3791d231167f14eb80d413420d1eab91163a8",
                "shasum": ""
            },
            "require": {
                "php": ">=5.4.0"
            },
            "require-dev": {
                "phpunit/phpunit": "~4.0"
            },
            "type": "library",
            "extra": {
                "branch-alias": {
                    "dev-master": "3.0-dev"
                }
            },
            "autoload": {
                "psr-4": {
                    "GuzzleHttp\\Stream\\": "src/"
                }
            },
            "notification-url": "https://packagist.org/downloads/",
            "license": [
                "MIT"
            ],
            "authors": [
                {
                    "name": "Michael Dowling",
                    "email": "mtdowling@gmail.com",
                    "homepage": "https://github.com/mtdowling"
                }
            ],
            "description": "Fork of guzzle/streams (abandoned) to be used with elasticsearch-php",
            "homepage": "http://guzzlephp.org/",
            "keywords": [
                "Guzzle",
                "stream"
            ],
            "support": {
                "source": "https://github.com/ezimuel/guzzlestreams/tree/3.0.1"
            },
            "time": "2020-02-14T23:11:50+00:00"
        },
        {
            "name": "ezimuel/ringphp",
            "version": "1.1.2",
            "source": {
                "type": "git",
                "url": "https://github.com/ezimuel/ringphp.git",
                "reference": "0b78f89d8e0bb9e380046c31adfa40347e9f663b"
            },
            "dist": {
                "type": "zip",
                "url": "https://api.github.com/repos/ezimuel/ringphp/zipball/0b78f89d8e0bb9e380046c31adfa40347e9f663b",
                "reference": "0b78f89d8e0bb9e380046c31adfa40347e9f663b",
                "shasum": ""
            },
            "require": {
                "ezimuel/guzzlestreams": "^3.0.1",
                "php": ">=5.4.0",
                "react/promise": "~2.0"
            },
            "require-dev": {
                "ext-curl": "*",
                "phpunit/phpunit": "~4.0"
            },
            "suggest": {
                "ext-curl": "Guzzle will use specific adapters if cURL is present"
            },
            "type": "library",
            "extra": {
                "branch-alias": {
                    "dev-master": "1.1-dev"
                }
            },
            "autoload": {
                "psr-4": {
                    "GuzzleHttp\\Ring\\": "src/"
                }
            },
            "notification-url": "https://packagist.org/downloads/",
            "license": [
                "MIT"
            ],
            "authors": [
                {
                    "name": "Michael Dowling",
                    "email": "mtdowling@gmail.com",
                    "homepage": "https://github.com/mtdowling"
                }
            ],
            "description": "Fork of guzzle/RingPHP (abandoned) to be used with elasticsearch-php",
            "support": {
                "source": "https://github.com/ezimuel/ringphp/tree/1.1.2"
            },
            "time": "2020-02-14T23:51:21+00:00"
        },
        {
            "name": "fgrosse/phpasn1",
            "version": "v2.3.0",
            "source": {
                "type": "git",
                "url": "https://github.com/fgrosse/PHPASN1.git",
                "reference": "20299033c35f4300eb656e7e8e88cf52d1d6694e"
            },
            "dist": {
                "type": "zip",
                "url": "https://api.github.com/repos/fgrosse/PHPASN1/zipball/20299033c35f4300eb656e7e8e88cf52d1d6694e",
                "reference": "20299033c35f4300eb656e7e8e88cf52d1d6694e",
                "shasum": ""
            },
            "require": {
                "php": ">=7.0.0"
            },
            "require-dev": {
                "phpunit/phpunit": "~6.3",
                "satooshi/php-coveralls": "~2.0"
            },
            "suggest": {
                "ext-bcmath": "BCmath is the fallback extension for big integer calculations",
                "ext-curl": "For loading OID information from the web if they have not bee defined statically",
                "ext-gmp": "GMP is the preferred extension for big integer calculations",
                "phpseclib/bcmath_compat": "BCmath polyfill for servers where neither GMP nor BCmath is available"
            },
            "type": "library",
            "extra": {
                "branch-alias": {
                    "dev-master": "2.0.x-dev"
                }
            },
            "autoload": {
                "psr-4": {
                    "FG\\": "lib/"
                }
            },
            "notification-url": "https://packagist.org/downloads/",
            "license": [
                "MIT"
            ],
            "authors": [
                {
                    "name": "Friedrich Große",
                    "email": "friedrich.grosse@gmail.com",
                    "homepage": "https://github.com/FGrosse",
                    "role": "Author"
                },
                {
                    "name": "All contributors",
                    "homepage": "https://github.com/FGrosse/PHPASN1/contributors"
                }
            ],
            "description": "A PHP Framework that allows you to encode and decode arbitrary ASN.1 structures using the ITU-T X.690 Encoding Rules.",
            "homepage": "https://github.com/FGrosse/PHPASN1",
            "keywords": [
                "DER",
                "asn.1",
                "asn1",
                "ber",
                "binary",
                "decoding",
                "encoding",
                "x.509",
                "x.690",
                "x509",
                "x690"
            ],
            "support": {
                "issues": "https://github.com/fgrosse/PHPASN1/issues",
                "source": "https://github.com/fgrosse/PHPASN1/tree/v2.3.0"
            },
            "time": "2021-04-24T19:01:55+00:00"
        },
        {
            "name": "guzzlehttp/guzzle",
            "version": "6.5.5",
            "source": {
                "type": "git",
                "url": "https://github.com/guzzle/guzzle.git",
                "reference": "9d4290de1cfd701f38099ef7e183b64b4b7b0c5e"
            },
            "dist": {
                "type": "zip",
                "url": "https://api.github.com/repos/guzzle/guzzle/zipball/9d4290de1cfd701f38099ef7e183b64b4b7b0c5e",
                "reference": "9d4290de1cfd701f38099ef7e183b64b4b7b0c5e",
                "shasum": ""
            },
            "require": {
                "ext-json": "*",
                "guzzlehttp/promises": "^1.0",
                "guzzlehttp/psr7": "^1.6.1",
                "php": ">=5.5",
                "symfony/polyfill-intl-idn": "^1.17.0"
            },
            "require-dev": {
                "ext-curl": "*",
                "phpunit/phpunit": "^4.8.35 || ^5.7 || ^6.4 || ^7.0",
                "psr/log": "^1.1"
            },
            "suggest": {
                "psr/log": "Required for using the Log middleware"
            },
            "type": "library",
            "extra": {
                "branch-alias": {
                    "dev-master": "6.5-dev"
                }
            },
            "autoload": {
                "psr-4": {
                    "GuzzleHttp\\": "src/"
                },
                "files": [
                    "src/functions_include.php"
                ]
            },
            "notification-url": "https://packagist.org/downloads/",
            "license": [
                "MIT"
            ],
            "authors": [
                {
                    "name": "Michael Dowling",
                    "email": "mtdowling@gmail.com",
                    "homepage": "https://github.com/mtdowling"
                }
            ],
            "description": "Guzzle is a PHP HTTP client library",
            "homepage": "http://guzzlephp.org/",
            "keywords": [
                "client",
                "curl",
                "framework",
                "http",
                "http client",
                "rest",
                "web service"
            ],
            "support": {
                "issues": "https://github.com/guzzle/guzzle/issues",
                "source": "https://github.com/guzzle/guzzle/tree/6.5"
            },
            "time": "2020-06-16T21:01:06+00:00"
        },
        {
            "name": "guzzlehttp/promises",
            "version": "1.4.1",
            "source": {
                "type": "git",
                "url": "https://github.com/guzzle/promises.git",
                "reference": "8e7d04f1f6450fef59366c399cfad4b9383aa30d"
            },
            "dist": {
                "type": "zip",
                "url": "https://api.github.com/repos/guzzle/promises/zipball/8e7d04f1f6450fef59366c399cfad4b9383aa30d",
                "reference": "8e7d04f1f6450fef59366c399cfad4b9383aa30d",
                "shasum": ""
            },
            "require": {
                "php": ">=5.5"
            },
            "require-dev": {
                "symfony/phpunit-bridge": "^4.4 || ^5.1"
            },
            "type": "library",
            "extra": {
                "branch-alias": {
                    "dev-master": "1.4-dev"
                }
            },
            "autoload": {
                "psr-4": {
                    "GuzzleHttp\\Promise\\": "src/"
                },
                "files": [
                    "src/functions_include.php"
                ]
            },
            "notification-url": "https://packagist.org/downloads/",
            "license": [
                "MIT"
            ],
            "authors": [
                {
                    "name": "Michael Dowling",
                    "email": "mtdowling@gmail.com",
                    "homepage": "https://github.com/mtdowling"
                }
            ],
            "description": "Guzzle promises library",
            "keywords": [
                "promise"
            ],
            "support": {
                "issues": "https://github.com/guzzle/promises/issues",
                "source": "https://github.com/guzzle/promises/tree/1.4.1"
            },
            "time": "2021-03-07T09:25:29+00:00"
        },
        {
            "name": "guzzlehttp/psr7",
            "version": "1.8.2",
            "source": {
                "type": "git",
                "url": "https://github.com/guzzle/psr7.git",
                "reference": "dc960a912984efb74d0a90222870c72c87f10c91"
            },
            "dist": {
                "type": "zip",
                "url": "https://api.github.com/repos/guzzle/psr7/zipball/dc960a912984efb74d0a90222870c72c87f10c91",
                "reference": "dc960a912984efb74d0a90222870c72c87f10c91",
                "shasum": ""
            },
            "require": {
                "php": ">=5.4.0",
                "psr/http-message": "~1.0",
                "ralouphie/getallheaders": "^2.0.5 || ^3.0.0"
            },
            "provide": {
                "psr/http-message-implementation": "1.0"
            },
            "require-dev": {
                "ext-zlib": "*",
                "phpunit/phpunit": "~4.8.36 || ^5.7.27 || ^6.5.14 || ^7.5.20 || ^8.5.8 || ^9.3.10"
            },
            "suggest": {
                "laminas/laminas-httphandlerrunner": "Emit PSR-7 responses"
            },
            "type": "library",
            "extra": {
                "branch-alias": {
                    "dev-master": "1.7-dev"
                }
            },
            "autoload": {
                "psr-4": {
                    "GuzzleHttp\\Psr7\\": "src/"
                },
                "files": [
                    "src/functions_include.php"
                ]
            },
            "notification-url": "https://packagist.org/downloads/",
            "license": [
                "MIT"
            ],
            "authors": [
                {
                    "name": "Michael Dowling",
                    "email": "mtdowling@gmail.com",
                    "homepage": "https://github.com/mtdowling"
                },
                {
                    "name": "Tobias Schultze",
                    "homepage": "https://github.com/Tobion"
                }
            ],
            "description": "PSR-7 message implementation that also provides common utility methods",
            "keywords": [
                "http",
                "message",
                "psr-7",
                "request",
                "response",
                "stream",
                "uri",
                "url"
            ],
            "support": {
                "issues": "https://github.com/guzzle/psr7/issues",
                "source": "https://github.com/guzzle/psr7/tree/1.8.2"
            },
            "time": "2021-04-26T09:17:50+00:00"
        },
        {
            "name": "justinrainbow/json-schema",
            "version": "5.2.11",
            "source": {
                "type": "git",
                "url": "https://github.com/justinrainbow/json-schema.git",
                "reference": "2ab6744b7296ded80f8cc4f9509abbff393399aa"
            },
            "dist": {
                "type": "zip",
                "url": "https://api.github.com/repos/justinrainbow/json-schema/zipball/2ab6744b7296ded80f8cc4f9509abbff393399aa",
                "reference": "2ab6744b7296ded80f8cc4f9509abbff393399aa",
                "shasum": ""
            },
            "require": {
                "php": ">=5.3.3"
            },
            "require-dev": {
                "friendsofphp/php-cs-fixer": "~2.2.20||~2.15.1",
                "json-schema/json-schema-test-suite": "1.2.0",
                "phpunit/phpunit": "^4.8.35"
            },
            "bin": [
                "bin/validate-json"
            ],
            "type": "library",
            "extra": {
                "branch-alias": {
                    "dev-master": "5.0.x-dev"
                }
            },
            "autoload": {
                "psr-4": {
                    "JsonSchema\\": "src/JsonSchema/"
                }
            },
            "notification-url": "https://packagist.org/downloads/",
            "license": [
                "MIT"
            ],
            "authors": [
                {
                    "name": "Bruno Prieto Reis",
                    "email": "bruno.p.reis@gmail.com"
                },
                {
                    "name": "Justin Rainbow",
                    "email": "justin.rainbow@gmail.com"
                },
                {
                    "name": "Igor Wiedler",
                    "email": "igor@wiedler.ch"
                },
                {
                    "name": "Robert Schönthal",
                    "email": "seroscho@googlemail.com"
                }
            ],
            "description": "A library to validate a json schema.",
            "homepage": "https://github.com/justinrainbow/json-schema",
            "keywords": [
                "json",
                "schema"
            ],
            "support": {
                "issues": "https://github.com/justinrainbow/json-schema/issues",
                "source": "https://github.com/justinrainbow/json-schema/tree/5.2.11"
            },
            "time": "2021-07-22T09:24:00+00:00"
        },
        {
            "name": "laminas/laminas-captcha",
            "version": "2.10.0",
            "source": {
                "type": "git",
                "url": "https://github.com/laminas/laminas-captcha.git",
                "reference": "9a0134e434cd792934ecca42cb66f316be7bba50"
            },
            "dist": {
                "type": "zip",
                "url": "https://api.github.com/repos/laminas/laminas-captcha/zipball/9a0134e434cd792934ecca42cb66f316be7bba50",
                "reference": "9a0134e434cd792934ecca42cb66f316be7bba50",
                "shasum": ""
            },
            "require": {
                "laminas/laminas-math": "^2.7 || ^3.0",
                "laminas/laminas-stdlib": "^3.3",
                "laminas/laminas-zendframework-bridge": "^1.1",
                "php": "^7.3 || ~8.0.0"
            },
            "replace": {
                "zendframework/zend-captcha": "^2.9.0"
            },
            "require-dev": {
                "laminas/laminas-coding-standard": "~2.1.4",
                "laminas/laminas-recaptcha": "^3.0",
                "laminas/laminas-session": "^2.10",
                "laminas/laminas-text": "^2.8",
                "laminas/laminas-validator": "^2.14",
                "phpunit/phpunit": "^9.4.3",
                "psalm/plugin-phpunit": "^0.15.1",
                "vimeo/psalm": "^4.6"
            },
            "suggest": {
                "laminas/laminas-i18n-resources": "Translations of captcha messages",
                "laminas/laminas-recaptcha": "Laminas\\ReCaptcha component",
                "laminas/laminas-session": "Laminas\\Session component",
                "laminas/laminas-text": "Laminas\\Text component",
                "laminas/laminas-validator": "Laminas\\Validator component"
            },
            "type": "library",
            "autoload": {
                "psr-4": {
                    "Laminas\\Captcha\\": "src/"
                }
            },
            "notification-url": "https://packagist.org/downloads/",
            "license": [
                "BSD-3-Clause"
            ],
            "description": "Generate and validate CAPTCHAs using Figlets, images, ReCaptcha, and more",
            "homepage": "https://laminas.dev",
            "keywords": [
                "captcha",
                "laminas"
            ],
            "support": {
                "chat": "https://laminas.dev/chat",
                "docs": "https://docs.laminas.dev/laminas-captcha/",
                "forum": "https://discourse.laminas.dev",
                "issues": "https://github.com/laminas/laminas-captcha/issues",
                "rss": "https://github.com/laminas/laminas-captcha/releases.atom",
                "source": "https://github.com/laminas/laminas-captcha"
            },
            "funding": [
                {
                    "url": "https://funding.communitybridge.org/projects/laminas-project",
                    "type": "community_bridge"
                }
            ],
            "time": "2021-03-17T16:42:11+00:00"
        },
        {
            "name": "laminas/laminas-code",
            "version": "3.5.1",
            "source": {
                "type": "git",
                "url": "https://github.com/laminas/laminas-code.git",
                "reference": "b549b70c0bb6e935d497f84f750c82653326ac77"
            },
            "dist": {
                "type": "zip",
                "url": "https://api.github.com/repos/laminas/laminas-code/zipball/b549b70c0bb6e935d497f84f750c82653326ac77",
                "reference": "b549b70c0bb6e935d497f84f750c82653326ac77",
                "shasum": ""
            },
            "require": {
                "laminas/laminas-eventmanager": "^3.3",
                "laminas/laminas-zendframework-bridge": "^1.1",
                "php": "^7.3 || ~8.0.0"
            },
            "conflict": {
                "phpspec/prophecy": "<1.9.0"
            },
            "replace": {
                "zendframework/zend-code": "^3.4.1"
            },
            "require-dev": {
                "doctrine/annotations": "^1.10.4",
                "ext-phar": "*",
                "laminas/laminas-coding-standard": "^1.0.0",
                "laminas/laminas-stdlib": "^3.3.0",
                "phpunit/phpunit": "^9.4.2"
            },
            "suggest": {
                "doctrine/annotations": "Doctrine\\Common\\Annotations >=1.0 for annotation features",
                "laminas/laminas-stdlib": "Laminas\\Stdlib component"
            },
            "type": "library",
            "autoload": {
                "psr-4": {
                    "Laminas\\Code\\": "src/"
                }
            },
            "notification-url": "https://packagist.org/downloads/",
            "license": [
                "BSD-3-Clause"
            ],
            "description": "Extensions to the PHP Reflection API, static code scanning, and code generation",
            "homepage": "https://laminas.dev",
            "keywords": [
                "code",
                "laminas"
            ],
            "support": {
                "chat": "https://laminas.dev/chat",
                "docs": "https://docs.laminas.dev/laminas-code/",
                "forum": "https://discourse.laminas.dev",
                "issues": "https://github.com/laminas/laminas-code/issues",
                "rss": "https://github.com/laminas/laminas-code/releases.atom",
                "source": "https://github.com/laminas/laminas-code"
            },
            "funding": [
                {
                    "url": "https://funding.communitybridge.org/projects/laminas-project",
                    "type": "community_bridge"
                }
            ],
            "time": "2020-11-30T20:16:31+00:00"
        },
        {
            "name": "laminas/laminas-config",
            "version": "3.5.0",
            "source": {
                "type": "git",
                "url": "https://github.com/laminas/laminas-config.git",
                "reference": "f91cd6fe79e82cbbcaa36485108a04e8ef1e679b"
            },
            "dist": {
                "type": "zip",
                "url": "https://api.github.com/repos/laminas/laminas-config/zipball/f91cd6fe79e82cbbcaa36485108a04e8ef1e679b",
                "reference": "f91cd6fe79e82cbbcaa36485108a04e8ef1e679b",
                "shasum": ""
            },
            "require": {
                "ext-json": "*",
                "laminas/laminas-stdlib": "^2.7.7 || ^3.1",
                "laminas/laminas-zendframework-bridge": "^1.0",
                "php": "^7.3 || ~8.0.0",
                "psr/container": "^1.0"
            },
            "conflict": {
                "container-interop/container-interop": "<1.2.0"
            },
            "replace": {
                "zendframework/zend-config": "^3.3.0"
            },
            "require-dev": {
                "laminas/laminas-coding-standard": "~1.0.0",
                "laminas/laminas-filter": "^2.7.2",
                "laminas/laminas-i18n": "^2.10.3",
                "laminas/laminas-servicemanager": "^3.4.1",
                "malukenho/docheader": "^0.1.6",
                "phpunit/phpunit": "^8.5.8"
            },
            "suggest": {
                "laminas/laminas-filter": "^2.7.2; install if you want to use the Filter processor",
                "laminas/laminas-i18n": "^2.7.4; install if you want to use the Translator processor",
                "laminas/laminas-servicemanager": "^2.7.8 || ^3.3; if you need an extensible plugin manager for use with the Config Factory"
            },
            "type": "library",
            "autoload": {
                "psr-4": {
                    "Laminas\\Config\\": "src/"
                }
            },
            "notification-url": "https://packagist.org/downloads/",
            "license": [
                "BSD-3-Clause"
            ],
            "description": "provides a nested object property based user interface for accessing this configuration data within application code",
            "homepage": "https://laminas.dev",
            "keywords": [
                "config",
                "laminas"
            ],
            "support": {
                "chat": "https://laminas.dev/chat",
                "docs": "https://docs.laminas.dev/laminas-config/",
                "forum": "https://discourse.laminas.dev",
                "issues": "https://github.com/laminas/laminas-config/issues",
                "rss": "https://github.com/laminas/laminas-config/releases.atom",
                "source": "https://github.com/laminas/laminas-config"
            },
            "funding": [
                {
                    "url": "https://funding.communitybridge.org/projects/laminas-project",
                    "type": "community_bridge"
                }
            ],
            "time": "2021-02-11T15:06:51+00:00"
        },
        {
            "name": "laminas/laminas-db",
            "version": "2.12.0",
            "source": {
                "type": "git",
                "url": "https://github.com/laminas/laminas-db.git",
                "reference": "80cbba4e749f9eb7d8036172acb9ad41e8b6923f"
            },
            "dist": {
                "type": "zip",
                "url": "https://api.github.com/repos/laminas/laminas-db/zipball/80cbba4e749f9eb7d8036172acb9ad41e8b6923f",
                "reference": "80cbba4e749f9eb7d8036172acb9ad41e8b6923f",
                "shasum": ""
            },
            "require": {
                "laminas/laminas-stdlib": "^3.3",
                "laminas/laminas-zendframework-bridge": "^1.0",
                "php": "^7.3 || ~8.0.0"
            },
            "replace": {
                "zendframework/zend-db": "^2.11.0"
            },
            "require-dev": {
                "laminas/laminas-coding-standard": "~1.0.0",
                "laminas/laminas-eventmanager": "^3.3",
                "laminas/laminas-hydrator": "^3.2 || ^4.0",
                "laminas/laminas-servicemanager": "^3.3",
                "phpspec/prophecy-phpunit": "^2.0",
                "phpunit/phpunit": "^9.3"
            },
            "suggest": {
                "laminas/laminas-eventmanager": "Laminas\\EventManager component",
                "laminas/laminas-hydrator": "(^3.2 || ^4.0) Laminas\\Hydrator component for using HydratingResultSets",
                "laminas/laminas-servicemanager": "Laminas\\ServiceManager component"
            },
            "type": "library",
            "extra": {
                "laminas": {
                    "component": "Laminas\\Db",
                    "config-provider": "Laminas\\Db\\ConfigProvider"
                }
            },
            "autoload": {
                "psr-4": {
                    "Laminas\\Db\\": "src/"
                }
            },
            "notification-url": "https://packagist.org/downloads/",
            "license": [
                "BSD-3-Clause"
            ],
            "description": "Database abstraction layer, SQL abstraction, result set abstraction, and RowDataGateway and TableDataGateway implementations",
            "homepage": "https://laminas.dev",
            "keywords": [
                "db",
                "laminas"
            ],
            "support": {
                "chat": "https://laminas.dev/chat",
                "docs": "https://docs.laminas.dev/laminas-db/",
                "forum": "https://discourse.laminas.dev",
                "issues": "https://github.com/laminas/laminas-db/issues",
                "rss": "https://github.com/laminas/laminas-db/releases.atom",
                "source": "https://github.com/laminas/laminas-db"
            },
            "funding": [
                {
                    "url": "https://funding.communitybridge.org/projects/laminas-project",
                    "type": "community_bridge"
                }
            ],
            "time": "2021-02-22T22:27:56+00:00"
        },
        {
            "name": "laminas/laminas-dependency-plugin",
            "version": "2.1.2",
            "source": {
                "type": "git",
                "url": "https://github.com/laminas/laminas-dependency-plugin.git",
                "reference": "c5b4bf87729d6f38c73ca8ed22a5d62ec641d075"
            },
            "dist": {
                "type": "zip",
                "url": "https://api.github.com/repos/laminas/laminas-dependency-plugin/zipball/c5b4bf87729d6f38c73ca8ed22a5d62ec641d075",
                "reference": "c5b4bf87729d6f38c73ca8ed22a5d62ec641d075",
                "shasum": ""
            },
            "require": {
                "composer-plugin-api": "^1.1 || ^2.0",
                "php": "^7.3 || ~8.0.0"
            },
            "require-dev": {
                "composer/composer": "^1.9 || ^2.0",
                "mikey179/vfsstream": "^1.6",
                "roave/security-advisories": "dev-master"
            },
            "type": "composer-plugin",
            "extra": {
                "class": "Laminas\\DependencyPlugin\\DependencyRewriterPluginDelegator"
            },
            "autoload": {
                "psr-4": {
                    "Laminas\\DependencyPlugin\\": "src/"
                }
            },
            "notification-url": "https://packagist.org/downloads/",
            "license": [
                "BSD-3-Clause"
            ],
            "description": "Replace zendframework and zfcampus packages with their Laminas Project equivalents.",
            "support": {
                "issues": "https://github.com/laminas/laminas-dependency-plugin/issues",
                "source": "https://github.com/laminas/laminas-dependency-plugin/tree/2.1.2"
            },
            "funding": [
                {
                    "url": "https://funding.communitybridge.org/projects/laminas-project",
                    "type": "community_bridge"
                }
            ],
            "time": "2021-02-15T16:44:31+00:00"
        },
        {
            "name": "laminas/laminas-di",
            "version": "3.2.2",
            "source": {
                "type": "git",
                "url": "https://github.com/laminas/laminas-di.git",
                "reference": "ed38ab3b066c0a1f1b087e0a664caadf1d4f8f04"
            },
            "dist": {
                "type": "zip",
                "url": "https://api.github.com/repos/laminas/laminas-di/zipball/ed38ab3b066c0a1f1b087e0a664caadf1d4f8f04",
                "reference": "ed38ab3b066c0a1f1b087e0a664caadf1d4f8f04",
                "shasum": ""
            },
            "require": {
                "laminas/laminas-stdlib": "^3.3",
                "laminas/laminas-zendframework-bridge": "^0.4.5 || ^1.0",
                "php": "^7.3 || ~8.0.0",
                "psr/container": "^1.0",
                "psr/log": "^1.0"
            },
            "conflict": {
                "laminas/laminas-servicemanager-di": "*",
                "phpspec/prophecy": "<1.9.0"
            },
            "replace": {
                "zendframework/zend-di": "^3.1.2"
            },
            "require-dev": {
                "container-interop/container-interop": "^1.2.0",
                "laminas/laminas-coding-standard": "^2",
                "laminas/laminas-servicemanager": "^3.4",
                "mikey179/vfsstream": "^1.6.7",
                "phpspec/prophecy-phpunit": "^2.0",
                "phpstan/phpstan": "^0.12.64",
                "phpunit/phpunit": "^9.3"
            },
            "suggest": {
                "laminas/laminas-servicemanager": "An IoC container without auto wiring capabilities"
            },
            "type": "library",
            "extra": {
                "laminas": {
                    "component": "Laminas\\Di",
                    "config-provider": "Laminas\\Di\\ConfigProvider"
                }
            },
            "autoload": {
                "psr-4": {
                    "Laminas\\Di\\": "src/"
                }
            },
            "notification-url": "https://packagist.org/downloads/",
            "license": [
                "BSD-3-Clause"
            ],
            "description": "Automated dependency injection for PSR-11 containers",
            "homepage": "https://laminas.dev",
            "keywords": [
                "PSR-11",
                "di",
                "laminas"
            ],
            "support": {
                "chat": "https://laminas.dev/chat",
                "docs": "https://docs.laminas.dev/laminas-di/",
                "forum": "https://discourse.laminas.dev",
                "issues": "https://github.com/laminas/laminas-di/issues",
                "rss": "https://github.com/laminas/laminas-di/releases.atom",
                "source": "https://github.com/laminas/laminas-di"
            },
            "funding": [
                {
                    "url": "https://funding.communitybridge.org/projects/laminas-project",
                    "type": "community_bridge"
                }
            ],
            "time": "2021-04-13T19:22:31+00:00"
        },
        {
            "name": "laminas/laminas-escaper",
            "version": "2.7.0",
            "source": {
                "type": "git",
                "url": "https://github.com/laminas/laminas-escaper.git",
                "reference": "5e04bc5ae5990b17159d79d331055e2c645e5cc5"
            },
            "dist": {
                "type": "zip",
                "url": "https://api.github.com/repos/laminas/laminas-escaper/zipball/5e04bc5ae5990b17159d79d331055e2c645e5cc5",
                "reference": "5e04bc5ae5990b17159d79d331055e2c645e5cc5",
                "shasum": ""
            },
            "require": {
                "laminas/laminas-zendframework-bridge": "^1.0",
                "php": "^7.3 || ~8.0.0"
            },
            "replace": {
                "zendframework/zend-escaper": "^2.6.1"
            },
            "require-dev": {
                "laminas/laminas-coding-standard": "~1.0.0",
                "phpunit/phpunit": "^9.3",
                "psalm/plugin-phpunit": "^0.12.2",
                "vimeo/psalm": "^3.16"
            },
            "suggest": {
                "ext-iconv": "*",
                "ext-mbstring": "*"
            },
            "type": "library",
            "autoload": {
                "psr-4": {
                    "Laminas\\Escaper\\": "src/"
                }
            },
            "notification-url": "https://packagist.org/downloads/",
            "license": [
                "BSD-3-Clause"
            ],
            "description": "Securely and safely escape HTML, HTML attributes, JavaScript, CSS, and URLs",
            "homepage": "https://laminas.dev",
            "keywords": [
                "escaper",
                "laminas"
            ],
            "support": {
                "chat": "https://laminas.dev/chat",
                "docs": "https://docs.laminas.dev/laminas-escaper/",
                "forum": "https://discourse.laminas.dev",
                "issues": "https://github.com/laminas/laminas-escaper/issues",
                "rss": "https://github.com/laminas/laminas-escaper/releases.atom",
                "source": "https://github.com/laminas/laminas-escaper"
            },
            "funding": [
                {
                    "url": "https://funding.communitybridge.org/projects/laminas-project",
                    "type": "community_bridge"
                }
            ],
            "time": "2020-11-17T21:26:43+00:00"
        },
        {
            "name": "laminas/laminas-eventmanager",
            "version": "3.3.1",
            "source": {
                "type": "git",
                "url": "https://github.com/laminas/laminas-eventmanager.git",
                "reference": "966c859b67867b179fde1eff0cd38df51472ce4a"
            },
            "dist": {
                "type": "zip",
                "url": "https://api.github.com/repos/laminas/laminas-eventmanager/zipball/966c859b67867b179fde1eff0cd38df51472ce4a",
                "reference": "966c859b67867b179fde1eff0cd38df51472ce4a",
                "shasum": ""
            },
            "require": {
                "laminas/laminas-zendframework-bridge": "^1.0",
                "php": "^7.3 || ^8.0"
            },
            "replace": {
                "zendframework/zend-eventmanager": "^3.2.1"
            },
            "require-dev": {
                "container-interop/container-interop": "^1.1",
                "laminas/laminas-coding-standard": "~1.0.0",
                "laminas/laminas-stdlib": "^2.7.3 || ^3.0",
                "phpbench/phpbench": "^0.17.1",
                "phpunit/phpunit": "^8.5.8"
            },
            "suggest": {
                "container-interop/container-interop": "^1.1, to use the lazy listeners feature",
                "laminas/laminas-stdlib": "^2.7.3 || ^3.0, to use the FilterChain feature"
            },
            "type": "library",
            "autoload": {
                "psr-4": {
                    "Laminas\\EventManager\\": "src/"
                }
            },
            "notification-url": "https://packagist.org/downloads/",
            "license": [
                "BSD-3-Clause"
            ],
            "description": "Trigger and listen to events within a PHP application",
            "homepage": "https://laminas.dev",
            "keywords": [
                "event",
                "eventmanager",
                "events",
                "laminas"
            ],
            "support": {
                "chat": "https://laminas.dev/chat",
                "docs": "https://docs.laminas.dev/laminas-eventmanager/",
                "forum": "https://discourse.laminas.dev",
                "issues": "https://github.com/laminas/laminas-eventmanager/issues",
                "rss": "https://github.com/laminas/laminas-eventmanager/releases.atom",
                "source": "https://github.com/laminas/laminas-eventmanager"
            },
            "funding": [
                {
                    "url": "https://funding.communitybridge.org/projects/laminas-project",
                    "type": "community_bridge"
                }
            ],
            "time": "2021-03-08T15:24:29+00:00"
        },
        {
            "name": "laminas/laminas-feed",
            "version": "2.14.1",
            "source": {
                "type": "git",
                "url": "https://github.com/laminas/laminas-feed.git",
                "reference": "463fdae515fba30633906098c258d3b2c733c15c"
            },
            "dist": {
                "type": "zip",
                "url": "https://api.github.com/repos/laminas/laminas-feed/zipball/463fdae515fba30633906098c258d3b2c733c15c",
                "reference": "463fdae515fba30633906098c258d3b2c733c15c",
                "shasum": ""
            },
            "require": {
                "ext-dom": "*",
                "ext-libxml": "*",
                "laminas/laminas-escaper": "^2.5.2",
                "laminas/laminas-stdlib": "^3.2.1",
                "laminas/laminas-zendframework-bridge": "^1.0",
                "php": "^7.3 || ~8.0.0"
            },
            "conflict": {
                "laminas/laminas-servicemanager": "<3.3"
            },
            "replace": {
                "zendframework/zend-feed": "^2.12.0"
            },
            "require-dev": {
                "laminas/laminas-cache": "^2.7.2",
                "laminas/laminas-coding-standard": "~1.0.0",
                "laminas/laminas-db": "^2.8.2",
                "laminas/laminas-http": "^2.7",
                "laminas/laminas-servicemanager": "^3.3",
                "laminas/laminas-validator": "^2.10.1",
                "phpunit/phpunit": "^9.3",
                "psalm/plugin-phpunit": "^0.13.0",
                "psr/http-message": "^1.0.1",
                "vimeo/psalm": "^4.1"
            },
            "suggest": {
                "laminas/laminas-cache": "Laminas\\Cache component, for optionally caching feeds between requests",
                "laminas/laminas-db": "Laminas\\Db component, for use with PubSubHubbub",
                "laminas/laminas-http": "Laminas\\Http for PubSubHubbub, and optionally for use with Laminas\\Feed\\Reader",
                "laminas/laminas-servicemanager": "Laminas\\ServiceManager component, for easily extending ExtensionManager implementations",
                "laminas/laminas-validator": "Laminas\\Validator component, for validating email addresses used in Atom feeds and entries when using the Writer subcomponent",
                "psr/http-message": "PSR-7 ^1.0.1, if you wish to use Laminas\\Feed\\Reader\\Http\\Psr7ResponseDecorator"
            },
            "type": "library",
            "autoload": {
                "psr-4": {
                    "Laminas\\Feed\\": "src/"
                }
            },
            "notification-url": "https://packagist.org/downloads/",
            "license": [
                "BSD-3-Clause"
            ],
            "description": "provides functionality for consuming RSS and Atom feeds",
            "homepage": "https://laminas.dev",
            "keywords": [
                "feed",
                "laminas"
            ],
            "support": {
                "chat": "https://laminas.dev/chat",
                "docs": "https://docs.laminas.dev/laminas-feed/",
                "forum": "https://discourse.laminas.dev",
                "issues": "https://github.com/laminas/laminas-feed/issues",
                "rss": "https://github.com/laminas/laminas-feed/releases.atom",
                "source": "https://github.com/laminas/laminas-feed"
            },
            "funding": [
                {
                    "url": "https://funding.communitybridge.org/projects/laminas-project",
                    "type": "community_bridge"
                }
            ],
            "time": "2021-04-01T19:26:09+00:00"
        },
        {
            "name": "laminas/laminas-http",
            "version": "2.14.3",
            "source": {
                "type": "git",
                "url": "https://github.com/laminas/laminas-http.git",
                "reference": "bfaab8093e382274efed7fdc3ceb15f09ba352bb"
            },
            "dist": {
                "type": "zip",
                "url": "https://api.github.com/repos/laminas/laminas-http/zipball/bfaab8093e382274efed7fdc3ceb15f09ba352bb",
                "reference": "bfaab8093e382274efed7fdc3ceb15f09ba352bb",
                "shasum": ""
            },
            "require": {
                "laminas/laminas-loader": "^2.5.1",
                "laminas/laminas-stdlib": "^3.2.1",
                "laminas/laminas-uri": "^2.5.2",
                "laminas/laminas-validator": "^2.10.1",
                "laminas/laminas-zendframework-bridge": "^1.0",
                "php": "^7.3 || ~8.0.0"
            },
            "replace": {
                "zendframework/zend-http": "^2.11.2"
            },
            "require-dev": {
                "laminas/laminas-coding-standard": "~1.0.0",
                "laminas/laminas-config": "^3.1 || ^2.6",
                "phpunit/phpunit": "^9.3"
            },
            "suggest": {
                "paragonie/certainty": "For automated management of cacert.pem"
            },
            "type": "library",
            "autoload": {
                "psr-4": {
                    "Laminas\\Http\\": "src/"
                }
            },
            "notification-url": "https://packagist.org/downloads/",
            "license": [
                "BSD-3-Clause"
            ],
            "description": "Provides an easy interface for performing Hyper-Text Transfer Protocol (HTTP) requests",
            "homepage": "https://laminas.dev",
            "keywords": [
                "http",
                "http client",
                "laminas"
            ],
            "support": {
                "chat": "https://laminas.dev/chat",
                "docs": "https://docs.laminas.dev/laminas-http/",
                "forum": "https://discourse.laminas.dev",
                "issues": "https://github.com/laminas/laminas-http/issues",
                "rss": "https://github.com/laminas/laminas-http/releases.atom",
                "source": "https://github.com/laminas/laminas-http"
            },
            "funding": [
                {
                    "url": "https://funding.communitybridge.org/projects/laminas-project",
                    "type": "community_bridge"
                }
            ],
            "time": "2021-02-18T21:58:11+00:00"
        },
        {
            "name": "laminas/laminas-json",
            "version": "3.2.0",
            "source": {
                "type": "git",
                "url": "https://github.com/laminas/laminas-json.git",
                "reference": "1e3b64d3b21dac0511e628ae8debc81002d14e3c"
            },
            "dist": {
                "type": "zip",
                "url": "https://api.github.com/repos/laminas/laminas-json/zipball/1e3b64d3b21dac0511e628ae8debc81002d14e3c",
                "reference": "1e3b64d3b21dac0511e628ae8debc81002d14e3c",
                "shasum": ""
            },
            "require": {
                "laminas/laminas-zendframework-bridge": "^1.0",
                "php": "^7.3 || ~8.0.0"
            },
            "replace": {
                "zendframework/zend-json": "^3.1.2"
            },
            "require-dev": {
                "laminas/laminas-coding-standard": "~1.0.0",
                "laminas/laminas-stdlib": "^2.7.7 || ^3.1",
                "phpunit/phpunit": "^9.3"
            },
            "suggest": {
                "laminas/laminas-json-server": "For implementing JSON-RPC servers",
                "laminas/laminas-xml2json": "For converting XML documents to JSON"
            },
            "type": "library",
            "autoload": {
                "psr-4": {
                    "Laminas\\Json\\": "src/"
                }
            },
            "notification-url": "https://packagist.org/downloads/",
            "license": [
                "BSD-3-Clause"
            ],
            "description": "provides convenience methods for serializing native PHP to JSON and decoding JSON to native PHP",
            "homepage": "https://laminas.dev",
            "keywords": [
                "json",
                "laminas"
            ],
            "support": {
                "chat": "https://laminas.dev/chat",
                "docs": "https://docs.laminas.dev/laminas-json/",
                "forum": "https://discourse.laminas.dev",
                "issues": "https://github.com/laminas/laminas-json/issues",
                "rss": "https://github.com/laminas/laminas-json/releases.atom",
                "source": "https://github.com/laminas/laminas-json"
            },
            "funding": [
                {
                    "url": "https://funding.communitybridge.org/projects/laminas-project",
                    "type": "community_bridge"
                }
            ],
            "time": "2021-02-12T15:38:10+00:00"
        },
        {
            "name": "laminas/laminas-loader",
            "version": "2.7.0",
            "source": {
                "type": "git",
                "url": "https://github.com/laminas/laminas-loader.git",
                "reference": "bcf8a566cb9925a2e7cc41a16db09235ec9fb616"
            },
            "dist": {
                "type": "zip",
                "url": "https://api.github.com/repos/laminas/laminas-loader/zipball/bcf8a566cb9925a2e7cc41a16db09235ec9fb616",
                "reference": "bcf8a566cb9925a2e7cc41a16db09235ec9fb616",
                "shasum": ""
            },
            "require": {
                "laminas/laminas-zendframework-bridge": "^1.0",
                "php": "^7.3 || ~8.0.0"
            },
            "replace": {
                "zendframework/zend-loader": "^2.6.1"
            },
            "require-dev": {
                "laminas/laminas-coding-standard": "~1.0.0",
                "phpunit/phpunit": "^9.3"
            },
            "type": "library",
            "autoload": {
                "psr-4": {
                    "Laminas\\Loader\\": "src/"
                }
            },
            "notification-url": "https://packagist.org/downloads/",
            "license": [
                "BSD-3-Clause"
            ],
            "description": "Autoloading and plugin loading strategies",
            "homepage": "https://laminas.dev",
            "keywords": [
                "laminas",
                "loader"
            ],
            "support": {
                "chat": "https://laminas.dev/chat",
                "docs": "https://docs.laminas.dev/laminas-loader/",
                "forum": "https://discourse.laminas.dev",
                "issues": "https://github.com/laminas/laminas-loader/issues",
                "rss": "https://github.com/laminas/laminas-loader/releases.atom",
                "source": "https://github.com/laminas/laminas-loader"
            },
            "funding": [
                {
                    "url": "https://funding.communitybridge.org/projects/laminas-project",
                    "type": "community_bridge"
                }
            ],
            "time": "2021-02-12T16:08:18+00:00"
        },
        {
            "name": "laminas/laminas-mail",
            "version": "2.14.1",
            "source": {
                "type": "git",
                "url": "https://github.com/laminas/laminas-mail.git",
                "reference": "180c6c7baa37cba16fe9fd34af0f346e796cf1a1"
            },
            "dist": {
                "type": "zip",
                "url": "https://api.github.com/repos/laminas/laminas-mail/zipball/180c6c7baa37cba16fe9fd34af0f346e796cf1a1",
                "reference": "180c6c7baa37cba16fe9fd34af0f346e796cf1a1",
                "shasum": ""
            },
            "require": {
                "ext-iconv": "*",
                "laminas/laminas-loader": "^2.5",
                "laminas/laminas-mime": "^2.5",
                "laminas/laminas-stdlib": "^2.7 || ^3.0",
                "laminas/laminas-validator": "^2.10.2",
                "laminas/laminas-zendframework-bridge": "^1.0",
                "php": "^7.3 || ~8.0.0",
                "symfony/polyfill-mbstring": "^1.12.0",
                "true/punycode": "^2.1"
            },
            "replace": {
                "zendframework/zend-mail": "^2.10.0"
            },
            "require-dev": {
                "laminas/laminas-coding-standard": "~1.0.0",
                "laminas/laminas-config": "^3.4",
                "laminas/laminas-crypt": "^2.6 || ^3.0",
                "laminas/laminas-servicemanager": "^3.2.1",
                "phpunit/phpunit": "^9.3",
                "psalm/plugin-phpunit": "^0.15.1",
                "vimeo/psalm": "^4.7"
            },
            "suggest": {
                "laminas/laminas-crypt": "Crammd5 support in SMTP Auth",
                "laminas/laminas-servicemanager": "^2.7.10 || ^3.3.1 when using SMTP to deliver messages"
            },
            "type": "library",
            "extra": {
                "laminas": {
                    "component": "Laminas\\Mail",
                    "config-provider": "Laminas\\Mail\\ConfigProvider"
                }
            },
            "autoload": {
                "psr-4": {
                    "Laminas\\Mail\\": "src/"
                }
            },
            "notification-url": "https://packagist.org/downloads/",
            "license": [
                "BSD-3-Clause"
            ],
            "description": "Provides generalized functionality to compose and send both text and MIME-compliant multipart e-mail messages",
            "homepage": "https://laminas.dev",
            "keywords": [
                "laminas",
                "mail"
            ],
            "support": {
                "chat": "https://laminas.dev/chat",
                "docs": "https://docs.laminas.dev/laminas-mail/",
                "forum": "https://discourse.laminas.dev",
                "issues": "https://github.com/laminas/laminas-mail/issues",
                "rss": "https://github.com/laminas/laminas-mail/releases.atom",
                "source": "https://github.com/laminas/laminas-mail"
            },
            "funding": [
                {
                    "url": "https://funding.communitybridge.org/projects/laminas-project",
                    "type": "community_bridge"
                }
            ],
            "time": "2021-05-20T04:00:23+00:00"
        },
        {
            "name": "laminas/laminas-math",
            "version": "3.3.2",
            "source": {
                "type": "git",
                "url": "https://github.com/laminas/laminas-math.git",
                "reference": "188456530923a449470963837c25560f1fdd8a60"
            },
            "dist": {
                "type": "zip",
                "url": "https://api.github.com/repos/laminas/laminas-math/zipball/188456530923a449470963837c25560f1fdd8a60",
                "reference": "188456530923a449470963837c25560f1fdd8a60",
                "shasum": ""
            },
            "require": {
                "ext-mbstring": "*",
                "laminas/laminas-zendframework-bridge": "^1.0",
                "php": "^7.3 || ~8.0.0"
            },
            "replace": {
                "zendframework/zend-math": "^3.2.0"
            },
            "require-dev": {
                "laminas/laminas-coding-standard": "~1.0.0",
                "phpunit/phpunit": "^9.3"
            },
            "suggest": {
                "ext-bcmath": "If using the bcmath functionality",
                "ext-gmp": "If using the gmp functionality"
            },
            "type": "library",
            "extra": {
                "branch-alias": {
                    "dev-master": "3.2.x-dev",
                    "dev-develop": "3.3.x-dev"
                }
            },
            "autoload": {
                "psr-4": {
                    "Laminas\\Math\\": "src/"
                }
            },
            "notification-url": "https://packagist.org/downloads/",
            "license": [
                "BSD-3-Clause"
            ],
            "description": "Create cryptographically secure pseudo-random numbers, and manage big integers",
            "homepage": "https://laminas.dev",
            "keywords": [
                "laminas",
                "math"
            ],
            "support": {
                "chat": "https://laminas.dev/chat",
                "docs": "https://docs.laminas.dev/laminas-math/",
                "forum": "https://discourse.laminas.dev",
                "issues": "https://github.com/laminas/laminas-math/issues",
                "rss": "https://github.com/laminas/laminas-math/releases.atom",
                "source": "https://github.com/laminas/laminas-math"
            },
            "funding": [
                {
                    "url": "https://funding.communitybridge.org/projects/laminas-project",
                    "type": "community_bridge"
                }
            ],
            "time": "2021-02-16T15:46:01+00:00"
        },
        {
            "name": "laminas/laminas-mime",
            "version": "2.8.0",
            "source": {
                "type": "git",
                "url": "https://github.com/laminas/laminas-mime.git",
                "reference": "9a59704f33106427a384d0ae421f96043174093a"
            },
            "dist": {
                "type": "zip",
                "url": "https://api.github.com/repos/laminas/laminas-mime/zipball/9a59704f33106427a384d0ae421f96043174093a",
                "reference": "9a59704f33106427a384d0ae421f96043174093a",
                "shasum": ""
            },
            "require": {
                "laminas/laminas-stdlib": "^2.7 || ^3.0",
                "laminas/laminas-zendframework-bridge": "^1.0",
                "php": "^7.3 || ~8.0.0"
            },
            "replace": {
                "zendframework/zend-mime": "^2.7.2"
            },
            "require-dev": {
                "laminas/laminas-coding-standard": "~1.0.0",
                "laminas/laminas-mail": "^2.6",
                "phpunit/phpunit": "^9.3"
            },
            "suggest": {
                "laminas/laminas-mail": "Laminas\\Mail component"
            },
            "type": "library",
            "autoload": {
                "psr-4": {
                    "Laminas\\Mime\\": "src/"
                }
            },
            "notification-url": "https://packagist.org/downloads/",
            "license": [
                "BSD-3-Clause"
            ],
            "description": "Create and parse MIME messages and parts",
            "homepage": "https://laminas.dev",
            "keywords": [
                "laminas",
                "mime"
            ],
            "support": {
                "chat": "https://laminas.dev/chat",
                "docs": "https://docs.laminas.dev/laminas-mime/",
                "forum": "https://discourse.laminas.dev",
                "issues": "https://github.com/laminas/laminas-mime/issues",
                "rss": "https://github.com/laminas/laminas-mime/releases.atom",
                "source": "https://github.com/laminas/laminas-mime"
            },
            "funding": [
                {
                    "url": "https://funding.communitybridge.org/projects/laminas-project",
                    "type": "community_bridge"
                }
            ],
            "time": "2021-02-16T17:40:06+00:00"
        },
        {
            "name": "laminas/laminas-modulemanager",
            "version": "2.10.2",
            "source": {
                "type": "git",
                "url": "https://github.com/laminas/laminas-modulemanager.git",
                "reference": "2068e0b300e87e139112016a6025be341ceaaf33"
            },
            "dist": {
                "type": "zip",
                "url": "https://api.github.com/repos/laminas/laminas-modulemanager/zipball/2068e0b300e87e139112016a6025be341ceaaf33",
                "reference": "2068e0b300e87e139112016a6025be341ceaaf33",
                "shasum": ""
            },
            "require": {
                "brick/varexporter": "^0.3.2",
                "laminas/laminas-config": "^3.4",
                "laminas/laminas-eventmanager": "^3.3",
                "laminas/laminas-stdlib": "^3.3",
                "laminas/laminas-zendframework-bridge": "^1.1",
                "php": "^7.3 || ^8.0",
                "webimpress/safe-writer": "^1.0.2 || ^2.1"
            },
            "replace": {
                "zendframework/zend-modulemanager": "^2.8.4"
            },
            "require-dev": {
                "laminas/laminas-coding-standard": "~1.0.0",
                "laminas/laminas-console": "^2.8",
                "laminas/laminas-di": "^2.6.1",
                "laminas/laminas-loader": "^2.6.1",
                "laminas/laminas-mvc": "^3.1.1",
                "laminas/laminas-servicemanager": "^3.4.1",
                "phpunit/phpunit": "^9.3.7"
            },
            "suggest": {
                "laminas/laminas-console": "Laminas\\Console component",
                "laminas/laminas-loader": "Laminas\\Loader component if you are not using Composer autoloading for your modules",
                "laminas/laminas-mvc": "Laminas\\Mvc component",
                "laminas/laminas-servicemanager": "Laminas\\ServiceManager component"
            },
            "type": "library",
            "autoload": {
                "psr-4": {
                    "Laminas\\ModuleManager\\": "src/"
                }
            },
            "notification-url": "https://packagist.org/downloads/",
            "license": [
                "BSD-3-Clause"
            ],
            "description": "Modular application system for laminas-mvc applications",
            "homepage": "https://laminas.dev",
            "keywords": [
                "laminas",
                "modulemanager"
            ],
            "support": {
                "chat": "https://laminas.dev/chat",
                "docs": "https://docs.laminas.dev/laminas-modulemanager/",
                "forum": "https://discourse.laminas.dev",
                "issues": "https://github.com/laminas/laminas-modulemanager/issues",
                "rss": "https://github.com/laminas/laminas-modulemanager/releases.atom",
                "source": "https://github.com/laminas/laminas-modulemanager"
            },
            "funding": [
                {
                    "url": "https://funding.communitybridge.org/projects/laminas-project",
                    "type": "community_bridge"
                }
            ],
            "time": "2021-04-13T20:11:28+00:00"
        },
        {
            "name": "laminas/laminas-mvc",
            "version": "3.2.0",
            "source": {
                "type": "git",
                "url": "https://github.com/laminas/laminas-mvc.git",
                "reference": "88da7200cf8f5a970c35d91717a5c4db94981e5e"
            },
            "dist": {
                "type": "zip",
                "url": "https://api.github.com/repos/laminas/laminas-mvc/zipball/88da7200cf8f5a970c35d91717a5c4db94981e5e",
                "reference": "88da7200cf8f5a970c35d91717a5c4db94981e5e",
                "shasum": ""
            },
            "require": {
                "container-interop/container-interop": "^1.2",
                "laminas/laminas-eventmanager": "^3.2",
                "laminas/laminas-http": "^2.7",
                "laminas/laminas-modulemanager": "^2.8",
                "laminas/laminas-router": "^3.0.2",
                "laminas/laminas-servicemanager": "^3.3",
                "laminas/laminas-stdlib": "^3.2.1",
                "laminas/laminas-view": "^2.11.3",
                "laminas/laminas-zendframework-bridge": "^1.0",
                "php": "^7.3 || ~8.0.0"
            },
            "replace": {
                "zendframework/zend-mvc": "^3.1.1"
            },
            "require-dev": {
                "http-interop/http-middleware": "^0.4.1",
                "laminas/laminas-coding-standard": "^1.0.0",
                "laminas/laminas-json": "^2.6.1 || ^3.0",
                "laminas/laminas-psr7bridge": "^1.0",
                "laminas/laminas-stratigility": ">=2.0.1 <2.2",
                "phpspec/prophecy-phpunit": "^2.0",
                "phpunit/phpunit": "^9.4.2"
            },
            "suggest": {
                "laminas/laminas-json": "(^2.6.1 || ^3.0) To auto-deserialize JSON body content in AbstractRestfulController extensions, when json_decode is unavailable",
                "laminas/laminas-log": "^2.9.1  To provide log functionality via LogFilterManager, LogFormatterManager, and LogProcessorManager",
                "laminas/laminas-mvc-console": "laminas-mvc-console provides the ability to expose laminas-mvc as a console application",
                "laminas/laminas-mvc-i18n": "laminas-mvc-i18n provides integration with laminas-i18n, including a translation bridge and translatable route segments",
                "laminas/laminas-mvc-middleware": "To dispatch middleware in your laminas-mvc application",
                "laminas/laminas-mvc-plugin-fileprg": "To provide Post/Redirect/Get functionality around forms that container file uploads",
                "laminas/laminas-mvc-plugin-flashmessenger": "To provide flash messaging capabilities between requests",
                "laminas/laminas-mvc-plugin-identity": "To access the authenticated identity (per laminas-authentication) in controllers",
                "laminas/laminas-mvc-plugin-prg": "To provide Post/Redirect/Get functionality within controllers",
                "laminas/laminas-paginator": "^2.7 To provide pagination functionality via PaginatorPluginManager",
                "laminas/laminas-servicemanager-di": "laminas-servicemanager-di provides utilities for integrating laminas-di and laminas-servicemanager in your laminas-mvc application"
            },
            "type": "library",
            "autoload": {
                "psr-4": {
                    "Laminas\\Mvc\\": "src/"
                }
            },
            "notification-url": "https://packagist.org/downloads/",
            "license": [
                "BSD-3-Clause"
            ],
            "description": "Laminas's event-driven MVC layer, including MVC Applications, Controllers, and Plugins",
            "homepage": "https://laminas.dev",
            "keywords": [
                "laminas",
                "mvc"
            ],
            "support": {
                "chat": "https://laminas.dev/chat",
                "docs": "https://docs.laminas.dev/laminas-mvc/",
                "forum": "https://discourse.laminas.dev",
                "issues": "https://github.com/laminas/laminas-mvc/issues",
                "rss": "https://github.com/laminas/laminas-mvc/releases.atom",
                "source": "https://github.com/laminas/laminas-mvc"
            },
            "funding": [
                {
                    "url": "https://funding.communitybridge.org/projects/laminas-project",
                    "type": "community_bridge"
                }
            ],
            "time": "2020-12-14T21:54:40+00:00"
        },
        {
            "name": "laminas/laminas-router",
            "version": "3.4.5",
            "source": {
                "type": "git",
                "url": "https://github.com/laminas/laminas-router.git",
                "reference": "aaf2eb364eedeb5c4d5b9ee14cd2938d0f7e89b7"
            },
            "dist": {
                "type": "zip",
                "url": "https://api.github.com/repos/laminas/laminas-router/zipball/aaf2eb364eedeb5c4d5b9ee14cd2938d0f7e89b7",
                "reference": "aaf2eb364eedeb5c4d5b9ee14cd2938d0f7e89b7",
                "shasum": ""
            },
            "require": {
                "container-interop/container-interop": "^1.2",
                "laminas/laminas-http": "^2.8.1",
                "laminas/laminas-servicemanager": "^2.7.8 || ^3.3",
                "laminas/laminas-stdlib": "^3.3",
                "laminas/laminas-zendframework-bridge": "^1.0",
                "php": "^7.3 || ~8.0.0"
            },
            "replace": {
                "zendframework/zend-router": "^3.3.0"
            },
            "require-dev": {
                "laminas/laminas-coding-standard": "~1.0.0",
                "laminas/laminas-i18n": "^2.7.4",
                "phpunit/phpunit": "^9.4"
            },
            "suggest": {
                "laminas/laminas-i18n": "^2.7.4, if defining translatable HTTP path segments"
            },
            "type": "library",
            "extra": {
                "laminas": {
                    "component": "Laminas\\Router",
                    "config-provider": "Laminas\\Router\\ConfigProvider"
                }
            },
            "autoload": {
                "psr-4": {
                    "Laminas\\Router\\": "src/"
                }
            },
            "notification-url": "https://packagist.org/downloads/",
            "license": [
                "BSD-3-Clause"
            ],
            "description": "Flexible routing system for HTTP and console applications",
            "homepage": "https://laminas.dev",
            "keywords": [
                "laminas",
                "routing"
            ],
            "support": {
                "chat": "https://laminas.dev/chat",
                "docs": "https://docs.laminas.dev/laminas-router/",
                "forum": "https://discourse.laminas.dev",
                "issues": "https://github.com/laminas/laminas-router/issues",
                "rss": "https://github.com/laminas/laminas-router/releases.atom",
                "source": "https://github.com/laminas/laminas-router"
            },
            "funding": [
                {
                    "url": "https://funding.communitybridge.org/projects/laminas-project",
                    "type": "community_bridge"
                }
            ],
            "time": "2021-04-19T16:06:00+00:00"
        },
        {
            "name": "laminas/laminas-server",
            "version": "2.10.0",
            "source": {
                "type": "git",
                "url": "https://github.com/laminas/laminas-server.git",
                "reference": "e1fd6853223feed7a00555144d661e0a914124cd"
            },
            "dist": {
                "type": "zip",
                "url": "https://api.github.com/repos/laminas/laminas-server/zipball/e1fd6853223feed7a00555144d661e0a914124cd",
                "reference": "e1fd6853223feed7a00555144d661e0a914124cd",
                "shasum": ""
            },
            "require": {
                "laminas/laminas-code": "^3.5.1 || ^4.0.0",
                "laminas/laminas-stdlib": "^3.3.1",
                "laminas/laminas-zendframework-bridge": "^1.2.0",
                "php": "^7.3 || ~8.0.0"
            },
            "replace": {
                "zendframework/zend-server": "^2.8.1"
            },
            "require-dev": {
                "laminas/laminas-coding-standard": "~1.0.0",
                "phpunit/phpunit": "^9.5.4",
                "psalm/plugin-phpunit": "^0.15.1",
                "vimeo/psalm": "^4.6.4"
            },
            "type": "library",
            "autoload": {
                "psr-4": {
                    "Laminas\\Server\\": "src/"
                }
            },
            "notification-url": "https://packagist.org/downloads/",
            "license": [
                "BSD-3-Clause"
            ],
            "description": "Create Reflection-based RPC servers",
            "homepage": "https://laminas.dev",
            "keywords": [
                "laminas",
                "server"
            ],
            "support": {
                "chat": "https://laminas.dev/chat",
                "docs": "https://docs.laminas.dev/laminas-server/",
                "forum": "https://discourse.laminas.dev",
                "issues": "https://github.com/laminas/laminas-server/issues",
                "rss": "https://github.com/laminas/laminas-server/releases.atom",
                "source": "https://github.com/laminas/laminas-server"
            },
            "funding": [
                {
                    "url": "https://funding.communitybridge.org/projects/laminas-project",
                    "type": "community_bridge"
                }
            ],
            "time": "2021-04-16T11:56:04+00:00"
        },
        {
            "name": "laminas/laminas-servicemanager",
            "version": "3.6.4",
            "source": {
                "type": "git",
                "url": "https://github.com/laminas/laminas-servicemanager.git",
                "reference": "b1445e1a7077c21b0fad0974a1b7a11b9dbe0828"
            },
            "dist": {
                "type": "zip",
                "url": "https://api.github.com/repos/laminas/laminas-servicemanager/zipball/b1445e1a7077c21b0fad0974a1b7a11b9dbe0828",
                "reference": "b1445e1a7077c21b0fad0974a1b7a11b9dbe0828",
                "shasum": ""
            },
            "require": {
                "container-interop/container-interop": "^1.2",
                "laminas/laminas-stdlib": "^3.2.1",
                "laminas/laminas-zendframework-bridge": "^1.0",
                "php": "^7.3 || ~8.0.0",
                "psr/container": "^1.0"
            },
            "conflict": {
                "laminas/laminas-code": "<3.3.1",
                "zendframework/zend-code": "<3.3.1"
            },
            "provide": {
                "container-interop/container-interop-implementation": "^1.2",
                "psr/container-implementation": "^1.0"
            },
            "replace": {
                "zendframework/zend-servicemanager": "^3.4.0"
            },
            "require-dev": {
                "composer/package-versions-deprecated": "^1.0",
                "laminas/laminas-coding-standard": "~1.0.0",
                "laminas/laminas-container-config-test": "^0.3",
                "laminas/laminas-dependency-plugin": "^2.1",
                "mikey179/vfsstream": "^1.6.8",
                "ocramius/proxy-manager": "^2.2.3",
                "phpbench/phpbench": "^1.0.0-alpha3",
                "phpspec/prophecy-phpunit": "^2.0",
                "phpunit/phpunit": "^9.4"
            },
            "suggest": {
                "ocramius/proxy-manager": "ProxyManager ^2.1.1 to handle lazy initialization of services"
            },
            "bin": [
                "bin/generate-deps-for-config-factory",
                "bin/generate-factory-for-class"
            ],
            "type": "library",
            "autoload": {
                "psr-4": {
                    "Laminas\\ServiceManager\\": "src/"
                }
            },
            "notification-url": "https://packagist.org/downloads/",
            "license": [
                "BSD-3-Clause"
            ],
            "description": "Factory-Driven Dependency Injection Container",
            "homepage": "https://laminas.dev",
            "keywords": [
                "PSR-11",
                "dependency-injection",
                "di",
                "dic",
                "laminas",
                "service-manager",
                "servicemanager"
            ],
            "support": {
                "chat": "https://laminas.dev/chat",
                "docs": "https://docs.laminas.dev/laminas-servicemanager/",
                "forum": "https://discourse.laminas.dev",
                "issues": "https://github.com/laminas/laminas-servicemanager/issues",
                "rss": "https://github.com/laminas/laminas-servicemanager/releases.atom",
                "source": "https://github.com/laminas/laminas-servicemanager"
            },
            "funding": [
                {
                    "url": "https://funding.communitybridge.org/projects/laminas-project",
                    "type": "community_bridge"
                }
            ],
            "time": "2021-02-03T08:44:41+00:00"
        },
        {
            "name": "laminas/laminas-session",
            "version": "2.11.0",
            "source": {
                "type": "git",
                "url": "https://github.com/laminas/laminas-session.git",
                "reference": "c4e19f1a3bc6f7ecf6f25f79b32717a544236922"
            },
            "dist": {
                "type": "zip",
                "url": "https://api.github.com/repos/laminas/laminas-session/zipball/c4e19f1a3bc6f7ecf6f25f79b32717a544236922",
                "reference": "c4e19f1a3bc6f7ecf6f25f79b32717a544236922",
                "shasum": ""
            },
            "require": {
                "laminas/laminas-eventmanager": "^3.0",
                "laminas/laminas-stdlib": "^3.2.1",
                "laminas/laminas-zendframework-bridge": "^1.0",
                "php": "^7.3 || ~8.0.0"
            },
            "replace": {
                "zendframework/zend-session": "^2.9.1"
            },
            "require-dev": {
                "container-interop/container-interop": "^1.1",
                "laminas/laminas-cache": "^2.6.1",
                "laminas/laminas-coding-standard": "~2.2.1",
                "laminas/laminas-db": "^2.7",
                "laminas/laminas-http": "^2.5.4",
                "laminas/laminas-servicemanager": "^3.0.3",
                "laminas/laminas-validator": "^2.6",
                "mongodb/mongodb": "^1.0.1",
                "php-mock/php-mock-phpunit": "^1.1.2 || ^2.0",
                "phpspec/prophecy-phpunit": "^2.0",
                "phpunit/phpunit": "^9.3"
            },
            "suggest": {
                "laminas/laminas-cache": "Laminas\\Cache component",
                "laminas/laminas-db": "Laminas\\Db component",
                "laminas/laminas-http": "Laminas\\Http component",
                "laminas/laminas-servicemanager": "Laminas\\ServiceManager component",
                "laminas/laminas-validator": "Laminas\\Validator component",
                "mongodb/mongodb": "If you want to use the MongoDB session save handler"
            },
            "type": "library",
            "extra": {
                "laminas": {
                    "component": "Laminas\\Session",
                    "config-provider": "Laminas\\Session\\ConfigProvider"
                }
            },
            "autoload": {
                "psr-4": {
                    "Laminas\\Session\\": "src/"
                }
            },
            "notification-url": "https://packagist.org/downloads/",
            "license": [
                "BSD-3-Clause"
            ],
            "description": "Object-oriented interface to PHP sessions and storage",
            "homepage": "https://laminas.dev",
            "keywords": [
                "laminas",
                "session"
            ],
            "support": {
                "chat": "https://laminas.dev/chat",
                "docs": "https://docs.laminas.dev/laminas-session/",
                "forum": "https://discourse.laminas.dev",
                "issues": "https://github.com/laminas/laminas-session/issues",
                "rss": "https://github.com/laminas/laminas-session/releases.atom",
                "source": "https://github.com/laminas/laminas-session"
            },
            "funding": [
                {
                    "url": "https://funding.communitybridge.org/projects/laminas-project",
                    "type": "community_bridge"
                }
            ],
            "time": "2021-06-30T15:33:53+00:00"
        },
        {
            "name": "laminas/laminas-soap",
            "version": "2.9.0",
            "source": {
                "type": "git",
                "url": "https://github.com/laminas/laminas-soap.git",
                "reference": "11672a79e9074fd8e4e7aedd75849902e7b45e23"
            },
            "dist": {
                "type": "zip",
                "url": "https://api.github.com/repos/laminas/laminas-soap/zipball/11672a79e9074fd8e4e7aedd75849902e7b45e23",
                "reference": "11672a79e9074fd8e4e7aedd75849902e7b45e23",
                "shasum": ""
            },
            "require": {
                "ext-dom": "*",
                "ext-soap": "*",
                "laminas/laminas-server": "^2.9",
                "laminas/laminas-stdlib": "^3.3",
                "laminas/laminas-uri": "^2.8",
                "laminas/laminas-zendframework-bridge": "^1.1.0",
                "php": "^7.3 || ~8.0.0"
            },
            "replace": {
                "zendframework/zend-soap": "^2.8.0"
            },
            "require-dev": {
                "laminas/laminas-coding-standard": "~1.0.0",
                "laminas/laminas-config": "^3.4",
                "laminas/laminas-http": "^2.14",
                "phpspec/prophecy-phpunit": "^2.0.1",
                "phpunit/phpunit": "^9.4.3"
            },
            "suggest": {
                "ext-curl": "Curl is required when .NET compatibility is required",
                "laminas/laminas-http": "Laminas\\Http component"
            },
            "type": "library",
            "autoload": {
                "psr-4": {
                    "Laminas\\Soap\\": "src/"
                }
            },
            "notification-url": "https://packagist.org/downloads/",
            "license": [
                "BSD-3-Clause"
            ],
            "homepage": "https://laminas.dev",
            "keywords": [
                "laminas",
                "soap"
            ],
            "support": {
                "chat": "https://laminas.dev/chat",
                "docs": "https://docs.laminas.dev/laminas-soap/",
                "forum": "https://discourse.laminas.dev",
                "issues": "https://github.com/laminas/laminas-soap/issues",
                "rss": "https://github.com/laminas/laminas-soap/releases.atom",
                "source": "https://github.com/laminas/laminas-soap"
            },
            "funding": [
                {
                    "url": "https://funding.communitybridge.org/projects/laminas-project",
                    "type": "community_bridge"
                }
            ],
            "time": "2021-02-17T18:59:03+00:00"
        },
        {
            "name": "laminas/laminas-stdlib",
            "version": "3.4.0",
            "source": {
                "type": "git",
                "url": "https://github.com/laminas/laminas-stdlib.git",
                "reference": "e89c2268c9cad25099f562f7f015c28c5dd383c9"
            },
            "dist": {
                "type": "zip",
                "url": "https://api.github.com/repos/laminas/laminas-stdlib/zipball/e89c2268c9cad25099f562f7f015c28c5dd383c9",
                "reference": "e89c2268c9cad25099f562f7f015c28c5dd383c9",
                "shasum": ""
            },
            "require": {
                "laminas/laminas-zendframework-bridge": "^1.0",
                "php": "^7.3 || ^8.0"
            },
            "replace": {
                "zendframework/zend-stdlib": "^3.2.1"
            },
            "require-dev": {
                "laminas/laminas-coding-standard": "~2.3.0",
                "phpbench/phpbench": "^0.17.1",
                "phpunit/phpunit": "~9.3.7",
                "psalm/plugin-phpunit": "^0.16.0",
                "vimeo/psalm": "^4.7"
            },
            "type": "library",
            "autoload": {
                "psr-4": {
                    "Laminas\\Stdlib\\": "src/"
                }
            },
            "notification-url": "https://packagist.org/downloads/",
            "license": [
                "BSD-3-Clause"
            ],
            "description": "SPL extensions, array utilities, error handlers, and more",
            "homepage": "https://laminas.dev",
            "keywords": [
                "laminas",
                "stdlib"
            ],
            "support": {
                "chat": "https://laminas.dev/chat",
                "docs": "https://docs.laminas.dev/laminas-stdlib/",
                "forum": "https://discourse.laminas.dev",
                "issues": "https://github.com/laminas/laminas-stdlib/issues",
                "rss": "https://github.com/laminas/laminas-stdlib/releases.atom",
                "source": "https://github.com/laminas/laminas-stdlib"
            },
            "funding": [
                {
                    "url": "https://funding.communitybridge.org/projects/laminas-project",
                    "type": "community_bridge"
                }
            ],
            "time": "2021-06-28T21:37:31+00:00"
        },
        {
            "name": "laminas/laminas-text",
            "version": "2.8.1",
            "source": {
                "type": "git",
                "url": "https://github.com/laminas/laminas-text.git",
                "reference": "d696fa1fb3880b9b8f02c08be58685013b421608"
            },
            "dist": {
                "type": "zip",
                "url": "https://api.github.com/repos/laminas/laminas-text/zipball/d696fa1fb3880b9b8f02c08be58685013b421608",
                "reference": "d696fa1fb3880b9b8f02c08be58685013b421608",
                "shasum": ""
            },
            "require": {
                "laminas/laminas-servicemanager": "^3.4",
                "laminas/laminas-stdlib": "^3.1",
                "laminas/laminas-zendframework-bridge": "^1.0",
                "php": "^7.3 || ~8.0.0"
            },
            "replace": {
                "zendframework/zend-text": "^2.7.1"
            },
            "require-dev": {
                "laminas/laminas-coding-standard": "~1.0.0",
                "laminas/laminas-config": "^3.4",
                "phpunit/phpunit": "^9.3"
            },
            "type": "library",
            "autoload": {
                "psr-4": {
                    "Laminas\\Text\\": "src/"
                }
            },
            "notification-url": "https://packagist.org/downloads/",
            "license": [
                "BSD-3-Clause"
            ],
            "description": "Create FIGlets and text-based tables",
            "homepage": "https://laminas.dev",
            "keywords": [
                "laminas",
                "text"
            ],
            "support": {
                "chat": "https://laminas.dev/chat",
                "docs": "https://docs.laminas.dev/laminas-text/",
                "forum": "https://discourse.laminas.dev",
                "issues": "https://github.com/laminas/laminas-text/issues",
                "rss": "https://github.com/laminas/laminas-text/releases.atom",
                "source": "https://github.com/laminas/laminas-text"
            },
            "funding": [
                {
                    "url": "https://funding.communitybridge.org/projects/laminas-project",
                    "type": "community_bridge"
                }
            ],
            "time": "2021-02-17T21:24:58+00:00"
        },
        {
            "name": "laminas/laminas-uri",
            "version": "2.8.1",
            "source": {
                "type": "git",
                "url": "https://github.com/laminas/laminas-uri.git",
                "reference": "79bd4c614c8cf9a6ba715a49fca8061e84933d87"
            },
            "dist": {
                "type": "zip",
                "url": "https://api.github.com/repos/laminas/laminas-uri/zipball/79bd4c614c8cf9a6ba715a49fca8061e84933d87",
                "reference": "79bd4c614c8cf9a6ba715a49fca8061e84933d87",
                "shasum": ""
            },
            "require": {
                "laminas/laminas-escaper": "^2.5",
                "laminas/laminas-validator": "^2.10",
                "laminas/laminas-zendframework-bridge": "^1.0",
                "php": "^7.3 || ~8.0.0"
            },
            "replace": {
                "zendframework/zend-uri": "^2.7.1"
            },
            "require-dev": {
                "laminas/laminas-coding-standard": "^2.1",
                "phpunit/phpunit": "^9.3"
            },
            "type": "library",
            "autoload": {
                "psr-4": {
                    "Laminas\\Uri\\": "src/"
                }
            },
            "notification-url": "https://packagist.org/downloads/",
            "license": [
                "BSD-3-Clause"
            ],
            "description": "A component that aids in manipulating and validating » Uniform Resource Identifiers (URIs)",
            "homepage": "https://laminas.dev",
            "keywords": [
                "laminas",
                "uri"
            ],
            "support": {
                "chat": "https://laminas.dev/chat",
                "docs": "https://docs.laminas.dev/laminas-uri/",
                "forum": "https://discourse.laminas.dev",
                "issues": "https://github.com/laminas/laminas-uri/issues",
                "rss": "https://github.com/laminas/laminas-uri/releases.atom",
                "source": "https://github.com/laminas/laminas-uri"
            },
            "funding": [
                {
                    "url": "https://funding.communitybridge.org/projects/laminas-project",
                    "type": "community_bridge"
                }
            ],
            "time": "2021-02-17T21:53:05+00:00"
        },
        {
            "name": "laminas/laminas-validator",
            "version": "2.14.5",
            "source": {
                "type": "git",
                "url": "https://github.com/laminas/laminas-validator.git",
                "reference": "4680bc4241cb5b3ff78954c421fe43105ca413b7"
            },
            "dist": {
                "type": "zip",
                "url": "https://api.github.com/repos/laminas/laminas-validator/zipball/4680bc4241cb5b3ff78954c421fe43105ca413b7",
                "reference": "4680bc4241cb5b3ff78954c421fe43105ca413b7",
                "shasum": ""
            },
            "require": {
                "container-interop/container-interop": "^1.1",
                "laminas/laminas-stdlib": "^3.3",
                "laminas/laminas-zendframework-bridge": "^1.0",
                "php": "^7.3 || ~8.0.0"
            },
            "replace": {
                "zendframework/zend-validator": "^2.13.0"
            },
            "require-dev": {
                "laminas/laminas-cache": "^2.6.1",
                "laminas/laminas-coding-standard": "~2.2.1",
                "laminas/laminas-config": "^2.6",
                "laminas/laminas-db": "^2.7",
                "laminas/laminas-filter": "^2.6",
                "laminas/laminas-http": "^2.14.2",
                "laminas/laminas-i18n": "^2.6",
                "laminas/laminas-math": "^2.6",
                "laminas/laminas-servicemanager": "^2.7.11 || ^3.0.3",
                "laminas/laminas-session": "^2.8",
                "laminas/laminas-uri": "^2.7",
                "phpspec/prophecy-phpunit": "^2.0",
                "phpunit/phpunit": "^9.3",
                "psalm/plugin-phpunit": "^0.15.0",
                "psr/http-client": "^1.0",
                "psr/http-factory": "^1.0",
                "psr/http-message": "^1.0",
                "vimeo/psalm": "^4.3"
            },
            "suggest": {
                "laminas/laminas-db": "Laminas\\Db component, required by the (No)RecordExists validator",
                "laminas/laminas-filter": "Laminas\\Filter component, required by the Digits validator",
                "laminas/laminas-i18n": "Laminas\\I18n component to allow translation of validation error messages",
                "laminas/laminas-i18n-resources": "Translations of validator messages",
                "laminas/laminas-math": "Laminas\\Math component, required by the Csrf validator",
                "laminas/laminas-servicemanager": "Laminas\\ServiceManager component to allow using the ValidatorPluginManager and validator chains",
                "laminas/laminas-session": "Laminas\\Session component, ^2.8; required by the Csrf validator",
                "laminas/laminas-uri": "Laminas\\Uri component, required by the Uri and Sitemap\\Loc validators",
                "psr/http-message": "psr/http-message, required when validating PSR-7 UploadedFileInterface instances via the Upload and UploadFile validators"
            },
            "type": "library",
            "extra": {
                "laminas": {
                    "component": "Laminas\\Validator",
                    "config-provider": "Laminas\\Validator\\ConfigProvider"
                }
            },
            "autoload": {
                "psr-4": {
                    "Laminas\\Validator\\": "src/"
                }
            },
            "notification-url": "https://packagist.org/downloads/",
            "license": [
                "BSD-3-Clause"
            ],
            "description": "Validation classes for a wide range of domains, and the ability to chain validators to create complex validation criteria",
            "homepage": "https://laminas.dev",
            "keywords": [
                "laminas",
                "validator"
            ],
            "support": {
                "chat": "https://laminas.dev/chat",
                "docs": "https://docs.laminas.dev/laminas-validator/",
                "forum": "https://discourse.laminas.dev",
                "issues": "https://github.com/laminas/laminas-validator/issues",
                "rss": "https://github.com/laminas/laminas-validator/releases.atom",
                "source": "https://github.com/laminas/laminas-validator"
            },
            "funding": [
                {
                    "url": "https://funding.communitybridge.org/projects/laminas-project",
                    "type": "community_bridge"
                }
            ],
            "time": "2021-07-14T13:59:23+00:00"
        },
        {
            "name": "laminas/laminas-view",
            "version": "2.12.0",
            "source": {
                "type": "git",
                "url": "https://github.com/laminas/laminas-view.git",
                "reference": "3ef103da6887809f08ecf52f42c31a76c9bf08b1"
            },
            "dist": {
                "type": "zip",
                "url": "https://api.github.com/repos/laminas/laminas-view/zipball/3ef103da6887809f08ecf52f42c31a76c9bf08b1",
                "reference": "3ef103da6887809f08ecf52f42c31a76c9bf08b1",
                "shasum": ""
            },
            "require": {
                "laminas/laminas-eventmanager": "^3.0",
                "laminas/laminas-json": "^2.6.1 || ^3.0",
                "laminas/laminas-loader": "^2.5",
                "laminas/laminas-stdlib": "^3.2.1",
                "laminas/laminas-zendframework-bridge": "^1.0",
                "php": "^7.3 || ~8.0.0"
            },
            "conflict": {
                "laminas/laminas-servicemanager": "<3.3"
            },
            "replace": {
                "zendframework/zend-view": "^2.11.4"
            },
            "require-dev": {
                "laminas/laminas-authentication": "^2.5",
                "laminas/laminas-cache": "^2.6.1",
                "laminas/laminas-coding-standard": "~1.0.0",
                "laminas/laminas-config": "^2.6",
                "laminas/laminas-console": "^2.6",
                "laminas/laminas-escaper": "^2.5",
                "laminas/laminas-feed": "^2.7",
                "laminas/laminas-filter": "^2.6.1",
                "laminas/laminas-http": "^2.5.4",
                "laminas/laminas-i18n": "^2.6",
                "laminas/laminas-log": "^2.7",
                "laminas/laminas-modulemanager": "^2.7.1",
                "laminas/laminas-mvc": "^2.7.14 || ^3.0",
                "laminas/laminas-navigation": "^2.5",
                "laminas/laminas-paginator": "^2.5",
                "laminas/laminas-permissions-acl": "^2.6",
                "laminas/laminas-router": "^3.0.1",
                "laminas/laminas-serializer": "^2.6.1",
                "laminas/laminas-servicemanager": "^3.3",
                "laminas/laminas-session": "^2.8.1",
                "laminas/laminas-uri": "^2.5",
                "phpspec/prophecy": "^1.12",
                "phpspec/prophecy-phpunit": "^2.0",
                "phpunit/phpunit": "^9.3"
            },
            "suggest": {
                "laminas/laminas-authentication": "Laminas\\Authentication component",
                "laminas/laminas-escaper": "Laminas\\Escaper component",
                "laminas/laminas-feed": "Laminas\\Feed component",
                "laminas/laminas-filter": "Laminas\\Filter component",
                "laminas/laminas-http": "Laminas\\Http component",
                "laminas/laminas-i18n": "Laminas\\I18n component",
                "laminas/laminas-mvc": "Laminas\\Mvc component",
                "laminas/laminas-mvc-plugin-flashmessenger": "laminas-mvc-plugin-flashmessenger component, if you want to use the FlashMessenger view helper with laminas-mvc versions 3 and up",
                "laminas/laminas-navigation": "Laminas\\Navigation component",
                "laminas/laminas-paginator": "Laminas\\Paginator component",
                "laminas/laminas-permissions-acl": "Laminas\\Permissions\\Acl component",
                "laminas/laminas-servicemanager": "Laminas\\ServiceManager component",
                "laminas/laminas-uri": "Laminas\\Uri component"
            },
            "bin": [
                "bin/templatemap_generator.php"
            ],
            "type": "library",
            "autoload": {
                "psr-4": {
                    "Laminas\\View\\": "src/"
                }
            },
            "notification-url": "https://packagist.org/downloads/",
            "license": [
                "BSD-3-Clause"
            ],
            "description": "Flexible view layer supporting and providing multiple view layers, helpers, and more",
            "homepage": "https://laminas.dev",
            "keywords": [
                "laminas",
                "view"
            ],
            "support": {
                "chat": "https://laminas.dev/chat",
                "docs": "https://docs.laminas.dev/laminas-view/",
                "forum": "https://discourse.laminas.dev",
                "issues": "https://github.com/laminas/laminas-view/issues",
                "rss": "https://github.com/laminas/laminas-view/releases.atom",
                "source": "https://github.com/laminas/laminas-view"
            },
            "funding": [
                {
                    "url": "https://funding.communitybridge.org/projects/laminas-project",
                    "type": "community_bridge"
                }
            ],
            "time": "2021-01-01T14:07:41+00:00"
        },
        {
            "name": "laminas/laminas-zendframework-bridge",
            "version": "1.3.0",
            "source": {
                "type": "git",
                "url": "https://github.com/laminas/laminas-zendframework-bridge.git",
                "reference": "13af2502d9bb6f7d33be2de4b51fb68c6cdb476e"
            },
            "dist": {
                "type": "zip",
                "url": "https://api.github.com/repos/laminas/laminas-zendframework-bridge/zipball/13af2502d9bb6f7d33be2de4b51fb68c6cdb476e",
                "reference": "13af2502d9bb6f7d33be2de4b51fb68c6cdb476e",
                "shasum": ""
            },
            "require": {
                "php": "^7.3 || ^8.0"
            },
            "require-dev": {
                "phpunit/phpunit": "^5.7 || ^6.5 || ^7.5 || ^8.1 || ^9.3",
                "psalm/plugin-phpunit": "^0.15.1",
                "squizlabs/php_codesniffer": "^3.5",
                "vimeo/psalm": "^4.6"
            },
            "type": "library",
            "extra": {
                "laminas": {
                    "module": "Laminas\\ZendFrameworkBridge"
                }
            },
            "autoload": {
                "files": [
                    "src/autoload.php"
                ],
                "psr-4": {
                    "Laminas\\ZendFrameworkBridge\\": "src//"
                }
            },
            "notification-url": "https://packagist.org/downloads/",
            "license": [
                "BSD-3-Clause"
            ],
            "description": "Alias legacy ZF class names to Laminas Project equivalents.",
            "keywords": [
                "ZendFramework",
                "autoloading",
                "laminas",
                "zf"
            ],
            "support": {
                "forum": "https://discourse.laminas.dev/",
                "issues": "https://github.com/laminas/laminas-zendframework-bridge/issues",
                "rss": "https://github.com/laminas/laminas-zendframework-bridge/releases.atom",
                "source": "https://github.com/laminas/laminas-zendframework-bridge"
            },
            "funding": [
                {
                    "url": "https://funding.communitybridge.org/projects/laminas-project",
                    "type": "community_bridge"
                }
            ],
            "time": "2021-06-24T12:49:22+00:00"
        },
        {
            "name": "league/flysystem",
            "version": "2.2.0",
            "source": {
                "type": "git",
                "url": "https://github.com/thephpleague/flysystem.git",
                "reference": "29a3ba148287db3142412ef34f6fdcbc22c957cd"
            },
            "dist": {
                "type": "zip",
                "url": "https://api.github.com/repos/thephpleague/flysystem/zipball/29a3ba148287db3142412ef34f6fdcbc22c957cd",
                "reference": "29a3ba148287db3142412ef34f6fdcbc22c957cd",
                "shasum": ""
            },
            "require": {
                "ext-json": "*",
                "league/mime-type-detection": "^1.0.0",
                "php": "^7.2 || ^8.0"
            },
            "conflict": {
                "guzzlehttp/ringphp": "<1.1.1"
            },
            "require-dev": {
                "async-aws/s3": "^1.5",
                "async-aws/simple-s3": "^1.0",
                "aws/aws-sdk-php": "^3.132.4",
                "composer/semver": "^3.0",
                "ext-fileinfo": "*",
                "friendsofphp/php-cs-fixer": "^2.16",
                "google/cloud-storage": "^1.23",
                "phpseclib/phpseclib": "^2.0",
                "phpstan/phpstan": "^0.12.26",
                "phpunit/phpunit": "^8.5 || ^9.4",
                "sabre/dav": "^4.1"
            },
            "type": "library",
            "autoload": {
                "psr-4": {
                    "League\\Flysystem\\": "src"
                }
            },
            "notification-url": "https://packagist.org/downloads/",
            "license": [
                "MIT"
            ],
            "authors": [
                {
                    "name": "Frank de Jonge",
                    "email": "info@frankdejonge.nl"
                }
            ],
            "description": "File storage abstraction for PHP",
            "keywords": [
                "WebDAV",
                "aws",
                "cloud",
                "file",
                "files",
                "filesystem",
                "filesystems",
                "ftp",
                "s3",
                "sftp",
                "storage"
            ],
            "support": {
                "issues": "https://github.com/thephpleague/flysystem/issues",
                "source": "https://github.com/thephpleague/flysystem/tree/2.2.0"
            },
            "funding": [
                {
                    "url": "https://offset.earth/frankdejonge",
                    "type": "custom"
                },
                {
                    "url": "https://github.com/frankdejonge",
                    "type": "github"
                },
                {
                    "url": "https://tidelift.com/funding/github/packagist/league/flysystem",
                    "type": "tidelift"
                }
            ],
            "time": "2021-07-20T16:54:08+00:00"
        },
        {
            "name": "league/flysystem-aws-s3-v3",
            "version": "2.1.0",
            "source": {
                "type": "git",
                "url": "https://github.com/thephpleague/flysystem-aws-s3-v3.git",
                "reference": "8d8edfe2541d94e6607808e3dd8484734c86eb2a"
            },
            "dist": {
                "type": "zip",
                "url": "https://api.github.com/repos/thephpleague/flysystem-aws-s3-v3/zipball/8d8edfe2541d94e6607808e3dd8484734c86eb2a",
                "reference": "8d8edfe2541d94e6607808e3dd8484734c86eb2a",
                "shasum": ""
            },
            "require": {
                "aws/aws-sdk-php": "^3.132.4",
                "league/flysystem": "^2.0.0",
                "league/mime-type-detection": "^1.0.0",
                "php": "^7.2 || ^8.0"
            },
            "conflict": {
                "guzzlehttp/ringphp": "<1.1.1"
            },
            "type": "library",
            "autoload": {
                "psr-4": {
                    "League\\Flysystem\\AwsS3V3\\": ""
                }
            },
            "notification-url": "https://packagist.org/downloads/",
            "license": [
                "MIT"
            ],
            "authors": [
                {
                    "name": "Frank de Jonge",
                    "email": "info@frankdejonge.nl"
                }
            ],
            "description": "AWS S3 filesystem adapter for Flysystem.",
            "keywords": [
                "Flysystem",
                "aws",
                "file",
                "files",
                "filesystem",
                "s3",
                "storage"
            ],
            "support": {
                "issues": "https://github.com/thephpleague/flysystem-aws-s3-v3/issues",
                "source": "https://github.com/thephpleague/flysystem-aws-s3-v3/tree/2.1.0"
            },
            "time": "2021-05-24T15:37:00+00:00"
        },
        {
            "name": "league/mime-type-detection",
            "version": "1.7.0",
            "source": {
                "type": "git",
                "url": "https://github.com/thephpleague/mime-type-detection.git",
                "reference": "3b9dff8aaf7323590c1d2e443db701eb1f9aa0d3"
            },
            "dist": {
                "type": "zip",
                "url": "https://api.github.com/repos/thephpleague/mime-type-detection/zipball/3b9dff8aaf7323590c1d2e443db701eb1f9aa0d3",
                "reference": "3b9dff8aaf7323590c1d2e443db701eb1f9aa0d3",
                "shasum": ""
            },
            "require": {
                "ext-fileinfo": "*",
                "php": "^7.2 || ^8.0"
            },
            "require-dev": {
                "friendsofphp/php-cs-fixer": "^2.18",
                "phpstan/phpstan": "^0.12.68",
                "phpunit/phpunit": "^8.5.8 || ^9.3"
            },
            "type": "library",
            "autoload": {
                "psr-4": {
                    "League\\MimeTypeDetection\\": "src"
                }
            },
            "notification-url": "https://packagist.org/downloads/",
            "license": [
                "MIT"
            ],
            "authors": [
                {
                    "name": "Frank de Jonge",
                    "email": "info@frankdejonge.nl"
                }
            ],
            "description": "Mime-type detection for Flysystem",
            "support": {
                "issues": "https://github.com/thephpleague/mime-type-detection/issues",
                "source": "https://github.com/thephpleague/mime-type-detection/tree/1.7.0"
            },
            "funding": [
                {
                    "url": "https://github.com/frankdejonge",
                    "type": "github"
                },
                {
                    "url": "https://tidelift.com/funding/github/packagist/league/flysystem",
                    "type": "tidelift"
                }
            ],
            "time": "2021-01-18T20:58:21+00:00"
        },
        {
            "name": "magento/composer",
            "version": "1.6.0",
            "source": {
                "type": "git",
                "url": "https://github.com/magento/composer.git",
                "reference": "fcc66f535d631788f2ba160ff547357086d9b2c9"
            },
            "dist": {
                "type": "zip",
                "url": "https://api.github.com/repos/magento/composer/zipball/fcc66f535d631788f2ba160ff547357086d9b2c9",
                "reference": "fcc66f535d631788f2ba160ff547357086d9b2c9",
                "shasum": ""
            },
            "require": {
                "composer/composer": "^1.9",
                "php": "~7.3.0||~7.4.0",
                "symfony/console": "~4.4.0"
            },
            "require-dev": {
                "phpunit/phpunit": "^9"
            },
            "type": "library",
            "autoload": {
                "psr-4": {
                    "Magento\\Composer\\": "src"
                }
            },
            "notification-url": "https://packagist.org/downloads/",
            "license": [
                "OSL-3.0",
                "AFL-3.0"
            ],
            "description": "Magento composer library helps to instantiate Composer application and run composer commands.",
            "support": {
                "issues": "https://github.com/magento/composer/issues",
                "source": "https://github.com/magento/composer/tree/1.6"
            },
            "time": "2020-06-15T17:52:31+00:00"
        },
        {
            "name": "magento/magento-composer-installer",
            "version": "0.2.1",
            "source": {
                "type": "git",
                "url": "https://github.com/magento/magento-composer-installer.git",
                "reference": "b9f929f718ef93ed61b6410bad85d40c37fd5ed3"
            },
            "dist": {
                "type": "zip",
                "url": "https://api.github.com/repos/magento/magento-composer-installer/zipball/b9f929f718ef93ed61b6410bad85d40c37fd5ed3",
                "reference": "b9f929f718ef93ed61b6410bad85d40c37fd5ed3",
                "shasum": ""
            },
            "require": {
                "composer-plugin-api": "^1.1 || ^2.0",
                "composer/composer": "^1.9 || ^2.0"
            },
            "replace": {
                "magento-hackathon/magento-composer-installer": "*"
            },
            "require-dev": {
                "firegento/phpcs": "~1.1.0",
                "mikey179/vfsstream": "*",
                "phpunit/phpunit": "*",
                "phpunit/phpunit-mock-objects": "dev-master",
                "squizlabs/php_codesniffer": "1.4.7",
                "symfony/process": "*"
            },
            "type": "composer-plugin",
            "extra": {
                "composer-command-registry": [
                    "MagentoHackathon\\Composer\\Magento\\Command\\DeployCommand"
                ],
                "class": "MagentoHackathon\\Composer\\Magento\\Plugin"
            },
            "autoload": {
                "psr-0": {
                    "MagentoHackathon\\Composer\\Magento": "src/"
                }
            },
            "notification-url": "https://packagist.org/downloads/",
            "license": [
                "OSL-3.0"
            ],
            "authors": [
                {
                    "name": "Daniel Fahlke aka Flyingmana",
                    "email": "flyingmana@googlemail.com"
                },
                {
                    "name": "Jörg Weller",
                    "email": "weller@flagbit.de"
                },
                {
                    "name": "Karl Spies",
                    "email": "karl.spies@gmx.net"
                },
                {
                    "name": "Tobias Vogt",
                    "email": "tobi@webguys.de"
                },
                {
                    "name": "David Fuhr",
                    "email": "fuhr@flagbit.de"
                },
                {
                    "name": "Vinai Kopp",
                    "email": "vinai@netzarbeiter.com"
                }
            ],
            "description": "Composer installer for Magento modules",
            "homepage": "https://github.com/magento/magento-composer-installer",
            "keywords": [
                "composer-installer",
                "magento"
            ],
            "support": {
                "source": "https://github.com/magento/magento-composer-installer/tree/0.2.1"
            },
            "time": "2021-03-04T20:05:10+00:00"
        },
        {
            "name": "magento/zendframework1",
            "version": "1.14.5",
            "source": {
                "type": "git",
                "url": "https://github.com/magento/zf1.git",
                "reference": "6ad81500d33f085ca2391f2b59e37bd34203b29b"
            },
            "dist": {
                "type": "zip",
                "url": "https://api.github.com/repos/magento/zf1/zipball/6ad81500d33f085ca2391f2b59e37bd34203b29b",
                "reference": "6ad81500d33f085ca2391f2b59e37bd34203b29b",
                "shasum": ""
            },
            "require": {
                "php": ">=5.2.11"
            },
            "require-dev": {
                "phpunit/dbunit": "1.3.*",
                "phpunit/phpunit": "3.7.*"
            },
            "type": "library",
            "extra": {
                "branch-alias": {
                    "dev-master": "1.12.x-dev"
                }
            },
            "autoload": {
                "psr-0": {
                    "Zend_": "library/"
                }
            },
            "notification-url": "https://packagist.org/downloads/",
            "include-path": [
                "library/"
            ],
            "license": [
                "BSD-3-Clause"
            ],
            "description": "Magento Zend Framework 1",
            "homepage": "http://framework.zend.com/",
            "keywords": [
                "ZF1",
                "framework"
            ],
            "support": {
                "issues": "https://github.com/magento/zf1/issues",
                "source": "https://github.com/magento/zf1/tree/1.14.5"
            },
            "time": "2020-12-02T21:12:59+00:00"
        },
        {
            "name": "monolog/monolog",
            "version": "1.26.1",
            "source": {
                "type": "git",
                "url": "https://github.com/Seldaek/monolog.git",
                "reference": "c6b00f05152ae2c9b04a448f99c7590beb6042f5"
            },
            "dist": {
                "type": "zip",
                "url": "https://api.github.com/repos/Seldaek/monolog/zipball/c6b00f05152ae2c9b04a448f99c7590beb6042f5",
                "reference": "c6b00f05152ae2c9b04a448f99c7590beb6042f5",
                "shasum": ""
            },
            "require": {
                "php": ">=5.3.0",
                "psr/log": "~1.0"
            },
            "provide": {
                "psr/log-implementation": "1.0.0"
            },
            "require-dev": {
                "aws/aws-sdk-php": "^2.4.9 || ^3.0",
                "doctrine/couchdb": "~1.0@dev",
                "graylog2/gelf-php": "~1.0",
                "php-amqplib/php-amqplib": "~2.4",
                "php-console/php-console": "^3.1.3",
                "phpstan/phpstan": "^0.12.59",
                "phpunit/phpunit": "~4.5",
                "ruflin/elastica": ">=0.90 <3.0",
                "sentry/sentry": "^0.13",
                "swiftmailer/swiftmailer": "^5.3|^6.0"
            },
            "suggest": {
                "aws/aws-sdk-php": "Allow sending log messages to AWS services like DynamoDB",
                "doctrine/couchdb": "Allow sending log messages to a CouchDB server",
                "ext-amqp": "Allow sending log messages to an AMQP server (1.0+ required)",
                "ext-mongo": "Allow sending log messages to a MongoDB server",
                "graylog2/gelf-php": "Allow sending log messages to a GrayLog2 server",
                "mongodb/mongodb": "Allow sending log messages to a MongoDB server via PHP Driver",
                "php-amqplib/php-amqplib": "Allow sending log messages to an AMQP server using php-amqplib",
                "php-console/php-console": "Allow sending log messages to Google Chrome",
                "rollbar/rollbar": "Allow sending log messages to Rollbar",
                "ruflin/elastica": "Allow sending log messages to an Elastic Search server",
                "sentry/sentry": "Allow sending log messages to a Sentry server"
            },
            "type": "library",
            "autoload": {
                "psr-4": {
                    "Monolog\\": "src/Monolog"
                }
            },
            "notification-url": "https://packagist.org/downloads/",
            "license": [
                "MIT"
            ],
            "authors": [
                {
                    "name": "Jordi Boggiano",
                    "email": "j.boggiano@seld.be",
                    "homepage": "http://seld.be"
                }
            ],
            "description": "Sends your logs to files, sockets, inboxes, databases and various web services",
            "homepage": "http://github.com/Seldaek/monolog",
            "keywords": [
                "log",
                "logging",
                "psr-3"
            ],
            "support": {
                "issues": "https://github.com/Seldaek/monolog/issues",
                "source": "https://github.com/Seldaek/monolog/tree/1.26.1"
            },
            "funding": [
                {
                    "url": "https://github.com/Seldaek",
                    "type": "github"
                },
                {
                    "url": "https://tidelift.com/funding/github/packagist/monolog/monolog",
                    "type": "tidelift"
                }
            ],
            "time": "2021-05-28T08:32:12+00:00"
        },
        {
            "name": "mtdowling/jmespath.php",
            "version": "2.6.1",
            "source": {
                "type": "git",
                "url": "https://github.com/jmespath/jmespath.php.git",
                "reference": "9b87907a81b87bc76d19a7fb2d61e61486ee9edb"
            },
            "dist": {
                "type": "zip",
                "url": "https://api.github.com/repos/jmespath/jmespath.php/zipball/9b87907a81b87bc76d19a7fb2d61e61486ee9edb",
                "reference": "9b87907a81b87bc76d19a7fb2d61e61486ee9edb",
                "shasum": ""
            },
            "require": {
                "php": "^5.4 || ^7.0 || ^8.0",
                "symfony/polyfill-mbstring": "^1.17"
            },
            "require-dev": {
                "composer/xdebug-handler": "^1.4 || ^2.0",
                "phpunit/phpunit": "^4.8.36 || ^7.5.15"
            },
            "bin": [
                "bin/jp.php"
            ],
            "type": "library",
            "extra": {
                "branch-alias": {
                    "dev-master": "2.6-dev"
                }
            },
            "autoload": {
                "psr-4": {
                    "JmesPath\\": "src/"
                },
                "files": [
                    "src/JmesPath.php"
                ]
            },
            "notification-url": "https://packagist.org/downloads/",
            "license": [
                "MIT"
            ],
            "authors": [
                {
                    "name": "Michael Dowling",
                    "email": "mtdowling@gmail.com",
                    "homepage": "https://github.com/mtdowling"
                }
            ],
            "description": "Declaratively specify how to extract elements from a JSON document",
            "keywords": [
                "json",
                "jsonpath"
            ],
            "support": {
                "issues": "https://github.com/jmespath/jmespath.php/issues",
                "source": "https://github.com/jmespath/jmespath.php/tree/2.6.1"
            },
            "time": "2021-06-14T00:11:39+00:00"
        },
        {
            "name": "nikic/php-parser",
            "version": "v4.4.0",
            "source": {
                "type": "git",
                "url": "https://github.com/nikic/PHP-Parser.git",
                "reference": "bd43ec7152eaaab3bd8c6d0aa95ceeb1df8ee120"
            },
            "dist": {
                "type": "zip",
                "url": "https://api.github.com/repos/nikic/PHP-Parser/zipball/bd43ec7152eaaab3bd8c6d0aa95ceeb1df8ee120",
                "reference": "bd43ec7152eaaab3bd8c6d0aa95ceeb1df8ee120",
                "shasum": ""
            },
            "require": {
                "ext-tokenizer": "*",
                "php": ">=7.0"
            },
            "require-dev": {
                "ircmaxell/php-yacc": "0.0.5",
                "phpunit/phpunit": "^6.5 || ^7.0 || ^8.0"
            },
            "bin": [
                "bin/php-parse"
            ],
            "type": "library",
            "extra": {
                "branch-alias": {
                    "dev-master": "4.3-dev"
                }
            },
            "autoload": {
                "psr-4": {
                    "PhpParser\\": "lib/PhpParser"
                }
            },
            "notification-url": "https://packagist.org/downloads/",
            "license": [
                "BSD-3-Clause"
            ],
            "authors": [
                {
                    "name": "Nikita Popov"
                }
            ],
            "description": "A PHP parser written in PHP",
            "keywords": [
                "parser",
                "php"
            ],
            "support": {
                "issues": "https://github.com/nikic/PHP-Parser/issues",
                "source": "https://github.com/nikic/PHP-Parser/tree/master"
            },
            "time": "2020-04-10T16:34:50+00:00"
        },
        {
            "name": "pelago/emogrifier",
            "version": "v5.0.1",
            "source": {
                "type": "git",
                "url": "https://github.com/MyIntervals/emogrifier.git",
                "reference": "37595a9bb62c3c25969bdd9e8d7dd24c3ac62bc9"
            },
            "dist": {
                "type": "zip",
                "url": "https://api.github.com/repos/MyIntervals/emogrifier/zipball/37595a9bb62c3c25969bdd9e8d7dd24c3ac62bc9",
                "reference": "37595a9bb62c3c25969bdd9e8d7dd24c3ac62bc9",
                "shasum": ""
            },
            "require": {
                "ext-dom": "*",
                "ext-libxml": "*",
                "php": "~7.1.0 || ~7.2.0 || ~7.3.0 || ~7.4.0 || ~8.0.0",
                "symfony/css-selector": "^3.4.32 || ^4.4 || ^5.1"
            },
            "require-dev": {
                "php-parallel-lint/php-parallel-lint": "^1.2.0",
                "rawr/cross-data-providers": "^2.3.0",
                "slevomat/coding-standard": "^6.4.1",
                "squizlabs/php_codesniffer": "^3.5.8"
            },
            "type": "library",
            "extra": {
                "branch-alias": {
                    "dev-main": "6.0.x-dev"
                }
            },
            "autoload": {
                "psr-4": {
                    "Pelago\\Emogrifier\\": "src/"
                }
            },
            "notification-url": "https://packagist.org/downloads/",
            "license": [
                "MIT"
            ],
            "authors": [
                {
                    "name": "Oliver Klee",
                    "email": "github@oliverklee.de"
                },
                {
                    "name": "Zoli Szabó",
                    "email": "zoli.szabo+github@gmail.com"
                },
                {
                    "name": "John Reeve",
                    "email": "jreeve@pelagodesign.com"
                },
                {
                    "name": "Jake Hotson",
                    "email": "jake@qzdesign.co.uk"
                },
                {
                    "name": "Cameron Brooks"
                },
                {
                    "name": "Jaime Prado"
                }
            ],
            "description": "Converts CSS styles into inline style attributes in your HTML code",
            "homepage": "https://www.myintervals.com/emogrifier.php",
            "keywords": [
                "css",
                "email",
                "pre-processing"
            ],
            "support": {
                "issues": "https://github.com/MyIntervals/emogrifier/issues",
                "source": "https://github.com/MyIntervals/emogrifier"
            },
            "time": "2021-04-06T08:18:22+00:00"
        },
        {
            "name": "php-amqplib/php-amqplib",
            "version": "v3.0.0",
            "source": {
                "type": "git",
                "url": "https://github.com/php-amqplib/php-amqplib.git",
                "reference": "c0a8eade209b7e43d6a405303d8de716dfd02749"
            },
            "dist": {
                "type": "zip",
                "url": "https://api.github.com/repos/php-amqplib/php-amqplib/zipball/c0a8eade209b7e43d6a405303d8de716dfd02749",
                "reference": "c0a8eade209b7e43d6a405303d8de716dfd02749",
                "shasum": ""
            },
            "require": {
                "ext-mbstring": "*",
                "ext-sockets": "*",
                "php": "^7.0|~8.0.0",
                "phpseclib/phpseclib": "^2.0|^3.0"
            },
            "conflict": {
                "php": "7.4.0 - 7.4.1"
            },
            "replace": {
                "videlalvaro/php-amqplib": "self.version"
            },
            "require-dev": {
                "ext-curl": "*",
                "nategood/httpful": "^0.2.20",
                "phpunit/phpunit": "^6.5|^7.0|^9.5",
                "squizlabs/php_codesniffer": "^3.5"
            },
            "type": "library",
            "extra": {
                "branch-alias": {
                    "dev-master": "3.0-dev"
                }
            },
            "autoload": {
                "psr-4": {
                    "PhpAmqpLib\\": "PhpAmqpLib/"
                }
            },
            "notification-url": "https://packagist.org/downloads/",
            "license": [
                "LGPL-2.1-or-later"
            ],
            "authors": [
                {
                    "name": "Alvaro Videla",
                    "role": "Original Maintainer"
                },
                {
                    "name": "Raúl Araya",
                    "email": "nubeiro@gmail.com",
                    "role": "Maintainer"
                },
                {
                    "name": "Luke Bakken",
                    "email": "luke@bakken.io",
                    "role": "Maintainer"
                },
                {
                    "name": "Ramūnas Dronga",
                    "email": "github@ramuno.lt",
                    "role": "Maintainer"
                }
            ],
            "description": "Formerly videlalvaro/php-amqplib.  This library is a pure PHP implementation of the AMQP protocol. It's been tested against RabbitMQ.",
            "homepage": "https://github.com/php-amqplib/php-amqplib/",
            "keywords": [
                "message",
                "queue",
                "rabbitmq"
            ],
            "support": {
                "issues": "https://github.com/php-amqplib/php-amqplib/issues",
                "source": "https://github.com/php-amqplib/php-amqplib/tree/v3.0.0"
            },
            "time": "2021-03-16T15:00:23+00:00"
        },
        {
            "name": "phpseclib/mcrypt_compat",
            "version": "1.0.8",
            "source": {
                "type": "git",
                "url": "https://github.com/phpseclib/mcrypt_compat.git",
                "reference": "f74c7b1897b62f08f268184b8bb98d9d9ab723b0"
            },
            "dist": {
                "type": "zip",
                "url": "https://api.github.com/repos/phpseclib/mcrypt_compat/zipball/f74c7b1897b62f08f268184b8bb98d9d9ab723b0",
                "reference": "f74c7b1897b62f08f268184b8bb98d9d9ab723b0",
                "shasum": ""
            },
            "require": {
                "php": ">=5.3.3",
                "phpseclib/phpseclib": ">=2.0.11 <3.0.0"
            },
            "require-dev": {
                "phpunit/phpunit": "^4.8.35|^5.7|^6.0"
            },
            "suggest": {
                "ext-openssl": "Will enable faster cryptographic operations"
            },
            "type": "library",
            "autoload": {
                "files": [
                    "lib/mcrypt.php"
                ]
            },
            "notification-url": "https://packagist.org/downloads/",
            "license": [
                "MIT"
            ],
            "authors": [
                {
                    "name": "Jim Wigginton",
                    "email": "terrafrost@php.net",
                    "homepage": "http://phpseclib.sourceforge.net"
                }
            ],
            "description": "PHP 7.1 polyfill for the mcrypt extension from PHP <= 7.0",
            "keywords": [
                "cryptograpy",
                "encryption",
                "mcrypt"
            ],
            "support": {
                "email": "terrafrost@php.net",
                "issues": "https://github.com/phpseclib/mcrypt_compat/issues",
                "source": "https://github.com/phpseclib/mcrypt_compat"
            },
            "time": "2018-08-22T03:11:43+00:00"
        },
        {
            "name": "phpseclib/phpseclib",
            "version": "2.0.32",
            "source": {
                "type": "git",
                "url": "https://github.com/phpseclib/phpseclib.git",
                "reference": "f5c4c19880d45d0be3e7d24ae8ac434844a898cd"
            },
            "dist": {
                "type": "zip",
                "url": "https://api.github.com/repos/phpseclib/phpseclib/zipball/f5c4c19880d45d0be3e7d24ae8ac434844a898cd",
                "reference": "f5c4c19880d45d0be3e7d24ae8ac434844a898cd",
                "shasum": ""
            },
            "require": {
                "php": ">=5.3.3"
            },
            "require-dev": {
                "phing/phing": "~2.7",
                "phpunit/phpunit": "^4.8.35|^5.7|^6.0|^9.4",
                "squizlabs/php_codesniffer": "~2.0"
            },
            "suggest": {
                "ext-gmp": "Install the GMP (GNU Multiple Precision) extension in order to speed up arbitrary precision integer arithmetic operations.",
                "ext-libsodium": "SSH2/SFTP can make use of some algorithms provided by the libsodium-php extension.",
                "ext-mcrypt": "Install the Mcrypt extension in order to speed up a few other cryptographic operations.",
                "ext-openssl": "Install the OpenSSL extension in order to speed up a wide variety of cryptographic operations."
            },
            "type": "library",
            "autoload": {
                "files": [
                    "phpseclib/bootstrap.php"
                ],
                "psr-4": {
                    "phpseclib\\": "phpseclib/"
                }
            },
            "notification-url": "https://packagist.org/downloads/",
            "license": [
                "MIT"
            ],
            "authors": [
                {
                    "name": "Jim Wigginton",
                    "email": "terrafrost@php.net",
                    "role": "Lead Developer"
                },
                {
                    "name": "Patrick Monnerat",
                    "email": "pm@datasphere.ch",
                    "role": "Developer"
                },
                {
                    "name": "Andreas Fischer",
                    "email": "bantu@phpbb.com",
                    "role": "Developer"
                },
                {
                    "name": "Hans-Jürgen Petrich",
                    "email": "petrich@tronic-media.com",
                    "role": "Developer"
                },
                {
                    "name": "Graham Campbell",
                    "email": "graham@alt-three.com",
                    "role": "Developer"
                }
            ],
            "description": "PHP Secure Communications Library - Pure-PHP implementations of RSA, AES, SSH2, SFTP, X.509 etc.",
            "homepage": "http://phpseclib.sourceforge.net",
            "keywords": [
                "BigInteger",
                "aes",
                "asn.1",
                "asn1",
                "blowfish",
                "crypto",
                "cryptography",
                "encryption",
                "rsa",
                "security",
                "sftp",
                "signature",
                "signing",
                "ssh",
                "twofish",
                "x.509",
                "x509"
            ],
            "support": {
                "issues": "https://github.com/phpseclib/phpseclib/issues",
                "source": "https://github.com/phpseclib/phpseclib/tree/2.0.32"
            },
            "funding": [
                {
                    "url": "https://github.com/terrafrost",
                    "type": "github"
                },
                {
                    "url": "https://www.patreon.com/phpseclib",
                    "type": "patreon"
                },
                {
                    "url": "https://tidelift.com/funding/github/packagist/phpseclib/phpseclib",
                    "type": "tidelift"
                }
            ],
            "time": "2021-06-12T12:12:59+00:00"
        },
        {
            "name": "psr/container",
            "version": "1.1.1",
            "source": {
                "type": "git",
                "url": "https://github.com/php-fig/container.git",
                "reference": "8622567409010282b7aeebe4bb841fe98b58dcaf"
            },
            "dist": {
                "type": "zip",
                "url": "https://api.github.com/repos/php-fig/container/zipball/8622567409010282b7aeebe4bb841fe98b58dcaf",
                "reference": "8622567409010282b7aeebe4bb841fe98b58dcaf",
                "shasum": ""
            },
            "require": {
                "php": ">=7.2.0"
            },
            "type": "library",
            "autoload": {
                "psr-4": {
                    "Psr\\Container\\": "src/"
                }
            },
            "notification-url": "https://packagist.org/downloads/",
            "license": [
                "MIT"
            ],
            "authors": [
                {
                    "name": "PHP-FIG",
                    "homepage": "https://www.php-fig.org/"
                }
            ],
            "description": "Common Container Interface (PHP FIG PSR-11)",
            "homepage": "https://github.com/php-fig/container",
            "keywords": [
                "PSR-11",
                "container",
                "container-interface",
                "container-interop",
                "psr"
            ],
            "support": {
                "issues": "https://github.com/php-fig/container/issues",
                "source": "https://github.com/php-fig/container/tree/1.1.1"
            },
            "time": "2021-03-05T17:36:06+00:00"
        },
        {
            "name": "psr/event-dispatcher",
            "version": "1.0.0",
            "source": {
                "type": "git",
                "url": "https://github.com/php-fig/event-dispatcher.git",
                "reference": "dbefd12671e8a14ec7f180cab83036ed26714bb0"
            },
            "dist": {
                "type": "zip",
                "url": "https://api.github.com/repos/php-fig/event-dispatcher/zipball/dbefd12671e8a14ec7f180cab83036ed26714bb0",
                "reference": "dbefd12671e8a14ec7f180cab83036ed26714bb0",
                "shasum": ""
            },
            "require": {
                "php": ">=7.2.0"
            },
            "type": "library",
            "extra": {
                "branch-alias": {
                    "dev-master": "1.0.x-dev"
                }
            },
            "autoload": {
                "psr-4": {
                    "Psr\\EventDispatcher\\": "src/"
                }
            },
            "notification-url": "https://packagist.org/downloads/",
            "license": [
                "MIT"
            ],
            "authors": [
                {
                    "name": "PHP-FIG",
                    "homepage": "http://www.php-fig.org/"
                }
            ],
            "description": "Standard interfaces for event handling.",
            "keywords": [
                "events",
                "psr",
                "psr-14"
            ],
            "support": {
                "issues": "https://github.com/php-fig/event-dispatcher/issues",
                "source": "https://github.com/php-fig/event-dispatcher/tree/1.0.0"
            },
            "time": "2019-01-08T18:20:26+00:00"
        },
        {
            "name": "psr/http-client",
            "version": "1.0.1",
            "source": {
                "type": "git",
                "url": "https://github.com/php-fig/http-client.git",
                "reference": "2dfb5f6c5eff0e91e20e913f8c5452ed95b86621"
            },
            "dist": {
                "type": "zip",
                "url": "https://api.github.com/repos/php-fig/http-client/zipball/2dfb5f6c5eff0e91e20e913f8c5452ed95b86621",
                "reference": "2dfb5f6c5eff0e91e20e913f8c5452ed95b86621",
                "shasum": ""
            },
            "require": {
                "php": "^7.0 || ^8.0",
                "psr/http-message": "^1.0"
            },
            "type": "library",
            "extra": {
                "branch-alias": {
                    "dev-master": "1.0.x-dev"
                }
            },
            "autoload": {
                "psr-4": {
                    "Psr\\Http\\Client\\": "src/"
                }
            },
            "notification-url": "https://packagist.org/downloads/",
            "license": [
                "MIT"
            ],
            "authors": [
                {
                    "name": "PHP-FIG",
                    "homepage": "http://www.php-fig.org/"
                }
            ],
            "description": "Common interface for HTTP clients",
            "homepage": "https://github.com/php-fig/http-client",
            "keywords": [
                "http",
                "http-client",
                "psr",
                "psr-18"
            ],
            "support": {
                "source": "https://github.com/php-fig/http-client/tree/master"
            },
            "time": "2020-06-29T06:28:15+00:00"
        },
        {
            "name": "psr/http-factory",
            "version": "1.0.1",
            "source": {
                "type": "git",
                "url": "https://github.com/php-fig/http-factory.git",
                "reference": "12ac7fcd07e5b077433f5f2bee95b3a771bf61be"
            },
            "dist": {
                "type": "zip",
                "url": "https://api.github.com/repos/php-fig/http-factory/zipball/12ac7fcd07e5b077433f5f2bee95b3a771bf61be",
                "reference": "12ac7fcd07e5b077433f5f2bee95b3a771bf61be",
                "shasum": ""
            },
            "require": {
                "php": ">=7.0.0",
                "psr/http-message": "^1.0"
            },
            "type": "library",
            "extra": {
                "branch-alias": {
                    "dev-master": "1.0.x-dev"
                }
            },
            "autoload": {
                "psr-4": {
                    "Psr\\Http\\Message\\": "src/"
                }
            },
            "notification-url": "https://packagist.org/downloads/",
            "license": [
                "MIT"
            ],
            "authors": [
                {
                    "name": "PHP-FIG",
                    "homepage": "http://www.php-fig.org/"
                }
            ],
            "description": "Common interfaces for PSR-7 HTTP message factories",
            "keywords": [
                "factory",
                "http",
                "message",
                "psr",
                "psr-17",
                "psr-7",
                "request",
                "response"
            ],
            "support": {
                "source": "https://github.com/php-fig/http-factory/tree/master"
            },
            "time": "2019-04-30T12:38:16+00:00"
        },
        {
            "name": "psr/http-message",
            "version": "1.0.1",
            "source": {
                "type": "git",
                "url": "https://github.com/php-fig/http-message.git",
                "reference": "f6561bf28d520154e4b0ec72be95418abe6d9363"
            },
            "dist": {
                "type": "zip",
                "url": "https://api.github.com/repos/php-fig/http-message/zipball/f6561bf28d520154e4b0ec72be95418abe6d9363",
                "reference": "f6561bf28d520154e4b0ec72be95418abe6d9363",
                "shasum": ""
            },
            "require": {
                "php": ">=5.3.0"
            },
            "type": "library",
            "extra": {
                "branch-alias": {
                    "dev-master": "1.0.x-dev"
                }
            },
            "autoload": {
                "psr-4": {
                    "Psr\\Http\\Message\\": "src/"
                }
            },
            "notification-url": "https://packagist.org/downloads/",
            "license": [
                "MIT"
            ],
            "authors": [
                {
                    "name": "PHP-FIG",
                    "homepage": "http://www.php-fig.org/"
                }
            ],
            "description": "Common interface for HTTP messages",
            "homepage": "https://github.com/php-fig/http-message",
            "keywords": [
                "http",
                "http-message",
                "psr",
                "psr-7",
                "request",
                "response"
            ],
            "support": {
                "source": "https://github.com/php-fig/http-message/tree/master"
            },
            "time": "2016-08-06T14:39:51+00:00"
        },
        {
            "name": "psr/log",
            "version": "1.1.4",
            "source": {
                "type": "git",
                "url": "https://github.com/php-fig/log.git",
                "reference": "d49695b909c3b7628b6289db5479a1c204601f11"
            },
            "dist": {
                "type": "zip",
                "url": "https://api.github.com/repos/php-fig/log/zipball/d49695b909c3b7628b6289db5479a1c204601f11",
                "reference": "d49695b909c3b7628b6289db5479a1c204601f11",
                "shasum": ""
            },
            "require": {
                "php": ">=5.3.0"
            },
            "type": "library",
            "extra": {
                "branch-alias": {
                    "dev-master": "1.1.x-dev"
                }
            },
            "autoload": {
                "psr-4": {
                    "Psr\\Log\\": "Psr/Log/"
                }
            },
            "notification-url": "https://packagist.org/downloads/",
            "license": [
                "MIT"
            ],
            "authors": [
                {
                    "name": "PHP-FIG",
                    "homepage": "https://www.php-fig.org/"
                }
            ],
            "description": "Common interface for logging libraries",
            "homepage": "https://github.com/php-fig/log",
            "keywords": [
                "log",
                "psr",
                "psr-3"
            ],
            "support": {
                "source": "https://github.com/php-fig/log/tree/1.1.4"
            },
            "time": "2021-05-03T11:20:27+00:00"
        },
        {
            "name": "ralouphie/getallheaders",
            "version": "3.0.3",
            "source": {
                "type": "git",
                "url": "https://github.com/ralouphie/getallheaders.git",
                "reference": "120b605dfeb996808c31b6477290a714d356e822"
            },
            "dist": {
                "type": "zip",
                "url": "https://api.github.com/repos/ralouphie/getallheaders/zipball/120b605dfeb996808c31b6477290a714d356e822",
                "reference": "120b605dfeb996808c31b6477290a714d356e822",
                "shasum": ""
            },
            "require": {
                "php": ">=5.6"
            },
            "require-dev": {
                "php-coveralls/php-coveralls": "^2.1",
                "phpunit/phpunit": "^5 || ^6.5"
            },
            "type": "library",
            "autoload": {
                "files": [
                    "src/getallheaders.php"
                ]
            },
            "notification-url": "https://packagist.org/downloads/",
            "license": [
                "MIT"
            ],
            "authors": [
                {
                    "name": "Ralph Khattar",
                    "email": "ralph.khattar@gmail.com"
                }
            ],
            "description": "A polyfill for getallheaders.",
            "support": {
                "issues": "https://github.com/ralouphie/getallheaders/issues",
                "source": "https://github.com/ralouphie/getallheaders/tree/develop"
            },
            "time": "2019-03-08T08:55:37+00:00"
        },
        {
            "name": "ramsey/collection",
            "version": "1.1.3",
            "source": {
                "type": "git",
                "url": "https://github.com/ramsey/collection.git",
                "reference": "28a5c4ab2f5111db6a60b2b4ec84057e0f43b9c1"
            },
            "dist": {
                "type": "zip",
                "url": "https://api.github.com/repos/ramsey/collection/zipball/28a5c4ab2f5111db6a60b2b4ec84057e0f43b9c1",
                "reference": "28a5c4ab2f5111db6a60b2b4ec84057e0f43b9c1",
                "shasum": ""
            },
            "require": {
                "php": "^7.2 || ^8"
            },
            "require-dev": {
                "captainhook/captainhook": "^5.3",
                "dealerdirect/phpcodesniffer-composer-installer": "^0.7.0",
                "ergebnis/composer-normalize": "^2.6",
                "fakerphp/faker": "^1.5",
                "hamcrest/hamcrest-php": "^2",
                "jangregor/phpstan-prophecy": "^0.8",
                "mockery/mockery": "^1.3",
                "phpstan/extension-installer": "^1",
                "phpstan/phpstan": "^0.12.32",
                "phpstan/phpstan-mockery": "^0.12.5",
                "phpstan/phpstan-phpunit": "^0.12.11",
                "phpunit/phpunit": "^8.5 || ^9",
                "psy/psysh": "^0.10.4",
                "slevomat/coding-standard": "^6.3",
                "squizlabs/php_codesniffer": "^3.5",
                "vimeo/psalm": "^4.4"
            },
            "type": "library",
            "autoload": {
                "psr-4": {
                    "Ramsey\\Collection\\": "src/"
                }
            },
            "notification-url": "https://packagist.org/downloads/",
            "license": [
                "MIT"
            ],
            "authors": [
                {
                    "name": "Ben Ramsey",
                    "email": "ben@benramsey.com",
                    "homepage": "https://benramsey.com"
                }
            ],
            "description": "A PHP 7.2+ library for representing and manipulating collections.",
            "keywords": [
                "array",
                "collection",
                "hash",
                "map",
                "queue",
                "set"
            ],
            "support": {
                "issues": "https://github.com/ramsey/collection/issues",
                "source": "https://github.com/ramsey/collection/tree/1.1.3"
            },
            "funding": [
                {
                    "url": "https://github.com/ramsey",
                    "type": "github"
                },
                {
                    "url": "https://tidelift.com/funding/github/packagist/ramsey/collection",
                    "type": "tidelift"
                }
            ],
            "time": "2021-01-21T17:40:04+00:00"
        },
        {
            "name": "ramsey/uuid",
            "version": "4.1.1",
            "source": {
                "type": "git",
                "url": "https://github.com/ramsey/uuid.git",
                "reference": "cd4032040a750077205918c86049aa0f43d22947"
            },
            "dist": {
                "type": "zip",
                "url": "https://api.github.com/repos/ramsey/uuid/zipball/cd4032040a750077205918c86049aa0f43d22947",
                "reference": "cd4032040a750077205918c86049aa0f43d22947",
                "shasum": ""
            },
            "require": {
                "brick/math": "^0.8 || ^0.9",
                "ext-json": "*",
                "php": "^7.2 || ^8",
                "ramsey/collection": "^1.0",
                "symfony/polyfill-ctype": "^1.8"
            },
            "replace": {
                "rhumsaa/uuid": "self.version"
            },
            "require-dev": {
                "codeception/aspect-mock": "^3",
                "dealerdirect/phpcodesniffer-composer-installer": "^0.6.2 || ^0.7.0",
                "doctrine/annotations": "^1.8",
                "goaop/framework": "^2",
                "mockery/mockery": "^1.3",
                "moontoast/math": "^1.1",
                "paragonie/random-lib": "^2",
                "php-mock/php-mock-mockery": "^1.3",
                "php-mock/php-mock-phpunit": "^2.5",
                "php-parallel-lint/php-parallel-lint": "^1.1",
                "phpbench/phpbench": "^0.17.1",
                "phpstan/extension-installer": "^1.0",
                "phpstan/phpstan": "^0.12",
                "phpstan/phpstan-mockery": "^0.12",
                "phpstan/phpstan-phpunit": "^0.12",
                "phpunit/phpunit": "^8.5",
                "psy/psysh": "^0.10.0",
                "slevomat/coding-standard": "^6.0",
                "squizlabs/php_codesniffer": "^3.5",
                "vimeo/psalm": "3.9.4"
            },
            "suggest": {
                "ext-bcmath": "Enables faster math with arbitrary-precision integers using BCMath.",
                "ext-ctype": "Enables faster processing of character classification using ctype functions.",
                "ext-gmp": "Enables faster math with arbitrary-precision integers using GMP.",
                "ext-uuid": "Enables the use of PeclUuidTimeGenerator and PeclUuidRandomGenerator.",
                "paragonie/random-lib": "Provides RandomLib for use with the RandomLibAdapter",
                "ramsey/uuid-doctrine": "Allows the use of Ramsey\\Uuid\\Uuid as Doctrine field type."
            },
            "type": "library",
            "extra": {
                "branch-alias": {
                    "dev-master": "4.x-dev"
                }
            },
            "autoload": {
                "psr-4": {
                    "Ramsey\\Uuid\\": "src/"
                },
                "files": [
                    "src/functions.php"
                ]
            },
            "notification-url": "https://packagist.org/downloads/",
            "license": [
                "MIT"
            ],
            "description": "A PHP library for generating and working with universally unique identifiers (UUIDs).",
            "homepage": "https://github.com/ramsey/uuid",
            "keywords": [
                "guid",
                "identifier",
                "uuid"
            ],
            "support": {
                "issues": "https://github.com/ramsey/uuid/issues",
                "rss": "https://github.com/ramsey/uuid/releases.atom",
                "source": "https://github.com/ramsey/uuid"
            },
            "funding": [
                {
                    "url": "https://github.com/ramsey",
                    "type": "github"
                }
            ],
            "time": "2020-08-18T17:17:46+00:00"
        },
        {
            "name": "react/promise",
            "version": "v2.8.0",
            "source": {
                "type": "git",
                "url": "https://github.com/reactphp/promise.git",
                "reference": "f3cff96a19736714524ca0dd1d4130de73dbbbc4"
            },
            "dist": {
                "type": "zip",
                "url": "https://api.github.com/repos/reactphp/promise/zipball/f3cff96a19736714524ca0dd1d4130de73dbbbc4",
                "reference": "f3cff96a19736714524ca0dd1d4130de73dbbbc4",
                "shasum": ""
            },
            "require": {
                "php": ">=5.4.0"
            },
            "require-dev": {
                "phpunit/phpunit": "^7.0 || ^6.5 || ^5.7 || ^4.8.36"
            },
            "type": "library",
            "autoload": {
                "psr-4": {
                    "React\\Promise\\": "src/"
                },
                "files": [
                    "src/functions_include.php"
                ]
            },
            "notification-url": "https://packagist.org/downloads/",
            "license": [
                "MIT"
            ],
            "authors": [
                {
                    "name": "Jan Sorgalla",
                    "email": "jsorgalla@gmail.com"
                }
            ],
            "description": "A lightweight implementation of CommonJS Promises/A for PHP",
            "keywords": [
                "promise",
                "promises"
            ],
            "support": {
                "issues": "https://github.com/reactphp/promise/issues",
                "source": "https://github.com/reactphp/promise/tree/v2.8.0"
            },
            "time": "2020-05-12T15:16:56+00:00"
        },
        {
            "name": "seld/jsonlint",
            "version": "1.8.3",
            "source": {
                "type": "git",
                "url": "https://github.com/Seldaek/jsonlint.git",
                "reference": "9ad6ce79c342fbd44df10ea95511a1b24dee5b57"
            },
            "dist": {
                "type": "zip",
                "url": "https://api.github.com/repos/Seldaek/jsonlint/zipball/9ad6ce79c342fbd44df10ea95511a1b24dee5b57",
                "reference": "9ad6ce79c342fbd44df10ea95511a1b24dee5b57",
                "shasum": ""
            },
            "require": {
                "php": "^5.3 || ^7.0 || ^8.0"
            },
            "require-dev": {
                "phpunit/phpunit": "^4.8.35 || ^5.7 || ^6.0"
            },
            "bin": [
                "bin/jsonlint"
            ],
            "type": "library",
            "autoload": {
                "psr-4": {
                    "Seld\\JsonLint\\": "src/Seld/JsonLint/"
                }
            },
            "notification-url": "https://packagist.org/downloads/",
            "license": [
                "MIT"
            ],
            "authors": [
                {
                    "name": "Jordi Boggiano",
                    "email": "j.boggiano@seld.be",
                    "homepage": "http://seld.be"
                }
            ],
            "description": "JSON Linter",
            "keywords": [
                "json",
                "linter",
                "parser",
                "validator"
            ],
            "support": {
                "issues": "https://github.com/Seldaek/jsonlint/issues",
                "source": "https://github.com/Seldaek/jsonlint/tree/1.8.3"
            },
            "funding": [
                {
                    "url": "https://github.com/Seldaek",
                    "type": "github"
                },
                {
                    "url": "https://tidelift.com/funding/github/packagist/seld/jsonlint",
                    "type": "tidelift"
                }
            ],
            "time": "2020-11-11T09:19:24+00:00"
        },
        {
            "name": "seld/phar-utils",
            "version": "1.1.1",
            "source": {
                "type": "git",
                "url": "https://github.com/Seldaek/phar-utils.git",
                "reference": "8674b1d84ffb47cc59a101f5d5a3b61e87d23796"
            },
            "dist": {
                "type": "zip",
                "url": "https://api.github.com/repos/Seldaek/phar-utils/zipball/8674b1d84ffb47cc59a101f5d5a3b61e87d23796",
                "reference": "8674b1d84ffb47cc59a101f5d5a3b61e87d23796",
                "shasum": ""
            },
            "require": {
                "php": ">=5.3"
            },
            "type": "library",
            "extra": {
                "branch-alias": {
                    "dev-master": "1.x-dev"
                }
            },
            "autoload": {
                "psr-4": {
                    "Seld\\PharUtils\\": "src/"
                }
            },
            "notification-url": "https://packagist.org/downloads/",
            "license": [
                "MIT"
            ],
            "authors": [
                {
                    "name": "Jordi Boggiano",
                    "email": "j.boggiano@seld.be"
                }
            ],
            "description": "PHAR file format utilities, for when PHP phars you up",
            "keywords": [
                "phar"
            ],
            "support": {
                "issues": "https://github.com/Seldaek/phar-utils/issues",
                "source": "https://github.com/Seldaek/phar-utils/tree/master"
            },
            "time": "2020-07-07T18:42:57+00:00"
        },
        {
            "name": "spomky-labs/aes-key-wrap",
            "version": "v6.0.0",
            "source": {
                "type": "git",
                "url": "https://github.com/Spomky-Labs/aes-key-wrap.git",
                "reference": "97388255a37ad6fb1ed332d07e61fa2b7bb62e0d"
            },
            "dist": {
                "type": "zip",
                "url": "https://api.github.com/repos/Spomky-Labs/aes-key-wrap/zipball/97388255a37ad6fb1ed332d07e61fa2b7bb62e0d",
                "reference": "97388255a37ad6fb1ed332d07e61fa2b7bb62e0d",
                "shasum": ""
            },
            "require": {
                "ext-mbstring": "*",
                "lib-openssl": "*",
                "php": ">=7.2",
                "thecodingmachine/safe": "^1.1"
            },
            "require-dev": {
                "php-coveralls/php-coveralls": "^2.0",
                "phpstan/phpstan": "^0.12",
                "phpstan/phpstan-beberlei-assert": "^0.12",
                "phpstan/phpstan-deprecation-rules": "^0.12",
                "phpstan/phpstan-phpunit": "^0.12",
                "phpstan/phpstan-strict-rules": "^0.12",
                "phpunit/phpunit": "^7.0|^8.0|^9.0",
                "thecodingmachine/phpstan-safe-rule": "^1.0"
            },
            "type": "library",
            "extra": {
                "branch-alias": {
                    "dev-master": "5.0.x-dev"
                }
            },
            "autoload": {
                "psr-4": {
                    "AESKW\\": "src/"
                }
            },
            "notification-url": "https://packagist.org/downloads/",
            "license": [
                "MIT"
            ],
            "authors": [
                {
                    "name": "Florent Morselli",
                    "homepage": "https://github.com/Spomky-Labs/aes-key-wrap/contributors"
                }
            ],
            "description": "AES Key Wrap for PHP.",
            "homepage": "https://github.com/Spomky-Labs/aes-key-wrap",
            "keywords": [
                "A128KW",
                "A192KW",
                "A256KW",
                "RFC3394",
                "RFC5649",
                "aes",
                "key",
                "padding",
                "wrap"
            ],
            "support": {
                "issues": "https://github.com/Spomky-Labs/aes-key-wrap/issues",
                "source": "https://github.com/Spomky-Labs/aes-key-wrap/tree/v6.0.0"
            },
            "time": "2020-08-01T14:07:55+00:00"
        },
        {
            "name": "spomky-labs/base64url",
            "version": "v2.0.4",
            "source": {
                "type": "git",
                "url": "https://github.com/Spomky-Labs/base64url.git",
                "reference": "7752ce931ec285da4ed1f4c5aa27e45e097be61d"
            },
            "dist": {
                "type": "zip",
                "url": "https://api.github.com/repos/Spomky-Labs/base64url/zipball/7752ce931ec285da4ed1f4c5aa27e45e097be61d",
                "reference": "7752ce931ec285da4ed1f4c5aa27e45e097be61d",
                "shasum": ""
            },
            "require": {
                "php": ">=7.1"
            },
            "require-dev": {
                "phpstan/extension-installer": "^1.0",
                "phpstan/phpstan": "^0.11|^0.12",
                "phpstan/phpstan-beberlei-assert": "^0.11|^0.12",
                "phpstan/phpstan-deprecation-rules": "^0.11|^0.12",
                "phpstan/phpstan-phpunit": "^0.11|^0.12",
                "phpstan/phpstan-strict-rules": "^0.11|^0.12"
            },
            "type": "library",
            "autoload": {
                "psr-4": {
                    "Base64Url\\": "src/"
                }
            },
            "notification-url": "https://packagist.org/downloads/",
            "license": [
                "MIT"
            ],
            "authors": [
                {
                    "name": "Florent Morselli",
                    "homepage": "https://github.com/Spomky-Labs/base64url/contributors"
                }
            ],
            "description": "Base 64 URL Safe Encoding/Decoding PHP Library",
            "homepage": "https://github.com/Spomky-Labs/base64url",
            "keywords": [
                "base64",
                "rfc4648",
                "safe",
                "url"
            ],
            "support": {
                "issues": "https://github.com/Spomky-Labs/base64url/issues",
                "source": "https://github.com/Spomky-Labs/base64url/tree/v2.0.4"
            },
            "funding": [
                {
                    "url": "https://github.com/Spomky",
                    "type": "github"
                },
                {
                    "url": "https://www.patreon.com/FlorentMorselli",
                    "type": "patreon"
                }
            ],
            "time": "2020-11-03T09:10:25+00:00"
        },
        {
            "name": "symfony/config",
            "version": "v5.3.3",
            "source": {
                "type": "git",
                "url": "https://github.com/symfony/config.git",
                "reference": "a69e0c55528b47df88d3c4067ddedf32d485d662"
            },
            "dist": {
                "type": "zip",
                "url": "https://api.github.com/repos/symfony/config/zipball/a69e0c55528b47df88d3c4067ddedf32d485d662",
                "reference": "a69e0c55528b47df88d3c4067ddedf32d485d662",
                "shasum": ""
            },
            "require": {
                "php": ">=7.2.5",
                "symfony/deprecation-contracts": "^2.1",
                "symfony/filesystem": "^4.4|^5.0",
                "symfony/polyfill-ctype": "~1.8",
                "symfony/polyfill-php80": "^1.15",
                "symfony/polyfill-php81": "^1.22"
            },
            "conflict": {
                "symfony/finder": "<4.4"
            },
            "require-dev": {
                "symfony/event-dispatcher": "^4.4|^5.0",
                "symfony/finder": "^4.4|^5.0",
                "symfony/messenger": "^4.4|^5.0",
                "symfony/service-contracts": "^1.1|^2",
                "symfony/yaml": "^4.4|^5.0"
            },
            "suggest": {
                "symfony/yaml": "To use the yaml reference dumper"
            },
            "type": "library",
            "autoload": {
                "psr-4": {
                    "Symfony\\Component\\Config\\": ""
                },
                "exclude-from-classmap": [
                    "/Tests/"
                ]
            },
            "notification-url": "https://packagist.org/downloads/",
            "license": [
                "MIT"
            ],
            "authors": [
                {
                    "name": "Fabien Potencier",
                    "email": "fabien@symfony.com"
                },
                {
                    "name": "Symfony Community",
                    "homepage": "https://symfony.com/contributors"
                }
            ],
            "description": "Helps you find, load, combine, autofill and validate configuration values of any kind",
            "homepage": "https://symfony.com",
            "support": {
                "source": "https://github.com/symfony/config/tree/v5.3.3"
            },
            "funding": [
                {
                    "url": "https://symfony.com/sponsor",
                    "type": "custom"
                },
                {
                    "url": "https://github.com/fabpot",
                    "type": "github"
                },
                {
                    "url": "https://tidelift.com/funding/github/packagist/symfony/symfony",
                    "type": "tidelift"
                }
            ],
            "time": "2021-06-24T08:13:00+00:00"
        },
        {
            "name": "symfony/console",
            "version": "v4.4.26",
            "source": {
                "type": "git",
                "url": "https://github.com/symfony/console.git",
                "reference": "9aa1eb46c1b12fada74dc0c529e93d1ccef22576"
            },
            "dist": {
                "type": "zip",
                "url": "https://api.github.com/repos/symfony/console/zipball/9aa1eb46c1b12fada74dc0c529e93d1ccef22576",
                "reference": "9aa1eb46c1b12fada74dc0c529e93d1ccef22576",
                "shasum": ""
            },
            "require": {
                "php": ">=7.1.3",
                "symfony/polyfill-mbstring": "~1.0",
                "symfony/polyfill-php73": "^1.8",
                "symfony/polyfill-php80": "^1.15",
                "symfony/service-contracts": "^1.1|^2"
            },
            "conflict": {
                "symfony/dependency-injection": "<3.4",
                "symfony/event-dispatcher": "<4.3|>=5",
                "symfony/lock": "<4.4",
                "symfony/process": "<3.3"
            },
            "provide": {
                "psr/log-implementation": "1.0"
            },
            "require-dev": {
                "psr/log": "~1.0",
                "symfony/config": "^3.4|^4.0|^5.0",
                "symfony/dependency-injection": "^3.4|^4.0|^5.0",
                "symfony/event-dispatcher": "^4.3",
                "symfony/lock": "^4.4|^5.0",
                "symfony/process": "^3.4|^4.0|^5.0",
                "symfony/var-dumper": "^4.3|^5.0"
            },
            "suggest": {
                "psr/log": "For using the console logger",
                "symfony/event-dispatcher": "",
                "symfony/lock": "",
                "symfony/process": ""
            },
            "type": "library",
            "autoload": {
                "psr-4": {
                    "Symfony\\Component\\Console\\": ""
                },
                "exclude-from-classmap": [
                    "/Tests/"
                ]
            },
            "notification-url": "https://packagist.org/downloads/",
            "license": [
                "MIT"
            ],
            "authors": [
                {
                    "name": "Fabien Potencier",
                    "email": "fabien@symfony.com"
                },
                {
                    "name": "Symfony Community",
                    "homepage": "https://symfony.com/contributors"
                }
            ],
            "description": "Eases the creation of beautiful and testable command line interfaces",
            "homepage": "https://symfony.com",
            "support": {
                "source": "https://github.com/symfony/console/tree/v4.4.26"
            },
            "funding": [
                {
                    "url": "https://symfony.com/sponsor",
                    "type": "custom"
                },
                {
                    "url": "https://github.com/fabpot",
                    "type": "github"
                },
                {
                    "url": "https://tidelift.com/funding/github/packagist/symfony/symfony",
                    "type": "tidelift"
                }
            ],
            "time": "2021-06-06T09:12:27+00:00"
        },
        {
            "name": "symfony/css-selector",
            "version": "v5.3.0",
            "source": {
                "type": "git",
                "url": "https://github.com/symfony/css-selector.git",
                "reference": "fcd0b29a7a0b1bb5bfbedc6231583d77fea04814"
            },
            "dist": {
                "type": "zip",
                "url": "https://api.github.com/repos/symfony/css-selector/zipball/fcd0b29a7a0b1bb5bfbedc6231583d77fea04814",
                "reference": "fcd0b29a7a0b1bb5bfbedc6231583d77fea04814",
                "shasum": ""
            },
            "require": {
                "php": ">=7.2.5"
            },
            "type": "library",
            "autoload": {
                "psr-4": {
                    "Symfony\\Component\\CssSelector\\": ""
                },
                "exclude-from-classmap": [
                    "/Tests/"
                ]
            },
            "notification-url": "https://packagist.org/downloads/",
            "license": [
                "MIT"
            ],
            "authors": [
                {
                    "name": "Fabien Potencier",
                    "email": "fabien@symfony.com"
                },
                {
                    "name": "Jean-François Simon",
                    "email": "jeanfrancois.simon@sensiolabs.com"
                },
                {
                    "name": "Symfony Community",
                    "homepage": "https://symfony.com/contributors"
                }
            ],
            "description": "Converts CSS selectors to XPath expressions",
            "homepage": "https://symfony.com",
            "support": {
                "source": "https://github.com/symfony/css-selector/tree/v5.3.0"
            },
            "funding": [
                {
                    "url": "https://symfony.com/sponsor",
                    "type": "custom"
                },
                {
                    "url": "https://github.com/fabpot",
                    "type": "github"
                },
                {
                    "url": "https://tidelift.com/funding/github/packagist/symfony/symfony",
                    "type": "tidelift"
                }
            ],
            "time": "2021-05-26T17:40:38+00:00"
        },
        {
            "name": "symfony/debug",
            "version": "v4.4.25",
            "source": {
                "type": "git",
                "url": "https://github.com/symfony/debug.git",
                "reference": "a8d2d5c94438548bff9f998ca874e202bb29d07f"
            },
            "dist": {
                "type": "zip",
                "url": "https://api.github.com/repos/symfony/debug/zipball/a8d2d5c94438548bff9f998ca874e202bb29d07f",
                "reference": "a8d2d5c94438548bff9f998ca874e202bb29d07f",
                "shasum": ""
            },
            "require": {
                "php": ">=7.1.3",
                "psr/log": "~1.0",
                "symfony/polyfill-php80": "^1.15"
            },
            "conflict": {
                "symfony/http-kernel": "<3.4"
            },
            "require-dev": {
                "symfony/http-kernel": "^3.4|^4.0|^5.0"
            },
            "type": "library",
            "autoload": {
                "psr-4": {
                    "Symfony\\Component\\Debug\\": ""
                },
                "exclude-from-classmap": [
                    "/Tests/"
                ]
            },
            "notification-url": "https://packagist.org/downloads/",
            "license": [
                "MIT"
            ],
            "authors": [
                {
                    "name": "Fabien Potencier",
                    "email": "fabien@symfony.com"
                },
                {
                    "name": "Symfony Community",
                    "homepage": "https://symfony.com/contributors"
                }
            ],
            "description": "Provides tools to ease debugging PHP code",
            "homepage": "https://symfony.com",
            "support": {
                "source": "https://github.com/symfony/debug/tree/v4.4.25"
            },
            "funding": [
                {
                    "url": "https://symfony.com/sponsor",
                    "type": "custom"
                },
                {
                    "url": "https://github.com/fabpot",
                    "type": "github"
                },
                {
                    "url": "https://tidelift.com/funding/github/packagist/symfony/symfony",
                    "type": "tidelift"
                }
            ],
            "time": "2021-05-26T17:39:37+00:00"
        },
        {
            "name": "symfony/dependency-injection",
            "version": "v5.3.3",
            "source": {
                "type": "git",
                "url": "https://github.com/symfony/dependency-injection.git",
                "reference": "e421c4f161848740ad1fcf09b12391ddca168d95"
            },
            "dist": {
                "type": "zip",
                "url": "https://api.github.com/repos/symfony/dependency-injection/zipball/e421c4f161848740ad1fcf09b12391ddca168d95",
                "reference": "e421c4f161848740ad1fcf09b12391ddca168d95",
                "shasum": ""
            },
            "require": {
                "php": ">=7.2.5",
                "psr/container": "^1.1.1",
                "symfony/deprecation-contracts": "^2.1",
                "symfony/polyfill-php80": "^1.15",
                "symfony/service-contracts": "^1.1.6|^2"
            },
            "conflict": {
                "ext-psr": "<1.1|>=2",
                "symfony/config": "<5.3",
                "symfony/finder": "<4.4",
                "symfony/proxy-manager-bridge": "<4.4",
                "symfony/yaml": "<4.4"
            },
            "provide": {
                "psr/container-implementation": "1.0",
                "symfony/service-implementation": "1.0|2.0"
            },
            "require-dev": {
                "symfony/config": "^5.3",
                "symfony/expression-language": "^4.4|^5.0",
                "symfony/yaml": "^4.4|^5.0"
            },
            "suggest": {
                "symfony/config": "",
                "symfony/expression-language": "For using expressions in service container configuration",
                "symfony/finder": "For using double-star glob patterns or when GLOB_BRACE portability is required",
                "symfony/proxy-manager-bridge": "Generate service proxies to lazy load them",
                "symfony/yaml": ""
            },
            "type": "library",
            "autoload": {
                "psr-4": {
                    "Symfony\\Component\\DependencyInjection\\": ""
                },
                "exclude-from-classmap": [
                    "/Tests/"
                ]
            },
            "notification-url": "https://packagist.org/downloads/",
            "license": [
                "MIT"
            ],
            "authors": [
                {
                    "name": "Fabien Potencier",
                    "email": "fabien@symfony.com"
                },
                {
                    "name": "Symfony Community",
                    "homepage": "https://symfony.com/contributors"
                }
            ],
            "description": "Allows you to standardize and centralize the way objects are constructed in your application",
            "homepage": "https://symfony.com",
            "support": {
                "source": "https://github.com/symfony/dependency-injection/tree/v5.3.3"
            },
            "funding": [
                {
                    "url": "https://symfony.com/sponsor",
                    "type": "custom"
                },
                {
                    "url": "https://github.com/fabpot",
                    "type": "github"
                },
                {
                    "url": "https://tidelift.com/funding/github/packagist/symfony/symfony",
                    "type": "tidelift"
                }
            ],
            "time": "2021-06-24T08:13:00+00:00"
        },
        {
            "name": "symfony/deprecation-contracts",
            "version": "v2.4.0",
            "source": {
                "type": "git",
                "url": "https://github.com/symfony/deprecation-contracts.git",
                "reference": "5f38c8804a9e97d23e0c8d63341088cd8a22d627"
            },
            "dist": {
                "type": "zip",
                "url": "https://api.github.com/repos/symfony/deprecation-contracts/zipball/5f38c8804a9e97d23e0c8d63341088cd8a22d627",
                "reference": "5f38c8804a9e97d23e0c8d63341088cd8a22d627",
                "shasum": ""
            },
            "require": {
                "php": ">=7.1"
            },
            "type": "library",
            "extra": {
                "branch-alias": {
                    "dev-main": "2.4-dev"
                },
                "thanks": {
                    "name": "symfony/contracts",
                    "url": "https://github.com/symfony/contracts"
                }
            },
            "autoload": {
                "files": [
                    "function.php"
                ]
            },
            "notification-url": "https://packagist.org/downloads/",
            "license": [
                "MIT"
            ],
            "authors": [
                {
                    "name": "Nicolas Grekas",
                    "email": "p@tchwork.com"
                },
                {
                    "name": "Symfony Community",
                    "homepage": "https://symfony.com/contributors"
                }
            ],
            "description": "A generic function and convention to trigger deprecation notices",
            "homepage": "https://symfony.com",
            "support": {
                "source": "https://github.com/symfony/deprecation-contracts/tree/v2.4.0"
            },
            "funding": [
                {
                    "url": "https://symfony.com/sponsor",
                    "type": "custom"
                },
                {
                    "url": "https://github.com/fabpot",
                    "type": "github"
                },
                {
                    "url": "https://tidelift.com/funding/github/packagist/symfony/symfony",
                    "type": "tidelift"
                }
            ],
            "time": "2021-03-23T23:28:01+00:00"
        },
        {
            "name": "symfony/error-handler",
            "version": "v4.4.26",
            "source": {
                "type": "git",
                "url": "https://github.com/symfony/error-handler.git",
                "reference": "4001f01153d0eb5496fe11d8c76d1e56b47fdb88"
            },
            "dist": {
                "type": "zip",
                "url": "https://api.github.com/repos/symfony/error-handler/zipball/4001f01153d0eb5496fe11d8c76d1e56b47fdb88",
                "reference": "4001f01153d0eb5496fe11d8c76d1e56b47fdb88",
                "shasum": ""
            },
            "require": {
                "php": ">=7.1.3",
                "psr/log": "~1.0",
                "symfony/debug": "^4.4.5",
                "symfony/polyfill-php80": "^1.15",
                "symfony/var-dumper": "^4.4|^5.0"
            },
            "require-dev": {
                "symfony/http-kernel": "^4.4|^5.0",
                "symfony/serializer": "^4.4|^5.0"
            },
            "type": "library",
            "autoload": {
                "psr-4": {
                    "Symfony\\Component\\ErrorHandler\\": ""
                },
                "exclude-from-classmap": [
                    "/Tests/"
                ]
            },
            "notification-url": "https://packagist.org/downloads/",
            "license": [
                "MIT"
            ],
            "authors": [
                {
                    "name": "Fabien Potencier",
                    "email": "fabien@symfony.com"
                },
                {
                    "name": "Symfony Community",
                    "homepage": "https://symfony.com/contributors"
                }
            ],
            "description": "Provides tools to manage errors and ease debugging PHP code",
            "homepage": "https://symfony.com",
            "support": {
                "source": "https://github.com/symfony/error-handler/tree/v4.4.26"
            },
            "funding": [
                {
                    "url": "https://symfony.com/sponsor",
                    "type": "custom"
                },
                {
                    "url": "https://github.com/fabpot",
                    "type": "github"
                },
                {
                    "url": "https://tidelift.com/funding/github/packagist/symfony/symfony",
                    "type": "tidelift"
                }
            ],
            "time": "2021-06-24T07:57:22+00:00"
        },
        {
            "name": "symfony/event-dispatcher",
            "version": "v4.4.25",
            "source": {
                "type": "git",
                "url": "https://github.com/symfony/event-dispatcher.git",
                "reference": "047773e7016e4fd45102cedf4bd2558ae0d0c32f"
            },
            "dist": {
                "type": "zip",
                "url": "https://api.github.com/repos/symfony/event-dispatcher/zipball/047773e7016e4fd45102cedf4bd2558ae0d0c32f",
                "reference": "047773e7016e4fd45102cedf4bd2558ae0d0c32f",
                "shasum": ""
            },
            "require": {
                "php": ">=7.1.3",
                "symfony/event-dispatcher-contracts": "^1.1"
            },
            "conflict": {
                "symfony/dependency-injection": "<3.4"
            },
            "provide": {
                "psr/event-dispatcher-implementation": "1.0",
                "symfony/event-dispatcher-implementation": "1.1"
            },
            "require-dev": {
                "psr/log": "~1.0",
                "symfony/config": "^3.4|^4.0|^5.0",
                "symfony/dependency-injection": "^3.4|^4.0|^5.0",
                "symfony/error-handler": "~3.4|~4.4",
                "symfony/expression-language": "^3.4|^4.0|^5.0",
                "symfony/http-foundation": "^3.4|^4.0|^5.0",
                "symfony/service-contracts": "^1.1|^2",
                "symfony/stopwatch": "^3.4|^4.0|^5.0"
            },
            "suggest": {
                "symfony/dependency-injection": "",
                "symfony/http-kernel": ""
            },
            "type": "library",
            "autoload": {
                "psr-4": {
                    "Symfony\\Component\\EventDispatcher\\": ""
                },
                "exclude-from-classmap": [
                    "/Tests/"
                ]
            },
            "notification-url": "https://packagist.org/downloads/",
            "license": [
                "MIT"
            ],
            "authors": [
                {
                    "name": "Fabien Potencier",
                    "email": "fabien@symfony.com"
                },
                {
                    "name": "Symfony Community",
                    "homepage": "https://symfony.com/contributors"
                }
            ],
            "description": "Provides tools that allow your application components to communicate with each other by dispatching events and listening to them",
            "homepage": "https://symfony.com",
            "support": {
                "source": "https://github.com/symfony/event-dispatcher/tree/v4.4.25"
            },
            "funding": [
                {
                    "url": "https://symfony.com/sponsor",
                    "type": "custom"
                },
                {
                    "url": "https://github.com/fabpot",
                    "type": "github"
                },
                {
                    "url": "https://tidelift.com/funding/github/packagist/symfony/symfony",
                    "type": "tidelift"
                }
            ],
            "time": "2021-05-26T17:39:37+00:00"
        },
        {
            "name": "symfony/event-dispatcher-contracts",
            "version": "v1.1.9",
            "source": {
                "type": "git",
                "url": "https://github.com/symfony/event-dispatcher-contracts.git",
                "reference": "84e23fdcd2517bf37aecbd16967e83f0caee25a7"
            },
            "dist": {
                "type": "zip",
                "url": "https://api.github.com/repos/symfony/event-dispatcher-contracts/zipball/84e23fdcd2517bf37aecbd16967e83f0caee25a7",
                "reference": "84e23fdcd2517bf37aecbd16967e83f0caee25a7",
                "shasum": ""
            },
            "require": {
                "php": ">=7.1.3"
            },
            "suggest": {
                "psr/event-dispatcher": "",
                "symfony/event-dispatcher-implementation": ""
            },
            "type": "library",
            "extra": {
                "branch-alias": {
                    "dev-master": "1.1-dev"
                },
                "thanks": {
                    "name": "symfony/contracts",
                    "url": "https://github.com/symfony/contracts"
                }
            },
            "autoload": {
                "psr-4": {
                    "Symfony\\Contracts\\EventDispatcher\\": ""
                }
            },
            "notification-url": "https://packagist.org/downloads/",
            "license": [
                "MIT"
            ],
            "authors": [
                {
                    "name": "Nicolas Grekas",
                    "email": "p@tchwork.com"
                },
                {
                    "name": "Symfony Community",
                    "homepage": "https://symfony.com/contributors"
                }
            ],
            "description": "Generic abstractions related to dispatching event",
            "homepage": "https://symfony.com",
            "keywords": [
                "abstractions",
                "contracts",
                "decoupling",
                "interfaces",
                "interoperability",
                "standards"
            ],
            "support": {
                "source": "https://github.com/symfony/event-dispatcher-contracts/tree/v1.1.9"
            },
            "funding": [
                {
                    "url": "https://symfony.com/sponsor",
                    "type": "custom"
                },
                {
                    "url": "https://github.com/fabpot",
                    "type": "github"
                },
                {
                    "url": "https://tidelift.com/funding/github/packagist/symfony/symfony",
                    "type": "tidelift"
                }
            ],
            "time": "2020-07-06T13:19:58+00:00"
        },
        {
            "name": "symfony/filesystem",
            "version": "v5.3.3",
            "source": {
                "type": "git",
                "url": "https://github.com/symfony/filesystem.git",
                "reference": "19b71c8f313b411172dd5f470fd61f24466d79a9"
            },
            "dist": {
                "type": "zip",
                "url": "https://api.github.com/repos/symfony/filesystem/zipball/19b71c8f313b411172dd5f470fd61f24466d79a9",
                "reference": "19b71c8f313b411172dd5f470fd61f24466d79a9",
                "shasum": ""
            },
            "require": {
                "php": ">=7.2.5",
                "symfony/polyfill-ctype": "~1.8"
            },
            "type": "library",
            "autoload": {
                "psr-4": {
                    "Symfony\\Component\\Filesystem\\": ""
                },
                "exclude-from-classmap": [
                    "/Tests/"
                ]
            },
            "notification-url": "https://packagist.org/downloads/",
            "license": [
                "MIT"
            ],
            "authors": [
                {
                    "name": "Fabien Potencier",
                    "email": "fabien@symfony.com"
                },
                {
                    "name": "Symfony Community",
                    "homepage": "https://symfony.com/contributors"
                }
            ],
            "description": "Provides basic utilities for the filesystem",
            "homepage": "https://symfony.com",
            "support": {
                "source": "https://github.com/symfony/filesystem/tree/v5.3.3"
            },
            "funding": [
                {
                    "url": "https://symfony.com/sponsor",
                    "type": "custom"
                },
                {
                    "url": "https://github.com/fabpot",
                    "type": "github"
                },
                {
                    "url": "https://tidelift.com/funding/github/packagist/symfony/symfony",
                    "type": "tidelift"
                }
            ],
            "time": "2021-06-30T07:27:52+00:00"
        },
        {
            "name": "symfony/finder",
            "version": "v5.3.0",
            "source": {
                "type": "git",
                "url": "https://github.com/symfony/finder.git",
                "reference": "0ae3f047bed4edff6fd35b26a9a6bfdc92c953c6"
            },
            "dist": {
                "type": "zip",
                "url": "https://api.github.com/repos/symfony/finder/zipball/0ae3f047bed4edff6fd35b26a9a6bfdc92c953c6",
                "reference": "0ae3f047bed4edff6fd35b26a9a6bfdc92c953c6",
                "shasum": ""
            },
            "require": {
                "php": ">=7.2.5"
            },
            "type": "library",
            "autoload": {
                "psr-4": {
                    "Symfony\\Component\\Finder\\": ""
                },
                "exclude-from-classmap": [
                    "/Tests/"
                ]
            },
            "notification-url": "https://packagist.org/downloads/",
            "license": [
                "MIT"
            ],
            "authors": [
                {
                    "name": "Fabien Potencier",
                    "email": "fabien@symfony.com"
                },
                {
                    "name": "Symfony Community",
                    "homepage": "https://symfony.com/contributors"
                }
            ],
            "description": "Finds files and directories via an intuitive fluent interface",
            "homepage": "https://symfony.com",
            "support": {
                "source": "https://github.com/symfony/finder/tree/v5.3.0"
            },
            "funding": [
                {
                    "url": "https://symfony.com/sponsor",
                    "type": "custom"
                },
                {
                    "url": "https://github.com/fabpot",
                    "type": "github"
                },
                {
                    "url": "https://tidelift.com/funding/github/packagist/symfony/symfony",
                    "type": "tidelift"
                }
            ],
            "time": "2021-05-26T12:52:38+00:00"
        },
        {
            "name": "symfony/http-client-contracts",
            "version": "v2.4.0",
            "source": {
                "type": "git",
                "url": "https://github.com/symfony/http-client-contracts.git",
                "reference": "7e82f6084d7cae521a75ef2cb5c9457bbda785f4"
            },
            "dist": {
                "type": "zip",
                "url": "https://api.github.com/repos/symfony/http-client-contracts/zipball/7e82f6084d7cae521a75ef2cb5c9457bbda785f4",
                "reference": "7e82f6084d7cae521a75ef2cb5c9457bbda785f4",
                "shasum": ""
            },
            "require": {
                "php": ">=7.2.5"
            },
            "suggest": {
                "symfony/http-client-implementation": ""
            },
            "type": "library",
            "extra": {
                "branch-alias": {
                    "dev-main": "2.4-dev"
                },
                "thanks": {
                    "name": "symfony/contracts",
                    "url": "https://github.com/symfony/contracts"
                }
            },
            "autoload": {
                "psr-4": {
                    "Symfony\\Contracts\\HttpClient\\": ""
                }
            },
            "notification-url": "https://packagist.org/downloads/",
            "license": [
                "MIT"
            ],
            "authors": [
                {
                    "name": "Nicolas Grekas",
                    "email": "p@tchwork.com"
                },
                {
                    "name": "Symfony Community",
                    "homepage": "https://symfony.com/contributors"
                }
            ],
            "description": "Generic abstractions related to HTTP clients",
            "homepage": "https://symfony.com",
            "keywords": [
                "abstractions",
                "contracts",
                "decoupling",
                "interfaces",
                "interoperability",
                "standards"
            ],
            "support": {
                "source": "https://github.com/symfony/http-client-contracts/tree/v2.4.0"
            },
            "funding": [
                {
                    "url": "https://symfony.com/sponsor",
                    "type": "custom"
                },
                {
                    "url": "https://github.com/fabpot",
                    "type": "github"
                },
                {
                    "url": "https://tidelift.com/funding/github/packagist/symfony/symfony",
                    "type": "tidelift"
                }
            ],
            "time": "2021-04-11T23:07:08+00:00"
        },
        {
            "name": "symfony/http-foundation",
            "version": "v5.3.3",
            "source": {
                "type": "git",
                "url": "https://github.com/symfony/http-foundation.git",
                "reference": "0e45ab1574caa0460d9190871a8ce47539e40ccf"
            },
            "dist": {
                "type": "zip",
                "url": "https://api.github.com/repos/symfony/http-foundation/zipball/0e45ab1574caa0460d9190871a8ce47539e40ccf",
                "reference": "0e45ab1574caa0460d9190871a8ce47539e40ccf",
                "shasum": ""
            },
            "require": {
                "php": ">=7.2.5",
                "symfony/deprecation-contracts": "^2.1",
                "symfony/polyfill-mbstring": "~1.1",
                "symfony/polyfill-php80": "^1.15"
            },
            "require-dev": {
                "predis/predis": "~1.0",
                "symfony/cache": "^4.4|^5.0",
                "symfony/expression-language": "^4.4|^5.0",
                "symfony/mime": "^4.4|^5.0"
            },
            "suggest": {
                "symfony/mime": "To use the file extension guesser"
            },
            "type": "library",
            "autoload": {
                "psr-4": {
                    "Symfony\\Component\\HttpFoundation\\": ""
                },
                "exclude-from-classmap": [
                    "/Tests/"
                ]
            },
            "notification-url": "https://packagist.org/downloads/",
            "license": [
                "MIT"
            ],
            "authors": [
                {
                    "name": "Fabien Potencier",
                    "email": "fabien@symfony.com"
                },
                {
                    "name": "Symfony Community",
                    "homepage": "https://symfony.com/contributors"
                }
            ],
            "description": "Defines an object-oriented layer for the HTTP specification",
            "homepage": "https://symfony.com",
            "support": {
                "source": "https://github.com/symfony/http-foundation/tree/v5.3.3"
            },
            "funding": [
                {
                    "url": "https://symfony.com/sponsor",
                    "type": "custom"
                },
                {
                    "url": "https://github.com/fabpot",
                    "type": "github"
                },
                {
                    "url": "https://tidelift.com/funding/github/packagist/symfony/symfony",
                    "type": "tidelift"
                }
            ],
            "time": "2021-06-27T09:19:40+00:00"
        },
        {
            "name": "symfony/http-kernel",
            "version": "v4.4.26",
            "source": {
                "type": "git",
                "url": "https://github.com/symfony/http-kernel.git",
                "reference": "e08b2fb8a6eedd81c70522e514bad9b2c1fff881"
            },
            "dist": {
                "type": "zip",
                "url": "https://api.github.com/repos/symfony/http-kernel/zipball/e08b2fb8a6eedd81c70522e514bad9b2c1fff881",
                "reference": "e08b2fb8a6eedd81c70522e514bad9b2c1fff881",
                "shasum": ""
            },
            "require": {
                "php": ">=7.1.3",
                "psr/log": "~1.0",
                "symfony/error-handler": "^4.4",
                "symfony/event-dispatcher": "^4.4",
                "symfony/http-client-contracts": "^1.1|^2",
                "symfony/http-foundation": "^4.4|^5.0",
                "symfony/polyfill-ctype": "^1.8",
                "symfony/polyfill-php73": "^1.9",
                "symfony/polyfill-php80": "^1.15"
            },
            "conflict": {
                "symfony/browser-kit": "<4.3",
                "symfony/config": "<3.4",
                "symfony/console": ">=5",
                "symfony/dependency-injection": "<4.3",
                "symfony/translation": "<4.2",
                "twig/twig": "<1.43|<2.13,>=2"
            },
            "provide": {
                "psr/log-implementation": "1.0"
            },
            "require-dev": {
                "psr/cache": "^1.0|^2.0|^3.0",
                "symfony/browser-kit": "^4.3|^5.0",
                "symfony/config": "^3.4|^4.0|^5.0",
                "symfony/console": "^3.4|^4.0",
                "symfony/css-selector": "^3.4|^4.0|^5.0",
                "symfony/dependency-injection": "^4.3|^5.0",
                "symfony/dom-crawler": "^3.4|^4.0|^5.0",
                "symfony/expression-language": "^3.4|^4.0|^5.0",
                "symfony/finder": "^3.4|^4.0|^5.0",
                "symfony/process": "^3.4|^4.0|^5.0",
                "symfony/routing": "^3.4|^4.0|^5.0",
                "symfony/stopwatch": "^3.4|^4.0|^5.0",
                "symfony/templating": "^3.4|^4.0|^5.0",
                "symfony/translation": "^4.2|^5.0",
                "symfony/translation-contracts": "^1.1|^2",
                "twig/twig": "^1.43|^2.13|^3.0.4"
            },
            "suggest": {
                "symfony/browser-kit": "",
                "symfony/config": "",
                "symfony/console": "",
                "symfony/dependency-injection": ""
            },
            "type": "library",
            "autoload": {
                "psr-4": {
                    "Symfony\\Component\\HttpKernel\\": ""
                },
                "exclude-from-classmap": [
                    "/Tests/"
                ]
            },
            "notification-url": "https://packagist.org/downloads/",
            "license": [
                "MIT"
            ],
            "authors": [
                {
                    "name": "Fabien Potencier",
                    "email": "fabien@symfony.com"
                },
                {
                    "name": "Symfony Community",
                    "homepage": "https://symfony.com/contributors"
                }
            ],
            "description": "Provides a structured process for converting a Request into a Response",
            "homepage": "https://symfony.com",
            "support": {
                "source": "https://github.com/symfony/http-kernel/tree/v4.4.26"
            },
            "funding": [
                {
                    "url": "https://symfony.com/sponsor",
                    "type": "custom"
                },
                {
                    "url": "https://github.com/fabpot",
                    "type": "github"
                },
                {
                    "url": "https://tidelift.com/funding/github/packagist/symfony/symfony",
                    "type": "tidelift"
                }
            ],
            "time": "2021-06-30T08:18:06+00:00"
        },
        {
            "name": "symfony/polyfill-ctype",
            "version": "v1.23.0",
            "source": {
                "type": "git",
                "url": "https://github.com/symfony/polyfill-ctype.git",
                "reference": "46cd95797e9df938fdd2b03693b5fca5e64b01ce"
            },
            "dist": {
                "type": "zip",
                "url": "https://api.github.com/repos/symfony/polyfill-ctype/zipball/46cd95797e9df938fdd2b03693b5fca5e64b01ce",
                "reference": "46cd95797e9df938fdd2b03693b5fca5e64b01ce",
                "shasum": ""
            },
            "require": {
                "php": ">=7.1"
            },
            "suggest": {
                "ext-ctype": "For best performance"
            },
            "type": "library",
            "extra": {
                "branch-alias": {
                    "dev-main": "1.23-dev"
                },
                "thanks": {
                    "name": "symfony/polyfill",
                    "url": "https://github.com/symfony/polyfill"
                }
            },
            "autoload": {
                "psr-4": {
                    "Symfony\\Polyfill\\Ctype\\": ""
                },
                "files": [
                    "bootstrap.php"
                ]
            },
            "notification-url": "https://packagist.org/downloads/",
            "license": [
                "MIT"
            ],
            "authors": [
                {
                    "name": "Gert de Pagter",
                    "email": "BackEndTea@gmail.com"
                },
                {
                    "name": "Symfony Community",
                    "homepage": "https://symfony.com/contributors"
                }
            ],
            "description": "Symfony polyfill for ctype functions",
            "homepage": "https://symfony.com",
            "keywords": [
                "compatibility",
                "ctype",
                "polyfill",
                "portable"
            ],
            "support": {
                "source": "https://github.com/symfony/polyfill-ctype/tree/v1.23.0"
            },
            "funding": [
                {
                    "url": "https://symfony.com/sponsor",
                    "type": "custom"
                },
                {
                    "url": "https://github.com/fabpot",
                    "type": "github"
                },
                {
                    "url": "https://tidelift.com/funding/github/packagist/symfony/symfony",
                    "type": "tidelift"
                }
            ],
            "time": "2021-02-19T12:13:01+00:00"
        },
        {
            "name": "symfony/polyfill-intl-idn",
            "version": "v1.23.0",
            "source": {
                "type": "git",
                "url": "https://github.com/symfony/polyfill-intl-idn.git",
                "reference": "65bd267525e82759e7d8c4e8ceea44f398838e65"
            },
            "dist": {
                "type": "zip",
                "url": "https://api.github.com/repos/symfony/polyfill-intl-idn/zipball/65bd267525e82759e7d8c4e8ceea44f398838e65",
                "reference": "65bd267525e82759e7d8c4e8ceea44f398838e65",
                "shasum": ""
            },
            "require": {
                "php": ">=7.1",
                "symfony/polyfill-intl-normalizer": "^1.10",
                "symfony/polyfill-php72": "^1.10"
            },
            "suggest": {
                "ext-intl": "For best performance"
            },
            "type": "library",
            "extra": {
                "branch-alias": {
                    "dev-main": "1.23-dev"
                },
                "thanks": {
                    "name": "symfony/polyfill",
                    "url": "https://github.com/symfony/polyfill"
                }
            },
            "autoload": {
                "psr-4": {
                    "Symfony\\Polyfill\\Intl\\Idn\\": ""
                },
                "files": [
                    "bootstrap.php"
                ]
            },
            "notification-url": "https://packagist.org/downloads/",
            "license": [
                "MIT"
            ],
            "authors": [
                {
                    "name": "Laurent Bassin",
                    "email": "laurent@bassin.info"
                },
                {
                    "name": "Trevor Rowbotham",
                    "email": "trevor.rowbotham@pm.me"
                },
                {
                    "name": "Symfony Community",
                    "homepage": "https://symfony.com/contributors"
                }
            ],
            "description": "Symfony polyfill for intl's idn_to_ascii and idn_to_utf8 functions",
            "homepage": "https://symfony.com",
            "keywords": [
                "compatibility",
                "idn",
                "intl",
                "polyfill",
                "portable",
                "shim"
            ],
            "support": {
                "source": "https://github.com/symfony/polyfill-intl-idn/tree/v1.23.0"
            },
            "funding": [
                {
                    "url": "https://symfony.com/sponsor",
                    "type": "custom"
                },
                {
                    "url": "https://github.com/fabpot",
                    "type": "github"
                },
                {
                    "url": "https://tidelift.com/funding/github/packagist/symfony/symfony",
                    "type": "tidelift"
                }
            ],
            "time": "2021-05-27T09:27:20+00:00"
        },
        {
            "name": "symfony/polyfill-intl-normalizer",
            "version": "v1.23.0",
            "source": {
                "type": "git",
                "url": "https://github.com/symfony/polyfill-intl-normalizer.git",
                "reference": "8590a5f561694770bdcd3f9b5c69dde6945028e8"
            },
            "dist": {
                "type": "zip",
                "url": "https://api.github.com/repos/symfony/polyfill-intl-normalizer/zipball/8590a5f561694770bdcd3f9b5c69dde6945028e8",
                "reference": "8590a5f561694770bdcd3f9b5c69dde6945028e8",
                "shasum": ""
            },
            "require": {
                "php": ">=7.1"
            },
            "suggest": {
                "ext-intl": "For best performance"
            },
            "type": "library",
            "extra": {
                "branch-alias": {
                    "dev-main": "1.23-dev"
                },
                "thanks": {
                    "name": "symfony/polyfill",
                    "url": "https://github.com/symfony/polyfill"
                }
            },
            "autoload": {
                "psr-4": {
                    "Symfony\\Polyfill\\Intl\\Normalizer\\": ""
                },
                "files": [
                    "bootstrap.php"
                ],
                "classmap": [
                    "Resources/stubs"
                ]
            },
            "notification-url": "https://packagist.org/downloads/",
            "license": [
                "MIT"
            ],
            "authors": [
                {
                    "name": "Nicolas Grekas",
                    "email": "p@tchwork.com"
                },
                {
                    "name": "Symfony Community",
                    "homepage": "https://symfony.com/contributors"
                }
            ],
            "description": "Symfony polyfill for intl's Normalizer class and related functions",
            "homepage": "https://symfony.com",
            "keywords": [
                "compatibility",
                "intl",
                "normalizer",
                "polyfill",
                "portable",
                "shim"
            ],
            "support": {
                "source": "https://github.com/symfony/polyfill-intl-normalizer/tree/v1.23.0"
            },
            "funding": [
                {
                    "url": "https://symfony.com/sponsor",
                    "type": "custom"
                },
                {
                    "url": "https://github.com/fabpot",
                    "type": "github"
                },
                {
                    "url": "https://tidelift.com/funding/github/packagist/symfony/symfony",
                    "type": "tidelift"
                }
            ],
            "time": "2021-02-19T12:13:01+00:00"
        },
        {
            "name": "symfony/polyfill-mbstring",
            "version": "v1.23.0",
            "source": {
                "type": "git",
                "url": "https://github.com/symfony/polyfill-mbstring.git",
                "reference": "2df51500adbaebdc4c38dea4c89a2e131c45c8a1"
            },
            "dist": {
                "type": "zip",
                "url": "https://api.github.com/repos/symfony/polyfill-mbstring/zipball/2df51500adbaebdc4c38dea4c89a2e131c45c8a1",
                "reference": "2df51500adbaebdc4c38dea4c89a2e131c45c8a1",
                "shasum": ""
            },
            "require": {
                "php": ">=7.1"
            },
            "suggest": {
                "ext-mbstring": "For best performance"
            },
            "type": "library",
            "extra": {
                "branch-alias": {
                    "dev-main": "1.23-dev"
                },
                "thanks": {
                    "name": "symfony/polyfill",
                    "url": "https://github.com/symfony/polyfill"
                }
            },
            "autoload": {
                "psr-4": {
                    "Symfony\\Polyfill\\Mbstring\\": ""
                },
                "files": [
                    "bootstrap.php"
                ]
            },
            "notification-url": "https://packagist.org/downloads/",
            "license": [
                "MIT"
            ],
            "authors": [
                {
                    "name": "Nicolas Grekas",
                    "email": "p@tchwork.com"
                },
                {
                    "name": "Symfony Community",
                    "homepage": "https://symfony.com/contributors"
                }
            ],
            "description": "Symfony polyfill for the Mbstring extension",
            "homepage": "https://symfony.com",
            "keywords": [
                "compatibility",
                "mbstring",
                "polyfill",
                "portable",
                "shim"
            ],
            "support": {
                "source": "https://github.com/symfony/polyfill-mbstring/tree/v1.23.0"
            },
            "funding": [
                {
                    "url": "https://symfony.com/sponsor",
                    "type": "custom"
                },
                {
                    "url": "https://github.com/fabpot",
                    "type": "github"
                },
                {
                    "url": "https://tidelift.com/funding/github/packagist/symfony/symfony",
                    "type": "tidelift"
                }
            ],
            "time": "2021-05-27T09:27:20+00:00"
        },
        {
            "name": "symfony/polyfill-php72",
            "version": "v1.23.0",
            "source": {
                "type": "git",
                "url": "https://github.com/symfony/polyfill-php72.git",
                "reference": "9a142215a36a3888e30d0a9eeea9766764e96976"
            },
            "dist": {
                "type": "zip",
                "url": "https://api.github.com/repos/symfony/polyfill-php72/zipball/9a142215a36a3888e30d0a9eeea9766764e96976",
                "reference": "9a142215a36a3888e30d0a9eeea9766764e96976",
                "shasum": ""
            },
            "require": {
                "php": ">=7.1"
            },
            "type": "library",
            "extra": {
                "branch-alias": {
                    "dev-main": "1.23-dev"
                },
                "thanks": {
                    "name": "symfony/polyfill",
                    "url": "https://github.com/symfony/polyfill"
                }
            },
            "autoload": {
                "psr-4": {
                    "Symfony\\Polyfill\\Php72\\": ""
                },
                "files": [
                    "bootstrap.php"
                ]
            },
            "notification-url": "https://packagist.org/downloads/",
            "license": [
                "MIT"
            ],
            "authors": [
                {
                    "name": "Nicolas Grekas",
                    "email": "p@tchwork.com"
                },
                {
                    "name": "Symfony Community",
                    "homepage": "https://symfony.com/contributors"
                }
            ],
            "description": "Symfony polyfill backporting some PHP 7.2+ features to lower PHP versions",
            "homepage": "https://symfony.com",
            "keywords": [
                "compatibility",
                "polyfill",
                "portable",
                "shim"
            ],
            "support": {
                "source": "https://github.com/symfony/polyfill-php72/tree/v1.23.0"
            },
            "funding": [
                {
                    "url": "https://symfony.com/sponsor",
                    "type": "custom"
                },
                {
                    "url": "https://github.com/fabpot",
                    "type": "github"
                },
                {
                    "url": "https://tidelift.com/funding/github/packagist/symfony/symfony",
                    "type": "tidelift"
                }
            ],
            "time": "2021-05-27T09:17:38+00:00"
        },
        {
            "name": "symfony/polyfill-php73",
            "version": "v1.23.0",
            "source": {
                "type": "git",
                "url": "https://github.com/symfony/polyfill-php73.git",
                "reference": "fba8933c384d6476ab14fb7b8526e5287ca7e010"
            },
            "dist": {
                "type": "zip",
                "url": "https://api.github.com/repos/symfony/polyfill-php73/zipball/fba8933c384d6476ab14fb7b8526e5287ca7e010",
                "reference": "fba8933c384d6476ab14fb7b8526e5287ca7e010",
                "shasum": ""
            },
            "require": {
                "php": ">=7.1"
            },
            "type": "library",
            "extra": {
                "branch-alias": {
                    "dev-main": "1.23-dev"
                },
                "thanks": {
                    "name": "symfony/polyfill",
                    "url": "https://github.com/symfony/polyfill"
                }
            },
            "autoload": {
                "psr-4": {
                    "Symfony\\Polyfill\\Php73\\": ""
                },
                "files": [
                    "bootstrap.php"
                ],
                "classmap": [
                    "Resources/stubs"
                ]
            },
            "notification-url": "https://packagist.org/downloads/",
            "license": [
                "MIT"
            ],
            "authors": [
                {
                    "name": "Nicolas Grekas",
                    "email": "p@tchwork.com"
                },
                {
                    "name": "Symfony Community",
                    "homepage": "https://symfony.com/contributors"
                }
            ],
            "description": "Symfony polyfill backporting some PHP 7.3+ features to lower PHP versions",
            "homepage": "https://symfony.com",
            "keywords": [
                "compatibility",
                "polyfill",
                "portable",
                "shim"
            ],
            "support": {
                "source": "https://github.com/symfony/polyfill-php73/tree/v1.23.0"
            },
            "funding": [
                {
                    "url": "https://symfony.com/sponsor",
                    "type": "custom"
                },
                {
                    "url": "https://github.com/fabpot",
                    "type": "github"
                },
                {
                    "url": "https://tidelift.com/funding/github/packagist/symfony/symfony",
                    "type": "tidelift"
                }
            ],
            "time": "2021-02-19T12:13:01+00:00"
        },
        {
            "name": "symfony/polyfill-php80",
            "version": "v1.23.0",
            "source": {
                "type": "git",
                "url": "https://github.com/symfony/polyfill-php80.git",
                "reference": "eca0bf41ed421bed1b57c4958bab16aa86b757d0"
            },
            "dist": {
                "type": "zip",
                "url": "https://api.github.com/repos/symfony/polyfill-php80/zipball/eca0bf41ed421bed1b57c4958bab16aa86b757d0",
                "reference": "eca0bf41ed421bed1b57c4958bab16aa86b757d0",
                "shasum": ""
            },
            "require": {
                "php": ">=7.1"
            },
            "type": "library",
            "extra": {
                "branch-alias": {
                    "dev-main": "1.23-dev"
                },
                "thanks": {
                    "name": "symfony/polyfill",
                    "url": "https://github.com/symfony/polyfill"
                }
            },
            "autoload": {
                "psr-4": {
                    "Symfony\\Polyfill\\Php80\\": ""
                },
                "files": [
                    "bootstrap.php"
                ],
                "classmap": [
                    "Resources/stubs"
                ]
            },
            "notification-url": "https://packagist.org/downloads/",
            "license": [
                "MIT"
            ],
            "authors": [
                {
                    "name": "Ion Bazan",
                    "email": "ion.bazan@gmail.com"
                },
                {
                    "name": "Nicolas Grekas",
                    "email": "p@tchwork.com"
                },
                {
                    "name": "Symfony Community",
                    "homepage": "https://symfony.com/contributors"
                }
            ],
            "description": "Symfony polyfill backporting some PHP 8.0+ features to lower PHP versions",
            "homepage": "https://symfony.com",
            "keywords": [
                "compatibility",
                "polyfill",
                "portable",
                "shim"
            ],
            "support": {
                "source": "https://github.com/symfony/polyfill-php80/tree/v1.23.0"
            },
            "funding": [
                {
                    "url": "https://symfony.com/sponsor",
                    "type": "custom"
                },
                {
                    "url": "https://github.com/fabpot",
                    "type": "github"
                },
                {
                    "url": "https://tidelift.com/funding/github/packagist/symfony/symfony",
                    "type": "tidelift"
                }
            ],
            "time": "2021-02-19T12:13:01+00:00"
        },
        {
            "name": "symfony/polyfill-php81",
            "version": "v1.23.0",
            "source": {
                "type": "git",
                "url": "https://github.com/symfony/polyfill-php81.git",
                "reference": "e66119f3de95efc359483f810c4c3e6436279436"
            },
            "dist": {
                "type": "zip",
                "url": "https://api.github.com/repos/symfony/polyfill-php81/zipball/e66119f3de95efc359483f810c4c3e6436279436",
                "reference": "e66119f3de95efc359483f810c4c3e6436279436",
                "shasum": ""
            },
            "require": {
                "php": ">=7.1"
            },
            "type": "library",
            "extra": {
                "branch-alias": {
                    "dev-main": "1.23-dev"
                },
                "thanks": {
                    "name": "symfony/polyfill",
                    "url": "https://github.com/symfony/polyfill"
                }
            },
            "autoload": {
                "psr-4": {
                    "Symfony\\Polyfill\\Php81\\": ""
                },
                "files": [
                    "bootstrap.php"
                ],
                "classmap": [
                    "Resources/stubs"
                ]
            },
            "notification-url": "https://packagist.org/downloads/",
            "license": [
                "MIT"
            ],
            "authors": [
                {
                    "name": "Nicolas Grekas",
                    "email": "p@tchwork.com"
                },
                {
                    "name": "Symfony Community",
                    "homepage": "https://symfony.com/contributors"
                }
            ],
            "description": "Symfony polyfill backporting some PHP 8.1+ features to lower PHP versions",
            "homepage": "https://symfony.com",
            "keywords": [
                "compatibility",
                "polyfill",
                "portable",
                "shim"
            ],
            "support": {
                "source": "https://github.com/symfony/polyfill-php81/tree/v1.23.0"
            },
            "funding": [
                {
                    "url": "https://symfony.com/sponsor",
                    "type": "custom"
                },
                {
                    "url": "https://github.com/fabpot",
                    "type": "github"
                },
                {
                    "url": "https://tidelift.com/funding/github/packagist/symfony/symfony",
                    "type": "tidelift"
                }
            ],
            "time": "2021-05-21T13:25:03+00:00"
        },
        {
            "name": "symfony/process",
            "version": "v4.4.26",
            "source": {
                "type": "git",
                "url": "https://github.com/symfony/process.git",
                "reference": "7e812c84c3f2dba173d311de6e510edf701685a8"
            },
            "dist": {
                "type": "zip",
                "url": "https://api.github.com/repos/symfony/process/zipball/7e812c84c3f2dba173d311de6e510edf701685a8",
                "reference": "7e812c84c3f2dba173d311de6e510edf701685a8",
                "shasum": ""
            },
            "require": {
                "php": ">=7.1.3"
            },
            "type": "library",
            "autoload": {
                "psr-4": {
                    "Symfony\\Component\\Process\\": ""
                },
                "exclude-from-classmap": [
                    "/Tests/"
                ]
            },
            "notification-url": "https://packagist.org/downloads/",
            "license": [
                "MIT"
            ],
            "authors": [
                {
                    "name": "Fabien Potencier",
                    "email": "fabien@symfony.com"
                },
                {
                    "name": "Symfony Community",
                    "homepage": "https://symfony.com/contributors"
                }
            ],
            "description": "Executes commands in sub-processes",
            "homepage": "https://symfony.com",
            "support": {
                "source": "https://github.com/symfony/process/tree/v4.4.26"
            },
            "funding": [
                {
                    "url": "https://symfony.com/sponsor",
                    "type": "custom"
                },
                {
                    "url": "https://github.com/fabpot",
                    "type": "github"
                },
                {
                    "url": "https://tidelift.com/funding/github/packagist/symfony/symfony",
                    "type": "tidelift"
                }
            ],
            "time": "2021-06-09T14:57:04+00:00"
        },
        {
            "name": "symfony/service-contracts",
            "version": "v2.4.0",
            "source": {
                "type": "git",
                "url": "https://github.com/symfony/service-contracts.git",
                "reference": "f040a30e04b57fbcc9c6cbcf4dbaa96bd318b9bb"
            },
            "dist": {
                "type": "zip",
                "url": "https://api.github.com/repos/symfony/service-contracts/zipball/f040a30e04b57fbcc9c6cbcf4dbaa96bd318b9bb",
                "reference": "f040a30e04b57fbcc9c6cbcf4dbaa96bd318b9bb",
                "shasum": ""
            },
            "require": {
                "php": ">=7.2.5",
                "psr/container": "^1.1"
            },
            "suggest": {
                "symfony/service-implementation": ""
            },
            "type": "library",
            "extra": {
                "branch-alias": {
                    "dev-main": "2.4-dev"
                },
                "thanks": {
                    "name": "symfony/contracts",
                    "url": "https://github.com/symfony/contracts"
                }
            },
            "autoload": {
                "psr-4": {
                    "Symfony\\Contracts\\Service\\": ""
                }
            },
            "notification-url": "https://packagist.org/downloads/",
            "license": [
                "MIT"
            ],
            "authors": [
                {
                    "name": "Nicolas Grekas",
                    "email": "p@tchwork.com"
                },
                {
                    "name": "Symfony Community",
                    "homepage": "https://symfony.com/contributors"
                }
            ],
            "description": "Generic abstractions related to writing services",
            "homepage": "https://symfony.com",
            "keywords": [
                "abstractions",
                "contracts",
                "decoupling",
                "interfaces",
                "interoperability",
                "standards"
            ],
            "support": {
                "source": "https://github.com/symfony/service-contracts/tree/v2.4.0"
            },
            "funding": [
                {
                    "url": "https://symfony.com/sponsor",
                    "type": "custom"
                },
                {
                    "url": "https://github.com/fabpot",
                    "type": "github"
                },
                {
                    "url": "https://tidelift.com/funding/github/packagist/symfony/symfony",
                    "type": "tidelift"
                }
            ],
            "time": "2021-04-01T10:43:52+00:00"
        },
        {
            "name": "symfony/var-dumper",
            "version": "v5.3.3",
            "source": {
                "type": "git",
                "url": "https://github.com/symfony/var-dumper.git",
                "reference": "46aa709affb9ad3355bd7a810f9662d71025c384"
            },
            "dist": {
                "type": "zip",
                "url": "https://api.github.com/repos/symfony/var-dumper/zipball/46aa709affb9ad3355bd7a810f9662d71025c384",
                "reference": "46aa709affb9ad3355bd7a810f9662d71025c384",
                "shasum": ""
            },
            "require": {
                "php": ">=7.2.5",
                "symfony/polyfill-mbstring": "~1.0",
                "symfony/polyfill-php80": "^1.15"
            },
            "conflict": {
                "phpunit/phpunit": "<5.4.3",
                "symfony/console": "<4.4"
            },
            "require-dev": {
                "ext-iconv": "*",
                "symfony/console": "^4.4|^5.0",
                "symfony/process": "^4.4|^5.0",
                "twig/twig": "^2.13|^3.0.4"
            },
            "suggest": {
                "ext-iconv": "To convert non-UTF-8 strings to UTF-8 (or symfony/polyfill-iconv in case ext-iconv cannot be used).",
                "ext-intl": "To show region name in time zone dump",
                "symfony/console": "To use the ServerDumpCommand and/or the bin/var-dump-server script"
            },
            "bin": [
                "Resources/bin/var-dump-server"
            ],
            "type": "library",
            "autoload": {
                "files": [
                    "Resources/functions/dump.php"
                ],
                "psr-4": {
                    "Symfony\\Component\\VarDumper\\": ""
                },
                "exclude-from-classmap": [
                    "/Tests/"
                ]
            },
            "notification-url": "https://packagist.org/downloads/",
            "license": [
                "MIT"
            ],
            "authors": [
                {
                    "name": "Nicolas Grekas",
                    "email": "p@tchwork.com"
                },
                {
                    "name": "Symfony Community",
                    "homepage": "https://symfony.com/contributors"
                }
            ],
            "description": "Provides mechanisms for walking through any arbitrary PHP variable",
            "homepage": "https://symfony.com",
            "keywords": [
                "debug",
                "dump"
            ],
            "support": {
                "source": "https://github.com/symfony/var-dumper/tree/v5.3.3"
            },
            "funding": [
                {
                    "url": "https://symfony.com/sponsor",
                    "type": "custom"
                },
                {
                    "url": "https://github.com/fabpot",
                    "type": "github"
                },
                {
                    "url": "https://tidelift.com/funding/github/packagist/symfony/symfony",
                    "type": "tidelift"
                }
            ],
            "time": "2021-06-24T08:13:00+00:00"
        },
        {
            "name": "tedivm/jshrink",
            "version": "v1.4.0",
            "source": {
                "type": "git",
                "url": "https://github.com/tedious/JShrink.git",
                "reference": "0513ba1407b1f235518a939455855e6952a48bbc"
            },
            "dist": {
                "type": "zip",
                "url": "https://api.github.com/repos/tedious/JShrink/zipball/0513ba1407b1f235518a939455855e6952a48bbc",
                "reference": "0513ba1407b1f235518a939455855e6952a48bbc",
                "shasum": ""
            },
            "require": {
                "php": "^5.6|^7.0|^8.0"
            },
            "require-dev": {
                "friendsofphp/php-cs-fixer": "^2.8",
                "php-coveralls/php-coveralls": "^1.1.0",
                "phpunit/phpunit": "^6"
            },
            "type": "library",
            "autoload": {
                "psr-0": {
                    "JShrink": "src/"
                }
            },
            "notification-url": "https://packagist.org/downloads/",
            "license": [
                "BSD-3-Clause"
            ],
            "authors": [
                {
                    "name": "Robert Hafner",
                    "email": "tedivm@tedivm.com"
                }
            ],
            "description": "Javascript Minifier built in PHP",
            "homepage": "http://github.com/tedious/JShrink",
            "keywords": [
                "javascript",
                "minifier"
            ],
            "support": {
                "issues": "https://github.com/tedious/JShrink/issues",
                "source": "https://github.com/tedious/JShrink/tree/v1.4.0"
            },
            "funding": [
                {
                    "url": "https://tidelift.com/funding/github/packagist/tedivm/jshrink",
                    "type": "tidelift"
                }
            ],
            "time": "2020-11-30T18:10:21+00:00"
        },
        {
            "name": "thecodingmachine/safe",
            "version": "v1.3.3",
            "source": {
                "type": "git",
                "url": "https://github.com/thecodingmachine/safe.git",
                "reference": "a8ab0876305a4cdaef31b2350fcb9811b5608dbc"
            },
            "dist": {
                "type": "zip",
                "url": "https://api.github.com/repos/thecodingmachine/safe/zipball/a8ab0876305a4cdaef31b2350fcb9811b5608dbc",
                "reference": "a8ab0876305a4cdaef31b2350fcb9811b5608dbc",
                "shasum": ""
            },
            "require": {
                "php": ">=7.2"
            },
            "require-dev": {
                "phpstan/phpstan": "^0.12",
                "squizlabs/php_codesniffer": "^3.2",
                "thecodingmachine/phpstan-strict-rules": "^0.12"
            },
            "type": "library",
            "extra": {
                "branch-alias": {
                    "dev-master": "0.1-dev"
                }
            },
            "autoload": {
                "psr-4": {
                    "Safe\\": [
                        "lib/",
                        "deprecated/",
                        "generated/"
                    ]
                },
                "files": [
                    "deprecated/apc.php",
                    "deprecated/libevent.php",
                    "deprecated/mssql.php",
                    "deprecated/stats.php",
                    "lib/special_cases.php",
                    "generated/apache.php",
                    "generated/apcu.php",
                    "generated/array.php",
                    "generated/bzip2.php",
                    "generated/calendar.php",
                    "generated/classobj.php",
                    "generated/com.php",
                    "generated/cubrid.php",
                    "generated/curl.php",
                    "generated/datetime.php",
                    "generated/dir.php",
                    "generated/eio.php",
                    "generated/errorfunc.php",
                    "generated/exec.php",
                    "generated/fileinfo.php",
                    "generated/filesystem.php",
                    "generated/filter.php",
                    "generated/fpm.php",
                    "generated/ftp.php",
                    "generated/funchand.php",
                    "generated/gmp.php",
                    "generated/gnupg.php",
                    "generated/hash.php",
                    "generated/ibase.php",
                    "generated/ibmDb2.php",
                    "generated/iconv.php",
                    "generated/image.php",
                    "generated/imap.php",
                    "generated/info.php",
                    "generated/ingres-ii.php",
                    "generated/inotify.php",
                    "generated/json.php",
                    "generated/ldap.php",
                    "generated/libxml.php",
                    "generated/lzf.php",
                    "generated/mailparse.php",
                    "generated/mbstring.php",
                    "generated/misc.php",
                    "generated/msql.php",
                    "generated/mysql.php",
                    "generated/mysqli.php",
                    "generated/mysqlndMs.php",
                    "generated/mysqlndQc.php",
                    "generated/network.php",
                    "generated/oci8.php",
                    "generated/opcache.php",
                    "generated/openssl.php",
                    "generated/outcontrol.php",
                    "generated/password.php",
                    "generated/pcntl.php",
                    "generated/pcre.php",
                    "generated/pdf.php",
                    "generated/pgsql.php",
                    "generated/posix.php",
                    "generated/ps.php",
                    "generated/pspell.php",
                    "generated/readline.php",
                    "generated/rpminfo.php",
                    "generated/rrd.php",
                    "generated/sem.php",
                    "generated/session.php",
                    "generated/shmop.php",
                    "generated/simplexml.php",
                    "generated/sockets.php",
                    "generated/sodium.php",
                    "generated/solr.php",
                    "generated/spl.php",
                    "generated/sqlsrv.php",
                    "generated/ssdeep.php",
                    "generated/ssh2.php",
                    "generated/stream.php",
                    "generated/strings.php",
                    "generated/swoole.php",
                    "generated/uodbc.php",
                    "generated/uopz.php",
                    "generated/url.php",
                    "generated/var.php",
                    "generated/xdiff.php",
                    "generated/xml.php",
                    "generated/xmlrpc.php",
                    "generated/yaml.php",
                    "generated/yaz.php",
                    "generated/zip.php",
                    "generated/zlib.php"
                ]
            },
            "notification-url": "https://packagist.org/downloads/",
            "license": [
                "MIT"
            ],
            "description": "PHP core functions that throw exceptions instead of returning FALSE on error",
            "support": {
                "issues": "https://github.com/thecodingmachine/safe/issues",
                "source": "https://github.com/thecodingmachine/safe/tree/v1.3.3"
            },
            "time": "2020-10-28T17:51:34+00:00"
        },
        {
            "name": "true/punycode",
            "version": "v2.1.1",
            "source": {
                "type": "git",
                "url": "https://github.com/true/php-punycode.git",
                "reference": "a4d0c11a36dd7f4e7cd7096076cab6d3378a071e"
            },
            "dist": {
                "type": "zip",
                "url": "https://api.github.com/repos/true/php-punycode/zipball/a4d0c11a36dd7f4e7cd7096076cab6d3378a071e",
                "reference": "a4d0c11a36dd7f4e7cd7096076cab6d3378a071e",
                "shasum": ""
            },
            "require": {
                "php": ">=5.3.0",
                "symfony/polyfill-mbstring": "^1.3"
            },
            "require-dev": {
                "phpunit/phpunit": "~4.7",
                "squizlabs/php_codesniffer": "~2.0"
            },
            "type": "library",
            "autoload": {
                "psr-4": {
                    "TrueBV\\": "src/"
                }
            },
            "notification-url": "https://packagist.org/downloads/",
            "license": [
                "MIT"
            ],
            "authors": [
                {
                    "name": "Renan Gonçalves",
                    "email": "renan.saddam@gmail.com"
                }
            ],
            "description": "A Bootstring encoding of Unicode for Internationalized Domain Names in Applications (IDNA)",
            "homepage": "https://github.com/true/php-punycode",
            "keywords": [
                "idna",
                "punycode"
            ],
            "support": {
                "issues": "https://github.com/true/php-punycode/issues",
                "source": "https://github.com/true/php-punycode/tree/master"
            },
            "time": "2016-11-16T10:37:54+00:00"
        },
        {
            "name": "tubalmartin/cssmin",
            "version": "v4.1.1",
            "source": {
                "type": "git",
                "url": "https://github.com/tubalmartin/YUI-CSS-compressor-PHP-port.git",
                "reference": "3cbf557f4079d83a06f9c3ff9b957c022d7805cf"
            },
            "dist": {
                "type": "zip",
                "url": "https://api.github.com/repos/tubalmartin/YUI-CSS-compressor-PHP-port/zipball/3cbf557f4079d83a06f9c3ff9b957c022d7805cf",
                "reference": "3cbf557f4079d83a06f9c3ff9b957c022d7805cf",
                "shasum": ""
            },
            "require": {
                "ext-pcre": "*",
                "php": ">=5.3.2"
            },
            "require-dev": {
                "cogpowered/finediff": "0.3.*",
                "phpunit/phpunit": "4.8.*"
            },
            "bin": [
                "cssmin"
            ],
            "type": "library",
            "autoload": {
                "psr-4": {
                    "tubalmartin\\CssMin\\": "src"
                }
            },
            "notification-url": "https://packagist.org/downloads/",
            "license": [
                "BSD-3-Clause"
            ],
            "authors": [
                {
                    "name": "Túbal Martín",
                    "homepage": "http://tubalmartin.me/"
                }
            ],
            "description": "A PHP port of the YUI CSS compressor",
            "homepage": "https://github.com/tubalmartin/YUI-CSS-compressor-PHP-port",
            "keywords": [
                "compress",
                "compressor",
                "css",
                "cssmin",
                "minify",
                "yui"
            ],
            "support": {
                "issues": "https://github.com/tubalmartin/YUI-CSS-compressor-PHP-port/issues",
                "source": "https://github.com/tubalmartin/YUI-CSS-compressor-PHP-port"
            },
            "time": "2018-01-15T15:26:51+00:00"
        },
        {
            "name": "web-token/jwt-framework",
            "version": "v2.2.10",
            "source": {
                "type": "git",
                "url": "https://github.com/web-token/jwt-framework.git",
                "reference": "49e48633d8cdd7da993c4a94f66dd3ebceda16a5"
            },
            "dist": {
                "type": "zip",
                "url": "https://api.github.com/repos/web-token/jwt-framework/zipball/49e48633d8cdd7da993c4a94f66dd3ebceda16a5",
                "reference": "49e48633d8cdd7da993c4a94f66dd3ebceda16a5",
                "shasum": ""
            },
            "require": {
                "brick/math": "^0.8.17|^0.9",
                "ext-json": "*",
                "ext-mbstring": "*",
                "ext-openssl": "*",
                "ext-sodium": "*",
                "fgrosse/phpasn1": "^2.0",
                "php": ">=7.2",
                "psr/event-dispatcher": "^1.0",
                "psr/http-client": "^1.0",
                "psr/http-factory": "^1.0",
                "spomky-labs/aes-key-wrap": "^5.0|^6.0",
                "spomky-labs/base64url": "^1.0|^2.0",
                "symfony/config": "^4.2|^5.0",
                "symfony/console": "^4.2|^5.0",
                "symfony/dependency-injection": "^4.2|^5.0",
                "symfony/event-dispatcher": "^4.2|^5.0",
                "symfony/http-kernel": "^4.2|^5.0",
                "symfony/polyfill-mbstring": "^1.12"
            },
            "conflict": {
                "spomky-labs/jose": "*"
            },
            "replace": {
                "web-token/encryption-pack": "self.version",
                "web-token/jwt-bundle": "self.version",
                "web-token/jwt-checker": "self.version",
                "web-token/jwt-console": "self.version",
                "web-token/jwt-core": "self.version",
                "web-token/jwt-easy": "self.version",
                "web-token/jwt-encryption": "self.version",
                "web-token/jwt-encryption-algorithm-aescbc": "self.version",
                "web-token/jwt-encryption-algorithm-aesgcm": "self.version",
                "web-token/jwt-encryption-algorithm-aesgcmkw": "self.version",
                "web-token/jwt-encryption-algorithm-aeskw": "self.version",
                "web-token/jwt-encryption-algorithm-dir": "self.version",
                "web-token/jwt-encryption-algorithm-ecdh-es": "self.version",
                "web-token/jwt-encryption-algorithm-experimental": "self.version",
                "web-token/jwt-encryption-algorithm-pbes2": "self.version",
                "web-token/jwt-encryption-algorithm-rsa": "self.version",
                "web-token/jwt-key-mgmt": "self.version",
                "web-token/jwt-nested-token": "self.version",
                "web-token/jwt-signature": "self.version",
                "web-token/jwt-signature-algorithm-ecdsa": "self.version",
                "web-token/jwt-signature-algorithm-eddsa": "self.version",
                "web-token/jwt-signature-algorithm-experimental": "self.version",
                "web-token/jwt-signature-algorithm-hmac": "self.version",
                "web-token/jwt-signature-algorithm-none": "self.version",
                "web-token/jwt-signature-algorithm-rsa": "self.version",
                "web-token/jwt-util-ecc": "self.version",
                "web-token/signature-pack": "self.version"
            },
            "require-dev": {
                "bjeavons/zxcvbn-php": "^1.0",
                "blackfire/php-sdk": "^1.14",
                "ext-curl": "*",
                "ext-gmp": "*",
                "friendsofphp/php-cs-fixer": "^2.16",
                "infection/infection": "^0.15|^0.16|^0.17|^0.18|^0.19|^0.20",
                "matthiasnoback/symfony-config-test": "^3.1|^4.0",
                "nyholm/psr7": "^1.3",
                "php-coveralls/php-coveralls": "^2.0",
                "php-http/mock-client": "^1.0",
                "phpstan/phpstan": "^0.12",
                "phpstan/phpstan-deprecation-rules": "^0.12",
                "phpstan/phpstan-phpunit": "^0.12",
                "phpstan/phpstan-strict-rules": "^0.12",
                "phpunit/phpunit": "^8.0|^9.0",
                "symfony/browser-kit": "^4.2|^5.0",
                "symfony/finder": "^4.2|^5.0",
                "symfony/framework-bundle": "^4.2|^5.0",
                "symfony/http-client": "^5.2",
                "symfony/phpunit-bridge": "^4.2|^5.0",
                "symfony/serializer": "^4.2|^5.0",
                "symfony/var-dumper": "^4.2|^5.0"
            },
            "suggest": {
                "bjeavons/zxcvbn-php": "Adds key quality check for oct keys.",
                "ext-sodium": "Sodium is required for OKP key creation, EdDSA signature algorithm and ECDH-ES key encryption with OKP keys",
                "php-http/httplug": "To enable JKU/X5U support.",
                "php-http/httplug-bundle": "To enable JKU/X5U support.",
                "php-http/message-factory": "To enable JKU/X5U support.",
                "symfony/serializer": "Use the Symfony serializer to serialize/unserialize JWS and JWE tokens.",
                "symfony/var-dumper": "Used to show data on the debug toolbar."
            },
            "type": "symfony-bundle",
            "autoload": {
                "psr-4": {
                    "Jose\\": "src/",
                    "Jose\\Component\\Signature\\Algorithm\\": [
                        "src/SignatureAlgorithm/ECDSA",
                        "src/SignatureAlgorithm/EdDSA",
                        "src/SignatureAlgorithm/HMAC",
                        "src/SignatureAlgorithm/None",
                        "src/SignatureAlgorithm/RSA",
                        "src/SignatureAlgorithm/Experimental"
                    ],
                    "Jose\\Component\\Core\\Util\\Ecc\\": [
                        "src/Ecc"
                    ],
                    "Jose\\Component\\Encryption\\Algorithm\\": [
                        "src/EncryptionAlgorithm/Experimental"
                    ],
                    "Jose\\Component\\Encryption\\Algorithm\\KeyEncryption\\": [
                        "src/EncryptionAlgorithm/KeyEncryption/AESGCMKW",
                        "src/EncryptionAlgorithm/KeyEncryption/AESKW",
                        "src/EncryptionAlgorithm/KeyEncryption/Direct",
                        "src/EncryptionAlgorithm/KeyEncryption/ECDHES",
                        "src/EncryptionAlgorithm/KeyEncryption/PBES2",
                        "src/EncryptionAlgorithm/KeyEncryption/RSA"
                    ],
                    "Jose\\Component\\Encryption\\Algorithm\\ContentEncryption\\": [
                        "src/EncryptionAlgorithm/ContentEncryption/AESGCM",
                        "src/EncryptionAlgorithm/ContentEncryption/AESCBC"
                    ]
                }
            },
            "notification-url": "https://packagist.org/downloads/",
            "license": [
                "MIT"
            ],
            "authors": [
                {
                    "name": "Florent Morselli",
                    "homepage": "https://github.com/Spomky"
                },
                {
                    "name": "All contributors",
                    "homepage": "https://github.com/web-token/jwt-framework/contributors"
                }
            ],
            "description": "JSON Object Signing and Encryption library for PHP and Symfony Bundle.",
            "homepage": "https://github.com/web-token/jwt-framework",
            "keywords": [
                "JOSE",
                "JWE",
                "JWK",
                "JWKSet",
                "JWS",
                "Jot",
                "RFC7515",
                "RFC7516",
                "RFC7517",
                "RFC7518",
                "RFC7519",
                "RFC7520",
                "bundle",
                "jwa",
                "jwt",
                "symfony"
            ],
            "support": {
                "issues": "https://github.com/web-token/jwt-framework/issues",
                "source": "https://github.com/web-token/jwt-framework/tree/v2.2.10"
            },
            "funding": [
                {
                    "url": "https://github.com/Spomky",
                    "type": "github"
                }
            ],
            "time": "2021-03-24T14:00:05+00:00"
        },
        {
            "name": "webimpress/safe-writer",
            "version": "2.2.0",
            "source": {
                "type": "git",
                "url": "https://github.com/webimpress/safe-writer.git",
                "reference": "9d37cc8bee20f7cb2f58f6e23e05097eab5072e6"
            },
            "dist": {
                "type": "zip",
                "url": "https://api.github.com/repos/webimpress/safe-writer/zipball/9d37cc8bee20f7cb2f58f6e23e05097eab5072e6",
                "reference": "9d37cc8bee20f7cb2f58f6e23e05097eab5072e6",
                "shasum": ""
            },
            "require": {
                "php": "^7.3 || ^8.0"
            },
            "require-dev": {
                "phpunit/phpunit": "^9.5.4",
                "vimeo/psalm": "^4.7",
                "webimpress/coding-standard": "^1.2.2"
            },
            "type": "library",
            "extra": {
                "branch-alias": {
                    "dev-master": "2.2.x-dev",
                    "dev-develop": "2.3.x-dev",
                    "dev-release-1.0": "1.0.x-dev"
                }
            },
            "autoload": {
                "psr-4": {
                    "Webimpress\\SafeWriter\\": "src/"
                }
            },
            "notification-url": "https://packagist.org/downloads/",
            "license": [
                "BSD-2-Clause"
            ],
            "description": "Tool to write files safely, to avoid race conditions",
            "keywords": [
                "concurrent write",
                "file writer",
                "race condition",
                "safe writer",
                "webimpress"
            ],
            "support": {
                "issues": "https://github.com/webimpress/safe-writer/issues",
                "source": "https://github.com/webimpress/safe-writer/tree/2.2.0"
            },
            "funding": [
                {
                    "url": "https://github.com/michalbundyra",
                    "type": "github"
                }
            ],
            "time": "2021-04-19T16:34:45+00:00"
        },
        {
            "name": "webonyx/graphql-php",
            "version": "v0.13.9",
            "source": {
                "type": "git",
                "url": "https://github.com/webonyx/graphql-php.git",
                "reference": "d9a94fddcad0a35d4bced212b8a44ad1bc59bdf3"
            },
            "dist": {
                "type": "zip",
                "url": "https://api.github.com/repos/webonyx/graphql-php/zipball/d9a94fddcad0a35d4bced212b8a44ad1bc59bdf3",
                "reference": "d9a94fddcad0a35d4bced212b8a44ad1bc59bdf3",
                "shasum": ""
            },
            "require": {
                "ext-json": "*",
                "ext-mbstring": "*",
                "php": "^7.1||^8.0"
            },
            "require-dev": {
                "doctrine/coding-standard": "^6.0",
                "phpbench/phpbench": "^0.14.0",
                "phpstan/phpstan": "^0.11.4",
                "phpstan/phpstan-phpunit": "^0.11.0",
                "phpstan/phpstan-strict-rules": "^0.11.0",
                "phpunit/phpcov": "^5.0",
                "phpunit/phpunit": "^7.2",
                "psr/http-message": "^1.0",
                "react/promise": "2.*"
            },
            "suggest": {
                "psr/http-message": "To use standard GraphQL server",
                "react/promise": "To leverage async resolving on React PHP platform"
            },
            "type": "library",
            "autoload": {
                "psr-4": {
                    "GraphQL\\": "src/"
                }
            },
            "notification-url": "https://packagist.org/downloads/",
            "license": [
                "MIT"
            ],
            "description": "A PHP port of GraphQL reference implementation",
            "homepage": "https://github.com/webonyx/graphql-php",
            "keywords": [
                "api",
                "graphql"
            ],
            "support": {
                "issues": "https://github.com/webonyx/graphql-php/issues",
                "source": "https://github.com/webonyx/graphql-php/tree/0.13.x"
            },
            "funding": [
                {
                    "url": "https://opencollective.com/webonyx-graphql-php",
                    "type": "open_collective"
                }
            ],
            "time": "2020-07-02T05:49:25+00:00"
        },
        {
            "name": "wikimedia/less.php",
            "version": "v3.1.0",
            "source": {
                "type": "git",
                "url": "https://github.com/wikimedia/less.php.git",
                "reference": "a486d78b9bd16b72f237fc6093aa56d69ce8bd13"
            },
            "dist": {
                "type": "zip",
                "url": "https://api.github.com/repos/wikimedia/less.php/zipball/a486d78b9bd16b72f237fc6093aa56d69ce8bd13",
                "reference": "a486d78b9bd16b72f237fc6093aa56d69ce8bd13",
                "shasum": ""
            },
            "require": {
                "php": ">=7.2.9"
            },
            "require-dev": {
                "mediawiki/mediawiki-codesniffer": "34.0.0",
                "mediawiki/minus-x": "1.0.0",
                "php-parallel-lint/php-console-highlighter": "0.5.0",
                "php-parallel-lint/php-parallel-lint": "1.2.0",
                "phpunit/phpunit": "^8.5"
            },
            "bin": [
                "bin/lessc"
            ],
            "type": "library",
            "autoload": {
                "psr-0": {
                    "Less": "lib/"
                },
                "classmap": [
                    "lessc.inc.php"
                ]
            },
            "notification-url": "https://packagist.org/downloads/",
            "license": [
                "Apache-2.0"
            ],
            "authors": [
                {
                    "name": "Josh Schmidt",
                    "homepage": "https://github.com/oyejorge"
                },
                {
                    "name": "Matt Agar",
                    "homepage": "https://github.com/agar"
                },
                {
                    "name": "Martin Jantošovič",
                    "homepage": "https://github.com/Mordred"
                }
            ],
            "description": "PHP port of the Javascript version of LESS http://lesscss.org (Originally maintained by Josh Schmidt)",
            "keywords": [
                "css",
                "less",
                "less.js",
                "lesscss",
                "php",
                "stylesheet"
            ],
            "support": {
                "issues": "https://github.com/wikimedia/less.php/issues",
                "source": "https://github.com/wikimedia/less.php/tree/v3.1.0"
            },
            "time": "2020-12-11T19:33:31+00:00"
        }
    ],
    "packages-dev": [
        {
            "name": "allure-framework/allure-codeception",
            "version": "1.5.2",
            "source": {
                "type": "git",
                "url": "https://github.com/allure-framework/allure-codeception.git",
                "reference": "a6156aef942a4e4de0add34a73d066a9458cefc6"
            },
            "dist": {
                "type": "zip",
                "url": "https://api.github.com/repos/allure-framework/allure-codeception/zipball/a6156aef942a4e4de0add34a73d066a9458cefc6",
                "reference": "a6156aef942a4e4de0add34a73d066a9458cefc6",
                "shasum": ""
            },
            "require": {
                "allure-framework/allure-php-api": "^1.3",
                "codeception/codeception": "^2.5 | ^3 | ^4",
                "ext-json": "*",
                "php": ">=7.1.3",
                "symfony/filesystem": "^2.7 | ^3 | ^4 | ^5",
                "symfony/finder": "^2.7 | ^3 | ^4 | ^5"
            },
            "require-dev": {
                "ext-dom": "*",
                "phpunit/phpunit": "^7.2 | ^8 | ^9"
            },
            "type": "library",
            "autoload": {
                "psr-0": {
                    "Yandex": "src/"
                }
            },
            "notification-url": "https://packagist.org/downloads/",
            "license": [
                "Apache-2.0"
            ],
            "authors": [
                {
                    "name": "Ivan Krutov",
                    "email": "vania-pooh@aerokube.com",
                    "role": "Developer"
                }
            ],
            "description": "Allure Codeception integration",
            "homepage": "http://allure.qatools.ru/",
            "keywords": [
                "allure",
                "attachments",
                "cases",
                "codeception",
                "report",
                "steps",
                "testing"
            ],
            "support": {
                "email": "allure@qameta.io",
                "issues": "https://github.com/allure-framework/allure-codeception/issues",
                "source": "https://github.com/allure-framework/allure-codeception"
            },
            "time": "2021-06-04T13:24:36+00:00"
        },
        {
            "name": "allure-framework/allure-php-api",
            "version": "1.3.1",
            "source": {
                "type": "git",
                "url": "https://github.com/allure-framework/allure-php-commons.git",
                "reference": "f64b69afeff472c564a4e2379efb2b69c430ec5a"
            },
            "dist": {
                "type": "zip",
                "url": "https://api.github.com/repos/allure-framework/allure-php-commons/zipball/f64b69afeff472c564a4e2379efb2b69c430ec5a",
                "reference": "f64b69afeff472c564a4e2379efb2b69c430ec5a",
                "shasum": ""
            },
            "require": {
                "jms/serializer": "^1 | ^2 | ^3",
                "php": ">=7.1.3",
                "ramsey/uuid": "^3 | ^4",
                "symfony/mime": "^4.3 | ^5"
            },
            "require-dev": {
                "phpunit/phpunit": "^7 | ^8 | ^9"
            },
            "type": "library",
            "autoload": {
                "psr-0": {
                    "Yandex": [
                        "src/",
                        "test/"
                    ]
                }
            },
            "notification-url": "https://packagist.org/downloads/",
            "license": [
                "Apache-2.0"
            ],
            "authors": [
                {
                    "name": "Ivan Krutov",
                    "email": "vania-pooh@yandex-team.ru",
                    "role": "Developer"
                }
            ],
            "description": "PHP API for Allure adapter",
            "homepage": "http://allure.qatools.ru/",
            "keywords": [
                "allure",
                "api",
                "php",
                "report"
            ],
            "support": {
                "email": "allure@yandex-team.ru",
                "issues": "https://github.com/allure-framework/allure-php-commons/issues",
                "source": "https://github.com/allure-framework/allure-php-api"
            },
            "time": "2021-03-26T14:32:27+00:00"
        },
        {
            "name": "allure-framework/allure-phpunit",
            "version": "1.4.0",
            "source": {
                "type": "git",
                "url": "https://github.com/allure-framework/allure-phpunit.git",
                "reference": "56c65ae482c40411b74a65f97629d16b0e7662ee"
            },
            "dist": {
                "type": "zip",
                "url": "https://api.github.com/repos/allure-framework/allure-phpunit/zipball/56c65ae482c40411b74a65f97629d16b0e7662ee",
                "reference": "56c65ae482c40411b74a65f97629d16b0e7662ee",
                "shasum": ""
            },
            "require": {
                "allure-framework/allure-php-api": "^1.3",
                "php": ">=7.1",
                "phpunit/phpunit": "^7.2 | ^8 | ^9"
            },
            "require-dev": {
                "ext-dom": "*",
                "mikey179/vfsstream": "^1"
            },
            "type": "library",
            "autoload": {
                "psr-0": {
                    "Yandex": "src/"
                }
            },
            "notification-url": "https://packagist.org/downloads/",
            "license": [
                "Apache-2.0"
            ],
            "authors": [
                {
                    "name": "Ivan Krutov",
                    "email": "vania-pooh@yandex-team.ru",
                    "role": "Developer"
                }
            ],
            "description": "Allure PHPUNit integration",
            "homepage": "http://allure.qatools.ru/",
            "keywords": [
                "allure",
                "attachments",
                "cases",
                "phpunit",
                "report",
                "steps",
                "testing"
            ],
            "support": {
                "email": "allure@qameta.io",
                "issues": "https://github.com/allure-framework/allure-phpunit/issues",
                "source": "https://github.com/allure-framework/allure-phpunit"
            },
            "time": "2021-03-26T15:43:03+00:00"
        },
        {
            "name": "beberlei/assert",
            "version": "v3.3.1",
            "source": {
                "type": "git",
                "url": "https://github.com/beberlei/assert.git",
                "reference": "5e721d7e937ca3ba2cdec1e1adf195f9e5188372"
            },
            "dist": {
                "type": "zip",
                "url": "https://api.github.com/repos/beberlei/assert/zipball/5e721d7e937ca3ba2cdec1e1adf195f9e5188372",
                "reference": "5e721d7e937ca3ba2cdec1e1adf195f9e5188372",
                "shasum": ""
            },
            "require": {
                "ext-ctype": "*",
                "ext-json": "*",
                "ext-mbstring": "*",
                "ext-simplexml": "*",
                "php": "^7.0 || ^8.0"
            },
            "require-dev": {
                "friendsofphp/php-cs-fixer": "*",
                "phpstan/phpstan": "*",
                "phpunit/phpunit": ">=6.0.0",
                "yoast/phpunit-polyfills": "^0.1.0"
            },
            "suggest": {
                "ext-intl": "Needed to allow Assertion::count(), Assertion::isCountable(), Assertion::minCount(), and Assertion::maxCount() to operate on ResourceBundles"
            },
            "type": "library",
            "autoload": {
                "psr-4": {
                    "Assert\\": "lib/Assert"
                },
                "files": [
                    "lib/Assert/functions.php"
                ]
            },
            "notification-url": "https://packagist.org/downloads/",
            "license": [
                "BSD-2-Clause"
            ],
            "authors": [
                {
                    "name": "Benjamin Eberlei",
                    "email": "kontakt@beberlei.de",
                    "role": "Lead Developer"
                },
                {
                    "name": "Richard Quadling",
                    "email": "rquadling@gmail.com",
                    "role": "Collaborator"
                }
            ],
            "description": "Thin assertion library for input validation in business models.",
            "keywords": [
                "assert",
                "assertion",
                "validation"
            ],
            "support": {
                "issues": "https://github.com/beberlei/assert/issues",
                "source": "https://github.com/beberlei/assert/tree/v3.3.1"
            },
            "time": "2021-04-18T20:11:03+00:00"
        },
        {
            "name": "behat/gherkin",
            "version": "v4.8.0",
            "source": {
                "type": "git",
                "url": "https://github.com/Behat/Gherkin.git",
                "reference": "2391482cd003dfdc36b679b27e9f5326bd656acd"
            },
            "dist": {
                "type": "zip",
                "url": "https://api.github.com/repos/Behat/Gherkin/zipball/2391482cd003dfdc36b679b27e9f5326bd656acd",
                "reference": "2391482cd003dfdc36b679b27e9f5326bd656acd",
                "shasum": ""
            },
            "require": {
                "php": "~7.2|~8.0"
            },
            "require-dev": {
                "cucumber/cucumber": "dev-gherkin-16.0.0",
                "phpunit/phpunit": "~8|~9",
                "symfony/phpunit-bridge": "~3|~4|~5",
                "symfony/yaml": "~3|~4|~5"
            },
            "suggest": {
                "symfony/yaml": "If you want to parse features, represented in YAML files"
            },
            "type": "library",
            "extra": {
                "branch-alias": {
                    "dev-master": "4.4-dev"
                }
            },
            "autoload": {
                "psr-0": {
                    "Behat\\Gherkin": "src/"
                }
            },
            "notification-url": "https://packagist.org/downloads/",
            "license": [
                "MIT"
            ],
            "authors": [
                {
                    "name": "Konstantin Kudryashov",
                    "email": "ever.zet@gmail.com",
                    "homepage": "http://everzet.com"
                }
            ],
            "description": "Gherkin DSL parser for PHP",
            "homepage": "http://behat.org/",
            "keywords": [
                "BDD",
                "Behat",
                "Cucumber",
                "DSL",
                "gherkin",
                "parser"
            ],
            "support": {
                "issues": "https://github.com/Behat/Gherkin/issues",
                "source": "https://github.com/Behat/Gherkin/tree/v4.8.0"
            },
            "time": "2021-02-04T12:44:21+00:00"
        },
        {
            "name": "codeception/codeception",
            "version": "4.1.21",
            "source": {
                "type": "git",
                "url": "https://github.com/Codeception/Codeception.git",
                "reference": "c25f20d842a7e3fa0a8e6abf0828f102c914d419"
            },
            "dist": {
                "type": "zip",
                "url": "https://api.github.com/repos/Codeception/Codeception/zipball/c25f20d842a7e3fa0a8e6abf0828f102c914d419",
                "reference": "c25f20d842a7e3fa0a8e6abf0828f102c914d419",
                "shasum": ""
            },
            "require": {
                "behat/gherkin": "^4.4.0",
                "codeception/lib-asserts": "^1.0",
                "codeception/phpunit-wrapper": ">6.0.15 <6.1.0 | ^6.6.1 | ^7.7.1 | ^8.1.1 | ^9.0",
                "codeception/stub": "^2.0 | ^3.0",
                "ext-curl": "*",
                "ext-json": "*",
                "ext-mbstring": "*",
                "guzzlehttp/psr7": "~1.4",
                "php": ">=5.6.0 <9.0",
                "symfony/console": ">=2.7 <6.0",
                "symfony/css-selector": ">=2.7 <6.0",
                "symfony/event-dispatcher": ">=2.7 <6.0",
                "symfony/finder": ">=2.7 <6.0",
                "symfony/yaml": ">=2.7 <6.0"
            },
            "require-dev": {
                "codeception/module-asserts": "1.*@dev",
                "codeception/module-cli": "1.*@dev",
                "codeception/module-db": "1.*@dev",
                "codeception/module-filesystem": "1.*@dev",
                "codeception/module-phpbrowser": "1.*@dev",
                "codeception/specify": "~0.3",
                "codeception/util-universalframework": "*@dev",
                "monolog/monolog": "~1.8",
                "squizlabs/php_codesniffer": "~2.0",
                "symfony/process": ">=2.7 <6.0",
                "vlucas/phpdotenv": "^2.0 | ^3.0 | ^4.0 | ^5.0"
            },
            "suggest": {
                "codeception/specify": "BDD-style code blocks",
                "codeception/verify": "BDD-style assertions",
                "hoa/console": "For interactive console functionality",
                "stecman/symfony-console-completion": "For BASH autocompletion",
                "symfony/phpunit-bridge": "For phpunit-bridge support"
            },
            "bin": [
                "codecept"
            ],
            "type": "library",
            "extra": {
                "branch-alias": []
            },
            "autoload": {
                "psr-4": {
                    "Codeception\\": "src/Codeception",
                    "Codeception\\Extension\\": "ext"
                }
            },
            "notification-url": "https://packagist.org/downloads/",
            "license": [
                "MIT"
            ],
            "authors": [
                {
                    "name": "Michael Bodnarchuk",
                    "email": "davert@mail.ua",
                    "homepage": "http://codegyre.com"
                }
            ],
            "description": "BDD-style testing framework",
            "homepage": "http://codeception.com/",
            "keywords": [
                "BDD",
                "TDD",
                "acceptance testing",
                "functional testing",
                "unit testing"
            ],
            "support": {
                "issues": "https://github.com/Codeception/Codeception/issues",
                "source": "https://github.com/Codeception/Codeception/tree/4.1.21"
            },
            "funding": [
                {
                    "url": "https://opencollective.com/codeception",
                    "type": "open_collective"
                }
            ],
            "time": "2021-05-28T17:43:39+00:00"
        },
        {
            "name": "codeception/lib-asserts",
            "version": "1.13.2",
            "source": {
                "type": "git",
                "url": "https://github.com/Codeception/lib-asserts.git",
                "reference": "184231d5eab66bc69afd6b9429344d80c67a33b6"
            },
            "dist": {
                "type": "zip",
                "url": "https://api.github.com/repos/Codeception/lib-asserts/zipball/184231d5eab66bc69afd6b9429344d80c67a33b6",
                "reference": "184231d5eab66bc69afd6b9429344d80c67a33b6",
                "shasum": ""
            },
            "require": {
                "codeception/phpunit-wrapper": ">6.0.15 <6.1.0 | ^6.6.1 | ^7.7.1 | ^8.0.3 | ^9.0",
                "ext-dom": "*",
                "php": ">=5.6.0 <9.0"
            },
            "type": "library",
            "autoload": {
                "classmap": [
                    "src/"
                ]
            },
            "notification-url": "https://packagist.org/downloads/",
            "license": [
                "MIT"
            ],
            "authors": [
                {
                    "name": "Michael Bodnarchuk",
                    "email": "davert@mail.ua",
                    "homepage": "http://codegyre.com"
                },
                {
                    "name": "Gintautas Miselis"
                },
                {
                    "name": "Gustavo Nieves",
                    "homepage": "https://medium.com/@ganieves"
                }
            ],
            "description": "Assertion methods used by Codeception core and Asserts module",
            "homepage": "https://codeception.com/",
            "keywords": [
                "codeception"
            ],
            "support": {
                "issues": "https://github.com/Codeception/lib-asserts/issues",
                "source": "https://github.com/Codeception/lib-asserts/tree/1.13.2"
            },
            "time": "2020-10-21T16:26:20+00:00"
        },
        {
            "name": "codeception/module-asserts",
            "version": "1.3.1",
            "source": {
                "type": "git",
                "url": "https://github.com/Codeception/module-asserts.git",
                "reference": "59374f2fef0cabb9e8ddb53277e85cdca74328de"
            },
            "dist": {
                "type": "zip",
                "url": "https://api.github.com/repos/Codeception/module-asserts/zipball/59374f2fef0cabb9e8ddb53277e85cdca74328de",
                "reference": "59374f2fef0cabb9e8ddb53277e85cdca74328de",
                "shasum": ""
            },
            "require": {
                "codeception/codeception": "*@dev",
                "codeception/lib-asserts": "^1.13.1",
                "php": ">=5.6.0 <9.0"
            },
            "conflict": {
                "codeception/codeception": "<4.0"
            },
            "type": "library",
            "autoload": {
                "classmap": [
                    "src/"
                ]
            },
            "notification-url": "https://packagist.org/downloads/",
            "license": [
                "MIT"
            ],
            "authors": [
                {
                    "name": "Michael Bodnarchuk"
                },
                {
                    "name": "Gintautas Miselis"
                },
                {
                    "name": "Gustavo Nieves",
                    "homepage": "https://medium.com/@ganieves"
                }
            ],
            "description": "Codeception module containing various assertions",
            "homepage": "https://codeception.com/",
            "keywords": [
                "assertions",
                "asserts",
                "codeception"
            ],
            "support": {
                "issues": "https://github.com/Codeception/module-asserts/issues",
                "source": "https://github.com/Codeception/module-asserts/tree/1.3.1"
            },
            "time": "2020-10-21T16:48:15+00:00"
        },
        {
            "name": "codeception/module-sequence",
            "version": "1.0.1",
            "source": {
                "type": "git",
                "url": "https://github.com/Codeception/module-sequence.git",
                "reference": "b75be26681ae90824cde8f8df785981f293667e1"
            },
            "dist": {
                "type": "zip",
                "url": "https://api.github.com/repos/Codeception/module-sequence/zipball/b75be26681ae90824cde8f8df785981f293667e1",
                "reference": "b75be26681ae90824cde8f8df785981f293667e1",
                "shasum": ""
            },
            "require": {
                "codeception/codeception": "^4.0",
                "php": ">=5.6.0 <9.0"
            },
            "type": "library",
            "autoload": {
                "classmap": [
                    "src/"
                ]
            },
            "notification-url": "https://packagist.org/downloads/",
            "license": [
                "MIT"
            ],
            "authors": [
                {
                    "name": "Michael Bodnarchuk"
                }
            ],
            "description": "Sequence module for Codeception",
            "homepage": "http://codeception.com/",
            "keywords": [
                "codeception"
            ],
            "support": {
                "issues": "https://github.com/Codeception/module-sequence/issues",
                "source": "https://github.com/Codeception/module-sequence/tree/1.0.1"
            },
            "time": "2020-10-31T18:36:26+00:00"
        },
        {
            "name": "codeception/module-webdriver",
            "version": "1.2.1",
            "source": {
                "type": "git",
                "url": "https://github.com/Codeception/module-webdriver.git",
                "reference": "ebbe729c630415e8caf6b0087e457906f0c6c0c6"
            },
            "dist": {
                "type": "zip",
                "url": "https://api.github.com/repos/Codeception/module-webdriver/zipball/ebbe729c630415e8caf6b0087e457906f0c6c0c6",
                "reference": "ebbe729c630415e8caf6b0087e457906f0c6c0c6",
                "shasum": ""
            },
            "require": {
                "codeception/codeception": "^4.0",
                "php": ">=5.6.0 <9.0",
                "php-webdriver/webdriver": "^1.8.0"
            },
            "suggest": {
                "codeception/phpbuiltinserver": "Start and stop PHP built-in web server for your tests"
            },
            "type": "library",
            "autoload": {
                "classmap": [
                    "src/"
                ]
            },
            "notification-url": "https://packagist.org/downloads/",
            "license": [
                "MIT"
            ],
            "authors": [
                {
                    "name": "Michael Bodnarchuk"
                },
                {
                    "name": "Gintautas Miselis"
                },
                {
                    "name": "Zaahid Bateson"
                }
            ],
            "description": "WebDriver module for Codeception",
            "homepage": "http://codeception.com/",
            "keywords": [
                "acceptance-testing",
                "browser-testing",
                "codeception"
            ],
            "support": {
                "issues": "https://github.com/Codeception/module-webdriver/issues",
                "source": "https://github.com/Codeception/module-webdriver/tree/1.2.1"
            },
            "time": "2021-04-23T17:30:57+00:00"
        },
        {
            "name": "codeception/phpunit-wrapper",
            "version": "9.0.6",
            "source": {
                "type": "git",
                "url": "https://github.com/Codeception/phpunit-wrapper.git",
                "reference": "b0c06abb3181eedca690170f7ed0fd26a70bfacc"
            },
            "dist": {
                "type": "zip",
                "url": "https://api.github.com/repos/Codeception/phpunit-wrapper/zipball/b0c06abb3181eedca690170f7ed0fd26a70bfacc",
                "reference": "b0c06abb3181eedca690170f7ed0fd26a70bfacc",
                "shasum": ""
            },
            "require": {
                "php": ">=7.2",
                "phpunit/phpunit": "^9.0"
            },
            "require-dev": {
                "codeception/specify": "*",
                "consolidation/robo": "^3.0.0-alpha3",
                "vlucas/phpdotenv": "^3.0"
            },
            "type": "library",
            "autoload": {
                "psr-4": {
                    "Codeception\\PHPUnit\\": "src/"
                }
            },
            "notification-url": "https://packagist.org/downloads/",
            "license": [
                "MIT"
            ],
            "authors": [
                {
                    "name": "Davert",
                    "email": "davert.php@resend.cc"
                },
                {
                    "name": "Naktibalda"
                }
            ],
            "description": "PHPUnit classes used by Codeception",
            "support": {
                "issues": "https://github.com/Codeception/phpunit-wrapper/issues",
                "source": "https://github.com/Codeception/phpunit-wrapper/tree/9.0.6"
            },
            "time": "2020-12-28T13:59:47+00:00"
        },
        {
            "name": "codeception/stub",
            "version": "3.7.0",
            "source": {
                "type": "git",
                "url": "https://github.com/Codeception/Stub.git",
                "reference": "468dd5fe659f131fc997f5196aad87512f9b1304"
            },
            "dist": {
                "type": "zip",
                "url": "https://api.github.com/repos/Codeception/Stub/zipball/468dd5fe659f131fc997f5196aad87512f9b1304",
                "reference": "468dd5fe659f131fc997f5196aad87512f9b1304",
                "shasum": ""
            },
            "require": {
                "phpunit/phpunit": "^8.4 | ^9.0"
            },
            "type": "library",
            "autoload": {
                "psr-4": {
                    "Codeception\\": "src/"
                }
            },
            "notification-url": "https://packagist.org/downloads/",
            "license": [
                "MIT"
            ],
            "description": "Flexible Stub wrapper for PHPUnit's Mock Builder",
            "support": {
                "issues": "https://github.com/Codeception/Stub/issues",
                "source": "https://github.com/Codeception/Stub/tree/3.7.0"
            },
            "time": "2020-07-03T15:54:43+00:00"
        },
        {
            "name": "csharpru/vault-php",
            "version": "4.2.1",
            "source": {
                "type": "git",
                "url": "https://github.com/CSharpRU/vault-php.git",
                "reference": "89b393ecf65f61a44d3a1872547f65085982b481"
            },
            "dist": {
                "type": "zip",
                "url": "https://api.github.com/repos/CSharpRU/vault-php/zipball/89b393ecf65f61a44d3a1872547f65085982b481",
                "reference": "89b393ecf65f61a44d3a1872547f65085982b481",
                "shasum": ""
            },
            "require": {
                "ext-json": "*",
                "php": "^7.2 || ^8.0",
                "psr/cache": "^1.0",
                "psr/http-client": "^1.0",
                "psr/http-factory": "^1.0",
                "psr/log": "^1.0",
                "weew/helpers-array": "^1.3"
            },
            "require-dev": {
                "alextartan/guzzle-psr18-adapter": "^1.2 || ^2.0",
                "cache/array-adapter": "^1.0",
                "codeception/codeception": "^4.1",
                "codeception/module-asserts": "^1.3",
                "laminas/laminas-diactoros": "^2.3",
                "php-vcr/php-vcr": "^1.5",
                "symfony/event-dispatcher": "<5.0"
            },
            "suggest": {
                "cache/array-adapter": "For usage with CachedClient class"
            },
            "type": "library",
            "autoload": {
                "psr-4": {
                    "Vault\\": "src/"
                }
            },
            "notification-url": "https://packagist.org/downloads/",
            "license": [
                "MIT"
            ],
            "authors": [
                {
                    "name": "Yaroslav Lukyanov",
                    "email": "c_sharp@mail.ru"
                }
            ],
            "description": "Best Vault client for PHP that you can find",
            "keywords": [
                "hashicorp",
                "secrets",
                "vault"
            ],
            "support": {
                "issues": "https://github.com/CSharpRU/vault-php/issues",
                "source": "https://github.com/CSharpRU/vault-php/tree/4.2.1"
            },
            "time": "2021-05-21T06:39:35+00:00"
        },
        {
            "name": "csharpru/vault-php-guzzle6-transport",
            "version": "2.0.4",
            "source": {
                "type": "git",
                "url": "https://github.com/CSharpRU/vault-php-guzzle6-transport.git",
                "reference": "33c392120ac9f253b62b034e0e8ffbbdb3513bd8"
            },
            "dist": {
                "type": "zip",
                "url": "https://api.github.com/repos/CSharpRU/vault-php-guzzle6-transport/zipball/33c392120ac9f253b62b034e0e8ffbbdb3513bd8",
                "reference": "33c392120ac9f253b62b034e0e8ffbbdb3513bd8",
                "shasum": ""
            },
            "require": {
                "guzzlehttp/guzzle": "~6.2",
                "guzzlehttp/promises": "^1.3",
                "guzzlehttp/psr7": "^1.4"
            },
            "type": "library",
            "autoload": {
                "psr-4": {
                    "VaultTransports\\": "src/"
                }
            },
            "notification-url": "https://packagist.org/downloads/",
            "license": [
                "MIT"
            ],
            "authors": [
                {
                    "name": "Yaroslav Lukyanov",
                    "email": "c_sharp@mail.ru"
                }
            ],
            "description": "Guzzle6 transport for Vault PHP client",
            "support": {
                "issues": "https://github.com/CSharpRU/vault-php-guzzle6-transport/issues",
                "source": "https://github.com/CSharpRU/vault-php-guzzle6-transport/tree/master"
            },
            "time": "2019-03-10T06:17:37+00:00"
        },
        {
            "name": "dealerdirect/phpcodesniffer-composer-installer",
            "version": "v0.7.1",
            "source": {
                "type": "git",
                "url": "https://github.com/Dealerdirect/phpcodesniffer-composer-installer.git",
                "reference": "fe390591e0241955f22eb9ba327d137e501c771c"
            },
            "dist": {
                "type": "zip",
                "url": "https://api.github.com/repos/Dealerdirect/phpcodesniffer-composer-installer/zipball/fe390591e0241955f22eb9ba327d137e501c771c",
                "reference": "fe390591e0241955f22eb9ba327d137e501c771c",
                "shasum": ""
            },
            "require": {
                "composer-plugin-api": "^1.0 || ^2.0",
                "php": ">=5.3",
                "squizlabs/php_codesniffer": "^2.0 || ^3.0 || ^4.0"
            },
            "require-dev": {
                "composer/composer": "*",
                "phpcompatibility/php-compatibility": "^9.0",
                "sensiolabs/security-checker": "^4.1.0"
            },
            "type": "composer-plugin",
            "extra": {
                "class": "Dealerdirect\\Composer\\Plugin\\Installers\\PHPCodeSniffer\\Plugin"
            },
            "autoload": {
                "psr-4": {
                    "Dealerdirect\\Composer\\Plugin\\Installers\\PHPCodeSniffer\\": "src/"
                }
            },
            "notification-url": "https://packagist.org/downloads/",
            "license": [
                "MIT"
            ],
            "authors": [
                {
                    "name": "Franck Nijhof",
                    "email": "franck.nijhof@dealerdirect.com",
                    "homepage": "http://www.frenck.nl",
                    "role": "Developer / IT Manager"
                }
            ],
            "description": "PHP_CodeSniffer Standards Composer Installer Plugin",
            "homepage": "http://www.dealerdirect.com",
            "keywords": [
                "PHPCodeSniffer",
                "PHP_CodeSniffer",
                "code quality",
                "codesniffer",
                "composer",
                "installer",
                "phpcs",
                "plugin",
                "qa",
                "quality",
                "standard",
                "standards",
                "style guide",
                "stylecheck",
                "tests"
            ],
            "support": {
                "issues": "https://github.com/dealerdirect/phpcodesniffer-composer-installer/issues",
                "source": "https://github.com/dealerdirect/phpcodesniffer-composer-installer"
            },
            "time": "2020-12-07T18:04:37+00:00"
        },
        {
            "name": "doctrine/annotations",
            "version": "1.13.1",
            "source": {
                "type": "git",
                "url": "https://github.com/doctrine/annotations.git",
                "reference": "e6e7b7d5b45a2f2abc5460cc6396480b2b1d321f"
            },
            "dist": {
                "type": "zip",
                "url": "https://api.github.com/repos/doctrine/annotations/zipball/e6e7b7d5b45a2f2abc5460cc6396480b2b1d321f",
                "reference": "e6e7b7d5b45a2f2abc5460cc6396480b2b1d321f",
                "shasum": ""
            },
            "require": {
                "doctrine/lexer": "1.*",
                "ext-tokenizer": "*",
                "php": "^7.1 || ^8.0",
                "psr/cache": "^1 || ^2 || ^3"
            },
            "require-dev": {
                "doctrine/cache": "^1.11 || ^2.0",
                "doctrine/coding-standard": "^6.0 || ^8.1",
                "phpstan/phpstan": "^0.12.20",
                "phpunit/phpunit": "^7.5 || ^8.0 || ^9.1.5",
                "symfony/cache": "^4.4 || ^5.2"
            },
            "type": "library",
            "autoload": {
                "psr-4": {
                    "Doctrine\\Common\\Annotations\\": "lib/Doctrine/Common/Annotations"
                }
            },
            "notification-url": "https://packagist.org/downloads/",
            "license": [
                "MIT"
            ],
            "authors": [
                {
                    "name": "Guilherme Blanco",
                    "email": "guilhermeblanco@gmail.com"
                },
                {
                    "name": "Roman Borschel",
                    "email": "roman@code-factory.org"
                },
                {
                    "name": "Benjamin Eberlei",
                    "email": "kontakt@beberlei.de"
                },
                {
                    "name": "Jonathan Wage",
                    "email": "jonwage@gmail.com"
                },
                {
                    "name": "Johannes Schmitt",
                    "email": "schmittjoh@gmail.com"
                }
            ],
            "description": "Docblock Annotations Parser",
            "homepage": "https://www.doctrine-project.org/projects/annotations.html",
            "keywords": [
                "annotations",
                "docblock",
                "parser"
            ],
            "support": {
                "issues": "https://github.com/doctrine/annotations/issues",
                "source": "https://github.com/doctrine/annotations/tree/1.13.1"
            },
            "time": "2021-05-16T18:07:53+00:00"
        },
        {
            "name": "doctrine/instantiator",
            "version": "1.4.0",
            "source": {
                "type": "git",
                "url": "https://github.com/doctrine/instantiator.git",
                "reference": "d56bf6102915de5702778fe20f2de3b2fe570b5b"
            },
            "dist": {
                "type": "zip",
                "url": "https://api.github.com/repos/doctrine/instantiator/zipball/d56bf6102915de5702778fe20f2de3b2fe570b5b",
                "reference": "d56bf6102915de5702778fe20f2de3b2fe570b5b",
                "shasum": ""
            },
            "require": {
                "php": "^7.1 || ^8.0"
            },
            "require-dev": {
                "doctrine/coding-standard": "^8.0",
                "ext-pdo": "*",
                "ext-phar": "*",
                "phpbench/phpbench": "^0.13 || 1.0.0-alpha2",
                "phpstan/phpstan": "^0.12",
                "phpstan/phpstan-phpunit": "^0.12",
                "phpunit/phpunit": "^7.0 || ^8.0 || ^9.0"
            },
            "type": "library",
            "autoload": {
                "psr-4": {
                    "Doctrine\\Instantiator\\": "src/Doctrine/Instantiator/"
                }
            },
            "notification-url": "https://packagist.org/downloads/",
            "license": [
                "MIT"
            ],
            "authors": [
                {
                    "name": "Marco Pivetta",
                    "email": "ocramius@gmail.com",
                    "homepage": "https://ocramius.github.io/"
                }
            ],
            "description": "A small, lightweight utility to instantiate objects in PHP without invoking their constructors",
            "homepage": "https://www.doctrine-project.org/projects/instantiator.html",
            "keywords": [
                "constructor",
                "instantiate"
            ],
            "support": {
                "issues": "https://github.com/doctrine/instantiator/issues",
                "source": "https://github.com/doctrine/instantiator/tree/1.4.0"
            },
            "funding": [
                {
                    "url": "https://www.doctrine-project.org/sponsorship.html",
                    "type": "custom"
                },
                {
                    "url": "https://www.patreon.com/phpdoctrine",
                    "type": "patreon"
                },
                {
                    "url": "https://tidelift.com/funding/github/packagist/doctrine%2Finstantiator",
                    "type": "tidelift"
                }
            ],
            "time": "2020-11-10T18:47:58+00:00"
        },
        {
            "name": "doctrine/lexer",
            "version": "1.2.1",
            "source": {
                "type": "git",
                "url": "https://github.com/doctrine/lexer.git",
                "reference": "e864bbf5904cb8f5bb334f99209b48018522f042"
            },
            "dist": {
                "type": "zip",
                "url": "https://api.github.com/repos/doctrine/lexer/zipball/e864bbf5904cb8f5bb334f99209b48018522f042",
                "reference": "e864bbf5904cb8f5bb334f99209b48018522f042",
                "shasum": ""
            },
            "require": {
                "php": "^7.2 || ^8.0"
            },
            "require-dev": {
                "doctrine/coding-standard": "^6.0",
                "phpstan/phpstan": "^0.11.8",
                "phpunit/phpunit": "^8.2"
            },
            "type": "library",
            "extra": {
                "branch-alias": {
                    "dev-master": "1.2.x-dev"
                }
            },
            "autoload": {
                "psr-4": {
                    "Doctrine\\Common\\Lexer\\": "lib/Doctrine/Common/Lexer"
                }
            },
            "notification-url": "https://packagist.org/downloads/",
            "license": [
                "MIT"
            ],
            "authors": [
                {
                    "name": "Guilherme Blanco",
                    "email": "guilhermeblanco@gmail.com"
                },
                {
                    "name": "Roman Borschel",
                    "email": "roman@code-factory.org"
                },
                {
                    "name": "Johannes Schmitt",
                    "email": "schmittjoh@gmail.com"
                }
            ],
            "description": "PHP Doctrine Lexer parser library that can be used in Top-Down, Recursive Descent Parsers.",
            "homepage": "https://www.doctrine-project.org/projects/lexer.html",
            "keywords": [
                "annotations",
                "docblock",
                "lexer",
                "parser",
                "php"
            ],
            "support": {
                "issues": "https://github.com/doctrine/lexer/issues",
                "source": "https://github.com/doctrine/lexer/tree/1.2.1"
            },
            "funding": [
                {
                    "url": "https://www.doctrine-project.org/sponsorship.html",
                    "type": "custom"
                },
                {
                    "url": "https://www.patreon.com/phpdoctrine",
                    "type": "patreon"
                },
                {
                    "url": "https://tidelift.com/funding/github/packagist/doctrine%2Flexer",
                    "type": "tidelift"
                }
            ],
            "time": "2020-05-25T17:44:05+00:00"
        },
        {
            "name": "friendsofphp/php-cs-fixer",
            "version": "v2.18.7",
            "source": {
                "type": "git",
                "url": "https://github.com/FriendsOfPHP/PHP-CS-Fixer.git",
                "reference": "b3281bbe07e8d45759e9e3e8032b4c5fa3463b21"
            },
            "dist": {
                "type": "zip",
                "url": "https://api.github.com/repos/FriendsOfPHP/PHP-CS-Fixer/zipball/b3281bbe07e8d45759e9e3e8032b4c5fa3463b21",
                "reference": "b3281bbe07e8d45759e9e3e8032b4c5fa3463b21",
                "shasum": ""
            },
            "require": {
                "composer/semver": "^1.4 || ^2.0 || ^3.0",
                "composer/xdebug-handler": "^1.2 || ^2.0",
                "doctrine/annotations": "^1.2",
                "ext-json": "*",
                "ext-tokenizer": "*",
                "php": "^5.6 || ^7.0 || ^8.0",
                "php-cs-fixer/diff": "^1.3",
                "symfony/console": "^3.4.43 || ^4.1.6 || ^5.0",
                "symfony/event-dispatcher": "^3.0 || ^4.0 || ^5.0",
                "symfony/filesystem": "^3.0 || ^4.0 || ^5.0",
                "symfony/finder": "^3.0 || ^4.0 || ^5.0",
                "symfony/options-resolver": "^3.0 || ^4.0 || ^5.0",
                "symfony/polyfill-php70": "^1.0",
                "symfony/polyfill-php72": "^1.4",
                "symfony/process": "^3.0 || ^4.0 || ^5.0",
                "symfony/stopwatch": "^3.0 || ^4.0 || ^5.0"
            },
            "require-dev": {
                "justinrainbow/json-schema": "^5.0",
                "keradus/cli-executor": "^1.4",
                "mikey179/vfsstream": "^1.6",
                "php-coveralls/php-coveralls": "^2.4.2",
                "php-cs-fixer/accessible-object": "^1.0",
                "php-cs-fixer/phpunit-constraint-isidenticalstring": "^1.2",
                "php-cs-fixer/phpunit-constraint-xmlmatchesxsd": "^1.2.1",
                "phpspec/prophecy-phpunit": "^1.1 || ^2.0",
                "phpunit/phpunit": "^5.7.27 || ^6.5.14 || ^7.5.20 || ^8.5.13 || ^9.5",
                "phpunitgoodpractices/polyfill": "^1.5",
                "phpunitgoodpractices/traits": "^1.9.1",
                "sanmai/phpunit-legacy-adapter": "^6.4 || ^8.2.1",
                "symfony/phpunit-bridge": "^5.2.1",
                "symfony/yaml": "^3.0 || ^4.0 || ^5.0"
            },
            "suggest": {
                "ext-dom": "For handling output formats in XML",
                "ext-mbstring": "For handling non-UTF8 characters.",
                "php-cs-fixer/phpunit-constraint-isidenticalstring": "For IsIdenticalString constraint.",
                "php-cs-fixer/phpunit-constraint-xmlmatchesxsd": "For XmlMatchesXsd constraint.",
                "symfony/polyfill-mbstring": "When enabling `ext-mbstring` is not possible."
            },
            "bin": [
                "php-cs-fixer"
            ],
            "type": "application",
            "autoload": {
                "psr-4": {
                    "PhpCsFixer\\": "src/"
                },
                "classmap": [
                    "tests/Test/AbstractFixerTestCase.php",
                    "tests/Test/AbstractIntegrationCaseFactory.php",
                    "tests/Test/AbstractIntegrationTestCase.php",
                    "tests/Test/Assert/AssertTokensTrait.php",
                    "tests/Test/IntegrationCase.php",
                    "tests/Test/IntegrationCaseFactory.php",
                    "tests/Test/IntegrationCaseFactoryInterface.php",
                    "tests/Test/InternalIntegrationCaseFactory.php",
                    "tests/Test/IsIdenticalConstraint.php",
                    "tests/Test/TokensWithObservedTransformers.php",
                    "tests/TestCase.php"
                ]
            },
            "notification-url": "https://packagist.org/downloads/",
            "license": [
                "MIT"
            ],
            "authors": [
                {
                    "name": "Fabien Potencier",
                    "email": "fabien@symfony.com"
                },
                {
                    "name": "Dariusz Rumiński",
                    "email": "dariusz.ruminski@gmail.com"
                }
            ],
            "description": "A tool to automatically fix PHP code style",
            "support": {
                "issues": "https://github.com/FriendsOfPHP/PHP-CS-Fixer/issues",
                "source": "https://github.com/FriendsOfPHP/PHP-CS-Fixer/tree/v2.18.7"
            },
            "funding": [
                {
                    "url": "https://github.com/keradus",
                    "type": "github"
                }
            ],
            "time": "2021-05-03T21:36:45+00:00"
        },
        {
            "name": "hoa/consistency",
            "version": "1.17.05.02",
            "source": {
                "type": "git",
                "url": "https://github.com/hoaproject/Consistency.git",
                "reference": "fd7d0adc82410507f332516faf655b6ed22e4c2f"
            },
            "dist": {
                "type": "zip",
                "url": "https://api.github.com/repos/hoaproject/Consistency/zipball/fd7d0adc82410507f332516faf655b6ed22e4c2f",
                "reference": "fd7d0adc82410507f332516faf655b6ed22e4c2f",
                "shasum": ""
            },
            "require": {
                "hoa/exception": "~1.0",
                "php": ">=5.5.0"
            },
            "require-dev": {
                "hoa/stream": "~1.0",
                "hoa/test": "~2.0"
            },
            "type": "library",
            "extra": {
                "branch-alias": {
                    "dev-master": "1.x-dev"
                }
            },
            "autoload": {
                "psr-4": {
                    "Hoa\\Consistency\\": "."
                },
                "files": [
                    "Prelude.php"
                ]
            },
            "notification-url": "https://packagist.org/downloads/",
            "license": [
                "BSD-3-Clause"
            ],
            "authors": [
                {
                    "name": "Ivan Enderlin",
                    "email": "ivan.enderlin@hoa-project.net"
                },
                {
                    "name": "Hoa community",
                    "homepage": "https://hoa-project.net/"
                }
            ],
            "description": "The Hoa\\Consistency library.",
            "homepage": "https://hoa-project.net/",
            "keywords": [
                "autoloader",
                "callable",
                "consistency",
                "entity",
                "flex",
                "keyword",
                "library"
            ],
            "support": {
                "docs": "https://central.hoa-project.net/Documentation/Library/Consistency",
                "email": "support@hoa-project.net",
                "forum": "https://users.hoa-project.net/",
                "irc": "irc://chat.freenode.net/hoaproject",
                "issues": "https://github.com/hoaproject/Consistency/issues",
                "source": "https://central.hoa-project.net/Resource/Library/Consistency"
            },
            "time": "2017-05-02T12:18:12+00:00"
        },
        {
            "name": "hoa/console",
            "version": "3.17.05.02",
            "source": {
                "type": "git",
                "url": "https://github.com/hoaproject/Console.git",
                "reference": "e231fd3ea70e6d773576ae78de0bdc1daf331a66"
            },
            "dist": {
                "type": "zip",
                "url": "https://api.github.com/repos/hoaproject/Console/zipball/e231fd3ea70e6d773576ae78de0bdc1daf331a66",
                "reference": "e231fd3ea70e6d773576ae78de0bdc1daf331a66",
                "shasum": ""
            },
            "require": {
                "hoa/consistency": "~1.0",
                "hoa/event": "~1.0",
                "hoa/exception": "~1.0",
                "hoa/file": "~1.0",
                "hoa/protocol": "~1.0",
                "hoa/stream": "~1.0",
                "hoa/ustring": "~4.0"
            },
            "require-dev": {
                "hoa/test": "~2.0"
            },
            "suggest": {
                "ext-pcntl": "To enable hoa://Event/Console/Window:resize.",
                "hoa/dispatcher": "To use the console kit.",
                "hoa/router": "To use the console kit."
            },
            "type": "library",
            "extra": {
                "branch-alias": {
                    "dev-master": "3.x-dev"
                }
            },
            "autoload": {
                "psr-4": {
                    "Hoa\\Console\\": "."
                }
            },
            "notification-url": "https://packagist.org/downloads/",
            "license": [
                "BSD-3-Clause"
            ],
            "authors": [
                {
                    "name": "Ivan Enderlin",
                    "email": "ivan.enderlin@hoa-project.net"
                },
                {
                    "name": "Hoa community",
                    "homepage": "https://hoa-project.net/"
                }
            ],
            "description": "The Hoa\\Console library.",
            "homepage": "https://hoa-project.net/",
            "keywords": [
                "autocompletion",
                "chrome",
                "cli",
                "console",
                "cursor",
                "getoption",
                "library",
                "option",
                "parser",
                "processus",
                "readline",
                "terminfo",
                "tput",
                "window"
            ],
            "support": {
                "docs": "https://central.hoa-project.net/Documentation/Library/Console",
                "email": "support@hoa-project.net",
                "forum": "https://users.hoa-project.net/",
                "irc": "irc://chat.freenode.net/hoaproject",
                "issues": "https://github.com/hoaproject/Console/issues",
                "source": "https://central.hoa-project.net/Resource/Library/Console"
            },
            "time": "2017-05-02T12:26:19+00:00"
        },
        {
            "name": "hoa/event",
            "version": "1.17.01.13",
            "source": {
                "type": "git",
                "url": "https://github.com/hoaproject/Event.git",
                "reference": "6c0060dced212ffa3af0e34bb46624f990b29c54"
            },
            "dist": {
                "type": "zip",
                "url": "https://api.github.com/repos/hoaproject/Event/zipball/6c0060dced212ffa3af0e34bb46624f990b29c54",
                "reference": "6c0060dced212ffa3af0e34bb46624f990b29c54",
                "shasum": ""
            },
            "require": {
                "hoa/consistency": "~1.0",
                "hoa/exception": "~1.0"
            },
            "require-dev": {
                "hoa/test": "~2.0"
            },
            "type": "library",
            "extra": {
                "branch-alias": {
                    "dev-master": "1.x-dev"
                }
            },
            "autoload": {
                "psr-4": {
                    "Hoa\\Event\\": "."
                }
            },
            "notification-url": "https://packagist.org/downloads/",
            "license": [
                "BSD-3-Clause"
            ],
            "authors": [
                {
                    "name": "Ivan Enderlin",
                    "email": "ivan.enderlin@hoa-project.net"
                },
                {
                    "name": "Hoa community",
                    "homepage": "https://hoa-project.net/"
                }
            ],
            "description": "The Hoa\\Event library.",
            "homepage": "https://hoa-project.net/",
            "keywords": [
                "event",
                "library",
                "listener",
                "observer"
            ],
            "support": {
                "docs": "https://central.hoa-project.net/Documentation/Library/Event",
                "email": "support@hoa-project.net",
                "forum": "https://users.hoa-project.net/",
                "irc": "irc://chat.freenode.net/hoaproject",
                "issues": "https://github.com/hoaproject/Event/issues",
                "source": "https://central.hoa-project.net/Resource/Library/Event"
            },
            "time": "2017-01-13T15:30:50+00:00"
        },
        {
            "name": "hoa/exception",
            "version": "1.17.01.16",
            "source": {
                "type": "git",
                "url": "https://github.com/hoaproject/Exception.git",
                "reference": "091727d46420a3d7468ef0595651488bfc3a458f"
            },
            "dist": {
                "type": "zip",
                "url": "https://api.github.com/repos/hoaproject/Exception/zipball/091727d46420a3d7468ef0595651488bfc3a458f",
                "reference": "091727d46420a3d7468ef0595651488bfc3a458f",
                "shasum": ""
            },
            "require": {
                "hoa/consistency": "~1.0",
                "hoa/event": "~1.0"
            },
            "require-dev": {
                "hoa/test": "~2.0"
            },
            "type": "library",
            "extra": {
                "branch-alias": {
                    "dev-master": "1.x-dev"
                }
            },
            "autoload": {
                "psr-4": {
                    "Hoa\\Exception\\": "."
                }
            },
            "notification-url": "https://packagist.org/downloads/",
            "license": [
                "BSD-3-Clause"
            ],
            "authors": [
                {
                    "name": "Ivan Enderlin",
                    "email": "ivan.enderlin@hoa-project.net"
                },
                {
                    "name": "Hoa community",
                    "homepage": "https://hoa-project.net/"
                }
            ],
            "description": "The Hoa\\Exception library.",
            "homepage": "https://hoa-project.net/",
            "keywords": [
                "exception",
                "library"
            ],
            "support": {
                "docs": "https://central.hoa-project.net/Documentation/Library/Exception",
                "email": "support@hoa-project.net",
                "forum": "https://users.hoa-project.net/",
                "irc": "irc://chat.freenode.net/hoaproject",
                "issues": "https://github.com/hoaproject/Exception/issues",
                "source": "https://central.hoa-project.net/Resource/Library/Exception"
            },
            "time": "2017-01-16T07:53:27+00:00"
        },
        {
            "name": "hoa/file",
            "version": "1.17.07.11",
            "source": {
                "type": "git",
                "url": "https://github.com/hoaproject/File.git",
                "reference": "35cb979b779bc54918d2f9a4e02ed6c7a1fa67ca"
            },
            "dist": {
                "type": "zip",
                "url": "https://api.github.com/repos/hoaproject/File/zipball/35cb979b779bc54918d2f9a4e02ed6c7a1fa67ca",
                "reference": "35cb979b779bc54918d2f9a4e02ed6c7a1fa67ca",
                "shasum": ""
            },
            "require": {
                "hoa/consistency": "~1.0",
                "hoa/event": "~1.0",
                "hoa/exception": "~1.0",
                "hoa/iterator": "~2.0",
                "hoa/stream": "~1.0"
            },
            "require-dev": {
                "hoa/test": "~2.0"
            },
            "type": "library",
            "extra": {
                "branch-alias": {
                    "dev-master": "1.x-dev"
                }
            },
            "autoload": {
                "psr-4": {
                    "Hoa\\File\\": "."
                }
            },
            "notification-url": "https://packagist.org/downloads/",
            "license": [
                "BSD-3-Clause"
            ],
            "authors": [
                {
                    "name": "Ivan Enderlin",
                    "email": "ivan.enderlin@hoa-project.net"
                },
                {
                    "name": "Hoa community",
                    "homepage": "https://hoa-project.net/"
                }
            ],
            "description": "The Hoa\\File library.",
            "homepage": "https://hoa-project.net/",
            "keywords": [
                "Socket",
                "directory",
                "file",
                "finder",
                "library",
                "link",
                "temporary"
            ],
            "support": {
                "docs": "https://central.hoa-project.net/Documentation/Library/File",
                "email": "support@hoa-project.net",
                "forum": "https://users.hoa-project.net/",
                "irc": "irc://chat.freenode.net/hoaproject",
                "issues": "https://github.com/hoaproject/File/issues",
                "source": "https://central.hoa-project.net/Resource/Library/File"
            },
            "time": "2017-07-11T07:42:15+00:00"
        },
        {
            "name": "hoa/iterator",
            "version": "2.17.01.10",
            "source": {
                "type": "git",
                "url": "https://github.com/hoaproject/Iterator.git",
                "reference": "d1120ba09cb4ccd049c86d10058ab94af245f0cc"
            },
            "dist": {
                "type": "zip",
                "url": "https://api.github.com/repos/hoaproject/Iterator/zipball/d1120ba09cb4ccd049c86d10058ab94af245f0cc",
                "reference": "d1120ba09cb4ccd049c86d10058ab94af245f0cc",
                "shasum": ""
            },
            "require": {
                "hoa/consistency": "~1.0",
                "hoa/exception": "~1.0"
            },
            "require-dev": {
                "hoa/test": "~2.0"
            },
            "type": "library",
            "extra": {
                "branch-alias": {
                    "dev-master": "2.x-dev"
                }
            },
            "autoload": {
                "psr-4": {
                    "Hoa\\Iterator\\": "."
                }
            },
            "notification-url": "https://packagist.org/downloads/",
            "license": [
                "BSD-3-Clause"
            ],
            "authors": [
                {
                    "name": "Ivan Enderlin",
                    "email": "ivan.enderlin@hoa-project.net"
                },
                {
                    "name": "Hoa community",
                    "homepage": "https://hoa-project.net/"
                }
            ],
            "description": "The Hoa\\Iterator library.",
            "homepage": "https://hoa-project.net/",
            "keywords": [
                "iterator",
                "library"
            ],
            "support": {
                "docs": "https://central.hoa-project.net/Documentation/Library/Iterator",
                "email": "support@hoa-project.net",
                "forum": "https://users.hoa-project.net/",
                "irc": "irc://chat.freenode.net/hoaproject",
                "issues": "https://github.com/hoaproject/Iterator/issues",
                "source": "https://central.hoa-project.net/Resource/Library/Iterator"
            },
            "time": "2017-01-10T10:34:47+00:00"
        },
        {
            "name": "hoa/protocol",
            "version": "1.17.01.14",
            "source": {
                "type": "git",
                "url": "https://github.com/hoaproject/Protocol.git",
                "reference": "5c2cf972151c45f373230da170ea015deecf19e2"
            },
            "dist": {
                "type": "zip",
                "url": "https://api.github.com/repos/hoaproject/Protocol/zipball/5c2cf972151c45f373230da170ea015deecf19e2",
                "reference": "5c2cf972151c45f373230da170ea015deecf19e2",
                "shasum": ""
            },
            "require": {
                "hoa/consistency": "~1.0",
                "hoa/exception": "~1.0"
            },
            "require-dev": {
                "hoa/test": "~2.0"
            },
            "type": "library",
            "extra": {
                "branch-alias": {
                    "dev-master": "1.x-dev"
                }
            },
            "autoload": {
                "psr-4": {
                    "Hoa\\Protocol\\": "."
                },
                "files": [
                    "Wrapper.php"
                ]
            },
            "notification-url": "https://packagist.org/downloads/",
            "license": [
                "BSD-3-Clause"
            ],
            "authors": [
                {
                    "name": "Ivan Enderlin",
                    "email": "ivan.enderlin@hoa-project.net"
                },
                {
                    "name": "Hoa community",
                    "homepage": "https://hoa-project.net/"
                }
            ],
            "description": "The Hoa\\Protocol library.",
            "homepage": "https://hoa-project.net/",
            "keywords": [
                "library",
                "protocol",
                "resource",
                "stream",
                "wrapper"
            ],
            "support": {
                "docs": "https://central.hoa-project.net/Documentation/Library/Protocol",
                "email": "support@hoa-project.net",
                "forum": "https://users.hoa-project.net/",
                "irc": "irc://chat.freenode.net/hoaproject",
                "issues": "https://github.com/hoaproject/Protocol/issues",
                "source": "https://central.hoa-project.net/Resource/Library/Protocol"
            },
            "time": "2017-01-14T12:26:10+00:00"
        },
        {
            "name": "hoa/stream",
            "version": "1.17.02.21",
            "source": {
                "type": "git",
                "url": "https://github.com/hoaproject/Stream.git",
                "reference": "3293cfffca2de10525df51436adf88a559151d82"
            },
            "dist": {
                "type": "zip",
                "url": "https://api.github.com/repos/hoaproject/Stream/zipball/3293cfffca2de10525df51436adf88a559151d82",
                "reference": "3293cfffca2de10525df51436adf88a559151d82",
                "shasum": ""
            },
            "require": {
                "hoa/consistency": "~1.0",
                "hoa/event": "~1.0",
                "hoa/exception": "~1.0",
                "hoa/protocol": "~1.0"
            },
            "require-dev": {
                "hoa/test": "~2.0"
            },
            "type": "library",
            "extra": {
                "branch-alias": {
                    "dev-master": "1.x-dev"
                }
            },
            "autoload": {
                "psr-4": {
                    "Hoa\\Stream\\": "."
                }
            },
            "notification-url": "https://packagist.org/downloads/",
            "license": [
                "BSD-3-Clause"
            ],
            "authors": [
                {
                    "name": "Ivan Enderlin",
                    "email": "ivan.enderlin@hoa-project.net"
                },
                {
                    "name": "Hoa community",
                    "homepage": "https://hoa-project.net/"
                }
            ],
            "description": "The Hoa\\Stream library.",
            "homepage": "https://hoa-project.net/",
            "keywords": [
                "Context",
                "bucket",
                "composite",
                "filter",
                "in",
                "library",
                "out",
                "protocol",
                "stream",
                "wrapper"
            ],
            "support": {
                "docs": "https://central.hoa-project.net/Documentation/Library/Stream",
                "email": "support@hoa-project.net",
                "forum": "https://users.hoa-project.net/",
                "irc": "irc://chat.freenode.net/hoaproject",
                "issues": "https://github.com/hoaproject/Stream/issues",
                "source": "https://central.hoa-project.net/Resource/Library/Stream"
            },
            "time": "2017-02-21T16:01:06+00:00"
        },
        {
            "name": "hoa/ustring",
            "version": "4.17.01.16",
            "source": {
                "type": "git",
                "url": "https://github.com/hoaproject/Ustring.git",
                "reference": "e6326e2739178799b1fe3fdd92029f9517fa17a0"
            },
            "dist": {
                "type": "zip",
                "url": "https://api.github.com/repos/hoaproject/Ustring/zipball/e6326e2739178799b1fe3fdd92029f9517fa17a0",
                "reference": "e6326e2739178799b1fe3fdd92029f9517fa17a0",
                "shasum": ""
            },
            "require": {
                "hoa/consistency": "~1.0",
                "hoa/exception": "~1.0"
            },
            "require-dev": {
                "hoa/test": "~2.0"
            },
            "suggest": {
                "ext-iconv": "ext/iconv must be present (or a third implementation) to use Hoa\\Ustring::transcode().",
                "ext-intl": "To get a better Hoa\\Ustring::toAscii() and Hoa\\Ustring::compareTo()."
            },
            "type": "library",
            "extra": {
                "branch-alias": {
                    "dev-master": "4.x-dev"
                }
            },
            "autoload": {
                "psr-4": {
                    "Hoa\\Ustring\\": "."
                }
            },
            "notification-url": "https://packagist.org/downloads/",
            "license": [
                "BSD-3-Clause"
            ],
            "authors": [
                {
                    "name": "Ivan Enderlin",
                    "email": "ivan.enderlin@hoa-project.net"
                },
                {
                    "name": "Hoa community",
                    "homepage": "https://hoa-project.net/"
                }
            ],
            "description": "The Hoa\\Ustring library.",
            "homepage": "https://hoa-project.net/",
            "keywords": [
                "library",
                "search",
                "string",
                "unicode"
            ],
            "support": {
                "docs": "https://central.hoa-project.net/Documentation/Library/Ustring",
                "email": "support@hoa-project.net",
                "forum": "https://users.hoa-project.net/",
                "irc": "irc://chat.freenode.net/hoaproject",
                "issues": "https://github.com/hoaproject/Ustring/issues",
                "source": "https://central.hoa-project.net/Resource/Library/Ustring"
            },
            "time": "2017-01-16T07:08:25+00:00"
        },
        {
            "name": "jms/metadata",
            "version": "2.5.0",
            "source": {
                "type": "git",
                "url": "https://github.com/schmittjoh/metadata.git",
                "reference": "b5c52549807b2d855b3d7e36ec164c00eb547338"
            },
            "dist": {
                "type": "zip",
                "url": "https://api.github.com/repos/schmittjoh/metadata/zipball/b5c52549807b2d855b3d7e36ec164c00eb547338",
                "reference": "b5c52549807b2d855b3d7e36ec164c00eb547338",
                "shasum": ""
            },
            "require": {
                "php": "^7.2|^8.0"
            },
            "require-dev": {
                "doctrine/cache": "^1.0",
                "doctrine/coding-standard": "^8.0",
                "mikey179/vfsstream": "^1.6.7",
                "phpunit/phpunit": "^8.5|^9.0",
                "psr/container": "^1.0",
                "symfony/cache": "^3.1|^4.0|^5.0",
                "symfony/dependency-injection": "^3.1|^4.0|^5.0"
            },
            "type": "library",
            "extra": {
                "branch-alias": {
                    "dev-master": "2.x-dev"
                }
            },
            "autoload": {
                "psr-4": {
                    "Metadata\\": "src/"
                }
            },
            "notification-url": "https://packagist.org/downloads/",
            "license": [
                "MIT"
            ],
            "authors": [
                {
                    "name": "Johannes M. Schmitt",
                    "email": "schmittjoh@gmail.com"
                },
                {
                    "name": "Asmir Mustafic",
                    "email": "goetas@gmail.com"
                }
            ],
            "description": "Class/method/property metadata management in PHP",
            "keywords": [
                "annotations",
                "metadata",
                "xml",
                "yaml"
            ],
            "support": {
                "issues": "https://github.com/schmittjoh/metadata/issues",
                "source": "https://github.com/schmittjoh/metadata/tree/2.5.0"
            },
            "time": "2021-03-07T19:20:09+00:00"
        },
        {
            "name": "jms/serializer",
            "version": "3.13.0",
            "source": {
                "type": "git",
                "url": "https://github.com/schmittjoh/serializer.git",
                "reference": "06909ae3766b0f0ff93f585c3fc407ab7c7942aa"
            },
            "dist": {
                "type": "zip",
                "url": "https://api.github.com/repos/schmittjoh/serializer/zipball/06909ae3766b0f0ff93f585c3fc407ab7c7942aa",
                "reference": "06909ae3766b0f0ff93f585c3fc407ab7c7942aa",
                "shasum": ""
            },
            "require": {
                "doctrine/annotations": "^1.0",
                "doctrine/instantiator": "^1.0.3",
                "doctrine/lexer": "^1.1",
                "jms/metadata": "^2.0",
                "php": "^7.2||^8.0",
                "phpstan/phpdoc-parser": "^0.4 || ^0.5"
            },
            "require-dev": {
                "doctrine/coding-standard": "^8.1",
                "doctrine/orm": "~2.1",
                "doctrine/persistence": "^1.3.3|^2.0|^3.0",
                "doctrine/phpcr-odm": "^1.3|^2.0",
                "ext-pdo_sqlite": "*",
                "jackalope/jackalope-doctrine-dbal": "^1.1.5",
                "ocramius/proxy-manager": "^1.0|^2.0",
                "phpstan/phpstan": "^0.12.65",
                "phpunit/phpunit": "^8.0||^9.0",
                "psr/container": "^1.0",
                "symfony/dependency-injection": "^3.0|^4.0|^5.0",
                "symfony/expression-language": "^3.0|^4.0|^5.0",
                "symfony/filesystem": "^3.0|^4.0|^5.0",
                "symfony/form": "^3.0|^4.0|^5.0",
                "symfony/translation": "^3.0|^4.0|^5.0",
                "symfony/validator": "^3.1.9|^4.0|^5.0",
                "symfony/yaml": "^3.3|^4.0|^5.0",
                "twig/twig": "~1.34|~2.4|^3.0"
            },
            "suggest": {
                "doctrine/collections": "Required if you like to use doctrine collection types as ArrayCollection.",
                "symfony/cache": "Required if you like to use cache functionality.",
                "symfony/yaml": "Required if you'd like to use the YAML metadata format."
            },
            "type": "library",
            "extra": {
                "branch-alias": {
                    "dev-master": "3.12-dev"
                }
            },
            "autoload": {
                "psr-4": {
                    "JMS\\Serializer\\": "src/"
                }
            },
            "notification-url": "https://packagist.org/downloads/",
            "license": [
                "MIT"
            ],
            "authors": [
                {
                    "name": "Johannes M. Schmitt",
                    "email": "schmittjoh@gmail.com"
                },
                {
                    "name": "Asmir Mustafic",
                    "email": "goetas@gmail.com"
                }
            ],
            "description": "Library for (de-)serializing data of any complexity; supports XML, JSON, and YAML.",
            "homepage": "http://jmsyst.com/libs/serializer",
            "keywords": [
                "deserialization",
                "jaxb",
                "json",
                "serialization",
                "xml"
            ],
            "support": {
                "issues": "https://github.com/schmittjoh/serializer/issues",
                "source": "https://github.com/schmittjoh/serializer/tree/3.13.0"
            },
            "funding": [
                {
                    "url": "https://github.com/goetas",
                    "type": "github"
                }
            ],
            "time": "2021-07-05T11:46:58+00:00"
        },
        {
            "name": "lusitanian/oauth",
            "version": "v0.8.11",
            "source": {
                "type": "git",
                "url": "https://github.com/Lusitanian/PHPoAuthLib.git",
                "reference": "fc11a53db4b66da555a6a11fce294f574a8374f9"
            },
            "dist": {
                "type": "zip",
                "url": "https://api.github.com/repos/Lusitanian/PHPoAuthLib/zipball/fc11a53db4b66da555a6a11fce294f574a8374f9",
                "reference": "fc11a53db4b66da555a6a11fce294f574a8374f9",
                "shasum": ""
            },
            "require": {
                "php": ">=5.3.0"
            },
            "require-dev": {
                "phpunit/phpunit": "3.7.*",
                "predis/predis": "0.8.*@dev",
                "squizlabs/php_codesniffer": "2.*",
                "symfony/http-foundation": "~2.1"
            },
            "suggest": {
                "ext-openssl": "Allows for usage of secure connections with the stream-based HTTP client.",
                "predis/predis": "Allows using the Redis storage backend.",
                "symfony/http-foundation": "Allows using the Symfony Session storage backend."
            },
            "type": "library",
            "extra": {
                "branch-alias": {
                    "dev-master": "0.1-dev"
                }
            },
            "autoload": {
                "psr-0": {
                    "OAuth": "src",
                    "OAuth\\Unit": "tests"
                }
            },
            "notification-url": "https://packagist.org/downloads/",
            "license": [
                "MIT"
            ],
            "authors": [
                {
                    "name": "David Desberg",
                    "email": "david@daviddesberg.com"
                },
                {
                    "name": "Elliot Chance",
                    "email": "elliotchance@gmail.com"
                },
                {
                    "name": "Pieter Hordijk",
                    "email": "info@pieterhordijk.com"
                }
            ],
            "description": "PHP 5.3+ oAuth 1/2 Library",
            "keywords": [
                "Authentication",
                "authorization",
                "oauth",
                "security"
            ],
            "support": {
                "issues": "https://github.com/Lusitanian/PHPoAuthLib/issues",
                "source": "https://github.com/Lusitanian/PHPoAuthLib/tree/master"
            },
            "time": "2018-02-14T22:37:14+00:00"
        },
        {
            "name": "magento/magento-coding-standard",
            "version": "6",
            "source": {
                "type": "git",
                "url": "https://github.com/magento/magento-coding-standard.git",
                "reference": "efc9084db3d1bd145b92d6b8a2e9cb0faec54fa7"
            },
            "dist": {
                "type": "zip",
                "url": "https://api.github.com/repos/magento/magento-coding-standard/zipball/efc9084db3d1bd145b92d6b8a2e9cb0faec54fa7",
                "reference": "efc9084db3d1bd145b92d6b8a2e9cb0faec54fa7",
                "shasum": ""
            },
            "require": {
                "php": ">=5.6.0",
                "squizlabs/php_codesniffer": "^3.5",
                "webonyx/graphql-php": ">=0.12.6 <1.0"
            },
            "require-dev": {
                "phpunit/phpunit": "^4.0 || ^5.0 || ^6.0 || ^7.0"
            },
            "type": "phpcodesniffer-standard",
            "autoload": {
                "classmap": [
                    "PHP_CodeSniffer/Tokenizers/"
                ],
                "psr-4": {
                    "Magento2\\": "Magento2/"
                }
            },
            "notification-url": "https://packagist.org/downloads/",
            "license": [
                "OSL-3.0",
                "AFL-3.0"
            ],
            "description": "A set of Magento specific PHP CodeSniffer rules.",
            "support": {
                "issues": "https://github.com/magento/magento-coding-standard/issues",
                "source": "https://github.com/magento/magento-coding-standard/tree/v6"
            },
            "time": "2020-12-03T14:41:54+00:00"
        },
        {
            "name": "magento/magento2-functional-testing-framework",
            "version": "3.5.1",
            "source": {
                "type": "git",
                "url": "https://github.com/magento/magento2-functional-testing-framework.git",
                "reference": "5a6bdf511182151a6c357b788eb0c3f2fd89954a"
            },
            "dist": {
                "type": "zip",
                "url": "https://api.github.com/repos/magento/magento2-functional-testing-framework/zipball/5a6bdf511182151a6c357b788eb0c3f2fd89954a",
                "reference": "5a6bdf511182151a6c357b788eb0c3f2fd89954a",
                "shasum": ""
            },
            "require": {
                "allure-framework/allure-codeception": "~1.4.0||~1.5.0",
                "aws/aws-sdk-php": "^3.132",
                "codeception/codeception": "~4.1.4",
                "codeception/module-asserts": "^1.1",
                "codeception/module-sequence": "^1.0",
                "codeception/module-webdriver": "^1.0",
                "composer/composer": "^1.9||^2.0",
                "csharpru/vault-php": "^4.1.0",
                "csharpru/vault-php-guzzle6-transport": "^2.0",
                "ext-curl": "*",
                "ext-dom": "*",
                "ext-intl": "*",
                "ext-json": "*",
                "ext-openssl": "*",
                "hoa/console": "~3.0",
                "monolog/monolog": "^1.17",
                "mustache/mustache": "~2.5",
                "nikic/php-parser": "~4.4.0",
                "php": "^7.3",
                "php-webdriver/webdriver": "^1.8.0",
                "spomky-labs/otphp": "^10.0",
                "symfony/console": "^4.4",
                "symfony/finder": "^5.0",
                "symfony/http-foundation": "^5.0",
                "symfony/mime": "^5.0",
                "symfony/process": "^4.4",
                "vlucas/phpdotenv": "^2.4",
                "weew/helpers-array": "^1.3"
            },
            "replace": {
                "facebook/webdriver": "^1.7.1"
            },
            "require-dev": {
                "brainmaestro/composer-git-hooks": "^2.3.1",
                "codacy/coverage": "^1.4",
                "codeception/aspect-mock": "^3.0",
                "doctrine/cache": "<1.7.0",
                "goaop/framework": "~2.3.4",
                "php-coveralls/php-coveralls": "^1.0",
                "phpmd/phpmd": "^2.8.0",
                "phpunit/phpunit": "^9.0",
                "rregeer/phpunit-coverage-check": "^0.1.4",
                "sebastian/phpcpd": "~6.0.0",
                "squizlabs/php_codesniffer": "~3.5.4",
                "symfony/stopwatch": "~3.4.6"
            },
            "bin": [
                "bin/mftf"
            ],
            "type": "library",
            "extra": {
                "hooks": {
                    "pre-push": "bin/all-checks"
                }
            },
            "autoload": {
                "files": [
                    "src/Magento/FunctionalTestingFramework/_bootstrap.php"
                ],
                "psr-4": {
                    "Magento\\FunctionalTestingFramework\\": "src/Magento/FunctionalTestingFramework",
                    "MFTF\\": "dev/tests/functional/tests/MFTF"
                }
            },
            "notification-url": "https://packagist.org/downloads/",
            "license": [
                "AGPL-3.0"
            ],
            "description": "Magento2 Functional Testing Framework",
            "keywords": [
                "automation",
                "functional",
                "magento",
                "testing"
            ],
            "support": {
                "issues": "https://github.com/magento/magento2-functional-testing-framework/issues",
                "source": "https://github.com/magento/magento2-functional-testing-framework/tree/3.5.1"
            },
            "time": "2021-05-05T15:01:30+00:00"
        },
        {
            "name": "mustache/mustache",
            "version": "v2.13.0",
            "source": {
                "type": "git",
                "url": "https://github.com/bobthecow/mustache.php.git",
                "reference": "e95c5a008c23d3151d59ea72484d4f72049ab7f4"
            },
            "dist": {
                "type": "zip",
                "url": "https://api.github.com/repos/bobthecow/mustache.php/zipball/e95c5a008c23d3151d59ea72484d4f72049ab7f4",
                "reference": "e95c5a008c23d3151d59ea72484d4f72049ab7f4",
                "shasum": ""
            },
            "require": {
                "php": ">=5.2.4"
            },
            "require-dev": {
                "friendsofphp/php-cs-fixer": "~1.11",
                "phpunit/phpunit": "~3.7|~4.0|~5.0"
            },
            "type": "library",
            "autoload": {
                "psr-0": {
                    "Mustache": "src/"
                }
            },
            "notification-url": "https://packagist.org/downloads/",
            "license": [
                "MIT"
            ],
            "authors": [
                {
                    "name": "Justin Hileman",
                    "email": "justin@justinhileman.info",
                    "homepage": "http://justinhileman.com"
                }
            ],
            "description": "A Mustache implementation in PHP.",
            "homepage": "https://github.com/bobthecow/mustache.php",
            "keywords": [
                "mustache",
                "templating"
            ],
            "support": {
                "issues": "https://github.com/bobthecow/mustache.php/issues",
                "source": "https://github.com/bobthecow/mustache.php/tree/master"
            },
            "time": "2019-11-23T21:40:31+00:00"
        },
        {
            "name": "myclabs/deep-copy",
            "version": "1.10.2",
            "source": {
                "type": "git",
                "url": "https://github.com/myclabs/DeepCopy.git",
                "reference": "776f831124e9c62e1a2c601ecc52e776d8bb7220"
            },
            "dist": {
                "type": "zip",
                "url": "https://api.github.com/repos/myclabs/DeepCopy/zipball/776f831124e9c62e1a2c601ecc52e776d8bb7220",
                "reference": "776f831124e9c62e1a2c601ecc52e776d8bb7220",
                "shasum": ""
            },
            "require": {
                "php": "^7.1 || ^8.0"
            },
            "replace": {
                "myclabs/deep-copy": "self.version"
            },
            "require-dev": {
                "doctrine/collections": "^1.0",
                "doctrine/common": "^2.6",
                "phpunit/phpunit": "^7.1"
            },
            "type": "library",
            "autoload": {
                "psr-4": {
                    "DeepCopy\\": "src/DeepCopy/"
                },
                "files": [
                    "src/DeepCopy/deep_copy.php"
                ]
            },
            "notification-url": "https://packagist.org/downloads/",
            "license": [
                "MIT"
            ],
            "description": "Create deep copies (clones) of your objects",
            "keywords": [
                "clone",
                "copy",
                "duplicate",
                "object",
                "object graph"
            ],
            "support": {
                "issues": "https://github.com/myclabs/DeepCopy/issues",
                "source": "https://github.com/myclabs/DeepCopy/tree/1.10.2"
            },
            "funding": [
                {
                    "url": "https://tidelift.com/funding/github/packagist/myclabs/deep-copy",
                    "type": "tidelift"
                }
            ],
            "time": "2020-11-13T09:40:50+00:00"
        },
        {
            "name": "paragonie/constant_time_encoding",
            "version": "v2.4.0",
            "source": {
                "type": "git",
                "url": "https://github.com/paragonie/constant_time_encoding.git",
                "reference": "f34c2b11eb9d2c9318e13540a1dbc2a3afbd939c"
            },
            "dist": {
                "type": "zip",
                "url": "https://api.github.com/repos/paragonie/constant_time_encoding/zipball/f34c2b11eb9d2c9318e13540a1dbc2a3afbd939c",
                "reference": "f34c2b11eb9d2c9318e13540a1dbc2a3afbd939c",
                "shasum": ""
            },
            "require": {
                "php": "^7|^8"
            },
            "require-dev": {
                "phpunit/phpunit": "^6|^7|^8|^9",
                "vimeo/psalm": "^1|^2|^3|^4"
            },
            "type": "library",
            "autoload": {
                "psr-4": {
                    "ParagonIE\\ConstantTime\\": "src/"
                }
            },
            "notification-url": "https://packagist.org/downloads/",
            "license": [
                "MIT"
            ],
            "authors": [
                {
                    "name": "Paragon Initiative Enterprises",
                    "email": "security@paragonie.com",
                    "homepage": "https://paragonie.com",
                    "role": "Maintainer"
                },
                {
                    "name": "Steve 'Sc00bz' Thomas",
                    "email": "steve@tobtu.com",
                    "homepage": "https://www.tobtu.com",
                    "role": "Original Developer"
                }
            ],
            "description": "Constant-time Implementations of RFC 4648 Encoding (Base-64, Base-32, Base-16)",
            "keywords": [
                "base16",
                "base32",
                "base32_decode",
                "base32_encode",
                "base64",
                "base64_decode",
                "base64_encode",
                "bin2hex",
                "encoding",
                "hex",
                "hex2bin",
                "rfc4648"
            ],
            "support": {
                "email": "info@paragonie.com",
                "issues": "https://github.com/paragonie/constant_time_encoding/issues",
                "source": "https://github.com/paragonie/constant_time_encoding"
            },
            "time": "2020-12-06T15:14:20+00:00"
        },
        {
            "name": "pdepend/pdepend",
            "version": "2.10.0",
            "source": {
                "type": "git",
                "url": "https://github.com/pdepend/pdepend.git",
                "reference": "1fd30f4352b630ad53fec3fd5e8b8ba760f85596"
            },
            "dist": {
                "type": "zip",
                "url": "https://api.github.com/repos/pdepend/pdepend/zipball/1fd30f4352b630ad53fec3fd5e8b8ba760f85596",
                "reference": "1fd30f4352b630ad53fec3fd5e8b8ba760f85596",
                "shasum": ""
            },
            "require": {
                "php": ">=5.3.7",
                "symfony/config": "^2.3.0|^3|^4|^5",
                "symfony/dependency-injection": "^2.3.0|^3|^4|^5",
                "symfony/filesystem": "^2.3.0|^3|^4|^5"
            },
            "require-dev": {
                "easy-doc/easy-doc": "0.0.0|^1.2.3",
                "gregwar/rst": "^1.0",
                "phpunit/phpunit": "^4.8.36|^5.7.27",
                "squizlabs/php_codesniffer": "^2.0.0"
            },
            "bin": [
                "src/bin/pdepend"
            ],
            "type": "library",
            "extra": {
                "branch-alias": {
                    "dev-master": "2.x-dev"
                }
            },
            "autoload": {
                "psr-4": {
                    "PDepend\\": "src/main/php/PDepend"
                }
            },
            "notification-url": "https://packagist.org/downloads/",
            "license": [
                "BSD-3-Clause"
            ],
            "description": "Official version of pdepend to be handled with Composer",
            "support": {
                "issues": "https://github.com/pdepend/pdepend/issues",
                "source": "https://github.com/pdepend/pdepend/tree/2.10.0"
            },
            "funding": [
                {
                    "url": "https://tidelift.com/funding/github/packagist/pdepend/pdepend",
                    "type": "tidelift"
                }
            ],
            "time": "2021-07-20T09:56:09+00:00"
        },
        {
            "name": "phar-io/manifest",
            "version": "1.0.3",
            "source": {
                "type": "git",
                "url": "https://github.com/phar-io/manifest.git",
                "reference": "7761fcacf03b4d4f16e7ccb606d4879ca431fcf4"
            },
            "dist": {
                "type": "zip",
                "url": "https://api.github.com/repos/phar-io/manifest/zipball/7761fcacf03b4d4f16e7ccb606d4879ca431fcf4",
                "reference": "7761fcacf03b4d4f16e7ccb606d4879ca431fcf4",
                "shasum": ""
            },
            "require": {
                "ext-dom": "*",
                "ext-phar": "*",
                "phar-io/version": "^2.0",
                "php": "^5.6 || ^7.0"
            },
            "type": "library",
            "extra": {
                "branch-alias": {
                    "dev-master": "1.0.x-dev"
                }
            },
            "autoload": {
                "classmap": [
                    "src/"
                ]
            },
            "notification-url": "https://packagist.org/downloads/",
            "license": [
                "BSD-3-Clause"
            ],
            "authors": [
                {
                    "name": "Arne Blankerts",
                    "email": "arne@blankerts.de",
                    "role": "Developer"
                },
                {
                    "name": "Sebastian Heuer",
                    "email": "sebastian@phpeople.de",
                    "role": "Developer"
                },
                {
                    "name": "Sebastian Bergmann",
                    "email": "sebastian@phpunit.de",
                    "role": "Developer"
                }
            ],
            "description": "Component for reading phar.io manifest information from a PHP Archive (PHAR)",
            "support": {
                "issues": "https://github.com/phar-io/manifest/issues",
                "source": "https://github.com/phar-io/manifest/tree/master"
            },
            "time": "2018-07-08T19:23:20+00:00"
        },
        {
            "name": "phar-io/version",
            "version": "2.0.1",
            "source": {
                "type": "git",
                "url": "https://github.com/phar-io/version.git",
                "reference": "45a2ec53a73c70ce41d55cedef9063630abaf1b6"
            },
            "dist": {
                "type": "zip",
                "url": "https://api.github.com/repos/phar-io/version/zipball/45a2ec53a73c70ce41d55cedef9063630abaf1b6",
                "reference": "45a2ec53a73c70ce41d55cedef9063630abaf1b6",
                "shasum": ""
            },
            "require": {
                "php": "^5.6 || ^7.0"
            },
            "type": "library",
            "autoload": {
                "classmap": [
                    "src/"
                ]
            },
            "notification-url": "https://packagist.org/downloads/",
            "license": [
                "BSD-3-Clause"
            ],
            "authors": [
                {
                    "name": "Arne Blankerts",
                    "email": "arne@blankerts.de",
                    "role": "Developer"
                },
                {
                    "name": "Sebastian Heuer",
                    "email": "sebastian@phpeople.de",
                    "role": "Developer"
                },
                {
                    "name": "Sebastian Bergmann",
                    "email": "sebastian@phpunit.de",
                    "role": "Developer"
                }
            ],
            "description": "Library for handling version information and constraints",
            "support": {
                "issues": "https://github.com/phar-io/version/issues",
                "source": "https://github.com/phar-io/version/tree/master"
            },
            "time": "2018-07-08T19:19:57+00:00"
        },
        {
            "name": "php-cs-fixer/diff",
            "version": "v1.3.1",
            "source": {
                "type": "git",
                "url": "https://github.com/PHP-CS-Fixer/diff.git",
                "reference": "dbd31aeb251639ac0b9e7e29405c1441907f5759"
            },
            "dist": {
                "type": "zip",
                "url": "https://api.github.com/repos/PHP-CS-Fixer/diff/zipball/dbd31aeb251639ac0b9e7e29405c1441907f5759",
                "reference": "dbd31aeb251639ac0b9e7e29405c1441907f5759",
                "shasum": ""
            },
            "require": {
                "php": "^5.6 || ^7.0 || ^8.0"
            },
            "require-dev": {
                "phpunit/phpunit": "^5.7.23 || ^6.4.3 || ^7.0",
                "symfony/process": "^3.3"
            },
            "type": "library",
            "autoload": {
                "classmap": [
                    "src/"
                ]
            },
            "notification-url": "https://packagist.org/downloads/",
            "license": [
                "BSD-3-Clause"
            ],
            "authors": [
                {
                    "name": "Sebastian Bergmann",
                    "email": "sebastian@phpunit.de"
                },
                {
                    "name": "Kore Nordmann",
                    "email": "mail@kore-nordmann.de"
                },
                {
                    "name": "SpacePossum"
                }
            ],
            "description": "sebastian/diff v2 backport support for PHP5.6",
            "homepage": "https://github.com/PHP-CS-Fixer",
            "keywords": [
                "diff"
            ],
            "support": {
                "issues": "https://github.com/PHP-CS-Fixer/diff/issues",
                "source": "https://github.com/PHP-CS-Fixer/diff/tree/v1.3.1"
            },
            "time": "2020-10-14T08:39:05+00:00"
        },
        {
            "name": "php-webdriver/webdriver",
            "version": "1.8.2",
            "source": {
                "type": "git",
                "url": "https://github.com/php-webdriver/php-webdriver.git",
                "reference": "3308a70be084d6d7fd1ee5787b4c2e6eb4b70aab"
            },
            "dist": {
                "type": "zip",
                "url": "https://api.github.com/repos/php-webdriver/php-webdriver/zipball/3308a70be084d6d7fd1ee5787b4c2e6eb4b70aab",
                "reference": "3308a70be084d6d7fd1ee5787b4c2e6eb4b70aab",
                "shasum": ""
            },
            "require": {
                "ext-curl": "*",
                "ext-json": "*",
                "ext-zip": "*",
                "php": "^5.6 || ~7.0",
                "symfony/polyfill-mbstring": "^1.12",
                "symfony/process": "^2.8 || ^3.1 || ^4.0 || ^5.0"
            },
            "require-dev": {
                "friendsofphp/php-cs-fixer": "^2.0",
                "jakub-onderka/php-parallel-lint": "^1.0",
                "php-coveralls/php-coveralls": "^2.0",
                "php-mock/php-mock-phpunit": "^1.1",
                "phpunit/phpunit": "^5.7",
                "sebastian/environment": "^1.3.4 || ^2.0 || ^3.0",
                "sminnee/phpunit-mock-objects": "^3.4",
                "squizlabs/php_codesniffer": "^3.5",
                "symfony/var-dumper": "^3.3 || ^4.0 || ^5.0"
            },
            "suggest": {
                "ext-SimpleXML": "For Firefox profile creation"
            },
            "type": "library",
            "extra": {
                "branch-alias": {
                    "dev-master": "1.8.x-dev"
                }
            },
            "autoload": {
                "psr-4": {
                    "Facebook\\WebDriver\\": "lib/"
                },
                "files": [
                    "lib/Exception/TimeoutException.php"
                ]
            },
            "notification-url": "https://packagist.org/downloads/",
            "license": [
                "MIT"
            ],
            "description": "A PHP client for Selenium WebDriver. Previously facebook/webdriver.",
            "homepage": "https://github.com/php-webdriver/php-webdriver",
            "keywords": [
                "Chromedriver",
                "geckodriver",
                "php",
                "selenium",
                "webdriver"
            ],
            "support": {
                "issues": "https://github.com/php-webdriver/php-webdriver/issues",
                "source": "https://github.com/php-webdriver/php-webdriver/tree/1.8.2"
            },
            "time": "2020-03-04T14:40:12+00:00"
        },
        {
            "name": "phpcompatibility/php-compatibility",
            "version": "9.3.5",
            "source": {
                "type": "git",
                "url": "https://github.com/PHPCompatibility/PHPCompatibility.git",
                "reference": "9fb324479acf6f39452e0655d2429cc0d3914243"
            },
            "dist": {
                "type": "zip",
                "url": "https://api.github.com/repos/PHPCompatibility/PHPCompatibility/zipball/9fb324479acf6f39452e0655d2429cc0d3914243",
                "reference": "9fb324479acf6f39452e0655d2429cc0d3914243",
                "shasum": ""
            },
            "require": {
                "php": ">=5.3",
                "squizlabs/php_codesniffer": "^2.3 || ^3.0.2"
            },
            "conflict": {
                "squizlabs/php_codesniffer": "2.6.2"
            },
            "require-dev": {
                "phpunit/phpunit": "~4.5 || ^5.0 || ^6.0 || ^7.0"
            },
            "suggest": {
                "dealerdirect/phpcodesniffer-composer-installer": "^0.5 || This Composer plugin will sort out the PHPCS 'installed_paths' automatically.",
                "roave/security-advisories": "dev-master || Helps prevent installing dependencies with known security issues."
            },
            "type": "phpcodesniffer-standard",
            "notification-url": "https://packagist.org/downloads/",
            "license": [
                "LGPL-3.0-or-later"
            ],
            "authors": [
                {
                    "name": "Wim Godden",
                    "homepage": "https://github.com/wimg",
                    "role": "lead"
                },
                {
                    "name": "Juliette Reinders Folmer",
                    "homepage": "https://github.com/jrfnl",
                    "role": "lead"
                },
                {
                    "name": "Contributors",
                    "homepage": "https://github.com/PHPCompatibility/PHPCompatibility/graphs/contributors"
                }
            ],
            "description": "A set of sniffs for PHP_CodeSniffer that checks for PHP cross-version compatibility.",
            "homepage": "http://techblog.wimgodden.be/tag/codesniffer/",
            "keywords": [
                "compatibility",
                "phpcs",
                "standards"
            ],
            "support": {
                "issues": "https://github.com/PHPCompatibility/PHPCompatibility/issues",
                "source": "https://github.com/PHPCompatibility/PHPCompatibility"
            },
            "time": "2019-12-27T09:44:58+00:00"
        },
        {
            "name": "phpdocumentor/reflection-common",
            "version": "2.2.0",
            "source": {
                "type": "git",
                "url": "https://github.com/phpDocumentor/ReflectionCommon.git",
                "reference": "1d01c49d4ed62f25aa84a747ad35d5a16924662b"
            },
            "dist": {
                "type": "zip",
                "url": "https://api.github.com/repos/phpDocumentor/ReflectionCommon/zipball/1d01c49d4ed62f25aa84a747ad35d5a16924662b",
                "reference": "1d01c49d4ed62f25aa84a747ad35d5a16924662b",
                "shasum": ""
            },
            "require": {
                "php": "^7.2 || ^8.0"
            },
            "type": "library",
            "extra": {
                "branch-alias": {
                    "dev-2.x": "2.x-dev"
                }
            },
            "autoload": {
                "psr-4": {
                    "phpDocumentor\\Reflection\\": "src/"
                }
            },
            "notification-url": "https://packagist.org/downloads/",
            "license": [
                "MIT"
            ],
            "authors": [
                {
                    "name": "Jaap van Otterdijk",
                    "email": "opensource@ijaap.nl"
                }
            ],
            "description": "Common reflection classes used by phpdocumentor to reflect the code structure",
            "homepage": "http://www.phpdoc.org",
            "keywords": [
                "FQSEN",
                "phpDocumentor",
                "phpdoc",
                "reflection",
                "static analysis"
            ],
            "support": {
                "issues": "https://github.com/phpDocumentor/ReflectionCommon/issues",
                "source": "https://github.com/phpDocumentor/ReflectionCommon/tree/2.x"
            },
            "time": "2020-06-27T09:03:43+00:00"
        },
        {
            "name": "phpdocumentor/reflection-docblock",
            "version": "5.2.2",
            "source": {
                "type": "git",
                "url": "https://github.com/phpDocumentor/ReflectionDocBlock.git",
                "reference": "069a785b2141f5bcf49f3e353548dc1cce6df556"
            },
            "dist": {
                "type": "zip",
                "url": "https://api.github.com/repos/phpDocumentor/ReflectionDocBlock/zipball/069a785b2141f5bcf49f3e353548dc1cce6df556",
                "reference": "069a785b2141f5bcf49f3e353548dc1cce6df556",
                "shasum": ""
            },
            "require": {
                "ext-filter": "*",
                "php": "^7.2 || ^8.0",
                "phpdocumentor/reflection-common": "^2.2",
                "phpdocumentor/type-resolver": "^1.3",
                "webmozart/assert": "^1.9.1"
            },
            "require-dev": {
                "mockery/mockery": "~1.3.2"
            },
            "type": "library",
            "extra": {
                "branch-alias": {
                    "dev-master": "5.x-dev"
                }
            },
            "autoload": {
                "psr-4": {
                    "phpDocumentor\\Reflection\\": "src"
                }
            },
            "notification-url": "https://packagist.org/downloads/",
            "license": [
                "MIT"
            ],
            "authors": [
                {
                    "name": "Mike van Riel",
                    "email": "me@mikevanriel.com"
                },
                {
                    "name": "Jaap van Otterdijk",
                    "email": "account@ijaap.nl"
                }
            ],
            "description": "With this component, a library can provide support for annotations via DocBlocks or otherwise retrieve information that is embedded in a DocBlock.",
            "support": {
                "issues": "https://github.com/phpDocumentor/ReflectionDocBlock/issues",
                "source": "https://github.com/phpDocumentor/ReflectionDocBlock/tree/master"
            },
            "time": "2020-09-03T19:13:55+00:00"
        },
        {
            "name": "phpdocumentor/type-resolver",
            "version": "1.4.0",
            "source": {
                "type": "git",
                "url": "https://github.com/phpDocumentor/TypeResolver.git",
                "reference": "6a467b8989322d92aa1c8bf2bebcc6e5c2ba55c0"
            },
            "dist": {
                "type": "zip",
                "url": "https://api.github.com/repos/phpDocumentor/TypeResolver/zipball/6a467b8989322d92aa1c8bf2bebcc6e5c2ba55c0",
                "reference": "6a467b8989322d92aa1c8bf2bebcc6e5c2ba55c0",
                "shasum": ""
            },
            "require": {
                "php": "^7.2 || ^8.0",
                "phpdocumentor/reflection-common": "^2.0"
            },
            "require-dev": {
                "ext-tokenizer": "*"
            },
            "type": "library",
            "extra": {
                "branch-alias": {
                    "dev-1.x": "1.x-dev"
                }
            },
            "autoload": {
                "psr-4": {
                    "phpDocumentor\\Reflection\\": "src"
                }
            },
            "notification-url": "https://packagist.org/downloads/",
            "license": [
                "MIT"
            ],
            "authors": [
                {
                    "name": "Mike van Riel",
                    "email": "me@mikevanriel.com"
                }
            ],
            "description": "A PSR-5 based resolver of Class names, Types and Structural Element Names",
            "support": {
                "issues": "https://github.com/phpDocumentor/TypeResolver/issues",
                "source": "https://github.com/phpDocumentor/TypeResolver/tree/1.4.0"
            },
            "time": "2020-09-17T18:55:26+00:00"
        },
        {
            "name": "phpmd/phpmd",
            "version": "2.10.2",
            "source": {
                "type": "git",
                "url": "https://github.com/phpmd/phpmd.git",
                "reference": "1bc74db7cf834662d83abebae265be11bb2eec3a"
            },
            "dist": {
                "type": "zip",
                "url": "https://api.github.com/repos/phpmd/phpmd/zipball/1bc74db7cf834662d83abebae265be11bb2eec3a",
                "reference": "1bc74db7cf834662d83abebae265be11bb2eec3a",
                "shasum": ""
            },
            "require": {
                "composer/xdebug-handler": "^1.0 || ^2.0",
                "ext-xml": "*",
                "pdepend/pdepend": "^2.10.0",
                "php": ">=5.3.9"
            },
            "require-dev": {
                "easy-doc/easy-doc": "0.0.0 || ^1.3.2",
                "ext-json": "*",
                "ext-simplexml": "*",
                "gregwar/rst": "^1.0",
                "mikey179/vfsstream": "^1.6.8",
                "phpunit/phpunit": "^4.8.36 || ^5.7.27",
                "squizlabs/php_codesniffer": "^2.0"
            },
            "bin": [
                "src/bin/phpmd"
            ],
            "type": "library",
            "autoload": {
                "psr-0": {
                    "PHPMD\\": "src/main/php"
                }
            },
            "notification-url": "https://packagist.org/downloads/",
            "license": [
                "BSD-3-Clause"
            ],
            "authors": [
                {
                    "name": "Manuel Pichler",
                    "email": "github@manuel-pichler.de",
                    "homepage": "https://github.com/manuelpichler",
                    "role": "Project Founder"
                },
                {
                    "name": "Marc Würth",
                    "email": "ravage@bluewin.ch",
                    "homepage": "https://github.com/ravage84",
                    "role": "Project Maintainer"
                },
                {
                    "name": "Other contributors",
                    "homepage": "https://github.com/phpmd/phpmd/graphs/contributors",
                    "role": "Contributors"
                }
            ],
            "description": "PHPMD is a spin-off project of PHP Depend and aims to be a PHP equivalent of the well known Java tool PMD.",
            "homepage": "https://phpmd.org/",
            "keywords": [
                "mess detection",
                "mess detector",
                "pdepend",
                "phpmd",
                "pmd"
            ],
            "support": {
                "irc": "irc://irc.freenode.org/phpmd",
                "issues": "https://github.com/phpmd/phpmd/issues",
                "source": "https://github.com/phpmd/phpmd/tree/2.10.2"
            },
            "funding": [
                {
                    "url": "https://tidelift.com/funding/github/packagist/phpmd/phpmd",
                    "type": "tidelift"
                }
            ],
            "time": "2021-07-22T09:56:23+00:00"
        },
        {
            "name": "phpspec/prophecy",
            "version": "1.13.0",
            "source": {
                "type": "git",
                "url": "https://github.com/phpspec/prophecy.git",
                "reference": "be1996ed8adc35c3fd795488a653f4b518be70ea"
            },
            "dist": {
                "type": "zip",
                "url": "https://api.github.com/repos/phpspec/prophecy/zipball/be1996ed8adc35c3fd795488a653f4b518be70ea",
                "reference": "be1996ed8adc35c3fd795488a653f4b518be70ea",
                "shasum": ""
            },
            "require": {
                "doctrine/instantiator": "^1.2",
                "php": "^7.2 || ~8.0, <8.1",
                "phpdocumentor/reflection-docblock": "^5.2",
                "sebastian/comparator": "^3.0 || ^4.0",
                "sebastian/recursion-context": "^3.0 || ^4.0"
            },
            "require-dev": {
                "phpspec/phpspec": "^6.0",
                "phpunit/phpunit": "^8.0 || ^9.0"
            },
            "type": "library",
            "extra": {
                "branch-alias": {
                    "dev-master": "1.11.x-dev"
                }
            },
            "autoload": {
                "psr-4": {
                    "Prophecy\\": "src/Prophecy"
                }
            },
            "notification-url": "https://packagist.org/downloads/",
            "license": [
                "MIT"
            ],
            "authors": [
                {
                    "name": "Konstantin Kudryashov",
                    "email": "ever.zet@gmail.com",
                    "homepage": "http://everzet.com"
                },
                {
                    "name": "Marcello Duarte",
                    "email": "marcello.duarte@gmail.com"
                }
            ],
            "description": "Highly opinionated mocking framework for PHP 5.3+",
            "homepage": "https://github.com/phpspec/prophecy",
            "keywords": [
                "Double",
                "Dummy",
                "fake",
                "mock",
                "spy",
                "stub"
            ],
            "support": {
                "issues": "https://github.com/phpspec/prophecy/issues",
                "source": "https://github.com/phpspec/prophecy/tree/1.13.0"
            },
            "time": "2021-03-17T13:42:18+00:00"
        },
        {
            "name": "phpstan/phpdoc-parser",
            "version": "0.5.5",
            "source": {
                "type": "git",
                "url": "https://github.com/phpstan/phpdoc-parser.git",
                "reference": "ea0b17460ec38e20d7eb64e7ec49b5d44af5d28c"
            },
            "dist": {
                "type": "zip",
                "url": "https://api.github.com/repos/phpstan/phpdoc-parser/zipball/ea0b17460ec38e20d7eb64e7ec49b5d44af5d28c",
                "reference": "ea0b17460ec38e20d7eb64e7ec49b5d44af5d28c",
                "shasum": ""
            },
            "require": {
                "php": "^7.1 || ^8.0"
            },
            "require-dev": {
                "php-parallel-lint/php-parallel-lint": "^1.2",
                "phpstan/extension-installer": "^1.0",
                "phpstan/phpstan": "^0.12.87",
                "phpstan/phpstan-strict-rules": "^0.12.5",
                "phpunit/phpunit": "^9.5",
                "symfony/process": "^5.2"
            },
            "type": "library",
            "extra": {
                "branch-alias": {
                    "dev-master": "0.5-dev"
                }
            },
            "autoload": {
                "psr-4": {
                    "PHPStan\\PhpDocParser\\": [
                        "src/"
                    ]
                }
            },
            "notification-url": "https://packagist.org/downloads/",
            "license": [
                "MIT"
            ],
            "description": "PHPDoc parser with support for nullable, intersection and generic types",
            "support": {
                "issues": "https://github.com/phpstan/phpdoc-parser/issues",
                "source": "https://github.com/phpstan/phpdoc-parser/tree/0.5.5"
            },
            "time": "2021-06-11T13:24:46+00:00"
        },
        {
            "name": "phpstan/phpstan",
            "version": "0.12.93",
            "source": {
                "type": "git",
                "url": "https://github.com/phpstan/phpstan.git",
                "reference": "7b7602f05d340ffa418c59299f8c053ac6c3e7ea"
            },
            "dist": {
                "type": "zip",
                "url": "https://api.github.com/repos/phpstan/phpstan/zipball/7b7602f05d340ffa418c59299f8c053ac6c3e7ea",
                "reference": "7b7602f05d340ffa418c59299f8c053ac6c3e7ea",
                "shasum": ""
            },
            "require": {
                "php": "^7.1|^8.0"
            },
            "conflict": {
                "phpstan/phpstan-shim": "*"
            },
            "bin": [
                "phpstan",
                "phpstan.phar"
            ],
            "type": "library",
            "extra": {
                "branch-alias": {
                    "dev-master": "0.12-dev"
                }
            },
            "autoload": {
                "files": [
                    "bootstrap.php"
                ]
            },
            "notification-url": "https://packagist.org/downloads/",
            "license": [
                "MIT"
            ],
            "description": "PHPStan - PHP Static Analysis Tool",
            "support": {
                "issues": "https://github.com/phpstan/phpstan/issues",
                "source": "https://github.com/phpstan/phpstan/tree/0.12.93"
            },
            "funding": [
                {
                    "url": "https://github.com/ondrejmirtes",
                    "type": "github"
                },
                {
                    "url": "https://github.com/phpstan",
                    "type": "github"
                },
                {
                    "url": "https://www.patreon.com/phpstan",
                    "type": "patreon"
                },
                {
                    "url": "https://tidelift.com/funding/github/packagist/phpstan/phpstan",
                    "type": "tidelift"
                }
            ],
            "time": "2021-07-20T10:49:53+00:00"
        },
        {
            "name": "phpunit/php-code-coverage",
            "version": "8.0.2",
            "source": {
                "type": "git",
                "url": "https://github.com/sebastianbergmann/php-code-coverage.git",
                "reference": "ca6647ffddd2add025ab3f21644a441d7c146cdc"
            },
            "dist": {
                "type": "zip",
                "url": "https://api.github.com/repos/sebastianbergmann/php-code-coverage/zipball/ca6647ffddd2add025ab3f21644a441d7c146cdc",
                "reference": "ca6647ffddd2add025ab3f21644a441d7c146cdc",
                "shasum": ""
            },
            "require": {
                "ext-dom": "*",
                "ext-xmlwriter": "*",
                "php": "^7.3",
                "phpunit/php-file-iterator": "^3.0",
                "phpunit/php-text-template": "^2.0",
                "phpunit/php-token-stream": "^4.0",
                "sebastian/code-unit-reverse-lookup": "^2.0",
                "sebastian/environment": "^5.0",
                "sebastian/version": "^3.0",
                "theseer/tokenizer": "^1.1.3"
            },
            "require-dev": {
                "phpunit/phpunit": "^9.0"
            },
            "suggest": {
                "ext-pcov": "*",
                "ext-xdebug": "*"
            },
            "type": "library",
            "extra": {
                "branch-alias": {
                    "dev-master": "8.0-dev"
                }
            },
            "autoload": {
                "classmap": [
                    "src/"
                ]
            },
            "notification-url": "https://packagist.org/downloads/",
            "license": [
                "BSD-3-Clause"
            ],
            "authors": [
                {
                    "name": "Sebastian Bergmann",
                    "email": "sebastian@phpunit.de",
                    "role": "lead"
                }
            ],
            "description": "Library that provides collection, processing, and rendering functionality for PHP code coverage information.",
            "homepage": "https://github.com/sebastianbergmann/php-code-coverage",
            "keywords": [
                "coverage",
                "testing",
                "xunit"
            ],
            "support": {
                "issues": "https://github.com/sebastianbergmann/php-code-coverage/issues",
                "source": "https://github.com/sebastianbergmann/php-code-coverage/tree/8.0.2"
            },
            "funding": [
                {
                    "url": "https://github.com/sebastianbergmann",
                    "type": "github"
                }
            ],
            "time": "2020-05-23T08:02:54+00:00"
        },
        {
            "name": "phpunit/php-file-iterator",
            "version": "3.0.5",
            "source": {
                "type": "git",
                "url": "https://github.com/sebastianbergmann/php-file-iterator.git",
                "reference": "aa4be8575f26070b100fccb67faabb28f21f66f8"
            },
            "dist": {
                "type": "zip",
                "url": "https://api.github.com/repos/sebastianbergmann/php-file-iterator/zipball/aa4be8575f26070b100fccb67faabb28f21f66f8",
                "reference": "aa4be8575f26070b100fccb67faabb28f21f66f8",
                "shasum": ""
            },
            "require": {
                "php": ">=7.3"
            },
            "require-dev": {
                "phpunit/phpunit": "^9.3"
            },
            "type": "library",
            "extra": {
                "branch-alias": {
                    "dev-master": "3.0-dev"
                }
            },
            "autoload": {
                "classmap": [
                    "src/"
                ]
            },
            "notification-url": "https://packagist.org/downloads/",
            "license": [
                "BSD-3-Clause"
            ],
            "authors": [
                {
                    "name": "Sebastian Bergmann",
                    "email": "sebastian@phpunit.de",
                    "role": "lead"
                }
            ],
            "description": "FilterIterator implementation that filters files based on a list of suffixes.",
            "homepage": "https://github.com/sebastianbergmann/php-file-iterator/",
            "keywords": [
                "filesystem",
                "iterator"
            ],
            "support": {
                "issues": "https://github.com/sebastianbergmann/php-file-iterator/issues",
                "source": "https://github.com/sebastianbergmann/php-file-iterator/tree/3.0.5"
            },
            "funding": [
                {
                    "url": "https://github.com/sebastianbergmann",
                    "type": "github"
                }
            ],
            "time": "2020-09-28T05:57:25+00:00"
        },
        {
            "name": "phpunit/php-invoker",
            "version": "3.1.1",
            "source": {
                "type": "git",
                "url": "https://github.com/sebastianbergmann/php-invoker.git",
                "reference": "5a10147d0aaf65b58940a0b72f71c9ac0423cc67"
            },
            "dist": {
                "type": "zip",
                "url": "https://api.github.com/repos/sebastianbergmann/php-invoker/zipball/5a10147d0aaf65b58940a0b72f71c9ac0423cc67",
                "reference": "5a10147d0aaf65b58940a0b72f71c9ac0423cc67",
                "shasum": ""
            },
            "require": {
                "php": ">=7.3"
            },
            "require-dev": {
                "ext-pcntl": "*",
                "phpunit/phpunit": "^9.3"
            },
            "suggest": {
                "ext-pcntl": "*"
            },
            "type": "library",
            "extra": {
                "branch-alias": {
                    "dev-master": "3.1-dev"
                }
            },
            "autoload": {
                "classmap": [
                    "src/"
                ]
            },
            "notification-url": "https://packagist.org/downloads/",
            "license": [
                "BSD-3-Clause"
            ],
            "authors": [
                {
                    "name": "Sebastian Bergmann",
                    "email": "sebastian@phpunit.de",
                    "role": "lead"
                }
            ],
            "description": "Invoke callables with a timeout",
            "homepage": "https://github.com/sebastianbergmann/php-invoker/",
            "keywords": [
                "process"
            ],
            "support": {
                "issues": "https://github.com/sebastianbergmann/php-invoker/issues",
                "source": "https://github.com/sebastianbergmann/php-invoker/tree/3.1.1"
            },
            "funding": [
                {
                    "url": "https://github.com/sebastianbergmann",
                    "type": "github"
                }
            ],
            "time": "2020-09-28T05:58:55+00:00"
        },
        {
            "name": "phpunit/php-text-template",
            "version": "2.0.4",
            "source": {
                "type": "git",
                "url": "https://github.com/sebastianbergmann/php-text-template.git",
                "reference": "5da5f67fc95621df9ff4c4e5a84d6a8a2acf7c28"
            },
            "dist": {
                "type": "zip",
                "url": "https://api.github.com/repos/sebastianbergmann/php-text-template/zipball/5da5f67fc95621df9ff4c4e5a84d6a8a2acf7c28",
                "reference": "5da5f67fc95621df9ff4c4e5a84d6a8a2acf7c28",
                "shasum": ""
            },
            "require": {
                "php": ">=7.3"
            },
            "require-dev": {
                "phpunit/phpunit": "^9.3"
            },
            "type": "library",
            "extra": {
                "branch-alias": {
                    "dev-master": "2.0-dev"
                }
            },
            "autoload": {
                "classmap": [
                    "src/"
                ]
            },
            "notification-url": "https://packagist.org/downloads/",
            "license": [
                "BSD-3-Clause"
            ],
            "authors": [
                {
                    "name": "Sebastian Bergmann",
                    "email": "sebastian@phpunit.de",
                    "role": "lead"
                }
            ],
            "description": "Simple template engine.",
            "homepage": "https://github.com/sebastianbergmann/php-text-template/",
            "keywords": [
                "template"
            ],
            "support": {
                "issues": "https://github.com/sebastianbergmann/php-text-template/issues",
                "source": "https://github.com/sebastianbergmann/php-text-template/tree/2.0.4"
            },
            "funding": [
                {
                    "url": "https://github.com/sebastianbergmann",
                    "type": "github"
                }
            ],
            "time": "2020-10-26T05:33:50+00:00"
        },
        {
            "name": "phpunit/php-timer",
            "version": "5.0.3",
            "source": {
                "type": "git",
                "url": "https://github.com/sebastianbergmann/php-timer.git",
                "reference": "5a63ce20ed1b5bf577850e2c4e87f4aa902afbd2"
            },
            "dist": {
                "type": "zip",
                "url": "https://api.github.com/repos/sebastianbergmann/php-timer/zipball/5a63ce20ed1b5bf577850e2c4e87f4aa902afbd2",
                "reference": "5a63ce20ed1b5bf577850e2c4e87f4aa902afbd2",
                "shasum": ""
            },
            "require": {
                "php": ">=7.3"
            },
            "require-dev": {
                "phpunit/phpunit": "^9.3"
            },
            "type": "library",
            "extra": {
                "branch-alias": {
                    "dev-master": "5.0-dev"
                }
            },
            "autoload": {
                "classmap": [
                    "src/"
                ]
            },
            "notification-url": "https://packagist.org/downloads/",
            "license": [
                "BSD-3-Clause"
            ],
            "authors": [
                {
                    "name": "Sebastian Bergmann",
                    "email": "sebastian@phpunit.de",
                    "role": "lead"
                }
            ],
            "description": "Utility class for timing",
            "homepage": "https://github.com/sebastianbergmann/php-timer/",
            "keywords": [
                "timer"
            ],
            "support": {
                "issues": "https://github.com/sebastianbergmann/php-timer/issues",
                "source": "https://github.com/sebastianbergmann/php-timer/tree/5.0.3"
            },
            "funding": [
                {
                    "url": "https://github.com/sebastianbergmann",
                    "type": "github"
                }
            ],
            "time": "2020-10-26T13:16:10+00:00"
        },
        {
            "name": "phpunit/php-token-stream",
            "version": "4.0.4",
            "source": {
                "type": "git",
                "url": "https://github.com/sebastianbergmann/php-token-stream.git",
                "reference": "a853a0e183b9db7eed023d7933a858fa1c8d25a3"
            },
            "dist": {
                "type": "zip",
                "url": "https://api.github.com/repos/sebastianbergmann/php-token-stream/zipball/a853a0e183b9db7eed023d7933a858fa1c8d25a3",
                "reference": "a853a0e183b9db7eed023d7933a858fa1c8d25a3",
                "shasum": ""
            },
            "require": {
                "ext-tokenizer": "*",
                "php": "^7.3 || ^8.0"
            },
            "require-dev": {
                "phpunit/phpunit": "^9.0"
            },
            "type": "library",
            "extra": {
                "branch-alias": {
                    "dev-master": "4.0-dev"
                }
            },
            "autoload": {
                "classmap": [
                    "src/"
                ]
            },
            "notification-url": "https://packagist.org/downloads/",
            "license": [
                "BSD-3-Clause"
            ],
            "authors": [
                {
                    "name": "Sebastian Bergmann",
                    "email": "sebastian@phpunit.de"
                }
            ],
            "description": "Wrapper around PHP's tokenizer extension.",
            "homepage": "https://github.com/sebastianbergmann/php-token-stream/",
            "keywords": [
                "tokenizer"
            ],
            "support": {
                "issues": "https://github.com/sebastianbergmann/php-token-stream/issues",
                "source": "https://github.com/sebastianbergmann/php-token-stream/tree/master"
            },
            "funding": [
                {
                    "url": "https://github.com/sebastianbergmann",
                    "type": "github"
                }
            ],
            "abandoned": true,
            "time": "2020-08-04T08:28:15+00:00"
        },
        {
            "name": "phpunit/phpunit",
            "version": "9.2.6",
            "source": {
                "type": "git",
                "url": "https://github.com/sebastianbergmann/phpunit.git",
                "reference": "1c6a9e4312e209e659f1fce3ce88dd197c2448f6"
            },
            "dist": {
                "type": "zip",
                "url": "https://api.github.com/repos/sebastianbergmann/phpunit/zipball/1c6a9e4312e209e659f1fce3ce88dd197c2448f6",
                "reference": "1c6a9e4312e209e659f1fce3ce88dd197c2448f6",
                "shasum": ""
            },
            "require": {
                "doctrine/instantiator": "^1.3.1",
                "ext-dom": "*",
                "ext-json": "*",
                "ext-libxml": "*",
                "ext-mbstring": "*",
                "ext-xml": "*",
                "ext-xmlwriter": "*",
                "myclabs/deep-copy": "^1.9.5",
                "phar-io/manifest": "^1.0.3",
                "phar-io/version": "^2.0.1",
                "php": "^7.3",
                "phpspec/prophecy": "^1.10.3",
                "phpunit/php-code-coverage": "^8.0.2",
                "phpunit/php-file-iterator": "^3.0.3",
                "phpunit/php-invoker": "^3.0.2",
                "phpunit/php-text-template": "^2.0.2",
                "phpunit/php-timer": "^5.0.1",
                "sebastian/code-unit": "^1.0.5",
                "sebastian/comparator": "^4.0.3",
                "sebastian/diff": "^4.0.1",
                "sebastian/environment": "^5.1.2",
                "sebastian/exporter": "^4.0.2",
                "sebastian/global-state": "^4.0",
                "sebastian/object-enumerator": "^4.0.2",
                "sebastian/resource-operations": "^3.0.2",
                "sebastian/type": "^2.1.1",
                "sebastian/version": "^3.0.1"
            },
            "require-dev": {
                "ext-pdo": "*",
                "phpspec/prophecy-phpunit": "^2.0"
            },
            "suggest": {
                "ext-soap": "*",
                "ext-xdebug": "*"
            },
            "bin": [
                "phpunit"
            ],
            "type": "library",
            "extra": {
                "branch-alias": {
                    "dev-master": "9.2-dev"
                }
            },
            "autoload": {
                "classmap": [
                    "src/"
                ],
                "files": [
                    "src/Framework/Assert/Functions.php"
                ]
            },
            "notification-url": "https://packagist.org/downloads/",
            "license": [
                "BSD-3-Clause"
            ],
            "authors": [
                {
                    "name": "Sebastian Bergmann",
                    "email": "sebastian@phpunit.de",
                    "role": "lead"
                }
            ],
            "description": "The PHP Unit Testing framework.",
            "homepage": "https://phpunit.de/",
            "keywords": [
                "phpunit",
                "testing",
                "xunit"
            ],
            "support": {
                "issues": "https://github.com/sebastianbergmann/phpunit/issues",
                "source": "https://github.com/sebastianbergmann/phpunit/tree/9.2.6"
            },
            "funding": [
                {
                    "url": "https://phpunit.de/donate.html",
                    "type": "custom"
                },
                {
                    "url": "https://github.com/sebastianbergmann",
                    "type": "github"
                }
            ],
            "time": "2020-07-13T17:55:55+00:00"
        },
        {
            "name": "psr/cache",
            "version": "1.0.1",
            "source": {
                "type": "git",
                "url": "https://github.com/php-fig/cache.git",
                "reference": "d11b50ad223250cf17b86e38383413f5a6764bf8"
            },
            "dist": {
                "type": "zip",
                "url": "https://api.github.com/repos/php-fig/cache/zipball/d11b50ad223250cf17b86e38383413f5a6764bf8",
                "reference": "d11b50ad223250cf17b86e38383413f5a6764bf8",
                "shasum": ""
            },
            "require": {
                "php": ">=5.3.0"
            },
            "type": "library",
            "extra": {
                "branch-alias": {
                    "dev-master": "1.0.x-dev"
                }
            },
            "autoload": {
                "psr-4": {
                    "Psr\\Cache\\": "src/"
                }
            },
            "notification-url": "https://packagist.org/downloads/",
            "license": [
                "MIT"
            ],
            "authors": [
                {
                    "name": "PHP-FIG",
                    "homepage": "http://www.php-fig.org/"
                }
            ],
            "description": "Common interface for caching libraries",
            "keywords": [
                "cache",
                "psr",
                "psr-6"
            ],
            "support": {
                "source": "https://github.com/php-fig/cache/tree/master"
            },
            "time": "2016-08-06T20:24:11+00:00"
        },
        {
            "name": "sebastian/cli-parser",
            "version": "1.0.1",
            "source": {
                "type": "git",
                "url": "https://github.com/sebastianbergmann/cli-parser.git",
                "reference": "442e7c7e687e42adc03470c7b668bc4b2402c0b2"
            },
            "dist": {
                "type": "zip",
                "url": "https://api.github.com/repos/sebastianbergmann/cli-parser/zipball/442e7c7e687e42adc03470c7b668bc4b2402c0b2",
                "reference": "442e7c7e687e42adc03470c7b668bc4b2402c0b2",
                "shasum": ""
            },
            "require": {
                "php": ">=7.3"
            },
            "require-dev": {
                "phpunit/phpunit": "^9.3"
            },
            "type": "library",
            "extra": {
                "branch-alias": {
                    "dev-master": "1.0-dev"
                }
            },
            "autoload": {
                "classmap": [
                    "src/"
                ]
            },
            "notification-url": "https://packagist.org/downloads/",
            "license": [
                "BSD-3-Clause"
            ],
            "authors": [
                {
                    "name": "Sebastian Bergmann",
                    "email": "sebastian@phpunit.de",
                    "role": "lead"
                }
            ],
            "description": "Library for parsing CLI options",
            "homepage": "https://github.com/sebastianbergmann/cli-parser",
            "support": {
                "issues": "https://github.com/sebastianbergmann/cli-parser/issues",
                "source": "https://github.com/sebastianbergmann/cli-parser/tree/1.0.1"
            },
            "funding": [
                {
                    "url": "https://github.com/sebastianbergmann",
                    "type": "github"
                }
            ],
            "time": "2020-09-28T06:08:49+00:00"
        },
        {
            "name": "sebastian/code-unit",
            "version": "1.0.8",
            "source": {
                "type": "git",
                "url": "https://github.com/sebastianbergmann/code-unit.git",
                "reference": "1fc9f64c0927627ef78ba436c9b17d967e68e120"
            },
            "dist": {
                "type": "zip",
                "url": "https://api.github.com/repos/sebastianbergmann/code-unit/zipball/1fc9f64c0927627ef78ba436c9b17d967e68e120",
                "reference": "1fc9f64c0927627ef78ba436c9b17d967e68e120",
                "shasum": ""
            },
            "require": {
                "php": ">=7.3"
            },
            "require-dev": {
                "phpunit/phpunit": "^9.3"
            },
            "type": "library",
            "extra": {
                "branch-alias": {
                    "dev-master": "1.0-dev"
                }
            },
            "autoload": {
                "classmap": [
                    "src/"
                ]
            },
            "notification-url": "https://packagist.org/downloads/",
            "license": [
                "BSD-3-Clause"
            ],
            "authors": [
                {
                    "name": "Sebastian Bergmann",
                    "email": "sebastian@phpunit.de",
                    "role": "lead"
                }
            ],
            "description": "Collection of value objects that represent the PHP code units",
            "homepage": "https://github.com/sebastianbergmann/code-unit",
            "support": {
                "issues": "https://github.com/sebastianbergmann/code-unit/issues",
                "source": "https://github.com/sebastianbergmann/code-unit/tree/1.0.8"
            },
            "funding": [
                {
                    "url": "https://github.com/sebastianbergmann",
                    "type": "github"
                }
            ],
            "time": "2020-10-26T13:08:54+00:00"
        },
        {
            "name": "sebastian/code-unit-reverse-lookup",
            "version": "2.0.3",
            "source": {
                "type": "git",
                "url": "https://github.com/sebastianbergmann/code-unit-reverse-lookup.git",
                "reference": "ac91f01ccec49fb77bdc6fd1e548bc70f7faa3e5"
            },
            "dist": {
                "type": "zip",
                "url": "https://api.github.com/repos/sebastianbergmann/code-unit-reverse-lookup/zipball/ac91f01ccec49fb77bdc6fd1e548bc70f7faa3e5",
                "reference": "ac91f01ccec49fb77bdc6fd1e548bc70f7faa3e5",
                "shasum": ""
            },
            "require": {
                "php": ">=7.3"
            },
            "require-dev": {
                "phpunit/phpunit": "^9.3"
            },
            "type": "library",
            "extra": {
                "branch-alias": {
                    "dev-master": "2.0-dev"
                }
            },
            "autoload": {
                "classmap": [
                    "src/"
                ]
            },
            "notification-url": "https://packagist.org/downloads/",
            "license": [
                "BSD-3-Clause"
            ],
            "authors": [
                {
                    "name": "Sebastian Bergmann",
                    "email": "sebastian@phpunit.de"
                }
            ],
            "description": "Looks up which function or method a line of code belongs to",
            "homepage": "https://github.com/sebastianbergmann/code-unit-reverse-lookup/",
            "support": {
                "issues": "https://github.com/sebastianbergmann/code-unit-reverse-lookup/issues",
                "source": "https://github.com/sebastianbergmann/code-unit-reverse-lookup/tree/2.0.3"
            },
            "funding": [
                {
                    "url": "https://github.com/sebastianbergmann",
                    "type": "github"
                }
            ],
            "time": "2020-09-28T05:30:19+00:00"
        },
        {
            "name": "sebastian/comparator",
            "version": "4.0.6",
            "source": {
                "type": "git",
                "url": "https://github.com/sebastianbergmann/comparator.git",
                "reference": "55f4261989e546dc112258c7a75935a81a7ce382"
            },
            "dist": {
                "type": "zip",
                "url": "https://api.github.com/repos/sebastianbergmann/comparator/zipball/55f4261989e546dc112258c7a75935a81a7ce382",
                "reference": "55f4261989e546dc112258c7a75935a81a7ce382",
                "shasum": ""
            },
            "require": {
                "php": ">=7.3",
                "sebastian/diff": "^4.0",
                "sebastian/exporter": "^4.0"
            },
            "require-dev": {
                "phpunit/phpunit": "^9.3"
            },
            "type": "library",
            "extra": {
                "branch-alias": {
                    "dev-master": "4.0-dev"
                }
            },
            "autoload": {
                "classmap": [
                    "src/"
                ]
            },
            "notification-url": "https://packagist.org/downloads/",
            "license": [
                "BSD-3-Clause"
            ],
            "authors": [
                {
                    "name": "Sebastian Bergmann",
                    "email": "sebastian@phpunit.de"
                },
                {
                    "name": "Jeff Welch",
                    "email": "whatthejeff@gmail.com"
                },
                {
                    "name": "Volker Dusch",
                    "email": "github@wallbash.com"
                },
                {
                    "name": "Bernhard Schussek",
                    "email": "bschussek@2bepublished.at"
                }
            ],
            "description": "Provides the functionality to compare PHP values for equality",
            "homepage": "https://github.com/sebastianbergmann/comparator",
            "keywords": [
                "comparator",
                "compare",
                "equality"
            ],
            "support": {
                "issues": "https://github.com/sebastianbergmann/comparator/issues",
                "source": "https://github.com/sebastianbergmann/comparator/tree/4.0.6"
            },
            "funding": [
                {
                    "url": "https://github.com/sebastianbergmann",
                    "type": "github"
                }
            ],
            "time": "2020-10-26T15:49:45+00:00"
        },
        {
            "name": "sebastian/diff",
            "version": "4.0.4",
            "source": {
                "type": "git",
                "url": "https://github.com/sebastianbergmann/diff.git",
                "reference": "3461e3fccc7cfdfc2720be910d3bd73c69be590d"
            },
            "dist": {
                "type": "zip",
                "url": "https://api.github.com/repos/sebastianbergmann/diff/zipball/3461e3fccc7cfdfc2720be910d3bd73c69be590d",
                "reference": "3461e3fccc7cfdfc2720be910d3bd73c69be590d",
                "shasum": ""
            },
            "require": {
                "php": ">=7.3"
            },
            "require-dev": {
                "phpunit/phpunit": "^9.3",
                "symfony/process": "^4.2 || ^5"
            },
            "type": "library",
            "extra": {
                "branch-alias": {
                    "dev-master": "4.0-dev"
                }
            },
            "autoload": {
                "classmap": [
                    "src/"
                ]
            },
            "notification-url": "https://packagist.org/downloads/",
            "license": [
                "BSD-3-Clause"
            ],
            "authors": [
                {
                    "name": "Sebastian Bergmann",
                    "email": "sebastian@phpunit.de"
                },
                {
                    "name": "Kore Nordmann",
                    "email": "mail@kore-nordmann.de"
                }
            ],
            "description": "Diff implementation",
            "homepage": "https://github.com/sebastianbergmann/diff",
            "keywords": [
                "diff",
                "udiff",
                "unidiff",
                "unified diff"
            ],
            "support": {
                "issues": "https://github.com/sebastianbergmann/diff/issues",
                "source": "https://github.com/sebastianbergmann/diff/tree/4.0.4"
            },
            "funding": [
                {
                    "url": "https://github.com/sebastianbergmann",
                    "type": "github"
                }
            ],
            "time": "2020-10-26T13:10:38+00:00"
        },
        {
            "name": "sebastian/environment",
            "version": "5.1.3",
            "source": {
                "type": "git",
                "url": "https://github.com/sebastianbergmann/environment.git",
                "reference": "388b6ced16caa751030f6a69e588299fa09200ac"
            },
            "dist": {
                "type": "zip",
                "url": "https://api.github.com/repos/sebastianbergmann/environment/zipball/388b6ced16caa751030f6a69e588299fa09200ac",
                "reference": "388b6ced16caa751030f6a69e588299fa09200ac",
                "shasum": ""
            },
            "require": {
                "php": ">=7.3"
            },
            "require-dev": {
                "phpunit/phpunit": "^9.3"
            },
            "suggest": {
                "ext-posix": "*"
            },
            "type": "library",
            "extra": {
                "branch-alias": {
                    "dev-master": "5.1-dev"
                }
            },
            "autoload": {
                "classmap": [
                    "src/"
                ]
            },
            "notification-url": "https://packagist.org/downloads/",
            "license": [
                "BSD-3-Clause"
            ],
            "authors": [
                {
                    "name": "Sebastian Bergmann",
                    "email": "sebastian@phpunit.de"
                }
            ],
            "description": "Provides functionality to handle HHVM/PHP environments",
            "homepage": "http://www.github.com/sebastianbergmann/environment",
            "keywords": [
                "Xdebug",
                "environment",
                "hhvm"
            ],
            "support": {
                "issues": "https://github.com/sebastianbergmann/environment/issues",
                "source": "https://github.com/sebastianbergmann/environment/tree/5.1.3"
            },
            "funding": [
                {
                    "url": "https://github.com/sebastianbergmann",
                    "type": "github"
                }
            ],
            "time": "2020-09-28T05:52:38+00:00"
        },
        {
            "name": "sebastian/exporter",
            "version": "4.0.3",
            "source": {
                "type": "git",
                "url": "https://github.com/sebastianbergmann/exporter.git",
                "reference": "d89cc98761b8cb5a1a235a6b703ae50d34080e65"
            },
            "dist": {
                "type": "zip",
                "url": "https://api.github.com/repos/sebastianbergmann/exporter/zipball/d89cc98761b8cb5a1a235a6b703ae50d34080e65",
                "reference": "d89cc98761b8cb5a1a235a6b703ae50d34080e65",
                "shasum": ""
            },
            "require": {
                "php": ">=7.3",
                "sebastian/recursion-context": "^4.0"
            },
            "require-dev": {
                "ext-mbstring": "*",
                "phpunit/phpunit": "^9.3"
            },
            "type": "library",
            "extra": {
                "branch-alias": {
                    "dev-master": "4.0-dev"
                }
            },
            "autoload": {
                "classmap": [
                    "src/"
                ]
            },
            "notification-url": "https://packagist.org/downloads/",
            "license": [
                "BSD-3-Clause"
            ],
            "authors": [
                {
                    "name": "Sebastian Bergmann",
                    "email": "sebastian@phpunit.de"
                },
                {
                    "name": "Jeff Welch",
                    "email": "whatthejeff@gmail.com"
                },
                {
                    "name": "Volker Dusch",
                    "email": "github@wallbash.com"
                },
                {
                    "name": "Adam Harvey",
                    "email": "aharvey@php.net"
                },
                {
                    "name": "Bernhard Schussek",
                    "email": "bschussek@gmail.com"
                }
            ],
            "description": "Provides the functionality to export PHP variables for visualization",
            "homepage": "http://www.github.com/sebastianbergmann/exporter",
            "keywords": [
                "export",
                "exporter"
            ],
            "support": {
                "issues": "https://github.com/sebastianbergmann/exporter/issues",
                "source": "https://github.com/sebastianbergmann/exporter/tree/4.0.3"
            },
            "funding": [
                {
                    "url": "https://github.com/sebastianbergmann",
                    "type": "github"
                }
            ],
            "time": "2020-09-28T05:24:23+00:00"
        },
        {
            "name": "sebastian/global-state",
            "version": "4.0.0",
            "source": {
                "type": "git",
                "url": "https://github.com/sebastianbergmann/global-state.git",
                "reference": "bdb1e7c79e592b8c82cb1699be3c8743119b8a72"
            },
            "dist": {
                "type": "zip",
                "url": "https://api.github.com/repos/sebastianbergmann/global-state/zipball/bdb1e7c79e592b8c82cb1699be3c8743119b8a72",
                "reference": "bdb1e7c79e592b8c82cb1699be3c8743119b8a72",
                "shasum": ""
            },
            "require": {
                "php": "^7.3",
                "sebastian/object-reflector": "^2.0",
                "sebastian/recursion-context": "^4.0"
            },
            "require-dev": {
                "ext-dom": "*",
                "phpunit/phpunit": "^9.0"
            },
            "suggest": {
                "ext-uopz": "*"
            },
            "type": "library",
            "extra": {
                "branch-alias": {
                    "dev-master": "4.0-dev"
                }
            },
            "autoload": {
                "classmap": [
                    "src/"
                ]
            },
            "notification-url": "https://packagist.org/downloads/",
            "license": [
                "BSD-3-Clause"
            ],
            "authors": [
                {
                    "name": "Sebastian Bergmann",
                    "email": "sebastian@phpunit.de"
                }
            ],
            "description": "Snapshotting of global state",
            "homepage": "http://www.github.com/sebastianbergmann/global-state",
            "keywords": [
                "global state"
            ],
            "support": {
                "issues": "https://github.com/sebastianbergmann/global-state/issues",
                "source": "https://github.com/sebastianbergmann/global-state/tree/master"
            },
            "time": "2020-02-07T06:11:37+00:00"
        },
        {
            "name": "sebastian/object-enumerator",
            "version": "4.0.4",
            "source": {
                "type": "git",
                "url": "https://github.com/sebastianbergmann/object-enumerator.git",
                "reference": "5c9eeac41b290a3712d88851518825ad78f45c71"
            },
            "dist": {
                "type": "zip",
                "url": "https://api.github.com/repos/sebastianbergmann/object-enumerator/zipball/5c9eeac41b290a3712d88851518825ad78f45c71",
                "reference": "5c9eeac41b290a3712d88851518825ad78f45c71",
                "shasum": ""
            },
            "require": {
                "php": ">=7.3",
                "sebastian/object-reflector": "^2.0",
                "sebastian/recursion-context": "^4.0"
            },
            "require-dev": {
                "phpunit/phpunit": "^9.3"
            },
            "type": "library",
            "extra": {
                "branch-alias": {
                    "dev-master": "4.0-dev"
                }
            },
            "autoload": {
                "classmap": [
                    "src/"
                ]
            },
            "notification-url": "https://packagist.org/downloads/",
            "license": [
                "BSD-3-Clause"
            ],
            "authors": [
                {
                    "name": "Sebastian Bergmann",
                    "email": "sebastian@phpunit.de"
                }
            ],
            "description": "Traverses array structures and object graphs to enumerate all referenced objects",
            "homepage": "https://github.com/sebastianbergmann/object-enumerator/",
            "support": {
                "issues": "https://github.com/sebastianbergmann/object-enumerator/issues",
                "source": "https://github.com/sebastianbergmann/object-enumerator/tree/4.0.4"
            },
            "funding": [
                {
                    "url": "https://github.com/sebastianbergmann",
                    "type": "github"
                }
            ],
            "time": "2020-10-26T13:12:34+00:00"
        },
        {
            "name": "sebastian/object-reflector",
            "version": "2.0.4",
            "source": {
                "type": "git",
                "url": "https://github.com/sebastianbergmann/object-reflector.git",
                "reference": "b4f479ebdbf63ac605d183ece17d8d7fe49c15c7"
            },
            "dist": {
                "type": "zip",
                "url": "https://api.github.com/repos/sebastianbergmann/object-reflector/zipball/b4f479ebdbf63ac605d183ece17d8d7fe49c15c7",
                "reference": "b4f479ebdbf63ac605d183ece17d8d7fe49c15c7",
                "shasum": ""
            },
            "require": {
                "php": ">=7.3"
            },
            "require-dev": {
                "phpunit/phpunit": "^9.3"
            },
            "type": "library",
            "extra": {
                "branch-alias": {
                    "dev-master": "2.0-dev"
                }
            },
            "autoload": {
                "classmap": [
                    "src/"
                ]
            },
            "notification-url": "https://packagist.org/downloads/",
            "license": [
                "BSD-3-Clause"
            ],
            "authors": [
                {
                    "name": "Sebastian Bergmann",
                    "email": "sebastian@phpunit.de"
                }
            ],
            "description": "Allows reflection of object attributes, including inherited and non-public ones",
            "homepage": "https://github.com/sebastianbergmann/object-reflector/",
            "support": {
                "issues": "https://github.com/sebastianbergmann/object-reflector/issues",
                "source": "https://github.com/sebastianbergmann/object-reflector/tree/2.0.4"
            },
            "funding": [
                {
                    "url": "https://github.com/sebastianbergmann",
                    "type": "github"
                }
            ],
            "time": "2020-10-26T13:14:26+00:00"
        },
        {
            "name": "sebastian/phpcpd",
            "version": "6.0.3",
            "source": {
                "type": "git",
                "url": "https://github.com/sebastianbergmann/phpcpd.git",
                "reference": "f3683aa0db2e8e09287c2bb33a595b2873ea9176"
            },
            "dist": {
                "type": "zip",
                "url": "https://api.github.com/repos/sebastianbergmann/phpcpd/zipball/f3683aa0db2e8e09287c2bb33a595b2873ea9176",
                "reference": "f3683aa0db2e8e09287c2bb33a595b2873ea9176",
                "shasum": ""
            },
            "require": {
                "ext-dom": "*",
                "php": ">=7.3",
                "phpunit/php-file-iterator": "^3.0",
                "phpunit/php-timer": "^5.0",
                "sebastian/cli-parser": "^1.0",
                "sebastian/version": "^3.0"
            },
            "bin": [
                "phpcpd"
            ],
            "type": "library",
            "extra": {
                "branch-alias": {
                    "dev-master": "6.0-dev"
                }
            },
            "autoload": {
                "classmap": [
                    "src/"
                ]
            },
            "notification-url": "https://packagist.org/downloads/",
            "license": [
                "BSD-3-Clause"
            ],
            "authors": [
                {
                    "name": "Sebastian Bergmann",
                    "email": "sebastian@phpunit.de",
                    "role": "lead"
                }
            ],
            "description": "Copy/Paste Detector (CPD) for PHP code.",
            "homepage": "https://github.com/sebastianbergmann/phpcpd",
            "support": {
                "issues": "https://github.com/sebastianbergmann/phpcpd/issues",
                "source": "https://github.com/sebastianbergmann/phpcpd/tree/6.0.3"
            },
            "funding": [
                {
                    "url": "https://github.com/sebastianbergmann",
                    "type": "github"
                }
            ],
            "time": "2020-12-07T05:39:23+00:00"
        },
        {
            "name": "sebastian/recursion-context",
            "version": "4.0.4",
            "source": {
                "type": "git",
                "url": "https://github.com/sebastianbergmann/recursion-context.git",
                "reference": "cd9d8cf3c5804de4341c283ed787f099f5506172"
            },
            "dist": {
                "type": "zip",
                "url": "https://api.github.com/repos/sebastianbergmann/recursion-context/zipball/cd9d8cf3c5804de4341c283ed787f099f5506172",
                "reference": "cd9d8cf3c5804de4341c283ed787f099f5506172",
                "shasum": ""
            },
            "require": {
                "php": ">=7.3"
            },
            "require-dev": {
                "phpunit/phpunit": "^9.3"
            },
            "type": "library",
            "extra": {
                "branch-alias": {
                    "dev-master": "4.0-dev"
                }
            },
            "autoload": {
                "classmap": [
                    "src/"
                ]
            },
            "notification-url": "https://packagist.org/downloads/",
            "license": [
                "BSD-3-Clause"
            ],
            "authors": [
                {
                    "name": "Sebastian Bergmann",
                    "email": "sebastian@phpunit.de"
                },
                {
                    "name": "Jeff Welch",
                    "email": "whatthejeff@gmail.com"
                },
                {
                    "name": "Adam Harvey",
                    "email": "aharvey@php.net"
                }
            ],
            "description": "Provides functionality to recursively process PHP variables",
            "homepage": "http://www.github.com/sebastianbergmann/recursion-context",
            "support": {
                "issues": "https://github.com/sebastianbergmann/recursion-context/issues",
                "source": "https://github.com/sebastianbergmann/recursion-context/tree/4.0.4"
            },
            "funding": [
                {
                    "url": "https://github.com/sebastianbergmann",
                    "type": "github"
                }
            ],
            "time": "2020-10-26T13:17:30+00:00"
        },
        {
            "name": "sebastian/resource-operations",
            "version": "3.0.3",
            "source": {
                "type": "git",
                "url": "https://github.com/sebastianbergmann/resource-operations.git",
                "reference": "0f4443cb3a1d92ce809899753bc0d5d5a8dd19a8"
            },
            "dist": {
                "type": "zip",
                "url": "https://api.github.com/repos/sebastianbergmann/resource-operations/zipball/0f4443cb3a1d92ce809899753bc0d5d5a8dd19a8",
                "reference": "0f4443cb3a1d92ce809899753bc0d5d5a8dd19a8",
                "shasum": ""
            },
            "require": {
                "php": ">=7.3"
            },
            "require-dev": {
                "phpunit/phpunit": "^9.0"
            },
            "type": "library",
            "extra": {
                "branch-alias": {
                    "dev-master": "3.0-dev"
                }
            },
            "autoload": {
                "classmap": [
                    "src/"
                ]
            },
            "notification-url": "https://packagist.org/downloads/",
            "license": [
                "BSD-3-Clause"
            ],
            "authors": [
                {
                    "name": "Sebastian Bergmann",
                    "email": "sebastian@phpunit.de"
                }
            ],
            "description": "Provides a list of PHP built-in functions that operate on resources",
            "homepage": "https://www.github.com/sebastianbergmann/resource-operations",
            "support": {
                "issues": "https://github.com/sebastianbergmann/resource-operations/issues",
                "source": "https://github.com/sebastianbergmann/resource-operations/tree/3.0.3"
            },
            "funding": [
                {
                    "url": "https://github.com/sebastianbergmann",
                    "type": "github"
                }
            ],
            "abandoned": true,
            "time": "2020-09-28T06:45:17+00:00"
        },
        {
            "name": "sebastian/type",
            "version": "2.3.4",
            "source": {
                "type": "git",
                "url": "https://github.com/sebastianbergmann/type.git",
                "reference": "b8cd8a1c753c90bc1a0f5372170e3e489136f914"
            },
            "dist": {
                "type": "zip",
                "url": "https://api.github.com/repos/sebastianbergmann/type/zipball/b8cd8a1c753c90bc1a0f5372170e3e489136f914",
                "reference": "b8cd8a1c753c90bc1a0f5372170e3e489136f914",
                "shasum": ""
            },
            "require": {
                "php": ">=7.3"
            },
            "require-dev": {
                "phpunit/phpunit": "^9.3"
            },
            "type": "library",
            "extra": {
                "branch-alias": {
                    "dev-master": "2.3-dev"
                }
            },
            "autoload": {
                "classmap": [
                    "src/"
                ]
            },
            "notification-url": "https://packagist.org/downloads/",
            "license": [
                "BSD-3-Clause"
            ],
            "authors": [
                {
                    "name": "Sebastian Bergmann",
                    "email": "sebastian@phpunit.de",
                    "role": "lead"
                }
            ],
            "description": "Collection of value objects that represent the types of the PHP type system",
            "homepage": "https://github.com/sebastianbergmann/type",
            "support": {
                "issues": "https://github.com/sebastianbergmann/type/issues",
                "source": "https://github.com/sebastianbergmann/type/tree/2.3.4"
            },
            "funding": [
                {
                    "url": "https://github.com/sebastianbergmann",
                    "type": "github"
                }
            ],
            "time": "2021-06-15T12:49:02+00:00"
        },
        {
            "name": "sebastian/version",
            "version": "3.0.2",
            "source": {
                "type": "git",
                "url": "https://github.com/sebastianbergmann/version.git",
                "reference": "c6c1022351a901512170118436c764e473f6de8c"
            },
            "dist": {
                "type": "zip",
                "url": "https://api.github.com/repos/sebastianbergmann/version/zipball/c6c1022351a901512170118436c764e473f6de8c",
                "reference": "c6c1022351a901512170118436c764e473f6de8c",
                "shasum": ""
            },
            "require": {
                "php": ">=7.3"
            },
            "type": "library",
            "extra": {
                "branch-alias": {
                    "dev-master": "3.0-dev"
                }
            },
            "autoload": {
                "classmap": [
                    "src/"
                ]
            },
            "notification-url": "https://packagist.org/downloads/",
            "license": [
                "BSD-3-Clause"
            ],
            "authors": [
                {
                    "name": "Sebastian Bergmann",
                    "email": "sebastian@phpunit.de",
                    "role": "lead"
                }
            ],
            "description": "Library that helps with managing the version number of Git-hosted PHP projects",
            "homepage": "https://github.com/sebastianbergmann/version",
            "support": {
                "issues": "https://github.com/sebastianbergmann/version/issues",
                "source": "https://github.com/sebastianbergmann/version/tree/3.0.2"
            },
            "funding": [
                {
                    "url": "https://github.com/sebastianbergmann",
                    "type": "github"
                }
            ],
            "time": "2020-09-28T06:39:44+00:00"
        },
        {
            "name": "spomky-labs/otphp",
            "version": "v10.0.1",
            "source": {
                "type": "git",
                "url": "https://github.com/Spomky-Labs/otphp.git",
                "reference": "f44cce5a9db4b8da410215d992110482c931232f"
            },
            "dist": {
                "type": "zip",
                "url": "https://api.github.com/repos/Spomky-Labs/otphp/zipball/f44cce5a9db4b8da410215d992110482c931232f",
                "reference": "f44cce5a9db4b8da410215d992110482c931232f",
                "shasum": ""
            },
            "require": {
                "beberlei/assert": "^3.0",
                "ext-mbstring": "*",
                "paragonie/constant_time_encoding": "^2.0",
                "php": "^7.2|^8.0",
                "thecodingmachine/safe": "^0.1.14|^1.0"
            },
            "require-dev": {
                "php-coveralls/php-coveralls": "^2.0",
                "phpstan/phpstan": "^0.12",
                "phpstan/phpstan-beberlei-assert": "^0.12",
                "phpstan/phpstan-deprecation-rules": "^0.12",
                "phpstan/phpstan-phpunit": "^0.12",
                "phpstan/phpstan-strict-rules": "^0.12",
                "phpunit/phpunit": "^8.0",
                "thecodingmachine/phpstan-safe-rule": "^1.0"
            },
            "type": "library",
            "extra": {
                "branch-alias": {
                    "v10.0": "10.0.x-dev",
                    "v9.0": "9.0.x-dev",
                    "v8.3": "8.3.x-dev"
                }
            },
            "autoload": {
                "psr-4": {
                    "OTPHP\\": "src/"
                }
            },
            "notification-url": "https://packagist.org/downloads/",
            "license": [
                "MIT"
            ],
            "authors": [
                {
                    "name": "Florent Morselli",
                    "homepage": "https://github.com/Spomky"
                },
                {
                    "name": "All contributors",
                    "homepage": "https://github.com/Spomky-Labs/otphp/contributors"
                }
            ],
            "description": "A PHP library for generating one time passwords according to RFC 4226 (HOTP Algorithm) and the RFC 6238 (TOTP Algorithm) and compatible with Google Authenticator",
            "homepage": "https://github.com/Spomky-Labs/otphp",
            "keywords": [
                "FreeOTP",
                "RFC 4226",
                "RFC 6238",
                "google authenticator",
                "hotp",
                "otp",
                "totp"
            ],
            "support": {
                "issues": "https://github.com/Spomky-Labs/otphp/issues",
                "source": "https://github.com/Spomky-Labs/otphp/tree/v10.0.1"
            },
            "time": "2020-01-28T09:24:19+00:00"
        },
        {
            "name": "squizlabs/php_codesniffer",
            "version": "3.5.8",
            "source": {
                "type": "git",
                "url": "https://github.com/squizlabs/PHP_CodeSniffer.git",
                "reference": "9d583721a7157ee997f235f327de038e7ea6dac4"
            },
            "dist": {
                "type": "zip",
                "url": "https://api.github.com/repos/squizlabs/PHP_CodeSniffer/zipball/9d583721a7157ee997f235f327de038e7ea6dac4",
                "reference": "9d583721a7157ee997f235f327de038e7ea6dac4",
                "shasum": ""
            },
            "require": {
                "ext-simplexml": "*",
                "ext-tokenizer": "*",
                "ext-xmlwriter": "*",
                "php": ">=5.4.0"
            },
            "require-dev": {
                "phpunit/phpunit": "^4.0 || ^5.0 || ^6.0 || ^7.0"
            },
            "bin": [
                "bin/phpcs",
                "bin/phpcbf"
            ],
            "type": "library",
            "extra": {
                "branch-alias": {
                    "dev-master": "3.x-dev"
                }
            },
            "notification-url": "https://packagist.org/downloads/",
            "license": [
                "BSD-3-Clause"
            ],
            "authors": [
                {
                    "name": "Greg Sherwood",
                    "role": "lead"
                }
            ],
            "description": "PHP_CodeSniffer tokenizes PHP, JavaScript and CSS files and detects violations of a defined set of coding standards.",
            "homepage": "https://github.com/squizlabs/PHP_CodeSniffer",
            "keywords": [
                "phpcs",
                "standards"
            ],
            "support": {
                "issues": "https://github.com/squizlabs/PHP_CodeSniffer/issues",
                "source": "https://github.com/squizlabs/PHP_CodeSniffer",
                "wiki": "https://github.com/squizlabs/PHP_CodeSniffer/wiki"
            },
            "time": "2020-10-23T02:01:07+00:00"
        },
        {
            "name": "symfony/mime",
            "version": "v5.3.2",
            "source": {
                "type": "git",
                "url": "https://github.com/symfony/mime.git",
                "reference": "47dd7912152b82d0d4c8d9040dbc93d6232d472a"
            },
            "dist": {
                "type": "zip",
                "url": "https://api.github.com/repos/symfony/mime/zipball/47dd7912152b82d0d4c8d9040dbc93d6232d472a",
                "reference": "47dd7912152b82d0d4c8d9040dbc93d6232d472a",
                "shasum": ""
            },
            "require": {
                "php": ">=7.2.5",
                "symfony/deprecation-contracts": "^2.1",
                "symfony/polyfill-intl-idn": "^1.10",
                "symfony/polyfill-mbstring": "^1.0",
                "symfony/polyfill-php80": "^1.15"
            },
            "conflict": {
                "egulias/email-validator": "~3.0.0",
                "phpdocumentor/reflection-docblock": "<3.2.2",
                "phpdocumentor/type-resolver": "<1.4.0",
                "symfony/mailer": "<4.4"
            },
            "require-dev": {
                "egulias/email-validator": "^2.1.10|^3.1",
                "phpdocumentor/reflection-docblock": "^3.0|^4.0|^5.0",
                "symfony/dependency-injection": "^4.4|^5.0",
                "symfony/property-access": "^4.4|^5.1",
                "symfony/property-info": "^4.4|^5.1",
                "symfony/serializer": "^5.2"
            },
            "type": "library",
            "autoload": {
                "psr-4": {
                    "Symfony\\Component\\Mime\\": ""
                },
                "exclude-from-classmap": [
                    "/Tests/"
                ]
            },
            "notification-url": "https://packagist.org/downloads/",
            "license": [
                "MIT"
            ],
            "authors": [
                {
                    "name": "Fabien Potencier",
                    "email": "fabien@symfony.com"
                },
                {
                    "name": "Symfony Community",
                    "homepage": "https://symfony.com/contributors"
                }
            ],
            "description": "Allows manipulating MIME messages",
            "homepage": "https://symfony.com",
            "keywords": [
                "mime",
                "mime-type"
            ],
            "support": {
                "source": "https://github.com/symfony/mime/tree/v5.3.2"
            },
            "funding": [
                {
                    "url": "https://symfony.com/sponsor",
                    "type": "custom"
                },
                {
                    "url": "https://github.com/fabpot",
                    "type": "github"
                },
                {
                    "url": "https://tidelift.com/funding/github/packagist/symfony/symfony",
                    "type": "tidelift"
                }
            ],
            "time": "2021-06-09T10:58:01+00:00"
        },
        {
            "name": "symfony/options-resolver",
            "version": "v5.3.0",
            "source": {
                "type": "git",
                "url": "https://github.com/symfony/options-resolver.git",
                "reference": "162e886ca035869866d233a2bfef70cc28f9bbe5"
            },
            "dist": {
                "type": "zip",
                "url": "https://api.github.com/repos/symfony/options-resolver/zipball/162e886ca035869866d233a2bfef70cc28f9bbe5",
                "reference": "162e886ca035869866d233a2bfef70cc28f9bbe5",
                "shasum": ""
            },
            "require": {
                "php": ">=7.2.5",
                "symfony/deprecation-contracts": "^2.1",
                "symfony/polyfill-php73": "~1.0",
                "symfony/polyfill-php80": "^1.15"
            },
            "type": "library",
            "autoload": {
                "psr-4": {
                    "Symfony\\Component\\OptionsResolver\\": ""
                },
                "exclude-from-classmap": [
                    "/Tests/"
                ]
            },
            "notification-url": "https://packagist.org/downloads/",
            "license": [
                "MIT"
            ],
            "authors": [
                {
                    "name": "Fabien Potencier",
                    "email": "fabien@symfony.com"
                },
                {
                    "name": "Symfony Community",
                    "homepage": "https://symfony.com/contributors"
                }
            ],
            "description": "Provides an improved replacement for the array_replace PHP function",
            "homepage": "https://symfony.com",
            "keywords": [
                "config",
                "configuration",
                "options"
            ],
            "support": {
                "source": "https://github.com/symfony/options-resolver/tree/v5.3.0"
            },
            "funding": [
                {
                    "url": "https://symfony.com/sponsor",
                    "type": "custom"
                },
                {
                    "url": "https://github.com/fabpot",
                    "type": "github"
                },
                {
                    "url": "https://tidelift.com/funding/github/packagist/symfony/symfony",
                    "type": "tidelift"
                }
            ],
            "time": "2021-05-26T17:43:10+00:00"
        },
        {
            "name": "symfony/polyfill-php70",
            "version": "v1.20.0",
            "source": {
                "type": "git",
                "url": "https://github.com/symfony/polyfill-php70.git",
                "reference": "5f03a781d984aae42cebd18e7912fa80f02ee644"
            },
            "dist": {
                "type": "zip",
                "url": "https://api.github.com/repos/symfony/polyfill-php70/zipball/5f03a781d984aae42cebd18e7912fa80f02ee644",
                "reference": "5f03a781d984aae42cebd18e7912fa80f02ee644",
                "shasum": ""
            },
            "require": {
                "php": ">=7.1"
            },
            "type": "metapackage",
            "extra": {
                "branch-alias": {
                    "dev-main": "1.20-dev"
                },
                "thanks": {
                    "name": "symfony/polyfill",
                    "url": "https://github.com/symfony/polyfill"
                }
            },
            "notification-url": "https://packagist.org/downloads/",
            "license": [
                "MIT"
            ],
            "authors": [
                {
                    "name": "Nicolas Grekas",
                    "email": "p@tchwork.com"
                },
                {
                    "name": "Symfony Community",
                    "homepage": "https://symfony.com/contributors"
                }
            ],
            "description": "Symfony polyfill backporting some PHP 7.0+ features to lower PHP versions",
            "homepage": "https://symfony.com",
            "keywords": [
                "compatibility",
                "polyfill",
                "portable",
                "shim"
            ],
            "support": {
                "source": "https://github.com/symfony/polyfill-php70/tree/v1.20.0"
            },
            "funding": [
                {
                    "url": "https://symfony.com/sponsor",
                    "type": "custom"
                },
                {
                    "url": "https://github.com/fabpot",
                    "type": "github"
                },
                {
                    "url": "https://tidelift.com/funding/github/packagist/symfony/symfony",
                    "type": "tidelift"
                }
            ],
            "time": "2020-10-23T14:02:19+00:00"
        },
        {
            "name": "symfony/stopwatch",
            "version": "v5.3.0",
            "source": {
                "type": "git",
                "url": "https://github.com/symfony/stopwatch.git",
                "reference": "313d02f59d6543311865007e5ff4ace05b35ee65"
            },
            "dist": {
                "type": "zip",
                "url": "https://api.github.com/repos/symfony/stopwatch/zipball/313d02f59d6543311865007e5ff4ace05b35ee65",
                "reference": "313d02f59d6543311865007e5ff4ace05b35ee65",
                "shasum": ""
            },
            "require": {
                "php": ">=7.2.5",
                "symfony/service-contracts": "^1.0|^2"
            },
            "type": "library",
            "autoload": {
                "psr-4": {
                    "Symfony\\Component\\Stopwatch\\": ""
                },
                "exclude-from-classmap": [
                    "/Tests/"
                ]
            },
            "notification-url": "https://packagist.org/downloads/",
            "license": [
                "MIT"
            ],
            "authors": [
                {
                    "name": "Fabien Potencier",
                    "email": "fabien@symfony.com"
                },
                {
                    "name": "Symfony Community",
                    "homepage": "https://symfony.com/contributors"
                }
            ],
            "description": "Provides a way to profile code",
            "homepage": "https://symfony.com",
            "support": {
                "source": "https://github.com/symfony/stopwatch/tree/v5.3.0"
            },
            "funding": [
                {
                    "url": "https://symfony.com/sponsor",
                    "type": "custom"
                },
                {
                    "url": "https://github.com/fabpot",
                    "type": "github"
                },
                {
                    "url": "https://tidelift.com/funding/github/packagist/symfony/symfony",
                    "type": "tidelift"
                }
            ],
            "time": "2021-05-26T17:43:10+00:00"
        },
        {
            "name": "symfony/yaml",
            "version": "v5.3.3",
            "source": {
                "type": "git",
                "url": "https://github.com/symfony/yaml.git",
                "reference": "485c83a2fb5893e2ff21bf4bfc7fdf48b4967229"
            },
            "dist": {
                "type": "zip",
                "url": "https://api.github.com/repos/symfony/yaml/zipball/485c83a2fb5893e2ff21bf4bfc7fdf48b4967229",
                "reference": "485c83a2fb5893e2ff21bf4bfc7fdf48b4967229",
                "shasum": ""
            },
            "require": {
                "php": ">=7.2.5",
                "symfony/deprecation-contracts": "^2.1",
                "symfony/polyfill-ctype": "~1.8"
            },
            "conflict": {
                "symfony/console": "<4.4"
            },
            "require-dev": {
                "symfony/console": "^4.4|^5.0"
            },
            "suggest": {
                "symfony/console": "For validating YAML files using the lint command"
            },
            "bin": [
                "Resources/bin/yaml-lint"
            ],
            "type": "library",
            "autoload": {
                "psr-4": {
                    "Symfony\\Component\\Yaml\\": ""
                },
                "exclude-from-classmap": [
                    "/Tests/"
                ]
            },
            "notification-url": "https://packagist.org/downloads/",
            "license": [
                "MIT"
            ],
            "authors": [
                {
                    "name": "Fabien Potencier",
                    "email": "fabien@symfony.com"
                },
                {
                    "name": "Symfony Community",
                    "homepage": "https://symfony.com/contributors"
                }
            ],
            "description": "Loads and dumps YAML files",
            "homepage": "https://symfony.com",
            "support": {
                "source": "https://github.com/symfony/yaml/tree/v5.3.3"
            },
            "funding": [
                {
                    "url": "https://symfony.com/sponsor",
                    "type": "custom"
                },
                {
                    "url": "https://github.com/fabpot",
                    "type": "github"
                },
                {
                    "url": "https://tidelift.com/funding/github/packagist/symfony/symfony",
                    "type": "tidelift"
                }
            ],
            "time": "2021-06-24T08:13:00+00:00"
        },
        {
            "name": "theseer/tokenizer",
            "version": "1.2.0",
            "source": {
                "type": "git",
                "url": "https://github.com/theseer/tokenizer.git",
                "reference": "75a63c33a8577608444246075ea0af0d052e452a"
            },
            "dist": {
                "type": "zip",
                "url": "https://api.github.com/repos/theseer/tokenizer/zipball/75a63c33a8577608444246075ea0af0d052e452a",
                "reference": "75a63c33a8577608444246075ea0af0d052e452a",
                "shasum": ""
            },
            "require": {
                "ext-dom": "*",
                "ext-tokenizer": "*",
                "ext-xmlwriter": "*",
                "php": "^7.2 || ^8.0"
            },
            "type": "library",
            "autoload": {
                "classmap": [
                    "src/"
                ]
            },
            "notification-url": "https://packagist.org/downloads/",
            "license": [
                "BSD-3-Clause"
            ],
            "authors": [
                {
                    "name": "Arne Blankerts",
                    "email": "arne@blankerts.de",
                    "role": "Developer"
                }
            ],
            "description": "A small library for converting tokenized PHP source code into XML and potentially other formats",
            "support": {
                "issues": "https://github.com/theseer/tokenizer/issues",
                "source": "https://github.com/theseer/tokenizer/tree/master"
            },
            "funding": [
                {
                    "url": "https://github.com/theseer",
                    "type": "github"
                }
            ],
            "time": "2020-07-12T23:59:07+00:00"
        },
        {
            "name": "vlucas/phpdotenv",
            "version": "v2.6.7",
            "source": {
                "type": "git",
                "url": "https://github.com/vlucas/phpdotenv.git",
                "reference": "b786088918a884258c9e3e27405c6a4cf2ee246e"
            },
            "dist": {
                "type": "zip",
                "url": "https://api.github.com/repos/vlucas/phpdotenv/zipball/b786088918a884258c9e3e27405c6a4cf2ee246e",
                "reference": "b786088918a884258c9e3e27405c6a4cf2ee246e",
                "shasum": ""
            },
            "require": {
                "php": "^5.3.9 || ^7.0 || ^8.0",
                "symfony/polyfill-ctype": "^1.17"
            },
            "require-dev": {
                "ext-filter": "*",
                "ext-pcre": "*",
                "phpunit/phpunit": "^4.8.36 || ^5.7.27 || ^6.5.14 || ^7.5.20"
            },
            "suggest": {
                "ext-filter": "Required to use the boolean validator.",
                "ext-pcre": "Required to use most of the library."
            },
            "type": "library",
            "extra": {
                "branch-alias": {
                    "dev-master": "2.6-dev"
                }
            },
            "autoload": {
                "psr-4": {
                    "Dotenv\\": "src/"
                }
            },
            "notification-url": "https://packagist.org/downloads/",
            "license": [
                "BSD-3-Clause"
            ],
            "authors": [
                {
                    "name": "Graham Campbell",
                    "email": "graham@alt-three.com",
                    "homepage": "https://gjcampbell.co.uk/"
                },
                {
                    "name": "Vance Lucas",
                    "email": "vance@vancelucas.com",
                    "homepage": "https://vancelucas.com/"
                }
            ],
            "description": "Loads environment variables from `.env` to `getenv()`, `$_ENV` and `$_SERVER` automagically.",
            "keywords": [
                "dotenv",
                "env",
                "environment"
            ],
            "support": {
                "issues": "https://github.com/vlucas/phpdotenv/issues",
                "source": "https://github.com/vlucas/phpdotenv/tree/v2.6.7"
            },
            "funding": [
                {
                    "url": "https://github.com/GrahamCampbell",
                    "type": "github"
                },
                {
                    "url": "https://tidelift.com/funding/github/packagist/vlucas/phpdotenv",
                    "type": "tidelift"
                }
            ],
            "time": "2021-01-20T14:39:13+00:00"
        },
        {
            "name": "webmozart/assert",
            "version": "1.10.0",
            "source": {
                "type": "git",
                "url": "https://github.com/webmozarts/assert.git",
                "reference": "6964c76c7804814a842473e0c8fd15bab0f18e25"
            },
            "dist": {
                "type": "zip",
                "url": "https://api.github.com/repos/webmozarts/assert/zipball/6964c76c7804814a842473e0c8fd15bab0f18e25",
                "reference": "6964c76c7804814a842473e0c8fd15bab0f18e25",
                "shasum": ""
            },
            "require": {
                "php": "^7.2 || ^8.0",
                "symfony/polyfill-ctype": "^1.8"
            },
            "conflict": {
                "phpstan/phpstan": "<0.12.20",
                "vimeo/psalm": "<4.6.1 || 4.6.2"
            },
            "require-dev": {
                "phpunit/phpunit": "^8.5.13"
            },
            "type": "library",
            "extra": {
                "branch-alias": {
                    "dev-master": "1.10-dev"
                }
            },
            "autoload": {
                "psr-4": {
                    "Webmozart\\Assert\\": "src/"
                }
            },
            "notification-url": "https://packagist.org/downloads/",
            "license": [
                "MIT"
            ],
            "authors": [
                {
                    "name": "Bernhard Schussek",
                    "email": "bschussek@gmail.com"
                }
            ],
            "description": "Assertions to validate method input/output with nice error messages.",
            "keywords": [
                "assert",
                "check",
                "validate"
            ],
            "support": {
                "issues": "https://github.com/webmozarts/assert/issues",
                "source": "https://github.com/webmozarts/assert/tree/1.10.0"
            },
            "time": "2021-03-09T10:59:23+00:00"
        },
        {
            "name": "weew/helpers-array",
            "version": "v1.3.1",
            "source": {
                "type": "git",
                "url": "https://github.com/weew/helpers-array.git",
                "reference": "9bff63111f9765b4277750db8d276d92b3e16ed0"
            },
            "dist": {
                "type": "zip",
                "url": "https://api.github.com/repos/weew/helpers-array/zipball/9bff63111f9765b4277750db8d276d92b3e16ed0",
                "reference": "9bff63111f9765b4277750db8d276d92b3e16ed0",
                "shasum": ""
            },
            "require-dev": {
                "phpunit/phpunit": "^4.7",
                "satooshi/php-coveralls": "^0.6.1"
            },
            "type": "library",
            "autoload": {
                "files": [
                    "src/array.php"
                ]
            },
            "notification-url": "https://packagist.org/downloads/",
            "license": [
                "MIT"
            ],
            "authors": [
                {
                    "name": "Maxim Kott",
                    "email": "maximkott@gmail.com"
                }
            ],
            "description": "Useful collection of php array helpers.",
            "support": {
                "issues": "https://github.com/weew/helpers-array/issues",
                "source": "https://github.com/weew/helpers-array/tree/master"
            },
            "time": "2016-07-21T11:18:01+00:00"
        }
    ],
    "aliases": [],
    "minimum-stability": "stable",
    "stability-flags": [],
    "prefer-stable": true,
    "prefer-lowest": false,
    "platform": {
        "php": "~7.3.0||~7.4.0",
        "ext-bcmath": "*",
        "ext-ctype": "*",
        "ext-curl": "*",
        "ext-dom": "*",
        "ext-gd": "*",
        "ext-hash": "*",
        "ext-iconv": "*",
        "ext-intl": "*",
        "ext-mbstring": "*",
        "ext-openssl": "*",
        "ext-pdo_mysql": "*",
        "ext-simplexml": "*",
        "ext-soap": "*",
        "ext-sodium": "*",
        "ext-xsl": "*",
        "ext-zip": "*",
        "lib-libxml": "*"
    },
    "platform-dev": [],
    "plugin-api-version": "2.0.0"
}<|MERGE_RESOLUTION|>--- conflicted
+++ resolved
@@ -4,11 +4,7 @@
         "Read more about it at https://getcomposer.org/doc/01-basic-usage.md#installing-dependencies",
         "This file is @generated automatically"
     ],
-<<<<<<< HEAD
-    "content-hash": "9a028cc2932bab5beb1976986a65a408",
-=======
     "content-hash": "c8d060461b085d0a1acfbb10feeaa73e",
->>>>>>> 24012b6d
     "packages": [
         {
             "name": "aws/aws-sdk-php",
@@ -800,32 +796,35 @@
         },
         {
             "name": "elasticsearch/elasticsearch",
-            "version": "v7.13.1",
+            "version": "v7.11.0",
             "source": {
                 "type": "git",
                 "url": "https://github.com/elastic/elasticsearch-php.git",
-                "reference": "45e17adacd3319958d6135e4ee3a21dbbe36a24b"
-            },
-            "dist": {
-                "type": "zip",
-                "url": "https://api.github.com/repos/elastic/elasticsearch-php/zipball/45e17adacd3319958d6135e4ee3a21dbbe36a24b",
-                "reference": "45e17adacd3319958d6135e4ee3a21dbbe36a24b",
+                "reference": "277cd5e182827c59c23e146a836a30470c0f879d"
+            },
+            "dist": {
+                "type": "zip",
+                "url": "https://api.github.com/repos/elastic/elasticsearch-php/zipball/277cd5e182827c59c23e146a836a30470c0f879d",
+                "reference": "277cd5e182827c59c23e146a836a30470c0f879d",
                 "shasum": ""
             },
             "require": {
                 "ext-json": ">=1.3.7",
                 "ezimuel/ringphp": "^1.1.2",
-                "php": "^7.3 || ^8.0",
+                "php": "^7.1 || ^8.0",
                 "psr/log": "~1.0"
             },
             "require-dev": {
+                "cpliakas/git-wrapper": "~2.0 || ~3.0",
+                "doctrine/inflector": "^1.3",
                 "ext-yaml": "*",
                 "ext-zip": "*",
                 "mockery/mockery": "^1.2",
                 "phpstan/phpstan": "^0.12",
-                "phpunit/phpunit": "^9.3",
+                "phpunit/phpunit": "^7.5 || ^8.5 || ^9.3",
                 "squizlabs/php_codesniffer": "^3.4",
-                "symfony/finder": "~4.0"
+                "symfony/finder": "~4.0",
+                "symfony/yaml": "~4.0"
             },
             "suggest": {
                 "ext-curl": "*",
@@ -860,15 +859,9 @@
             ],
             "support": {
                 "issues": "https://github.com/elastic/elasticsearch-php/issues",
-<<<<<<< HEAD
-                "source": "https://github.com/elastic/elasticsearch-php/tree/v7.13.1"
-            },
-            "time": "2021-06-15T18:36:52+00:00"
-=======
                 "source": "https://github.com/elastic/elasticsearch-php/tree/v7.11.0"
             },
             "time": "2021-02-11T11:04:51+00:00"
->>>>>>> 24012b6d
         },
         {
             "name": "ezimuel/guzzlestreams",
