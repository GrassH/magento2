--- conflicted
+++ resolved
@@ -4,13 +4,8 @@
         "Read more about it at https://getcomposer.org/doc/01-basic-usage.md#composer-lock-the-lock-file",
         "This file is @generated automatically"
     ],
-<<<<<<< HEAD
-    "hash": "e447a3cde1c69182cd539976df5284d2",
-    "content-hash": "77f475ee4b3a11984e7cebfd321a1081",
-=======
-    "hash": "0d43c2433a233cc53691422c767682a4",
-    "content-hash": "30be9134c8762409332b13ecdb12098d",
->>>>>>> 17548526
+    "hash": "9b461c73cd2e4f9b44405f2661f9d04b",
+    "content-hash": "2371141b038d4d1fb3753d78db86fa26",
     "packages": [
         {
             "name": "braintree/braintree_php",
