{
    "_readme": [
        "This file locks the dependencies of your project to a known state",
        "Read more about it at http://getcomposer.org/doc/01-basic-usage.md#composer-lock-the-lock-file",
        "This file is @generated automatically"
    ],
<<<<<<< HEAD
    "hash": "259def4033743cf851e7425c9e86e1f0",
=======
    "hash": "8633d753763a17a13717a8380e3cb46b",
>>>>>>> cc0464fc
    "packages": [
        {
            "name": "composer/composer",
            "version": "1.0.0-alpha8",
            "source": {
                "type": "git",
                "url": "https://github.com/composer/composer.git",
                "reference": "1eb1df44a97fb2daca1bb8b007f3bee012f0aa46"
            },
            "dist": {
                "type": "zip",
                "url": "https://api.github.com/repos/composer/composer/zipball/1eb1df44a97fb2daca1bb8b007f3bee012f0aa46",
                "reference": "1eb1df44a97fb2daca1bb8b007f3bee012f0aa46",
                "shasum": ""
            },
            "require": {
                "justinrainbow/json-schema": "1.1.*",
                "php": ">=5.3.2",
                "seld/jsonlint": "1.*",
                "symfony/console": "~2.3",
                "symfony/finder": "~2.2",
                "symfony/process": "~2.1"
            },
            "require-dev": {
                "phpunit/phpunit": "~3.7.10"
            },
            "suggest": {
                "ext-openssl": "Enabling the openssl extension allows you to access https URLs for repositories and packages",
                "ext-zip": "Enabling the zip extension allows you to unzip archives, and allows gzip compression of all internet traffic"
            },
            "bin": [
                "bin/composer"
            ],
            "type": "library",
            "extra": {
                "branch-alias": {
                    "dev-master": "1.0-dev"
                }
            },
            "autoload": {
                "psr-0": {
                    "Composer": "src/"
                }
            },
            "notification-url": "https://packagist.org/downloads/",
            "license": [
                "MIT"
            ],
            "authors": [
                {
                    "name": "Jordi Boggiano",
                    "email": "j.boggiano@seld.be",
                    "homepage": "http://seld.be",
                    "role": "Developer"
                },
                {
                    "name": "Nils Adermann",
                    "email": "naderman@naderman.de",
                    "homepage": "http://www.naderman.de",
                    "role": "Developer"
                }
            ],
            "description": "Dependency Manager",
            "homepage": "http://getcomposer.org/",
            "keywords": [
                "autoload",
                "dependency",
                "package"
            ],
            "time": "2014-01-06 18:39:59"
        },
        {
            "name": "justinrainbow/json-schema",
            "version": "1.1.0",
            "source": {
                "type": "git",
                "url": "https://github.com/justinrainbow/json-schema.git",
                "reference": "05ff6d8d79fe3ad190b0663d80d3f9deee79416c"
            },
            "dist": {
                "type": "zip",
                "url": "https://api.github.com/repos/justinrainbow/json-schema/zipball/05ff6d8d79fe3ad190b0663d80d3f9deee79416c",
                "reference": "05ff6d8d79fe3ad190b0663d80d3f9deee79416c",
                "shasum": ""
            },
            "require": {
                "php": ">=5.3.0"
            },
            "type": "library",
            "autoload": {
                "psr-0": {
                    "JsonSchema": "src/"
                }
            },
            "notification-url": "https://packagist.org/downloads/",
            "license": [
                "NewBSD"
            ],
            "authors": [
                {
                    "name": "Igor Wiedler",
                    "email": "igor@wiedler.ch",
                    "homepage": "http://wiedler.ch/igor/"
                },
                {
                    "name": "Bruno Prieto Reis",
                    "email": "bruno.p.reis@gmail.com"
                },
                {
                    "name": "Justin Rainbow",
                    "email": "justin.rainbow@gmail.com"
                },
                {
                    "name": "Robert Schönthal",
                    "email": "robert.schoenthal@gmail.com",
                    "homepage": "http://digitalkaoz.net"
                }
            ],
            "description": "A library to validate a json schema.",
            "homepage": "https://github.com/justinrainbow/json-schema",
            "keywords": [
                "json",
                "schema"
            ],
            "time": "2012-01-03 00:33:17"
        },
        {
            "name": "magento/magento-composer-installer",
            "version": "0.1.4",
            "source": {
                "type": "git",
                "url": "https://github.com/magento/magento-composer-installer.git",
                "reference": "7f03451f71e55d52c2bb07325d56a4e6df322f30"
            },
            "dist": {
                "type": "zip",
                "url": "https://api.github.com/repos/magento/magento-composer-installer/zipball/7f03451f71e55d52c2bb07325d56a4e6df322f30",
                "reference": "7f03451f71e55d52c2bb07325d56a4e6df322f30",
                "shasum": ""
            },
            "require": {
                "composer-plugin-api": "1.0.0"
            },
            "require-dev": {
                "composer/composer": "*@dev",
                "firegento/phpcs": "dev-patch-1",
                "mikey179/vfsstream": "*",
                "phpunit/phpunit": "*",
                "phpunit/phpunit-mock-objects": "dev-master",
                "squizlabs/php_codesniffer": "1.4.7",
                "symfony/process": "*"
            },
            "type": "composer-plugin",
            "extra": {
                "composer-command-registry": [
                    "MagentoHackathon\\Composer\\Magento\\Command\\DeployCommand"
                ],
                "class": "MagentoHackathon\\Composer\\Magento\\Plugin"
            },
            "autoload": {
                "psr-0": {
                    "MagentoHackathon\\Composer\\Magento": "src/"
                }
            },
            "notification-url": "https://packagist.org/downloads/",
            "license": [
                "OSL-3.0"
            ],
            "authors": [
                {
                    "name": "Vinai Kopp",
                    "email": "vinai@netzarbeiter.com"
                },
                {
                    "name": "Daniel Fahlke aka Flyingmana",
                    "email": "flyingmana@googlemail.com"
                },
                {
                    "name": "Jörg Weller",
                    "email": "weller@flagbit.de"
                },
                {
                    "name": "Karl Spies",
                    "email": "karl.spies@gmx.net"
                },
                {
                    "name": "Tobias Vogt",
                    "email": "tobi@webguys.de"
                },
                {
                    "name": "David Fuhr",
                    "email": "fuhr@flagbit.de"
                }
            ],
            "description": "Composer installer for Magento modules",
            "homepage": "https://github.com/magento/magento-composer-installer",
            "keywords": [
                "composer-installer",
                "magento"
            ],
            "time": "2015-03-05 21:40:30"
        },
        {
            "name": "magento/zendframework1",
            "version": "1.12.10",
            "source": {
                "type": "git",
                "url": "https://github.com/magento/zf1.git",
                "reference": "d1e5cd8c9f83229bcdd9bb485c3ce25259c77884"
            },
            "dist": {
                "type": "zip",
                "url": "https://api.github.com/repos/magento/zf1/zipball/d1e5cd8c9f83229bcdd9bb485c3ce25259c77884",
                "reference": "d1e5cd8c9f83229bcdd9bb485c3ce25259c77884",
                "shasum": ""
            },
            "require": {
                "php": ">=5.2.11"
            },
            "require-dev": {
                "phpunit/dbunit": "1.3.*",
                "phpunit/phpunit": "3.7.*"
            },
            "type": "library",
            "extra": {
                "branch-alias": {
                    "dev-master": "1.12.x-dev"
                }
            },
            "autoload": {
                "psr-0": {
                    "Zend_": "library/"
                }
            },
            "notification-url": "https://packagist.org/downloads/",
            "include-path": [
                "library/"
            ],
            "license": [
                "BSD-3-Clause"
            ],
            "description": "Magento Zend Framework 1",
            "homepage": "http://framework.zend.com/",
            "keywords": [
                "ZF1",
                "framework"
            ],
            "time": "2015-02-06 17:25:45"
        },
        {
            "name": "monolog/monolog",
            "version": "1.11.0",
            "source": {
                "type": "git",
                "url": "https://github.com/Seldaek/monolog.git",
                "reference": "ec3961874c43840e96da3a8a1ed20d8c73d7e5aa"
            },
            "dist": {
                "type": "zip",
                "url": "https://api.github.com/repos/Seldaek/monolog/zipball/ec3961874c43840e96da3a8a1ed20d8c73d7e5aa",
                "reference": "ec3961874c43840e96da3a8a1ed20d8c73d7e5aa",
                "shasum": ""
            },
            "require": {
                "php": ">=5.3.0",
                "psr/log": "~1.0"
            },
            "provide": {
                "psr/log-implementation": "1.0.0"
            },
            "require-dev": {
                "aws/aws-sdk-php": "~2.4, >2.4.8",
                "doctrine/couchdb": "~1.0@dev",
                "graylog2/gelf-php": "~1.0",
                "phpunit/phpunit": "~3.7.0",
                "raven/raven": "~0.5",
                "ruflin/elastica": "0.90.*",
                "videlalvaro/php-amqplib": "~2.4"
            },
            "suggest": {
                "aws/aws-sdk-php": "Allow sending log messages to AWS services like DynamoDB",
                "doctrine/couchdb": "Allow sending log messages to a CouchDB server",
                "ext-amqp": "Allow sending log messages to an AMQP server (1.0+ required)",
                "ext-mongo": "Allow sending log messages to a MongoDB server",
                "graylog2/gelf-php": "Allow sending log messages to a GrayLog2 server",
                "raven/raven": "Allow sending log messages to a Sentry server",
                "rollbar/rollbar": "Allow sending log messages to Rollbar",
                "ruflin/elastica": "Allow sending log messages to an Elastic Search server",
                "videlalvaro/php-amqplib": "Allow sending log messages to an AMQP server using php-amqplib"
            },
            "type": "library",
            "extra": {
                "branch-alias": {
                    "dev-master": "1.11.x-dev"
                }
            },
            "autoload": {
                "psr-4": {
                    "Monolog\\": "src/Monolog"
                }
            },
            "notification-url": "https://packagist.org/downloads/",
            "license": [
                "MIT"
            ],
            "authors": [
                {
                    "name": "Jordi Boggiano",
                    "email": "j.boggiano@seld.be",
                    "homepage": "http://seld.be"
                }
            ],
            "description": "Sends your logs to files, sockets, inboxes, databases and various web services",
            "homepage": "http://github.com/Seldaek/monolog",
            "keywords": [
                "log",
                "logging",
                "psr-3"
            ],
            "time": "2014-09-30 13:30:58"
        },
        {
            "name": "oyejorge/less.php",
            "version": "v1.7.0.3",
            "source": {
                "type": "git",
                "url": "https://github.com/oyejorge/less.php.git",
                "reference": "6e08ecb07e6f6d9170c23e8744c58fdd822ad0de"
            },
            "dist": {
                "type": "zip",
                "url": "https://api.github.com/repos/oyejorge/less.php/zipball/6e08ecb07e6f6d9170c23e8744c58fdd822ad0de",
                "reference": "6e08ecb07e6f6d9170c23e8744c58fdd822ad0de",
                "shasum": ""
            },
            "require": {
                "php": ">=5.2"
            },
            "bin": [
                "bin/lessc"
            ],
            "type": "library",
            "autoload": {
                "psr-0": {
                    "Less": "lib/"
                },
                "classmap": [
                    "lessc.inc.php"
                ]
            },
            "notification-url": "https://packagist.org/downloads/",
            "license": [
                "Apache-2.0"
            ],
            "authors": [
                {
                    "name": "Matt Agar",
                    "homepage": "https://github.com/agar"
                },
                {
                    "name": "Martin Jantošovič",
                    "homepage": "https://github.com/Mordred"
                },
                {
                    "name": "Josh Schmidt",
                    "homepage": "https://github.com/oyejorge"
                }
            ],
            "description": "PHP port of the Javascript version of LESS http://lesscss.org",
            "homepage": "http://lessphp.gpeasy.com",
            "keywords": [
                "css",
                "less",
                "less.js",
                "lesscss",
                "php",
                "stylesheet"
            ],
            "time": "2015-03-10 18:12:59"
        },
        {
            "name": "psr/log",
            "version": "1.0.0",
            "source": {
                "type": "git",
                "url": "https://github.com/php-fig/log.git",
                "reference": "fe0936ee26643249e916849d48e3a51d5f5e278b"
            },
            "dist": {
                "type": "zip",
                "url": "https://api.github.com/repos/php-fig/log/zipball/fe0936ee26643249e916849d48e3a51d5f5e278b",
                "reference": "fe0936ee26643249e916849d48e3a51d5f5e278b",
                "shasum": ""
            },
            "type": "library",
            "autoload": {
                "psr-0": {
                    "Psr\\Log\\": ""
                }
            },
            "notification-url": "https://packagist.org/downloads/",
            "license": [
                "MIT"
            ],
            "authors": [
                {
                    "name": "PHP-FIG",
                    "homepage": "http://www.php-fig.org/"
                }
            ],
            "description": "Common interface for logging libraries",
            "keywords": [
                "log",
                "psr",
                "psr-3"
            ],
            "time": "2012-12-21 11:40:51"
        },
        {
            "name": "seld/jsonlint",
            "version": "1.3.1",
            "source": {
                "type": "git",
                "url": "https://github.com/Seldaek/jsonlint.git",
                "reference": "863ae85c6d3ef60ca49cb12bd051c4a0648c40c4"
            },
            "dist": {
                "type": "zip",
                "url": "https://api.github.com/repos/Seldaek/jsonlint/zipball/863ae85c6d3ef60ca49cb12bd051c4a0648c40c4",
                "reference": "863ae85c6d3ef60ca49cb12bd051c4a0648c40c4",
                "shasum": ""
            },
            "require": {
                "php": ">=5.3.0"
            },
            "bin": [
                "bin/jsonlint"
            ],
            "type": "library",
            "autoload": {
                "psr-4": {
                    "Seld\\JsonLint\\": "src/Seld/JsonLint/"
                }
            },
            "notification-url": "https://packagist.org/downloads/",
            "license": [
                "MIT"
            ],
            "authors": [
                {
                    "name": "Jordi Boggiano",
                    "email": "j.boggiano@seld.be",
                    "homepage": "http://seld.be"
                }
            ],
            "description": "JSON Linter",
            "keywords": [
                "json",
                "linter",
                "parser",
                "validator"
            ],
            "time": "2015-01-04 21:18:15"
        },
        {
            "name": "symfony/console",
            "version": "v2.6.4",
            "target-dir": "Symfony/Component/Console",
            "source": {
                "type": "git",
                "url": "https://github.com/symfony/Console.git",
                "reference": "e44154bfe3e41e8267d7a3794cd9da9a51cfac34"
            },
            "dist": {
                "type": "zip",
                "url": "https://api.github.com/repos/symfony/Console/zipball/e44154bfe3e41e8267d7a3794cd9da9a51cfac34",
                "reference": "e44154bfe3e41e8267d7a3794cd9da9a51cfac34",
                "shasum": ""
            },
            "require": {
                "php": ">=5.3.3"
            },
            "require-dev": {
                "psr/log": "~1.0",
                "symfony/event-dispatcher": "~2.1",
                "symfony/process": "~2.1"
            },
            "suggest": {
                "psr/log": "For using the console logger",
                "symfony/event-dispatcher": "",
                "symfony/process": ""
            },
            "type": "library",
            "extra": {
                "branch-alias": {
                    "dev-master": "2.6-dev"
                }
            },
            "autoload": {
                "psr-0": {
                    "Symfony\\Component\\Console\\": ""
                }
            },
            "notification-url": "https://packagist.org/downloads/",
            "license": [
                "MIT"
            ],
            "authors": [
                {
                    "name": "Symfony Community",
                    "homepage": "http://symfony.com/contributors"
                },
                {
                    "name": "Fabien Potencier",
                    "email": "fabien@symfony.com"
                }
            ],
            "description": "Symfony Console Component",
            "homepage": "http://symfony.com",
            "time": "2015-01-25 04:39:26"
        },
        {
            "name": "symfony/finder",
            "version": "v2.6.4",
            "target-dir": "Symfony/Component/Finder",
            "source": {
                "type": "git",
                "url": "https://github.com/symfony/Finder.git",
                "reference": "16513333bca64186c01609961a2bb1b95b5e1355"
            },
            "dist": {
                "type": "zip",
                "url": "https://api.github.com/repos/symfony/Finder/zipball/16513333bca64186c01609961a2bb1b95b5e1355",
                "reference": "16513333bca64186c01609961a2bb1b95b5e1355",
                "shasum": ""
            },
            "require": {
                "php": ">=5.3.3"
            },
            "type": "library",
            "extra": {
                "branch-alias": {
                    "dev-master": "2.6-dev"
                }
            },
            "autoload": {
                "psr-0": {
                    "Symfony\\Component\\Finder\\": ""
                }
            },
            "notification-url": "https://packagist.org/downloads/",
            "license": [
                "MIT"
            ],
            "authors": [
                {
                    "name": "Symfony Community",
                    "homepage": "http://symfony.com/contributors"
                },
                {
                    "name": "Fabien Potencier",
                    "email": "fabien@symfony.com"
                }
            ],
            "description": "Symfony Finder Component",
            "homepage": "http://symfony.com",
            "time": "2015-01-03 08:01:59"
        },
        {
            "name": "symfony/process",
            "version": "v2.6.4",
            "target-dir": "Symfony/Component/Process",
            "source": {
                "type": "git",
                "url": "https://github.com/symfony/Process.git",
                "reference": "ecfc23e89d9967999fa5f60a1e9af7384396e9ae"
            },
            "dist": {
                "type": "zip",
                "url": "https://api.github.com/repos/symfony/Process/zipball/ecfc23e89d9967999fa5f60a1e9af7384396e9ae",
                "reference": "ecfc23e89d9967999fa5f60a1e9af7384396e9ae",
                "shasum": ""
            },
            "require": {
                "php": ">=5.3.3"
            },
            "type": "library",
            "extra": {
                "branch-alias": {
                    "dev-master": "2.6-dev"
                }
            },
            "autoload": {
                "psr-0": {
                    "Symfony\\Component\\Process\\": ""
                }
            },
            "notification-url": "https://packagist.org/downloads/",
            "license": [
                "MIT"
            ],
            "authors": [
                {
                    "name": "Symfony Community",
                    "homepage": "http://symfony.com/contributors"
                },
                {
                    "name": "Fabien Potencier",
                    "email": "fabien@symfony.com"
                }
            ],
            "description": "Symfony Process Component",
            "homepage": "http://symfony.com",
            "time": "2015-01-25 04:39:26"
        },
        {
            "name": "tubalmartin/cssmin",
            "version": "v2.4.8-p4",
            "source": {
                "type": "git",
                "url": "https://github.com/tubalmartin/YUI-CSS-compressor-PHP-port.git",
                "reference": "fe84d71e8420243544c0ce3bd0f5d7c1936b0f90"
            },
            "dist": {
                "type": "zip",
                "url": "https://api.github.com/repos/tubalmartin/YUI-CSS-compressor-PHP-port/zipball/fe84d71e8420243544c0ce3bd0f5d7c1936b0f90",
                "reference": "fe84d71e8420243544c0ce3bd0f5d7c1936b0f90",
                "shasum": ""
            },
            "require": {
                "php": ">=5.0.0"
            },
            "type": "library",
            "autoload": {
                "classmap": [
                    "cssmin.php"
                ]
            },
            "notification-url": "https://packagist.org/downloads/",
            "license": [
                "BSD-3-Clause"
            ],
            "authors": [
                {
                    "name": "Túbal Martín",
                    "homepage": "http://tubalmartin.me/"
                }
            ],
            "description": "A PHP port of the YUI CSS compressor",
            "homepage": "https://github.com/tubalmartin/YUI-CSS-compressor-PHP-port",
            "keywords": [
                "compress",
                "compressor",
                "css",
                "minify",
                "yui"
            ],
            "time": "2014-09-22 08:08:50"
        },
        {
            "name": "zendframework/zend-code",
            "version": "2.3.1",
            "target-dir": "Zend/Code",
            "source": {
                "type": "git",
                "url": "https://github.com/zendframework/Component_ZendCode.git",
                "reference": "3e7cc92f946c23fb28959457fa0608c5eba29ed8"
            },
            "dist": {
                "type": "zip",
                "url": "https://api.github.com/repos/zendframework/Component_ZendCode/zipball/3e7cc92f946c23fb28959457fa0608c5eba29ed8",
                "reference": "3e7cc92f946c23fb28959457fa0608c5eba29ed8",
                "shasum": ""
            },
            "require": {
                "php": ">=5.3.23",
                "zendframework/zend-eventmanager": "self.version"
            },
            "require-dev": {
                "doctrine/common": ">=2.1",
                "zendframework/zend-stdlib": "self.version"
            },
            "suggest": {
                "doctrine/common": "Doctrine\\Common >=2.1 for annotation features",
                "zendframework/zend-stdlib": "Zend\\Stdlib component"
            },
            "type": "library",
            "extra": {
                "branch-alias": {
                    "dev-master": "2.3-dev",
                    "dev-develop": "2.4-dev"
                }
            },
            "autoload": {
                "psr-0": {
                    "Zend\\Code\\": ""
                }
            },
            "notification-url": "https://packagist.org/downloads/",
            "license": [
                "BSD-3-Clause"
            ],
            "description": "provides facilities to generate arbitrary code using an object oriented interface",
            "keywords": [
                "code",
                "zf2"
            ],
            "time": "2014-04-15 15:28:49"
        },
        {
            "name": "zendframework/zend-config",
            "version": "2.3.1",
            "target-dir": "Zend/Config",
            "source": {
                "type": "git",
                "url": "https://github.com/zendframework/Component_ZendConfig.git",
                "reference": "61b81c6ea60c1947e13b4effbfffcd9bb59c2180"
            },
            "dist": {
                "type": "zip",
                "url": "https://api.github.com/repos/zendframework/Component_ZendConfig/zipball/61b81c6ea60c1947e13b4effbfffcd9bb59c2180",
                "reference": "61b81c6ea60c1947e13b4effbfffcd9bb59c2180",
                "shasum": ""
            },
            "require": {
                "php": ">=5.3.23",
                "zendframework/zend-stdlib": "self.version"
            },
            "require-dev": {
                "zendframework/zend-filter": "self.version",
                "zendframework/zend-i18n": "self.version",
                "zendframework/zend-json": "self.version",
                "zendframework/zend-servicemanager": "self.version"
            },
            "suggest": {
                "zendframework/zend-filter": "Zend\\Filter component",
                "zendframework/zend-i18n": "Zend\\I18n component",
                "zendframework/zend-json": "Zend\\Json to use the Json reader or writer classes",
                "zendframework/zend-servicemanager": "Zend\\ServiceManager for use with the Config Factory to retrieve reader and writer instances"
            },
            "type": "library",
            "extra": {
                "branch-alias": {
                    "dev-master": "2.3-dev",
                    "dev-develop": "2.4-dev"
                }
            },
            "autoload": {
                "psr-0": {
                    "Zend\\Config\\": ""
                }
            },
            "notification-url": "https://packagist.org/downloads/",
            "license": [
                "BSD-3-Clause"
            ],
            "description": "provides a nested object property based user interface for accessing this configuration data within application code",
            "keywords": [
                "config",
                "zf2"
            ],
            "time": "2014-04-15 15:29:04"
        },
        {
            "name": "zendframework/zend-console",
            "version": "2.3.1",
            "target-dir": "Zend/Console",
            "source": {
                "type": "git",
                "url": "https://github.com/zendframework/Component_ZendConsole.git",
                "reference": "6720a94d30272eefe10bef4801cc41a027530b1c"
            },
            "dist": {
                "type": "zip",
                "url": "https://api.github.com/repos/zendframework/Component_ZendConsole/zipball/6720a94d30272eefe10bef4801cc41a027530b1c",
                "reference": "6720a94d30272eefe10bef4801cc41a027530b1c",
                "shasum": ""
            },
            "require": {
                "php": ">=5.3.23",
                "zendframework/zend-stdlib": "self.version"
            },
            "type": "library",
            "extra": {
                "branch-alias": {
                    "dev-master": "2.3-dev",
                    "dev-develop": "2.4-dev"
                }
            },
            "autoload": {
                "psr-0": {
                    "Zend\\Console\\": ""
                }
            },
            "notification-url": "https://packagist.org/downloads/",
            "license": [
                "BSD-3-Clause"
            ],
            "keywords": [
                "console",
                "zf2"
            ],
            "time": "2014-04-15 15:29:14"
        },
        {
            "name": "zendframework/zend-di",
            "version": "2.3.1",
            "target-dir": "Zend/Di",
            "source": {
                "type": "git",
                "url": "https://github.com/zendframework/Component_ZendDi.git",
                "reference": "45450000c83937a73a261a32480637b4198f4cea"
            },
            "dist": {
                "type": "zip",
                "url": "https://api.github.com/repos/zendframework/Component_ZendDi/zipball/45450000c83937a73a261a32480637b4198f4cea",
                "reference": "45450000c83937a73a261a32480637b4198f4cea",
                "shasum": ""
            },
            "require": {
                "php": ">=5.3.23",
                "zendframework/zend-code": "self.version",
                "zendframework/zend-stdlib": "self.version"
            },
            "require-dev": {
                "zendframework/zend-servicemanager": "self.version"
            },
            "suggest": {
                "zendframework/zend-servicemanager": "Zend\\ServiceManager component"
            },
            "type": "library",
            "extra": {
                "branch-alias": {
                    "dev-master": "2.3-dev",
                    "dev-develop": "2.4-dev"
                }
            },
            "autoload": {
                "psr-0": {
                    "Zend\\Di\\": ""
                }
            },
            "notification-url": "https://packagist.org/downloads/",
            "license": [
                "BSD-3-Clause"
            ],
            "keywords": [
                "di",
                "zf2"
            ],
            "time": "2014-04-15 15:29:10"
        },
        {
            "name": "zendframework/zend-escaper",
            "version": "2.3.1",
            "target-dir": "Zend/Escaper",
            "source": {
                "type": "git",
                "url": "https://github.com/zendframework/Component_ZendEscaper.git",
                "reference": "dddee2104337bbf3522f9ef591c361a40aabf7cc"
            },
            "dist": {
                "type": "zip",
                "url": "https://api.github.com/repos/zendframework/Component_ZendEscaper/zipball/dddee2104337bbf3522f9ef591c361a40aabf7cc",
                "reference": "dddee2104337bbf3522f9ef591c361a40aabf7cc",
                "shasum": ""
            },
            "require": {
                "php": ">=5.3.23"
            },
            "type": "library",
            "extra": {
                "branch-alias": {
                    "dev-master": "2.3-dev",
                    "dev-develop": "2.4-dev"
                }
            },
            "autoload": {
                "psr-0": {
                    "Zend\\Escaper\\": ""
                }
            },
            "notification-url": "https://packagist.org/downloads/",
            "license": [
                "BSD-3-Clause"
            ],
            "keywords": [
                "escaper",
                "zf2"
            ],
            "time": "2014-04-15 15:29:16"
        },
        {
            "name": "zendframework/zend-eventmanager",
            "version": "2.3.1",
            "target-dir": "Zend/EventManager",
            "source": {
                "type": "git",
                "url": "https://github.com/zendframework/Component_ZendEventManager.git",
                "reference": "957faa0580c40ef6bf6cf3e87a36d594042fe133"
            },
            "dist": {
                "type": "zip",
                "url": "https://api.github.com/repos/zendframework/Component_ZendEventManager/zipball/957faa0580c40ef6bf6cf3e87a36d594042fe133",
                "reference": "957faa0580c40ef6bf6cf3e87a36d594042fe133",
                "shasum": ""
            },
            "require": {
                "php": ">=5.3.23",
                "zendframework/zend-stdlib": "self.version"
            },
            "type": "library",
            "extra": {
                "branch-alias": {
                    "dev-master": "2.3-dev",
                    "dev-develop": "2.4-dev"
                }
            },
            "autoload": {
                "psr-0": {
                    "Zend\\EventManager\\": ""
                }
            },
            "notification-url": "https://packagist.org/downloads/",
            "license": [
                "BSD-3-Clause"
            ],
            "keywords": [
                "eventmanager",
                "zf2"
            ],
            "time": "2014-04-15 14:47:18"
        },
        {
            "name": "zendframework/zend-filter",
            "version": "2.3.1",
            "target-dir": "Zend/Filter",
            "source": {
                "type": "git",
                "url": "https://github.com/zendframework/Component_ZendFilter.git",
                "reference": "1889b7aa499beccadac770780a73e1a40e0f8a53"
            },
            "dist": {
                "type": "zip",
                "url": "https://api.github.com/repos/zendframework/Component_ZendFilter/zipball/1889b7aa499beccadac770780a73e1a40e0f8a53",
                "reference": "1889b7aa499beccadac770780a73e1a40e0f8a53",
                "shasum": ""
            },
            "require": {
                "php": ">=5.3.23",
                "zendframework/zend-stdlib": "self.version"
            },
            "require-dev": {
                "zendframework/zend-crypt": "self.version",
                "zendframework/zend-servicemanager": "self.version",
                "zendframework/zend-uri": "self.version"
            },
            "suggest": {
                "zendframework/zend-crypt": "Zend\\Crypt component",
                "zendframework/zend-i18n": "Zend\\I18n component",
                "zendframework/zend-servicemanager": "Zend\\ServiceManager component",
                "zendframework/zend-uri": "Zend\\Uri component for UriNormalize filter"
            },
            "type": "library",
            "extra": {
                "branch-alias": {
                    "dev-master": "2.3-dev",
                    "dev-develop": "2.4-dev"
                }
            },
            "autoload": {
                "psr-0": {
                    "Zend\\Filter\\": ""
                }
            },
            "notification-url": "https://packagist.org/downloads/",
            "license": [
                "BSD-3-Clause"
            ],
            "description": "provides a set of commonly needed data filters",
            "keywords": [
                "filter",
                "zf2"
            ],
            "time": "2014-04-15 15:28:47"
        },
        {
            "name": "zendframework/zend-form",
            "version": "2.3.1",
            "target-dir": "Zend/Form",
            "source": {
                "type": "git",
                "url": "https://github.com/zendframework/Component_ZendForm.git",
                "reference": "2e91090e63f865c1c0b8c21157d4eaffad341f59"
            },
            "dist": {
                "type": "zip",
                "url": "https://api.github.com/repos/zendframework/Component_ZendForm/zipball/2e91090e63f865c1c0b8c21157d4eaffad341f59",
                "reference": "2e91090e63f865c1c0b8c21157d4eaffad341f59",
                "shasum": ""
            },
            "require": {
                "php": ">=5.3.23",
                "zendframework/zend-inputfilter": "self.version",
                "zendframework/zend-stdlib": "self.version"
            },
            "require-dev": {
                "zendframework/zend-captcha": "self.version",
                "zendframework/zend-code": "self.version",
                "zendframework/zend-eventmanager": "self.version",
                "zendframework/zend-filter": "self.version",
                "zendframework/zend-i18n": "self.version",
                "zendframework/zend-servicemanager": "self.version",
                "zendframework/zend-validator": "self.version",
                "zendframework/zend-view": "self.version",
                "zendframework/zendservice-recaptcha": "*"
            },
            "suggest": {
                "zendframework/zend-captcha": "Zend\\Captcha component",
                "zendframework/zend-code": "Zend\\Code component",
                "zendframework/zend-eventmanager": "Zend\\EventManager component",
                "zendframework/zend-filter": "Zend\\Filter component",
                "zendframework/zend-i18n": "Zend\\I18n component",
                "zendframework/zend-servicemanager": "Zend\\ServiceManager component",
                "zendframework/zend-validator": "Zend\\Validator component",
                "zendframework/zend-view": "Zend\\View component",
                "zendframework/zendservice-recaptcha": "ZendService\\ReCaptcha component"
            },
            "type": "library",
            "extra": {
                "branch-alias": {
                    "dev-master": "2.3-dev",
                    "dev-develop": "2.4-dev"
                }
            },
            "autoload": {
                "psr-0": {
                    "Zend\\Form\\": ""
                }
            },
            "notification-url": "https://packagist.org/downloads/",
            "license": [
                "BSD-3-Clause"
            ],
            "keywords": [
                "form",
                "zf2"
            ],
            "time": "2014-04-15 15:29:02"
        },
        {
            "name": "zendframework/zend-http",
            "version": "2.3.1",
            "target-dir": "Zend/Http",
            "source": {
                "type": "git",
                "url": "https://github.com/zendframework/Component_ZendHttp.git",
                "reference": "b13fc4c30c39364409ef68a9f9b5975765a3ff5a"
            },
            "dist": {
                "type": "zip",
                "url": "https://api.github.com/repos/zendframework/Component_ZendHttp/zipball/b13fc4c30c39364409ef68a9f9b5975765a3ff5a",
                "reference": "b13fc4c30c39364409ef68a9f9b5975765a3ff5a",
                "shasum": ""
            },
            "require": {
                "php": ">=5.3.23",
                "zendframework/zend-loader": "self.version",
                "zendframework/zend-stdlib": "self.version",
                "zendframework/zend-uri": "self.version",
                "zendframework/zend-validator": "self.version"
            },
            "type": "library",
            "extra": {
                "branch-alias": {
                    "dev-master": "2.3-dev",
                    "dev-develop": "2.4-dev"
                }
            },
            "autoload": {
                "psr-0": {
                    "Zend\\Http\\": ""
                }
            },
            "notification-url": "https://packagist.org/downloads/",
            "license": [
                "BSD-3-Clause"
            ],
            "description": "provides an easy interface for performing Hyper-Text Transfer Protocol (HTTP) requests",
            "keywords": [
                "http",
                "zf2"
            ],
            "time": "2014-04-15 14:47:18"
        },
        {
            "name": "zendframework/zend-inputfilter",
            "version": "2.3.1",
            "target-dir": "Zend/InputFilter",
            "source": {
                "type": "git",
                "url": "https://github.com/zendframework/Component_ZendInputFilter.git",
                "reference": "a45d2180c819f9ff9e74be1bf4c5c8dd1d9649e9"
            },
            "dist": {
                "type": "zip",
                "url": "https://api.github.com/repos/zendframework/Component_ZendInputFilter/zipball/a45d2180c819f9ff9e74be1bf4c5c8dd1d9649e9",
                "reference": "a45d2180c819f9ff9e74be1bf4c5c8dd1d9649e9",
                "shasum": ""
            },
            "require": {
                "php": ">=5.3.23",
                "zendframework/zend-filter": "self.version",
                "zendframework/zend-stdlib": "self.version",
                "zendframework/zend-validator": "self.version"
            },
            "require-dev": {
                "zendframework/zend-servicemanager": "self.version"
            },
            "suggest": {
                "zendframework/zend-servicemanager": "To support plugin manager support"
            },
            "type": "library",
            "extra": {
                "branch-alias": {
                    "dev-master": "2.3-dev",
                    "dev-develop": "2.4-dev"
                }
            },
            "autoload": {
                "psr-0": {
                    "Zend\\InputFilter\\": ""
                }
            },
            "notification-url": "https://packagist.org/downloads/",
            "license": [
                "BSD-3-Clause"
            ],
            "keywords": [
                "inputfilter",
                "zf2"
            ],
            "time": "2014-04-15 14:47:18"
        },
        {
            "name": "zendframework/zend-json",
            "version": "2.3.1",
            "target-dir": "Zend/Json",
            "source": {
                "type": "git",
                "url": "https://github.com/zendframework/Component_ZendJson.git",
                "reference": "eb281da42d3f5bba5acb664359029b6fa7c62e28"
            },
            "dist": {
                "type": "zip",
                "url": "https://api.github.com/repos/zendframework/Component_ZendJson/zipball/eb281da42d3f5bba5acb664359029b6fa7c62e28",
                "reference": "eb281da42d3f5bba5acb664359029b6fa7c62e28",
                "shasum": ""
            },
            "require": {
                "php": ">=5.3.23",
                "zendframework/zend-stdlib": "self.version"
            },
            "require-dev": {
                "zendframework/zend-http": "self.version",
                "zendframework/zend-server": "self.version"
            },
            "suggest": {
                "zendframework/zend-http": "Zend\\Http component",
                "zendframework/zend-server": "Zend\\Server component"
            },
            "type": "library",
            "extra": {
                "branch-alias": {
                    "dev-master": "2.3-dev",
                    "dev-develop": "2.4-dev"
                }
            },
            "autoload": {
                "psr-0": {
                    "Zend\\Json\\": ""
                }
            },
            "notification-url": "https://packagist.org/downloads/",
            "license": [
                "BSD-3-Clause"
            ],
            "description": "provides convenience methods for serializing native PHP to JSON and decoding JSON to native PHP",
            "keywords": [
                "json",
                "zf2"
            ],
            "time": "2014-04-15 14:47:18"
        },
        {
            "name": "zendframework/zend-loader",
            "version": "2.3.1",
            "target-dir": "Zend/Loader",
            "source": {
                "type": "git",
                "url": "https://github.com/zendframework/Component_ZendLoader.git",
                "reference": "37abb23b0b2608584673f8388d1563a1fd604f09"
            },
            "dist": {
                "type": "zip",
                "url": "https://api.github.com/repos/zendframework/Component_ZendLoader/zipball/37abb23b0b2608584673f8388d1563a1fd604f09",
                "reference": "37abb23b0b2608584673f8388d1563a1fd604f09",
                "shasum": ""
            },
            "require": {
                "php": ">=5.3.23"
            },
            "type": "library",
            "extra": {
                "branch-alias": {
                    "dev-master": "2.3-dev",
                    "dev-develop": "2.4-dev"
                }
            },
            "autoload": {
                "psr-0": {
                    "Zend\\Loader\\": ""
                }
            },
            "notification-url": "https://packagist.org/downloads/",
            "license": [
                "BSD-3-Clause"
            ],
            "keywords": [
                "loader",
                "zf2"
            ],
            "time": "2014-04-15 15:28:53"
        },
        {
            "name": "zendframework/zend-log",
            "version": "2.3.1",
            "target-dir": "Zend/Log",
            "source": {
                "type": "git",
                "url": "https://github.com/zendframework/Component_ZendLog.git",
                "reference": "606ef20717a935afec1400f54bd1b03faf859c47"
            },
            "dist": {
                "type": "zip",
                "url": "https://api.github.com/repos/zendframework/Component_ZendLog/zipball/606ef20717a935afec1400f54bd1b03faf859c47",
                "reference": "606ef20717a935afec1400f54bd1b03faf859c47",
                "shasum": ""
            },
            "require": {
                "php": ">=5.3.23",
                "zendframework/zend-servicemanager": "self.version",
                "zendframework/zend-stdlib": "self.version"
            },
            "require-dev": {
                "zendframework/zend-console": "self.version",
                "zendframework/zend-db": "self.version",
                "zendframework/zend-escaper": "self.version",
                "zendframework/zend-mail": "self.version",
                "zendframework/zend-validator": "self.version"
            },
            "suggest": {
                "ext-mongo": "*",
                "zendframework/zend-console": "Zend\\Console component",
                "zendframework/zend-db": "Zend\\Db component",
                "zendframework/zend-escaper": "Zend\\Escaper component, for use in the XML formatter",
                "zendframework/zend-mail": "Zend\\Mail component",
                "zendframework/zend-validator": "Zend\\Validator component"
            },
            "type": "library",
            "extra": {
                "branch-alias": {
                    "dev-master": "2.3-dev",
                    "dev-develop": "2.4-dev"
                }
            },
            "autoload": {
                "psr-0": {
                    "Zend\\Log\\": ""
                }
            },
            "notification-url": "https://packagist.org/downloads/",
            "license": [
                "BSD-3-Clause"
            ],
            "description": "component for general purpose logging",
            "keywords": [
                "log",
                "logging",
                "zf2"
            ],
            "time": "2014-04-15 15:28:45"
        },
        {
            "name": "zendframework/zend-math",
            "version": "2.3.1",
            "target-dir": "Zend/Math",
            "source": {
                "type": "git",
                "url": "https://github.com/zendframework/Component_ZendMath.git",
                "reference": "be6de5ba3d47e3f9a6732badea8bc724c49d0552"
            },
            "dist": {
                "type": "zip",
                "url": "https://api.github.com/repos/zendframework/Component_ZendMath/zipball/be6de5ba3d47e3f9a6732badea8bc724c49d0552",
                "reference": "be6de5ba3d47e3f9a6732badea8bc724c49d0552",
                "shasum": ""
            },
            "require": {
                "php": ">=5.3.23"
            },
            "suggest": {
                "ext-bcmath": "If using the bcmath functionality",
                "ext-gmp": "If using the gmp functionality",
                "ircmaxell/random-lib": "Fallback random byte generator for Zend\\Math\\Rand if OpenSSL/Mcrypt extensions are unavailable",
                "zendframework/zend-servicemanager": ">= current version, if using the BigInteger::factory functionality"
            },
            "type": "library",
            "extra": {
                "branch-alias": {
                    "dev-master": "2.3-dev",
                    "dev-develop": "2.4-dev"
                }
            },
            "autoload": {
                "psr-0": {
                    "Zend\\Math\\": ""
                }
            },
            "notification-url": "https://packagist.org/downloads/",
            "license": [
                "BSD-3-Clause"
            ],
            "keywords": [
                "math",
                "zf2"
            ],
            "time": "2014-04-15 15:29:09"
        },
        {
            "name": "zendframework/zend-modulemanager",
            "version": "2.3.1",
            "target-dir": "Zend/ModuleManager",
            "source": {
                "type": "git",
                "url": "https://github.com/zendframework/Component_ZendModuleManager.git",
                "reference": "bfff608492fdfea1f2b815285e0ed8b467a99c9f"
            },
            "dist": {
                "type": "zip",
                "url": "https://api.github.com/repos/zendframework/Component_ZendModuleManager/zipball/bfff608492fdfea1f2b815285e0ed8b467a99c9f",
                "reference": "bfff608492fdfea1f2b815285e0ed8b467a99c9f",
                "shasum": ""
            },
            "require": {
                "php": ">=5.3.23",
                "zendframework/zend-eventmanager": "self.version",
                "zendframework/zend-stdlib": "self.version"
            },
            "require-dev": {
                "zendframework/zend-config": "self.version",
                "zendframework/zend-console": "self.version",
                "zendframework/zend-loader": "self.version",
                "zendframework/zend-mvc": "self.version",
                "zendframework/zend-servicemanager": "self.version"
            },
            "suggest": {
                "zendframework/zend-config": "Zend\\Config component",
                "zendframework/zend-console": "Zend\\Console component",
                "zendframework/zend-loader": "Zend\\Loader component",
                "zendframework/zend-mvc": "Zend\\Mvc component",
                "zendframework/zend-servicemanager": "Zend\\ServiceManager component"
            },
            "type": "library",
            "extra": {
                "branch-alias": {
                    "dev-master": "2.3-dev",
                    "dev-develop": "2.4-dev"
                }
            },
            "autoload": {
                "psr-0": {
                    "Zend\\ModuleManager\\": ""
                }
            },
            "notification-url": "https://packagist.org/downloads/",
            "license": [
                "BSD-3-Clause"
            ],
            "keywords": [
                "modulemanager",
                "zf2"
            ],
            "time": "2014-04-15 15:28:50"
        },
        {
            "name": "zendframework/zend-mvc",
            "version": "2.3.1",
            "target-dir": "Zend/Mvc",
            "source": {
                "type": "git",
                "url": "https://github.com/zendframework/Component_ZendMvc.git",
                "reference": "d7708af7028aa6c42255fe2d9ece53f0e5d76e2c"
            },
            "dist": {
                "type": "zip",
                "url": "https://api.github.com/repos/zendframework/Component_ZendMvc/zipball/d7708af7028aa6c42255fe2d9ece53f0e5d76e2c",
                "reference": "d7708af7028aa6c42255fe2d9ece53f0e5d76e2c",
                "shasum": ""
            },
            "require": {
                "php": ">=5.3.23",
                "zendframework/zend-eventmanager": "self.version",
                "zendframework/zend-servicemanager": "self.version",
                "zendframework/zend-stdlib": "self.version"
            },
            "require-dev": {
                "zendframework/zend-authentication": "self.version",
                "zendframework/zend-console": "self.version",
                "zendframework/zend-di": "self.version",
                "zendframework/zend-filter": "self.version",
                "zendframework/zend-form": "self.version",
                "zendframework/zend-http": "self.version",
                "zendframework/zend-i18n": "self.version",
                "zendframework/zend-inputfilter": "self.version",
                "zendframework/zend-json": "self.version",
                "zendframework/zend-log": "self.version",
                "zendframework/zend-modulemanager": "self.version",
                "zendframework/zend-serializer": "self.version",
                "zendframework/zend-session": "self.version",
                "zendframework/zend-text": "self.version",
                "zendframework/zend-uri": "self.version",
                "zendframework/zend-validator": "self.version",
                "zendframework/zend-version": "self.version",
                "zendframework/zend-view": "self.version"
            },
            "suggest": {
                "zendframework/zend-authentication": "Zend\\Authentication component for Identity plugin",
                "zendframework/zend-config": "Zend\\Config component",
                "zendframework/zend-console": "Zend\\Console component",
                "zendframework/zend-di": "Zend\\Di component",
                "zendframework/zend-filter": "Zend\\Filter component",
                "zendframework/zend-form": "Zend\\Form component",
                "zendframework/zend-http": "Zend\\Http component",
                "zendframework/zend-i18n": "Zend\\I18n component for translatable segments",
                "zendframework/zend-inputfilter": "Zend\\Inputfilter component",
                "zendframework/zend-json": "Zend\\Json component",
                "zendframework/zend-log": "Zend\\Log component",
                "zendframework/zend-modulemanager": "Zend\\ModuleManager component",
                "zendframework/zend-serializer": "Zend\\Serializer component",
                "zendframework/zend-session": "Zend\\Session component for FlashMessenger, PRG, and FPRG plugins",
                "zendframework/zend-stdlib": "Zend\\Stdlib component",
                "zendframework/zend-text": "Zend\\Text component",
                "zendframework/zend-uri": "Zend\\Uri component",
                "zendframework/zend-validator": "Zend\\Validator component",
                "zendframework/zend-version": "Zend\\Version component",
                "zendframework/zend-view": "Zend\\View component"
            },
            "type": "library",
            "extra": {
                "branch-alias": {
                    "dev-master": "2.3-dev",
                    "dev-develop": "2.4-dev"
                }
            },
            "autoload": {
                "psr-0": {
                    "Zend\\Mvc\\": ""
                }
            },
            "notification-url": "https://packagist.org/downloads/",
            "license": [
                "BSD-3-Clause"
            ],
            "keywords": [
                "mvc",
                "zf2"
            ],
            "time": "2014-04-15 15:29:05"
        },
        {
            "name": "zendframework/zend-serializer",
            "version": "2.3.1",
            "target-dir": "Zend/Serializer",
            "source": {
                "type": "git",
                "url": "https://github.com/zendframework/Component_ZendSerializer.git",
                "reference": "3187aa2a9c9713932f84006700f922ee1253328d"
            },
            "dist": {
                "type": "zip",
                "url": "https://api.github.com/repos/zendframework/Component_ZendSerializer/zipball/3187aa2a9c9713932f84006700f922ee1253328d",
                "reference": "3187aa2a9c9713932f84006700f922ee1253328d",
                "shasum": ""
            },
            "require": {
                "php": ">=5.3.23",
                "zendframework/zend-json": "self.version",
                "zendframework/zend-math": "self.version",
                "zendframework/zend-stdlib": "self.version"
            },
            "require-dev": {
                "zendframework/zend-servicemanager": "self.version"
            },
            "suggest": {
                "zendframework/zend-servicemanager": "To support plugin manager support"
            },
            "type": "library",
            "extra": {
                "branch-alias": {
                    "dev-master": "2.3-dev",
                    "dev-develop": "2.4-dev"
                }
            },
            "autoload": {
                "psr-0": {
                    "Zend\\Serializer\\": ""
                }
            },
            "notification-url": "https://packagist.org/downloads/",
            "license": [
                "BSD-3-Clause"
            ],
            "description": "provides an adapter based interface to simply generate storable representation of PHP types by different facilities, and recover",
            "keywords": [
                "serializer",
                "zf2"
            ],
            "time": "2014-04-15 15:29:03"
        },
        {
            "name": "zendframework/zend-server",
            "version": "2.3.1",
            "target-dir": "Zend/Server",
            "source": {
                "type": "git",
                "url": "https://github.com/zendframework/Component_ZendServer.git",
                "reference": "b491a401b1710785b5dbf69e77ee2f13764fb0ff"
            },
            "dist": {
                "type": "zip",
                "url": "https://api.github.com/repos/zendframework/Component_ZendServer/zipball/b491a401b1710785b5dbf69e77ee2f13764fb0ff",
                "reference": "b491a401b1710785b5dbf69e77ee2f13764fb0ff",
                "shasum": ""
            },
            "require": {
                "php": ">=5.3.23",
                "zendframework/zend-code": "self.version",
                "zendframework/zend-stdlib": "self.version"
            },
            "type": "library",
            "extra": {
                "branch-alias": {
                    "dev-master": "2.3-dev",
                    "dev-develop": "2.4-dev"
                }
            },
            "autoload": {
                "psr-0": {
                    "Zend\\Server\\": ""
                }
            },
            "notification-url": "https://packagist.org/downloads/",
            "license": [
                "BSD-3-Clause"
            ],
            "keywords": [
                "server",
                "zf2"
            ],
            "time": "2014-04-15 14:47:18"
        },
        {
            "name": "zendframework/zend-servicemanager",
            "version": "2.3.1",
            "target-dir": "Zend/ServiceManager",
            "source": {
                "type": "git",
                "url": "https://github.com/zendframework/Component_ZendServiceManager.git",
                "reference": "652ab6e142b7afd1eede8f0f33b47d2599786c84"
            },
            "dist": {
                "type": "zip",
                "url": "https://api.github.com/repos/zendframework/Component_ZendServiceManager/zipball/652ab6e142b7afd1eede8f0f33b47d2599786c84",
                "reference": "652ab6e142b7afd1eede8f0f33b47d2599786c84",
                "shasum": ""
            },
            "require": {
                "php": ">=5.3.23"
            },
            "require-dev": {
                "zendframework/zend-di": "self.version"
            },
            "suggest": {
                "zendframework/zend-di": "Zend\\Di component"
            },
            "type": "library",
            "extra": {
                "branch-alias": {
                    "dev-master": "2.3-dev",
                    "dev-develop": "2.4-dev"
                }
            },
            "autoload": {
                "psr-0": {
                    "Zend\\ServiceManager\\": ""
                }
            },
            "notification-url": "https://packagist.org/downloads/",
            "license": [
                "BSD-3-Clause"
            ],
            "keywords": [
                "servicemanager",
                "zf2"
            ],
            "time": "2014-04-15 15:28:43"
        },
        {
            "name": "zendframework/zend-soap",
            "version": "2.3.1",
            "target-dir": "Zend/Soap",
            "source": {
                "type": "git",
                "url": "https://github.com/zendframework/Component_ZendSoap.git",
                "reference": "29b7dfe2b2d1fcf219557ff8821506a55510a53d"
            },
            "dist": {
                "type": "zip",
                "url": "https://api.github.com/repos/zendframework/Component_ZendSoap/zipball/29b7dfe2b2d1fcf219557ff8821506a55510a53d",
                "reference": "29b7dfe2b2d1fcf219557ff8821506a55510a53d",
                "shasum": ""
            },
            "require": {
                "php": ">=5.3.23",
                "zendframework/zend-server": "self.version",
                "zendframework/zend-stdlib": "self.version",
                "zendframework/zend-uri": "self.version"
            },
            "require-dev": {
                "zendframework/zend-http": "self.version"
            },
            "suggest": {
                "zendframework/zend-http": "Zend\\Http component"
            },
            "type": "library",
            "extra": {
                "branch-alias": {
                    "dev-master": "2.3-dev",
                    "dev-develop": "2.4-dev"
                }
            },
            "autoload": {
                "psr-0": {
                    "Zend\\Soap\\": ""
                }
            },
            "notification-url": "https://packagist.org/downloads/",
            "license": [
                "BSD-3-Clause"
            ],
            "keywords": [
                "soap",
                "zf2"
            ],
            "time": "2014-04-15 14:47:18"
        },
        {
            "name": "zendframework/zend-stdlib",
            "version": "2.3.1",
            "target-dir": "Zend/Stdlib",
            "source": {
                "type": "git",
                "url": "https://github.com/zendframework/Component_ZendStdlib.git",
                "reference": "c1f4830018b5d4f034d32fa01a9e17ea176f56f6"
            },
            "dist": {
                "type": "zip",
                "url": "https://api.github.com/repos/zendframework/Component_ZendStdlib/zipball/c1f4830018b5d4f034d32fa01a9e17ea176f56f6",
                "reference": "c1f4830018b5d4f034d32fa01a9e17ea176f56f6",
                "shasum": ""
            },
            "require": {
                "php": ">=5.3.23"
            },
            "require-dev": {
                "zendframework/zend-eventmanager": "self.version",
                "zendframework/zend-serializer": "self.version",
                "zendframework/zend-servicemanager": "self.version"
            },
            "suggest": {
                "zendframework/zend-eventmanager": "To support aggregate hydrator usage",
                "zendframework/zend-serializer": "Zend\\Serializer component",
                "zendframework/zend-servicemanager": "To support hydrator plugin manager usage"
            },
            "type": "library",
            "extra": {
                "branch-alias": {
                    "dev-master": "2.3-dev",
                    "dev-develop": "2.4-dev"
                }
            },
            "autoload": {
                "psr-0": {
                    "Zend\\Stdlib\\": ""
                }
            },
            "notification-url": "https://packagist.org/downloads/",
            "license": [
                "BSD-3-Clause"
            ],
            "keywords": [
                "stdlib",
                "zf2"
            ],
            "time": "2014-04-15 15:28:48"
        },
        {
            "name": "zendframework/zend-text",
            "version": "2.3.1",
            "target-dir": "Zend/Text",
            "source": {
                "type": "git",
                "url": "https://github.com/zendframework/Component_ZendText.git",
                "reference": "74215098b67b89e61ed8d1bf82c4fe79fa311885"
            },
            "dist": {
                "type": "zip",
                "url": "https://api.github.com/repos/zendframework/Component_ZendText/zipball/74215098b67b89e61ed8d1bf82c4fe79fa311885",
                "reference": "74215098b67b89e61ed8d1bf82c4fe79fa311885",
                "shasum": ""
            },
            "require": {
                "php": ">=5.3.23",
                "zendframework/zend-servicemanager": "self.version",
                "zendframework/zend-stdlib": "self.version"
            },
            "type": "library",
            "extra": {
                "branch-alias": {
                    "dev-master": "2.3-dev",
                    "dev-develop": "2.4-dev"
                }
            },
            "autoload": {
                "psr-0": {
                    "Zend\\Text\\": ""
                }
            },
            "notification-url": "https://packagist.org/downloads/",
            "license": [
                "BSD-3-Clause"
            ],
            "keywords": [
                "text",
                "zf2"
            ],
            "time": "2014-04-15 15:29:13"
        },
        {
            "name": "zendframework/zend-uri",
            "version": "2.3.1",
            "target-dir": "Zend/Uri",
            "source": {
                "type": "git",
                "url": "https://github.com/zendframework/Component_ZendUri.git",
                "reference": "cf120804a7ef1b906979b110c6f34c8592a7c36b"
            },
            "dist": {
                "type": "zip",
                "url": "https://api.github.com/repos/zendframework/Component_ZendUri/zipball/cf120804a7ef1b906979b110c6f34c8592a7c36b",
                "reference": "cf120804a7ef1b906979b110c6f34c8592a7c36b",
                "shasum": ""
            },
            "require": {
                "php": ">=5.3.23",
                "zendframework/zend-escaper": "self.version",
                "zendframework/zend-validator": "self.version"
            },
            "type": "library",
            "extra": {
                "branch-alias": {
                    "dev-master": "2.3-dev",
                    "dev-develop": "2.4-dev"
                }
            },
            "autoload": {
                "psr-0": {
                    "Zend\\Uri\\": ""
                }
            },
            "notification-url": "https://packagist.org/downloads/",
            "license": [
                "BSD-3-Clause"
            ],
            "description": "a component that aids in manipulating and validating » Uniform Resource Identifiers (URIs)",
            "keywords": [
                "uri",
                "zf2"
            ],
            "time": "2014-04-15 14:47:18"
        },
        {
            "name": "zendframework/zend-validator",
            "version": "2.3.1",
            "target-dir": "Zend/Validator",
            "source": {
                "type": "git",
                "url": "https://github.com/zendframework/Component_ZendValidator.git",
                "reference": "ac9848e54c6c75de81ee7a82c3187cd25a898990"
            },
            "dist": {
                "type": "zip",
                "url": "https://api.github.com/repos/zendframework/Component_ZendValidator/zipball/ac9848e54c6c75de81ee7a82c3187cd25a898990",
                "reference": "ac9848e54c6c75de81ee7a82c3187cd25a898990",
                "shasum": ""
            },
            "require": {
                "php": ">=5.3.23",
                "zendframework/zend-stdlib": "self.version"
            },
            "require-dev": {
                "zendframework/zend-db": "self.version",
                "zendframework/zend-filter": "self.version",
                "zendframework/zend-i18n": "self.version",
                "zendframework/zend-math": "self.version",
                "zendframework/zend-servicemanager": "self.version",
                "zendframework/zend-session": "self.version",
                "zendframework/zend-uri": "self.version"
            },
            "suggest": {
                "zendframework/zend-db": "Zend\\Db component",
                "zendframework/zend-filter": "Zend\\Filter component, required by the Digits validator",
                "zendframework/zend-i18n": "Zend\\I18n component to allow translation of validation error messages as well as to use the various Date validators",
                "zendframework/zend-math": "Zend\\Math component",
                "zendframework/zend-resources": "Translations of validator messages",
                "zendframework/zend-servicemanager": "Zend\\ServiceManager component to allow using the ValidatorPluginManager and validator chains",
                "zendframework/zend-session": "Zend\\Session component",
                "zendframework/zend-uri": "Zend\\Uri component, required by the Uri and Sitemap\\Loc validators"
            },
            "type": "library",
            "extra": {
                "branch-alias": {
                    "dev-master": "2.3-dev",
                    "dev-develop": "2.4-dev"
                }
            },
            "autoload": {
                "psr-0": {
                    "Zend\\Validator\\": ""
                }
            },
            "notification-url": "https://packagist.org/downloads/",
            "license": [
                "BSD-3-Clause"
            ],
            "description": "provides a set of commonly needed validators",
            "keywords": [
                "validator",
                "zf2"
            ],
            "time": "2014-04-15 15:28:42"
        },
        {
            "name": "zendframework/zend-view",
            "version": "2.3.1",
            "target-dir": "Zend/View",
            "source": {
                "type": "git",
                "url": "https://github.com/zendframework/Component_ZendView.git",
                "reference": "71b6c73d4ba2f5908fe64b2a554064b22443e327"
            },
            "dist": {
                "type": "zip",
                "url": "https://api.github.com/repos/zendframework/Component_ZendView/zipball/71b6c73d4ba2f5908fe64b2a554064b22443e327",
                "reference": "71b6c73d4ba2f5908fe64b2a554064b22443e327",
                "shasum": ""
            },
            "require": {
                "php": ">=5.3.23",
                "zendframework/zend-eventmanager": "self.version",
                "zendframework/zend-loader": "self.version",
                "zendframework/zend-stdlib": "self.version"
            },
            "require-dev": {
                "zendframework/zend-authentication": "self.version",
                "zendframework/zend-escaper": "self.version",
                "zendframework/zend-feed": "self.version",
                "zendframework/zend-filter": "self.version",
                "zendframework/zend-http": "self.version",
                "zendframework/zend-i18n": "self.version",
                "zendframework/zend-json": "self.version",
                "zendframework/zend-mvc": "self.version",
                "zendframework/zend-navigation": "self.version",
                "zendframework/zend-paginator": "self.version",
                "zendframework/zend-permissions-acl": "self.version",
                "zendframework/zend-servicemanager": "self.version",
                "zendframework/zend-uri": "self.version"
            },
            "suggest": {
                "zendframework/zend-authentication": "Zend\\Authentication component",
                "zendframework/zend-escaper": "Zend\\Escaper component",
                "zendframework/zend-feed": "Zend\\Feed component",
                "zendframework/zend-filter": "Zend\\Filter component",
                "zendframework/zend-http": "Zend\\Http component",
                "zendframework/zend-i18n": "Zend\\I18n component",
                "zendframework/zend-json": "Zend\\Json component",
                "zendframework/zend-mvc": "Zend\\Mvc component",
                "zendframework/zend-navigation": "Zend\\Navigation component",
                "zendframework/zend-paginator": "Zend\\Paginator component",
                "zendframework/zend-permissions-acl": "Zend\\Permissions\\Acl component",
                "zendframework/zend-servicemanager": "Zend\\ServiceManager component",
                "zendframework/zend-uri": "Zend\\Uri component"
            },
            "type": "library",
            "extra": {
                "branch-alias": {
                    "dev-master": "2.3-dev",
                    "dev-develop": "2.4-dev"
                }
            },
            "autoload": {
                "psr-0": {
                    "Zend\\View\\": ""
                }
            },
            "notification-url": "https://packagist.org/downloads/",
            "license": [
                "BSD-3-Clause"
            ],
            "description": "provides a system of helpers, output filters, and variable escaping",
            "keywords": [
                "view",
                "zf2"
            ],
            "time": "2014-04-15 15:28:55"
        }
    ],
    "packages-dev": [
        {
            "name": "doctrine/instantiator",
            "version": "1.0.4",
            "source": {
                "type": "git",
                "url": "https://github.com/doctrine/instantiator.git",
                "reference": "f976e5de371104877ebc89bd8fecb0019ed9c119"
            },
            "dist": {
                "type": "zip",
                "url": "https://api.github.com/repos/doctrine/instantiator/zipball/f976e5de371104877ebc89bd8fecb0019ed9c119",
                "reference": "f976e5de371104877ebc89bd8fecb0019ed9c119",
                "shasum": ""
            },
            "require": {
                "php": ">=5.3,<8.0-DEV"
            },
            "require-dev": {
                "athletic/athletic": "~0.1.8",
                "ext-pdo": "*",
                "ext-phar": "*",
                "phpunit/phpunit": "~4.0",
                "squizlabs/php_codesniffer": "2.0.*@ALPHA"
            },
            "type": "library",
            "extra": {
                "branch-alias": {
                    "dev-master": "1.0.x-dev"
                }
            },
            "autoload": {
                "psr-0": {
                    "Doctrine\\Instantiator\\": "src"
                }
            },
            "notification-url": "https://packagist.org/downloads/",
            "license": [
                "MIT"
            ],
            "authors": [
                {
                    "name": "Marco Pivetta",
                    "email": "ocramius@gmail.com",
                    "homepage": "http://ocramius.github.com/"
                }
            ],
            "description": "A small, lightweight utility to instantiate objects in PHP without invoking their constructors",
            "homepage": "https://github.com/doctrine/instantiator",
            "keywords": [
                "constructor",
                "instantiate"
            ],
            "time": "2014-10-13 12:58:55"
        },
        {
            "name": "fabpot/php-cs-fixer",
            "version": "v1.5.1",
            "source": {
                "type": "git",
                "url": "https://github.com/FriendsOfPHP/PHP-CS-Fixer.git",
                "reference": "85777ebc6a1dac48c904acf9412b29b58b5dd592"
            },
            "dist": {
                "type": "zip",
                "url": "https://api.github.com/repos/FriendsOfPHP/PHP-CS-Fixer/zipball/85777ebc6a1dac48c904acf9412b29b58b5dd592",
                "reference": "85777ebc6a1dac48c904acf9412b29b58b5dd592",
                "shasum": ""
            },
            "require": {
                "php": ">=5.3.6",
                "sebastian/diff": "~1.1",
                "symfony/console": "~2.1",
                "symfony/event-dispatcher": "~2.1",
                "symfony/filesystem": "~2.1",
                "symfony/finder": "~2.1",
                "symfony/process": "~2.3",
                "symfony/stopwatch": "~2.5"
            },
            "require-dev": {
                "satooshi/php-coveralls": "0.7.*@dev"
            },
            "bin": [
                "php-cs-fixer"
            ],
            "type": "application",
            "autoload": {
                "psr-4": {
                    "Symfony\\CS\\": "Symfony/CS/"
                }
            },
            "notification-url": "https://packagist.org/downloads/",
            "license": [
                "MIT"
            ],
            "authors": [
                {
                    "name": "Dariusz Rumiński",
                    "email": "dariusz.ruminski@gmail.com"
                },
                {
                    "name": "Fabien Potencier",
                    "email": "fabien@symfony.com"
                }
            ],
            "description": "A script to automatically fix Symfony Coding Standard",
            "time": "2015-03-13 19:33:24"
        },
        {
            "name": "league/climate",
            "version": "2.6.1",
            "source": {
                "type": "git",
                "url": "https://github.com/thephpleague/climate.git",
                "reference": "28851c909017424f61cc6a62089316313c645d1c"
            },
            "dist": {
                "type": "zip",
                "url": "https://api.github.com/repos/thephpleague/climate/zipball/28851c909017424f61cc6a62089316313c645d1c",
                "reference": "28851c909017424f61cc6a62089316313c645d1c",
                "shasum": ""
            },
            "require": {
                "php": ">=5.4.0"
            },
            "require-dev": {
                "mockery/mockery": "dev-master",
                "phpunit/phpunit": "4.1.*"
            },
            "type": "library",
            "autoload": {
                "psr-4": {
                    "League\\CLImate\\": "src/"
                }
            },
            "notification-url": "https://packagist.org/downloads/",
            "license": [
                "MIT"
            ],
            "authors": [
                {
                    "name": "Joe Tannenbaum",
                    "email": "hey@joe.codes",
                    "homepage": "http://joe.codes/",
                    "role": "Developer"
                }
            ],
            "description": "PHP's best friend for the terminal. CLImate allows you to easily output colored text, special formats, and more.",
            "keywords": [
                "cli",
                "colors",
                "command",
                "php",
                "terminal"
            ],
            "time": "2015-01-18 14:31:58"
        },
        {
            "name": "lusitanian/oauth",
            "version": "v0.3.5",
            "source": {
                "type": "git",
                "url": "https://github.com/Lusitanian/PHPoAuthLib.git",
                "reference": "ac5a1cd5a4519143728dce2213936eea302edf8a"
            },
            "dist": {
                "type": "zip",
                "url": "https://api.github.com/repos/Lusitanian/PHPoAuthLib/zipball/ac5a1cd5a4519143728dce2213936eea302edf8a",
                "reference": "ac5a1cd5a4519143728dce2213936eea302edf8a",
                "shasum": ""
            },
            "require": {
                "php": ">=5.3.0"
            },
            "require-dev": {
                "phpunit/phpunit": "3.7.*",
                "predis/predis": "0.8.*@dev",
                "symfony/http-foundation": "~2.1"
            },
            "suggest": {
                "ext-openssl": "Allows for usage of secure connections with the stream-based HTTP client.",
                "predis/predis": "Allows using the Redis storage backend.",
                "symfony/http-foundation": "Allows using the Symfony Session storage backend."
            },
            "type": "library",
            "extra": {
                "branch-alias": {
                    "dev-master": "0.1-dev"
                }
            },
            "autoload": {
                "psr-0": {
                    "OAuth": "src",
                    "OAuth\\Unit": "tests"
                }
            },
            "notification-url": "https://packagist.org/downloads/",
            "license": [
                "MIT"
            ],
            "authors": [
                {
                    "name": "David Desberg",
                    "email": "david@daviddesberg.com"
                },
                {
                    "name": "Pieter Hordijk",
                    "email": "info@pieterhordijk.com"
                }
            ],
            "description": "PHP 5.3+ oAuth 1/2 Library",
            "keywords": [
                "Authentication",
                "authorization",
                "oauth",
                "security"
            ],
            "time": "2014-09-05 15:19:58"
        },
        {
            "name": "pdepend/pdepend",
            "version": "2.0.6",
            "source": {
                "type": "git",
                "url": "https://github.com/pdepend/pdepend.git",
                "reference": "a15ffcbfbcc4570d4a733ca7b76e9cac0a56c3f4"
            },
            "dist": {
                "type": "zip",
                "url": "https://api.github.com/repos/pdepend/pdepend/zipball/a15ffcbfbcc4570d4a733ca7b76e9cac0a56c3f4",
                "reference": "a15ffcbfbcc4570d4a733ca7b76e9cac0a56c3f4",
                "shasum": ""
            },
            "require": {
                "symfony/config": ">=2.4",
                "symfony/dependency-injection": ">=2.4",
                "symfony/filesystem": ">=2.4"
            },
            "require-dev": {
                "phpunit/phpunit": "4.*@stable",
                "squizlabs/php_codesniffer": "@stable"
            },
            "bin": [
                "src/bin/pdepend"
            ],
            "type": "library",
            "autoload": {
                "psr-0": {
                    "PDepend\\": "src/main/php/"
                }
            },
            "notification-url": "https://packagist.org/downloads/",
            "license": [
                "BSD-3-Clause"
            ],
            "description": "Official version of pdepend to be handled with Composer",
            "time": "2015-03-02 08:06:43"
        },
        {
            "name": "phpmd/phpmd",
            "version": "2.2.1",
            "source": {
                "type": "git",
                "url": "https://github.com/phpmd/phpmd.git",
                "reference": "58c4b00f924d301e8c5281f40cfa9a66f3df9eee"
            },
            "dist": {
                "type": "zip",
                "url": "https://api.github.com/repos/phpmd/phpmd/zipball/58c4b00f924d301e8c5281f40cfa9a66f3df9eee",
                "reference": "58c4b00f924d301e8c5281f40cfa9a66f3df9eee",
                "shasum": ""
            },
            "require": {
                "pdepend/pdepend": "2.0.*",
                "php": ">=5.3.0",
                "symfony/config": ">=2.4",
                "symfony/dependency-injection": ">=2.4",
                "symfony/filesystem": ">=2.4"
            },
            "require-dev": {
                "phpunit/phpunit": "*",
                "squizlabs/php_codesniffer": "*"
            },
            "bin": [
                "src/bin/phpmd"
            ],
            "type": "project",
            "autoload": {
                "psr-0": {
                    "PHPMD\\": "src/main/php"
                }
            },
            "notification-url": "https://packagist.org/downloads/",
            "license": [
                "BSD-3-Clause"
            ],
            "authors": [
                {
                    "name": "Manuel Pichler",
                    "email": "github@manuel-pichler.de",
                    "homepage": "https://github.com/manuelpichler",
                    "role": "Project founder"
                },
                {
                    "name": "Other contributors",
                    "homepage": "https://github.com/phpmd/phpmd/graphs/contributors",
                    "role": "Contributors"
                }
            ],
            "description": "PHPMD is a spin-off project of PHP Depend and aims to be a PHP equivalent of the well known Java tool PMD.",
            "homepage": "http://phpmd.org/",
            "keywords": [
                "mess detection",
                "mess detector",
                "pdepend",
                "phpmd",
                "pmd"
            ],
            "time": "2015-03-02 10:26:50"
        },
        {
            "name": "phpunit/php-code-coverage",
            "version": "2.0.15",
            "source": {
                "type": "git",
                "url": "https://github.com/sebastianbergmann/php-code-coverage.git",
                "reference": "34cc484af1ca149188d0d9e91412191e398e0b67"
            },
            "dist": {
                "type": "zip",
                "url": "https://api.github.com/repos/sebastianbergmann/php-code-coverage/zipball/34cc484af1ca149188d0d9e91412191e398e0b67",
                "reference": "34cc484af1ca149188d0d9e91412191e398e0b67",
                "shasum": ""
            },
            "require": {
                "php": ">=5.3.3",
                "phpunit/php-file-iterator": "~1.3",
                "phpunit/php-text-template": "~1.2",
                "phpunit/php-token-stream": "~1.3",
                "sebastian/environment": "~1.0",
                "sebastian/version": "~1.0"
            },
            "require-dev": {
                "ext-xdebug": ">=2.1.4",
                "phpunit/phpunit": "~4"
            },
            "suggest": {
                "ext-dom": "*",
                "ext-xdebug": ">=2.2.1",
                "ext-xmlwriter": "*"
            },
            "type": "library",
            "extra": {
                "branch-alias": {
                    "dev-master": "2.0.x-dev"
                }
            },
            "autoload": {
                "classmap": [
                    "src/"
                ]
            },
            "notification-url": "https://packagist.org/downloads/",
            "license": [
                "BSD-3-Clause"
            ],
            "authors": [
                {
                    "name": "Sebastian Bergmann",
                    "email": "sb@sebastian-bergmann.de",
                    "role": "lead"
                }
            ],
            "description": "Library that provides collection, processing, and rendering functionality for PHP code coverage information.",
            "homepage": "https://github.com/sebastianbergmann/php-code-coverage",
            "keywords": [
                "coverage",
                "testing",
                "xunit"
            ],
            "time": "2015-01-24 10:06:35"
        },
        {
            "name": "phpunit/php-file-iterator",
            "version": "1.3.4",
            "source": {
                "type": "git",
                "url": "https://github.com/sebastianbergmann/php-file-iterator.git",
                "reference": "acd690379117b042d1c8af1fafd61bde001bf6bb"
            },
            "dist": {
                "type": "zip",
                "url": "https://api.github.com/repos/sebastianbergmann/php-file-iterator/zipball/acd690379117b042d1c8af1fafd61bde001bf6bb",
                "reference": "acd690379117b042d1c8af1fafd61bde001bf6bb",
                "shasum": ""
            },
            "require": {
                "php": ">=5.3.3"
            },
            "type": "library",
            "autoload": {
                "classmap": [
                    "File/"
                ]
            },
            "notification-url": "https://packagist.org/downloads/",
            "include-path": [
                ""
            ],
            "license": [
                "BSD-3-Clause"
            ],
            "authors": [
                {
                    "name": "Sebastian Bergmann",
                    "email": "sb@sebastian-bergmann.de",
                    "role": "lead"
                }
            ],
            "description": "FilterIterator implementation that filters files based on a list of suffixes.",
            "homepage": "https://github.com/sebastianbergmann/php-file-iterator/",
            "keywords": [
                "filesystem",
                "iterator"
            ],
            "time": "2013-10-10 15:34:57"
        },
        {
            "name": "phpunit/php-text-template",
            "version": "1.2.0",
            "source": {
                "type": "git",
                "url": "https://github.com/sebastianbergmann/php-text-template.git",
                "reference": "206dfefc0ffe9cebf65c413e3d0e809c82fbf00a"
            },
            "dist": {
                "type": "zip",
                "url": "https://api.github.com/repos/sebastianbergmann/php-text-template/zipball/206dfefc0ffe9cebf65c413e3d0e809c82fbf00a",
                "reference": "206dfefc0ffe9cebf65c413e3d0e809c82fbf00a",
                "shasum": ""
            },
            "require": {
                "php": ">=5.3.3"
            },
            "type": "library",
            "autoload": {
                "classmap": [
                    "Text/"
                ]
            },
            "notification-url": "https://packagist.org/downloads/",
            "include-path": [
                ""
            ],
            "license": [
                "BSD-3-Clause"
            ],
            "authors": [
                {
                    "name": "Sebastian Bergmann",
                    "email": "sb@sebastian-bergmann.de",
                    "role": "lead"
                }
            ],
            "description": "Simple template engine.",
            "homepage": "https://github.com/sebastianbergmann/php-text-template/",
            "keywords": [
                "template"
            ],
            "time": "2014-01-30 17:20:04"
        },
        {
            "name": "phpunit/php-timer",
            "version": "1.0.5",
            "source": {
                "type": "git",
                "url": "https://github.com/sebastianbergmann/php-timer.git",
                "reference": "19689d4354b295ee3d8c54b4f42c3efb69cbc17c"
            },
            "dist": {
                "type": "zip",
                "url": "https://api.github.com/repos/sebastianbergmann/php-timer/zipball/19689d4354b295ee3d8c54b4f42c3efb69cbc17c",
                "reference": "19689d4354b295ee3d8c54b4f42c3efb69cbc17c",
                "shasum": ""
            },
            "require": {
                "php": ">=5.3.3"
            },
            "type": "library",
            "autoload": {
                "classmap": [
                    "PHP/"
                ]
            },
            "notification-url": "https://packagist.org/downloads/",
            "include-path": [
                ""
            ],
            "license": [
                "BSD-3-Clause"
            ],
            "authors": [
                {
                    "name": "Sebastian Bergmann",
                    "email": "sb@sebastian-bergmann.de",
                    "role": "lead"
                }
            ],
            "description": "Utility class for timing",
            "homepage": "https://github.com/sebastianbergmann/php-timer/",
            "keywords": [
                "timer"
            ],
            "time": "2013-08-02 07:42:54"
        },
        {
            "name": "phpunit/php-token-stream",
            "version": "1.4.0",
            "source": {
                "type": "git",
                "url": "https://github.com/sebastianbergmann/php-token-stream.git",
                "reference": "db32c18eba00b121c145575fcbcd4d4d24e6db74"
            },
            "dist": {
                "type": "zip",
                "url": "https://api.github.com/repos/sebastianbergmann/php-token-stream/zipball/db32c18eba00b121c145575fcbcd4d4d24e6db74",
                "reference": "db32c18eba00b121c145575fcbcd4d4d24e6db74",
                "shasum": ""
            },
            "require": {
                "ext-tokenizer": "*",
                "php": ">=5.3.3"
            },
            "require-dev": {
                "phpunit/phpunit": "~4.2"
            },
            "type": "library",
            "extra": {
                "branch-alias": {
                    "dev-master": "1.4-dev"
                }
            },
            "autoload": {
                "classmap": [
                    "src/"
                ]
            },
            "notification-url": "https://packagist.org/downloads/",
            "license": [
                "BSD-3-Clause"
            ],
            "authors": [
                {
                    "name": "Sebastian Bergmann",
                    "email": "sebastian@phpunit.de"
                }
            ],
            "description": "Wrapper around PHP's tokenizer extension.",
            "homepage": "https://github.com/sebastianbergmann/php-token-stream/",
            "keywords": [
                "tokenizer"
            ],
            "time": "2015-01-17 09:51:32"
        },
        {
            "name": "phpunit/phpunit",
            "version": "4.1.0",
            "source": {
                "type": "git",
                "url": "https://github.com/sebastianbergmann/phpunit.git",
                "reference": "efb1b1334605594417a3bd466477772d06d460a8"
            },
            "dist": {
                "type": "zip",
                "url": "https://api.github.com/repos/sebastianbergmann/phpunit/zipball/efb1b1334605594417a3bd466477772d06d460a8",
                "reference": "efb1b1334605594417a3bd466477772d06d460a8",
                "shasum": ""
            },
            "require": {
                "ext-dom": "*",
                "ext-json": "*",
                "ext-pcre": "*",
                "ext-reflection": "*",
                "ext-spl": "*",
                "php": ">=5.3.3",
                "phpunit/php-code-coverage": "~2.0",
                "phpunit/php-file-iterator": "~1.3.1",
                "phpunit/php-text-template": "~1.2",
                "phpunit/php-timer": "~1.0.2",
                "phpunit/phpunit-mock-objects": "~2.1",
                "sebastian/comparator": "~1.0",
                "sebastian/diff": "~1.1",
                "sebastian/environment": "~1.0",
                "sebastian/exporter": "~1.0",
                "sebastian/version": "~1.0",
                "symfony/yaml": "~2.0"
            },
            "suggest": {
                "phpunit/php-invoker": "~1.1"
            },
            "bin": [
                "phpunit"
            ],
            "type": "library",
            "extra": {
                "branch-alias": {
                    "dev-master": "4.1.x-dev"
                }
            },
            "autoload": {
                "classmap": [
                    "src/"
                ]
            },
            "notification-url": "https://packagist.org/downloads/",
            "include-path": [
                "",
                "../../symfony/yaml/"
            ],
            "license": [
                "BSD-3-Clause"
            ],
            "authors": [
                {
                    "name": "Sebastian Bergmann",
                    "email": "sebastian@phpunit.de",
                    "role": "lead"
                }
            ],
            "description": "The PHP Unit Testing framework.",
            "homepage": "http://www.phpunit.de/",
            "keywords": [
                "phpunit",
                "testing",
                "xunit"
            ],
            "time": "2014-05-02 07:13:40"
        },
        {
            "name": "phpunit/phpunit-mock-objects",
            "version": "2.3.0",
            "source": {
                "type": "git",
                "url": "https://github.com/sebastianbergmann/phpunit-mock-objects.git",
                "reference": "c63d2367247365f688544f0d500af90a11a44c65"
            },
            "dist": {
                "type": "zip",
                "url": "https://api.github.com/repos/sebastianbergmann/phpunit-mock-objects/zipball/c63d2367247365f688544f0d500af90a11a44c65",
                "reference": "c63d2367247365f688544f0d500af90a11a44c65",
                "shasum": ""
            },
            "require": {
                "doctrine/instantiator": "~1.0,>=1.0.1",
                "php": ">=5.3.3",
                "phpunit/php-text-template": "~1.2"
            },
            "require-dev": {
                "phpunit/phpunit": "~4.3"
            },
            "suggest": {
                "ext-soap": "*"
            },
            "type": "library",
            "extra": {
                "branch-alias": {
                    "dev-master": "2.3.x-dev"
                }
            },
            "autoload": {
                "classmap": [
                    "src/"
                ]
            },
            "notification-url": "https://packagist.org/downloads/",
            "license": [
                "BSD-3-Clause"
            ],
            "authors": [
                {
                    "name": "Sebastian Bergmann",
                    "email": "sb@sebastian-bergmann.de",
                    "role": "lead"
                }
            ],
            "description": "Mock Object library for PHPUnit",
            "homepage": "https://github.com/sebastianbergmann/phpunit-mock-objects/",
            "keywords": [
                "mock",
                "xunit"
            ],
            "time": "2014-10-03 05:12:11"
        },
        {
            "name": "sebastian/comparator",
            "version": "1.1.1",
            "source": {
                "type": "git",
                "url": "https://github.com/sebastianbergmann/comparator.git",
                "reference": "1dd8869519a225f7f2b9eb663e225298fade819e"
            },
            "dist": {
                "type": "zip",
                "url": "https://api.github.com/repos/sebastianbergmann/comparator/zipball/1dd8869519a225f7f2b9eb663e225298fade819e",
                "reference": "1dd8869519a225f7f2b9eb663e225298fade819e",
                "shasum": ""
            },
            "require": {
                "php": ">=5.3.3",
                "sebastian/diff": "~1.2",
                "sebastian/exporter": "~1.2"
            },
            "require-dev": {
                "phpunit/phpunit": "~4.4"
            },
            "type": "library",
            "extra": {
                "branch-alias": {
                    "dev-master": "1.1.x-dev"
                }
            },
            "autoload": {
                "classmap": [
                    "src/"
                ]
            },
            "notification-url": "https://packagist.org/downloads/",
            "license": [
                "BSD-3-Clause"
            ],
            "authors": [
                {
                    "name": "Jeff Welch",
                    "email": "whatthejeff@gmail.com"
                },
                {
                    "name": "Volker Dusch",
                    "email": "github@wallbash.com"
                },
                {
                    "name": "Bernhard Schussek",
                    "email": "bschussek@2bepublished.at"
                },
                {
                    "name": "Sebastian Bergmann",
                    "email": "sebastian@phpunit.de"
                }
            ],
            "description": "Provides the functionality to compare PHP values for equality",
            "homepage": "http://www.github.com/sebastianbergmann/comparator",
            "keywords": [
                "comparator",
                "compare",
                "equality"
            ],
            "time": "2015-01-29 16:28:08"
        },
        {
            "name": "sebastian/diff",
            "version": "1.2.0",
            "source": {
                "type": "git",
                "url": "https://github.com/sebastianbergmann/diff.git",
                "reference": "5843509fed39dee4b356a306401e9dd1a931fec7"
            },
            "dist": {
                "type": "zip",
                "url": "https://api.github.com/repos/sebastianbergmann/diff/zipball/5843509fed39dee4b356a306401e9dd1a931fec7",
                "reference": "5843509fed39dee4b356a306401e9dd1a931fec7",
                "shasum": ""
            },
            "require": {
                "php": ">=5.3.3"
            },
            "require-dev": {
                "phpunit/phpunit": "~4.2"
            },
            "type": "library",
            "extra": {
                "branch-alias": {
                    "dev-master": "1.2-dev"
                }
            },
            "autoload": {
                "classmap": [
                    "src/"
                ]
            },
            "notification-url": "https://packagist.org/downloads/",
            "license": [
                "BSD-3-Clause"
            ],
            "authors": [
                {
                    "name": "Kore Nordmann",
                    "email": "mail@kore-nordmann.de"
                },
                {
                    "name": "Sebastian Bergmann",
                    "email": "sebastian@phpunit.de"
                }
            ],
            "description": "Diff implementation",
            "homepage": "http://www.github.com/sebastianbergmann/diff",
            "keywords": [
                "diff"
            ],
            "time": "2014-08-15 10:29:00"
        },
        {
            "name": "sebastian/environment",
            "version": "1.2.1",
            "source": {
                "type": "git",
                "url": "https://github.com/sebastianbergmann/environment.git",
                "reference": "6e6c71d918088c251b181ba8b3088af4ac336dd7"
            },
            "dist": {
                "type": "zip",
                "url": "https://api.github.com/repos/sebastianbergmann/environment/zipball/6e6c71d918088c251b181ba8b3088af4ac336dd7",
                "reference": "6e6c71d918088c251b181ba8b3088af4ac336dd7",
                "shasum": ""
            },
            "require": {
                "php": ">=5.3.3"
            },
            "require-dev": {
                "phpunit/phpunit": "~4.3"
            },
            "type": "library",
            "extra": {
                "branch-alias": {
                    "dev-master": "1.2.x-dev"
                }
            },
            "autoload": {
                "classmap": [
                    "src/"
                ]
            },
            "notification-url": "https://packagist.org/downloads/",
            "license": [
                "BSD-3-Clause"
            ],
            "authors": [
                {
                    "name": "Sebastian Bergmann",
                    "email": "sebastian@phpunit.de"
                }
            ],
            "description": "Provides functionality to handle HHVM/PHP environments",
            "homepage": "http://www.github.com/sebastianbergmann/environment",
            "keywords": [
                "Xdebug",
                "environment",
                "hhvm"
            ],
            "time": "2014-10-25 08:00:45"
        },
        {
            "name": "sebastian/exporter",
            "version": "1.2.0",
            "source": {
                "type": "git",
                "url": "https://github.com/sebastianbergmann/exporter.git",
                "reference": "84839970d05254c73cde183a721c7af13aede943"
            },
            "dist": {
                "type": "zip",
                "url": "https://api.github.com/repos/sebastianbergmann/exporter/zipball/84839970d05254c73cde183a721c7af13aede943",
                "reference": "84839970d05254c73cde183a721c7af13aede943",
                "shasum": ""
            },
            "require": {
                "php": ">=5.3.3",
                "sebastian/recursion-context": "~1.0"
            },
            "require-dev": {
                "phpunit/phpunit": "~4.4"
            },
            "type": "library",
            "extra": {
                "branch-alias": {
                    "dev-master": "1.2.x-dev"
                }
            },
            "autoload": {
                "classmap": [
                    "src/"
                ]
            },
            "notification-url": "https://packagist.org/downloads/",
            "license": [
                "BSD-3-Clause"
            ],
            "authors": [
                {
                    "name": "Jeff Welch",
                    "email": "whatthejeff@gmail.com"
                },
                {
                    "name": "Volker Dusch",
                    "email": "github@wallbash.com"
                },
                {
                    "name": "Bernhard Schussek",
                    "email": "bschussek@2bepublished.at"
                },
                {
                    "name": "Sebastian Bergmann",
                    "email": "sebastian@phpunit.de"
                },
                {
                    "name": "Adam Harvey",
                    "email": "aharvey@php.net"
                }
            ],
            "description": "Provides the functionality to export PHP variables for visualization",
            "homepage": "http://www.github.com/sebastianbergmann/exporter",
            "keywords": [
                "export",
                "exporter"
            ],
            "time": "2015-01-27 07:23:06"
        },
        {
            "name": "sebastian/recursion-context",
            "version": "1.0.0",
            "source": {
                "type": "git",
                "url": "https://github.com/sebastianbergmann/recursion-context.git",
                "reference": "3989662bbb30a29d20d9faa04a846af79b276252"
            },
            "dist": {
                "type": "zip",
                "url": "https://api.github.com/repos/sebastianbergmann/recursion-context/zipball/3989662bbb30a29d20d9faa04a846af79b276252",
                "reference": "3989662bbb30a29d20d9faa04a846af79b276252",
                "shasum": ""
            },
            "require": {
                "php": ">=5.3.3"
            },
            "require-dev": {
                "phpunit/phpunit": "~4.4"
            },
            "type": "library",
            "extra": {
                "branch-alias": {
                    "dev-master": "1.0.x-dev"
                }
            },
            "autoload": {
                "classmap": [
                    "src/"
                ]
            },
            "notification-url": "https://packagist.org/downloads/",
            "license": [
                "BSD-3-Clause"
            ],
            "authors": [
                {
                    "name": "Jeff Welch",
                    "email": "whatthejeff@gmail.com"
                },
                {
                    "name": "Sebastian Bergmann",
                    "email": "sebastian@phpunit.de"
                },
                {
                    "name": "Adam Harvey",
                    "email": "aharvey@php.net"
                }
            ],
            "description": "Provides functionality to recursively process PHP variables",
            "homepage": "http://www.github.com/sebastianbergmann/recursion-context",
            "time": "2015-01-24 09:48:32"
        },
        {
            "name": "sebastian/version",
            "version": "1.0.4",
            "source": {
                "type": "git",
                "url": "https://github.com/sebastianbergmann/version.git",
                "reference": "a77d9123f8e809db3fbdea15038c27a95da4058b"
            },
            "dist": {
                "type": "zip",
                "url": "https://api.github.com/repos/sebastianbergmann/version/zipball/a77d9123f8e809db3fbdea15038c27a95da4058b",
                "reference": "a77d9123f8e809db3fbdea15038c27a95da4058b",
                "shasum": ""
            },
            "type": "library",
            "autoload": {
                "classmap": [
                    "src/"
                ]
            },
            "notification-url": "https://packagist.org/downloads/",
            "license": [
                "BSD-3-Clause"
            ],
            "authors": [
                {
                    "name": "Sebastian Bergmann",
                    "email": "sebastian@phpunit.de",
                    "role": "lead"
                }
            ],
            "description": "Library that helps with managing the version number of Git-hosted PHP projects",
            "homepage": "https://github.com/sebastianbergmann/version",
            "time": "2014-12-15 14:25:24"
        },
        {
            "name": "sjparkinson/static-review",
            "version": "4.1.1",
            "source": {
                "type": "git",
                "url": "https://github.com/sjparkinson/static-review.git",
                "reference": "493c3410cf146a12fca84209bad126c494e125f0"
            },
            "dist": {
                "type": "zip",
                "url": "https://api.github.com/repos/sjparkinson/static-review/zipball/493c3410cf146a12fca84209bad126c494e125f0",
                "reference": "493c3410cf146a12fca84209bad126c494e125f0",
                "shasum": ""
            },
            "require": {
                "league/climate": "~2.0",
                "php": ">=5.4.0",
                "symfony/console": "~2.0",
                "symfony/process": "~2.0"
            },
            "require-dev": {
                "mockery/mockery": "~0.9",
                "phpunit/phpunit": "~4.0",
                "sensiolabs/security-checker": "~2.0",
                "squizlabs/php_codesniffer": "~1.0"
            },
            "suggest": {
                "sensiolabs/security-checker": "Required for ComposerSecurityReview.",
                "squizlabs/php_codesniffer": "Required for PhpCodeSnifferReview."
            },
            "bin": [
                "bin/static-review.php"
            ],
            "type": "library",
            "autoload": {
                "psr-4": {
                    "StaticReview\\": "src/"
                }
            },
            "notification-url": "https://packagist.org/downloads/",
            "license": [
                "MIT"
            ],
            "authors": [
                {
                    "name": "Samuel Parkinson",
                    "email": "sam.james.parkinson@gmail.com",
                    "homepage": "http://samp.im"
                }
            ],
            "description": "An extendable framework for version control hooks.",
            "time": "2014-09-22 08:40:36"
        },
        {
            "name": "squizlabs/php_codesniffer",
            "version": "1.5.3",
            "source": {
                "type": "git",
                "url": "https://github.com/squizlabs/PHP_CodeSniffer.git",
                "reference": "396178ada8499ec492363587f037125bf7b07fcc"
            },
            "dist": {
                "type": "zip",
                "url": "https://api.github.com/repos/squizlabs/PHP_CodeSniffer/zipball/396178ada8499ec492363587f037125bf7b07fcc",
                "reference": "396178ada8499ec492363587f037125bf7b07fcc",
                "shasum": ""
            },
            "require": {
                "ext-tokenizer": "*",
                "php": ">=5.1.2"
            },
            "suggest": {
                "phpunit/php-timer": "dev-master"
            },
            "bin": [
                "scripts/phpcs"
            ],
            "type": "library",
            "extra": {
                "branch-alias": {
                    "dev-phpcs-fixer": "2.0.x-dev"
                }
            },
            "autoload": {
                "classmap": [
                    "CodeSniffer.php",
                    "CodeSniffer/CLI.php",
                    "CodeSniffer/Exception.php",
                    "CodeSniffer/File.php",
                    "CodeSniffer/Report.php",
                    "CodeSniffer/Reporting.php",
                    "CodeSniffer/Sniff.php",
                    "CodeSniffer/Tokens.php",
                    "CodeSniffer/Reports/",
                    "CodeSniffer/CommentParser/",
                    "CodeSniffer/Tokenizers/",
                    "CodeSniffer/DocGenerators/",
                    "CodeSniffer/Standards/AbstractPatternSniff.php",
                    "CodeSniffer/Standards/AbstractScopeSniff.php",
                    "CodeSniffer/Standards/AbstractVariableSniff.php",
                    "CodeSniffer/Standards/IncorrectPatternException.php",
                    "CodeSniffer/Standards/Generic/Sniffs/",
                    "CodeSniffer/Standards/MySource/Sniffs/",
                    "CodeSniffer/Standards/PEAR/Sniffs/",
                    "CodeSniffer/Standards/PSR1/Sniffs/",
                    "CodeSniffer/Standards/PSR2/Sniffs/",
                    "CodeSniffer/Standards/Squiz/Sniffs/",
                    "CodeSniffer/Standards/Zend/Sniffs/"
                ]
            },
            "notification-url": "https://packagist.org/downloads/",
            "license": [
                "BSD-3-Clause"
            ],
            "authors": [
                {
                    "name": "Greg Sherwood",
                    "role": "lead"
                }
            ],
            "description": "PHP_CodeSniffer tokenises PHP, JavaScript and CSS files and detects violations of a defined set of coding standards.",
            "homepage": "http://www.squizlabs.com/php-codesniffer",
            "keywords": [
                "phpcs",
                "standards"
            ],
            "time": "2014-05-01 03:07:07"
        },
        {
            "name": "symfony/config",
            "version": "v2.6.4",
            "target-dir": "Symfony/Component/Config",
            "source": {
                "type": "git",
                "url": "https://github.com/symfony/Config.git",
                "reference": "a9f781ba1221067d1f07c8cec0bc50f81b8d7408"
            },
            "dist": {
                "type": "zip",
                "url": "https://api.github.com/repos/symfony/Config/zipball/a9f781ba1221067d1f07c8cec0bc50f81b8d7408",
                "reference": "a9f781ba1221067d1f07c8cec0bc50f81b8d7408",
                "shasum": ""
            },
            "require": {
                "php": ">=5.3.3",
                "symfony/filesystem": "~2.3"
            },
            "type": "library",
            "extra": {
                "branch-alias": {
                    "dev-master": "2.6-dev"
                }
            },
            "autoload": {
                "psr-0": {
                    "Symfony\\Component\\Config\\": ""
                }
            },
            "notification-url": "https://packagist.org/downloads/",
            "license": [
                "MIT"
            ],
            "authors": [
                {
                    "name": "Symfony Community",
                    "homepage": "http://symfony.com/contributors"
                },
                {
                    "name": "Fabien Potencier",
                    "email": "fabien@symfony.com"
                }
            ],
            "description": "Symfony Config Component",
            "homepage": "http://symfony.com",
            "time": "2015-01-21 20:57:55"
        },
        {
            "name": "symfony/dependency-injection",
            "version": "v2.6.4",
            "target-dir": "Symfony/Component/DependencyInjection",
            "source": {
                "type": "git",
                "url": "https://github.com/symfony/DependencyInjection.git",
                "reference": "42bbb43fab66292a1865dc9616c299904c3d4d14"
            },
            "dist": {
                "type": "zip",
                "url": "https://api.github.com/repos/symfony/DependencyInjection/zipball/42bbb43fab66292a1865dc9616c299904c3d4d14",
                "reference": "42bbb43fab66292a1865dc9616c299904c3d4d14",
                "shasum": ""
            },
            "require": {
                "php": ">=5.3.3"
            },
            "conflict": {
                "symfony/expression-language": "<2.6"
            },
            "require-dev": {
                "symfony/config": "~2.2",
                "symfony/expression-language": "~2.6",
                "symfony/yaml": "~2.1"
            },
            "suggest": {
                "symfony/config": "",
                "symfony/proxy-manager-bridge": "Generate service proxies to lazy load them",
                "symfony/yaml": ""
            },
            "type": "library",
            "extra": {
                "branch-alias": {
                    "dev-master": "2.6-dev"
                }
            },
            "autoload": {
                "psr-0": {
                    "Symfony\\Component\\DependencyInjection\\": ""
                }
            },
            "notification-url": "https://packagist.org/downloads/",
            "license": [
                "MIT"
            ],
            "authors": [
                {
                    "name": "Symfony Community",
                    "homepage": "http://symfony.com/contributors"
                },
                {
                    "name": "Fabien Potencier",
                    "email": "fabien@symfony.com"
                }
            ],
            "description": "Symfony DependencyInjection Component",
            "homepage": "http://symfony.com",
            "time": "2015-01-25 04:39:26"
        },
        {
            "name": "symfony/event-dispatcher",
            "version": "v2.6.4",
            "target-dir": "Symfony/Component/EventDispatcher",
            "source": {
                "type": "git",
                "url": "https://github.com/symfony/EventDispatcher.git",
                "reference": "f75989f3ab2743a82fe0b03ded2598a2b1546813"
            },
            "dist": {
                "type": "zip",
                "url": "https://api.github.com/repos/symfony/EventDispatcher/zipball/f75989f3ab2743a82fe0b03ded2598a2b1546813",
                "reference": "f75989f3ab2743a82fe0b03ded2598a2b1546813",
                "shasum": ""
            },
            "require": {
                "php": ">=5.3.3"
            },
            "require-dev": {
                "psr/log": "~1.0",
                "symfony/config": "~2.0,>=2.0.5",
                "symfony/dependency-injection": "~2.6",
                "symfony/expression-language": "~2.6",
                "symfony/stopwatch": "~2.3"
            },
            "suggest": {
                "symfony/dependency-injection": "",
                "symfony/http-kernel": ""
            },
            "type": "library",
            "extra": {
                "branch-alias": {
                    "dev-master": "2.6-dev"
                }
            },
            "autoload": {
                "psr-0": {
                    "Symfony\\Component\\EventDispatcher\\": ""
                }
            },
            "notification-url": "https://packagist.org/downloads/",
            "license": [
                "MIT"
            ],
            "authors": [
                {
                    "name": "Symfony Community",
                    "homepage": "http://symfony.com/contributors"
                },
                {
                    "name": "Fabien Potencier",
                    "email": "fabien@symfony.com"
                }
            ],
            "description": "Symfony EventDispatcher Component",
            "homepage": "http://symfony.com",
            "time": "2015-02-01 16:10:57"
        },
        {
            "name": "symfony/filesystem",
            "version": "v2.6.4",
            "target-dir": "Symfony/Component/Filesystem",
            "source": {
                "type": "git",
                "url": "https://github.com/symfony/Filesystem.git",
                "reference": "a1f566d1f92e142fa1593f4555d6d89e3044a9b7"
            },
            "dist": {
                "type": "zip",
                "url": "https://api.github.com/repos/symfony/Filesystem/zipball/a1f566d1f92e142fa1593f4555d6d89e3044a9b7",
                "reference": "a1f566d1f92e142fa1593f4555d6d89e3044a9b7",
                "shasum": ""
            },
            "require": {
                "php": ">=5.3.3"
            },
            "type": "library",
            "extra": {
                "branch-alias": {
                    "dev-master": "2.6-dev"
                }
            },
            "autoload": {
                "psr-0": {
                    "Symfony\\Component\\Filesystem\\": ""
                }
            },
            "notification-url": "https://packagist.org/downloads/",
            "license": [
                "MIT"
            ],
            "authors": [
                {
                    "name": "Symfony Community",
                    "homepage": "http://symfony.com/contributors"
                },
                {
                    "name": "Fabien Potencier",
                    "email": "fabien@symfony.com"
                }
            ],
            "description": "Symfony Filesystem Component",
            "homepage": "http://symfony.com",
            "time": "2015-01-03 21:13:09"
        },
        {
            "name": "symfony/stopwatch",
            "version": "v2.6.4",
            "target-dir": "Symfony/Component/Stopwatch",
            "source": {
                "type": "git",
                "url": "https://github.com/symfony/Stopwatch.git",
                "reference": "e8da5286132ba75ce4b4275fbf0f4cd369bfd71c"
            },
            "dist": {
                "type": "zip",
                "url": "https://api.github.com/repos/symfony/Stopwatch/zipball/e8da5286132ba75ce4b4275fbf0f4cd369bfd71c",
                "reference": "e8da5286132ba75ce4b4275fbf0f4cd369bfd71c",
                "shasum": ""
            },
            "require": {
                "php": ">=5.3.3"
            },
            "type": "library",
            "extra": {
                "branch-alias": {
                    "dev-master": "2.6-dev"
                }
            },
            "autoload": {
                "psr-0": {
                    "Symfony\\Component\\Stopwatch\\": ""
                }
            },
            "notification-url": "https://packagist.org/downloads/",
            "license": [
                "MIT"
            ],
            "authors": [
                {
                    "name": "Symfony Community",
                    "homepage": "http://symfony.com/contributors"
                },
                {
                    "name": "Fabien Potencier",
                    "email": "fabien@symfony.com"
                }
            ],
            "description": "Symfony Stopwatch Component",
            "homepage": "http://symfony.com",
            "time": "2015-01-03 08:01:59"
        },
        {
            "name": "symfony/yaml",
            "version": "v2.6.4",
            "target-dir": "Symfony/Component/Yaml",
            "source": {
                "type": "git",
                "url": "https://github.com/symfony/Yaml.git",
                "reference": "60ed7751671113cf1ee7d7778e691642c2e9acd8"
            },
            "dist": {
                "type": "zip",
                "url": "https://api.github.com/repos/symfony/Yaml/zipball/60ed7751671113cf1ee7d7778e691642c2e9acd8",
                "reference": "60ed7751671113cf1ee7d7778e691642c2e9acd8",
                "shasum": ""
            },
            "require": {
                "php": ">=5.3.3"
            },
            "type": "library",
            "extra": {
                "branch-alias": {
                    "dev-master": "2.6-dev"
                }
            },
            "autoload": {
                "psr-0": {
                    "Symfony\\Component\\Yaml\\": ""
                }
            },
            "notification-url": "https://packagist.org/downloads/",
            "license": [
                "MIT"
            ],
            "authors": [
                {
                    "name": "Symfony Community",
                    "homepage": "http://symfony.com/contributors"
                },
                {
                    "name": "Fabien Potencier",
                    "email": "fabien@symfony.com"
                }
            ],
            "description": "Symfony Yaml Component",
            "homepage": "http://symfony.com",
            "time": "2015-01-25 04:39:26"
        }
    ],
    "aliases": [],
    "minimum-stability": "stable",
    "stability-flags": {
        "composer/composer": 15,
        "phpmd/phpmd": 0
    },
    "prefer-stable": false,
    "platform": {
        "php": "~5.5.0|~5.6.0"
    },
    "platform-dev": {
        "lib-libxml": "*",
        "ext-ctype": "*",
        "ext-gd": "*",
        "ext-spl": "*",
        "ext-dom": "*",
        "ext-simplexml": "*",
        "ext-mcrypt": "*",
        "ext-hash": "*",
        "ext-curl": "*",
        "ext-iconv": "*",
        "ext-intl": "*"
    }
}<|MERGE_RESOLUTION|>--- conflicted
+++ resolved
@@ -4,11 +4,7 @@
         "Read more about it at http://getcomposer.org/doc/01-basic-usage.md#composer-lock-the-lock-file",
         "This file is @generated automatically"
     ],
-<<<<<<< HEAD
-    "hash": "259def4033743cf851e7425c9e86e1f0",
-=======
-    "hash": "8633d753763a17a13717a8380e3cb46b",
->>>>>>> cc0464fc
+    "hash": "463c446e1ab4ab0b3d6ea316c8991227",
     "packages": [
         {
             "name": "composer/composer",
