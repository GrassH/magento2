{
    "_readme": [
        "This file locks the dependencies of your project to a known state",
        "Read more about it at http://getcomposer.org/doc/01-basic-usage.md#composer-lock-the-lock-file",
        "This file is @generated automatically"
    ],
<<<<<<< HEAD
    "hash": "c42991e56fb8b32295f12ca803bdc6b7",
=======
    "hash": "2540c30fb9f7ddea359e3a1f9bc67097",
>>>>>>> dfd7e03a
    "packages": [
        {
            "name": "composer/composer",
            "version": "1.0.0-alpha8",
            "source": {
                "type": "git",
                "url": "https://github.com/composer/composer.git",
                "reference": "1eb1df44a97fb2daca1bb8b007f3bee012f0aa46"
            },
            "dist": {
                "type": "zip",
                "url": "https://api.github.com/repos/composer/composer/zipball/1eb1df44a97fb2daca1bb8b007f3bee012f0aa46",
                "reference": "1eb1df44a97fb2daca1bb8b007f3bee012f0aa46",
                "shasum": ""
            },
            "require": {
                "justinrainbow/json-schema": "1.1.*",
                "php": ">=5.3.2",
                "seld/jsonlint": "1.*",
                "symfony/console": "~2.3",
                "symfony/finder": "~2.2",
                "symfony/process": "~2.1"
            },
            "require-dev": {
                "phpunit/phpunit": "~3.7.10"
            },
            "suggest": {
                "ext-openssl": "Enabling the openssl extension allows you to access https URLs for repositories and packages",
                "ext-zip": "Enabling the zip extension allows you to unzip archives, and allows gzip compression of all internet traffic"
            },
            "bin": [
                "bin/composer"
            ],
            "type": "library",
            "extra": {
                "branch-alias": {
                    "dev-master": "1.0-dev"
                }
            },
            "autoload": {
                "psr-0": {
                    "Composer": "src/"
                }
            },
            "notification-url": "https://packagist.org/downloads/",
            "license": [
                "MIT"
            ],
            "authors": [
                {
                    "name": "Jordi Boggiano",
                    "email": "j.boggiano@seld.be",
                    "homepage": "http://seld.be",
                    "role": "Developer"
                },
                {
                    "name": "Nils Adermann",
                    "email": "naderman@naderman.de",
                    "homepage": "http://www.naderman.de",
                    "role": "Developer"
                }
            ],
            "description": "Dependency Manager",
            "homepage": "http://getcomposer.org/",
            "keywords": [
                "autoload",
                "dependency",
                "package"
            ],
            "time": "2014-01-06 18:39:59"
        },
        {
            "name": "justinrainbow/json-schema",
            "version": "1.1.0",
            "source": {
                "type": "git",
                "url": "https://github.com/justinrainbow/json-schema.git",
                "reference": "05ff6d8d79fe3ad190b0663d80d3f9deee79416c"
            },
            "dist": {
                "type": "zip",
                "url": "https://api.github.com/repos/justinrainbow/json-schema/zipball/05ff6d8d79fe3ad190b0663d80d3f9deee79416c",
                "reference": "05ff6d8d79fe3ad190b0663d80d3f9deee79416c",
                "shasum": ""
            },
            "require": {
                "php": ">=5.3.0"
            },
            "type": "library",
            "autoload": {
                "psr-0": {
                    "JsonSchema": "src/"
                }
            },
            "notification-url": "https://packagist.org/downloads/",
            "license": [
                "NewBSD"
            ],
            "authors": [
                {
                    "name": "Igor Wiedler",
                    "email": "igor@wiedler.ch",
                    "homepage": "http://wiedler.ch/igor/"
                },
                {
                    "name": "Bruno Prieto Reis",
                    "email": "bruno.p.reis@gmail.com"
                },
                {
                    "name": "Justin Rainbow",
                    "email": "justin.rainbow@gmail.com"
                },
                {
                    "name": "Robert Schönthal",
                    "email": "robert.schoenthal@gmail.com",
                    "homepage": "http://digitalkaoz.net"
                }
            ],
            "description": "A library to validate a json schema.",
            "homepage": "https://github.com/justinrainbow/json-schema",
            "keywords": [
                "json",
                "schema"
            ],
            "time": "2012-01-03 00:33:17"
        },
        {
            "name": "magento/magento-composer-installer",
            "version": "0.1.4",
            "source": {
                "type": "git",
                "url": "https://github.com/magento/magento-composer-installer.git",
                "reference": "7f03451f71e55d52c2bb07325d56a4e6df322f30"
            },
            "dist": {
                "type": "zip",
                "url": "https://api.github.com/repos/magento/magento-composer-installer/zipball/7f03451f71e55d52c2bb07325d56a4e6df322f30",
                "reference": "7f03451f71e55d52c2bb07325d56a4e6df322f30",
                "shasum": ""
            },
            "require": {
                "composer-plugin-api": "1.0.0"
            },
            "require-dev": {
                "composer/composer": "*@dev",
                "firegento/phpcs": "dev-patch-1",
                "mikey179/vfsstream": "*",
                "phpunit/phpunit": "*",
                "phpunit/phpunit-mock-objects": "dev-master",
                "squizlabs/php_codesniffer": "1.4.7",
                "symfony/process": "*"
            },
            "type": "composer-plugin",
            "extra": {
                "composer-command-registry": [
                    "MagentoHackathon\\Composer\\Magento\\Command\\DeployCommand"
                ],
                "class": "MagentoHackathon\\Composer\\Magento\\Plugin"
            },
            "autoload": {
                "psr-0": {
                    "MagentoHackathon\\Composer\\Magento": "src/"
                }
            },
            "notification-url": "https://packagist.org/downloads/",
            "license": [
                "OSL-3.0"
            ],
            "authors": [
                {
                    "name": "Vinai Kopp",
                    "email": "vinai@netzarbeiter.com"
                },
                {
                    "name": "Daniel Fahlke aka Flyingmana",
                    "email": "flyingmana@googlemail.com"
                },
                {
                    "name": "Jörg Weller",
                    "email": "weller@flagbit.de"
                },
                {
                    "name": "Karl Spies",
                    "email": "karl.spies@gmx.net"
                },
                {
                    "name": "Tobias Vogt",
                    "email": "tobi@webguys.de"
                },
                {
                    "name": "David Fuhr",
                    "email": "fuhr@flagbit.de"
                }
            ],
            "description": "Composer installer for Magento modules",
            "homepage": "https://github.com/magento/magento-composer-installer",
            "keywords": [
                "composer-installer",
                "magento"
            ],
            "time": "2015-03-05 21:40:30"
        },
        {
            "name": "magento/zendframework1",
            "version": "1.12.10",
            "source": {
                "type": "git",
                "url": "https://github.com/magento/zf1.git",
                "reference": "d1e5cd8c9f83229bcdd9bb485c3ce25259c77884"
            },
            "dist": {
                "type": "zip",
                "url": "https://api.github.com/repos/magento/zf1/zipball/d1e5cd8c9f83229bcdd9bb485c3ce25259c77884",
                "reference": "d1e5cd8c9f83229bcdd9bb485c3ce25259c77884",
                "shasum": ""
            },
            "require": {
                "php": ">=5.2.11"
            },
            "require-dev": {
                "phpunit/dbunit": "1.3.*",
                "phpunit/phpunit": "3.7.*"
            },
            "type": "library",
            "extra": {
                "branch-alias": {
                    "dev-master": "1.12.x-dev"
                }
            },
            "autoload": {
                "psr-0": {
                    "Zend_": "library/"
                }
            },
            "notification-url": "https://packagist.org/downloads/",
            "include-path": [
                "library/"
            ],
            "license": [
                "BSD-3-Clause"
            ],
            "description": "Magento Zend Framework 1",
            "homepage": "http://framework.zend.com/",
            "keywords": [
                "ZF1",
                "framework"
            ],
            "time": "2015-02-06 17:25:45"
        },
        {
            "name": "monolog/monolog",
            "version": "1.11.0",
            "source": {
                "type": "git",
                "url": "https://github.com/Seldaek/monolog.git",
                "reference": "ec3961874c43840e96da3a8a1ed20d8c73d7e5aa"
            },
            "dist": {
                "type": "zip",
                "url": "https://api.github.com/repos/Seldaek/monolog/zipball/ec3961874c43840e96da3a8a1ed20d8c73d7e5aa",
                "reference": "ec3961874c43840e96da3a8a1ed20d8c73d7e5aa",
                "shasum": ""
            },
            "require": {
                "php": ">=5.3.0",
                "psr/log": "~1.0"
            },
            "provide": {
                "psr/log-implementation": "1.0.0"
            },
            "require-dev": {
                "aws/aws-sdk-php": "~2.4, >2.4.8",
                "doctrine/couchdb": "~1.0@dev",
                "graylog2/gelf-php": "~1.0",
                "phpunit/phpunit": "~3.7.0",
                "raven/raven": "~0.5",
                "ruflin/elastica": "0.90.*",
                "videlalvaro/php-amqplib": "~2.4"
            },
            "suggest": {
                "aws/aws-sdk-php": "Allow sending log messages to AWS services like DynamoDB",
                "doctrine/couchdb": "Allow sending log messages to a CouchDB server",
                "ext-amqp": "Allow sending log messages to an AMQP server (1.0+ required)",
                "ext-mongo": "Allow sending log messages to a MongoDB server",
                "graylog2/gelf-php": "Allow sending log messages to a GrayLog2 server",
                "raven/raven": "Allow sending log messages to a Sentry server",
                "rollbar/rollbar": "Allow sending log messages to Rollbar",
                "ruflin/elastica": "Allow sending log messages to an Elastic Search server",
                "videlalvaro/php-amqplib": "Allow sending log messages to an AMQP server using php-amqplib"
            },
            "type": "library",
            "extra": {
                "branch-alias": {
                    "dev-master": "1.11.x-dev"
                }
            },
            "autoload": {
                "psr-4": {
                    "Monolog\\": "src/Monolog"
                }
            },
            "notification-url": "https://packagist.org/downloads/",
            "license": [
                "MIT"
            ],
            "authors": [
                {
                    "name": "Jordi Boggiano",
                    "email": "j.boggiano@seld.be",
                    "homepage": "http://seld.be"
                }
            ],
            "description": "Sends your logs to files, sockets, inboxes, databases and various web services",
            "homepage": "http://github.com/Seldaek/monolog",
            "keywords": [
                "log",
                "logging",
                "psr-3"
            ],
            "time": "2014-09-30 13:30:58"
        },
        {
            "name": "oyejorge/less.php",
            "version": "v1.7.0.3",
            "source": {
                "type": "git",
                "url": "https://github.com/oyejorge/less.php.git",
                "reference": "6e08ecb07e6f6d9170c23e8744c58fdd822ad0de"
            },
            "dist": {
                "type": "zip",
                "url": "https://api.github.com/repos/oyejorge/less.php/zipball/6e08ecb07e6f6d9170c23e8744c58fdd822ad0de",
                "reference": "6e08ecb07e6f6d9170c23e8744c58fdd822ad0de",
                "shasum": ""
            },
            "require": {
                "php": ">=5.2"
            },
            "bin": [
                "bin/lessc"
            ],
            "type": "library",
            "autoload": {
                "psr-0": {
                    "Less": "lib/"
                },
                "classmap": [
                    "lessc.inc.php"
                ]
            },
            "notification-url": "https://packagist.org/downloads/",
            "license": [
                "Apache-2.0"
            ],
            "authors": [
                {
                    "name": "Matt Agar",
                    "homepage": "https://github.com/agar"
                },
                {
                    "name": "Martin Jantošovič",
                    "homepage": "https://github.com/Mordred"
                },
                {
                    "name": "Josh Schmidt",
                    "homepage": "https://github.com/oyejorge"
                }
            ],
            "description": "PHP port of the Javascript version of LESS http://lesscss.org",
            "homepage": "http://lessphp.gpeasy.com",
            "keywords": [
                "css",
                "less",
                "less.js",
                "lesscss",
                "php",
                "stylesheet"
            ],
            "time": "2015-03-10 18:12:59"
        },
        {
            "name": "psr/log",
            "version": "1.0.0",
            "source": {
                "type": "git",
                "url": "https://github.com/php-fig/log.git",
                "reference": "fe0936ee26643249e916849d48e3a51d5f5e278b"
            },
            "dist": {
                "type": "zip",
                "url": "https://api.github.com/repos/php-fig/log/zipball/fe0936ee26643249e916849d48e3a51d5f5e278b",
                "reference": "fe0936ee26643249e916849d48e3a51d5f5e278b",
                "shasum": ""
            },
            "type": "library",
            "autoload": {
                "psr-0": {
                    "Psr\\Log\\": ""
                }
            },
            "notification-url": "https://packagist.org/downloads/",
            "license": [
                "MIT"
            ],
            "authors": [
                {
                    "name": "PHP-FIG",
                    "homepage": "http://www.php-fig.org/"
                }
            ],
            "description": "Common interface for logging libraries",
            "keywords": [
                "log",
                "psr",
                "psr-3"
            ],
            "time": "2012-12-21 11:40:51"
        },
        {
            "name": "seld/jsonlint",
            "version": "1.3.1",
            "source": {
                "type": "git",
                "url": "https://github.com/Seldaek/jsonlint.git",
                "reference": "863ae85c6d3ef60ca49cb12bd051c4a0648c40c4"
            },
            "dist": {
                "type": "zip",
                "url": "https://api.github.com/repos/Seldaek/jsonlint/zipball/863ae85c6d3ef60ca49cb12bd051c4a0648c40c4",
                "reference": "863ae85c6d3ef60ca49cb12bd051c4a0648c40c4",
                "shasum": ""
            },
            "require": {
                "php": ">=5.3.0"
            },
            "bin": [
                "bin/jsonlint"
            ],
            "type": "library",
            "autoload": {
                "psr-4": {
                    "Seld\\JsonLint\\": "src/Seld/JsonLint/"
                }
            },
            "notification-url": "https://packagist.org/downloads/",
            "license": [
                "MIT"
            ],
            "authors": [
                {
                    "name": "Jordi Boggiano",
                    "email": "j.boggiano@seld.be",
                    "homepage": "http://seld.be"
                }
            ],
            "description": "JSON Linter",
            "keywords": [
                "json",
                "linter",
                "parser",
                "validator"
            ],
            "time": "2015-01-04 21:18:15"
        },
        {
            "name": "symfony/console",
            "version": "v2.6.5",
            "target-dir": "Symfony/Component/Console",
            "source": {
                "type": "git",
                "url": "https://github.com/symfony/Console.git",
                "reference": "53f86497ccd01677e22435cfb7262599450a90d1"
            },
            "dist": {
                "type": "zip",
                "url": "https://api.github.com/repos/symfony/Console/zipball/53f86497ccd01677e22435cfb7262599450a90d1",
                "reference": "53f86497ccd01677e22435cfb7262599450a90d1",
                "shasum": ""
            },
            "require": {
                "php": ">=5.3.3"
            },
            "require-dev": {
                "psr/log": "~1.0",
                "symfony/event-dispatcher": "~2.1",
                "symfony/phpunit-bridge": "~2.7",
                "symfony/process": "~2.1"
            },
            "suggest": {
                "psr/log": "For using the console logger",
                "symfony/event-dispatcher": "",
                "symfony/process": ""
            },
            "type": "library",
            "extra": {
                "branch-alias": {
                    "dev-master": "2.6-dev"
                }
            },
            "autoload": {
                "psr-0": {
                    "Symfony\\Component\\Console\\": ""
                }
            },
            "notification-url": "https://packagist.org/downloads/",
            "license": [
                "MIT"
            ],
            "authors": [
                {
                    "name": "Symfony Community",
                    "homepage": "http://symfony.com/contributors"
                },
                {
                    "name": "Fabien Potencier",
                    "email": "fabien@symfony.com"
                }
            ],
            "description": "Symfony Console Component",
            "homepage": "http://symfony.com",
            "time": "2015-03-13 17:37:22"
        },
        {
            "name": "symfony/finder",
            "version": "v2.6.5",
            "target-dir": "Symfony/Component/Finder",
            "source": {
                "type": "git",
                "url": "https://github.com/symfony/Finder.git",
                "reference": "bebc7479c566fa4f14b9bcef9e32e719eabec74e"
            },
            "dist": {
                "type": "zip",
                "url": "https://api.github.com/repos/symfony/Finder/zipball/bebc7479c566fa4f14b9bcef9e32e719eabec74e",
                "reference": "bebc7479c566fa4f14b9bcef9e32e719eabec74e",
                "shasum": ""
            },
            "require": {
                "php": ">=5.3.3"
            },
            "require-dev": {
                "symfony/phpunit-bridge": "~2.7"
            },
            "type": "library",
            "extra": {
                "branch-alias": {
                    "dev-master": "2.6-dev"
                }
            },
            "autoload": {
                "psr-0": {
                    "Symfony\\Component\\Finder\\": ""
                }
            },
            "notification-url": "https://packagist.org/downloads/",
            "license": [
                "MIT"
            ],
            "authors": [
                {
                    "name": "Symfony Community",
                    "homepage": "http://symfony.com/contributors"
                },
                {
                    "name": "Fabien Potencier",
                    "email": "fabien@symfony.com"
                }
            ],
            "description": "Symfony Finder Component",
            "homepage": "http://symfony.com",
            "time": "2015-03-12 10:28:44"
        },
        {
            "name": "symfony/process",
            "version": "v2.6.5",
            "target-dir": "Symfony/Component/Process",
            "source": {
                "type": "git",
                "url": "https://github.com/symfony/Process.git",
                "reference": "4d717f34f3d1d6ab30fbe79f7132960a27f4a0dc"
            },
            "dist": {
                "type": "zip",
                "url": "https://api.github.com/repos/symfony/Process/zipball/4d717f34f3d1d6ab30fbe79f7132960a27f4a0dc",
                "reference": "4d717f34f3d1d6ab30fbe79f7132960a27f4a0dc",
                "shasum": ""
            },
            "require": {
                "php": ">=5.3.3"
            },
            "require-dev": {
                "symfony/phpunit-bridge": "~2.7"
            },
            "type": "library",
            "extra": {
                "branch-alias": {
                    "dev-master": "2.6-dev"
                }
            },
            "autoload": {
                "psr-0": {
                    "Symfony\\Component\\Process\\": ""
                }
            },
            "notification-url": "https://packagist.org/downloads/",
            "license": [
                "MIT"
            ],
            "authors": [
                {
                    "name": "Symfony Community",
                    "homepage": "http://symfony.com/contributors"
                },
                {
                    "name": "Fabien Potencier",
                    "email": "fabien@symfony.com"
                }
            ],
            "description": "Symfony Process Component",
            "homepage": "http://symfony.com",
            "time": "2015-03-12 10:28:44"
        },
        {
            "name": "tubalmartin/cssmin",
            "version": "v2.4.8-p4",
            "source": {
                "type": "git",
                "url": "https://github.com/tubalmartin/YUI-CSS-compressor-PHP-port.git",
                "reference": "fe84d71e8420243544c0ce3bd0f5d7c1936b0f90"
            },
            "dist": {
                "type": "zip",
                "url": "https://api.github.com/repos/tubalmartin/YUI-CSS-compressor-PHP-port/zipball/fe84d71e8420243544c0ce3bd0f5d7c1936b0f90",
                "reference": "fe84d71e8420243544c0ce3bd0f5d7c1936b0f90",
                "shasum": ""
            },
            "require": {
                "php": ">=5.0.0"
            },
            "type": "library",
            "autoload": {
                "classmap": [
                    "cssmin.php"
                ]
            },
            "notification-url": "https://packagist.org/downloads/",
            "license": [
                "BSD-3-Clause"
            ],
            "authors": [
                {
                    "name": "Túbal Martín",
                    "homepage": "http://tubalmartin.me/"
                }
            ],
            "description": "A PHP port of the YUI CSS compressor",
            "homepage": "https://github.com/tubalmartin/YUI-CSS-compressor-PHP-port",
            "keywords": [
                "compress",
                "compressor",
                "css",
                "minify",
                "yui"
            ],
            "time": "2014-09-22 08:08:50"
        },
        {
            "name": "zendframework/zend-code",
            "version": "2.3.1",
            "target-dir": "Zend/Code",
            "source": {
                "type": "git",
                "url": "https://github.com/zendframework/Component_ZendCode.git",
                "reference": "3e7cc92f946c23fb28959457fa0608c5eba29ed8"
            },
            "dist": {
                "type": "zip",
                "url": "https://api.github.com/repos/zendframework/Component_ZendCode/zipball/3e7cc92f946c23fb28959457fa0608c5eba29ed8",
                "reference": "3e7cc92f946c23fb28959457fa0608c5eba29ed8",
                "shasum": ""
            },
            "require": {
                "php": ">=5.3.23",
                "zendframework/zend-eventmanager": "self.version"
            },
            "require-dev": {
                "doctrine/common": ">=2.1",
                "zendframework/zend-stdlib": "self.version"
            },
            "suggest": {
                "doctrine/common": "Doctrine\\Common >=2.1 for annotation features",
                "zendframework/zend-stdlib": "Zend\\Stdlib component"
            },
            "type": "library",
            "extra": {
                "branch-alias": {
                    "dev-master": "2.3-dev",
                    "dev-develop": "2.4-dev"
                }
            },
            "autoload": {
                "psr-0": {
                    "Zend\\Code\\": ""
                }
            },
            "notification-url": "https://packagist.org/downloads/",
            "license": [
                "BSD-3-Clause"
            ],
            "description": "provides facilities to generate arbitrary code using an object oriented interface",
            "keywords": [
                "code",
                "zf2"
            ],
            "time": "2014-04-15 15:28:49"
        },
        {
            "name": "zendframework/zend-config",
            "version": "2.3.1",
            "target-dir": "Zend/Config",
            "source": {
                "type": "git",
                "url": "https://github.com/zendframework/Component_ZendConfig.git",
                "reference": "61b81c6ea60c1947e13b4effbfffcd9bb59c2180"
            },
            "dist": {
                "type": "zip",
                "url": "https://api.github.com/repos/zendframework/Component_ZendConfig/zipball/61b81c6ea60c1947e13b4effbfffcd9bb59c2180",
                "reference": "61b81c6ea60c1947e13b4effbfffcd9bb59c2180",
                "shasum": ""
            },
            "require": {
                "php": ">=5.3.23",
                "zendframework/zend-stdlib": "self.version"
            },
            "require-dev": {
                "zendframework/zend-filter": "self.version",
                "zendframework/zend-i18n": "self.version",
                "zendframework/zend-json": "self.version",
                "zendframework/zend-servicemanager": "self.version"
            },
            "suggest": {
                "zendframework/zend-filter": "Zend\\Filter component",
                "zendframework/zend-i18n": "Zend\\I18n component",
                "zendframework/zend-json": "Zend\\Json to use the Json reader or writer classes",
                "zendframework/zend-servicemanager": "Zend\\ServiceManager for use with the Config Factory to retrieve reader and writer instances"
            },
            "type": "library",
            "extra": {
                "branch-alias": {
                    "dev-master": "2.3-dev",
                    "dev-develop": "2.4-dev"
                }
            },
            "autoload": {
                "psr-0": {
                    "Zend\\Config\\": ""
                }
            },
            "notification-url": "https://packagist.org/downloads/",
            "license": [
                "BSD-3-Clause"
            ],
            "description": "provides a nested object property based user interface for accessing this configuration data within application code",
            "keywords": [
                "config",
                "zf2"
            ],
            "time": "2014-04-15 15:29:04"
        },
        {
            "name": "zendframework/zend-console",
            "version": "2.3.1",
            "target-dir": "Zend/Console",
            "source": {
                "type": "git",
                "url": "https://github.com/zendframework/Component_ZendConsole.git",
                "reference": "6720a94d30272eefe10bef4801cc41a027530b1c"
            },
            "dist": {
                "type": "zip",
                "url": "https://api.github.com/repos/zendframework/Component_ZendConsole/zipball/6720a94d30272eefe10bef4801cc41a027530b1c",
                "reference": "6720a94d30272eefe10bef4801cc41a027530b1c",
                "shasum": ""
            },
            "require": {
                "php": ">=5.3.23",
                "zendframework/zend-stdlib": "self.version"
            },
            "type": "library",
            "extra": {
                "branch-alias": {
                    "dev-master": "2.3-dev",
                    "dev-develop": "2.4-dev"
                }
            },
            "autoload": {
                "psr-0": {
                    "Zend\\Console\\": ""
                }
            },
            "notification-url": "https://packagist.org/downloads/",
            "license": [
                "BSD-3-Clause"
            ],
            "keywords": [
                "console",
                "zf2"
            ],
            "time": "2014-04-15 15:29:14"
        },
        {
            "name": "zendframework/zend-di",
            "version": "2.3.1",
            "target-dir": "Zend/Di",
            "source": {
                "type": "git",
                "url": "https://github.com/zendframework/Component_ZendDi.git",
                "reference": "45450000c83937a73a261a32480637b4198f4cea"
            },
            "dist": {
                "type": "zip",
                "url": "https://api.github.com/repos/zendframework/Component_ZendDi/zipball/45450000c83937a73a261a32480637b4198f4cea",
                "reference": "45450000c83937a73a261a32480637b4198f4cea",
                "shasum": ""
            },
            "require": {
                "php": ">=5.3.23",
                "zendframework/zend-code": "self.version",
                "zendframework/zend-stdlib": "self.version"
            },
            "require-dev": {
                "zendframework/zend-servicemanager": "self.version"
            },
            "suggest": {
                "zendframework/zend-servicemanager": "Zend\\ServiceManager component"
            },
            "type": "library",
            "extra": {
                "branch-alias": {
                    "dev-master": "2.3-dev",
                    "dev-develop": "2.4-dev"
                }
            },
            "autoload": {
                "psr-0": {
                    "Zend\\Di\\": ""
                }
            },
            "notification-url": "https://packagist.org/downloads/",
            "license": [
                "BSD-3-Clause"
            ],
            "keywords": [
                "di",
                "zf2"
            ],
            "time": "2014-04-15 15:29:10"
        },
        {
            "name": "zendframework/zend-escaper",
            "version": "2.3.1",
            "target-dir": "Zend/Escaper",
            "source": {
                "type": "git",
                "url": "https://github.com/zendframework/Component_ZendEscaper.git",
                "reference": "dddee2104337bbf3522f9ef591c361a40aabf7cc"
            },
            "dist": {
                "type": "zip",
                "url": "https://api.github.com/repos/zendframework/Component_ZendEscaper/zipball/dddee2104337bbf3522f9ef591c361a40aabf7cc",
                "reference": "dddee2104337bbf3522f9ef591c361a40aabf7cc",
                "shasum": ""
            },
            "require": {
                "php": ">=5.3.23"
            },
            "type": "library",
            "extra": {
                "branch-alias": {
                    "dev-master": "2.3-dev",
                    "dev-develop": "2.4-dev"
                }
            },
            "autoload": {
                "psr-0": {
                    "Zend\\Escaper\\": ""
                }
            },
            "notification-url": "https://packagist.org/downloads/",
            "license": [
                "BSD-3-Clause"
            ],
            "keywords": [
                "escaper",
                "zf2"
            ],
            "time": "2014-04-15 15:29:16"
        },
        {
            "name": "zendframework/zend-eventmanager",
            "version": "2.3.1",
            "target-dir": "Zend/EventManager",
            "source": {
                "type": "git",
                "url": "https://github.com/zendframework/Component_ZendEventManager.git",
                "reference": "957faa0580c40ef6bf6cf3e87a36d594042fe133"
            },
            "dist": {
                "type": "zip",
                "url": "https://api.github.com/repos/zendframework/Component_ZendEventManager/zipball/957faa0580c40ef6bf6cf3e87a36d594042fe133",
                "reference": "957faa0580c40ef6bf6cf3e87a36d594042fe133",
                "shasum": ""
            },
            "require": {
                "php": ">=5.3.23",
                "zendframework/zend-stdlib": "self.version"
            },
            "type": "library",
            "extra": {
                "branch-alias": {
                    "dev-master": "2.3-dev",
                    "dev-develop": "2.4-dev"
                }
            },
            "autoload": {
                "psr-0": {
                    "Zend\\EventManager\\": ""
                }
            },
            "notification-url": "https://packagist.org/downloads/",
            "license": [
                "BSD-3-Clause"
            ],
            "keywords": [
                "eventmanager",
                "zf2"
            ],
            "time": "2014-04-15 14:47:18"
        },
        {
            "name": "zendframework/zend-filter",
            "version": "2.3.1",
            "target-dir": "Zend/Filter",
            "source": {
                "type": "git",
                "url": "https://github.com/zendframework/Component_ZendFilter.git",
                "reference": "1889b7aa499beccadac770780a73e1a40e0f8a53"
            },
            "dist": {
                "type": "zip",
                "url": "https://api.github.com/repos/zendframework/Component_ZendFilter/zipball/1889b7aa499beccadac770780a73e1a40e0f8a53",
                "reference": "1889b7aa499beccadac770780a73e1a40e0f8a53",
                "shasum": ""
            },
            "require": {
                "php": ">=5.3.23",
                "zendframework/zend-stdlib": "self.version"
            },
            "require-dev": {
                "zendframework/zend-crypt": "self.version",
                "zendframework/zend-servicemanager": "self.version",
                "zendframework/zend-uri": "self.version"
            },
            "suggest": {
                "zendframework/zend-crypt": "Zend\\Crypt component",
                "zendframework/zend-i18n": "Zend\\I18n component",
                "zendframework/zend-servicemanager": "Zend\\ServiceManager component",
                "zendframework/zend-uri": "Zend\\Uri component for UriNormalize filter"
            },
            "type": "library",
            "extra": {
                "branch-alias": {
                    "dev-master": "2.3-dev",
                    "dev-develop": "2.4-dev"
                }
            },
            "autoload": {
                "psr-0": {
                    "Zend\\Filter\\": ""
                }
            },
            "notification-url": "https://packagist.org/downloads/",
            "license": [
                "BSD-3-Clause"
            ],
            "description": "provides a set of commonly needed data filters",
            "keywords": [
                "filter",
                "zf2"
            ],
            "time": "2014-04-15 15:28:47"
        },
        {
            "name": "zendframework/zend-form",
            "version": "2.3.1",
            "target-dir": "Zend/Form",
            "source": {
                "type": "git",
                "url": "https://github.com/zendframework/Component_ZendForm.git",
                "reference": "2e91090e63f865c1c0b8c21157d4eaffad341f59"
            },
            "dist": {
                "type": "zip",
                "url": "https://api.github.com/repos/zendframework/Component_ZendForm/zipball/2e91090e63f865c1c0b8c21157d4eaffad341f59",
                "reference": "2e91090e63f865c1c0b8c21157d4eaffad341f59",
                "shasum": ""
            },
            "require": {
                "php": ">=5.3.23",
                "zendframework/zend-inputfilter": "self.version",
                "zendframework/zend-stdlib": "self.version"
            },
            "require-dev": {
                "zendframework/zend-captcha": "self.version",
                "zendframework/zend-code": "self.version",
                "zendframework/zend-eventmanager": "self.version",
                "zendframework/zend-filter": "self.version",
                "zendframework/zend-i18n": "self.version",
                "zendframework/zend-servicemanager": "self.version",
                "zendframework/zend-validator": "self.version",
                "zendframework/zend-view": "self.version",
                "zendframework/zendservice-recaptcha": "*"
            },
            "suggest": {
                "zendframework/zend-captcha": "Zend\\Captcha component",
                "zendframework/zend-code": "Zend\\Code component",
                "zendframework/zend-eventmanager": "Zend\\EventManager component",
                "zendframework/zend-filter": "Zend\\Filter component",
                "zendframework/zend-i18n": "Zend\\I18n component",
                "zendframework/zend-servicemanager": "Zend\\ServiceManager component",
                "zendframework/zend-validator": "Zend\\Validator component",
                "zendframework/zend-view": "Zend\\View component",
                "zendframework/zendservice-recaptcha": "ZendService\\ReCaptcha component"
            },
            "type": "library",
            "extra": {
                "branch-alias": {
                    "dev-master": "2.3-dev",
                    "dev-develop": "2.4-dev"
                }
            },
            "autoload": {
                "psr-0": {
                    "Zend\\Form\\": ""
                }
            },
            "notification-url": "https://packagist.org/downloads/",
            "license": [
                "BSD-3-Clause"
            ],
            "keywords": [
                "form",
                "zf2"
            ],
            "time": "2014-04-15 15:29:02"
        },
        {
            "name": "zendframework/zend-http",
            "version": "2.3.1",
            "target-dir": "Zend/Http",
            "source": {
                "type": "git",
                "url": "https://github.com/zendframework/Component_ZendHttp.git",
                "reference": "b13fc4c30c39364409ef68a9f9b5975765a3ff5a"
            },
            "dist": {
                "type": "zip",
                "url": "https://api.github.com/repos/zendframework/Component_ZendHttp/zipball/b13fc4c30c39364409ef68a9f9b5975765a3ff5a",
                "reference": "b13fc4c30c39364409ef68a9f9b5975765a3ff5a",
                "shasum": ""
            },
            "require": {
                "php": ">=5.3.23",
                "zendframework/zend-loader": "self.version",
                "zendframework/zend-stdlib": "self.version",
                "zendframework/zend-uri": "self.version",
                "zendframework/zend-validator": "self.version"
            },
            "type": "library",
            "extra": {
                "branch-alias": {
                    "dev-master": "2.3-dev",
                    "dev-develop": "2.4-dev"
                }
            },
            "autoload": {
                "psr-0": {
                    "Zend\\Http\\": ""
                }
            },
            "notification-url": "https://packagist.org/downloads/",
            "license": [
                "BSD-3-Clause"
            ],
            "description": "provides an easy interface for performing Hyper-Text Transfer Protocol (HTTP) requests",
            "keywords": [
                "http",
                "zf2"
            ],
            "time": "2014-04-15 14:47:18"
        },
        {
            "name": "zendframework/zend-inputfilter",
            "version": "2.3.1",
            "target-dir": "Zend/InputFilter",
            "source": {
                "type": "git",
                "url": "https://github.com/zendframework/Component_ZendInputFilter.git",
                "reference": "a45d2180c819f9ff9e74be1bf4c5c8dd1d9649e9"
            },
            "dist": {
                "type": "zip",
                "url": "https://api.github.com/repos/zendframework/Component_ZendInputFilter/zipball/a45d2180c819f9ff9e74be1bf4c5c8dd1d9649e9",
                "reference": "a45d2180c819f9ff9e74be1bf4c5c8dd1d9649e9",
                "shasum": ""
            },
            "require": {
                "php": ">=5.3.23",
                "zendframework/zend-filter": "self.version",
                "zendframework/zend-stdlib": "self.version",
                "zendframework/zend-validator": "self.version"
            },
            "require-dev": {
                "zendframework/zend-servicemanager": "self.version"
            },
            "suggest": {
                "zendframework/zend-servicemanager": "To support plugin manager support"
            },
            "type": "library",
            "extra": {
                "branch-alias": {
                    "dev-master": "2.3-dev",
                    "dev-develop": "2.4-dev"
                }
            },
            "autoload": {
                "psr-0": {
                    "Zend\\InputFilter\\": ""
                }
            },
            "notification-url": "https://packagist.org/downloads/",
            "license": [
                "BSD-3-Clause"
            ],
            "keywords": [
                "inputfilter",
                "zf2"
            ],
            "time": "2014-04-15 14:47:18"
        },
        {
            "name": "zendframework/zend-json",
            "version": "2.3.1",
            "target-dir": "Zend/Json",
            "source": {
                "type": "git",
                "url": "https://github.com/zendframework/Component_ZendJson.git",
                "reference": "eb281da42d3f5bba5acb664359029b6fa7c62e28"
            },
            "dist": {
                "type": "zip",
                "url": "https://api.github.com/repos/zendframework/Component_ZendJson/zipball/eb281da42d3f5bba5acb664359029b6fa7c62e28",
                "reference": "eb281da42d3f5bba5acb664359029b6fa7c62e28",
                "shasum": ""
            },
            "require": {
                "php": ">=5.3.23",
                "zendframework/zend-stdlib": "self.version"
            },
            "require-dev": {
                "zendframework/zend-http": "self.version",
                "zendframework/zend-server": "self.version"
            },
            "suggest": {
                "zendframework/zend-http": "Zend\\Http component",
                "zendframework/zend-server": "Zend\\Server component"
            },
            "type": "library",
            "extra": {
                "branch-alias": {
                    "dev-master": "2.3-dev",
                    "dev-develop": "2.4-dev"
                }
            },
            "autoload": {
                "psr-0": {
                    "Zend\\Json\\": ""
                }
            },
            "notification-url": "https://packagist.org/downloads/",
            "license": [
                "BSD-3-Clause"
            ],
            "description": "provides convenience methods for serializing native PHP to JSON and decoding JSON to native PHP",
            "keywords": [
                "json",
                "zf2"
            ],
            "time": "2014-04-15 14:47:18"
        },
        {
            "name": "zendframework/zend-loader",
            "version": "2.3.1",
            "target-dir": "Zend/Loader",
            "source": {
                "type": "git",
                "url": "https://github.com/zendframework/Component_ZendLoader.git",
                "reference": "37abb23b0b2608584673f8388d1563a1fd604f09"
            },
            "dist": {
                "type": "zip",
                "url": "https://api.github.com/repos/zendframework/Component_ZendLoader/zipball/37abb23b0b2608584673f8388d1563a1fd604f09",
                "reference": "37abb23b0b2608584673f8388d1563a1fd604f09",
                "shasum": ""
            },
            "require": {
                "php": ">=5.3.23"
            },
            "type": "library",
            "extra": {
                "branch-alias": {
                    "dev-master": "2.3-dev",
                    "dev-develop": "2.4-dev"
                }
            },
            "autoload": {
                "psr-0": {
                    "Zend\\Loader\\": ""
                }
            },
            "notification-url": "https://packagist.org/downloads/",
            "license": [
                "BSD-3-Clause"
            ],
            "keywords": [
                "loader",
                "zf2"
            ],
            "time": "2014-04-15 15:28:53"
        },
        {
            "name": "zendframework/zend-log",
            "version": "2.3.1",
            "target-dir": "Zend/Log",
            "source": {
                "type": "git",
                "url": "https://github.com/zendframework/Component_ZendLog.git",
                "reference": "606ef20717a935afec1400f54bd1b03faf859c47"
            },
            "dist": {
                "type": "zip",
                "url": "https://api.github.com/repos/zendframework/Component_ZendLog/zipball/606ef20717a935afec1400f54bd1b03faf859c47",
                "reference": "606ef20717a935afec1400f54bd1b03faf859c47",
                "shasum": ""
            },
            "require": {
                "php": ">=5.3.23",
                "zendframework/zend-servicemanager": "self.version",
                "zendframework/zend-stdlib": "self.version"
            },
            "require-dev": {
                "zendframework/zend-console": "self.version",
                "zendframework/zend-db": "self.version",
                "zendframework/zend-escaper": "self.version",
                "zendframework/zend-mail": "self.version",
                "zendframework/zend-validator": "self.version"
            },
            "suggest": {
                "ext-mongo": "*",
                "zendframework/zend-console": "Zend\\Console component",
                "zendframework/zend-db": "Zend\\Db component",
                "zendframework/zend-escaper": "Zend\\Escaper component, for use in the XML formatter",
                "zendframework/zend-mail": "Zend\\Mail component",
                "zendframework/zend-validator": "Zend\\Validator component"
            },
            "type": "library",
            "extra": {
                "branch-alias": {
                    "dev-master": "2.3-dev",
                    "dev-develop": "2.4-dev"
                }
            },
            "autoload": {
                "psr-0": {
                    "Zend\\Log\\": ""
                }
            },
            "notification-url": "https://packagist.org/downloads/",
            "license": [
                "BSD-3-Clause"
            ],
            "description": "component for general purpose logging",
            "keywords": [
                "log",
                "logging",
                "zf2"
            ],
            "time": "2014-04-15 15:28:45"
        },
        {
            "name": "zendframework/zend-math",
            "version": "2.3.1",
            "target-dir": "Zend/Math",
            "source": {
                "type": "git",
                "url": "https://github.com/zendframework/Component_ZendMath.git",
                "reference": "be6de5ba3d47e3f9a6732badea8bc724c49d0552"
            },
            "dist": {
                "type": "zip",
                "url": "https://api.github.com/repos/zendframework/Component_ZendMath/zipball/be6de5ba3d47e3f9a6732badea8bc724c49d0552",
                "reference": "be6de5ba3d47e3f9a6732badea8bc724c49d0552",
                "shasum": ""
            },
            "require": {
                "php": ">=5.3.23"
            },
            "suggest": {
                "ext-bcmath": "If using the bcmath functionality",
                "ext-gmp": "If using the gmp functionality",
                "ircmaxell/random-lib": "Fallback random byte generator for Zend\\Math\\Rand if OpenSSL/Mcrypt extensions are unavailable",
                "zendframework/zend-servicemanager": ">= current version, if using the BigInteger::factory functionality"
            },
            "type": "library",
            "extra": {
                "branch-alias": {
                    "dev-master": "2.3-dev",
                    "dev-develop": "2.4-dev"
                }
            },
            "autoload": {
                "psr-0": {
                    "Zend\\Math\\": ""
                }
            },
            "notification-url": "https://packagist.org/downloads/",
            "license": [
                "BSD-3-Clause"
            ],
            "keywords": [
                "math",
                "zf2"
            ],
            "time": "2014-04-15 15:29:09"
        },
        {
            "name": "zendframework/zend-modulemanager",
            "version": "2.3.1",
            "target-dir": "Zend/ModuleManager",
            "source": {
                "type": "git",
                "url": "https://github.com/zendframework/Component_ZendModuleManager.git",
                "reference": "bfff608492fdfea1f2b815285e0ed8b467a99c9f"
            },
            "dist": {
                "type": "zip",
                "url": "https://api.github.com/repos/zendframework/Component_ZendModuleManager/zipball/bfff608492fdfea1f2b815285e0ed8b467a99c9f",
                "reference": "bfff608492fdfea1f2b815285e0ed8b467a99c9f",
                "shasum": ""
            },
            "require": {
                "php": ">=5.3.23",
                "zendframework/zend-eventmanager": "self.version",
                "zendframework/zend-stdlib": "self.version"
            },
            "require-dev": {
                "zendframework/zend-config": "self.version",
                "zendframework/zend-console": "self.version",
                "zendframework/zend-loader": "self.version",
                "zendframework/zend-mvc": "self.version",
                "zendframework/zend-servicemanager": "self.version"
            },
            "suggest": {
                "zendframework/zend-config": "Zend\\Config component",
                "zendframework/zend-console": "Zend\\Console component",
                "zendframework/zend-loader": "Zend\\Loader component",
                "zendframework/zend-mvc": "Zend\\Mvc component",
                "zendframework/zend-servicemanager": "Zend\\ServiceManager component"
            },
            "type": "library",
            "extra": {
                "branch-alias": {
                    "dev-master": "2.3-dev",
                    "dev-develop": "2.4-dev"
                }
            },
            "autoload": {
                "psr-0": {
                    "Zend\\ModuleManager\\": ""
                }
            },
            "notification-url": "https://packagist.org/downloads/",
            "license": [
                "BSD-3-Clause"
            ],
            "keywords": [
                "modulemanager",
                "zf2"
            ],
            "time": "2014-04-15 15:28:50"
        },
        {
            "name": "zendframework/zend-mvc",
            "version": "2.3.1",
            "target-dir": "Zend/Mvc",
            "source": {
                "type": "git",
                "url": "https://github.com/zendframework/Component_ZendMvc.git",
                "reference": "d7708af7028aa6c42255fe2d9ece53f0e5d76e2c"
            },
            "dist": {
                "type": "zip",
                "url": "https://api.github.com/repos/zendframework/Component_ZendMvc/zipball/d7708af7028aa6c42255fe2d9ece53f0e5d76e2c",
                "reference": "d7708af7028aa6c42255fe2d9ece53f0e5d76e2c",
                "shasum": ""
            },
            "require": {
                "php": ">=5.3.23",
                "zendframework/zend-eventmanager": "self.version",
                "zendframework/zend-servicemanager": "self.version",
                "zendframework/zend-stdlib": "self.version"
            },
            "require-dev": {
                "zendframework/zend-authentication": "self.version",
                "zendframework/zend-console": "self.version",
                "zendframework/zend-di": "self.version",
                "zendframework/zend-filter": "self.version",
                "zendframework/zend-form": "self.version",
                "zendframework/zend-http": "self.version",
                "zendframework/zend-i18n": "self.version",
                "zendframework/zend-inputfilter": "self.version",
                "zendframework/zend-json": "self.version",
                "zendframework/zend-log": "self.version",
                "zendframework/zend-modulemanager": "self.version",
                "zendframework/zend-serializer": "self.version",
                "zendframework/zend-session": "self.version",
                "zendframework/zend-text": "self.version",
                "zendframework/zend-uri": "self.version",
                "zendframework/zend-validator": "self.version",
                "zendframework/zend-version": "self.version",
                "zendframework/zend-view": "self.version"
            },
            "suggest": {
                "zendframework/zend-authentication": "Zend\\Authentication component for Identity plugin",
                "zendframework/zend-config": "Zend\\Config component",
                "zendframework/zend-console": "Zend\\Console component",
                "zendframework/zend-di": "Zend\\Di component",
                "zendframework/zend-filter": "Zend\\Filter component",
                "zendframework/zend-form": "Zend\\Form component",
                "zendframework/zend-http": "Zend\\Http component",
                "zendframework/zend-i18n": "Zend\\I18n component for translatable segments",
                "zendframework/zend-inputfilter": "Zend\\Inputfilter component",
                "zendframework/zend-json": "Zend\\Json component",
                "zendframework/zend-log": "Zend\\Log component",
                "zendframework/zend-modulemanager": "Zend\\ModuleManager component",
                "zendframework/zend-serializer": "Zend\\Serializer component",
                "zendframework/zend-session": "Zend\\Session component for FlashMessenger, PRG, and FPRG plugins",
                "zendframework/zend-stdlib": "Zend\\Stdlib component",
                "zendframework/zend-text": "Zend\\Text component",
                "zendframework/zend-uri": "Zend\\Uri component",
                "zendframework/zend-validator": "Zend\\Validator component",
                "zendframework/zend-version": "Zend\\Version component",
                "zendframework/zend-view": "Zend\\View component"
            },
            "type": "library",
            "extra": {
                "branch-alias": {
                    "dev-master": "2.3-dev",
                    "dev-develop": "2.4-dev"
                }
            },
            "autoload": {
                "psr-0": {
                    "Zend\\Mvc\\": ""
                }
            },
            "notification-url": "https://packagist.org/downloads/",
            "license": [
                "BSD-3-Clause"
            ],
            "keywords": [
                "mvc",
                "zf2"
            ],
            "time": "2014-04-15 15:29:05"
        },
        {
            "name": "zendframework/zend-serializer",
            "version": "2.3.1",
            "target-dir": "Zend/Serializer",
            "source": {
                "type": "git",
                "url": "https://github.com/zendframework/Component_ZendSerializer.git",
                "reference": "3187aa2a9c9713932f84006700f922ee1253328d"
            },
            "dist": {
                "type": "zip",
                "url": "https://api.github.com/repos/zendframework/Component_ZendSerializer/zipball/3187aa2a9c9713932f84006700f922ee1253328d",
                "reference": "3187aa2a9c9713932f84006700f922ee1253328d",
                "shasum": ""
            },
            "require": {
                "php": ">=5.3.23",
                "zendframework/zend-json": "self.version",
                "zendframework/zend-math": "self.version",
                "zendframework/zend-stdlib": "self.version"
            },
            "require-dev": {
                "zendframework/zend-servicemanager": "self.version"
            },
            "suggest": {
                "zendframework/zend-servicemanager": "To support plugin manager support"
            },
            "type": "library",
            "extra": {
                "branch-alias": {
                    "dev-master": "2.3-dev",
                    "dev-develop": "2.4-dev"
                }
            },
            "autoload": {
                "psr-0": {
                    "Zend\\Serializer\\": ""
                }
            },
            "notification-url": "https://packagist.org/downloads/",
            "license": [
                "BSD-3-Clause"
            ],
            "description": "provides an adapter based interface to simply generate storable representation of PHP types by different facilities, and recover",
            "keywords": [
                "serializer",
                "zf2"
            ],
            "time": "2014-04-15 15:29:03"
        },
        {
            "name": "zendframework/zend-server",
            "version": "2.3.1",
            "target-dir": "Zend/Server",
            "source": {
                "type": "git",
                "url": "https://github.com/zendframework/Component_ZendServer.git",
                "reference": "b491a401b1710785b5dbf69e77ee2f13764fb0ff"
            },
            "dist": {
                "type": "zip",
                "url": "https://api.github.com/repos/zendframework/Component_ZendServer/zipball/b491a401b1710785b5dbf69e77ee2f13764fb0ff",
                "reference": "b491a401b1710785b5dbf69e77ee2f13764fb0ff",
                "shasum": ""
            },
            "require": {
                "php": ">=5.3.23",
                "zendframework/zend-code": "self.version",
                "zendframework/zend-stdlib": "self.version"
            },
            "type": "library",
            "extra": {
                "branch-alias": {
                    "dev-master": "2.3-dev",
                    "dev-develop": "2.4-dev"
                }
            },
            "autoload": {
                "psr-0": {
                    "Zend\\Server\\": ""
                }
            },
            "notification-url": "https://packagist.org/downloads/",
            "license": [
                "BSD-3-Clause"
            ],
            "keywords": [
                "server",
                "zf2"
            ],
            "time": "2014-04-15 14:47:18"
        },
        {
            "name": "zendframework/zend-servicemanager",
            "version": "2.3.1",
            "target-dir": "Zend/ServiceManager",
            "source": {
                "type": "git",
                "url": "https://github.com/zendframework/Component_ZendServiceManager.git",
                "reference": "652ab6e142b7afd1eede8f0f33b47d2599786c84"
            },
            "dist": {
                "type": "zip",
                "url": "https://api.github.com/repos/zendframework/Component_ZendServiceManager/zipball/652ab6e142b7afd1eede8f0f33b47d2599786c84",
                "reference": "652ab6e142b7afd1eede8f0f33b47d2599786c84",
                "shasum": ""
            },
            "require": {
                "php": ">=5.3.23"
            },
            "require-dev": {
                "zendframework/zend-di": "self.version"
            },
            "suggest": {
                "zendframework/zend-di": "Zend\\Di component"
            },
            "type": "library",
            "extra": {
                "branch-alias": {
                    "dev-master": "2.3-dev",
                    "dev-develop": "2.4-dev"
                }
            },
            "autoload": {
                "psr-0": {
                    "Zend\\ServiceManager\\": ""
                }
            },
            "notification-url": "https://packagist.org/downloads/",
            "license": [
                "BSD-3-Clause"
            ],
            "keywords": [
                "servicemanager",
                "zf2"
            ],
            "time": "2014-04-15 15:28:43"
        },
        {
            "name": "zendframework/zend-soap",
            "version": "2.3.1",
            "target-dir": "Zend/Soap",
            "source": {
                "type": "git",
                "url": "https://github.com/zendframework/Component_ZendSoap.git",
                "reference": "29b7dfe2b2d1fcf219557ff8821506a55510a53d"
            },
            "dist": {
                "type": "zip",
                "url": "https://api.github.com/repos/zendframework/Component_ZendSoap/zipball/29b7dfe2b2d1fcf219557ff8821506a55510a53d",
                "reference": "29b7dfe2b2d1fcf219557ff8821506a55510a53d",
                "shasum": ""
            },
            "require": {
                "php": ">=5.3.23",
                "zendframework/zend-server": "self.version",
                "zendframework/zend-stdlib": "self.version",
                "zendframework/zend-uri": "self.version"
            },
            "require-dev": {
                "zendframework/zend-http": "self.version"
            },
            "suggest": {
                "zendframework/zend-http": "Zend\\Http component"
            },
            "type": "library",
            "extra": {
                "branch-alias": {
                    "dev-master": "2.3-dev",
                    "dev-develop": "2.4-dev"
                }
            },
            "autoload": {
                "psr-0": {
                    "Zend\\Soap\\": ""
                }
            },
            "notification-url": "https://packagist.org/downloads/",
            "license": [
                "BSD-3-Clause"
            ],
            "keywords": [
                "soap",
                "zf2"
            ],
            "time": "2014-04-15 14:47:18"
        },
        {
            "name": "zendframework/zend-stdlib",
            "version": "2.3.1",
            "target-dir": "Zend/Stdlib",
            "source": {
                "type": "git",
                "url": "https://github.com/zendframework/Component_ZendStdlib.git",
                "reference": "c1f4830018b5d4f034d32fa01a9e17ea176f56f6"
            },
            "dist": {
                "type": "zip",
                "url": "https://api.github.com/repos/zendframework/Component_ZendStdlib/zipball/c1f4830018b5d4f034d32fa01a9e17ea176f56f6",
                "reference": "c1f4830018b5d4f034d32fa01a9e17ea176f56f6",
                "shasum": ""
            },
            "require": {
                "php": ">=5.3.23"
            },
            "require-dev": {
                "zendframework/zend-eventmanager": "self.version",
                "zendframework/zend-serializer": "self.version",
                "zendframework/zend-servicemanager": "self.version"
            },
            "suggest": {
                "zendframework/zend-eventmanager": "To support aggregate hydrator usage",
                "zendframework/zend-serializer": "Zend\\Serializer component",
                "zendframework/zend-servicemanager": "To support hydrator plugin manager usage"
            },
            "type": "library",
            "extra": {
                "branch-alias": {
                    "dev-master": "2.3-dev",
                    "dev-develop": "2.4-dev"
                }
            },
            "autoload": {
                "psr-0": {
                    "Zend\\Stdlib\\": ""
                }
            },
            "notification-url": "https://packagist.org/downloads/",
            "license": [
                "BSD-3-Clause"
            ],
            "keywords": [
                "stdlib",
                "zf2"
            ],
            "time": "2014-04-15 15:28:48"
        },
        {
            "name": "zendframework/zend-text",
            "version": "2.3.1",
            "target-dir": "Zend/Text",
            "source": {
                "type": "git",
                "url": "https://github.com/zendframework/Component_ZendText.git",
                "reference": "74215098b67b89e61ed8d1bf82c4fe79fa311885"
            },
            "dist": {
                "type": "zip",
                "url": "https://api.github.com/repos/zendframework/Component_ZendText/zipball/74215098b67b89e61ed8d1bf82c4fe79fa311885",
                "reference": "74215098b67b89e61ed8d1bf82c4fe79fa311885",
                "shasum": ""
            },
            "require": {
                "php": ">=5.3.23",
                "zendframework/zend-servicemanager": "self.version",
                "zendframework/zend-stdlib": "self.version"
            },
            "type": "library",
            "extra": {
                "branch-alias": {
                    "dev-master": "2.3-dev",
                    "dev-develop": "2.4-dev"
                }
            },
            "autoload": {
                "psr-0": {
                    "Zend\\Text\\": ""
                }
            },
            "notification-url": "https://packagist.org/downloads/",
            "license": [
                "BSD-3-Clause"
            ],
            "keywords": [
                "text",
                "zf2"
            ],
            "time": "2014-04-15 15:29:13"
        },
        {
            "name": "zendframework/zend-uri",
            "version": "2.3.1",
            "target-dir": "Zend/Uri",
            "source": {
                "type": "git",
                "url": "https://github.com/zendframework/Component_ZendUri.git",
                "reference": "cf120804a7ef1b906979b110c6f34c8592a7c36b"
            },
            "dist": {
                "type": "zip",
                "url": "https://api.github.com/repos/zendframework/Component_ZendUri/zipball/cf120804a7ef1b906979b110c6f34c8592a7c36b",
                "reference": "cf120804a7ef1b906979b110c6f34c8592a7c36b",
                "shasum": ""
            },
            "require": {
                "php": ">=5.3.23",
                "zendframework/zend-escaper": "self.version",
                "zendframework/zend-validator": "self.version"
            },
            "type": "library",
            "extra": {
                "branch-alias": {
                    "dev-master": "2.3-dev",
                    "dev-develop": "2.4-dev"
                }
            },
            "autoload": {
                "psr-0": {
                    "Zend\\Uri\\": ""
                }
            },
            "notification-url": "https://packagist.org/downloads/",
            "license": [
                "BSD-3-Clause"
            ],
            "description": "a component that aids in manipulating and validating » Uniform Resource Identifiers (URIs)",
            "keywords": [
                "uri",
                "zf2"
            ],
            "time": "2014-04-15 14:47:18"
        },
        {
            "name": "zendframework/zend-validator",
            "version": "2.3.1",
            "target-dir": "Zend/Validator",
            "source": {
                "type": "git",
                "url": "https://github.com/zendframework/Component_ZendValidator.git",
                "reference": "ac9848e54c6c75de81ee7a82c3187cd25a898990"
            },
            "dist": {
                "type": "zip",
                "url": "https://api.github.com/repos/zendframework/Component_ZendValidator/zipball/ac9848e54c6c75de81ee7a82c3187cd25a898990",
                "reference": "ac9848e54c6c75de81ee7a82c3187cd25a898990",
                "shasum": ""
            },
            "require": {
                "php": ">=5.3.23",
                "zendframework/zend-stdlib": "self.version"
            },
            "require-dev": {
                "zendframework/zend-db": "self.version",
                "zendframework/zend-filter": "self.version",
                "zendframework/zend-i18n": "self.version",
                "zendframework/zend-math": "self.version",
                "zendframework/zend-servicemanager": "self.version",
                "zendframework/zend-session": "self.version",
                "zendframework/zend-uri": "self.version"
            },
            "suggest": {
                "zendframework/zend-db": "Zend\\Db component",
                "zendframework/zend-filter": "Zend\\Filter component, required by the Digits validator",
                "zendframework/zend-i18n": "Zend\\I18n component to allow translation of validation error messages as well as to use the various Date validators",
                "zendframework/zend-math": "Zend\\Math component",
                "zendframework/zend-resources": "Translations of validator messages",
                "zendframework/zend-servicemanager": "Zend\\ServiceManager component to allow using the ValidatorPluginManager and validator chains",
                "zendframework/zend-session": "Zend\\Session component",
                "zendframework/zend-uri": "Zend\\Uri component, required by the Uri and Sitemap\\Loc validators"
            },
            "type": "library",
            "extra": {
                "branch-alias": {
                    "dev-master": "2.3-dev",
                    "dev-develop": "2.4-dev"
                }
            },
            "autoload": {
                "psr-0": {
                    "Zend\\Validator\\": ""
                }
            },
            "notification-url": "https://packagist.org/downloads/",
            "license": [
                "BSD-3-Clause"
            ],
            "description": "provides a set of commonly needed validators",
            "keywords": [
                "validator",
                "zf2"
            ],
            "time": "2014-04-15 15:28:42"
        },
        {
            "name": "zendframework/zend-view",
            "version": "2.3.1",
            "target-dir": "Zend/View",
            "source": {
                "type": "git",
                "url": "https://github.com/zendframework/Component_ZendView.git",
                "reference": "71b6c73d4ba2f5908fe64b2a554064b22443e327"
            },
            "dist": {
                "type": "zip",
                "url": "https://api.github.com/repos/zendframework/Component_ZendView/zipball/71b6c73d4ba2f5908fe64b2a554064b22443e327",
                "reference": "71b6c73d4ba2f5908fe64b2a554064b22443e327",
                "shasum": ""
            },
            "require": {
                "php": ">=5.3.23",
                "zendframework/zend-eventmanager": "self.version",
                "zendframework/zend-loader": "self.version",
                "zendframework/zend-stdlib": "self.version"
            },
            "require-dev": {
                "zendframework/zend-authentication": "self.version",
                "zendframework/zend-escaper": "self.version",
                "zendframework/zend-feed": "self.version",
                "zendframework/zend-filter": "self.version",
                "zendframework/zend-http": "self.version",
                "zendframework/zend-i18n": "self.version",
                "zendframework/zend-json": "self.version",
                "zendframework/zend-mvc": "self.version",
                "zendframework/zend-navigation": "self.version",
                "zendframework/zend-paginator": "self.version",
                "zendframework/zend-permissions-acl": "self.version",
                "zendframework/zend-servicemanager": "self.version",
                "zendframework/zend-uri": "self.version"
            },
            "suggest": {
                "zendframework/zend-authentication": "Zend\\Authentication component",
                "zendframework/zend-escaper": "Zend\\Escaper component",
                "zendframework/zend-feed": "Zend\\Feed component",
                "zendframework/zend-filter": "Zend\\Filter component",
                "zendframework/zend-http": "Zend\\Http component",
                "zendframework/zend-i18n": "Zend\\I18n component",
                "zendframework/zend-json": "Zend\\Json component",
                "zendframework/zend-mvc": "Zend\\Mvc component",
                "zendframework/zend-navigation": "Zend\\Navigation component",
                "zendframework/zend-paginator": "Zend\\Paginator component",
                "zendframework/zend-permissions-acl": "Zend\\Permissions\\Acl component",
                "zendframework/zend-servicemanager": "Zend\\ServiceManager component",
                "zendframework/zend-uri": "Zend\\Uri component"
            },
            "type": "library",
            "extra": {
                "branch-alias": {
                    "dev-master": "2.3-dev",
                    "dev-develop": "2.4-dev"
                }
            },
            "autoload": {
                "psr-0": {
                    "Zend\\View\\": ""
                }
            },
            "notification-url": "https://packagist.org/downloads/",
            "license": [
                "BSD-3-Clause"
            ],
            "description": "provides a system of helpers, output filters, and variable escaping",
            "keywords": [
                "view",
                "zf2"
            ],
            "time": "2014-04-15 15:28:55"
        }
    ],
    "packages-dev": [
        {
            "name": "doctrine/instantiator",
            "version": "1.0.4",
            "source": {
                "type": "git",
                "url": "https://github.com/doctrine/instantiator.git",
                "reference": "f976e5de371104877ebc89bd8fecb0019ed9c119"
            },
            "dist": {
                "type": "zip",
                "url": "https://api.github.com/repos/doctrine/instantiator/zipball/f976e5de371104877ebc89bd8fecb0019ed9c119",
                "reference": "f976e5de371104877ebc89bd8fecb0019ed9c119",
                "shasum": ""
            },
            "require": {
                "php": ">=5.3,<8.0-DEV"
            },
            "require-dev": {
                "athletic/athletic": "~0.1.8",
                "ext-pdo": "*",
                "ext-phar": "*",
                "phpunit/phpunit": "~4.0",
                "squizlabs/php_codesniffer": "2.0.*@ALPHA"
            },
            "type": "library",
            "extra": {
                "branch-alias": {
                    "dev-master": "1.0.x-dev"
                }
            },
            "autoload": {
                "psr-0": {
                    "Doctrine\\Instantiator\\": "src"
                }
            },
            "notification-url": "https://packagist.org/downloads/",
            "license": [
                "MIT"
            ],
            "authors": [
                {
                    "name": "Marco Pivetta",
                    "email": "ocramius@gmail.com",
                    "homepage": "http://ocramius.github.com/"
                }
            ],
            "description": "A small, lightweight utility to instantiate objects in PHP without invoking their constructors",
            "homepage": "https://github.com/doctrine/instantiator",
            "keywords": [
                "constructor",
                "instantiate"
            ],
            "time": "2014-10-13 12:58:55"
        },
        {
            "name": "fabpot/php-cs-fixer",
            "version": "v1.6",
            "source": {
                "type": "git",
                "url": "https://github.com/FriendsOfPHP/PHP-CS-Fixer.git",
                "reference": "81a46f8a0f92f1ba64587b384a275d0766cf2c70"
            },
            "dist": {
                "type": "zip",
                "url": "https://api.github.com/repos/FriendsOfPHP/PHP-CS-Fixer/zipball/81a46f8a0f92f1ba64587b384a275d0766cf2c70",
                "reference": "81a46f8a0f92f1ba64587b384a275d0766cf2c70",
                "shasum": ""
            },
            "require": {
                "php": ">=5.3.6",
                "sebastian/diff": "~1.1",
                "symfony/console": "~2.1",
                "symfony/event-dispatcher": "~2.1",
                "symfony/filesystem": "~2.1",
                "symfony/finder": "~2.1",
                "symfony/process": "~2.3",
                "symfony/stopwatch": "~2.5"
            },
            "require-dev": {
                "satooshi/php-coveralls": "0.7.*@dev"
            },
            "bin": [
                "php-cs-fixer"
            ],
            "type": "application",
            "autoload": {
                "psr-4": {
                    "Symfony\\CS\\": "Symfony/CS/"
                }
            },
            "notification-url": "https://packagist.org/downloads/",
            "license": [
                "MIT"
            ],
            "authors": [
                {
                    "name": "Dariusz Rumiński",
                    "email": "dariusz.ruminski@gmail.com"
                },
                {
                    "name": "Fabien Potencier",
                    "email": "fabien@symfony.com"
                }
            ],
            "description": "A script to automatically fix Symfony Coding Standard",
            "time": "2015-03-26 21:09:59"
        },
        {
            "name": "league/climate",
            "version": "2.6.1",
            "source": {
                "type": "git",
                "url": "https://github.com/thephpleague/climate.git",
                "reference": "28851c909017424f61cc6a62089316313c645d1c"
            },
            "dist": {
                "type": "zip",
                "url": "https://api.github.com/repos/thephpleague/climate/zipball/28851c909017424f61cc6a62089316313c645d1c",
                "reference": "28851c909017424f61cc6a62089316313c645d1c",
                "shasum": ""
            },
            "require": {
                "php": ">=5.4.0"
            },
            "require-dev": {
                "mockery/mockery": "dev-master",
                "phpunit/phpunit": "4.1.*"
            },
            "type": "library",
            "autoload": {
                "psr-4": {
                    "League\\CLImate\\": "src/"
                }
            },
            "notification-url": "https://packagist.org/downloads/",
            "license": [
                "MIT"
            ],
            "authors": [
                {
                    "name": "Joe Tannenbaum",
                    "email": "hey@joe.codes",
                    "homepage": "http://joe.codes/",
                    "role": "Developer"
                }
            ],
            "description": "PHP's best friend for the terminal. CLImate allows you to easily output colored text, special formats, and more.",
            "keywords": [
                "cli",
                "colors",
                "command",
                "php",
                "terminal"
            ],
            "time": "2015-01-18 14:31:58"
        },
        {
            "name": "lusitanian/oauth",
            "version": "v0.3.5",
            "source": {
                "type": "git",
                "url": "https://github.com/Lusitanian/PHPoAuthLib.git",
                "reference": "ac5a1cd5a4519143728dce2213936eea302edf8a"
            },
            "dist": {
                "type": "zip",
                "url": "https://api.github.com/repos/Lusitanian/PHPoAuthLib/zipball/ac5a1cd5a4519143728dce2213936eea302edf8a",
                "reference": "ac5a1cd5a4519143728dce2213936eea302edf8a",
                "shasum": ""
            },
            "require": {
                "php": ">=5.3.0"
            },
            "require-dev": {
                "phpunit/phpunit": "3.7.*",
                "predis/predis": "0.8.*@dev",
                "symfony/http-foundation": "~2.1"
            },
            "suggest": {
                "ext-openssl": "Allows for usage of secure connections with the stream-based HTTP client.",
                "predis/predis": "Allows using the Redis storage backend.",
                "symfony/http-foundation": "Allows using the Symfony Session storage backend."
            },
            "type": "library",
            "extra": {
                "branch-alias": {
                    "dev-master": "0.1-dev"
                }
            },
            "autoload": {
                "psr-0": {
                    "OAuth": "src",
                    "OAuth\\Unit": "tests"
                }
            },
            "notification-url": "https://packagist.org/downloads/",
            "license": [
                "MIT"
            ],
            "authors": [
                {
                    "name": "David Desberg",
                    "email": "david@daviddesberg.com"
                },
                {
                    "name": "Pieter Hordijk",
                    "email": "info@pieterhordijk.com"
                }
            ],
            "description": "PHP 5.3+ oAuth 1/2 Library",
            "keywords": [
                "Authentication",
                "authorization",
                "oauth",
                "security"
            ],
            "time": "2014-09-05 15:19:58"
        },
        {
            "name": "pdepend/pdepend",
            "version": "2.0.6",
            "source": {
                "type": "git",
                "url": "https://github.com/pdepend/pdepend.git",
                "reference": "a15ffcbfbcc4570d4a733ca7b76e9cac0a56c3f4"
            },
            "dist": {
                "type": "zip",
                "url": "https://api.github.com/repos/pdepend/pdepend/zipball/a15ffcbfbcc4570d4a733ca7b76e9cac0a56c3f4",
                "reference": "a15ffcbfbcc4570d4a733ca7b76e9cac0a56c3f4",
                "shasum": ""
            },
            "require": {
                "symfony/config": ">=2.4",
                "symfony/dependency-injection": ">=2.4",
                "symfony/filesystem": ">=2.4"
            },
            "require-dev": {
                "phpunit/phpunit": "4.*@stable",
                "squizlabs/php_codesniffer": "@stable"
            },
            "bin": [
                "src/bin/pdepend"
            ],
            "type": "library",
            "autoload": {
                "psr-0": {
                    "PDepend\\": "src/main/php/"
                }
            },
            "notification-url": "https://packagist.org/downloads/",
            "license": [
                "BSD-3-Clause"
            ],
            "description": "Official version of pdepend to be handled with Composer",
            "time": "2015-03-02 08:06:43"
        },
        {
            "name": "phpmd/phpmd",
            "version": "2.2.2",
            "source": {
                "type": "git",
                "url": "https://github.com/phpmd/phpmd.git",
                "reference": "7dc4a6b5c07b119ab5da7960b56303fa6855eb84"
            },
            "dist": {
                "type": "zip",
                "url": "https://api.github.com/repos/phpmd/phpmd/zipball/7dc4a6b5c07b119ab5da7960b56303fa6855eb84",
                "reference": "7dc4a6b5c07b119ab5da7960b56303fa6855eb84",
                "shasum": ""
            },
            "require": {
                "pdepend/pdepend": "2.0.*",
                "php": ">=5.3.0",
                "symfony/config": ">=2.4",
                "symfony/dependency-injection": ">=2.4",
                "symfony/filesystem": ">=2.4"
            },
            "require-dev": {
                "phpunit/phpunit": "*",
                "squizlabs/php_codesniffer": "*"
            },
            "bin": [
                "src/bin/phpmd"
            ],
            "type": "project",
            "autoload": {
                "psr-0": {
                    "PHPMD\\": "src/main/php"
                }
            },
            "notification-url": "https://packagist.org/downloads/",
            "license": [
                "BSD-3-Clause"
            ],
            "authors": [
                {
                    "name": "Manuel Pichler",
                    "email": "github@manuel-pichler.de",
                    "homepage": "https://github.com/manuelpichler",
                    "role": "Project founder"
                },
                {
                    "name": "Other contributors",
                    "homepage": "https://github.com/phpmd/phpmd/graphs/contributors",
                    "role": "Contributors"
                }
            ],
            "description": "PHPMD is a spin-off project of PHP Depend and aims to be a PHP equivalent of the well known Java tool PMD.",
            "homepage": "http://phpmd.org/",
            "keywords": [
                "mess detection",
                "mess detector",
                "pdepend",
                "phpmd",
                "pmd"
            ],
            "time": "2015-03-26 07:47:05"
        },
        {
            "name": "phpunit/php-code-coverage",
            "version": "2.0.15",
            "source": {
                "type": "git",
                "url": "https://github.com/sebastianbergmann/php-code-coverage.git",
                "reference": "34cc484af1ca149188d0d9e91412191e398e0b67"
            },
            "dist": {
                "type": "zip",
                "url": "https://api.github.com/repos/sebastianbergmann/php-code-coverage/zipball/34cc484af1ca149188d0d9e91412191e398e0b67",
                "reference": "34cc484af1ca149188d0d9e91412191e398e0b67",
                "shasum": ""
            },
            "require": {
                "php": ">=5.3.3",
                "phpunit/php-file-iterator": "~1.3",
                "phpunit/php-text-template": "~1.2",
                "phpunit/php-token-stream": "~1.3",
                "sebastian/environment": "~1.0",
                "sebastian/version": "~1.0"
            },
            "require-dev": {
                "ext-xdebug": ">=2.1.4",
                "phpunit/phpunit": "~4"
            },
            "suggest": {
                "ext-dom": "*",
                "ext-xdebug": ">=2.2.1",
                "ext-xmlwriter": "*"
            },
            "type": "library",
            "extra": {
                "branch-alias": {
                    "dev-master": "2.0.x-dev"
                }
            },
            "autoload": {
                "classmap": [
                    "src/"
                ]
            },
            "notification-url": "https://packagist.org/downloads/",
            "license": [
                "BSD-3-Clause"
            ],
            "authors": [
                {
                    "name": "Sebastian Bergmann",
                    "email": "sb@sebastian-bergmann.de",
                    "role": "lead"
                }
            ],
            "description": "Library that provides collection, processing, and rendering functionality for PHP code coverage information.",
            "homepage": "https://github.com/sebastianbergmann/php-code-coverage",
            "keywords": [
                "coverage",
                "testing",
                "xunit"
            ],
            "time": "2015-01-24 10:06:35"
        },
        {
            "name": "phpunit/php-file-iterator",
            "version": "1.3.4",
            "source": {
                "type": "git",
                "url": "https://github.com/sebastianbergmann/php-file-iterator.git",
                "reference": "acd690379117b042d1c8af1fafd61bde001bf6bb"
            },
            "dist": {
                "type": "zip",
                "url": "https://api.github.com/repos/sebastianbergmann/php-file-iterator/zipball/acd690379117b042d1c8af1fafd61bde001bf6bb",
                "reference": "acd690379117b042d1c8af1fafd61bde001bf6bb",
                "shasum": ""
            },
            "require": {
                "php": ">=5.3.3"
            },
            "type": "library",
            "autoload": {
                "classmap": [
                    "File/"
                ]
            },
            "notification-url": "https://packagist.org/downloads/",
            "include-path": [
                ""
            ],
            "license": [
                "BSD-3-Clause"
            ],
            "authors": [
                {
                    "name": "Sebastian Bergmann",
                    "email": "sb@sebastian-bergmann.de",
                    "role": "lead"
                }
            ],
            "description": "FilterIterator implementation that filters files based on a list of suffixes.",
            "homepage": "https://github.com/sebastianbergmann/php-file-iterator/",
            "keywords": [
                "filesystem",
                "iterator"
            ],
            "time": "2013-10-10 15:34:57"
        },
        {
            "name": "phpunit/php-text-template",
            "version": "1.2.0",
            "source": {
                "type": "git",
                "url": "https://github.com/sebastianbergmann/php-text-template.git",
                "reference": "206dfefc0ffe9cebf65c413e3d0e809c82fbf00a"
            },
            "dist": {
                "type": "zip",
                "url": "https://api.github.com/repos/sebastianbergmann/php-text-template/zipball/206dfefc0ffe9cebf65c413e3d0e809c82fbf00a",
                "reference": "206dfefc0ffe9cebf65c413e3d0e809c82fbf00a",
                "shasum": ""
            },
            "require": {
                "php": ">=5.3.3"
            },
            "type": "library",
            "autoload": {
                "classmap": [
                    "Text/"
                ]
            },
            "notification-url": "https://packagist.org/downloads/",
            "include-path": [
                ""
            ],
            "license": [
                "BSD-3-Clause"
            ],
            "authors": [
                {
                    "name": "Sebastian Bergmann",
                    "email": "sb@sebastian-bergmann.de",
                    "role": "lead"
                }
            ],
            "description": "Simple template engine.",
            "homepage": "https://github.com/sebastianbergmann/php-text-template/",
            "keywords": [
                "template"
            ],
            "time": "2014-01-30 17:20:04"
        },
        {
            "name": "phpunit/php-timer",
            "version": "1.0.5",
            "source": {
                "type": "git",
                "url": "https://github.com/sebastianbergmann/php-timer.git",
                "reference": "19689d4354b295ee3d8c54b4f42c3efb69cbc17c"
            },
            "dist": {
                "type": "zip",
                "url": "https://api.github.com/repos/sebastianbergmann/php-timer/zipball/19689d4354b295ee3d8c54b4f42c3efb69cbc17c",
                "reference": "19689d4354b295ee3d8c54b4f42c3efb69cbc17c",
                "shasum": ""
            },
            "require": {
                "php": ">=5.3.3"
            },
            "type": "library",
            "autoload": {
                "classmap": [
                    "PHP/"
                ]
            },
            "notification-url": "https://packagist.org/downloads/",
            "include-path": [
                ""
            ],
            "license": [
                "BSD-3-Clause"
            ],
            "authors": [
                {
                    "name": "Sebastian Bergmann",
                    "email": "sb@sebastian-bergmann.de",
                    "role": "lead"
                }
            ],
            "description": "Utility class for timing",
            "homepage": "https://github.com/sebastianbergmann/php-timer/",
            "keywords": [
                "timer"
            ],
            "time": "2013-08-02 07:42:54"
        },
        {
            "name": "phpunit/php-token-stream",
            "version": "1.4.0",
            "source": {
                "type": "git",
                "url": "https://github.com/sebastianbergmann/php-token-stream.git",
                "reference": "db32c18eba00b121c145575fcbcd4d4d24e6db74"
            },
            "dist": {
                "type": "zip",
                "url": "https://api.github.com/repos/sebastianbergmann/php-token-stream/zipball/db32c18eba00b121c145575fcbcd4d4d24e6db74",
                "reference": "db32c18eba00b121c145575fcbcd4d4d24e6db74",
                "shasum": ""
            },
            "require": {
                "ext-tokenizer": "*",
                "php": ">=5.3.3"
            },
            "require-dev": {
                "phpunit/phpunit": "~4.2"
            },
            "type": "library",
            "extra": {
                "branch-alias": {
                    "dev-master": "1.4-dev"
                }
            },
            "autoload": {
                "classmap": [
                    "src/"
                ]
            },
            "notification-url": "https://packagist.org/downloads/",
            "license": [
                "BSD-3-Clause"
            ],
            "authors": [
                {
                    "name": "Sebastian Bergmann",
                    "email": "sebastian@phpunit.de"
                }
            ],
            "description": "Wrapper around PHP's tokenizer extension.",
            "homepage": "https://github.com/sebastianbergmann/php-token-stream/",
            "keywords": [
                "tokenizer"
            ],
            "time": "2015-01-17 09:51:32"
        },
        {
            "name": "phpunit/phpunit",
            "version": "4.1.0",
            "source": {
                "type": "git",
                "url": "https://github.com/sebastianbergmann/phpunit.git",
                "reference": "efb1b1334605594417a3bd466477772d06d460a8"
            },
            "dist": {
                "type": "zip",
                "url": "https://api.github.com/repos/sebastianbergmann/phpunit/zipball/efb1b1334605594417a3bd466477772d06d460a8",
                "reference": "efb1b1334605594417a3bd466477772d06d460a8",
                "shasum": ""
            },
            "require": {
                "ext-dom": "*",
                "ext-json": "*",
                "ext-pcre": "*",
                "ext-reflection": "*",
                "ext-spl": "*",
                "php": ">=5.3.3",
                "phpunit/php-code-coverage": "~2.0",
                "phpunit/php-file-iterator": "~1.3.1",
                "phpunit/php-text-template": "~1.2",
                "phpunit/php-timer": "~1.0.2",
                "phpunit/phpunit-mock-objects": "~2.1",
                "sebastian/comparator": "~1.0",
                "sebastian/diff": "~1.1",
                "sebastian/environment": "~1.0",
                "sebastian/exporter": "~1.0",
                "sebastian/version": "~1.0",
                "symfony/yaml": "~2.0"
            },
            "suggest": {
                "phpunit/php-invoker": "~1.1"
            },
            "bin": [
                "phpunit"
            ],
            "type": "library",
            "extra": {
                "branch-alias": {
                    "dev-master": "4.1.x-dev"
                }
            },
            "autoload": {
                "classmap": [
                    "src/"
                ]
            },
            "notification-url": "https://packagist.org/downloads/",
            "include-path": [
                "",
                "../../symfony/yaml/"
            ],
            "license": [
                "BSD-3-Clause"
            ],
            "authors": [
                {
                    "name": "Sebastian Bergmann",
                    "email": "sebastian@phpunit.de",
                    "role": "lead"
                }
            ],
            "description": "The PHP Unit Testing framework.",
            "homepage": "http://www.phpunit.de/",
            "keywords": [
                "phpunit",
                "testing",
                "xunit"
            ],
            "time": "2014-05-02 07:13:40"
        },
        {
            "name": "phpunit/phpunit-mock-objects",
            "version": "2.3.0",
            "source": {
                "type": "git",
                "url": "https://github.com/sebastianbergmann/phpunit-mock-objects.git",
                "reference": "c63d2367247365f688544f0d500af90a11a44c65"
            },
            "dist": {
                "type": "zip",
                "url": "https://api.github.com/repos/sebastianbergmann/phpunit-mock-objects/zipball/c63d2367247365f688544f0d500af90a11a44c65",
                "reference": "c63d2367247365f688544f0d500af90a11a44c65",
                "shasum": ""
            },
            "require": {
                "doctrine/instantiator": "~1.0,>=1.0.1",
                "php": ">=5.3.3",
                "phpunit/php-text-template": "~1.2"
            },
            "require-dev": {
                "phpunit/phpunit": "~4.3"
            },
            "suggest": {
                "ext-soap": "*"
            },
            "type": "library",
            "extra": {
                "branch-alias": {
                    "dev-master": "2.3.x-dev"
                }
            },
            "autoload": {
                "classmap": [
                    "src/"
                ]
            },
            "notification-url": "https://packagist.org/downloads/",
            "license": [
                "BSD-3-Clause"
            ],
            "authors": [
                {
                    "name": "Sebastian Bergmann",
                    "email": "sb@sebastian-bergmann.de",
                    "role": "lead"
                }
            ],
            "description": "Mock Object library for PHPUnit",
            "homepage": "https://github.com/sebastianbergmann/phpunit-mock-objects/",
            "keywords": [
                "mock",
                "xunit"
            ],
            "time": "2014-10-03 05:12:11"
        },
        {
            "name": "sebastian/comparator",
            "version": "1.1.1",
            "source": {
                "type": "git",
                "url": "https://github.com/sebastianbergmann/comparator.git",
                "reference": "1dd8869519a225f7f2b9eb663e225298fade819e"
            },
            "dist": {
                "type": "zip",
                "url": "https://api.github.com/repos/sebastianbergmann/comparator/zipball/1dd8869519a225f7f2b9eb663e225298fade819e",
                "reference": "1dd8869519a225f7f2b9eb663e225298fade819e",
                "shasum": ""
            },
            "require": {
                "php": ">=5.3.3",
                "sebastian/diff": "~1.2",
                "sebastian/exporter": "~1.2"
            },
            "require-dev": {
                "phpunit/phpunit": "~4.4"
            },
            "type": "library",
            "extra": {
                "branch-alias": {
                    "dev-master": "1.1.x-dev"
                }
            },
            "autoload": {
                "classmap": [
                    "src/"
                ]
            },
            "notification-url": "https://packagist.org/downloads/",
            "license": [
                "BSD-3-Clause"
            ],
            "authors": [
                {
                    "name": "Jeff Welch",
                    "email": "whatthejeff@gmail.com"
                },
                {
                    "name": "Volker Dusch",
                    "email": "github@wallbash.com"
                },
                {
                    "name": "Bernhard Schussek",
                    "email": "bschussek@2bepublished.at"
                },
                {
                    "name": "Sebastian Bergmann",
                    "email": "sebastian@phpunit.de"
                }
            ],
            "description": "Provides the functionality to compare PHP values for equality",
            "homepage": "http://www.github.com/sebastianbergmann/comparator",
            "keywords": [
                "comparator",
                "compare",
                "equality"
            ],
            "time": "2015-01-29 16:28:08"
        },
        {
            "name": "sebastian/diff",
            "version": "1.2.0",
            "source": {
                "type": "git",
                "url": "https://github.com/sebastianbergmann/diff.git",
                "reference": "5843509fed39dee4b356a306401e9dd1a931fec7"
            },
            "dist": {
                "type": "zip",
                "url": "https://api.github.com/repos/sebastianbergmann/diff/zipball/5843509fed39dee4b356a306401e9dd1a931fec7",
                "reference": "5843509fed39dee4b356a306401e9dd1a931fec7",
                "shasum": ""
            },
            "require": {
                "php": ">=5.3.3"
            },
            "require-dev": {
                "phpunit/phpunit": "~4.2"
            },
            "type": "library",
            "extra": {
                "branch-alias": {
                    "dev-master": "1.2-dev"
                }
            },
            "autoload": {
                "classmap": [
                    "src/"
                ]
            },
            "notification-url": "https://packagist.org/downloads/",
            "license": [
                "BSD-3-Clause"
            ],
            "authors": [
                {
                    "name": "Kore Nordmann",
                    "email": "mail@kore-nordmann.de"
                },
                {
                    "name": "Sebastian Bergmann",
                    "email": "sebastian@phpunit.de"
                }
            ],
            "description": "Diff implementation",
            "homepage": "http://www.github.com/sebastianbergmann/diff",
            "keywords": [
                "diff"
            ],
            "time": "2014-08-15 10:29:00"
        },
        {
            "name": "sebastian/environment",
            "version": "1.2.1",
            "source": {
                "type": "git",
                "url": "https://github.com/sebastianbergmann/environment.git",
                "reference": "6e6c71d918088c251b181ba8b3088af4ac336dd7"
            },
            "dist": {
                "type": "zip",
                "url": "https://api.github.com/repos/sebastianbergmann/environment/zipball/6e6c71d918088c251b181ba8b3088af4ac336dd7",
                "reference": "6e6c71d918088c251b181ba8b3088af4ac336dd7",
                "shasum": ""
            },
            "require": {
                "php": ">=5.3.3"
            },
            "require-dev": {
                "phpunit/phpunit": "~4.3"
            },
            "type": "library",
            "extra": {
                "branch-alias": {
                    "dev-master": "1.2.x-dev"
                }
            },
            "autoload": {
                "classmap": [
                    "src/"
                ]
            },
            "notification-url": "https://packagist.org/downloads/",
            "license": [
                "BSD-3-Clause"
            ],
            "authors": [
                {
                    "name": "Sebastian Bergmann",
                    "email": "sebastian@phpunit.de"
                }
            ],
            "description": "Provides functionality to handle HHVM/PHP environments",
            "homepage": "http://www.github.com/sebastianbergmann/environment",
            "keywords": [
                "Xdebug",
                "environment",
                "hhvm"
            ],
            "time": "2014-10-25 08:00:45"
        },
        {
            "name": "sebastian/exporter",
            "version": "1.2.0",
            "source": {
                "type": "git",
                "url": "https://github.com/sebastianbergmann/exporter.git",
                "reference": "84839970d05254c73cde183a721c7af13aede943"
            },
            "dist": {
                "type": "zip",
                "url": "https://api.github.com/repos/sebastianbergmann/exporter/zipball/84839970d05254c73cde183a721c7af13aede943",
                "reference": "84839970d05254c73cde183a721c7af13aede943",
                "shasum": ""
            },
            "require": {
                "php": ">=5.3.3",
                "sebastian/recursion-context": "~1.0"
            },
            "require-dev": {
                "phpunit/phpunit": "~4.4"
            },
            "type": "library",
            "extra": {
                "branch-alias": {
                    "dev-master": "1.2.x-dev"
                }
            },
            "autoload": {
                "classmap": [
                    "src/"
                ]
            },
            "notification-url": "https://packagist.org/downloads/",
            "license": [
                "BSD-3-Clause"
            ],
            "authors": [
                {
                    "name": "Jeff Welch",
                    "email": "whatthejeff@gmail.com"
                },
                {
                    "name": "Volker Dusch",
                    "email": "github@wallbash.com"
                },
                {
                    "name": "Bernhard Schussek",
                    "email": "bschussek@2bepublished.at"
                },
                {
                    "name": "Sebastian Bergmann",
                    "email": "sebastian@phpunit.de"
                },
                {
                    "name": "Adam Harvey",
                    "email": "aharvey@php.net"
                }
            ],
            "description": "Provides the functionality to export PHP variables for visualization",
            "homepage": "http://www.github.com/sebastianbergmann/exporter",
            "keywords": [
                "export",
                "exporter"
            ],
            "time": "2015-01-27 07:23:06"
        },
        {
            "name": "sebastian/recursion-context",
            "version": "1.0.0",
            "source": {
                "type": "git",
                "url": "https://github.com/sebastianbergmann/recursion-context.git",
                "reference": "3989662bbb30a29d20d9faa04a846af79b276252"
            },
            "dist": {
                "type": "zip",
                "url": "https://api.github.com/repos/sebastianbergmann/recursion-context/zipball/3989662bbb30a29d20d9faa04a846af79b276252",
                "reference": "3989662bbb30a29d20d9faa04a846af79b276252",
                "shasum": ""
            },
            "require": {
                "php": ">=5.3.3"
            },
            "require-dev": {
                "phpunit/phpunit": "~4.4"
            },
            "type": "library",
            "extra": {
                "branch-alias": {
                    "dev-master": "1.0.x-dev"
                }
            },
            "autoload": {
                "classmap": [
                    "src/"
                ]
            },
            "notification-url": "https://packagist.org/downloads/",
            "license": [
                "BSD-3-Clause"
            ],
            "authors": [
                {
                    "name": "Jeff Welch",
                    "email": "whatthejeff@gmail.com"
                },
                {
                    "name": "Sebastian Bergmann",
                    "email": "sebastian@phpunit.de"
                },
                {
                    "name": "Adam Harvey",
                    "email": "aharvey@php.net"
                }
            ],
            "description": "Provides functionality to recursively process PHP variables",
            "homepage": "http://www.github.com/sebastianbergmann/recursion-context",
            "time": "2015-01-24 09:48:32"
        },
        {
            "name": "sebastian/version",
            "version": "1.0.4",
            "source": {
                "type": "git",
                "url": "https://github.com/sebastianbergmann/version.git",
                "reference": "a77d9123f8e809db3fbdea15038c27a95da4058b"
            },
            "dist": {
                "type": "zip",
                "url": "https://api.github.com/repos/sebastianbergmann/version/zipball/a77d9123f8e809db3fbdea15038c27a95da4058b",
                "reference": "a77d9123f8e809db3fbdea15038c27a95da4058b",
                "shasum": ""
            },
            "type": "library",
            "autoload": {
                "classmap": [
                    "src/"
                ]
            },
            "notification-url": "https://packagist.org/downloads/",
            "license": [
                "BSD-3-Clause"
            ],
            "authors": [
                {
                    "name": "Sebastian Bergmann",
                    "email": "sebastian@phpunit.de",
                    "role": "lead"
                }
            ],
            "description": "Library that helps with managing the version number of Git-hosted PHP projects",
            "homepage": "https://github.com/sebastianbergmann/version",
            "time": "2014-12-15 14:25:24"
        },
        {
            "name": "sjparkinson/static-review",
            "version": "4.1.1",
            "source": {
                "type": "git",
                "url": "https://github.com/sjparkinson/static-review.git",
                "reference": "493c3410cf146a12fca84209bad126c494e125f0"
            },
            "dist": {
                "type": "zip",
                "url": "https://api.github.com/repos/sjparkinson/static-review/zipball/493c3410cf146a12fca84209bad126c494e125f0",
                "reference": "493c3410cf146a12fca84209bad126c494e125f0",
                "shasum": ""
            },
            "require": {
                "league/climate": "~2.0",
                "php": ">=5.4.0",
                "symfony/console": "~2.0",
                "symfony/process": "~2.0"
            },
            "require-dev": {
                "mockery/mockery": "~0.9",
                "phpunit/phpunit": "~4.0",
                "sensiolabs/security-checker": "~2.0",
                "squizlabs/php_codesniffer": "~1.0"
            },
            "suggest": {
                "sensiolabs/security-checker": "Required for ComposerSecurityReview.",
                "squizlabs/php_codesniffer": "Required for PhpCodeSnifferReview."
            },
            "bin": [
                "bin/static-review.php"
            ],
            "type": "library",
            "autoload": {
                "psr-4": {
                    "StaticReview\\": "src/"
                }
            },
            "notification-url": "https://packagist.org/downloads/",
            "license": [
                "MIT"
            ],
            "authors": [
                {
                    "name": "Samuel Parkinson",
                    "email": "sam.james.parkinson@gmail.com",
                    "homepage": "http://samp.im"
                }
            ],
            "description": "An extendable framework for version control hooks.",
            "time": "2014-09-22 08:40:36"
        },
        {
            "name": "squizlabs/php_codesniffer",
            "version": "1.5.3",
            "source": {
                "type": "git",
                "url": "https://github.com/squizlabs/PHP_CodeSniffer.git",
                "reference": "396178ada8499ec492363587f037125bf7b07fcc"
            },
            "dist": {
                "type": "zip",
                "url": "https://api.github.com/repos/squizlabs/PHP_CodeSniffer/zipball/396178ada8499ec492363587f037125bf7b07fcc",
                "reference": "396178ada8499ec492363587f037125bf7b07fcc",
                "shasum": ""
            },
            "require": {
                "ext-tokenizer": "*",
                "php": ">=5.1.2"
            },
            "suggest": {
                "phpunit/php-timer": "dev-master"
            },
            "bin": [
                "scripts/phpcs"
            ],
            "type": "library",
            "extra": {
                "branch-alias": {
                    "dev-phpcs-fixer": "2.0.x-dev"
                }
            },
            "autoload": {
                "classmap": [
                    "CodeSniffer.php",
                    "CodeSniffer/CLI.php",
                    "CodeSniffer/Exception.php",
                    "CodeSniffer/File.php",
                    "CodeSniffer/Report.php",
                    "CodeSniffer/Reporting.php",
                    "CodeSniffer/Sniff.php",
                    "CodeSniffer/Tokens.php",
                    "CodeSniffer/Reports/",
                    "CodeSniffer/CommentParser/",
                    "CodeSniffer/Tokenizers/",
                    "CodeSniffer/DocGenerators/",
                    "CodeSniffer/Standards/AbstractPatternSniff.php",
                    "CodeSniffer/Standards/AbstractScopeSniff.php",
                    "CodeSniffer/Standards/AbstractVariableSniff.php",
                    "CodeSniffer/Standards/IncorrectPatternException.php",
                    "CodeSniffer/Standards/Generic/Sniffs/",
                    "CodeSniffer/Standards/MySource/Sniffs/",
                    "CodeSniffer/Standards/PEAR/Sniffs/",
                    "CodeSniffer/Standards/PSR1/Sniffs/",
                    "CodeSniffer/Standards/PSR2/Sniffs/",
                    "CodeSniffer/Standards/Squiz/Sniffs/",
                    "CodeSniffer/Standards/Zend/Sniffs/"
                ]
            },
            "notification-url": "https://packagist.org/downloads/",
            "license": [
                "BSD-3-Clause"
            ],
            "authors": [
                {
                    "name": "Greg Sherwood",
                    "role": "lead"
                }
            ],
            "description": "PHP_CodeSniffer tokenises PHP, JavaScript and CSS files and detects violations of a defined set of coding standards.",
            "homepage": "http://www.squizlabs.com/php-codesniffer",
            "keywords": [
                "phpcs",
                "standards"
            ],
            "time": "2014-05-01 03:07:07"
        },
        {
            "name": "symfony/config",
            "version": "v2.6.5",
            "target-dir": "Symfony/Component/Config",
            "source": {
                "type": "git",
                "url": "https://github.com/symfony/Config.git",
                "reference": "7a47189c7667ca69bcaafd19ef8a8941db449a2c"
            },
            "dist": {
                "type": "zip",
                "url": "https://api.github.com/repos/symfony/Config/zipball/7a47189c7667ca69bcaafd19ef8a8941db449a2c",
                "reference": "7a47189c7667ca69bcaafd19ef8a8941db449a2c",
                "shasum": ""
            },
            "require": {
                "php": ">=5.3.3",
                "symfony/filesystem": "~2.3"
            },
            "require-dev": {
                "symfony/phpunit-bridge": "~2.7"
            },
            "type": "library",
            "extra": {
                "branch-alias": {
                    "dev-master": "2.6-dev"
                }
            },
            "autoload": {
                "psr-0": {
                    "Symfony\\Component\\Config\\": ""
                }
            },
            "notification-url": "https://packagist.org/downloads/",
            "license": [
                "MIT"
            ],
            "authors": [
                {
                    "name": "Symfony Community",
                    "homepage": "http://symfony.com/contributors"
                },
                {
                    "name": "Fabien Potencier",
                    "email": "fabien@symfony.com"
                }
            ],
            "description": "Symfony Config Component",
            "homepage": "http://symfony.com",
            "time": "2015-03-12 10:28:44"
        },
        {
            "name": "symfony/dependency-injection",
            "version": "v2.6.5",
            "target-dir": "Symfony/Component/DependencyInjection",
            "source": {
                "type": "git",
                "url": "https://github.com/symfony/DependencyInjection.git",
                "reference": "a49245b2beebe332924561c30772b16e1d32f13a"
            },
            "dist": {
                "type": "zip",
                "url": "https://api.github.com/repos/symfony/DependencyInjection/zipball/a49245b2beebe332924561c30772b16e1d32f13a",
                "reference": "a49245b2beebe332924561c30772b16e1d32f13a",
                "shasum": ""
            },
            "require": {
                "php": ">=5.3.3"
            },
            "conflict": {
                "symfony/expression-language": "<2.6"
            },
            "require-dev": {
                "symfony/config": "~2.2",
                "symfony/expression-language": "~2.6",
                "symfony/phpunit-bridge": "~2.7",
                "symfony/yaml": "~2.1"
            },
            "suggest": {
                "symfony/config": "",
                "symfony/proxy-manager-bridge": "Generate service proxies to lazy load them",
                "symfony/yaml": ""
            },
            "type": "library",
            "extra": {
                "branch-alias": {
                    "dev-master": "2.6-dev"
                }
            },
            "autoload": {
                "psr-0": {
                    "Symfony\\Component\\DependencyInjection\\": ""
                }
            },
            "notification-url": "https://packagist.org/downloads/",
            "license": [
                "MIT"
            ],
            "authors": [
                {
                    "name": "Symfony Community",
                    "homepage": "http://symfony.com/contributors"
                },
                {
                    "name": "Fabien Potencier",
                    "email": "fabien@symfony.com"
                }
            ],
            "description": "Symfony DependencyInjection Component",
            "homepage": "http://symfony.com",
            "time": "2015-03-17 12:44:40"
        },
        {
            "name": "symfony/event-dispatcher",
            "version": "v2.6.5",
            "target-dir": "Symfony/Component/EventDispatcher",
            "source": {
                "type": "git",
                "url": "https://github.com/symfony/EventDispatcher.git",
                "reference": "70f7c8478739ad21e3deef0d977b38c77f1fb284"
            },
            "dist": {
                "type": "zip",
                "url": "https://api.github.com/repos/symfony/EventDispatcher/zipball/70f7c8478739ad21e3deef0d977b38c77f1fb284",
                "reference": "70f7c8478739ad21e3deef0d977b38c77f1fb284",
                "shasum": ""
            },
            "require": {
                "php": ">=5.3.3"
            },
            "require-dev": {
                "psr/log": "~1.0",
                "symfony/config": "~2.0,>=2.0.5",
                "symfony/dependency-injection": "~2.6",
                "symfony/expression-language": "~2.6",
                "symfony/phpunit-bridge": "~2.7",
                "symfony/stopwatch": "~2.3"
            },
            "suggest": {
                "symfony/dependency-injection": "",
                "symfony/http-kernel": ""
            },
            "type": "library",
            "extra": {
                "branch-alias": {
                    "dev-master": "2.6-dev"
                }
            },
            "autoload": {
                "psr-0": {
                    "Symfony\\Component\\EventDispatcher\\": ""
                }
            },
            "notification-url": "https://packagist.org/downloads/",
            "license": [
                "MIT"
            ],
            "authors": [
                {
                    "name": "Symfony Community",
                    "homepage": "http://symfony.com/contributors"
                },
                {
                    "name": "Fabien Potencier",
                    "email": "fabien@symfony.com"
                }
            ],
            "description": "Symfony EventDispatcher Component",
            "homepage": "http://symfony.com",
            "time": "2015-03-13 17:37:22"
        },
        {
            "name": "symfony/filesystem",
            "version": "v2.6.5",
            "target-dir": "Symfony/Component/Filesystem",
            "source": {
                "type": "git",
                "url": "https://github.com/symfony/Filesystem.git",
                "reference": "fdc5f151bc2db066b51870d5bea3773d915ced0b"
            },
            "dist": {
                "type": "zip",
                "url": "https://api.github.com/repos/symfony/Filesystem/zipball/fdc5f151bc2db066b51870d5bea3773d915ced0b",
                "reference": "fdc5f151bc2db066b51870d5bea3773d915ced0b",
                "shasum": ""
            },
            "require": {
                "php": ">=5.3.3"
            },
            "require-dev": {
                "symfony/phpunit-bridge": "~2.7"
            },
            "type": "library",
            "extra": {
                "branch-alias": {
                    "dev-master": "2.6-dev"
                }
            },
            "autoload": {
                "psr-0": {
                    "Symfony\\Component\\Filesystem\\": ""
                }
            },
            "notification-url": "https://packagist.org/downloads/",
            "license": [
                "MIT"
            ],
            "authors": [
                {
                    "name": "Symfony Community",
                    "homepage": "http://symfony.com/contributors"
                },
                {
                    "name": "Fabien Potencier",
                    "email": "fabien@symfony.com"
                }
            ],
            "description": "Symfony Filesystem Component",
            "homepage": "http://symfony.com",
            "time": "2015-03-12 10:28:44"
        },
        {
            "name": "symfony/stopwatch",
            "version": "v2.6.5",
            "target-dir": "Symfony/Component/Stopwatch",
            "source": {
                "type": "git",
                "url": "https://github.com/symfony/Stopwatch.git",
                "reference": "ba4e774f71e2ce3e3f65cabac4031b9029972af5"
            },
            "dist": {
                "type": "zip",
                "url": "https://api.github.com/repos/symfony/Stopwatch/zipball/ba4e774f71e2ce3e3f65cabac4031b9029972af5",
                "reference": "ba4e774f71e2ce3e3f65cabac4031b9029972af5",
                "shasum": ""
            },
            "require": {
                "php": ">=5.3.3"
            },
            "require-dev": {
                "symfony/phpunit-bridge": "~2.7"
            },
            "type": "library",
            "extra": {
                "branch-alias": {
                    "dev-master": "2.6-dev"
                }
            },
            "autoload": {
                "psr-0": {
                    "Symfony\\Component\\Stopwatch\\": ""
                }
            },
            "notification-url": "https://packagist.org/downloads/",
            "license": [
                "MIT"
            ],
            "authors": [
                {
                    "name": "Symfony Community",
                    "homepage": "http://symfony.com/contributors"
                },
                {
                    "name": "Fabien Potencier",
                    "email": "fabien@symfony.com"
                }
            ],
            "description": "Symfony Stopwatch Component",
            "homepage": "http://symfony.com",
            "time": "2015-02-24 11:52:21"
        },
        {
            "name": "symfony/yaml",
            "version": "v2.6.5",
            "target-dir": "Symfony/Component/Yaml",
            "source": {
                "type": "git",
                "url": "https://github.com/symfony/Yaml.git",
                "reference": "0cd8e72071e46e15fc072270ae39ea1b66b10a9d"
            },
            "dist": {
                "type": "zip",
                "url": "https://api.github.com/repos/symfony/Yaml/zipball/0cd8e72071e46e15fc072270ae39ea1b66b10a9d",
                "reference": "0cd8e72071e46e15fc072270ae39ea1b66b10a9d",
                "shasum": ""
            },
            "require": {
                "php": ">=5.3.3"
            },
            "require-dev": {
                "symfony/phpunit-bridge": "~2.7"
            },
            "type": "library",
            "extra": {
                "branch-alias": {
                    "dev-master": "2.6-dev"
                }
            },
            "autoload": {
                "psr-0": {
                    "Symfony\\Component\\Yaml\\": ""
                }
            },
            "notification-url": "https://packagist.org/downloads/",
            "license": [
                "MIT"
            ],
            "authors": [
                {
                    "name": "Symfony Community",
                    "homepage": "http://symfony.com/contributors"
                },
                {
                    "name": "Fabien Potencier",
                    "email": "fabien@symfony.com"
                }
            ],
            "description": "Symfony Yaml Component",
            "homepage": "http://symfony.com",
            "time": "2015-03-12 10:28:44"
        }
    ],
    "aliases": [],
    "minimum-stability": "stable",
    "stability-flags": {
        "composer/composer": 15,
        "phpmd/phpmd": 0
    },
    "prefer-stable": false,
    "prefer-lowest": false,
    "platform": {
        "php": "~5.5.0|~5.6.0"
    },
    "platform-dev": {
        "lib-libxml": "*",
        "ext-ctype": "*",
        "ext-gd": "*",
        "ext-spl": "*",
        "ext-dom": "*",
        "ext-simplexml": "*",
        "ext-mcrypt": "*",
        "ext-hash": "*",
        "ext-curl": "*",
        "ext-iconv": "*",
        "ext-intl": "*"
    }
}<|MERGE_RESOLUTION|>--- conflicted
+++ resolved
@@ -4,11 +4,7 @@
         "Read more about it at http://getcomposer.org/doc/01-basic-usage.md#composer-lock-the-lock-file",
         "This file is @generated automatically"
     ],
-<<<<<<< HEAD
-    "hash": "c42991e56fb8b32295f12ca803bdc6b7",
-=======
     "hash": "2540c30fb9f7ddea359e3a1f9bc67097",
->>>>>>> dfd7e03a
     "packages": [
         {
             "name": "composer/composer",
@@ -475,17 +471,17 @@
         },
         {
             "name": "symfony/console",
-            "version": "v2.6.5",
+            "version": "v2.6.4",
             "target-dir": "Symfony/Component/Console",
             "source": {
                 "type": "git",
                 "url": "https://github.com/symfony/Console.git",
-                "reference": "53f86497ccd01677e22435cfb7262599450a90d1"
-            },
-            "dist": {
-                "type": "zip",
-                "url": "https://api.github.com/repos/symfony/Console/zipball/53f86497ccd01677e22435cfb7262599450a90d1",
-                "reference": "53f86497ccd01677e22435cfb7262599450a90d1",
+                "reference": "e44154bfe3e41e8267d7a3794cd9da9a51cfac34"
+            },
+            "dist": {
+                "type": "zip",
+                "url": "https://api.github.com/repos/symfony/Console/zipball/e44154bfe3e41e8267d7a3794cd9da9a51cfac34",
+                "reference": "e44154bfe3e41e8267d7a3794cd9da9a51cfac34",
                 "shasum": ""
             },
             "require": {
@@ -494,7 +490,6 @@
             "require-dev": {
                 "psr/log": "~1.0",
                 "symfony/event-dispatcher": "~2.1",
-                "symfony/phpunit-bridge": "~2.7",
                 "symfony/process": "~2.1"
             },
             "suggest": {
@@ -529,28 +524,25 @@
             ],
             "description": "Symfony Console Component",
             "homepage": "http://symfony.com",
-            "time": "2015-03-13 17:37:22"
+            "time": "2015-01-25 04:39:26"
         },
         {
             "name": "symfony/finder",
-            "version": "v2.6.5",
+            "version": "v2.6.4",
             "target-dir": "Symfony/Component/Finder",
             "source": {
                 "type": "git",
                 "url": "https://github.com/symfony/Finder.git",
-                "reference": "bebc7479c566fa4f14b9bcef9e32e719eabec74e"
-            },
-            "dist": {
-                "type": "zip",
-                "url": "https://api.github.com/repos/symfony/Finder/zipball/bebc7479c566fa4f14b9bcef9e32e719eabec74e",
-                "reference": "bebc7479c566fa4f14b9bcef9e32e719eabec74e",
+                "reference": "16513333bca64186c01609961a2bb1b95b5e1355"
+            },
+            "dist": {
+                "type": "zip",
+                "url": "https://api.github.com/repos/symfony/Finder/zipball/16513333bca64186c01609961a2bb1b95b5e1355",
+                "reference": "16513333bca64186c01609961a2bb1b95b5e1355",
                 "shasum": ""
             },
             "require": {
                 "php": ">=5.3.3"
-            },
-            "require-dev": {
-                "symfony/phpunit-bridge": "~2.7"
             },
             "type": "library",
             "extra": {
@@ -579,28 +571,25 @@
             ],
             "description": "Symfony Finder Component",
             "homepage": "http://symfony.com",
-            "time": "2015-03-12 10:28:44"
+            "time": "2015-01-03 08:01:59"
         },
         {
             "name": "symfony/process",
-            "version": "v2.6.5",
+            "version": "v2.6.4",
             "target-dir": "Symfony/Component/Process",
             "source": {
                 "type": "git",
                 "url": "https://github.com/symfony/Process.git",
-                "reference": "4d717f34f3d1d6ab30fbe79f7132960a27f4a0dc"
-            },
-            "dist": {
-                "type": "zip",
-                "url": "https://api.github.com/repos/symfony/Process/zipball/4d717f34f3d1d6ab30fbe79f7132960a27f4a0dc",
-                "reference": "4d717f34f3d1d6ab30fbe79f7132960a27f4a0dc",
+                "reference": "ecfc23e89d9967999fa5f60a1e9af7384396e9ae"
+            },
+            "dist": {
+                "type": "zip",
+                "url": "https://api.github.com/repos/symfony/Process/zipball/ecfc23e89d9967999fa5f60a1e9af7384396e9ae",
+                "reference": "ecfc23e89d9967999fa5f60a1e9af7384396e9ae",
                 "shasum": ""
             },
             "require": {
                 "php": ">=5.3.3"
-            },
-            "require-dev": {
-                "symfony/phpunit-bridge": "~2.7"
             },
             "type": "library",
             "extra": {
@@ -629,7 +618,7 @@
             ],
             "description": "Symfony Process Component",
             "homepage": "http://symfony.com",
-            "time": "2015-03-12 10:28:44"
+            "time": "2015-01-25 04:39:26"
         },
         {
             "name": "tubalmartin/cssmin",
@@ -2011,16 +2000,16 @@
         },
         {
             "name": "fabpot/php-cs-fixer",
-            "version": "v1.6",
+            "version": "v1.5.1",
             "source": {
                 "type": "git",
                 "url": "https://github.com/FriendsOfPHP/PHP-CS-Fixer.git",
-                "reference": "81a46f8a0f92f1ba64587b384a275d0766cf2c70"
-            },
-            "dist": {
-                "type": "zip",
-                "url": "https://api.github.com/repos/FriendsOfPHP/PHP-CS-Fixer/zipball/81a46f8a0f92f1ba64587b384a275d0766cf2c70",
-                "reference": "81a46f8a0f92f1ba64587b384a275d0766cf2c70",
+                "reference": "85777ebc6a1dac48c904acf9412b29b58b5dd592"
+            },
+            "dist": {
+                "type": "zip",
+                "url": "https://api.github.com/repos/FriendsOfPHP/PHP-CS-Fixer/zipball/85777ebc6a1dac48c904acf9412b29b58b5dd592",
+                "reference": "85777ebc6a1dac48c904acf9412b29b58b5dd592",
                 "shasum": ""
             },
             "require": {
@@ -2060,7 +2049,7 @@
                 }
             ],
             "description": "A script to automatically fix Symfony Coding Standard",
-            "time": "2015-03-26 21:09:59"
+            "time": "2015-03-13 19:33:24"
         },
         {
             "name": "league/climate",
@@ -2214,16 +2203,16 @@
         },
         {
             "name": "phpmd/phpmd",
-            "version": "2.2.2",
+            "version": "2.2.1",
             "source": {
                 "type": "git",
                 "url": "https://github.com/phpmd/phpmd.git",
-                "reference": "7dc4a6b5c07b119ab5da7960b56303fa6855eb84"
-            },
-            "dist": {
-                "type": "zip",
-                "url": "https://api.github.com/repos/phpmd/phpmd/zipball/7dc4a6b5c07b119ab5da7960b56303fa6855eb84",
-                "reference": "7dc4a6b5c07b119ab5da7960b56303fa6855eb84",
+                "reference": "58c4b00f924d301e8c5281f40cfa9a66f3df9eee"
+            },
+            "dist": {
+                "type": "zip",
+                "url": "https://api.github.com/repos/phpmd/phpmd/zipball/58c4b00f924d301e8c5281f40cfa9a66f3df9eee",
+                "reference": "58c4b00f924d301e8c5281f40cfa9a66f3df9eee",
                 "shasum": ""
             },
             "require": {
@@ -2272,7 +2261,7 @@
                 "phpmd",
                 "pmd"
             ],
-            "time": "2015-03-26 07:47:05"
+            "time": "2015-03-02 10:26:50"
         },
         {
             "name": "phpunit/php-code-coverage",
@@ -3097,25 +3086,22 @@
         },
         {
             "name": "symfony/config",
-            "version": "v2.6.5",
+            "version": "v2.6.4",
             "target-dir": "Symfony/Component/Config",
             "source": {
                 "type": "git",
                 "url": "https://github.com/symfony/Config.git",
-                "reference": "7a47189c7667ca69bcaafd19ef8a8941db449a2c"
-            },
-            "dist": {
-                "type": "zip",
-                "url": "https://api.github.com/repos/symfony/Config/zipball/7a47189c7667ca69bcaafd19ef8a8941db449a2c",
-                "reference": "7a47189c7667ca69bcaafd19ef8a8941db449a2c",
+                "reference": "a9f781ba1221067d1f07c8cec0bc50f81b8d7408"
+            },
+            "dist": {
+                "type": "zip",
+                "url": "https://api.github.com/repos/symfony/Config/zipball/a9f781ba1221067d1f07c8cec0bc50f81b8d7408",
+                "reference": "a9f781ba1221067d1f07c8cec0bc50f81b8d7408",
                 "shasum": ""
             },
             "require": {
                 "php": ">=5.3.3",
                 "symfony/filesystem": "~2.3"
-            },
-            "require-dev": {
-                "symfony/phpunit-bridge": "~2.7"
             },
             "type": "library",
             "extra": {
@@ -3144,21 +3130,21 @@
             ],
             "description": "Symfony Config Component",
             "homepage": "http://symfony.com",
-            "time": "2015-03-12 10:28:44"
+            "time": "2015-01-21 20:57:55"
         },
         {
             "name": "symfony/dependency-injection",
-            "version": "v2.6.5",
+            "version": "v2.6.4",
             "target-dir": "Symfony/Component/DependencyInjection",
             "source": {
                 "type": "git",
                 "url": "https://github.com/symfony/DependencyInjection.git",
-                "reference": "a49245b2beebe332924561c30772b16e1d32f13a"
-            },
-            "dist": {
-                "type": "zip",
-                "url": "https://api.github.com/repos/symfony/DependencyInjection/zipball/a49245b2beebe332924561c30772b16e1d32f13a",
-                "reference": "a49245b2beebe332924561c30772b16e1d32f13a",
+                "reference": "42bbb43fab66292a1865dc9616c299904c3d4d14"
+            },
+            "dist": {
+                "type": "zip",
+                "url": "https://api.github.com/repos/symfony/DependencyInjection/zipball/42bbb43fab66292a1865dc9616c299904c3d4d14",
+                "reference": "42bbb43fab66292a1865dc9616c299904c3d4d14",
                 "shasum": ""
             },
             "require": {
@@ -3170,7 +3156,6 @@
             "require-dev": {
                 "symfony/config": "~2.2",
                 "symfony/expression-language": "~2.6",
-                "symfony/phpunit-bridge": "~2.7",
                 "symfony/yaml": "~2.1"
             },
             "suggest": {
@@ -3205,21 +3190,21 @@
             ],
             "description": "Symfony DependencyInjection Component",
             "homepage": "http://symfony.com",
-            "time": "2015-03-17 12:44:40"
+            "time": "2015-01-25 04:39:26"
         },
         {
             "name": "symfony/event-dispatcher",
-            "version": "v2.6.5",
+            "version": "v2.6.4",
             "target-dir": "Symfony/Component/EventDispatcher",
             "source": {
                 "type": "git",
                 "url": "https://github.com/symfony/EventDispatcher.git",
-                "reference": "70f7c8478739ad21e3deef0d977b38c77f1fb284"
-            },
-            "dist": {
-                "type": "zip",
-                "url": "https://api.github.com/repos/symfony/EventDispatcher/zipball/70f7c8478739ad21e3deef0d977b38c77f1fb284",
-                "reference": "70f7c8478739ad21e3deef0d977b38c77f1fb284",
+                "reference": "f75989f3ab2743a82fe0b03ded2598a2b1546813"
+            },
+            "dist": {
+                "type": "zip",
+                "url": "https://api.github.com/repos/symfony/EventDispatcher/zipball/f75989f3ab2743a82fe0b03ded2598a2b1546813",
+                "reference": "f75989f3ab2743a82fe0b03ded2598a2b1546813",
                 "shasum": ""
             },
             "require": {
@@ -3230,7 +3215,6 @@
                 "symfony/config": "~2.0,>=2.0.5",
                 "symfony/dependency-injection": "~2.6",
                 "symfony/expression-language": "~2.6",
-                "symfony/phpunit-bridge": "~2.7",
                 "symfony/stopwatch": "~2.3"
             },
             "suggest": {
@@ -3264,28 +3248,25 @@
             ],
             "description": "Symfony EventDispatcher Component",
             "homepage": "http://symfony.com",
-            "time": "2015-03-13 17:37:22"
+            "time": "2015-02-01 16:10:57"
         },
         {
             "name": "symfony/filesystem",
-            "version": "v2.6.5",
+            "version": "v2.6.4",
             "target-dir": "Symfony/Component/Filesystem",
             "source": {
                 "type": "git",
                 "url": "https://github.com/symfony/Filesystem.git",
-                "reference": "fdc5f151bc2db066b51870d5bea3773d915ced0b"
-            },
-            "dist": {
-                "type": "zip",
-                "url": "https://api.github.com/repos/symfony/Filesystem/zipball/fdc5f151bc2db066b51870d5bea3773d915ced0b",
-                "reference": "fdc5f151bc2db066b51870d5bea3773d915ced0b",
+                "reference": "a1f566d1f92e142fa1593f4555d6d89e3044a9b7"
+            },
+            "dist": {
+                "type": "zip",
+                "url": "https://api.github.com/repos/symfony/Filesystem/zipball/a1f566d1f92e142fa1593f4555d6d89e3044a9b7",
+                "reference": "a1f566d1f92e142fa1593f4555d6d89e3044a9b7",
                 "shasum": ""
             },
             "require": {
                 "php": ">=5.3.3"
-            },
-            "require-dev": {
-                "symfony/phpunit-bridge": "~2.7"
             },
             "type": "library",
             "extra": {
@@ -3314,28 +3295,25 @@
             ],
             "description": "Symfony Filesystem Component",
             "homepage": "http://symfony.com",
-            "time": "2015-03-12 10:28:44"
+            "time": "2015-01-03 21:13:09"
         },
         {
             "name": "symfony/stopwatch",
-            "version": "v2.6.5",
+            "version": "v2.6.4",
             "target-dir": "Symfony/Component/Stopwatch",
             "source": {
                 "type": "git",
                 "url": "https://github.com/symfony/Stopwatch.git",
-                "reference": "ba4e774f71e2ce3e3f65cabac4031b9029972af5"
-            },
-            "dist": {
-                "type": "zip",
-                "url": "https://api.github.com/repos/symfony/Stopwatch/zipball/ba4e774f71e2ce3e3f65cabac4031b9029972af5",
-                "reference": "ba4e774f71e2ce3e3f65cabac4031b9029972af5",
+                "reference": "e8da5286132ba75ce4b4275fbf0f4cd369bfd71c"
+            },
+            "dist": {
+                "type": "zip",
+                "url": "https://api.github.com/repos/symfony/Stopwatch/zipball/e8da5286132ba75ce4b4275fbf0f4cd369bfd71c",
+                "reference": "e8da5286132ba75ce4b4275fbf0f4cd369bfd71c",
                 "shasum": ""
             },
             "require": {
                 "php": ">=5.3.3"
-            },
-            "require-dev": {
-                "symfony/phpunit-bridge": "~2.7"
             },
             "type": "library",
             "extra": {
@@ -3364,28 +3342,25 @@
             ],
             "description": "Symfony Stopwatch Component",
             "homepage": "http://symfony.com",
-            "time": "2015-02-24 11:52:21"
+            "time": "2015-01-03 08:01:59"
         },
         {
             "name": "symfony/yaml",
-            "version": "v2.6.5",
+            "version": "v2.6.4",
             "target-dir": "Symfony/Component/Yaml",
             "source": {
                 "type": "git",
                 "url": "https://github.com/symfony/Yaml.git",
-                "reference": "0cd8e72071e46e15fc072270ae39ea1b66b10a9d"
-            },
-            "dist": {
-                "type": "zip",
-                "url": "https://api.github.com/repos/symfony/Yaml/zipball/0cd8e72071e46e15fc072270ae39ea1b66b10a9d",
-                "reference": "0cd8e72071e46e15fc072270ae39ea1b66b10a9d",
+                "reference": "60ed7751671113cf1ee7d7778e691642c2e9acd8"
+            },
+            "dist": {
+                "type": "zip",
+                "url": "https://api.github.com/repos/symfony/Yaml/zipball/60ed7751671113cf1ee7d7778e691642c2e9acd8",
+                "reference": "60ed7751671113cf1ee7d7778e691642c2e9acd8",
                 "shasum": ""
             },
             "require": {
                 "php": ">=5.3.3"
-            },
-            "require-dev": {
-                "symfony/phpunit-bridge": "~2.7"
             },
             "type": "library",
             "extra": {
@@ -3414,7 +3389,7 @@
             ],
             "description": "Symfony Yaml Component",
             "homepage": "http://symfony.com",
-            "time": "2015-03-12 10:28:44"
+            "time": "2015-01-25 04:39:26"
         }
     ],
     "aliases": [],
@@ -3424,7 +3399,6 @@
         "phpmd/phpmd": 0
     },
     "prefer-stable": false,
-    "prefer-lowest": false,
     "platform": {
         "php": "~5.5.0|~5.6.0"
     },
