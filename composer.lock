{
    "_readme": [
        "This file locks the dependencies of your project to a known state",
        "Read more about it at https://getcomposer.org/doc/01-basic-usage.md#installing-dependencies",
        "This file is @generated automatically"
    ],
<<<<<<< HEAD
    "content-hash": "7b6381bcafc7f064e10ee71099b7d50b",
=======
    "content-hash": "fed60ae2b1869a71f2068e4f55a8695f",
>>>>>>> 15269d97
    "packages": [
        {
            "name": "braintree/braintree_php",
            "version": "3.35.0",
            "source": {
                "type": "git",
                "url": "https://github.com/braintree/braintree_php.git",
                "reference": "6c4388199ce379432804a5c18b88585157ef2ed7"
            },
            "dist": {
                "type": "zip",
                "url": "https://api.github.com/repos/braintree/braintree_php/zipball/6c4388199ce379432804a5c18b88585157ef2ed7",
                "reference": "6c4388199ce379432804a5c18b88585157ef2ed7",
                "shasum": ""
            },
            "require": {
                "ext-curl": "*",
                "ext-dom": "*",
                "ext-hash": "*",
                "ext-openssl": "*",
                "ext-xmlwriter": "*",
                "php": ">=5.4.0"
            },
            "require-dev": {
                "phpunit/phpunit": "3.7.*"
            },
            "type": "library",
            "autoload": {
                "psr-0": {
                    "Braintree": "lib/"
                },
                "psr-4": {
                    "Braintree\\": "lib/Braintree"
                }
            },
            "notification-url": "https://packagist.org/downloads/",
            "license": [
                "MIT"
            ],
            "authors": [
                {
                    "name": "Braintree",
                    "homepage": "https://www.braintreepayments.com"
                }
            ],
            "description": "Braintree PHP Client Library",
            "time": "2018-07-26T14:37:38+00:00"
        },
        {
            "name": "colinmollenhour/cache-backend-file",
            "version": "v1.4.5",
            "source": {
                "type": "git",
                "url": "https://github.com/colinmollenhour/Cm_Cache_Backend_File.git",
                "reference": "03c7d4c0f43b2de1b559a3527d18ff697d306544"
            },
            "dist": {
                "type": "zip",
                "url": "https://api.github.com/repos/colinmollenhour/Cm_Cache_Backend_File/zipball/03c7d4c0f43b2de1b559a3527d18ff697d306544",
                "reference": "03c7d4c0f43b2de1b559a3527d18ff697d306544",
                "shasum": ""
            },
            "type": "magento-module",
            "autoload": {
                "classmap": [
                    "File.php"
                ]
            },
            "notification-url": "https://packagist.org/downloads/",
            "license": [
                "BSD-3-Clause"
            ],
            "authors": [
                {
                    "name": "Colin Mollenhour"
                }
            ],
            "description": "The stock Zend_Cache_Backend_File backend has extremely poor performance for cleaning by tags making it become unusable as the number of cached items increases. This backend makes many changes resulting in a huge performance boost, especially for tag cleaning.",
            "homepage": "https://github.com/colinmollenhour/Cm_Cache_Backend_File",
            "time": "2019-04-18T21:54:31+00:00"
        },
        {
            "name": "colinmollenhour/cache-backend-redis",
            "version": "1.11.0",
            "source": {
                "type": "git",
                "url": "https://github.com/colinmollenhour/Cm_Cache_Backend_Redis.git",
                "reference": "389fb68de15660e39b055d149d31f3708b5d6cbc"
            },
            "dist": {
                "type": "zip",
                "url": "https://api.github.com/repos/colinmollenhour/Cm_Cache_Backend_Redis/zipball/389fb68de15660e39b055d149d31f3708b5d6cbc",
                "reference": "389fb68de15660e39b055d149d31f3708b5d6cbc",
                "shasum": ""
            },
            "require": {
                "magento-hackathon/magento-composer-installer": "*"
            },
            "type": "magento-module",
            "autoload": {
                "classmap": [
                    "Cm/Cache/Backend/Redis.php"
                ]
            },
            "notification-url": "https://packagist.org/downloads/",
            "license": [
                "BSD-3-Clause"
            ],
            "authors": [
                {
                    "name": "Colin Mollenhour"
                }
            ],
            "description": "Zend_Cache backend using Redis with full support for tags.",
            "homepage": "https://github.com/colinmollenhour/Cm_Cache_Backend_Redis",
            "time": "2019-03-03T04:04:49+00:00"
        },
        {
            "name": "colinmollenhour/credis",
            "version": "1.10.0",
            "source": {
                "type": "git",
                "url": "https://github.com/colinmollenhour/credis.git",
                "reference": "8ab6db707c821055f9856b8cf76d5f44beb6fd8a"
            },
            "dist": {
                "type": "zip",
                "url": "https://api.github.com/repos/colinmollenhour/credis/zipball/8ab6db707c821055f9856b8cf76d5f44beb6fd8a",
                "reference": "8ab6db707c821055f9856b8cf76d5f44beb6fd8a",
                "shasum": ""
            },
            "require": {
                "php": ">=5.4.0"
            },
            "type": "library",
            "autoload": {
                "classmap": [
                    "Client.php",
                    "Cluster.php",
                    "Sentinel.php",
                    "Module.php"
                ]
            },
            "notification-url": "https://packagist.org/downloads/",
            "license": [
                "MIT"
            ],
            "authors": [
                {
                    "name": "Colin Mollenhour",
                    "email": "colin@mollenhour.com"
                }
            ],
            "description": "Credis is a lightweight interface to the Redis key-value store which wraps the phpredis library when available for better performance.",
            "homepage": "https://github.com/colinmollenhour/credis",
            "time": "2018-05-07T14:45:04+00:00"
        },
        {
            "name": "colinmollenhour/php-redis-session-abstract",
            "version": "v1.4.2",
            "source": {
                "type": "git",
                "url": "https://github.com/colinmollenhour/php-redis-session-abstract.git",
                "reference": "669521218794f125c7b668252f4f576eda65e1e4"
            },
            "dist": {
                "type": "zip",
                "url": "https://api.github.com/repos/colinmollenhour/php-redis-session-abstract/zipball/669521218794f125c7b668252f4f576eda65e1e4",
                "reference": "669521218794f125c7b668252f4f576eda65e1e4",
                "shasum": ""
            },
            "require": {
                "colinmollenhour/credis": "~1.6",
                "php": "^5.5 || ^7.0"
            },
            "type": "library",
            "autoload": {
                "psr-0": {
                    "Cm\\RedisSession\\": "src/"
                }
            },
            "notification-url": "https://packagist.org/downloads/",
            "license": [
                "BSD-3-Clause"
            ],
            "authors": [
                {
                    "name": "Colin Mollenhour"
                }
            ],
            "description": "A Redis-based session handler with optimistic locking",
            "homepage": "https://github.com/colinmollenhour/php-redis-session-abstract",
            "time": "2020-01-08T17:41:01+00:00"
        },
        {
            "name": "composer/ca-bundle",
            "version": "1.2.6",
            "source": {
                "type": "git",
                "url": "https://github.com/composer/ca-bundle.git",
                "reference": "47fe531de31fca4a1b997f87308e7d7804348f7e"
            },
            "dist": {
                "type": "zip",
                "url": "https://api.github.com/repos/composer/ca-bundle/zipball/47fe531de31fca4a1b997f87308e7d7804348f7e",
                "reference": "47fe531de31fca4a1b997f87308e7d7804348f7e",
                "shasum": ""
            },
            "require": {
                "ext-openssl": "*",
                "ext-pcre": "*",
                "php": "^5.3.2 || ^7.0 || ^8.0"
            },
            "require-dev": {
                "phpunit/phpunit": "^4.8.35 || ^5.7 || 6.5 - 8",
                "psr/log": "^1.0",
                "symfony/process": "^2.5 || ^3.0 || ^4.0 || ^5.0"
            },
            "type": "library",
            "extra": {
                "branch-alias": {
                    "dev-master": "1.x-dev"
                }
            },
            "autoload": {
                "psr-4": {
                    "Composer\\CaBundle\\": "src"
                }
            },
            "notification-url": "https://packagist.org/downloads/",
            "license": [
                "MIT"
            ],
            "authors": [
                {
                    "name": "Jordi Boggiano",
                    "email": "j.boggiano@seld.be",
                    "homepage": "http://seld.be"
                }
            ],
            "description": "Lets you find a path to the system CA bundle, and includes a fallback to the Mozilla CA bundle.",
            "keywords": [
                "cabundle",
                "cacert",
                "certificate",
                "ssl",
                "tls"
            ],
            "time": "2020-01-13T10:02:55+00:00"
        },
        {
            "name": "composer/composer",
            "version": "1.9.2",
            "source": {
                "type": "git",
                "url": "https://github.com/composer/composer.git",
                "reference": "7a04aa0201ddaa0b3cf64d41022bd8cdcd7fafeb"
            },
            "dist": {
                "type": "zip",
                "url": "https://api.github.com/repos/composer/composer/zipball/7a04aa0201ddaa0b3cf64d41022bd8cdcd7fafeb",
                "reference": "7a04aa0201ddaa0b3cf64d41022bd8cdcd7fafeb",
                "shasum": ""
            },
            "require": {
                "composer/ca-bundle": "^1.0",
                "composer/semver": "^1.0",
                "composer/spdx-licenses": "^1.2",
                "composer/xdebug-handler": "^1.1",
                "justinrainbow/json-schema": "^3.0 || ^4.0 || ^5.0",
                "php": "^5.3.2 || ^7.0",
                "psr/log": "^1.0",
                "seld/jsonlint": "^1.4",
                "seld/phar-utils": "^1.0",
                "symfony/console": "^2.7 || ^3.0 || ^4.0",
                "symfony/filesystem": "^2.7 || ^3.0 || ^4.0",
                "symfony/finder": "^2.7 || ^3.0 || ^4.0",
                "symfony/process": "^2.7 || ^3.0 || ^4.0"
            },
            "conflict": {
                "symfony/console": "2.8.38"
            },
            "require-dev": {
                "phpunit/phpunit": "^4.8.35 || ^5.7",
                "phpunit/phpunit-mock-objects": "^2.3 || ^3.0"
            },
            "suggest": {
                "ext-openssl": "Enabling the openssl extension allows you to access https URLs for repositories and packages",
                "ext-zip": "Enabling the zip extension allows you to unzip archives",
                "ext-zlib": "Allow gzip compression of HTTP requests"
            },
            "bin": [
                "bin/composer"
            ],
            "type": "library",
            "extra": {
                "branch-alias": {
                    "dev-master": "1.9-dev"
                }
            },
            "autoload": {
                "psr-4": {
                    "Composer\\": "src/Composer"
                }
            },
            "notification-url": "https://packagist.org/downloads/",
            "license": [
                "MIT"
            ],
            "authors": [
                {
                    "name": "Nils Adermann",
                    "email": "naderman@naderman.de",
                    "homepage": "http://www.naderman.de"
                },
                {
                    "name": "Jordi Boggiano",
                    "email": "j.boggiano@seld.be",
                    "homepage": "http://seld.be"
                }
            ],
            "description": "Composer helps you declare, manage and install dependencies of PHP projects. It ensures you have the right stack everywhere.",
            "homepage": "https://getcomposer.org/",
            "keywords": [
                "autoload",
                "dependency",
                "package"
            ],
            "time": "2020-01-14T15:30:32+00:00"
        },
        {
            "name": "composer/semver",
            "version": "1.5.1",
            "source": {
                "type": "git",
                "url": "https://github.com/composer/semver.git",
                "reference": "c6bea70230ef4dd483e6bbcab6005f682ed3a8de"
            },
            "dist": {
                "type": "zip",
                "url": "https://api.github.com/repos/composer/semver/zipball/c6bea70230ef4dd483e6bbcab6005f682ed3a8de",
                "reference": "c6bea70230ef4dd483e6bbcab6005f682ed3a8de",
                "shasum": ""
            },
            "require": {
                "php": "^5.3.2 || ^7.0"
            },
            "require-dev": {
                "phpunit/phpunit": "^4.5 || ^5.0.5"
            },
            "type": "library",
            "extra": {
                "branch-alias": {
                    "dev-master": "1.x-dev"
                }
            },
            "autoload": {
                "psr-4": {
                    "Composer\\Semver\\": "src"
                }
            },
            "notification-url": "https://packagist.org/downloads/",
            "license": [
                "MIT"
            ],
            "authors": [
                {
                    "name": "Nils Adermann",
                    "email": "naderman@naderman.de",
                    "homepage": "http://www.naderman.de"
                },
                {
                    "name": "Jordi Boggiano",
                    "email": "j.boggiano@seld.be",
                    "homepage": "http://seld.be"
                },
                {
                    "name": "Rob Bast",
                    "email": "rob.bast@gmail.com",
                    "homepage": "http://robbast.nl"
                }
            ],
            "description": "Semver library that offers utilities, version constraint parsing and validation.",
            "keywords": [
                "semantic",
                "semver",
                "validation",
                "versioning"
            ],
            "time": "2020-01-13T12:06:48+00:00"
        },
        {
            "name": "composer/spdx-licenses",
            "version": "1.5.2",
            "source": {
                "type": "git",
                "url": "https://github.com/composer/spdx-licenses.git",
                "reference": "7ac1e6aec371357df067f8a688c3d6974df68fa5"
            },
            "dist": {
                "type": "zip",
                "url": "https://api.github.com/repos/composer/spdx-licenses/zipball/7ac1e6aec371357df067f8a688c3d6974df68fa5",
                "reference": "7ac1e6aec371357df067f8a688c3d6974df68fa5",
                "shasum": ""
            },
            "require": {
                "php": "^5.3.2 || ^7.0 || ^8.0"
            },
            "require-dev": {
                "phpunit/phpunit": "^4.8.35 || ^5.7 || 6.5 - 7"
            },
            "type": "library",
            "extra": {
                "branch-alias": {
                    "dev-master": "1.x-dev"
                }
            },
            "autoload": {
                "psr-4": {
                    "Composer\\Spdx\\": "src"
                }
            },
            "notification-url": "https://packagist.org/downloads/",
            "license": [
                "MIT"
            ],
            "authors": [
                {
                    "name": "Nils Adermann",
                    "email": "naderman@naderman.de",
                    "homepage": "http://www.naderman.de"
                },
                {
                    "name": "Jordi Boggiano",
                    "email": "j.boggiano@seld.be",
                    "homepage": "http://seld.be"
                },
                {
                    "name": "Rob Bast",
                    "email": "rob.bast@gmail.com",
                    "homepage": "http://robbast.nl"
                }
            ],
            "description": "SPDX licenses list and validation library.",
            "keywords": [
                "license",
                "spdx",
                "validator"
            ],
            "time": "2019-07-29T10:31:59+00:00"
        },
        {
            "name": "composer/xdebug-handler",
            "version": "1.4.0",
            "source": {
                "type": "git",
                "url": "https://github.com/composer/xdebug-handler.git",
                "reference": "cbe23383749496fe0f373345208b79568e4bc248"
            },
            "dist": {
                "type": "zip",
                "url": "https://api.github.com/repos/composer/xdebug-handler/zipball/cbe23383749496fe0f373345208b79568e4bc248",
                "reference": "cbe23383749496fe0f373345208b79568e4bc248",
                "shasum": ""
            },
            "require": {
                "php": "^5.3.2 || ^7.0 || ^8.0",
                "psr/log": "^1.0"
            },
            "require-dev": {
                "phpunit/phpunit": "^4.8.35 || ^5.7 || 6.5 - 8"
            },
            "type": "library",
            "autoload": {
                "psr-4": {
                    "Composer\\XdebugHandler\\": "src"
                }
            },
            "notification-url": "https://packagist.org/downloads/",
            "license": [
                "MIT"
            ],
            "authors": [
                {
                    "name": "John Stevenson",
                    "email": "john-stevenson@blueyonder.co.uk"
                }
            ],
            "description": "Restarts a process without Xdebug.",
            "keywords": [
                "Xdebug",
                "performance"
            ],
            "time": "2019-11-06T16:40:04+00:00"
        },
        {
            "name": "container-interop/container-interop",
            "version": "1.2.0",
            "source": {
                "type": "git",
                "url": "https://github.com/container-interop/container-interop.git",
                "reference": "79cbf1341c22ec75643d841642dd5d6acd83bdb8"
            },
            "dist": {
                "type": "zip",
                "url": "https://api.github.com/repos/container-interop/container-interop/zipball/79cbf1341c22ec75643d841642dd5d6acd83bdb8",
                "reference": "79cbf1341c22ec75643d841642dd5d6acd83bdb8",
                "shasum": ""
            },
            "require": {
                "psr/container": "^1.0"
            },
            "type": "library",
            "autoload": {
                "psr-4": {
                    "Interop\\Container\\": "src/Interop/Container/"
                }
            },
            "notification-url": "https://packagist.org/downloads/",
            "license": [
                "MIT"
            ],
            "description": "Promoting the interoperability of container objects (DIC, SL, etc.)",
            "homepage": "https://github.com/container-interop/container-interop",
            "abandoned": "psr/container",
            "time": "2017-02-14T19:40:03+00:00"
        },
        {
            "name": "elasticsearch/elasticsearch",
            "version": "v6.7.2",
            "source": {
                "type": "git",
                "url": "https://github.com/elastic/elasticsearch-php.git",
                "reference": "9ba89f905ebf699e72dacffa410331c7fecc8255"
            },
            "dist": {
                "type": "zip",
                "url": "https://api.github.com/repos/elastic/elasticsearch-php/zipball/9ba89f905ebf699e72dacffa410331c7fecc8255",
                "reference": "9ba89f905ebf699e72dacffa410331c7fecc8255",
                "shasum": ""
            },
            "require": {
                "ext-json": ">=1.3.7",
                "guzzlehttp/ringphp": "~1.0",
                "php": "^7.0",
                "psr/log": "~1.0"
            },
            "require-dev": {
                "cpliakas/git-wrapper": "^1.7 || ^2.1",
                "doctrine/inflector": "^1.1",
                "mockery/mockery": "^1.2",
                "phpstan/phpstan-shim": "^0.9 || ^0.11",
                "phpunit/phpunit": "^5.7 || ^6.5",
                "squizlabs/php_codesniffer": "^3.4",
                "symfony/finder": "^2.8",
                "symfony/yaml": "^2.8"
            },
            "suggest": {
                "ext-curl": "*",
                "monolog/monolog": "Allows for client-level logging and tracing"
            },
            "type": "library",
            "autoload": {
                "psr-4": {
                    "Elasticsearch\\": "src/Elasticsearch/"
                }
            },
            "notification-url": "https://packagist.org/downloads/",
            "license": [
                "Apache-2.0"
            ],
            "authors": [
                {
                    "name": "Zachary Tong"
                },
                {
                    "name": "Enrico Zimuel"
                }
            ],
            "description": "PHP Client for Elasticsearch",
            "keywords": [
                "client",
                "elasticsearch",
                "search"
            ],
            "time": "2019-07-19T14:48:24+00:00"
        },
        {
            "name": "guzzlehttp/guzzle",
            "version": "6.5.2",
            "source": {
                "type": "git",
                "url": "https://github.com/guzzle/guzzle.git",
                "reference": "43ece0e75098b7ecd8d13918293029e555a50f82"
            },
            "dist": {
                "type": "zip",
                "url": "https://api.github.com/repos/guzzle/guzzle/zipball/43ece0e75098b7ecd8d13918293029e555a50f82",
                "reference": "43ece0e75098b7ecd8d13918293029e555a50f82",
                "shasum": ""
            },
            "require": {
                "ext-json": "*",
                "guzzlehttp/promises": "^1.0",
                "guzzlehttp/psr7": "^1.6.1",
                "php": ">=5.5"
            },
            "require-dev": {
                "ext-curl": "*",
                "phpunit/phpunit": "^4.8.35 || ^5.7 || ^6.4 || ^7.0",
                "psr/log": "^1.1"
            },
            "suggest": {
                "ext-intl": "Required for Internationalized Domain Name (IDN) support",
                "psr/log": "Required for using the Log middleware"
            },
            "type": "library",
            "extra": {
                "branch-alias": {
                    "dev-master": "6.5-dev"
                }
            },
            "autoload": {
                "psr-4": {
                    "GuzzleHttp\\": "src/"
                },
                "files": [
                    "src/functions_include.php"
                ]
            },
            "notification-url": "https://packagist.org/downloads/",
            "license": [
                "MIT"
            ],
            "authors": [
                {
                    "name": "Michael Dowling",
                    "email": "mtdowling@gmail.com",
                    "homepage": "https://github.com/mtdowling"
                }
            ],
            "description": "Guzzle is a PHP HTTP client library",
            "homepage": "http://guzzlephp.org/",
            "keywords": [
                "client",
                "curl",
                "framework",
                "http",
                "http client",
                "rest",
                "web service"
            ],
            "time": "2019-12-23T11:57:10+00:00"
        },
        {
            "name": "guzzlehttp/promises",
            "version": "v1.3.1",
            "source": {
                "type": "git",
                "url": "https://github.com/guzzle/promises.git",
                "reference": "a59da6cf61d80060647ff4d3eb2c03a2bc694646"
            },
            "dist": {
                "type": "zip",
                "url": "https://api.github.com/repos/guzzle/promises/zipball/a59da6cf61d80060647ff4d3eb2c03a2bc694646",
                "reference": "a59da6cf61d80060647ff4d3eb2c03a2bc694646",
                "shasum": ""
            },
            "require": {
                "php": ">=5.5.0"
            },
            "require-dev": {
                "phpunit/phpunit": "^4.0"
            },
            "type": "library",
            "extra": {
                "branch-alias": {
                    "dev-master": "1.4-dev"
                }
            },
            "autoload": {
                "psr-4": {
                    "GuzzleHttp\\Promise\\": "src/"
                },
                "files": [
                    "src/functions_include.php"
                ]
            },
            "notification-url": "https://packagist.org/downloads/",
            "license": [
                "MIT"
            ],
            "authors": [
                {
                    "name": "Michael Dowling",
                    "email": "mtdowling@gmail.com",
                    "homepage": "https://github.com/mtdowling"
                }
            ],
            "description": "Guzzle promises library",
            "keywords": [
                "promise"
            ],
            "time": "2016-12-20T10:07:11+00:00"
        },
        {
            "name": "guzzlehttp/psr7",
            "version": "1.6.1",
            "source": {
                "type": "git",
                "url": "https://github.com/guzzle/psr7.git",
                "reference": "239400de7a173fe9901b9ac7c06497751f00727a"
            },
            "dist": {
                "type": "zip",
                "url": "https://api.github.com/repos/guzzle/psr7/zipball/239400de7a173fe9901b9ac7c06497751f00727a",
                "reference": "239400de7a173fe9901b9ac7c06497751f00727a",
                "shasum": ""
            },
            "require": {
                "php": ">=5.4.0",
                "psr/http-message": "~1.0",
                "ralouphie/getallheaders": "^2.0.5 || ^3.0.0"
            },
            "provide": {
                "psr/http-message-implementation": "1.0"
            },
            "require-dev": {
                "ext-zlib": "*",
                "phpunit/phpunit": "~4.8.36 || ^5.7.27 || ^6.5.8"
            },
            "suggest": {
                "zendframework/zend-httphandlerrunner": "Emit PSR-7 responses"
            },
            "type": "library",
            "extra": {
                "branch-alias": {
                    "dev-master": "1.6-dev"
                }
            },
            "autoload": {
                "psr-4": {
                    "GuzzleHttp\\Psr7\\": "src/"
                },
                "files": [
                    "src/functions_include.php"
                ]
            },
            "notification-url": "https://packagist.org/downloads/",
            "license": [
                "MIT"
            ],
            "authors": [
                {
                    "name": "Michael Dowling",
                    "email": "mtdowling@gmail.com",
                    "homepage": "https://github.com/mtdowling"
                },
                {
                    "name": "Tobias Schultze",
                    "homepage": "https://github.com/Tobion"
                }
            ],
            "description": "PSR-7 message implementation that also provides common utility methods",
            "keywords": [
                "http",
                "message",
                "psr-7",
                "request",
                "response",
                "stream",
                "uri",
                "url"
            ],
            "time": "2019-07-01T23:21:34+00:00"
        },
        {
            "name": "guzzlehttp/ringphp",
            "version": "1.1.1",
            "source": {
                "type": "git",
                "url": "https://github.com/guzzle/RingPHP.git",
                "reference": "5e2a174052995663dd68e6b5ad838afd47dd615b"
            },
            "dist": {
                "type": "zip",
                "url": "https://api.github.com/repos/guzzle/RingPHP/zipball/5e2a174052995663dd68e6b5ad838afd47dd615b",
                "reference": "5e2a174052995663dd68e6b5ad838afd47dd615b",
                "shasum": ""
            },
            "require": {
                "guzzlehttp/streams": "~3.0",
                "php": ">=5.4.0",
                "react/promise": "~2.0"
            },
            "require-dev": {
                "ext-curl": "*",
                "phpunit/phpunit": "~4.0"
            },
            "suggest": {
                "ext-curl": "Guzzle will use specific adapters if cURL is present"
            },
            "type": "library",
            "extra": {
                "branch-alias": {
                    "dev-master": "1.1-dev"
                }
            },
            "autoload": {
                "psr-4": {
                    "GuzzleHttp\\Ring\\": "src/"
                }
            },
            "notification-url": "https://packagist.org/downloads/",
            "license": [
                "MIT"
            ],
            "authors": [
                {
                    "name": "Michael Dowling",
                    "email": "mtdowling@gmail.com",
                    "homepage": "https://github.com/mtdowling"
                }
            ],
            "description": "Provides a simple API and specification that abstracts away the details of HTTP into a single PHP function.",
            "abandoned": true,
            "time": "2018-07-31T13:22:33+00:00"
        },
        {
            "name": "guzzlehttp/streams",
            "version": "3.0.0",
            "source": {
                "type": "git",
                "url": "https://github.com/guzzle/streams.git",
                "reference": "47aaa48e27dae43d39fc1cea0ccf0d84ac1a2ba5"
            },
            "dist": {
                "type": "zip",
                "url": "https://api.github.com/repos/guzzle/streams/zipball/47aaa48e27dae43d39fc1cea0ccf0d84ac1a2ba5",
                "reference": "47aaa48e27dae43d39fc1cea0ccf0d84ac1a2ba5",
                "shasum": ""
            },
            "require": {
                "php": ">=5.4.0"
            },
            "require-dev": {
                "phpunit/phpunit": "~4.0"
            },
            "type": "library",
            "extra": {
                "branch-alias": {
                    "dev-master": "3.0-dev"
                }
            },
            "autoload": {
                "psr-4": {
                    "GuzzleHttp\\Stream\\": "src/"
                }
            },
            "notification-url": "https://packagist.org/downloads/",
            "license": [
                "MIT"
            ],
            "authors": [
                {
                    "name": "Michael Dowling",
                    "email": "mtdowling@gmail.com",
                    "homepage": "https://github.com/mtdowling"
                }
            ],
            "description": "Provides a simple abstraction over streams of data",
            "homepage": "http://guzzlephp.org/",
            "keywords": [
                "Guzzle",
                "stream"
            ],
            "abandoned": true,
            "time": "2014-10-12T19:18:40+00:00"
        },
        {
            "name": "justinrainbow/json-schema",
            "version": "5.2.9",
            "source": {
                "type": "git",
                "url": "https://github.com/justinrainbow/json-schema.git",
                "reference": "44c6787311242a979fa15c704327c20e7221a0e4"
            },
            "dist": {
                "type": "zip",
                "url": "https://api.github.com/repos/justinrainbow/json-schema/zipball/44c6787311242a979fa15c704327c20e7221a0e4",
                "reference": "44c6787311242a979fa15c704327c20e7221a0e4",
                "shasum": ""
            },
            "require": {
                "php": ">=5.3.3"
            },
            "require-dev": {
                "friendsofphp/php-cs-fixer": "~2.2.20||~2.15.1",
                "json-schema/json-schema-test-suite": "1.2.0",
                "phpunit/phpunit": "^4.8.35"
            },
            "bin": [
                "bin/validate-json"
            ],
            "type": "library",
            "extra": {
                "branch-alias": {
                    "dev-master": "5.0.x-dev"
                }
            },
            "autoload": {
                "psr-4": {
                    "JsonSchema\\": "src/JsonSchema/"
                }
            },
            "notification-url": "https://packagist.org/downloads/",
            "license": [
                "MIT"
            ],
            "authors": [
                {
                    "name": "Bruno Prieto Reis",
                    "email": "bruno.p.reis@gmail.com"
                },
                {
                    "name": "Justin Rainbow",
                    "email": "justin.rainbow@gmail.com"
                },
                {
                    "name": "Igor Wiedler",
                    "email": "igor@wiedler.ch"
                },
                {
                    "name": "Robert Schönthal",
                    "email": "seroscho@googlemail.com"
                }
            ],
            "description": "A library to validate a json schema.",
            "homepage": "https://github.com/justinrainbow/json-schema",
            "keywords": [
                "json",
                "schema"
            ],
            "time": "2019-09-25T14:49:45+00:00"
        },
        {
            "name": "magento/composer",
            "version": "1.6.x-dev",
            "source": {
                "type": "git",
                "url": "https://github.com/magento/composer.git",
                "reference": "fe738ac9155f550b669b260b3cfa6422eacb53fa"
            },
            "dist": {
                "type": "zip",
                "url": "https://api.github.com/repos/magento/composer/zipball/fe738ac9155f550b669b260b3cfa6422eacb53fa",
                "reference": "fe738ac9155f550b669b260b3cfa6422eacb53fa",
                "shasum": ""
            },
            "require": {
                "composer/composer": "^1.6",
                "php": "~7.1.3||~7.2.0||~7.3.0",
                "symfony/console": "~4.4.0"
            },
            "require-dev": {
                "phpunit/phpunit": "~7.0.0"
            },
            "type": "library",
            "autoload": {
                "psr-4": {
                    "Magento\\Composer\\": "src"
                }
            },
            "notification-url": "https://packagist.org/downloads/",
            "license": [
                "OSL-3.0",
                "AFL-3.0"
            ],
            "description": "Magento composer library helps to instantiate Composer application and run composer commands.",
            "time": "2020-01-17T16:43:51+00:00"
        },
        {
            "name": "magento/magento-composer-installer",
            "version": "0.1.13",
            "source": {
                "type": "git",
                "url": "https://github.com/magento/magento-composer-installer.git",
                "reference": "8b6c32f53b4944a5d6656e86344cd0f9784709a1"
            },
            "dist": {
                "type": "zip",
                "url": "https://api.github.com/repos/magento/magento-composer-installer/zipball/8b6c32f53b4944a5d6656e86344cd0f9784709a1",
                "reference": "8b6c32f53b4944a5d6656e86344cd0f9784709a1",
                "shasum": ""
            },
            "require": {
                "composer-plugin-api": "^1.0"
            },
            "replace": {
                "magento-hackathon/magento-composer-installer": "*"
            },
            "require-dev": {
                "composer/composer": "*@dev",
                "firegento/phpcs": "dev-patch-1",
                "mikey179/vfsstream": "*",
                "phpunit/phpunit": "*",
                "phpunit/phpunit-mock-objects": "dev-master",
                "squizlabs/php_codesniffer": "1.4.7",
                "symfony/process": "*"
            },
            "type": "composer-plugin",
            "extra": {
                "composer-command-registry": [
                    "MagentoHackathon\\Composer\\Magento\\Command\\DeployCommand"
                ],
                "class": "MagentoHackathon\\Composer\\Magento\\Plugin"
            },
            "autoload": {
                "psr-0": {
                    "MagentoHackathon\\Composer\\Magento": "src/"
                }
            },
            "notification-url": "https://packagist.org/downloads/",
            "license": [
                "OSL-3.0"
            ],
            "authors": [
                {
                    "name": "Vinai Kopp",
                    "email": "vinai@netzarbeiter.com"
                },
                {
                    "name": "Daniel Fahlke aka Flyingmana",
                    "email": "flyingmana@googlemail.com"
                },
                {
                    "name": "Jörg Weller",
                    "email": "weller@flagbit.de"
                },
                {
                    "name": "Karl Spies",
                    "email": "karl.spies@gmx.net"
                },
                {
                    "name": "Tobias Vogt",
                    "email": "tobi@webguys.de"
                },
                {
                    "name": "David Fuhr",
                    "email": "fuhr@flagbit.de"
                }
            ],
            "description": "Composer installer for Magento modules",
            "homepage": "https://github.com/magento/magento-composer-installer",
            "keywords": [
                "composer-installer",
                "magento"
            ],
            "time": "2017-12-29T16:45:24+00:00"
        },
        {
            "name": "magento/zendframework1",
            "version": "1.14.3",
            "source": {
                "type": "git",
                "url": "https://github.com/magento/zf1.git",
                "reference": "726855dfb080089dc7bc7b016624129f8e7bc4e5"
            },
            "dist": {
                "type": "zip",
                "url": "https://api.github.com/repos/magento/zf1/zipball/726855dfb080089dc7bc7b016624129f8e7bc4e5",
                "reference": "726855dfb080089dc7bc7b016624129f8e7bc4e5",
                "shasum": ""
            },
            "require": {
                "php": ">=5.2.11"
            },
            "require-dev": {
                "phpunit/dbunit": "1.3.*",
                "phpunit/phpunit": "3.7.*"
            },
            "type": "library",
            "extra": {
                "branch-alias": {
                    "dev-master": "1.12.x-dev"
                }
            },
            "autoload": {
                "psr-0": {
                    "Zend_": "library/"
                }
            },
            "notification-url": "https://packagist.org/downloads/",
            "include-path": [
                "library/"
            ],
            "license": [
                "BSD-3-Clause"
            ],
            "description": "Magento Zend Framework 1",
            "homepage": "http://framework.zend.com/",
            "keywords": [
                "ZF1",
                "framework"
            ],
            "time": "2019-11-26T15:09:40+00:00"
        },
        {
            "name": "monolog/monolog",
            "version": "1.25.3",
            "source": {
                "type": "git",
                "url": "https://github.com/Seldaek/monolog.git",
                "reference": "fa82921994db851a8becaf3787a9e73c5976b6f1"
            },
            "dist": {
                "type": "zip",
                "url": "https://api.github.com/repos/Seldaek/monolog/zipball/fa82921994db851a8becaf3787a9e73c5976b6f1",
                "reference": "fa82921994db851a8becaf3787a9e73c5976b6f1",
                "shasum": ""
            },
            "require": {
                "php": ">=5.3.0",
                "psr/log": "~1.0"
            },
            "provide": {
                "psr/log-implementation": "1.0.0"
            },
            "require-dev": {
                "aws/aws-sdk-php": "^2.4.9 || ^3.0",
                "doctrine/couchdb": "~1.0@dev",
                "graylog2/gelf-php": "~1.0",
                "jakub-onderka/php-parallel-lint": "0.9",
                "php-amqplib/php-amqplib": "~2.4",
                "php-console/php-console": "^3.1.3",
                "phpunit/phpunit": "~4.5",
                "phpunit/phpunit-mock-objects": "2.3.0",
                "ruflin/elastica": ">=0.90 <3.0",
                "sentry/sentry": "^0.13",
                "swiftmailer/swiftmailer": "^5.3|^6.0"
            },
            "suggest": {
                "aws/aws-sdk-php": "Allow sending log messages to AWS services like DynamoDB",
                "doctrine/couchdb": "Allow sending log messages to a CouchDB server",
                "ext-amqp": "Allow sending log messages to an AMQP server (1.0+ required)",
                "ext-mongo": "Allow sending log messages to a MongoDB server",
                "graylog2/gelf-php": "Allow sending log messages to a GrayLog2 server",
                "mongodb/mongodb": "Allow sending log messages to a MongoDB server via PHP Driver",
                "php-amqplib/php-amqplib": "Allow sending log messages to an AMQP server using php-amqplib",
                "php-console/php-console": "Allow sending log messages to Google Chrome",
                "rollbar/rollbar": "Allow sending log messages to Rollbar",
                "ruflin/elastica": "Allow sending log messages to an Elastic Search server",
                "sentry/sentry": "Allow sending log messages to a Sentry server"
            },
            "type": "library",
            "extra": {
                "branch-alias": {
                    "dev-master": "2.0.x-dev"
                }
            },
            "autoload": {
                "psr-4": {
                    "Monolog\\": "src/Monolog"
                }
            },
            "notification-url": "https://packagist.org/downloads/",
            "license": [
                "MIT"
            ],
            "authors": [
                {
                    "name": "Jordi Boggiano",
                    "email": "j.boggiano@seld.be",
                    "homepage": "http://seld.be"
                }
            ],
            "description": "Sends your logs to files, sockets, inboxes, databases and various web services",
            "homepage": "http://github.com/Seldaek/monolog",
            "keywords": [
                "log",
                "logging",
                "psr-3"
            ],
            "time": "2019-12-20T14:15:16+00:00"
        },
        {
            "name": "paragonie/random_compat",
            "version": "v9.99.99",
            "source": {
                "type": "git",
                "url": "https://github.com/paragonie/random_compat.git",
                "reference": "84b4dfb120c6f9b4ff7b3685f9b8f1aa365a0c95"
            },
            "dist": {
                "type": "zip",
                "url": "https://api.github.com/repos/paragonie/random_compat/zipball/84b4dfb120c6f9b4ff7b3685f9b8f1aa365a0c95",
                "reference": "84b4dfb120c6f9b4ff7b3685f9b8f1aa365a0c95",
                "shasum": ""
            },
            "require": {
                "php": "^7"
            },
            "require-dev": {
                "phpunit/phpunit": "4.*|5.*",
                "vimeo/psalm": "^1"
            },
            "suggest": {
                "ext-libsodium": "Provides a modern crypto API that can be used to generate random bytes."
            },
            "type": "library",
            "notification-url": "https://packagist.org/downloads/",
            "license": [
                "MIT"
            ],
            "authors": [
                {
                    "name": "Paragon Initiative Enterprises",
                    "email": "security@paragonie.com",
                    "homepage": "https://paragonie.com"
                }
            ],
            "description": "PHP 5.x polyfill for random_bytes() and random_int() from PHP 7",
            "keywords": [
                "csprng",
                "polyfill",
                "pseudorandom",
                "random"
            ],
            "time": "2018-07-02T15:55:56+00:00"
        },
        {
            "name": "paragonie/sodium_compat",
            "version": "v1.12.2",
            "source": {
                "type": "git",
                "url": "https://github.com/paragonie/sodium_compat.git",
                "reference": "3b953109fdfc821c1979bc829c8b7421721fef82"
            },
            "dist": {
                "type": "zip",
                "url": "https://api.github.com/repos/paragonie/sodium_compat/zipball/3b953109fdfc821c1979bc829c8b7421721fef82",
                "reference": "3b953109fdfc821c1979bc829c8b7421721fef82",
                "shasum": ""
            },
            "require": {
                "paragonie/random_compat": ">=1",
                "php": "^5.2.4|^5.3|^5.4|^5.5|^5.6|^7|^8"
            },
            "require-dev": {
                "phpunit/phpunit": "^3|^4|^5|^6|^7"
            },
            "suggest": {
                "ext-libsodium": "PHP < 7.0: Better performance, password hashing (Argon2i), secure memory management (memzero), and better security.",
                "ext-sodium": "PHP >= 7.0: Better performance, password hashing (Argon2i), secure memory management (memzero), and better security."
            },
            "type": "library",
            "autoload": {
                "files": [
                    "autoload.php"
                ]
            },
            "notification-url": "https://packagist.org/downloads/",
            "license": [
                "ISC"
            ],
            "authors": [
                {
                    "name": "Paragon Initiative Enterprises",
                    "email": "security@paragonie.com"
                },
                {
                    "name": "Frank Denis",
                    "email": "jedisct1@pureftpd.org"
                }
            ],
            "description": "Pure PHP implementation of libsodium; uses the PHP extension if it exists",
            "keywords": [
                "Authentication",
                "BLAKE2b",
                "ChaCha20",
                "ChaCha20-Poly1305",
                "Chapoly",
                "Curve25519",
                "Ed25519",
                "EdDSA",
                "Edwards-curve Digital Signature Algorithm",
                "Elliptic Curve Diffie-Hellman",
                "Poly1305",
                "Pure-PHP cryptography",
                "RFC 7748",
                "RFC 8032",
                "Salpoly",
                "Salsa20",
                "X25519",
                "XChaCha20-Poly1305",
                "XSalsa20-Poly1305",
                "Xchacha20",
                "Xsalsa20",
                "aead",
                "cryptography",
                "ecdh",
                "elliptic curve",
                "elliptic curve cryptography",
                "encryption",
                "libsodium",
                "php",
                "public-key cryptography",
                "secret-key cryptography",
                "side-channel resistant"
            ],
            "time": "2019-12-30T03:11:08+00:00"
        },
        {
            "name": "pelago/emogrifier",
            "version": "v2.2.0",
            "source": {
                "type": "git",
                "url": "https://github.com/MyIntervals/emogrifier.git",
                "reference": "2472bc1c3a2dee8915ecc2256139c6100024332f"
            },
            "dist": {
                "type": "zip",
                "url": "https://api.github.com/repos/MyIntervals/emogrifier/zipball/2472bc1c3a2dee8915ecc2256139c6100024332f",
                "reference": "2472bc1c3a2dee8915ecc2256139c6100024332f",
                "shasum": ""
            },
            "require": {
                "ext-dom": "*",
                "ext-libxml": "*",
                "php": "^5.5.0 || ~7.0.0 || ~7.1.0 || ~7.2.0 || ~7.3.0",
                "symfony/css-selector": "^3.4.0 || ^4.0.0"
            },
            "require-dev": {
                "friendsofphp/php-cs-fixer": "^2.2.0",
                "phpmd/phpmd": "^2.6.0",
                "phpunit/phpunit": "^4.8.0",
                "squizlabs/php_codesniffer": "^3.3.2"
            },
            "type": "library",
            "extra": {
                "branch-alias": {
                    "dev-master": "3.0.x-dev"
                }
            },
            "autoload": {
                "psr-4": {
                    "Pelago\\": "src/"
                }
            },
            "notification-url": "https://packagist.org/downloads/",
            "license": [
                "MIT"
            ],
            "authors": [
                {
                    "name": "Oliver Klee",
                    "email": "github@oliverklee.de"
                },
                {
                    "name": "Zoli Szabó",
                    "email": "zoli.szabo+github@gmail.com"
                },
                {
                    "name": "John Reeve",
                    "email": "jreeve@pelagodesign.com"
                },
                {
                    "name": "Jake Hotson",
                    "email": "jake@qzdesign.co.uk"
                },
                {
                    "name": "Cameron Brooks"
                },
                {
                    "name": "Jaime Prado"
                }
            ],
            "description": "Converts CSS styles into inline style attributes in your HTML code",
            "homepage": "https://www.myintervals.com/emogrifier.php",
            "keywords": [
                "css",
                "email",
                "pre-processing"
            ],
            "time": "2019-09-04T16:07:59+00:00"
        },
        {
            "name": "php-amqplib/php-amqplib",
            "version": "v2.10.1",
            "source": {
                "type": "git",
                "url": "https://github.com/php-amqplib/php-amqplib.git",
                "reference": "6e2b2501e021e994fb64429e5a78118f83b5c200"
            },
            "dist": {
                "type": "zip",
                "url": "https://api.github.com/repos/php-amqplib/php-amqplib/zipball/6e2b2501e021e994fb64429e5a78118f83b5c200",
                "reference": "6e2b2501e021e994fb64429e5a78118f83b5c200",
                "shasum": ""
            },
            "require": {
                "ext-bcmath": "*",
                "ext-sockets": "*",
                "php": ">=5.6"
            },
            "replace": {
                "videlalvaro/php-amqplib": "self.version"
            },
            "require-dev": {
                "ext-curl": "*",
                "nategood/httpful": "^0.2.20",
                "phpunit/phpunit": "^5.7|^6.5|^7.0",
                "squizlabs/php_codesniffer": "^2.5"
            },
            "type": "library",
            "extra": {
                "branch-alias": {
                    "dev-master": "2.10-dev"
                }
            },
            "autoload": {
                "psr-4": {
                    "PhpAmqpLib\\": "PhpAmqpLib/"
                }
            },
            "notification-url": "https://packagist.org/downloads/",
            "license": [
                "LGPL-2.1-or-later"
            ],
            "authors": [
                {
                    "name": "Alvaro Videla",
                    "role": "Original Maintainer"
                },
                {
                    "name": "John Kelly",
                    "email": "johnmkelly86@gmail.com",
                    "role": "Maintainer"
                },
                {
                    "name": "Raúl Araya",
                    "email": "nubeiro@gmail.com",
                    "role": "Maintainer"
                },
                {
                    "name": "Luke Bakken",
                    "email": "luke@bakken.io",
                    "role": "Maintainer"
                }
            ],
            "description": "Formerly videlalvaro/php-amqplib.  This library is a pure PHP implementation of the AMQP protocol. It's been tested against RabbitMQ.",
            "homepage": "https://github.com/php-amqplib/php-amqplib/",
            "keywords": [
                "message",
                "queue",
                "rabbitmq"
            ],
            "time": "2019-10-10T13:23:40+00:00"
        },
        {
            "name": "phpseclib/mcrypt_compat",
            "version": "1.0.8",
            "source": {
                "type": "git",
                "url": "https://github.com/phpseclib/mcrypt_compat.git",
                "reference": "f74c7b1897b62f08f268184b8bb98d9d9ab723b0"
            },
            "dist": {
                "type": "zip",
                "url": "https://api.github.com/repos/phpseclib/mcrypt_compat/zipball/f74c7b1897b62f08f268184b8bb98d9d9ab723b0",
                "reference": "f74c7b1897b62f08f268184b8bb98d9d9ab723b0",
                "shasum": ""
            },
            "require": {
                "php": ">=5.3.3",
                "phpseclib/phpseclib": ">=2.0.11 <3.0.0"
            },
            "require-dev": {
                "phpunit/phpunit": "^4.8.35|^5.7|^6.0"
            },
            "suggest": {
                "ext-openssl": "Will enable faster cryptographic operations"
            },
            "type": "library",
            "autoload": {
                "files": [
                    "lib/mcrypt.php"
                ]
            },
            "notification-url": "https://packagist.org/downloads/",
            "license": [
                "MIT"
            ],
            "authors": [
                {
                    "name": "Jim Wigginton",
                    "email": "terrafrost@php.net",
                    "homepage": "http://phpseclib.sourceforge.net"
                }
            ],
            "description": "PHP 7.1 polyfill for the mcrypt extension from PHP <= 7.0",
            "keywords": [
                "cryptograpy",
                "encryption",
                "mcrypt"
            ],
            "time": "2018-08-22T03:11:43+00:00"
        },
        {
            "name": "phpseclib/phpseclib",
            "version": "2.0.23",
            "source": {
                "type": "git",
                "url": "https://github.com/phpseclib/phpseclib.git",
                "reference": "c78eb5058d5bb1a183133c36d4ba5b6675dfa099"
            },
            "dist": {
                "type": "zip",
                "url": "https://api.github.com/repos/phpseclib/phpseclib/zipball/c78eb5058d5bb1a183133c36d4ba5b6675dfa099",
                "reference": "c78eb5058d5bb1a183133c36d4ba5b6675dfa099",
                "shasum": ""
            },
            "require": {
                "php": ">=5.3.3"
            },
            "require-dev": {
                "phing/phing": "~2.7",
                "phpunit/phpunit": "^4.8.35|^5.7|^6.0",
                "sami/sami": "~2.0",
                "squizlabs/php_codesniffer": "~2.0"
            },
            "suggest": {
                "ext-gmp": "Install the GMP (GNU Multiple Precision) extension in order to speed up arbitrary precision integer arithmetic operations.",
                "ext-libsodium": "SSH2/SFTP can make use of some algorithms provided by the libsodium-php extension.",
                "ext-mcrypt": "Install the Mcrypt extension in order to speed up a few other cryptographic operations.",
                "ext-openssl": "Install the OpenSSL extension in order to speed up a wide variety of cryptographic operations."
            },
            "type": "library",
            "autoload": {
                "files": [
                    "phpseclib/bootstrap.php"
                ],
                "psr-4": {
                    "phpseclib\\": "phpseclib/"
                }
            },
            "notification-url": "https://packagist.org/downloads/",
            "license": [
                "MIT"
            ],
            "authors": [
                {
                    "name": "Jim Wigginton",
                    "email": "terrafrost@php.net",
                    "role": "Lead Developer"
                },
                {
                    "name": "Patrick Monnerat",
                    "email": "pm@datasphere.ch",
                    "role": "Developer"
                },
                {
                    "name": "Andreas Fischer",
                    "email": "bantu@phpbb.com",
                    "role": "Developer"
                },
                {
                    "name": "Hans-Jürgen Petrich",
                    "email": "petrich@tronic-media.com",
                    "role": "Developer"
                },
                {
                    "name": "Graham Campbell",
                    "email": "graham@alt-three.com",
                    "role": "Developer"
                }
            ],
            "description": "PHP Secure Communications Library - Pure-PHP implementations of RSA, AES, SSH2, SFTP, X.509 etc.",
            "homepage": "http://phpseclib.sourceforge.net",
            "keywords": [
                "BigInteger",
                "aes",
                "asn.1",
                "asn1",
                "blowfish",
                "crypto",
                "cryptography",
                "encryption",
                "rsa",
                "security",
                "sftp",
                "signature",
                "signing",
                "ssh",
                "twofish",
                "x.509",
                "x509"
            ],
            "time": "2019-09-17T03:41:22+00:00"
        },
        {
            "name": "psr/container",
            "version": "1.0.0",
            "source": {
                "type": "git",
                "url": "https://github.com/php-fig/container.git",
                "reference": "b7ce3b176482dbbc1245ebf52b181af44c2cf55f"
            },
            "dist": {
                "type": "zip",
                "url": "https://api.github.com/repos/php-fig/container/zipball/b7ce3b176482dbbc1245ebf52b181af44c2cf55f",
                "reference": "b7ce3b176482dbbc1245ebf52b181af44c2cf55f",
                "shasum": ""
            },
            "require": {
                "php": ">=5.3.0"
            },
            "type": "library",
            "extra": {
                "branch-alias": {
                    "dev-master": "1.0.x-dev"
                }
            },
            "autoload": {
                "psr-4": {
                    "Psr\\Container\\": "src/"
                }
            },
            "notification-url": "https://packagist.org/downloads/",
            "license": [
                "MIT"
            ],
            "authors": [
                {
                    "name": "PHP-FIG",
                    "homepage": "http://www.php-fig.org/"
                }
            ],
            "description": "Common Container Interface (PHP FIG PSR-11)",
            "homepage": "https://github.com/php-fig/container",
            "keywords": [
                "PSR-11",
                "container",
                "container-interface",
                "container-interop",
                "psr"
            ],
            "time": "2017-02-14T16:28:37+00:00"
        },
        {
            "name": "psr/http-message",
            "version": "1.0.1",
            "source": {
                "type": "git",
                "url": "https://github.com/php-fig/http-message.git",
                "reference": "f6561bf28d520154e4b0ec72be95418abe6d9363"
            },
            "dist": {
                "type": "zip",
                "url": "https://api.github.com/repos/php-fig/http-message/zipball/f6561bf28d520154e4b0ec72be95418abe6d9363",
                "reference": "f6561bf28d520154e4b0ec72be95418abe6d9363",
                "shasum": ""
            },
            "require": {
                "php": ">=5.3.0"
            },
            "type": "library",
            "extra": {
                "branch-alias": {
                    "dev-master": "1.0.x-dev"
                }
            },
            "autoload": {
                "psr-4": {
                    "Psr\\Http\\Message\\": "src/"
                }
            },
            "notification-url": "https://packagist.org/downloads/",
            "license": [
                "MIT"
            ],
            "authors": [
                {
                    "name": "PHP-FIG",
                    "homepage": "http://www.php-fig.org/"
                }
            ],
            "description": "Common interface for HTTP messages",
            "homepage": "https://github.com/php-fig/http-message",
            "keywords": [
                "http",
                "http-message",
                "psr",
                "psr-7",
                "request",
                "response"
            ],
            "time": "2016-08-06T14:39:51+00:00"
        },
        {
            "name": "psr/log",
            "version": "1.1.2",
            "source": {
                "type": "git",
                "url": "https://github.com/php-fig/log.git",
                "reference": "446d54b4cb6bf489fc9d75f55843658e6f25d801"
            },
            "dist": {
                "type": "zip",
                "url": "https://api.github.com/repos/php-fig/log/zipball/446d54b4cb6bf489fc9d75f55843658e6f25d801",
                "reference": "446d54b4cb6bf489fc9d75f55843658e6f25d801",
                "shasum": ""
            },
            "require": {
                "php": ">=5.3.0"
            },
            "type": "library",
            "extra": {
                "branch-alias": {
                    "dev-master": "1.1.x-dev"
                }
            },
            "autoload": {
                "psr-4": {
                    "Psr\\Log\\": "Psr/Log/"
                }
            },
            "notification-url": "https://packagist.org/downloads/",
            "license": [
                "MIT"
            ],
            "authors": [
                {
                    "name": "PHP-FIG",
                    "homepage": "http://www.php-fig.org/"
                }
            ],
            "description": "Common interface for logging libraries",
            "homepage": "https://github.com/php-fig/log",
            "keywords": [
                "log",
                "psr",
                "psr-3"
            ],
            "time": "2019-11-01T11:05:21+00:00"
        },
        {
            "name": "ralouphie/getallheaders",
            "version": "3.0.3",
            "source": {
                "type": "git",
                "url": "https://github.com/ralouphie/getallheaders.git",
                "reference": "120b605dfeb996808c31b6477290a714d356e822"
            },
            "dist": {
                "type": "zip",
                "url": "https://api.github.com/repos/ralouphie/getallheaders/zipball/120b605dfeb996808c31b6477290a714d356e822",
                "reference": "120b605dfeb996808c31b6477290a714d356e822",
                "shasum": ""
            },
            "require": {
                "php": ">=5.6"
            },
            "require-dev": {
                "php-coveralls/php-coveralls": "^2.1",
                "phpunit/phpunit": "^5 || ^6.5"
            },
            "type": "library",
            "autoload": {
                "files": [
                    "src/getallheaders.php"
                ]
            },
            "notification-url": "https://packagist.org/downloads/",
            "license": [
                "MIT"
            ],
            "authors": [
                {
                    "name": "Ralph Khattar",
                    "email": "ralph.khattar@gmail.com"
                }
            ],
            "description": "A polyfill for getallheaders.",
            "time": "2019-03-08T08:55:37+00:00"
        },
        {
            "name": "ramsey/uuid",
            "version": "3.8.0",
            "source": {
                "type": "git",
                "url": "https://github.com/ramsey/uuid.git",
                "reference": "d09ea80159c1929d75b3f9c60504d613aeb4a1e3"
            },
            "dist": {
                "type": "zip",
                "url": "https://api.github.com/repos/ramsey/uuid/zipball/d09ea80159c1929d75b3f9c60504d613aeb4a1e3",
                "reference": "d09ea80159c1929d75b3f9c60504d613aeb4a1e3",
                "shasum": ""
            },
            "require": {
                "paragonie/random_compat": "^1.0|^2.0|9.99.99",
                "php": "^5.4 || ^7.0",
                "symfony/polyfill-ctype": "^1.8"
            },
            "replace": {
                "rhumsaa/uuid": "self.version"
            },
            "require-dev": {
                "codeception/aspect-mock": "^1.0 | ~2.0.0",
                "doctrine/annotations": "~1.2.0",
                "goaop/framework": "1.0.0-alpha.2 | ^1.0 | ~2.1.0",
                "ircmaxell/random-lib": "^1.1",
                "jakub-onderka/php-parallel-lint": "^0.9.0",
                "mockery/mockery": "^0.9.9",
                "moontoast/math": "^1.1",
                "php-mock/php-mock-phpunit": "^0.3|^1.1",
                "phpunit/phpunit": "^4.7|^5.0|^6.5",
                "squizlabs/php_codesniffer": "^2.3"
            },
            "suggest": {
                "ext-ctype": "Provides support for PHP Ctype functions",
                "ext-libsodium": "Provides the PECL libsodium extension for use with the SodiumRandomGenerator",
                "ext-uuid": "Provides the PECL UUID extension for use with the PeclUuidTimeGenerator and PeclUuidRandomGenerator",
                "ircmaxell/random-lib": "Provides RandomLib for use with the RandomLibAdapter",
                "moontoast/math": "Provides support for converting UUID to 128-bit integer (in string form).",
                "ramsey/uuid-console": "A console application for generating UUIDs with ramsey/uuid",
                "ramsey/uuid-doctrine": "Allows the use of Ramsey\\Uuid\\Uuid as Doctrine field type."
            },
            "type": "library",
            "extra": {
                "branch-alias": {
                    "dev-master": "3.x-dev"
                }
            },
            "autoload": {
                "psr-4": {
                    "Ramsey\\Uuid\\": "src/"
                }
            },
            "notification-url": "https://packagist.org/downloads/",
            "license": [
                "MIT"
            ],
            "authors": [
                {
                    "name": "Ben Ramsey",
                    "email": "ben@benramsey.com",
                    "homepage": "https://benramsey.com"
                },
                {
                    "name": "Marijn Huizendveld",
                    "email": "marijn.huizendveld@gmail.com"
                },
                {
                    "name": "Thibaud Fabre",
                    "email": "thibaud@aztech.io"
                }
            ],
            "description": "Formerly rhumsaa/uuid. A PHP 5.4+ library for generating RFC 4122 version 1, 3, 4, and 5 universally unique identifiers (UUID).",
            "homepage": "https://github.com/ramsey/uuid",
            "keywords": [
                "guid",
                "identifier",
                "uuid"
            ],
            "time": "2018-07-19T23:38:55+00:00"
        },
        {
            "name": "react/promise",
            "version": "v2.7.1",
            "source": {
                "type": "git",
                "url": "https://github.com/reactphp/promise.git",
                "reference": "31ffa96f8d2ed0341a57848cbb84d88b89dd664d"
            },
            "dist": {
                "type": "zip",
                "url": "https://api.github.com/repos/reactphp/promise/zipball/31ffa96f8d2ed0341a57848cbb84d88b89dd664d",
                "reference": "31ffa96f8d2ed0341a57848cbb84d88b89dd664d",
                "shasum": ""
            },
            "require": {
                "php": ">=5.4.0"
            },
            "require-dev": {
                "phpunit/phpunit": "~4.8"
            },
            "type": "library",
            "autoload": {
                "psr-4": {
                    "React\\Promise\\": "src/"
                },
                "files": [
                    "src/functions_include.php"
                ]
            },
            "notification-url": "https://packagist.org/downloads/",
            "license": [
                "MIT"
            ],
            "authors": [
                {
                    "name": "Jan Sorgalla",
                    "email": "jsorgalla@gmail.com"
                }
            ],
            "description": "A lightweight implementation of CommonJS Promises/A for PHP",
            "keywords": [
                "promise",
                "promises"
            ],
            "time": "2019-01-07T21:25:54+00:00"
        },
        {
            "name": "seld/jsonlint",
            "version": "1.7.2",
            "source": {
                "type": "git",
                "url": "https://github.com/Seldaek/jsonlint.git",
                "reference": "e2e5d290e4d2a4f0eb449f510071392e00e10d19"
            },
            "dist": {
                "type": "zip",
                "url": "https://api.github.com/repos/Seldaek/jsonlint/zipball/e2e5d290e4d2a4f0eb449f510071392e00e10d19",
                "reference": "e2e5d290e4d2a4f0eb449f510071392e00e10d19",
                "shasum": ""
            },
            "require": {
                "php": "^5.3 || ^7.0"
            },
            "require-dev": {
                "phpunit/phpunit": "^4.8.35 || ^5.7 || ^6.0"
            },
            "bin": [
                "bin/jsonlint"
            ],
            "type": "library",
            "autoload": {
                "psr-4": {
                    "Seld\\JsonLint\\": "src/Seld/JsonLint/"
                }
            },
            "notification-url": "https://packagist.org/downloads/",
            "license": [
                "MIT"
            ],
            "authors": [
                {
                    "name": "Jordi Boggiano",
                    "email": "j.boggiano@seld.be",
                    "homepage": "http://seld.be"
                }
            ],
            "description": "JSON Linter",
            "keywords": [
                "json",
                "linter",
                "parser",
                "validator"
            ],
            "time": "2019-10-24T14:27:39+00:00"
        },
        {
            "name": "seld/phar-utils",
            "version": "1.0.2",
            "source": {
                "type": "git",
                "url": "https://github.com/Seldaek/phar-utils.git",
                "reference": "84715761c35808076b00908a20317a3a8a67d17e"
            },
            "dist": {
                "type": "zip",
                "url": "https://api.github.com/repos/Seldaek/phar-utils/zipball/84715761c35808076b00908a20317a3a8a67d17e",
                "reference": "84715761c35808076b00908a20317a3a8a67d17e",
                "shasum": ""
            },
            "require": {
                "php": ">=5.3"
            },
            "type": "library",
            "extra": {
                "branch-alias": {
                    "dev-master": "1.x-dev"
                }
            },
            "autoload": {
                "psr-4": {
                    "Seld\\PharUtils\\": "src/"
                }
            },
            "notification-url": "https://packagist.org/downloads/",
            "license": [
                "MIT"
            ],
            "authors": [
                {
                    "name": "Jordi Boggiano",
                    "email": "j.boggiano@seld.be"
                }
            ],
            "description": "PHAR file format utilities, for when PHP phars you up",
            "keywords": [
                "phra"
            ],
            "time": "2020-01-13T10:41:09+00:00"
        },
        {
            "name": "symfony/console",
            "version": "v4.4.3",
            "source": {
                "type": "git",
                "url": "https://github.com/symfony/console.git",
                "reference": "e9ee09d087e2c88eaf6e5fc0f5c574f64d100e4f"
            },
            "dist": {
                "type": "zip",
                "url": "https://api.github.com/repos/symfony/console/zipball/e9ee09d087e2c88eaf6e5fc0f5c574f64d100e4f",
                "reference": "e9ee09d087e2c88eaf6e5fc0f5c574f64d100e4f",
                "shasum": ""
            },
            "require": {
                "php": "^7.1.3",
                "symfony/polyfill-mbstring": "~1.0",
                "symfony/polyfill-php73": "^1.8",
                "symfony/service-contracts": "^1.1|^2"
            },
            "conflict": {
                "symfony/dependency-injection": "<3.4",
                "symfony/event-dispatcher": "<4.3|>=5",
                "symfony/lock": "<4.4",
                "symfony/process": "<3.3"
            },
            "provide": {
                "psr/log-implementation": "1.0"
            },
            "require-dev": {
                "psr/log": "~1.0",
                "symfony/config": "^3.4|^4.0|^5.0",
                "symfony/dependency-injection": "^3.4|^4.0|^5.0",
                "symfony/event-dispatcher": "^4.3",
                "symfony/lock": "^4.4|^5.0",
                "symfony/process": "^3.4|^4.0|^5.0",
                "symfony/var-dumper": "^4.3|^5.0"
            },
            "suggest": {
                "psr/log": "For using the console logger",
                "symfony/event-dispatcher": "",
                "symfony/lock": "",
                "symfony/process": ""
            },
            "type": "library",
            "extra": {
                "branch-alias": {
                    "dev-master": "4.4-dev"
                }
            },
            "autoload": {
                "psr-4": {
                    "Symfony\\Component\\Console\\": ""
                },
                "exclude-from-classmap": [
                    "/Tests/"
                ]
            },
            "notification-url": "https://packagist.org/downloads/",
            "license": [
                "MIT"
            ],
            "authors": [
                {
                    "name": "Fabien Potencier",
                    "email": "fabien@symfony.com"
                },
                {
                    "name": "Symfony Community",
                    "homepage": "https://symfony.com/contributors"
                }
            ],
            "description": "Symfony Console Component",
            "homepage": "https://symfony.com",
            "time": "2020-01-10T21:54:01+00:00"
        },
        {
            "name": "symfony/css-selector",
            "version": "v4.4.3",
            "source": {
                "type": "git",
                "url": "https://github.com/symfony/css-selector.git",
                "reference": "a167b1860995b926d279f9bb538f873e3bfa3465"
            },
            "dist": {
                "type": "zip",
                "url": "https://api.github.com/repos/symfony/css-selector/zipball/a167b1860995b926d279f9bb538f873e3bfa3465",
                "reference": "a167b1860995b926d279f9bb538f873e3bfa3465",
                "shasum": ""
            },
            "require": {
                "php": "^7.1.3"
            },
            "type": "library",
            "extra": {
                "branch-alias": {
                    "dev-master": "4.4-dev"
                }
            },
            "autoload": {
                "psr-4": {
                    "Symfony\\Component\\CssSelector\\": ""
                },
                "exclude-from-classmap": [
                    "/Tests/"
                ]
            },
            "notification-url": "https://packagist.org/downloads/",
            "license": [
                "MIT"
            ],
            "authors": [
                {
                    "name": "Fabien Potencier",
                    "email": "fabien@symfony.com"
                },
                {
                    "name": "Jean-François Simon",
                    "email": "jeanfrancois.simon@sensiolabs.com"
                },
                {
                    "name": "Symfony Community",
                    "homepage": "https://symfony.com/contributors"
                }
            ],
            "description": "Symfony CssSelector Component",
            "homepage": "https://symfony.com",
            "time": "2020-01-04T13:00:46+00:00"
        },
        {
            "name": "symfony/event-dispatcher",
            "version": "v4.4.3",
            "source": {
                "type": "git",
                "url": "https://github.com/symfony/event-dispatcher.git",
                "reference": "9e3de195e5bc301704dd6915df55892f6dfc208b"
            },
            "dist": {
                "type": "zip",
                "url": "https://api.github.com/repos/symfony/event-dispatcher/zipball/9e3de195e5bc301704dd6915df55892f6dfc208b",
                "reference": "9e3de195e5bc301704dd6915df55892f6dfc208b",
                "shasum": ""
            },
            "require": {
                "php": "^7.1.3",
                "symfony/event-dispatcher-contracts": "^1.1"
            },
            "conflict": {
                "symfony/dependency-injection": "<3.4"
            },
            "provide": {
                "psr/event-dispatcher-implementation": "1.0",
                "symfony/event-dispatcher-implementation": "1.1"
            },
            "require-dev": {
                "psr/log": "~1.0",
                "symfony/config": "^3.4|^4.0|^5.0",
                "symfony/dependency-injection": "^3.4|^4.0|^5.0",
                "symfony/expression-language": "^3.4|^4.0|^5.0",
                "symfony/http-foundation": "^3.4|^4.0|^5.0",
                "symfony/service-contracts": "^1.1|^2",
                "symfony/stopwatch": "^3.4|^4.0|^5.0"
            },
            "suggest": {
                "symfony/dependency-injection": "",
                "symfony/http-kernel": ""
            },
            "type": "library",
            "extra": {
                "branch-alias": {
                    "dev-master": "4.4-dev"
                }
            },
            "autoload": {
                "psr-4": {
                    "Symfony\\Component\\EventDispatcher\\": ""
                },
                "exclude-from-classmap": [
                    "/Tests/"
                ]
            },
            "notification-url": "https://packagist.org/downloads/",
            "license": [
                "MIT"
            ],
            "authors": [
                {
                    "name": "Fabien Potencier",
                    "email": "fabien@symfony.com"
                },
                {
                    "name": "Symfony Community",
                    "homepage": "https://symfony.com/contributors"
                }
            ],
            "description": "Symfony EventDispatcher Component",
            "homepage": "https://symfony.com",
            "time": "2020-01-10T21:54:01+00:00"
        },
        {
            "name": "symfony/event-dispatcher-contracts",
            "version": "v1.1.7",
            "source": {
                "type": "git",
                "url": "https://github.com/symfony/event-dispatcher-contracts.git",
                "reference": "c43ab685673fb6c8d84220c77897b1d6cdbe1d18"
            },
            "dist": {
                "type": "zip",
                "url": "https://api.github.com/repos/symfony/event-dispatcher-contracts/zipball/c43ab685673fb6c8d84220c77897b1d6cdbe1d18",
                "reference": "c43ab685673fb6c8d84220c77897b1d6cdbe1d18",
                "shasum": ""
            },
            "require": {
                "php": "^7.1.3"
            },
            "suggest": {
                "psr/event-dispatcher": "",
                "symfony/event-dispatcher-implementation": ""
            },
            "type": "library",
            "extra": {
                "branch-alias": {
                    "dev-master": "1.1-dev"
                }
            },
            "autoload": {
                "psr-4": {
                    "Symfony\\Contracts\\EventDispatcher\\": ""
                }
            },
            "notification-url": "https://packagist.org/downloads/",
            "license": [
                "MIT"
            ],
            "authors": [
                {
                    "name": "Nicolas Grekas",
                    "email": "p@tchwork.com"
                },
                {
                    "name": "Symfony Community",
                    "homepage": "https://symfony.com/contributors"
                }
            ],
            "description": "Generic abstractions related to dispatching event",
            "homepage": "https://symfony.com",
            "keywords": [
                "abstractions",
                "contracts",
                "decoupling",
                "interfaces",
                "interoperability",
                "standards"
            ],
            "time": "2019-09-17T09:54:03+00:00"
        },
        {
            "name": "symfony/filesystem",
            "version": "v4.4.3",
            "source": {
                "type": "git",
                "url": "https://github.com/symfony/filesystem.git",
                "reference": "266c9540b475f26122b61ef8b23dd9198f5d1cfd"
            },
            "dist": {
                "type": "zip",
                "url": "https://api.github.com/repos/symfony/filesystem/zipball/266c9540b475f26122b61ef8b23dd9198f5d1cfd",
                "reference": "266c9540b475f26122b61ef8b23dd9198f5d1cfd",
                "shasum": ""
            },
            "require": {
                "php": "^7.1.3",
                "symfony/polyfill-ctype": "~1.8"
            },
            "type": "library",
            "extra": {
                "branch-alias": {
                    "dev-master": "4.4-dev"
                }
            },
            "autoload": {
                "psr-4": {
                    "Symfony\\Component\\Filesystem\\": ""
                },
                "exclude-from-classmap": [
                    "/Tests/"
                ]
            },
            "notification-url": "https://packagist.org/downloads/",
            "license": [
                "MIT"
            ],
            "authors": [
                {
                    "name": "Fabien Potencier",
                    "email": "fabien@symfony.com"
                },
                {
                    "name": "Symfony Community",
                    "homepage": "https://symfony.com/contributors"
                }
            ],
            "description": "Symfony Filesystem Component",
            "homepage": "https://symfony.com",
            "time": "2020-01-21T08:20:44+00:00"
        },
        {
            "name": "symfony/finder",
            "version": "v4.4.3",
            "source": {
                "type": "git",
                "url": "https://github.com/symfony/finder.git",
                "reference": "3a50be43515590faf812fbd7708200aabc327ec3"
            },
            "dist": {
                "type": "zip",
                "url": "https://api.github.com/repos/symfony/finder/zipball/3a50be43515590faf812fbd7708200aabc327ec3",
                "reference": "3a50be43515590faf812fbd7708200aabc327ec3",
                "shasum": ""
            },
            "require": {
                "php": "^7.1.3"
            },
            "type": "library",
            "extra": {
                "branch-alias": {
                    "dev-master": "4.4-dev"
                }
            },
            "autoload": {
                "psr-4": {
                    "Symfony\\Component\\Finder\\": ""
                },
                "exclude-from-classmap": [
                    "/Tests/"
                ]
            },
            "notification-url": "https://packagist.org/downloads/",
            "license": [
                "MIT"
            ],
            "authors": [
                {
                    "name": "Fabien Potencier",
                    "email": "fabien@symfony.com"
                },
                {
                    "name": "Symfony Community",
                    "homepage": "https://symfony.com/contributors"
                }
            ],
            "description": "Symfony Finder Component",
            "homepage": "https://symfony.com",
            "time": "2020-01-04T13:00:46+00:00"
        },
        {
            "name": "symfony/polyfill-ctype",
            "version": "v1.13.1",
            "source": {
                "type": "git",
                "url": "https://github.com/symfony/polyfill-ctype.git",
                "reference": "f8f0b461be3385e56d6de3dbb5a0df24c0c275e3"
            },
            "dist": {
                "type": "zip",
                "url": "https://api.github.com/repos/symfony/polyfill-ctype/zipball/f8f0b461be3385e56d6de3dbb5a0df24c0c275e3",
                "reference": "f8f0b461be3385e56d6de3dbb5a0df24c0c275e3",
                "shasum": ""
            },
            "require": {
                "php": ">=5.3.3"
            },
            "suggest": {
                "ext-ctype": "For best performance"
            },
            "type": "library",
            "extra": {
                "branch-alias": {
                    "dev-master": "1.13-dev"
                }
            },
            "autoload": {
                "psr-4": {
                    "Symfony\\Polyfill\\Ctype\\": ""
                },
                "files": [
                    "bootstrap.php"
                ]
            },
            "notification-url": "https://packagist.org/downloads/",
            "license": [
                "MIT"
            ],
            "authors": [
                {
                    "name": "Gert de Pagter",
                    "email": "BackEndTea@gmail.com"
                },
                {
                    "name": "Symfony Community",
                    "homepage": "https://symfony.com/contributors"
                }
            ],
            "description": "Symfony polyfill for ctype functions",
            "homepage": "https://symfony.com",
            "keywords": [
                "compatibility",
                "ctype",
                "polyfill",
                "portable"
            ],
            "time": "2019-11-27T13:56:44+00:00"
        },
        {
            "name": "symfony/polyfill-mbstring",
            "version": "v1.13.1",
            "source": {
                "type": "git",
                "url": "https://github.com/symfony/polyfill-mbstring.git",
                "reference": "7b4aab9743c30be783b73de055d24a39cf4b954f"
            },
            "dist": {
                "type": "zip",
                "url": "https://api.github.com/repos/symfony/polyfill-mbstring/zipball/7b4aab9743c30be783b73de055d24a39cf4b954f",
                "reference": "7b4aab9743c30be783b73de055d24a39cf4b954f",
                "shasum": ""
            },
            "require": {
                "php": ">=5.3.3"
            },
            "suggest": {
                "ext-mbstring": "For best performance"
            },
            "type": "library",
            "extra": {
                "branch-alias": {
                    "dev-master": "1.13-dev"
                }
            },
            "autoload": {
                "psr-4": {
                    "Symfony\\Polyfill\\Mbstring\\": ""
                },
                "files": [
                    "bootstrap.php"
                ]
            },
            "notification-url": "https://packagist.org/downloads/",
            "license": [
                "MIT"
            ],
            "authors": [
                {
                    "name": "Nicolas Grekas",
                    "email": "p@tchwork.com"
                },
                {
                    "name": "Symfony Community",
                    "homepage": "https://symfony.com/contributors"
                }
            ],
            "description": "Symfony polyfill for the Mbstring extension",
            "homepage": "https://symfony.com",
            "keywords": [
                "compatibility",
                "mbstring",
                "polyfill",
                "portable",
                "shim"
            ],
            "time": "2019-11-27T14:18:11+00:00"
        },
        {
            "name": "symfony/polyfill-php73",
            "version": "v1.13.1",
            "source": {
                "type": "git",
                "url": "https://github.com/symfony/polyfill-php73.git",
                "reference": "4b0e2222c55a25b4541305a053013d5647d3a25f"
            },
            "dist": {
                "type": "zip",
                "url": "https://api.github.com/repos/symfony/polyfill-php73/zipball/4b0e2222c55a25b4541305a053013d5647d3a25f",
                "reference": "4b0e2222c55a25b4541305a053013d5647d3a25f",
                "shasum": ""
            },
            "require": {
                "php": ">=5.3.3"
            },
            "type": "library",
            "extra": {
                "branch-alias": {
                    "dev-master": "1.13-dev"
                }
            },
            "autoload": {
                "psr-4": {
                    "Symfony\\Polyfill\\Php73\\": ""
                },
                "files": [
                    "bootstrap.php"
                ],
                "classmap": [
                    "Resources/stubs"
                ]
            },
            "notification-url": "https://packagist.org/downloads/",
            "license": [
                "MIT"
            ],
            "authors": [
                {
                    "name": "Nicolas Grekas",
                    "email": "p@tchwork.com"
                },
                {
                    "name": "Symfony Community",
                    "homepage": "https://symfony.com/contributors"
                }
            ],
            "description": "Symfony polyfill backporting some PHP 7.3+ features to lower PHP versions",
            "homepage": "https://symfony.com",
            "keywords": [
                "compatibility",
                "polyfill",
                "portable",
                "shim"
            ],
            "time": "2019-11-27T16:25:15+00:00"
        },
        {
            "name": "symfony/process",
            "version": "v4.4.3",
            "source": {
                "type": "git",
                "url": "https://github.com/symfony/process.git",
                "reference": "f5697ab4cb14a5deed7473819e63141bf5352c36"
            },
            "dist": {
                "type": "zip",
                "url": "https://api.github.com/repos/symfony/process/zipball/f5697ab4cb14a5deed7473819e63141bf5352c36",
                "reference": "f5697ab4cb14a5deed7473819e63141bf5352c36",
                "shasum": ""
            },
            "require": {
                "php": "^7.1.3"
            },
            "type": "library",
            "extra": {
                "branch-alias": {
                    "dev-master": "4.4-dev"
                }
            },
            "autoload": {
                "psr-4": {
                    "Symfony\\Component\\Process\\": ""
                },
                "exclude-from-classmap": [
                    "/Tests/"
                ]
            },
            "notification-url": "https://packagist.org/downloads/",
            "license": [
                "MIT"
            ],
            "authors": [
                {
                    "name": "Fabien Potencier",
                    "email": "fabien@symfony.com"
                },
                {
                    "name": "Symfony Community",
                    "homepage": "https://symfony.com/contributors"
                }
            ],
            "description": "Symfony Process Component",
            "homepage": "https://symfony.com",
            "time": "2020-01-09T09:50:08+00:00"
        },
        {
            "name": "symfony/service-contracts",
            "version": "v2.0.1",
            "source": {
                "type": "git",
                "url": "https://github.com/symfony/service-contracts.git",
                "reference": "144c5e51266b281231e947b51223ba14acf1a749"
            },
            "dist": {
                "type": "zip",
                "url": "https://api.github.com/repos/symfony/service-contracts/zipball/144c5e51266b281231e947b51223ba14acf1a749",
                "reference": "144c5e51266b281231e947b51223ba14acf1a749",
                "shasum": ""
            },
            "require": {
                "php": "^7.2.5",
                "psr/container": "^1.0"
            },
            "suggest": {
                "symfony/service-implementation": ""
            },
            "type": "library",
            "extra": {
                "branch-alias": {
                    "dev-master": "2.0-dev"
                }
            },
            "autoload": {
                "psr-4": {
                    "Symfony\\Contracts\\Service\\": ""
                }
            },
            "notification-url": "https://packagist.org/downloads/",
            "license": [
                "MIT"
            ],
            "authors": [
                {
                    "name": "Nicolas Grekas",
                    "email": "p@tchwork.com"
                },
                {
                    "name": "Symfony Community",
                    "homepage": "https://symfony.com/contributors"
                }
            ],
            "description": "Generic abstractions related to writing services",
            "homepage": "https://symfony.com",
            "keywords": [
                "abstractions",
                "contracts",
                "decoupling",
                "interfaces",
                "interoperability",
                "standards"
            ],
            "time": "2019-11-18T17:27:11+00:00"
        },
        {
            "name": "tedivm/jshrink",
            "version": "v1.3.3",
            "source": {
                "type": "git",
                "url": "https://github.com/tedious/JShrink.git",
                "reference": "566e0c731ba4e372be2de429ef7d54f4faf4477a"
            },
            "dist": {
                "type": "zip",
                "url": "https://api.github.com/repos/tedious/JShrink/zipball/566e0c731ba4e372be2de429ef7d54f4faf4477a",
                "reference": "566e0c731ba4e372be2de429ef7d54f4faf4477a",
                "shasum": ""
            },
            "require": {
                "php": "^5.6|^7.0"
            },
            "require-dev": {
                "friendsofphp/php-cs-fixer": "^2.8",
                "php-coveralls/php-coveralls": "^1.1.0",
                "phpunit/phpunit": "^6"
            },
            "type": "library",
            "autoload": {
                "psr-0": {
                    "JShrink": "src/"
                }
            },
            "notification-url": "https://packagist.org/downloads/",
            "license": [
                "BSD-3-Clause"
            ],
            "authors": [
                {
                    "name": "Robert Hafner",
                    "email": "tedivm@tedivm.com"
                }
            ],
            "description": "Javascript Minifier built in PHP",
            "homepage": "http://github.com/tedious/JShrink",
            "keywords": [
                "javascript",
                "minifier"
            ],
            "time": "2019-06-28T18:11:46+00:00"
        },
        {
            "name": "true/punycode",
            "version": "v2.1.1",
            "source": {
                "type": "git",
                "url": "https://github.com/true/php-punycode.git",
                "reference": "a4d0c11a36dd7f4e7cd7096076cab6d3378a071e"
            },
            "dist": {
                "type": "zip",
                "url": "https://api.github.com/repos/true/php-punycode/zipball/a4d0c11a36dd7f4e7cd7096076cab6d3378a071e",
                "reference": "a4d0c11a36dd7f4e7cd7096076cab6d3378a071e",
                "shasum": ""
            },
            "require": {
                "php": ">=5.3.0",
                "symfony/polyfill-mbstring": "^1.3"
            },
            "require-dev": {
                "phpunit/phpunit": "~4.7",
                "squizlabs/php_codesniffer": "~2.0"
            },
            "type": "library",
            "autoload": {
                "psr-4": {
                    "TrueBV\\": "src/"
                }
            },
            "notification-url": "https://packagist.org/downloads/",
            "license": [
                "MIT"
            ],
            "authors": [
                {
                    "name": "Renan Gonçalves",
                    "email": "renan.saddam@gmail.com"
                }
            ],
            "description": "A Bootstring encoding of Unicode for Internationalized Domain Names in Applications (IDNA)",
            "homepage": "https://github.com/true/php-punycode",
            "keywords": [
                "idna",
                "punycode"
            ],
            "time": "2016-11-16T10:37:54+00:00"
        },
        {
            "name": "tubalmartin/cssmin",
            "version": "v4.1.1",
            "source": {
                "type": "git",
                "url": "https://github.com/tubalmartin/YUI-CSS-compressor-PHP-port.git",
                "reference": "3cbf557f4079d83a06f9c3ff9b957c022d7805cf"
            },
            "dist": {
                "type": "zip",
                "url": "https://api.github.com/repos/tubalmartin/YUI-CSS-compressor-PHP-port/zipball/3cbf557f4079d83a06f9c3ff9b957c022d7805cf",
                "reference": "3cbf557f4079d83a06f9c3ff9b957c022d7805cf",
                "shasum": ""
            },
            "require": {
                "ext-pcre": "*",
                "php": ">=5.3.2"
            },
            "require-dev": {
                "cogpowered/finediff": "0.3.*",
                "phpunit/phpunit": "4.8.*"
            },
            "bin": [
                "cssmin"
            ],
            "type": "library",
            "autoload": {
                "psr-4": {
                    "tubalmartin\\CssMin\\": "src"
                }
            },
            "notification-url": "https://packagist.org/downloads/",
            "license": [
                "BSD-3-Clause"
            ],
            "authors": [
                {
                    "name": "Túbal Martín",
                    "homepage": "http://tubalmartin.me/"
                }
            ],
            "description": "A PHP port of the YUI CSS compressor",
            "homepage": "https://github.com/tubalmartin/YUI-CSS-compressor-PHP-port",
            "keywords": [
                "compress",
                "compressor",
                "css",
                "cssmin",
                "minify",
                "yui"
            ],
            "time": "2018-01-15T15:26:51+00:00"
        },
        {
            "name": "webonyx/graphql-php",
            "version": "v0.13.8",
            "source": {
                "type": "git",
                "url": "https://github.com/webonyx/graphql-php.git",
                "reference": "6829ae58f4c59121df1f86915fb9917a2ec595e8"
            },
            "dist": {
                "type": "zip",
                "url": "https://api.github.com/repos/webonyx/graphql-php/zipball/6829ae58f4c59121df1f86915fb9917a2ec595e8",
                "reference": "6829ae58f4c59121df1f86915fb9917a2ec595e8",
                "shasum": ""
            },
            "require": {
                "ext-json": "*",
                "ext-mbstring": "*",
                "php": "^7.1||^8.0"
            },
            "require-dev": {
                "doctrine/coding-standard": "^6.0",
                "phpbench/phpbench": "^0.14.0",
                "phpstan/phpstan": "^0.11.4",
                "phpstan/phpstan-phpunit": "^0.11.0",
                "phpstan/phpstan-strict-rules": "^0.11.0",
                "phpunit/phpcov": "^5.0",
                "phpunit/phpunit": "^7.2",
                "psr/http-message": "^1.0",
                "react/promise": "2.*"
            },
            "suggest": {
                "psr/http-message": "To use standard GraphQL server",
                "react/promise": "To leverage async resolving on React PHP platform"
            },
            "type": "library",
            "autoload": {
                "psr-4": {
                    "GraphQL\\": "src/"
                }
            },
            "notification-url": "https://packagist.org/downloads/",
            "license": [
                "MIT"
            ],
            "description": "A PHP port of GraphQL reference implementation",
            "homepage": "https://github.com/webonyx/graphql-php",
            "keywords": [
                "api",
                "graphql"
            ],
            "time": "2019-08-25T10:32:47+00:00"
        },
        {
            "name": "wikimedia/less.php",
            "version": "1.8.2",
            "source": {
                "type": "git",
                "url": "https://github.com/wikimedia/less.php.git",
                "reference": "e238ad228d74b6ffd38209c799b34e9826909266"
            },
            "dist": {
                "type": "zip",
                "url": "https://api.github.com/repos/wikimedia/less.php/zipball/e238ad228d74b6ffd38209c799b34e9826909266",
                "reference": "e238ad228d74b6ffd38209c799b34e9826909266",
                "shasum": ""
            },
            "require": {
                "php": ">=7.2.9"
            },
            "require-dev": {
                "phpunit/phpunit": "7.5.14"
            },
            "bin": [
                "bin/lessc"
            ],
            "type": "library",
            "autoload": {
                "psr-0": {
                    "Less": "lib/"
                },
                "classmap": [
                    "lessc.inc.php"
                ]
            },
            "notification-url": "https://packagist.org/downloads/",
            "license": [
                "Apache-2.0"
            ],
            "authors": [
                {
                    "name": "Josh Schmidt",
                    "homepage": "https://github.com/oyejorge"
                },
                {
                    "name": "Matt Agar",
                    "homepage": "https://github.com/agar"
                },
                {
                    "name": "Martin Jantošovič",
                    "homepage": "https://github.com/Mordred"
                }
            ],
            "description": "PHP port of the Javascript version of LESS http://lesscss.org (Originally maintained by Josh Schmidt)",
            "keywords": [
                "css",
                "less",
                "less.js",
                "lesscss",
                "php",
                "stylesheet"
            ],
            "time": "2019-11-06T18:30:11+00:00"
        },
        {
            "name": "zendframework/zend-captcha",
            "version": "2.9.0",
            "source": {
                "type": "git",
                "url": "https://github.com/zendframework/zend-captcha.git",
                "reference": "4272f3d0cde0a1fa9135d0cbc4a629fb655391d3"
            },
            "dist": {
                "type": "zip",
                "url": "https://api.github.com/repos/zendframework/zend-captcha/zipball/4272f3d0cde0a1fa9135d0cbc4a629fb655391d3",
                "reference": "4272f3d0cde0a1fa9135d0cbc4a629fb655391d3",
                "shasum": ""
            },
            "require": {
                "php": "^5.6 || ^7.0",
                "zendframework/zend-math": "^2.7 || ^3.0",
                "zendframework/zend-stdlib": "^3.2.1"
            },
            "require-dev": {
                "phpunit/phpunit": "^5.7.27 || ^6.5.8 || ^7.1.2",
                "zendframework/zend-coding-standard": "~1.0.0",
                "zendframework/zend-session": "^2.8",
                "zendframework/zend-text": "^2.6",
                "zendframework/zend-validator": "^2.10.1",
                "zendframework/zendservice-recaptcha": "^3.0"
            },
            "suggest": {
                "zendframework/zend-i18n-resources": "Translations of captcha messages",
                "zendframework/zend-session": "Zend\\Session component",
                "zendframework/zend-text": "Zend\\Text component",
                "zendframework/zend-validator": "Zend\\Validator component",
                "zendframework/zendservice-recaptcha": "ZendService\\ReCaptcha component"
            },
            "type": "library",
            "extra": {
                "branch-alias": {
                    "dev-master": "2.9.x-dev",
                    "dev-develop": "2.10.x-dev"
                }
            },
            "autoload": {
                "psr-4": {
                    "Zend\\Captcha\\": "src/"
                }
            },
            "notification-url": "https://packagist.org/downloads/",
            "license": [
                "BSD-3-Clause"
            ],
            "description": "Generate and validate CAPTCHAs using Figlets, images, ReCaptcha, and more",
            "keywords": [
                "ZendFramework",
                "captcha",
                "zf"
            ],
            "abandoned": "laminas/laminas-captcha",
            "time": "2019-06-18T09:32:52+00:00"
        },
        {
            "name": "zendframework/zend-code",
            "version": "3.3.2",
            "source": {
                "type": "git",
                "url": "https://github.com/zendframework/zend-code.git",
                "reference": "936fa7ad4d53897ea3e3eb41b5b760828246a20b"
            },
            "dist": {
                "type": "zip",
                "url": "https://api.github.com/repos/zendframework/zend-code/zipball/936fa7ad4d53897ea3e3eb41b5b760828246a20b",
                "reference": "936fa7ad4d53897ea3e3eb41b5b760828246a20b",
                "shasum": ""
            },
            "require": {
                "php": "^7.1",
                "zendframework/zend-eventmanager": "^2.6 || ^3.0"
            },
            "require-dev": {
                "doctrine/annotations": "^1.0",
                "ext-phar": "*",
                "phpunit/phpunit": "^7.5.15",
                "zendframework/zend-coding-standard": "^1.0",
                "zendframework/zend-stdlib": "^2.7 || ^3.0"
            },
            "suggest": {
                "doctrine/annotations": "Doctrine\\Common\\Annotations >=1.0 for annotation features",
                "zendframework/zend-stdlib": "Zend\\Stdlib component"
            },
            "type": "library",
            "extra": {
                "branch-alias": {
                    "dev-master": "3.3.x-dev",
                    "dev-develop": "3.4.x-dev"
                }
            },
            "autoload": {
                "psr-4": {
                    "Zend\\Code\\": "src/"
                }
            },
            "notification-url": "https://packagist.org/downloads/",
            "license": [
                "BSD-3-Clause"
            ],
            "description": "Extensions to the PHP Reflection API, static code scanning, and code generation",
            "keywords": [
                "ZendFramework",
                "code",
                "zf"
            ],
            "abandoned": "laminas/laminas-code",
            "time": "2019-08-31T14:14:34+00:00"
        },
        {
            "name": "zendframework/zend-config",
            "version": "2.6.0",
            "source": {
                "type": "git",
                "url": "https://github.com/zendframework/zend-config.git",
                "reference": "2920e877a9f6dca9fa8f6bd3b1ffc2e19bb1e30d"
            },
            "dist": {
                "type": "zip",
                "url": "https://api.github.com/repos/zendframework/zend-config/zipball/2920e877a9f6dca9fa8f6bd3b1ffc2e19bb1e30d",
                "reference": "2920e877a9f6dca9fa8f6bd3b1ffc2e19bb1e30d",
                "shasum": ""
            },
            "require": {
                "php": "^5.5 || ^7.0",
                "zendframework/zend-stdlib": "^2.7 || ^3.0"
            },
            "require-dev": {
                "fabpot/php-cs-fixer": "1.7.*",
                "phpunit/phpunit": "~4.0",
                "zendframework/zend-filter": "^2.6",
                "zendframework/zend-i18n": "^2.5",
                "zendframework/zend-json": "^2.6.1",
                "zendframework/zend-servicemanager": "^2.7.5 || ^3.0.3"
            },
            "suggest": {
                "zendframework/zend-filter": "Zend\\Filter component",
                "zendframework/zend-i18n": "Zend\\I18n component",
                "zendframework/zend-json": "Zend\\Json to use the Json reader or writer classes",
                "zendframework/zend-servicemanager": "Zend\\ServiceManager for use with the Config Factory to retrieve reader and writer instances"
            },
            "type": "library",
            "extra": {
                "branch-alias": {
                    "dev-master": "2.6-dev",
                    "dev-develop": "2.7-dev"
                }
            },
            "autoload": {
                "psr-4": {
                    "Zend\\Config\\": "src/"
                }
            },
            "notification-url": "https://packagist.org/downloads/",
            "license": [
                "BSD-3-Clause"
            ],
            "description": "provides a nested object property based user interface for accessing this configuration data within application code",
            "homepage": "https://github.com/zendframework/zend-config",
            "keywords": [
                "config",
                "zf2"
            ],
            "abandoned": "laminas/laminas-config",
            "time": "2016-02-04T23:01:10+00:00"
        },
        {
            "name": "zendframework/zend-console",
            "version": "2.8.0",
            "source": {
                "type": "git",
                "url": "https://github.com/zendframework/zend-console.git",
                "reference": "95817ae78f73c48026972e350a2ecc31c6d9f9ae"
            },
            "dist": {
                "type": "zip",
                "url": "https://api.github.com/repos/zendframework/zend-console/zipball/95817ae78f73c48026972e350a2ecc31c6d9f9ae",
                "reference": "95817ae78f73c48026972e350a2ecc31c6d9f9ae",
                "shasum": ""
            },
            "require": {
                "php": "^5.6 || ^7.0",
                "zendframework/zend-stdlib": "^3.2.1"
            },
            "require-dev": {
                "phpunit/phpunit": "^5.7.23 || ^6.4.3",
                "zendframework/zend-coding-standard": "~1.0.0",
                "zendframework/zend-filter": "^2.7.2",
                "zendframework/zend-json": "^2.6 || ^3.0",
                "zendframework/zend-validator": "^2.10.1"
            },
            "suggest": {
                "zendframework/zend-filter": "To support DefaultRouteMatcher usage",
                "zendframework/zend-validator": "To support DefaultRouteMatcher usage"
            },
            "type": "library",
            "extra": {
                "branch-alias": {
                    "dev-master": "2.8.x-dev",
                    "dev-develop": "2.9.x-dev"
                }
            },
            "autoload": {
                "psr-4": {
                    "Zend\\Console\\": "src/"
                }
            },
            "notification-url": "https://packagist.org/downloads/",
            "license": [
                "BSD-3-Clause"
            ],
            "description": "Build console applications using getopt syntax or routing, complete with prompts",
            "keywords": [
                "ZendFramework",
                "console",
                "zf"
            ],
            "abandoned": "laminas/laminas-console",
            "time": "2019-02-04T19:48:22+00:00"
        },
        {
            "name": "zendframework/zend-crypt",
            "version": "2.6.0",
            "source": {
                "type": "git",
                "url": "https://github.com/zendframework/zend-crypt.git",
                "reference": "1b2f5600bf6262904167116fa67b58ab1457036d"
            },
            "dist": {
                "type": "zip",
                "url": "https://api.github.com/repos/zendframework/zend-crypt/zipball/1b2f5600bf6262904167116fa67b58ab1457036d",
                "reference": "1b2f5600bf6262904167116fa67b58ab1457036d",
                "shasum": ""
            },
            "require": {
                "container-interop/container-interop": "~1.0",
                "php": "^5.5 || ^7.0",
                "zendframework/zend-math": "^2.6",
                "zendframework/zend-stdlib": "^2.7 || ^3.0"
            },
            "require-dev": {
                "fabpot/php-cs-fixer": "1.7.*",
                "phpunit/phpunit": "~4.0"
            },
            "suggest": {
                "ext-mcrypt": "Required for most features of Zend\\Crypt"
            },
            "type": "library",
            "extra": {
                "branch-alias": {
                    "dev-master": "2.6-dev",
                    "dev-develop": "2.7-dev"
                }
            },
            "autoload": {
                "psr-4": {
                    "Zend\\Crypt\\": "src/"
                }
            },
            "notification-url": "https://packagist.org/downloads/",
            "license": [
                "BSD-3-Clause"
            ],
            "homepage": "https://github.com/zendframework/zend-crypt",
            "keywords": [
                "crypt",
                "zf2"
            ],
            "abandoned": "laminas/laminas-crypt",
            "time": "2016-02-03T23:46:30+00:00"
        },
        {
            "name": "zendframework/zend-db",
            "version": "2.11.0",
            "source": {
                "type": "git",
                "url": "https://github.com/zendframework/zend-db.git",
                "reference": "71626f95f6f9ee326e4be3c34228c1c466300a2c"
            },
            "dist": {
                "type": "zip",
                "url": "https://api.github.com/repos/zendframework/zend-db/zipball/71626f95f6f9ee326e4be3c34228c1c466300a2c",
                "reference": "71626f95f6f9ee326e4be3c34228c1c466300a2c",
                "shasum": ""
            },
            "require": {
                "php": "^5.6 || ^7.0",
                "zendframework/zend-stdlib": "^2.7 || ^3.0"
            },
            "require-dev": {
                "phpunit/phpunit": "^5.7.27 || ^6.5.14",
                "zendframework/zend-coding-standard": "~1.0.0",
                "zendframework/zend-eventmanager": "^2.6.2 || ^3.0",
                "zendframework/zend-hydrator": "^1.1 || ^2.1 || ^3.0",
                "zendframework/zend-servicemanager": "^2.7.5 || ^3.0.3"
            },
            "suggest": {
                "zendframework/zend-eventmanager": "Zend\\EventManager component",
                "zendframework/zend-hydrator": "Zend\\Hydrator component for using HydratingResultSets",
                "zendframework/zend-servicemanager": "Zend\\ServiceManager component"
            },
            "type": "library",
            "extra": {
                "branch-alias": {
                    "dev-master": "2.11.x-dev",
                    "dev-develop": "2.12.x-dev"
                },
                "zf": {
                    "component": "Zend\\Db",
                    "config-provider": "Zend\\Db\\ConfigProvider"
                }
            },
            "autoload": {
                "psr-4": {
                    "Zend\\Db\\": "src/"
                }
            },
            "notification-url": "https://packagist.org/downloads/",
            "license": [
                "BSD-3-Clause"
            ],
            "description": "Database abstraction layer, SQL abstraction, result set abstraction, and RowDataGateway and TableDataGateway implementations",
            "keywords": [
                "ZendFramework",
                "db",
                "zf"
            ],
            "abandoned": "laminas/laminas-db",
            "time": "2019-12-31T19:43:46+00:00"
        },
        {
            "name": "zendframework/zend-di",
            "version": "2.6.1",
            "source": {
                "type": "git",
                "url": "https://github.com/zendframework/zend-di.git",
                "reference": "1fd1ba85660b5a2718741b38639dc7c4c3194b37"
            },
            "dist": {
                "type": "zip",
                "url": "https://api.github.com/repos/zendframework/zend-di/zipball/1fd1ba85660b5a2718741b38639dc7c4c3194b37",
                "reference": "1fd1ba85660b5a2718741b38639dc7c4c3194b37",
                "shasum": ""
            },
            "require": {
                "container-interop/container-interop": "^1.1",
                "php": "^5.5 || ^7.0",
                "zendframework/zend-code": "^2.6 || ^3.0",
                "zendframework/zend-stdlib": "^2.7 || ^3.0"
            },
            "require-dev": {
                "fabpot/php-cs-fixer": "1.7.*",
                "phpunit/phpunit": "~4.0"
            },
            "type": "library",
            "extra": {
                "branch-alias": {
                    "dev-master": "2.6-dev",
                    "dev-develop": "2.7-dev"
                }
            },
            "autoload": {
                "psr-4": {
                    "Zend\\Di\\": "src/"
                }
            },
            "notification-url": "https://packagist.org/downloads/",
            "license": [
                "BSD-3-Clause"
            ],
            "homepage": "https://github.com/zendframework/zend-di",
            "keywords": [
                "di",
                "zf2"
            ],
            "abandoned": "laminas/laminas-di",
            "time": "2016-04-25T20:58:11+00:00"
        },
        {
            "name": "zendframework/zend-diactoros",
            "version": "1.8.7",
            "source": {
                "type": "git",
                "url": "https://github.com/zendframework/zend-diactoros.git",
                "reference": "a85e67b86e9b8520d07e6415fcbcb8391b44a75b"
            },
            "dist": {
                "type": "zip",
                "url": "https://api.github.com/repos/zendframework/zend-diactoros/zipball/a85e67b86e9b8520d07e6415fcbcb8391b44a75b",
                "reference": "a85e67b86e9b8520d07e6415fcbcb8391b44a75b",
                "shasum": ""
            },
            "require": {
                "php": "^5.6 || ^7.0",
                "psr/http-message": "^1.0"
            },
            "provide": {
                "psr/http-message-implementation": "1.0"
            },
            "require-dev": {
                "ext-dom": "*",
                "ext-libxml": "*",
                "php-http/psr7-integration-tests": "dev-master",
                "phpunit/phpunit": "^5.7.16 || ^6.0.8 || ^7.2.7",
                "zendframework/zend-coding-standard": "~1.0"
            },
            "type": "library",
            "extra": {
                "branch-alias": {
                    "dev-release-1.8": "1.8.x-dev"
                }
            },
            "autoload": {
                "files": [
                    "src/functions/create_uploaded_file.php",
                    "src/functions/marshal_headers_from_sapi.php",
                    "src/functions/marshal_method_from_sapi.php",
                    "src/functions/marshal_protocol_version_from_sapi.php",
                    "src/functions/marshal_uri_from_sapi.php",
                    "src/functions/normalize_server.php",
                    "src/functions/normalize_uploaded_files.php",
                    "src/functions/parse_cookie_header.php"
                ],
                "psr-4": {
                    "Zend\\Diactoros\\": "src/"
                }
            },
            "notification-url": "https://packagist.org/downloads/",
            "license": [
                "BSD-2-Clause"
            ],
            "description": "PSR HTTP Message implementations",
            "homepage": "https://github.com/zendframework/zend-diactoros",
            "keywords": [
                "http",
                "psr",
                "psr-7"
            ],
            "abandoned": "laminas/laminas-diactoros",
            "time": "2019-08-06T17:53:53+00:00"
        },
        {
            "name": "zendframework/zend-escaper",
            "version": "2.6.1",
            "source": {
                "type": "git",
                "url": "https://github.com/zendframework/zend-escaper.git",
                "reference": "3801caa21b0ca6aca57fa1c42b08d35c395ebd5f"
            },
            "dist": {
                "type": "zip",
                "url": "https://api.github.com/repos/zendframework/zend-escaper/zipball/3801caa21b0ca6aca57fa1c42b08d35c395ebd5f",
                "reference": "3801caa21b0ca6aca57fa1c42b08d35c395ebd5f",
                "shasum": ""
            },
            "require": {
                "php": "^5.6 || ^7.0"
            },
            "require-dev": {
                "phpunit/phpunit": "^5.7.27 || ^6.5.8 || ^7.1.2",
                "zendframework/zend-coding-standard": "~1.0.0"
            },
            "type": "library",
            "extra": {
                "branch-alias": {
                    "dev-master": "2.6.x-dev",
                    "dev-develop": "2.7.x-dev"
                }
            },
            "autoload": {
                "psr-4": {
                    "Zend\\Escaper\\": "src/"
                }
            },
            "notification-url": "https://packagist.org/downloads/",
            "license": [
                "BSD-3-Clause"
            ],
            "description": "Securely and safely escape HTML, HTML attributes, JavaScript, CSS, and URLs",
            "keywords": [
                "ZendFramework",
                "escaper",
                "zf"
            ],
            "abandoned": "laminas/laminas-escaper",
            "time": "2019-09-05T20:03:20+00:00"
        },
        {
            "name": "zendframework/zend-eventmanager",
            "version": "3.2.1",
            "source": {
                "type": "git",
                "url": "https://github.com/zendframework/zend-eventmanager.git",
                "reference": "a5e2583a211f73604691586b8406ff7296a946dd"
            },
            "dist": {
                "type": "zip",
                "url": "https://api.github.com/repos/zendframework/zend-eventmanager/zipball/a5e2583a211f73604691586b8406ff7296a946dd",
                "reference": "a5e2583a211f73604691586b8406ff7296a946dd",
                "shasum": ""
            },
            "require": {
                "php": "^5.6 || ^7.0"
            },
            "require-dev": {
                "athletic/athletic": "^0.1",
                "container-interop/container-interop": "^1.1.0",
                "phpunit/phpunit": "^5.7.27 || ^6.5.8 || ^7.1.2",
                "zendframework/zend-coding-standard": "~1.0.0",
                "zendframework/zend-stdlib": "^2.7.3 || ^3.0"
            },
            "suggest": {
                "container-interop/container-interop": "^1.1.0, to use the lazy listeners feature",
                "zendframework/zend-stdlib": "^2.7.3 || ^3.0, to use the FilterChain feature"
            },
            "type": "library",
            "extra": {
                "branch-alias": {
                    "dev-master": "3.2-dev",
                    "dev-develop": "3.3-dev"
                }
            },
            "autoload": {
                "psr-4": {
                    "Zend\\EventManager\\": "src/"
                }
            },
            "notification-url": "https://packagist.org/downloads/",
            "license": [
                "BSD-3-Clause"
            ],
            "description": "Trigger and listen to events within a PHP application",
            "homepage": "https://github.com/zendframework/zend-eventmanager",
            "keywords": [
                "event",
                "eventmanager",
                "events",
                "zf2"
            ],
            "abandoned": "laminas/laminas-eventmanager",
            "time": "2018-04-25T15:33:34+00:00"
        },
        {
            "name": "zendframework/zend-feed",
            "version": "2.12.0",
            "source": {
                "type": "git",
                "url": "https://github.com/zendframework/zend-feed.git",
                "reference": "d926c5af34b93a0121d5e2641af34ddb1533d733"
            },
            "dist": {
                "type": "zip",
                "url": "https://api.github.com/repos/zendframework/zend-feed/zipball/d926c5af34b93a0121d5e2641af34ddb1533d733",
                "reference": "d926c5af34b93a0121d5e2641af34ddb1533d733",
                "shasum": ""
            },
            "require": {
                "ext-dom": "*",
                "ext-libxml": "*",
                "php": "^5.6 || ^7.0",
                "zendframework/zend-escaper": "^2.5.2",
                "zendframework/zend-stdlib": "^3.2.1"
            },
            "require-dev": {
                "phpunit/phpunit": "^5.7.23 || ^6.4.3",
                "psr/http-message": "^1.0.1",
                "zendframework/zend-cache": "^2.7.2",
                "zendframework/zend-coding-standard": "~1.0.0",
                "zendframework/zend-db": "^2.8.2",
                "zendframework/zend-http": "^2.7",
                "zendframework/zend-servicemanager": "^2.7.8 || ^3.3",
                "zendframework/zend-validator": "^2.10.1"
            },
            "suggest": {
                "psr/http-message": "PSR-7 ^1.0.1, if you wish to use Zend\\Feed\\Reader\\Http\\Psr7ResponseDecorator",
                "zendframework/zend-cache": "Zend\\Cache component, for optionally caching feeds between requests",
                "zendframework/zend-db": "Zend\\Db component, for use with PubSubHubbub",
                "zendframework/zend-http": "Zend\\Http for PubSubHubbub, and optionally for use with Zend\\Feed\\Reader",
                "zendframework/zend-servicemanager": "Zend\\ServiceManager component, for easily extending ExtensionManager implementations",
                "zendframework/zend-validator": "Zend\\Validator component, for validating email addresses used in Atom feeds and entries when using the Writer subcomponent"
            },
            "type": "library",
            "extra": {
                "branch-alias": {
                    "dev-master": "2.12.x-dev",
                    "dev-develop": "2.13.x-dev"
                }
            },
            "autoload": {
                "psr-4": {
                    "Zend\\Feed\\": "src/"
                }
            },
            "notification-url": "https://packagist.org/downloads/",
            "license": [
                "BSD-3-Clause"
            ],
            "description": "provides functionality for consuming RSS and Atom feeds",
            "keywords": [
                "ZendFramework",
                "feed",
                "zf"
            ],
            "abandoned": "laminas/laminas-feed",
            "time": "2019-03-05T20:08:49+00:00"
        },
        {
            "name": "zendframework/zend-filter",
            "version": "2.9.2",
            "source": {
                "type": "git",
                "url": "https://github.com/zendframework/zend-filter.git",
                "reference": "d78f2cdde1c31975e18b2a0753381ed7b61118ef"
            },
            "dist": {
                "type": "zip",
                "url": "https://api.github.com/repos/zendframework/zend-filter/zipball/d78f2cdde1c31975e18b2a0753381ed7b61118ef",
                "reference": "d78f2cdde1c31975e18b2a0753381ed7b61118ef",
                "shasum": ""
            },
            "require": {
                "php": "^5.6 || ^7.0",
                "zendframework/zend-stdlib": "^2.7.7 || ^3.1"
            },
            "conflict": {
                "zendframework/zend-validator": "<2.10.1"
            },
            "require-dev": {
                "pear/archive_tar": "^1.4.3",
                "phpunit/phpunit": "^5.7.23 || ^6.4.3",
                "psr/http-factory": "^1.0",
                "zendframework/zend-coding-standard": "~1.0.0",
                "zendframework/zend-crypt": "^3.2.1",
                "zendframework/zend-servicemanager": "^2.7.8 || ^3.3",
                "zendframework/zend-uri": "^2.6"
            },
            "suggest": {
                "psr/http-factory-implementation": "psr/http-factory-implementation, for creating file upload instances when consuming PSR-7 in file upload filters",
                "zendframework/zend-crypt": "Zend\\Crypt component, for encryption filters",
                "zendframework/zend-i18n": "Zend\\I18n component for filters depending on i18n functionality",
                "zendframework/zend-servicemanager": "Zend\\ServiceManager component, for using the filter chain functionality",
                "zendframework/zend-uri": "Zend\\Uri component, for the UriNormalize filter"
            },
            "type": "library",
            "extra": {
                "branch-alias": {
                    "dev-master": "2.9.x-dev",
                    "dev-develop": "2.10.x-dev"
                },
                "zf": {
                    "component": "Zend\\Filter",
                    "config-provider": "Zend\\Filter\\ConfigProvider"
                }
            },
            "autoload": {
                "psr-4": {
                    "Zend\\Filter\\": "src/"
                }
            },
            "notification-url": "https://packagist.org/downloads/",
            "license": [
                "BSD-3-Clause"
            ],
            "description": "Programmatically filter and normalize data and files",
            "keywords": [
                "ZendFramework",
                "filter",
                "zf"
            ],
            "abandoned": "laminas/laminas-filter",
            "time": "2019-08-19T07:08:04+00:00"
        },
        {
            "name": "zendframework/zend-form",
            "version": "2.14.3",
            "source": {
                "type": "git",
                "url": "https://github.com/zendframework/zend-form.git",
                "reference": "0b1616c59b1f3df194284e26f98c81ad0c377871"
            },
            "dist": {
                "type": "zip",
                "url": "https://api.github.com/repos/zendframework/zend-form/zipball/0b1616c59b1f3df194284e26f98c81ad0c377871",
                "reference": "0b1616c59b1f3df194284e26f98c81ad0c377871",
                "shasum": ""
            },
            "require": {
                "php": "^5.6 || ^7.0",
                "zendframework/zend-hydrator": "^1.1 || ^2.1 || ^3.0",
                "zendframework/zend-inputfilter": "^2.8",
                "zendframework/zend-stdlib": "^3.2.1"
            },
            "require-dev": {
                "doctrine/annotations": "~1.0",
                "phpunit/phpunit": "^5.7.23 || ^6.5.3",
                "zendframework/zend-cache": "^2.6.1",
                "zendframework/zend-captcha": "^2.7.1",
                "zendframework/zend-code": "^2.6 || ^3.0",
                "zendframework/zend-coding-standard": "~1.0.0",
                "zendframework/zend-escaper": "^2.5",
                "zendframework/zend-eventmanager": "^2.6.2 || ^3.0",
                "zendframework/zend-filter": "^2.6",
                "zendframework/zend-i18n": "^2.6",
                "zendframework/zend-servicemanager": "^2.7.5 || ^3.0.3",
                "zendframework/zend-session": "^2.8.1",
                "zendframework/zend-text": "^2.6",
                "zendframework/zend-validator": "^2.6",
                "zendframework/zend-view": "^2.6.2",
                "zendframework/zendservice-recaptcha": "^3.0.0"
            },
            "suggest": {
                "zendframework/zend-captcha": "^2.7.1, required for using CAPTCHA form elements",
                "zendframework/zend-code": "^2.6 || ^3.0, required to use zend-form annotations support",
                "zendframework/zend-eventmanager": "^2.6.2 || ^3.0, reuired for zend-form annotations support",
                "zendframework/zend-i18n": "^2.6, required when using zend-form view helpers",
                "zendframework/zend-servicemanager": "^2.7.5 || ^3.0.3, required to use the form factories or provide services",
                "zendframework/zend-view": "^2.6.2, required for using the zend-form view helpers",
                "zendframework/zendservice-recaptcha": "in order to use the ReCaptcha form element"
            },
            "type": "library",
            "extra": {
                "branch-alias": {
                    "dev-master": "2.14.x-dev",
                    "dev-develop": "2.15.x-dev"
                },
                "zf": {
                    "component": "Zend\\Form",
                    "config-provider": "Zend\\Form\\ConfigProvider"
                }
            },
            "autoload": {
                "psr-4": {
                    "Zend\\Form\\": "src/"
                },
                "files": [
                    "autoload/formElementManagerPolyfill.php"
                ]
            },
            "notification-url": "https://packagist.org/downloads/",
            "license": [
                "BSD-3-Clause"
            ],
            "description": "Validate and display simple and complex forms, casting forms to business objects and vice versa",
            "keywords": [
                "ZendFramework",
                "form",
                "zf"
            ],
            "abandoned": "laminas/laminas-form",
            "time": "2019-10-04T10:46:36+00:00"
        },
        {
            "name": "zendframework/zend-http",
            "version": "2.11.2",
            "source": {
                "type": "git",
                "url": "https://github.com/zendframework/zend-http.git",
                "reference": "e15e0ce45a2a4f642cd0b7b4f4d4d0366b729a1a"
            },
            "dist": {
                "type": "zip",
                "url": "https://api.github.com/repos/zendframework/zend-http/zipball/e15e0ce45a2a4f642cd0b7b4f4d4d0366b729a1a",
                "reference": "e15e0ce45a2a4f642cd0b7b4f4d4d0366b729a1a",
                "shasum": ""
            },
            "require": {
                "php": "^5.6 || ^7.0",
                "zendframework/zend-loader": "^2.5.1",
                "zendframework/zend-stdlib": "^3.2.1",
                "zendframework/zend-uri": "^2.5.2",
                "zendframework/zend-validator": "^2.10.1"
            },
            "require-dev": {
                "phpunit/phpunit": "^5.7.27 || ^6.5.8 || ^7.1.3",
                "zendframework/zend-coding-standard": "~1.0.0",
                "zendframework/zend-config": "^3.1 || ^2.6"
            },
            "suggest": {
                "paragonie/certainty": "For automated management of cacert.pem"
            },
            "type": "library",
            "extra": {
                "branch-alias": {
                    "dev-master": "2.11.x-dev",
                    "dev-develop": "2.12.x-dev"
                }
            },
            "autoload": {
                "psr-4": {
                    "Zend\\Http\\": "src/"
                }
            },
            "notification-url": "https://packagist.org/downloads/",
            "license": [
                "BSD-3-Clause"
            ],
            "description": "Provides an easy interface for performing Hyper-Text Transfer Protocol (HTTP) requests",
            "keywords": [
                "ZendFramework",
                "http",
                "http client",
                "zend",
                "zf"
            ],
            "abandoned": "laminas/laminas-http",
            "time": "2019-12-30T20:47:33+00:00"
        },
        {
            "name": "zendframework/zend-hydrator",
            "version": "2.4.2",
            "source": {
                "type": "git",
                "url": "https://github.com/zendframework/zend-hydrator.git",
                "reference": "2bfc6845019e7b6d38b0ab5e55190244dc510285"
            },
            "dist": {
                "type": "zip",
                "url": "https://api.github.com/repos/zendframework/zend-hydrator/zipball/2bfc6845019e7b6d38b0ab5e55190244dc510285",
                "reference": "2bfc6845019e7b6d38b0ab5e55190244dc510285",
                "shasum": ""
            },
            "require": {
                "php": "^5.6 || ^7.0",
                "zendframework/zend-stdlib": "^3.0"
            },
            "require-dev": {
                "phpunit/phpunit": "^5.7.27 || ^6.5.8 || ^7.1.2",
                "zendframework/zend-coding-standard": "~1.0.0",
                "zendframework/zend-eventmanager": "^2.6.2 || ^3.0",
                "zendframework/zend-filter": "^2.6",
                "zendframework/zend-inputfilter": "^2.6",
                "zendframework/zend-serializer": "^2.6.1",
                "zendframework/zend-servicemanager": "^2.7.5 || ^3.0.3"
            },
            "suggest": {
                "zendframework/zend-eventmanager": "^2.6.2 || ^3.0, to support aggregate hydrator usage",
                "zendframework/zend-filter": "^2.6, to support naming strategy hydrator usage",
                "zendframework/zend-serializer": "^2.6.1, to use the SerializableStrategy",
                "zendframework/zend-servicemanager": "^2.7.5 || ^3.0.3, to support hydrator plugin manager usage"
            },
            "type": "library",
            "extra": {
                "branch-alias": {
                    "dev-release-2.4": "2.4.x-dev"
                },
                "zf": {
                    "component": "Zend\\Hydrator",
                    "config-provider": "Zend\\Hydrator\\ConfigProvider"
                }
            },
            "autoload": {
                "psr-4": {
                    "Zend\\Hydrator\\": "src/"
                }
            },
            "notification-url": "https://packagist.org/downloads/",
            "license": [
                "BSD-3-Clause"
            ],
            "description": "Serialize objects to arrays, and vice versa",
            "keywords": [
                "ZendFramework",
                "hydrator",
                "zf"
            ],
            "abandoned": "laminas/laminas-hydrator",
            "time": "2019-10-04T11:17:36+00:00"
        },
        {
            "name": "zendframework/zend-i18n",
            "version": "2.10.1",
            "source": {
                "type": "git",
                "url": "https://github.com/zendframework/zend-i18n.git",
                "reference": "84038e6a1838b611dcc491b1c40321fa4c3a123c"
            },
            "dist": {
                "type": "zip",
                "url": "https://api.github.com/repos/zendframework/zend-i18n/zipball/84038e6a1838b611dcc491b1c40321fa4c3a123c",
                "reference": "84038e6a1838b611dcc491b1c40321fa4c3a123c",
                "shasum": ""
            },
            "require": {
                "ext-intl": "*",
                "php": "^5.6 || ^7.0",
                "zendframework/zend-stdlib": "^2.7 || ^3.0"
            },
            "conflict": {
                "phpspec/prophecy": "<1.9.0"
            },
            "require-dev": {
                "phpunit/phpunit": "^5.7.27 || ^6.5.14 || ^7.5.16",
                "zendframework/zend-cache": "^2.6.1",
                "zendframework/zend-coding-standard": "~1.0.0",
                "zendframework/zend-config": "^2.6",
                "zendframework/zend-eventmanager": "^2.6.2 || ^3.0",
                "zendframework/zend-filter": "^2.6.1",
                "zendframework/zend-servicemanager": "^2.7.5 || ^3.0.3",
                "zendframework/zend-validator": "^2.6",
                "zendframework/zend-view": "^2.6.3"
            },
            "suggest": {
                "zendframework/zend-cache": "Zend\\Cache component",
                "zendframework/zend-config": "Zend\\Config component",
                "zendframework/zend-eventmanager": "You should install this package to use the events in the translator",
                "zendframework/zend-filter": "You should install this package to use the provided filters",
                "zendframework/zend-i18n-resources": "Translation resources",
                "zendframework/zend-servicemanager": "Zend\\ServiceManager component",
                "zendframework/zend-validator": "You should install this package to use the provided validators",
                "zendframework/zend-view": "You should install this package to use the provided view helpers"
            },
            "type": "library",
            "extra": {
                "branch-alias": {
                    "dev-master": "2.10.x-dev",
                    "dev-develop": "2.11.x-dev"
                },
                "zf": {
                    "component": "Zend\\I18n",
                    "config-provider": "Zend\\I18n\\ConfigProvider"
                }
            },
            "autoload": {
                "psr-4": {
                    "Zend\\I18n\\": "src/"
                }
            },
            "notification-url": "https://packagist.org/downloads/",
            "license": [
                "BSD-3-Clause"
            ],
            "description": "Provide translations for your application, and filter and validate internationalized values",
            "keywords": [
                "ZendFramework",
                "i18n",
                "zf"
            ],
            "abandoned": "laminas/laminas-i18n",
            "time": "2019-12-12T14:08:22+00:00"
        },
        {
            "name": "zendframework/zend-inputfilter",
            "version": "2.10.1",
            "source": {
                "type": "git",
                "url": "https://github.com/zendframework/zend-inputfilter.git",
                "reference": "1f44a2e9bc394a71638b43bc7024b572fa65410e"
            },
            "dist": {
                "type": "zip",
                "url": "https://api.github.com/repos/zendframework/zend-inputfilter/zipball/1f44a2e9bc394a71638b43bc7024b572fa65410e",
                "reference": "1f44a2e9bc394a71638b43bc7024b572fa65410e",
                "shasum": ""
            },
            "require": {
                "php": "^5.6 || ^7.0",
                "zendframework/zend-filter": "^2.9.1",
                "zendframework/zend-servicemanager": "^2.7.10 || ^3.3.1",
                "zendframework/zend-stdlib": "^2.7 || ^3.0",
                "zendframework/zend-validator": "^2.11"
            },
            "require-dev": {
                "phpunit/phpunit": "^5.7.27 || ^6.5.14 || ^7.5.15",
                "psr/http-message": "^1.0",
                "zendframework/zend-coding-standard": "~1.0.0"
            },
            "suggest": {
                "psr/http-message-implementation": "PSR-7 is required if you wish to validate PSR-7 UploadedFileInterface payloads"
            },
            "type": "library",
            "extra": {
                "branch-alias": {
                    "dev-master": "2.10.x-dev",
                    "dev-develop": "2.11.x-dev"
                },
                "zf": {
                    "component": "Zend\\InputFilter",
                    "config-provider": "Zend\\InputFilter\\ConfigProvider"
                }
            },
            "autoload": {
                "psr-4": {
                    "Zend\\InputFilter\\": "src/"
                }
            },
            "notification-url": "https://packagist.org/downloads/",
            "license": [
                "BSD-3-Clause"
            ],
            "description": "Normalize and validate input sets from the web, APIs, the CLI, and more, including files",
            "keywords": [
                "ZendFramework",
                "inputfilter",
                "zf"
            ],
            "abandoned": "laminas/laminas-inputfilter",
            "time": "2019-08-28T19:45:32+00:00"
        },
        {
            "name": "zendframework/zend-json",
            "version": "2.6.1",
            "source": {
                "type": "git",
                "url": "https://github.com/zendframework/zend-json.git",
                "reference": "4c8705dbe4ad7d7e51b2876c5b9eea0ef916ba28"
            },
            "dist": {
                "type": "zip",
                "url": "https://api.github.com/repos/zendframework/zend-json/zipball/4c8705dbe4ad7d7e51b2876c5b9eea0ef916ba28",
                "reference": "4c8705dbe4ad7d7e51b2876c5b9eea0ef916ba28",
                "shasum": ""
            },
            "require": {
                "php": "^5.5 || ^7.0"
            },
            "require-dev": {
                "fabpot/php-cs-fixer": "1.7.*",
                "phpunit/phpunit": "~4.0",
                "zendframework/zend-http": "^2.5.4",
                "zendframework/zend-server": "^2.6.1",
                "zendframework/zend-stdlib": "^2.5 || ^3.0",
                "zendframework/zendxml": "^1.0.2"
            },
            "suggest": {
                "zendframework/zend-http": "Zend\\Http component, required to use Zend\\Json\\Server",
                "zendframework/zend-server": "Zend\\Server component, required to use Zend\\Json\\Server",
                "zendframework/zend-stdlib": "Zend\\Stdlib component, for use with caching Zend\\Json\\Server responses",
                "zendframework/zendxml": "To support Zend\\Json\\Json::fromXml() usage"
            },
            "type": "library",
            "extra": {
                "branch-alias": {
                    "dev-master": "2.6-dev",
                    "dev-develop": "2.7-dev"
                }
            },
            "autoload": {
                "psr-4": {
                    "Zend\\Json\\": "src/"
                }
            },
            "notification-url": "https://packagist.org/downloads/",
            "license": [
                "BSD-3-Clause"
            ],
            "description": "provides convenience methods for serializing native PHP to JSON and decoding JSON to native PHP",
            "homepage": "https://github.com/zendframework/zend-json",
            "keywords": [
                "json",
                "zf2"
            ],
            "abandoned": "laminas/laminas-json",
            "time": "2016-02-04T21:20:26+00:00"
        },
        {
            "name": "zendframework/zend-loader",
            "version": "2.6.1",
            "source": {
                "type": "git",
                "url": "https://github.com/zendframework/zend-loader.git",
                "reference": "91da574d29b58547385b2298c020b257310898c6"
            },
            "dist": {
                "type": "zip",
                "url": "https://api.github.com/repos/zendframework/zend-loader/zipball/91da574d29b58547385b2298c020b257310898c6",
                "reference": "91da574d29b58547385b2298c020b257310898c6",
                "shasum": ""
            },
            "require": {
                "php": "^5.6 || ^7.0"
            },
            "require-dev": {
                "phpunit/phpunit": "^5.7.27 || ^6.5.8 || ^7.1.4",
                "zendframework/zend-coding-standard": "~1.0.0"
            },
            "type": "library",
            "extra": {
                "branch-alias": {
                    "dev-master": "2.6.x-dev",
                    "dev-develop": "2.7.x-dev"
                }
            },
            "autoload": {
                "psr-4": {
                    "Zend\\Loader\\": "src/"
                }
            },
            "notification-url": "https://packagist.org/downloads/",
            "license": [
                "BSD-3-Clause"
            ],
            "description": "Autoloading and plugin loading strategies",
            "keywords": [
                "ZendFramework",
                "loader",
                "zf"
            ],
            "abandoned": "laminas/laminas-loader",
            "time": "2019-09-04T19:38:14+00:00"
        },
        {
            "name": "zendframework/zend-log",
            "version": "2.12.0",
            "source": {
                "type": "git",
                "url": "https://github.com/zendframework/zend-log.git",
                "reference": "e5ec088dc8a7b4d96a3a6627761f720a738a36b8"
            },
            "dist": {
                "type": "zip",
                "url": "https://api.github.com/repos/zendframework/zend-log/zipball/e5ec088dc8a7b4d96a3a6627761f720a738a36b8",
                "reference": "e5ec088dc8a7b4d96a3a6627761f720a738a36b8",
                "shasum": ""
            },
            "require": {
                "php": "^5.6 || ^7.0",
                "psr/log": "^1.1.2",
                "zendframework/zend-servicemanager": "^2.7.5 || ^3.0.3",
                "zendframework/zend-stdlib": "^2.7 || ^3.0"
            },
            "provide": {
                "psr/log-implementation": "1.0.0"
            },
            "require-dev": {
                "mikey179/vfsstream": "^1.6.7",
                "phpunit/phpunit": "^5.7.27 || ^6.5.14 || ^7.5.15",
                "zendframework/zend-coding-standard": "~1.0.0",
                "zendframework/zend-db": "^2.6",
                "zendframework/zend-escaper": "^2.5",
                "zendframework/zend-filter": "^2.5",
                "zendframework/zend-mail": "^2.6.1",
                "zendframework/zend-validator": "^2.10.1"
            },
            "suggest": {
                "ext-mongo": "mongo extension to use Mongo writer",
                "ext-mongodb": "mongodb extension to use MongoDB writer",
                "zendframework/zend-db": "Zend\\Db component to use the database log writer",
                "zendframework/zend-escaper": "Zend\\Escaper component, for use in the XML log formatter",
                "zendframework/zend-mail": "Zend\\Mail component to use the email log writer",
                "zendframework/zend-validator": "Zend\\Validator component to block invalid log messages"
            },
            "type": "library",
            "extra": {
                "branch-alias": {
                    "dev-master": "2.12.x-dev",
                    "dev-develop": "2.13.x-dev"
                },
                "zf": {
                    "component": "Zend\\Log",
                    "config-provider": "Zend\\Log\\ConfigProvider"
                }
            },
            "autoload": {
                "psr-4": {
                    "Zend\\Log\\": "src/"
                }
            },
            "notification-url": "https://packagist.org/downloads/",
            "license": [
                "BSD-3-Clause"
            ],
            "description": "Robust, composite logger with filtering, formatting, and PSR-3 support",
            "keywords": [
                "ZendFramework",
                "log",
                "logging",
                "zf"
            ],
            "abandoned": "laminas/laminas-log",
            "time": "2019-12-27T16:18:31+00:00"
        },
        {
            "name": "zendframework/zend-mail",
            "version": "2.10.0",
            "source": {
                "type": "git",
                "url": "https://github.com/zendframework/zend-mail.git",
                "reference": "d7beb63d5f7144a21ac100072c453e63860cdab8"
            },
            "dist": {
                "type": "zip",
                "url": "https://api.github.com/repos/zendframework/zend-mail/zipball/d7beb63d5f7144a21ac100072c453e63860cdab8",
                "reference": "d7beb63d5f7144a21ac100072c453e63860cdab8",
                "shasum": ""
            },
            "require": {
                "ext-iconv": "*",
                "php": "^5.6 || ^7.0",
                "true/punycode": "^2.1",
                "zendframework/zend-loader": "^2.5",
                "zendframework/zend-mime": "^2.5",
                "zendframework/zend-stdlib": "^2.7 || ^3.0",
                "zendframework/zend-validator": "^2.10.2"
            },
            "require-dev": {
                "phpunit/phpunit": "^5.7.25 || ^6.4.4 || ^7.1.4",
                "zendframework/zend-coding-standard": "~1.0.0",
                "zendframework/zend-config": "^2.6",
                "zendframework/zend-crypt": "^2.6 || ^3.0",
                "zendframework/zend-servicemanager": "^2.7.10 || ^3.3.1"
            },
            "suggest": {
                "zendframework/zend-crypt": "Crammd5 support in SMTP Auth",
                "zendframework/zend-servicemanager": "^2.7.10 || ^3.3.1 when using SMTP to deliver messages"
            },
            "type": "library",
            "extra": {
                "branch-alias": {
                    "dev-master": "2.10.x-dev",
                    "dev-develop": "2.11.x-dev"
                },
                "zf": {
                    "component": "Zend\\Mail",
                    "config-provider": "Zend\\Mail\\ConfigProvider"
                }
            },
            "autoload": {
                "psr-4": {
                    "Zend\\Mail\\": "src/"
                }
            },
            "notification-url": "https://packagist.org/downloads/",
            "license": [
                "BSD-3-Clause"
            ],
            "description": "Provides generalized functionality to compose and send both text and MIME-compliant multipart e-mail messages",
            "keywords": [
                "ZendFramework",
                "mail",
                "zf"
            ],
            "abandoned": "laminas/laminas-mail",
            "time": "2018-06-07T13:37:07+00:00"
        },
        {
            "name": "zendframework/zend-math",
            "version": "2.7.1",
            "source": {
                "type": "git",
                "url": "https://github.com/zendframework/zend-math.git",
                "reference": "1abce074004dacac1a32cd54de94ad47ef960d38"
            },
            "dist": {
                "type": "zip",
                "url": "https://api.github.com/repos/zendframework/zend-math/zipball/1abce074004dacac1a32cd54de94ad47ef960d38",
                "reference": "1abce074004dacac1a32cd54de94ad47ef960d38",
                "shasum": ""
            },
            "require": {
                "php": "^5.5 || ^7.0"
            },
            "require-dev": {
                "fabpot/php-cs-fixer": "1.7.*",
                "ircmaxell/random-lib": "~1.1",
                "phpunit/phpunit": "~4.0"
            },
            "suggest": {
                "ext-bcmath": "If using the bcmath functionality",
                "ext-gmp": "If using the gmp functionality",
                "ircmaxell/random-lib": "Fallback random byte generator for Zend\\Math\\Rand if Mcrypt extensions is unavailable"
            },
            "type": "library",
            "extra": {
                "branch-alias": {
                    "dev-master": "2.7-dev",
                    "dev-develop": "2.8-dev"
                }
            },
            "autoload": {
                "psr-4": {
                    "Zend\\Math\\": "src/"
                }
            },
            "notification-url": "https://packagist.org/downloads/",
            "license": [
                "BSD-3-Clause"
            ],
            "homepage": "https://github.com/zendframework/zend-math",
            "keywords": [
                "math",
                "zf2"
            ],
            "abandoned": "laminas/laminas-math",
            "time": "2018-12-04T15:34:17+00:00"
        },
        {
            "name": "zendframework/zend-mime",
            "version": "2.7.2",
            "source": {
                "type": "git",
                "url": "https://github.com/zendframework/zend-mime.git",
                "reference": "c91e0350be53cc9d29be15563445eec3b269d7c1"
            },
            "dist": {
                "type": "zip",
                "url": "https://api.github.com/repos/zendframework/zend-mime/zipball/c91e0350be53cc9d29be15563445eec3b269d7c1",
                "reference": "c91e0350be53cc9d29be15563445eec3b269d7c1",
                "shasum": ""
            },
            "require": {
                "php": "^5.6 || ^7.0",
                "zendframework/zend-stdlib": "^2.7 || ^3.0"
            },
            "require-dev": {
                "phpunit/phpunit": "^5.7.21 || ^6.3",
                "zendframework/zend-coding-standard": "~1.0.0",
                "zendframework/zend-mail": "^2.6"
            },
            "suggest": {
                "zendframework/zend-mail": "Zend\\Mail component"
            },
            "type": "library",
            "extra": {
                "branch-alias": {
                    "dev-master": "2.7.x-dev",
                    "dev-develop": "2.8.x-dev"
                }
            },
            "autoload": {
                "psr-4": {
                    "Zend\\Mime\\": "src/"
                }
            },
            "notification-url": "https://packagist.org/downloads/",
            "license": [
                "BSD-3-Clause"
            ],
            "description": "Create and parse MIME messages and parts",
            "keywords": [
                "ZendFramework",
                "mime",
                "zf"
            ],
            "abandoned": "laminas/laminas-mime",
            "time": "2019-10-16T19:30:37+00:00"
        },
        {
            "name": "zendframework/zend-modulemanager",
            "version": "2.8.4",
            "source": {
                "type": "git",
                "url": "https://github.com/zendframework/zend-modulemanager.git",
                "reference": "b2596d24b9a4e36a3cd114d35d3ad0918db9a243"
            },
            "dist": {
                "type": "zip",
                "url": "https://api.github.com/repos/zendframework/zend-modulemanager/zipball/b2596d24b9a4e36a3cd114d35d3ad0918db9a243",
                "reference": "b2596d24b9a4e36a3cd114d35d3ad0918db9a243",
                "shasum": ""
            },
            "require": {
                "php": "^5.6 || ^7.0",
                "zendframework/zend-config": "^3.1 || ^2.6",
                "zendframework/zend-eventmanager": "^3.2 || ^2.6.3",
                "zendframework/zend-stdlib": "^3.1 || ^2.7"
            },
            "require-dev": {
                "phpunit/phpunit": "^5.7.27 || ^6.5.14 || ^7.5.16",
                "zendframework/zend-coding-standard": "~1.0.0",
                "zendframework/zend-console": "^2.6",
                "zendframework/zend-di": "^2.6",
                "zendframework/zend-loader": "^2.5",
                "zendframework/zend-mvc": "^3.0 || ^2.7",
                "zendframework/zend-servicemanager": "^3.0.3 || ^2.7.5"
            },
            "suggest": {
                "zendframework/zend-console": "Zend\\Console component",
                "zendframework/zend-loader": "Zend\\Loader component if you are not using Composer autoloading for your modules",
                "zendframework/zend-mvc": "Zend\\Mvc component",
                "zendframework/zend-servicemanager": "Zend\\ServiceManager component"
            },
            "type": "library",
            "extra": {
                "branch-alias": {
                    "dev-master": "2.8.x-dev",
                    "dev-develop": "2.9.x-dev"
                }
            },
            "autoload": {
                "psr-4": {
                    "Zend\\ModuleManager\\": "src/"
                }
            },
            "notification-url": "https://packagist.org/downloads/",
            "license": [
                "BSD-3-Clause"
            ],
            "description": "Modular application system for zend-mvc applications",
            "keywords": [
                "ZendFramework",
                "modulemanager",
                "zf"
            ],
            "abandoned": "laminas/laminas-modulemanager",
            "time": "2019-10-28T13:29:38+00:00"
        },
        {
            "name": "zendframework/zend-mvc",
            "version": "2.7.15",
            "source": {
                "type": "git",
                "url": "https://github.com/zendframework/zend-mvc.git",
                "reference": "a8d45689d37a9e4ff4b75ea0b7478fa3d4f9c089"
            },
            "dist": {
                "type": "zip",
                "url": "https://api.github.com/repos/zendframework/zend-mvc/zipball/a8d45689d37a9e4ff4b75ea0b7478fa3d4f9c089",
                "reference": "a8d45689d37a9e4ff4b75ea0b7478fa3d4f9c089",
                "shasum": ""
            },
            "require": {
                "container-interop/container-interop": "^1.1",
                "php": "^5.5 || ^7.0",
                "zendframework/zend-console": "^2.7",
                "zendframework/zend-eventmanager": "^2.6.4 || ^3.0",
                "zendframework/zend-form": "^2.11",
                "zendframework/zend-hydrator": "^1.1 || ^2.4",
                "zendframework/zend-psr7bridge": "^0.2",
                "zendframework/zend-servicemanager": "^2.7.10 || ^3.0.3",
                "zendframework/zend-stdlib": "^2.7.5 || ^3.0"
            },
            "replace": {
                "zendframework/zend-router": "^2.0"
            },
            "require-dev": {
                "friendsofphp/php-cs-fixer": "1.7.*",
                "phpunit/phpunit": "^4.8.36",
                "sebastian/comparator": "^1.2.4",
                "sebastian/version": "^1.0.4",
                "zendframework/zend-authentication": "^2.6",
                "zendframework/zend-cache": "^2.8",
                "zendframework/zend-di": "^2.6",
                "zendframework/zend-filter": "^2.8",
                "zendframework/zend-http": "^2.8",
                "zendframework/zend-i18n": "^2.8",
                "zendframework/zend-inputfilter": "^2.8",
                "zendframework/zend-json": "^2.6.1",
                "zendframework/zend-log": "^2.9.3",
                "zendframework/zend-modulemanager": "^2.8",
                "zendframework/zend-serializer": "^2.8",
                "zendframework/zend-session": "^2.8.1",
                "zendframework/zend-text": "^2.7",
                "zendframework/zend-uri": "^2.6",
                "zendframework/zend-validator": "^2.10",
                "zendframework/zend-view": "^2.9"
            },
            "suggest": {
                "zendframework/zend-authentication": "Zend\\Authentication component for Identity plugin",
                "zendframework/zend-config": "Zend\\Config component",
                "zendframework/zend-di": "Zend\\Di component",
                "zendframework/zend-filter": "Zend\\Filter component",
                "zendframework/zend-http": "Zend\\Http component",
                "zendframework/zend-i18n": "Zend\\I18n component for translatable segments",
                "zendframework/zend-inputfilter": "Zend\\Inputfilter component",
                "zendframework/zend-json": "Zend\\Json component",
                "zendframework/zend-log": "Zend\\Log component",
                "zendframework/zend-modulemanager": "Zend\\ModuleManager component",
                "zendframework/zend-serializer": "Zend\\Serializer component",
                "zendframework/zend-servicemanager-di": "^1.0.1, if using zend-servicemanager v3 and requiring the zend-di integration",
                "zendframework/zend-session": "Zend\\Session component for FlashMessenger, PRG, and FPRG plugins",
                "zendframework/zend-text": "Zend\\Text component",
                "zendframework/zend-uri": "Zend\\Uri component",
                "zendframework/zend-validator": "Zend\\Validator component",
                "zendframework/zend-view": "Zend\\View component"
            },
            "type": "library",
            "extra": {
                "branch-alias": {
                    "dev-master": "2.7-dev",
                    "dev-develop": "3.0-dev"
                }
            },
            "autoload": {
                "files": [
                    "src/autoload.php"
                ],
                "psr-4": {
                    "Zend\\Mvc\\": "src/"
                }
            },
            "notification-url": "https://packagist.org/downloads/",
            "license": [
                "BSD-3-Clause"
            ],
            "homepage": "https://github.com/zendframework/zend-mvc",
            "keywords": [
                "mvc",
                "zf2"
            ],
            "abandoned": "laminas/laminas-mvc",
            "time": "2018-05-03T13:13:41+00:00"
        },
        {
            "name": "zendframework/zend-psr7bridge",
            "version": "0.2.2",
            "source": {
                "type": "git",
                "url": "https://github.com/zendframework/zend-psr7bridge.git",
                "reference": "86c0b53b0c6381391c4add4a93a56e51d5c74605"
            },
            "dist": {
                "type": "zip",
                "url": "https://api.github.com/repos/zendframework/zend-psr7bridge/zipball/86c0b53b0c6381391c4add4a93a56e51d5c74605",
                "reference": "86c0b53b0c6381391c4add4a93a56e51d5c74605",
                "shasum": ""
            },
            "require": {
                "php": ">=5.5",
                "psr/http-message": "^1.0",
                "zendframework/zend-diactoros": "^1.1",
                "zendframework/zend-http": "^2.5"
            },
            "require-dev": {
                "phpunit/phpunit": "^4.7",
                "squizlabs/php_codesniffer": "^2.3"
            },
            "type": "library",
            "extra": {
                "branch-alias": {
                    "dev-master": "1.0-dev",
                    "dev-develop": "1.1-dev"
                }
            },
            "autoload": {
                "psr-4": {
                    "Zend\\Psr7Bridge\\": "src/"
                }
            },
            "notification-url": "https://packagist.org/downloads/",
            "license": [
                "BSD-3-Clause"
            ],
            "description": "PSR-7 <-> Zend\\Http bridge",
            "homepage": "https://github.com/zendframework/zend-psr7bridge",
            "keywords": [
                "http",
                "psr",
                "psr-7"
            ],
            "abandoned": "laminas/laminas-psr7bridge",
            "time": "2016-05-10T21:44:39+00:00"
        },
        {
            "name": "zendframework/zend-serializer",
            "version": "2.9.1",
            "source": {
                "type": "git",
                "url": "https://github.com/zendframework/zend-serializer.git",
                "reference": "6fb7ae016cfdf0cfcdfa2b989e6a65f351170e21"
            },
            "dist": {
                "type": "zip",
                "url": "https://api.github.com/repos/zendframework/zend-serializer/zipball/6fb7ae016cfdf0cfcdfa2b989e6a65f351170e21",
                "reference": "6fb7ae016cfdf0cfcdfa2b989e6a65f351170e21",
                "shasum": ""
            },
            "require": {
                "php": "^5.6 || ^7.0",
                "zendframework/zend-json": "^2.5 || ^3.0",
                "zendframework/zend-stdlib": "^2.7 || ^3.0"
            },
            "require-dev": {
                "phpunit/phpunit": "^5.7.27 || ^6.5.14 || ^7.5.16",
                "zendframework/zend-coding-standard": "~1.0.0",
                "zendframework/zend-math": "^2.6 || ^3.0",
                "zendframework/zend-servicemanager": "^2.7.5 || ^3.0.3"
            },
            "suggest": {
                "zendframework/zend-math": "(^2.6 || ^3.0) To support Python Pickle serialization",
                "zendframework/zend-servicemanager": "(^2.7.5 || ^3.0.3) To support plugin manager support"
            },
            "type": "library",
            "extra": {
                "branch-alias": {
                    "dev-master": "2.9.x-dev",
                    "dev-develop": "2.10.x-dev"
                },
                "zf": {
                    "component": "Zend\\Serializer",
                    "config-provider": "Zend\\Serializer\\ConfigProvider"
                }
            },
            "autoload": {
                "psr-4": {
                    "Zend\\Serializer\\": "src/"
                }
            },
            "notification-url": "https://packagist.org/downloads/",
            "license": [
                "BSD-3-Clause"
            ],
            "description": "Serialize and deserialize PHP structures to a variety of representations",
            "keywords": [
                "ZendFramework",
                "serializer",
                "zf"
            ],
            "abandoned": "laminas/laminas-serializer",
            "time": "2019-10-19T08:06:30+00:00"
        },
        {
            "name": "zendframework/zend-server",
            "version": "2.8.1",
            "source": {
                "type": "git",
                "url": "https://github.com/zendframework/zend-server.git",
                "reference": "d80c44700ebb92191dd9a3005316a6ab6637c0d1"
            },
            "dist": {
                "type": "zip",
                "url": "https://api.github.com/repos/zendframework/zend-server/zipball/d80c44700ebb92191dd9a3005316a6ab6637c0d1",
                "reference": "d80c44700ebb92191dd9a3005316a6ab6637c0d1",
                "shasum": ""
            },
            "require": {
                "php": "^5.6 || ^7.0",
                "zendframework/zend-code": "^2.5 || ^3.0",
                "zendframework/zend-stdlib": "^2.5 || ^3.0"
            },
            "require-dev": {
                "phpunit/phpunit": "^5.7.27 || ^6.5.8 || ^7.1.4",
                "zendframework/zend-coding-standard": "~1.0.0"
            },
            "type": "library",
            "extra": {
                "branch-alias": {
                    "dev-master": "2.8.x-dev",
                    "dev-develop": "2.9.x-dev"
                }
            },
            "autoload": {
                "psr-4": {
                    "Zend\\Server\\": "src/"
                }
            },
            "notification-url": "https://packagist.org/downloads/",
            "license": [
                "BSD-3-Clause"
            ],
            "description": "Create Reflection-based RPC servers",
            "keywords": [
                "ZendFramework",
                "server",
                "zf"
            ],
            "abandoned": "laminas/laminas-server",
            "time": "2019-10-16T18:27:05+00:00"
        },
        {
            "name": "zendframework/zend-servicemanager",
            "version": "2.7.11",
            "source": {
                "type": "git",
                "url": "https://github.com/zendframework/zend-servicemanager.git",
                "reference": "99ec9ed5d0f15aed9876433c74c2709eb933d4c7"
            },
            "dist": {
                "type": "zip",
                "url": "https://api.github.com/repos/zendframework/zend-servicemanager/zipball/99ec9ed5d0f15aed9876433c74c2709eb933d4c7",
                "reference": "99ec9ed5d0f15aed9876433c74c2709eb933d4c7",
                "shasum": ""
            },
            "require": {
                "container-interop/container-interop": "~1.0",
                "php": "^5.5 || ^7.0"
            },
            "require-dev": {
                "athletic/athletic": "dev-master",
                "fabpot/php-cs-fixer": "1.7.*",
                "phpunit/phpunit": "~4.0",
                "zendframework/zend-di": "~2.5",
                "zendframework/zend-mvc": "~2.5"
            },
            "suggest": {
                "ocramius/proxy-manager": "ProxyManager 0.5.* to handle lazy initialization of services",
                "zendframework/zend-di": "Zend\\Di component"
            },
            "type": "library",
            "extra": {
                "branch-alias": {
                    "dev-master": "2.7-dev",
                    "dev-develop": "3.0-dev"
                }
            },
            "autoload": {
                "psr-4": {
                    "Zend\\ServiceManager\\": "src/"
                }
            },
            "notification-url": "https://packagist.org/downloads/",
            "license": [
                "BSD-3-Clause"
            ],
            "homepage": "https://github.com/zendframework/zend-servicemanager",
            "keywords": [
                "servicemanager",
                "zf2"
            ],
            "abandoned": "laminas/laminas-servicemanager",
            "time": "2018-06-22T14:49:54+00:00"
        },
        {
            "name": "zendframework/zend-session",
            "version": "2.9.1",
            "source": {
                "type": "git",
                "url": "https://github.com/zendframework/zend-session.git",
                "reference": "c289c4d733ec23a389e25c7c451f4d062088511f"
            },
            "dist": {
                "type": "zip",
                "url": "https://api.github.com/repos/zendframework/zend-session/zipball/c289c4d733ec23a389e25c7c451f4d062088511f",
                "reference": "c289c4d733ec23a389e25c7c451f4d062088511f",
                "shasum": ""
            },
            "require": {
                "php": "^5.6 || ^7.0",
                "zendframework/zend-eventmanager": "^2.6.2 || ^3.0",
                "zendframework/zend-stdlib": "^3.2.1"
            },
            "require-dev": {
                "container-interop/container-interop": "^1.1",
                "mongodb/mongodb": "^1.0.1",
                "php-mock/php-mock-phpunit": "^1.1.2 || ^2.0",
                "phpunit/phpunit": "^5.7.27 || ^6.5.14 || ^7.5.16",
                "zendframework/zend-cache": "^2.6.1",
                "zendframework/zend-coding-standard": "~1.0.0",
                "zendframework/zend-db": "^2.7",
                "zendframework/zend-http": "^2.5.4",
                "zendframework/zend-servicemanager": "^2.7.5 || ^3.0.3",
                "zendframework/zend-validator": "^2.6"
            },
            "suggest": {
                "mongodb/mongodb": "If you want to use the MongoDB session save handler",
                "zendframework/zend-cache": "Zend\\Cache component",
                "zendframework/zend-db": "Zend\\Db component",
                "zendframework/zend-http": "Zend\\Http component",
                "zendframework/zend-servicemanager": "Zend\\ServiceManager component",
                "zendframework/zend-validator": "Zend\\Validator component"
            },
            "type": "library",
            "extra": {
                "branch-alias": {
                    "dev-master": "2.9.x-dev",
                    "dev-develop": "2.10.x-dev"
                },
                "zf": {
                    "component": "Zend\\Session",
                    "config-provider": "Zend\\Session\\ConfigProvider"
                }
            },
            "autoload": {
                "psr-4": {
                    "Zend\\Session\\": "src/"
                }
            },
            "notification-url": "https://packagist.org/downloads/",
            "license": [
                "BSD-3-Clause"
            ],
            "description": "Object-oriented interface to PHP sessions and storage",
            "keywords": [
                "ZendFramework",
                "session",
                "zf"
            ],
            "abandoned": "laminas/laminas-session",
            "time": "2019-10-28T19:40:43+00:00"
        },
        {
            "name": "zendframework/zend-soap",
            "version": "2.8.0",
            "source": {
                "type": "git",
                "url": "https://github.com/zendframework/zend-soap.git",
                "reference": "8762d79efa220d82529c43ce08d70554146be645"
            },
            "dist": {
                "type": "zip",
                "url": "https://api.github.com/repos/zendframework/zend-soap/zipball/8762d79efa220d82529c43ce08d70554146be645",
                "reference": "8762d79efa220d82529c43ce08d70554146be645",
                "shasum": ""
            },
            "require": {
                "ext-soap": "*",
                "php": "^5.6 || ^7.0",
                "zendframework/zend-server": "^2.6.1",
                "zendframework/zend-stdlib": "^2.7 || ^3.0",
                "zendframework/zend-uri": "^2.5.2"
            },
            "require-dev": {
                "phpunit/phpunit": "^5.7.21 || ^6.3",
                "zendframework/zend-coding-standard": "~1.0.0",
                "zendframework/zend-config": "^2.6",
                "zendframework/zend-http": "^2.5.4"
            },
            "suggest": {
                "zendframework/zend-http": "Zend\\Http component"
            },
            "type": "library",
            "extra": {
                "branch-alias": {
                    "dev-master": "2.7.x-dev",
                    "dev-develop": "2.8.x-dev"
                }
            },
            "autoload": {
                "psr-4": {
                    "Zend\\Soap\\": "src/"
                }
            },
            "notification-url": "https://packagist.org/downloads/",
            "license": [
                "BSD-3-Clause"
            ],
            "homepage": "https://github.com/zendframework/zend-soap",
            "keywords": [
                "soap",
                "zf2"
            ],
            "abandoned": "laminas/laminas-soap",
            "time": "2019-04-30T16:45:35+00:00"
        },
        {
            "name": "zendframework/zend-stdlib",
            "version": "3.2.1",
            "source": {
                "type": "git",
                "url": "https://github.com/zendframework/zend-stdlib.git",
                "reference": "66536006722aff9e62d1b331025089b7ec71c065"
            },
            "dist": {
                "type": "zip",
                "url": "https://api.github.com/repos/zendframework/zend-stdlib/zipball/66536006722aff9e62d1b331025089b7ec71c065",
                "reference": "66536006722aff9e62d1b331025089b7ec71c065",
                "shasum": ""
            },
            "require": {
                "php": "^5.6 || ^7.0"
            },
            "require-dev": {
                "phpbench/phpbench": "^0.13",
                "phpunit/phpunit": "^5.7.27 || ^6.5.8 || ^7.1.2",
                "zendframework/zend-coding-standard": "~1.0.0"
            },
            "type": "library",
            "extra": {
                "branch-alias": {
                    "dev-master": "3.2.x-dev",
                    "dev-develop": "3.3.x-dev"
                }
            },
            "autoload": {
                "psr-4": {
                    "Zend\\Stdlib\\": "src/"
                }
            },
            "notification-url": "https://packagist.org/downloads/",
            "license": [
                "BSD-3-Clause"
            ],
            "description": "SPL extensions, array utilities, error handlers, and more",
            "keywords": [
                "ZendFramework",
                "stdlib",
                "zf"
            ],
            "abandoned": "laminas/laminas-stdlib",
            "time": "2018-08-28T21:34:05+00:00"
        },
        {
            "name": "zendframework/zend-text",
            "version": "2.7.1",
            "source": {
                "type": "git",
                "url": "https://github.com/zendframework/zend-text.git",
                "reference": "41e32dafa4015e160e2f95a7039554385c71624d"
            },
            "dist": {
                "type": "zip",
                "url": "https://api.github.com/repos/zendframework/zend-text/zipball/41e32dafa4015e160e2f95a7039554385c71624d",
                "reference": "41e32dafa4015e160e2f95a7039554385c71624d",
                "shasum": ""
            },
            "require": {
                "php": "^5.6 || ^7.0",
                "zendframework/zend-servicemanager": "^2.7.5 || ^3.0.3",
                "zendframework/zend-stdlib": "^2.7 || ^3.0"
            },
            "require-dev": {
                "phpunit/phpunit": "^5.7.27 || ^6.5.8 || ^7.1.4",
                "zendframework/zend-coding-standard": "~1.0.0",
                "zendframework/zend-config": "^2.6"
            },
            "type": "library",
            "extra": {
                "branch-alias": {
                    "dev-master": "2.7.x-dev",
                    "dev-develop": "2.8.x-dev"
                }
            },
            "autoload": {
                "psr-4": {
                    "Zend\\Text\\": "src/"
                }
            },
            "notification-url": "https://packagist.org/downloads/",
            "license": [
                "BSD-3-Clause"
            ],
            "description": "Create FIGlets and text-based tables",
            "keywords": [
                "ZendFramework",
                "text",
                "zf"
            ],
            "abandoned": "laminas/laminas-text",
            "time": "2019-10-16T20:36:27+00:00"
        },
        {
            "name": "zendframework/zend-uri",
            "version": "2.7.1",
            "source": {
                "type": "git",
                "url": "https://github.com/zendframework/zend-uri.git",
                "reference": "bfc4a5b9a309711e968d7c72afae4ac50c650083"
            },
            "dist": {
                "type": "zip",
                "url": "https://api.github.com/repos/zendframework/zend-uri/zipball/bfc4a5b9a309711e968d7c72afae4ac50c650083",
                "reference": "bfc4a5b9a309711e968d7c72afae4ac50c650083",
                "shasum": ""
            },
            "require": {
                "php": "^5.6 || ^7.0",
                "zendframework/zend-escaper": "^2.5",
                "zendframework/zend-validator": "^2.10"
            },
            "require-dev": {
                "phpunit/phpunit": "^5.7.27 || ^6.5.8 || ^7.1.4",
                "zendframework/zend-coding-standard": "~1.0.0"
            },
            "type": "library",
            "extra": {
                "branch-alias": {
                    "dev-master": "2.7.x-dev",
                    "dev-develop": "2.8.x-dev"
                }
            },
            "autoload": {
                "psr-4": {
                    "Zend\\Uri\\": "src/"
                }
            },
            "notification-url": "https://packagist.org/downloads/",
            "license": [
                "BSD-3-Clause"
            ],
            "description": "A component that aids in manipulating and validating » Uniform Resource Identifiers (URIs)",
            "keywords": [
                "ZendFramework",
                "uri",
                "zf"
            ],
            "abandoned": "laminas/laminas-uri",
            "time": "2019-10-07T13:35:33+00:00"
        },
        {
            "name": "zendframework/zend-validator",
            "version": "2.13.0",
            "source": {
                "type": "git",
                "url": "https://github.com/zendframework/zend-validator.git",
                "reference": "b54acef1f407741c5347f2a97f899ab21f2229ef"
            },
            "dist": {
                "type": "zip",
                "url": "https://api.github.com/repos/zendframework/zend-validator/zipball/b54acef1f407741c5347f2a97f899ab21f2229ef",
                "reference": "b54acef1f407741c5347f2a97f899ab21f2229ef",
                "shasum": ""
            },
            "require": {
                "container-interop/container-interop": "^1.1",
                "php": "^7.1",
                "zendframework/zend-stdlib": "^3.2.1"
            },
            "require-dev": {
                "phpunit/phpunit": "^6.0.8 || ^5.7.15",
                "psr/http-client": "^1.0",
                "psr/http-factory": "^1.0",
                "psr/http-message": "^1.0",
                "zendframework/zend-cache": "^2.6.1",
                "zendframework/zend-coding-standard": "~1.0.0",
                "zendframework/zend-config": "^2.6",
                "zendframework/zend-db": "^2.7",
                "zendframework/zend-filter": "^2.6",
                "zendframework/zend-http": "^2.5.4",
                "zendframework/zend-i18n": "^2.6",
                "zendframework/zend-math": "^2.6",
                "zendframework/zend-servicemanager": "^2.7.5 || ^3.0.3",
                "zendframework/zend-session": "^2.8",
                "zendframework/zend-uri": "^2.5"
            },
            "suggest": {
                "psr/http-message": "psr/http-message, required when validating PSR-7 UploadedFileInterface instances via the Upload and UploadFile validators",
                "zendframework/zend-db": "Zend\\Db component, required by the (No)RecordExists validator",
                "zendframework/zend-filter": "Zend\\Filter component, required by the Digits validator",
                "zendframework/zend-i18n": "Zend\\I18n component to allow translation of validation error messages",
                "zendframework/zend-i18n-resources": "Translations of validator messages",
                "zendframework/zend-math": "Zend\\Math component, required by the Csrf validator",
                "zendframework/zend-servicemanager": "Zend\\ServiceManager component to allow using the ValidatorPluginManager and validator chains",
                "zendframework/zend-session": "Zend\\Session component, ^2.8; required by the Csrf validator",
                "zendframework/zend-uri": "Zend\\Uri component, required by the Uri and Sitemap\\Loc validators"
            },
            "type": "library",
            "extra": {
                "branch-alias": {
                    "dev-master": "2.13.x-dev",
                    "dev-develop": "2.14.x-dev"
                },
                "zf": {
                    "component": "Zend\\Validator",
                    "config-provider": "Zend\\Validator\\ConfigProvider"
                }
            },
            "autoload": {
                "psr-4": {
                    "Zend\\Validator\\": "src/"
                }
            },
            "notification-url": "https://packagist.org/downloads/",
            "license": [
                "BSD-3-Clause"
            ],
            "description": "Validation classes for a wide range of domains, and the ability to chain validators to create complex validation criteria",
            "keywords": [
                "ZendFramework",
                "validator",
                "zf"
            ],
            "abandoned": "laminas/laminas-validator",
            "time": "2019-12-28T04:07:18+00:00"
        },
        {
            "name": "zendframework/zend-view",
            "version": "2.11.4",
            "source": {
                "type": "git",
                "url": "https://github.com/zendframework/zend-view.git",
                "reference": "a8b1b2d9b52e191539be861a6529f8c8a0c06b9d"
            },
            "dist": {
                "type": "zip",
                "url": "https://api.github.com/repos/zendframework/zend-view/zipball/a8b1b2d9b52e191539be861a6529f8c8a0c06b9d",
                "reference": "a8b1b2d9b52e191539be861a6529f8c8a0c06b9d",
                "shasum": ""
            },
            "require": {
                "php": "^5.6 || ^7.0",
                "zendframework/zend-eventmanager": "^2.6.2 || ^3.0",
                "zendframework/zend-json": "^2.6.1 || ^3.0",
                "zendframework/zend-loader": "^2.5",
                "zendframework/zend-stdlib": "^2.7 || ^3.0"
            },
            "require-dev": {
                "phpunit/phpunit": "^5.7.15 || ^6.0.8",
                "zendframework/zend-authentication": "^2.5",
                "zendframework/zend-cache": "^2.6.1",
                "zendframework/zend-coding-standard": "~1.0.0",
                "zendframework/zend-config": "^2.6",
                "zendframework/zend-console": "^2.6",
                "zendframework/zend-escaper": "^2.5",
                "zendframework/zend-feed": "^2.7",
                "zendframework/zend-filter": "^2.6.1",
                "zendframework/zend-http": "^2.5.4",
                "zendframework/zend-i18n": "^2.6",
                "zendframework/zend-log": "^2.7",
                "zendframework/zend-modulemanager": "^2.7.1",
                "zendframework/zend-mvc": "^2.7.14 || ^3.0",
                "zendframework/zend-navigation": "^2.5",
                "zendframework/zend-paginator": "^2.5",
                "zendframework/zend-permissions-acl": "^2.6",
                "zendframework/zend-router": "^3.0.1",
                "zendframework/zend-serializer": "^2.6.1",
                "zendframework/zend-servicemanager": "^2.7.5 || ^3.0.3",
                "zendframework/zend-session": "^2.8.1",
                "zendframework/zend-uri": "^2.5"
            },
            "suggest": {
                "zendframework/zend-authentication": "Zend\\Authentication component",
                "zendframework/zend-escaper": "Zend\\Escaper component",
                "zendframework/zend-feed": "Zend\\Feed component",
                "zendframework/zend-filter": "Zend\\Filter component",
                "zendframework/zend-http": "Zend\\Http component",
                "zendframework/zend-i18n": "Zend\\I18n component",
                "zendframework/zend-mvc": "Zend\\Mvc component",
                "zendframework/zend-mvc-plugin-flashmessenger": "zend-mvc-plugin-flashmessenger component, if you want to use the FlashMessenger view helper with zend-mvc versions 3 and up",
                "zendframework/zend-navigation": "Zend\\Navigation component",
                "zendframework/zend-paginator": "Zend\\Paginator component",
                "zendframework/zend-permissions-acl": "Zend\\Permissions\\Acl component",
                "zendframework/zend-servicemanager": "Zend\\ServiceManager component",
                "zendframework/zend-uri": "Zend\\Uri component"
            },
            "bin": [
                "bin/templatemap_generator.php"
            ],
            "type": "library",
            "extra": {
                "branch-alias": {
                    "dev-master": "2.11.x-dev",
                    "dev-develop": "2.12.x-dev"
                }
            },
            "autoload": {
                "psr-4": {
                    "Zend\\View\\": "src/"
                }
            },
            "notification-url": "https://packagist.org/downloads/",
            "license": [
                "BSD-3-Clause"
            ],
            "description": "Flexible view layer supporting and providing multiple view layers, helpers, and more",
            "keywords": [
                "ZendFramework",
                "view",
                "zf"
            ],
            "abandoned": "laminas/laminas-view",
            "time": "2019-12-04T08:40:50+00:00"
        }
    ],
    "packages-dev": [
        {
            "name": "allure-framework/allure-codeception",
            "version": "1.3.0",
            "source": {
                "type": "git",
                "url": "https://github.com/allure-framework/allure-codeception.git",
                "reference": "9d31d781b3622b028f1f6210bc76ba88438bd518"
            },
            "dist": {
                "type": "zip",
                "url": "https://api.github.com/repos/allure-framework/allure-codeception/zipball/9d31d781b3622b028f1f6210bc76ba88438bd518",
                "reference": "9d31d781b3622b028f1f6210bc76ba88438bd518",
                "shasum": ""
            },
            "require": {
                "allure-framework/allure-php-api": "~1.1.0",
                "codeception/codeception": "~2.1",
                "php": ">=5.4.0",
                "symfony/filesystem": ">=2.6",
                "symfony/finder": ">=2.6"
            },
            "type": "library",
            "autoload": {
                "psr-0": {
                    "Yandex": "src/"
                }
            },
            "notification-url": "https://packagist.org/downloads/",
            "license": [
                "Apache-2.0"
            ],
            "authors": [
                {
                    "name": "Ivan Krutov",
                    "email": "vania-pooh@yandex-team.ru",
                    "role": "Developer"
                }
            ],
            "description": "A Codeception adapter for Allure report.",
            "homepage": "http://allure.qatools.ru/",
            "keywords": [
                "allure",
                "attachments",
                "cases",
                "codeception",
                "report",
                "steps",
                "testing"
            ],
            "time": "2018-12-18T19:47:23+00:00"
        },
        {
            "name": "allure-framework/allure-php-api",
            "version": "1.1.6",
            "source": {
                "type": "git",
                "url": "https://github.com/allure-framework/allure-php-commons.git",
                "reference": "2c62a70d60eca190253a6b80e9aa4c2ebc2e6e7f"
            },
            "dist": {
                "type": "zip",
                "url": "https://api.github.com/repos/allure-framework/allure-php-commons/zipball/2c62a70d60eca190253a6b80e9aa4c2ebc2e6e7f",
                "reference": "2c62a70d60eca190253a6b80e9aa4c2ebc2e6e7f",
                "shasum": ""
            },
            "require": {
                "jms/serializer": "^0.16 || ^1.0",
                "php": ">=5.4.0",
                "ramsey/uuid": "^3.0",
                "symfony/http-foundation": "^2.0 || ^3.0 || ^4.0"
            },
            "require-dev": {
                "phpunit/phpunit": "^4.0.0"
            },
            "type": "library",
            "autoload": {
                "psr-0": {
                    "Yandex": [
                        "src/",
                        "test/"
                    ]
                }
            },
            "notification-url": "https://packagist.org/downloads/",
            "license": [
                "Apache-2.0"
            ],
            "authors": [
                {
                    "name": "Ivan Krutov",
                    "email": "vania-pooh@yandex-team.ru",
                    "role": "Developer"
                }
            ],
            "description": "PHP API for Allure adapter",
            "homepage": "http://allure.qatools.ru/",
            "keywords": [
                "allure",
                "api",
                "php",
                "report"
            ],
            "time": "2020-01-09T10:26:09+00:00"
        },
        {
            "name": "allure-framework/allure-phpunit",
            "version": "1.2.3",
            "source": {
                "type": "git",
                "url": "https://github.com/allure-framework/allure-phpunit.git",
                "reference": "45504aeba41304cf155a898fa9ac1aae79f4a089"
            },
            "dist": {
                "type": "zip",
                "url": "https://api.github.com/repos/allure-framework/allure-phpunit/zipball/45504aeba41304cf155a898fa9ac1aae79f4a089",
                "reference": "45504aeba41304cf155a898fa9ac1aae79f4a089",
                "shasum": ""
            },
            "require": {
                "allure-framework/allure-php-api": "~1.1.0",
                "mikey179/vfsstream": "1.*",
                "php": ">=7.0.0",
                "phpunit/phpunit": ">=6.0.0"
            },
            "type": "library",
            "autoload": {
                "psr-0": {
                    "Yandex": "src/"
                }
            },
            "notification-url": "https://packagist.org/downloads/",
            "license": [
                "Apache-2.0"
            ],
            "authors": [
                {
                    "name": "Ivan Krutov",
                    "email": "vania-pooh@yandex-team.ru",
                    "role": "Developer"
                }
            ],
            "description": "A PHPUnit adapter for Allure report.",
            "homepage": "http://allure.qatools.ru/",
            "keywords": [
                "allure",
                "attachments",
                "cases",
                "phpunit",
                "report",
                "steps",
                "testing"
            ],
            "time": "2017-11-03T13:08:21+00:00"
        },
        {
            "name": "aws/aws-sdk-php",
            "version": "3.133.8",
            "source": {
                "type": "git",
                "url": "https://github.com/aws/aws-sdk-php.git",
                "reference": "c564fcccd5fc7b5e8514d1cbe35558be1e3a11cd"
            },
            "dist": {
                "type": "zip",
                "url": "https://api.github.com/repos/aws/aws-sdk-php/zipball/c564fcccd5fc7b5e8514d1cbe35558be1e3a11cd",
                "reference": "c564fcccd5fc7b5e8514d1cbe35558be1e3a11cd",
                "shasum": ""
            },
            "require": {
                "ext-json": "*",
                "ext-pcre": "*",
                "ext-simplexml": "*",
                "guzzlehttp/guzzle": "^5.3.3|^6.2.1|^7.0",
                "guzzlehttp/promises": "^1.0",
                "guzzlehttp/psr7": "^1.4.1",
                "mtdowling/jmespath.php": "^2.5",
                "php": ">=5.5"
            },
            "require-dev": {
                "andrewsville/php-token-reflection": "^1.4",
                "aws/aws-php-sns-message-validator": "~1.0",
                "behat/behat": "~3.0",
                "doctrine/cache": "~1.4",
                "ext-dom": "*",
                "ext-openssl": "*",
                "ext-pcntl": "*",
                "ext-sockets": "*",
                "nette/neon": "^2.3",
                "phpunit/phpunit": "^4.8.35|^5.4.3",
                "psr/cache": "^1.0",
                "psr/simple-cache": "^1.0",
                "sebastian/comparator": "^1.2.3"
            },
            "suggest": {
                "aws/aws-php-sns-message-validator": "To validate incoming SNS notifications",
                "doctrine/cache": "To use the DoctrineCacheAdapter",
                "ext-curl": "To send requests using cURL",
                "ext-openssl": "Allows working with CloudFront private distributions and verifying received SNS messages",
                "ext-sockets": "To use client-side monitoring"
            },
            "type": "library",
            "extra": {
                "branch-alias": {
                    "dev-master": "3.0-dev"
                }
            },
            "autoload": {
                "psr-4": {
                    "Aws\\": "src/"
                },
                "files": [
                    "src/functions.php"
                ]
            },
            "notification-url": "https://packagist.org/downloads/",
            "license": [
                "Apache-2.0"
            ],
            "authors": [
                {
                    "name": "Amazon Web Services",
                    "homepage": "http://aws.amazon.com"
                }
            ],
            "description": "AWS SDK for PHP - Use Amazon Web Services in your PHP project",
            "homepage": "http://aws.amazon.com/sdkforphp",
            "keywords": [
                "amazon",
                "aws",
                "cloud",
                "dynamodb",
                "ec2",
                "glacier",
                "s3",
                "sdk"
            ],
            "time": "2020-02-05T19:12:47+00:00"
        },
        {
            "name": "behat/gherkin",
            "version": "v4.6.0",
            "source": {
                "type": "git",
                "url": "https://github.com/Behat/Gherkin.git",
                "reference": "ab0a02ea14893860bca00f225f5621d351a3ad07"
            },
            "dist": {
                "type": "zip",
                "url": "https://api.github.com/repos/Behat/Gherkin/zipball/ab0a02ea14893860bca00f225f5621d351a3ad07",
                "reference": "ab0a02ea14893860bca00f225f5621d351a3ad07",
                "shasum": ""
            },
            "require": {
                "php": ">=5.3.1"
            },
            "require-dev": {
                "phpunit/phpunit": "~4.5|~5",
                "symfony/phpunit-bridge": "~2.7|~3|~4",
                "symfony/yaml": "~2.3|~3|~4"
            },
            "suggest": {
                "symfony/yaml": "If you want to parse features, represented in YAML files"
            },
            "type": "library",
            "extra": {
                "branch-alias": {
                    "dev-master": "4.4-dev"
                }
            },
            "autoload": {
                "psr-0": {
                    "Behat\\Gherkin": "src/"
                }
            },
            "notification-url": "https://packagist.org/downloads/",
            "license": [
                "MIT"
            ],
            "authors": [
                {
                    "name": "Konstantin Kudryashov",
                    "email": "ever.zet@gmail.com",
                    "homepage": "http://everzet.com"
                }
            ],
            "description": "Gherkin DSL parser for PHP 5.3",
            "homepage": "http://behat.org/",
            "keywords": [
                "BDD",
                "Behat",
                "Cucumber",
                "DSL",
                "gherkin",
                "parser"
            ],
            "time": "2019-01-16T14:22:17+00:00"
        },
        {
            "name": "cache/cache",
            "version": "0.4.0",
            "source": {
                "type": "git",
                "url": "https://github.com/php-cache/cache.git",
                "reference": "902b2e5b54ea57e3a801437748652228c4c58604"
            },
            "dist": {
                "type": "zip",
                "url": "https://api.github.com/repos/php-cache/cache/zipball/902b2e5b54ea57e3a801437748652228c4c58604",
                "reference": "902b2e5b54ea57e3a801437748652228c4c58604",
                "shasum": ""
            },
            "require": {
                "doctrine/cache": "^1.3",
                "league/flysystem": "^1.0",
                "php": "^5.6 || ^7.0",
                "psr/cache": "^1.0",
                "psr/log": "^1.0",
                "psr/simple-cache": "^1.0"
            },
            "conflict": {
                "cache/adapter-common": "*",
                "cache/apc-adapter": "*",
                "cache/apcu-adapter": "*",
                "cache/array-adapter": "*",
                "cache/chain-adapter": "*",
                "cache/doctrine-adapter": "*",
                "cache/filesystem-adapter": "*",
                "cache/hierarchical-cache": "*",
                "cache/illuminate-adapter": "*",
                "cache/memcache-adapter": "*",
                "cache/memcached-adapter": "*",
                "cache/mongodb-adapter": "*",
                "cache/predis-adapter": "*",
                "cache/psr-6-doctrine-bridge": "*",
                "cache/redis-adapter": "*",
                "cache/session-handler": "*",
                "cache/taggable-cache": "*",
                "cache/void-adapter": "*"
            },
            "require-dev": {
                "cache/integration-tests": "^0.16",
                "defuse/php-encryption": "^2.0",
                "illuminate/cache": "^5.4",
                "mockery/mockery": "^0.9",
                "phpunit/phpunit": "^4.0 || ^5.1",
                "predis/predis": "^1.0",
                "symfony/cache": "dev-master"
            },
            "suggest": {
                "ext-apc": "APC extension is required to use the APC Adapter",
                "ext-apcu": "APCu extension is required to use the APCu Adapter",
                "ext-memcache": "Memcache extension is required to use the Memcache Adapter",
                "ext-memcached": "Memcached extension is required to use the Memcached Adapter",
                "ext-mongodb": "Mongodb extension required to use the Mongodb adapter",
                "ext-redis": "Redis extension is required to use the Redis adapter",
                "mongodb/mongodb": "Mongodb lib required to use the Mongodb adapter"
            },
            "type": "library",
            "autoload": {
                "psr-4": {
                    "Cache\\": "src/"
                },
                "exclude-from-classmap": [
                    "**/Tests/"
                ]
            },
            "notification-url": "https://packagist.org/downloads/",
            "license": [
                "MIT"
            ],
            "authors": [
                {
                    "name": "Aaron Scherer",
                    "email": "aequasi@gmail.com",
                    "homepage": "https://github.com/aequasi"
                },
                {
                    "name": "Tobias Nyholm",
                    "email": "tobias.nyholm@gmail.com",
                    "homepage": "https://github.com/Nyholm"
                }
            ],
            "description": "Library of all the php-cache adapters",
            "homepage": "http://www.php-cache.com/en/latest/",
            "keywords": [
                "cache",
                "psr6"
            ],
            "time": "2017-03-28T16:08:48+00:00"
        },
        {
            "name": "codeception/codeception",
            "version": "2.4.5",
            "source": {
                "type": "git",
                "url": "https://github.com/Codeception/Codeception.git",
                "reference": "5fee32d5c82791548931cbc34806b4de6aa1abfc"
            },
            "dist": {
                "type": "zip",
                "url": "https://api.github.com/repos/Codeception/Codeception/zipball/5fee32d5c82791548931cbc34806b4de6aa1abfc",
                "reference": "5fee32d5c82791548931cbc34806b4de6aa1abfc",
                "shasum": ""
            },
            "require": {
                "behat/gherkin": "^4.4.0",
                "codeception/phpunit-wrapper": "^6.0.9|^7.0.6",
                "codeception/stub": "^2.0",
                "ext-json": "*",
                "ext-mbstring": "*",
                "facebook/webdriver": ">=1.1.3 <2.0",
                "guzzlehttp/guzzle": ">=4.1.4 <7.0",
                "guzzlehttp/psr7": "~1.0",
                "php": ">=5.6.0 <8.0",
                "symfony/browser-kit": ">=2.7 <5.0",
                "symfony/console": ">=2.7 <5.0",
                "symfony/css-selector": ">=2.7 <5.0",
                "symfony/dom-crawler": ">=2.7 <5.0",
                "symfony/event-dispatcher": ">=2.7 <5.0",
                "symfony/finder": ">=2.7 <5.0",
                "symfony/yaml": ">=2.7 <5.0"
            },
            "require-dev": {
                "codeception/specify": "~0.3",
                "facebook/graph-sdk": "~5.3",
                "flow/jsonpath": "~0.2",
                "monolog/monolog": "~1.8",
                "pda/pheanstalk": "~3.0",
                "php-amqplib/php-amqplib": "~2.4",
                "predis/predis": "^1.0",
                "squizlabs/php_codesniffer": "~2.0",
                "symfony/process": ">=2.7 <5.0",
                "vlucas/phpdotenv": "^2.4.0"
            },
            "suggest": {
                "aws/aws-sdk-php": "For using AWS Auth in REST module and Queue module",
                "codeception/phpbuiltinserver": "Start and stop PHP built-in web server for your tests",
                "codeception/specify": "BDD-style code blocks",
                "codeception/verify": "BDD-style assertions",
                "flow/jsonpath": "For using JSONPath in REST module",
                "league/factory-muffin": "For DataFactory module",
                "league/factory-muffin-faker": "For Faker support in DataFactory module",
                "phpseclib/phpseclib": "for SFTP option in FTP Module",
                "stecman/symfony-console-completion": "For BASH autocompletion",
                "symfony/phpunit-bridge": "For phpunit-bridge support"
            },
            "bin": [
                "codecept"
            ],
            "type": "library",
            "extra": {
                "branch-alias": []
            },
            "autoload": {
                "psr-4": {
                    "Codeception\\": "src\\Codeception",
                    "Codeception\\Extension\\": "ext"
                }
            },
            "notification-url": "https://packagist.org/downloads/",
            "license": [
                "MIT"
            ],
            "authors": [
                {
                    "name": "Michael Bodnarchuk",
                    "email": "davert@mail.ua",
                    "homepage": "http://codegyre.com"
                }
            ],
            "description": "BDD-style testing framework",
            "homepage": "http://codeception.com/",
            "keywords": [
                "BDD",
                "TDD",
                "acceptance testing",
                "functional testing",
                "unit testing"
            ],
            "time": "2018-08-01T07:21:49+00:00"
        },
        {
            "name": "codeception/phpunit-wrapper",
            "version": "6.8.0",
            "source": {
                "type": "git",
                "url": "https://github.com/Codeception/phpunit-wrapper.git",
                "reference": "20e054e9cee8de0523322367bcccde8e6a3db263"
            },
            "dist": {
                "type": "zip",
                "url": "https://api.github.com/repos/Codeception/phpunit-wrapper/zipball/20e054e9cee8de0523322367bcccde8e6a3db263",
                "reference": "20e054e9cee8de0523322367bcccde8e6a3db263",
                "shasum": ""
            },
            "require": {
                "phpunit/php-code-coverage": ">=4.0.4 <6.0",
                "phpunit/phpunit": ">=6.5.13 <7.0",
                "sebastian/comparator": ">=1.2.4 <3.0",
                "sebastian/diff": ">=1.4 <4.0"
            },
            "replace": {
                "codeception/phpunit-wrapper": "*"
            },
            "require-dev": {
                "codeception/specify": "*",
                "vlucas/phpdotenv": "^3.0"
            },
            "type": "library",
            "autoload": {
                "psr-4": {
                    "Codeception\\PHPUnit\\": "src\\"
                }
            },
            "notification-url": "https://packagist.org/downloads/",
            "license": [
                "MIT"
            ],
            "authors": [
                {
                    "name": "Davert",
                    "email": "davert.php@resend.cc"
                }
            ],
            "description": "PHPUnit classes used by Codeception",
            "time": "2020-01-03T08:01:16+00:00"
        },
        {
            "name": "codeception/stub",
            "version": "2.1.0",
            "source": {
                "type": "git",
                "url": "https://github.com/Codeception/Stub.git",
                "reference": "853657f988942f7afb69becf3fd0059f192c705a"
            },
            "dist": {
                "type": "zip",
                "url": "https://api.github.com/repos/Codeception/Stub/zipball/853657f988942f7afb69becf3fd0059f192c705a",
                "reference": "853657f988942f7afb69becf3fd0059f192c705a",
                "shasum": ""
            },
            "require": {
                "codeception/phpunit-wrapper": ">6.0.15 <6.1.0 | ^6.6.1 | ^7.7.1 | ^8.0.3"
            },
            "type": "library",
            "autoload": {
                "psr-4": {
                    "Codeception\\": "src/"
                }
            },
            "notification-url": "https://packagist.org/downloads/",
            "license": [
                "MIT"
            ],
            "description": "Flexible Stub wrapper for PHPUnit's Mock Builder",
            "time": "2019-03-02T15:35:10+00:00"
        },
        {
            "name": "consolidation/annotated-command",
            "version": "2.12.0",
            "source": {
                "type": "git",
                "url": "https://github.com/consolidation/annotated-command.git",
                "reference": "512a2e54c98f3af377589de76c43b24652bcb789"
            },
            "dist": {
                "type": "zip",
                "url": "https://api.github.com/repos/consolidation/annotated-command/zipball/512a2e54c98f3af377589de76c43b24652bcb789",
                "reference": "512a2e54c98f3af377589de76c43b24652bcb789",
                "shasum": ""
            },
            "require": {
                "consolidation/output-formatters": "^3.4",
                "php": ">=5.4.5",
                "psr/log": "^1",
                "symfony/console": "^2.8|^3|^4",
                "symfony/event-dispatcher": "^2.5|^3|^4",
                "symfony/finder": "^2.5|^3|^4"
            },
            "require-dev": {
                "g1a/composer-test-scenarios": "^3",
                "php-coveralls/php-coveralls": "^1",
                "phpunit/phpunit": "^6",
                "squizlabs/php_codesniffer": "^2.7"
            },
            "type": "library",
            "extra": {
                "scenarios": {
                    "symfony4": {
                        "require": {
                            "symfony/console": "^4.0"
                        },
                        "config": {
                            "platform": {
                                "php": "7.1.3"
                            }
                        }
                    },
                    "symfony2": {
                        "require": {
                            "symfony/console": "^2.8"
                        },
                        "require-dev": {
                            "phpunit/phpunit": "^4.8.36"
                        },
                        "remove": [
                            "php-coveralls/php-coveralls"
                        ],
                        "config": {
                            "platform": {
                                "php": "5.4.8"
                            }
                        },
                        "scenario-options": {
                            "create-lockfile": "false"
                        }
                    },
                    "phpunit4": {
                        "require-dev": {
                            "phpunit/phpunit": "^4.8.36"
                        },
                        "remove": [
                            "php-coveralls/php-coveralls"
                        ],
                        "config": {
                            "platform": {
                                "php": "5.4.8"
                            }
                        }
                    }
                },
                "branch-alias": {
                    "dev-master": "2.x-dev"
                }
            },
            "autoload": {
                "psr-4": {
                    "Consolidation\\AnnotatedCommand\\": "src"
                }
            },
            "notification-url": "https://packagist.org/downloads/",
            "license": [
                "MIT"
            ],
            "authors": [
                {
                    "name": "Greg Anderson",
                    "email": "greg.1.anderson@greenknowe.org"
                }
            ],
            "description": "Initialize Symfony Console commands from annotated command class methods.",
            "time": "2019-03-08T16:55:03+00:00"
        },
        {
            "name": "consolidation/config",
            "version": "1.2.1",
            "source": {
                "type": "git",
                "url": "https://github.com/consolidation/config.git",
                "reference": "cac1279bae7efb5c7fb2ca4c3ba4b8eb741a96c1"
            },
            "dist": {
                "type": "zip",
                "url": "https://api.github.com/repos/consolidation/config/zipball/cac1279bae7efb5c7fb2ca4c3ba4b8eb741a96c1",
                "reference": "cac1279bae7efb5c7fb2ca4c3ba4b8eb741a96c1",
                "shasum": ""
            },
            "require": {
                "dflydev/dot-access-data": "^1.1.0",
                "grasmash/expander": "^1",
                "php": ">=5.4.0"
            },
            "require-dev": {
                "g1a/composer-test-scenarios": "^3",
                "php-coveralls/php-coveralls": "^1",
                "phpunit/phpunit": "^5",
                "squizlabs/php_codesniffer": "2.*",
                "symfony/console": "^2.5|^3|^4",
                "symfony/yaml": "^2.8.11|^3|^4"
            },
            "suggest": {
                "symfony/yaml": "Required to use Consolidation\\Config\\Loader\\YamlConfigLoader"
            },
            "type": "library",
            "extra": {
                "scenarios": {
                    "symfony4": {
                        "require-dev": {
                            "symfony/console": "^4.0"
                        },
                        "config": {
                            "platform": {
                                "php": "7.1.3"
                            }
                        }
                    },
                    "symfony2": {
                        "require-dev": {
                            "symfony/console": "^2.8",
                            "symfony/event-dispatcher": "^2.8",
                            "phpunit/phpunit": "^4.8.36"
                        },
                        "remove": [
                            "php-coveralls/php-coveralls"
                        ],
                        "config": {
                            "platform": {
                                "php": "5.4.8"
                            }
                        }
                    }
                },
                "branch-alias": {
                    "dev-master": "1.x-dev"
                }
            },
            "autoload": {
                "psr-4": {
                    "Consolidation\\Config\\": "src"
                }
            },
            "notification-url": "https://packagist.org/downloads/",
            "license": [
                "MIT"
            ],
            "authors": [
                {
                    "name": "Greg Anderson",
                    "email": "greg.1.anderson@greenknowe.org"
                }
            ],
            "description": "Provide configuration services for a commandline tool.",
            "time": "2019-03-03T19:37:04+00:00"
        },
        {
            "name": "consolidation/log",
            "version": "1.1.1",
            "source": {
                "type": "git",
                "url": "https://github.com/consolidation/log.git",
                "reference": "b2e887325ee90abc96b0a8b7b474cd9e7c896e3a"
            },
            "dist": {
                "type": "zip",
                "url": "https://api.github.com/repos/consolidation/log/zipball/b2e887325ee90abc96b0a8b7b474cd9e7c896e3a",
                "reference": "b2e887325ee90abc96b0a8b7b474cd9e7c896e3a",
                "shasum": ""
            },
            "require": {
                "php": ">=5.4.5",
                "psr/log": "^1.0",
                "symfony/console": "^2.8|^3|^4"
            },
            "require-dev": {
                "g1a/composer-test-scenarios": "^3",
                "php-coveralls/php-coveralls": "^1",
                "phpunit/phpunit": "^6",
                "squizlabs/php_codesniffer": "^2"
            },
            "type": "library",
            "extra": {
                "scenarios": {
                    "symfony4": {
                        "require": {
                            "symfony/console": "^4.0"
                        },
                        "config": {
                            "platform": {
                                "php": "7.1.3"
                            }
                        }
                    },
                    "symfony2": {
                        "require": {
                            "symfony/console": "^2.8"
                        },
                        "require-dev": {
                            "phpunit/phpunit": "^4.8.36"
                        },
                        "remove": [
                            "php-coveralls/php-coveralls"
                        ],
                        "config": {
                            "platform": {
                                "php": "5.4.8"
                            }
                        }
                    },
                    "phpunit4": {
                        "require-dev": {
                            "phpunit/phpunit": "^4.8.36"
                        },
                        "remove": [
                            "php-coveralls/php-coveralls"
                        ],
                        "config": {
                            "platform": {
                                "php": "5.4.8"
                            }
                        }
                    }
                },
                "branch-alias": {
                    "dev-master": "1.x-dev"
                }
            },
            "autoload": {
                "psr-4": {
                    "Consolidation\\Log\\": "src"
                }
            },
            "notification-url": "https://packagist.org/downloads/",
            "license": [
                "MIT"
            ],
            "authors": [
                {
                    "name": "Greg Anderson",
                    "email": "greg.1.anderson@greenknowe.org"
                }
            ],
            "description": "Improved Psr-3 / Psr\\Log logger based on Symfony Console components.",
            "time": "2019-01-01T17:30:51+00:00"
        },
        {
            "name": "consolidation/output-formatters",
            "version": "3.5.0",
            "source": {
                "type": "git",
                "url": "https://github.com/consolidation/output-formatters.git",
                "reference": "99ec998ffb697e0eada5aacf81feebfb13023605"
            },
            "dist": {
                "type": "zip",
                "url": "https://api.github.com/repos/consolidation/output-formatters/zipball/99ec998ffb697e0eada5aacf81feebfb13023605",
                "reference": "99ec998ffb697e0eada5aacf81feebfb13023605",
                "shasum": ""
            },
            "require": {
                "dflydev/dot-access-data": "^1.1.0",
                "php": ">=5.4.0",
                "symfony/console": "^2.8|^3|^4",
                "symfony/finder": "^2.5|^3|^4"
            },
            "require-dev": {
                "g1a/composer-test-scenarios": "^3",
                "php-coveralls/php-coveralls": "^1",
                "phpunit/phpunit": "^5.7.27",
                "squizlabs/php_codesniffer": "^2.7",
                "symfony/var-dumper": "^2.8|^3|^4",
                "victorjonsson/markdowndocs": "^1.3"
            },
            "suggest": {
                "symfony/var-dumper": "For using the var_dump formatter"
            },
            "type": "library",
            "extra": {
                "scenarios": {
                    "symfony4": {
                        "require": {
                            "symfony/console": "^4.0"
                        },
                        "require-dev": {
                            "phpunit/phpunit": "^6"
                        },
                        "config": {
                            "platform": {
                                "php": "7.1.3"
                            }
                        }
                    },
                    "symfony3": {
                        "require": {
                            "symfony/console": "^3.4",
                            "symfony/finder": "^3.4",
                            "symfony/var-dumper": "^3.4"
                        },
                        "config": {
                            "platform": {
                                "php": "5.6.32"
                            }
                        }
                    },
                    "symfony2": {
                        "require": {
                            "symfony/console": "^2.8"
                        },
                        "require-dev": {
                            "phpunit/phpunit": "^4.8.36"
                        },
                        "remove": [
                            "php-coveralls/php-coveralls"
                        ],
                        "config": {
                            "platform": {
                                "php": "5.4.8"
                            }
                        },
                        "scenario-options": {
                            "create-lockfile": "false"
                        }
                    }
                },
                "branch-alias": {
                    "dev-master": "3.x-dev"
                }
            },
            "autoload": {
                "psr-4": {
                    "Consolidation\\OutputFormatters\\": "src"
                }
            },
            "notification-url": "https://packagist.org/downloads/",
            "license": [
                "MIT"
            ],
            "authors": [
                {
                    "name": "Greg Anderson",
                    "email": "greg.1.anderson@greenknowe.org"
                }
            ],
            "description": "Format text by applying transformations provided by plug-in formatters.",
            "time": "2019-05-30T23:16:01+00:00"
        },
        {
            "name": "consolidation/robo",
            "version": "1.4.11",
            "source": {
                "type": "git",
                "url": "https://github.com/consolidation/Robo.git",
                "reference": "5fa1d901776a628167a325baa9db95d8edf13a80"
            },
            "dist": {
                "type": "zip",
                "url": "https://api.github.com/repos/consolidation/Robo/zipball/5fa1d901776a628167a325baa9db95d8edf13a80",
                "reference": "5fa1d901776a628167a325baa9db95d8edf13a80",
                "shasum": ""
            },
            "require": {
                "consolidation/annotated-command": "^2.11.0",
                "consolidation/config": "^1.2",
                "consolidation/log": "~1",
                "consolidation/output-formatters": "^3.1.13",
                "consolidation/self-update": "^1",
                "grasmash/yaml-expander": "^1.3",
                "league/container": "^2.2",
                "php": ">=5.5.0",
                "symfony/console": "^2.8|^3|^4",
                "symfony/event-dispatcher": "^2.5|^3|^4",
                "symfony/filesystem": "^2.5|^3|^4",
                "symfony/finder": "^2.5|^3|^4",
                "symfony/process": "^2.5|^3|^4"
            },
            "replace": {
                "codegyre/robo": "< 1.0"
            },
            "require-dev": {
                "codeception/aspect-mock": "^1|^2.1.1",
                "codeception/base": "^2.3.7",
                "codeception/verify": "^0.3.2",
                "g1a/composer-test-scenarios": "^3",
                "goaop/framework": "~2.1.2",
                "goaop/parser-reflection": "^1.1.0",
                "natxet/cssmin": "3.0.4",
                "nikic/php-parser": "^3.1.5",
                "patchwork/jsqueeze": "~2",
                "pear/archive_tar": "^1.4.4",
                "php-coveralls/php-coveralls": "^1",
                "phpunit/php-code-coverage": "~2|~4",
                "sebastian/comparator": "^1.2.4",
                "squizlabs/php_codesniffer": "^2.8"
            },
            "suggest": {
                "henrikbjorn/lurker": "For monitoring filesystem changes in taskWatch",
                "natxet/CssMin": "For minifying CSS files in taskMinify",
                "patchwork/jsqueeze": "For minifying JS files in taskMinify",
                "pear/archive_tar": "Allows tar archives to be created and extracted in taskPack and taskExtract, respectively."
            },
            "bin": [
                "robo"
            ],
            "type": "library",
            "extra": {
                "scenarios": {
                    "symfony4": {
                        "require": {
                            "symfony/console": "^4"
                        },
                        "config": {
                            "platform": {
                                "php": "7.1.3"
                            }
                        }
                    },
                    "symfony2": {
                        "require": {
                            "symfony/console": "^2.8"
                        },
                        "remove": [
                            "goaop/framework"
                        ],
                        "config": {
                            "platform": {
                                "php": "5.5.9"
                            }
                        },
                        "scenario-options": {
                            "create-lockfile": "false"
                        }
                    }
                },
                "branch-alias": {
                    "dev-master": "2.x-dev"
                }
            },
            "autoload": {
                "psr-4": {
                    "Robo\\": "src"
                }
            },
            "notification-url": "https://packagist.org/downloads/",
            "license": [
                "MIT"
            ],
            "authors": [
                {
                    "name": "Davert",
                    "email": "davert.php@resend.cc"
                }
            ],
            "description": "Modern task runner",
            "time": "2019-10-29T15:50:02+00:00"
        },
        {
            "name": "consolidation/self-update",
            "version": "1.1.5",
            "source": {
                "type": "git",
                "url": "https://github.com/consolidation/self-update.git",
                "reference": "a1c273b14ce334789825a09d06d4c87c0a02ad54"
            },
            "dist": {
                "type": "zip",
                "url": "https://api.github.com/repos/consolidation/self-update/zipball/a1c273b14ce334789825a09d06d4c87c0a02ad54",
                "reference": "a1c273b14ce334789825a09d06d4c87c0a02ad54",
                "shasum": ""
            },
            "require": {
                "php": ">=5.5.0",
                "symfony/console": "^2.8|^3|^4",
                "symfony/filesystem": "^2.5|^3|^4"
            },
            "bin": [
                "scripts/release"
            ],
            "type": "library",
            "extra": {
                "branch-alias": {
                    "dev-master": "1.x-dev"
                }
            },
            "autoload": {
                "psr-4": {
                    "SelfUpdate\\": "src"
                }
            },
            "notification-url": "https://packagist.org/downloads/",
            "license": [
                "MIT"
            ],
            "authors": [
                {
                    "name": "Greg Anderson",
                    "email": "greg.1.anderson@greenknowe.org"
                },
                {
                    "name": "Alexander Menk",
                    "email": "menk@mestrona.net"
                }
            ],
            "description": "Provides a self:update command for Symfony Console applications.",
            "time": "2018-10-28T01:52:03+00:00"
        },
        {
            "name": "csharpru/vault-php",
            "version": "3.5.3",
            "source": {
                "type": "git",
                "url": "https://github.com/CSharpRU/vault-php.git",
                "reference": "04be9776310fe7d1afb97795645f95c21e6b4fcf"
            },
            "dist": {
                "type": "zip",
                "url": "https://api.github.com/repos/CSharpRU/vault-php/zipball/04be9776310fe7d1afb97795645f95c21e6b4fcf",
                "reference": "04be9776310fe7d1afb97795645f95c21e6b4fcf",
                "shasum": ""
            },
            "require": {
                "cache/cache": "^0.4.0",
                "doctrine/inflector": "~1.1.0",
                "guzzlehttp/promises": "^1.3",
                "guzzlehttp/psr7": "^1.4",
                "psr/cache": "^1.0",
                "psr/log": "^1.0",
                "weew/helpers-array": "^1.3"
            },
            "require-dev": {
                "codacy/coverage": "^1.1",
                "codeception/codeception": "^2.2",
                "csharpru/vault-php-guzzle6-transport": "~2.0",
                "php-vcr/php-vcr": "^1.3"
            },
            "type": "library",
            "autoload": {
                "psr-4": {
                    "Vault\\": "src/"
                }
            },
            "notification-url": "https://packagist.org/downloads/",
            "license": [
                "MIT"
            ],
            "authors": [
                {
                    "name": "Yaroslav Lukyanov",
                    "email": "c_sharp@mail.ru"
                }
            ],
            "description": "Best Vault client for PHP that you can find",
            "time": "2018-04-28T04:52:17+00:00"
        },
        {
            "name": "csharpru/vault-php-guzzle6-transport",
            "version": "2.0.4",
            "source": {
                "type": "git",
                "url": "https://github.com/CSharpRU/vault-php-guzzle6-transport.git",
                "reference": "33c392120ac9f253b62b034e0e8ffbbdb3513bd8"
            },
            "dist": {
                "type": "zip",
                "url": "https://api.github.com/repos/CSharpRU/vault-php-guzzle6-transport/zipball/33c392120ac9f253b62b034e0e8ffbbdb3513bd8",
                "reference": "33c392120ac9f253b62b034e0e8ffbbdb3513bd8",
                "shasum": ""
            },
            "require": {
                "guzzlehttp/guzzle": "~6.2",
                "guzzlehttp/promises": "^1.3",
                "guzzlehttp/psr7": "^1.4"
            },
            "type": "library",
            "autoload": {
                "psr-4": {
                    "VaultTransports\\": "src/"
                }
            },
            "notification-url": "https://packagist.org/downloads/",
            "license": [
                "MIT"
            ],
            "authors": [
                {
                    "name": "Yaroslav Lukyanov",
                    "email": "c_sharp@mail.ru"
                }
            ],
            "description": "Guzzle6 transport for Vault PHP client",
            "time": "2019-03-10T06:17:37+00:00"
        },
        {
            "name": "dealerdirect/phpcodesniffer-composer-installer",
            "version": "v0.5.0",
            "source": {
                "type": "git",
                "url": "https://github.com/Dealerdirect/phpcodesniffer-composer-installer.git",
                "reference": "e749410375ff6fb7a040a68878c656c2e610b132"
            },
            "dist": {
                "type": "zip",
                "url": "https://api.github.com/repos/Dealerdirect/phpcodesniffer-composer-installer/zipball/e749410375ff6fb7a040a68878c656c2e610b132",
                "reference": "e749410375ff6fb7a040a68878c656c2e610b132",
                "shasum": ""
            },
            "require": {
                "composer-plugin-api": "^1.0",
                "php": "^5.3|^7",
                "squizlabs/php_codesniffer": "^2|^3"
            },
            "require-dev": {
                "composer/composer": "*",
                "phpcompatibility/php-compatibility": "^9.0",
                "sensiolabs/security-checker": "^4.1.0"
            },
            "type": "composer-plugin",
            "extra": {
                "class": "Dealerdirect\\Composer\\Plugin\\Installers\\PHPCodeSniffer\\Plugin"
            },
            "autoload": {
                "psr-4": {
                    "Dealerdirect\\Composer\\Plugin\\Installers\\PHPCodeSniffer\\": "src/"
                }
            },
            "notification-url": "https://packagist.org/downloads/",
            "license": [
                "MIT"
            ],
            "authors": [
                {
                    "name": "Franck Nijhof",
                    "email": "franck.nijhof@dealerdirect.com",
                    "homepage": "http://www.frenck.nl",
                    "role": "Developer / IT Manager"
                }
            ],
            "description": "PHP_CodeSniffer Standards Composer Installer Plugin",
            "homepage": "http://www.dealerdirect.com",
            "keywords": [
                "PHPCodeSniffer",
                "PHP_CodeSniffer",
                "code quality",
                "codesniffer",
                "composer",
                "installer",
                "phpcs",
                "plugin",
                "qa",
                "quality",
                "standard",
                "standards",
                "style guide",
                "stylecheck",
                "tests"
            ],
            "time": "2018-10-26T13:21:45+00:00"
        },
        {
            "name": "dflydev/dot-access-data",
            "version": "v1.1.0",
            "source": {
                "type": "git",
                "url": "https://github.com/dflydev/dflydev-dot-access-data.git",
                "reference": "3fbd874921ab2c041e899d044585a2ab9795df8a"
            },
            "dist": {
                "type": "zip",
                "url": "https://api.github.com/repos/dflydev/dflydev-dot-access-data/zipball/3fbd874921ab2c041e899d044585a2ab9795df8a",
                "reference": "3fbd874921ab2c041e899d044585a2ab9795df8a",
                "shasum": ""
            },
            "require": {
                "php": ">=5.3.2"
            },
            "type": "library",
            "extra": {
                "branch-alias": {
                    "dev-master": "1.0-dev"
                }
            },
            "autoload": {
                "psr-0": {
                    "Dflydev\\DotAccessData": "src"
                }
            },
            "notification-url": "https://packagist.org/downloads/",
            "license": [
                "MIT"
            ],
            "authors": [
                {
                    "name": "Dragonfly Development Inc.",
                    "email": "info@dflydev.com",
                    "homepage": "http://dflydev.com"
                },
                {
                    "name": "Beau Simensen",
                    "email": "beau@dflydev.com",
                    "homepage": "http://beausimensen.com"
                },
                {
                    "name": "Carlos Frutos",
                    "email": "carlos@kiwing.it",
                    "homepage": "https://github.com/cfrutos"
                }
            ],
            "description": "Given a deep data structure, access data by dot notation.",
            "homepage": "https://github.com/dflydev/dflydev-dot-access-data",
            "keywords": [
                "access",
                "data",
                "dot",
                "notation"
            ],
            "time": "2017-01-20T21:14:22+00:00"
        },
        {
            "name": "doctrine/annotations",
            "version": "v1.8.0",
            "source": {
                "type": "git",
                "url": "https://github.com/doctrine/annotations.git",
                "reference": "904dca4eb10715b92569fbcd79e201d5c349b6bc"
            },
            "dist": {
                "type": "zip",
                "url": "https://api.github.com/repos/doctrine/annotations/zipball/904dca4eb10715b92569fbcd79e201d5c349b6bc",
                "reference": "904dca4eb10715b92569fbcd79e201d5c349b6bc",
                "shasum": ""
            },
            "require": {
                "doctrine/lexer": "1.*",
                "php": "^7.1"
            },
            "require-dev": {
                "doctrine/cache": "1.*",
                "phpunit/phpunit": "^7.5"
            },
            "type": "library",
            "extra": {
                "branch-alias": {
                    "dev-master": "1.7.x-dev"
                }
            },
            "autoload": {
                "psr-4": {
                    "Doctrine\\Common\\Annotations\\": "lib/Doctrine/Common/Annotations"
                }
            },
            "notification-url": "https://packagist.org/downloads/",
            "license": [
                "MIT"
            ],
            "authors": [
                {
                    "name": "Guilherme Blanco",
                    "email": "guilhermeblanco@gmail.com"
                },
                {
                    "name": "Roman Borschel",
                    "email": "roman@code-factory.org"
                },
                {
                    "name": "Benjamin Eberlei",
                    "email": "kontakt@beberlei.de"
                },
                {
                    "name": "Jonathan Wage",
                    "email": "jonwage@gmail.com"
                },
                {
                    "name": "Johannes Schmitt",
                    "email": "schmittjoh@gmail.com"
                }
            ],
            "description": "Docblock Annotations Parser",
            "homepage": "http://www.doctrine-project.org",
            "keywords": [
                "annotations",
                "docblock",
                "parser"
            ],
            "time": "2019-10-01T18:55:10+00:00"
        },
        {
            "name": "doctrine/cache",
            "version": "1.10.0",
            "source": {
                "type": "git",
                "url": "https://github.com/doctrine/cache.git",
                "reference": "382e7f4db9a12dc6c19431743a2b096041bcdd62"
            },
            "dist": {
                "type": "zip",
                "url": "https://api.github.com/repos/doctrine/cache/zipball/382e7f4db9a12dc6c19431743a2b096041bcdd62",
                "reference": "382e7f4db9a12dc6c19431743a2b096041bcdd62",
                "shasum": ""
            },
            "require": {
                "php": "~7.1"
            },
            "conflict": {
                "doctrine/common": ">2.2,<2.4"
            },
            "require-dev": {
                "alcaeus/mongo-php-adapter": "^1.1",
                "doctrine/coding-standard": "^6.0",
                "mongodb/mongodb": "^1.1",
                "phpunit/phpunit": "^7.0",
                "predis/predis": "~1.0"
            },
            "suggest": {
                "alcaeus/mongo-php-adapter": "Required to use legacy MongoDB driver"
            },
            "type": "library",
            "extra": {
                "branch-alias": {
                    "dev-master": "1.9.x-dev"
                }
            },
            "autoload": {
                "psr-4": {
                    "Doctrine\\Common\\Cache\\": "lib/Doctrine/Common/Cache"
                }
            },
            "notification-url": "https://packagist.org/downloads/",
            "license": [
                "MIT"
            ],
            "authors": [
                {
                    "name": "Guilherme Blanco",
                    "email": "guilhermeblanco@gmail.com"
                },
                {
                    "name": "Roman Borschel",
                    "email": "roman@code-factory.org"
                },
                {
                    "name": "Benjamin Eberlei",
                    "email": "kontakt@beberlei.de"
                },
                {
                    "name": "Jonathan Wage",
                    "email": "jonwage@gmail.com"
                },
                {
                    "name": "Johannes Schmitt",
                    "email": "schmittjoh@gmail.com"
                }
            ],
            "description": "PHP Doctrine Cache library is a popular cache implementation that supports many different drivers such as redis, memcache, apc, mongodb and others.",
            "homepage": "https://www.doctrine-project.org/projects/cache.html",
            "keywords": [
                "abstraction",
                "apcu",
                "cache",
                "caching",
                "couchdb",
                "memcached",
                "php",
                "redis",
                "xcache"
            ],
            "time": "2019-11-29T15:36:20+00:00"
        },
        {
            "name": "doctrine/inflector",
            "version": "v1.1.0",
            "source": {
                "type": "git",
                "url": "https://github.com/doctrine/inflector.git",
                "reference": "90b2128806bfde671b6952ab8bea493942c1fdae"
            },
            "dist": {
                "type": "zip",
                "url": "https://api.github.com/repos/doctrine/inflector/zipball/90b2128806bfde671b6952ab8bea493942c1fdae",
                "reference": "90b2128806bfde671b6952ab8bea493942c1fdae",
                "shasum": ""
            },
            "require": {
                "php": ">=5.3.2"
            },
            "require-dev": {
                "phpunit/phpunit": "4.*"
            },
            "type": "library",
            "extra": {
                "branch-alias": {
                    "dev-master": "1.1.x-dev"
                }
            },
            "autoload": {
                "psr-0": {
                    "Doctrine\\Common\\Inflector\\": "lib/"
                }
            },
            "notification-url": "https://packagist.org/downloads/",
            "license": [
                "MIT"
            ],
            "authors": [
                {
                    "name": "Roman Borschel",
                    "email": "roman@code-factory.org"
                },
                {
                    "name": "Benjamin Eberlei",
                    "email": "kontakt@beberlei.de"
                },
                {
                    "name": "Guilherme Blanco",
                    "email": "guilhermeblanco@gmail.com"
                },
                {
                    "name": "Jonathan Wage",
                    "email": "jonwage@gmail.com"
                },
                {
                    "name": "Johannes Schmitt",
                    "email": "schmittjoh@gmail.com"
                }
            ],
            "description": "Common String Manipulations with regard to casing and singular/plural rules.",
            "homepage": "http://www.doctrine-project.org",
            "keywords": [
                "inflection",
                "pluralize",
                "singularize",
                "string"
            ],
            "time": "2015-11-06T14:35:42+00:00"
        },
        {
            "name": "doctrine/instantiator",
            "version": "1.3.0",
            "source": {
                "type": "git",
                "url": "https://github.com/doctrine/instantiator.git",
                "reference": "ae466f726242e637cebdd526a7d991b9433bacf1"
            },
            "dist": {
                "type": "zip",
                "url": "https://api.github.com/repos/doctrine/instantiator/zipball/ae466f726242e637cebdd526a7d991b9433bacf1",
                "reference": "ae466f726242e637cebdd526a7d991b9433bacf1",
                "shasum": ""
            },
            "require": {
                "php": "^7.1"
            },
            "require-dev": {
                "doctrine/coding-standard": "^6.0",
                "ext-pdo": "*",
                "ext-phar": "*",
                "phpbench/phpbench": "^0.13",
                "phpstan/phpstan-phpunit": "^0.11",
                "phpstan/phpstan-shim": "^0.11",
                "phpunit/phpunit": "^7.0"
            },
            "type": "library",
            "extra": {
                "branch-alias": {
                    "dev-master": "1.2.x-dev"
                }
            },
            "autoload": {
                "psr-4": {
                    "Doctrine\\Instantiator\\": "src/Doctrine/Instantiator/"
                }
            },
            "notification-url": "https://packagist.org/downloads/",
            "license": [
                "MIT"
            ],
            "authors": [
                {
                    "name": "Marco Pivetta",
                    "email": "ocramius@gmail.com",
                    "homepage": "http://ocramius.github.com/"
                }
            ],
            "description": "A small, lightweight utility to instantiate objects in PHP without invoking their constructors",
            "homepage": "https://www.doctrine-project.org/projects/instantiator.html",
            "keywords": [
                "constructor",
                "instantiate"
            ],
            "time": "2019-10-21T16:45:58+00:00"
        },
        {
            "name": "doctrine/lexer",
            "version": "1.2.0",
            "source": {
                "type": "git",
                "url": "https://github.com/doctrine/lexer.git",
                "reference": "5242d66dbeb21a30dd8a3e66bf7a73b66e05e1f6"
            },
            "dist": {
                "type": "zip",
                "url": "https://api.github.com/repos/doctrine/lexer/zipball/5242d66dbeb21a30dd8a3e66bf7a73b66e05e1f6",
                "reference": "5242d66dbeb21a30dd8a3e66bf7a73b66e05e1f6",
                "shasum": ""
            },
            "require": {
                "php": "^7.2"
            },
            "require-dev": {
                "doctrine/coding-standard": "^6.0",
                "phpstan/phpstan": "^0.11.8",
                "phpunit/phpunit": "^8.2"
            },
            "type": "library",
            "extra": {
                "branch-alias": {
                    "dev-master": "1.2.x-dev"
                }
            },
            "autoload": {
                "psr-4": {
                    "Doctrine\\Common\\Lexer\\": "lib/Doctrine/Common/Lexer"
                }
            },
            "notification-url": "https://packagist.org/downloads/",
            "license": [
                "MIT"
            ],
            "authors": [
                {
                    "name": "Guilherme Blanco",
                    "email": "guilhermeblanco@gmail.com"
                },
                {
                    "name": "Roman Borschel",
                    "email": "roman@code-factory.org"
                },
                {
                    "name": "Johannes Schmitt",
                    "email": "schmittjoh@gmail.com"
                }
            ],
            "description": "PHP Doctrine Lexer parser library that can be used in Top-Down, Recursive Descent Parsers.",
            "homepage": "https://www.doctrine-project.org/projects/lexer.html",
            "keywords": [
                "annotations",
                "docblock",
                "lexer",
                "parser",
                "php"
            ],
            "time": "2019-10-30T14:39:59+00:00"
        },
        {
            "name": "flow/jsonpath",
            "version": "0.5.0",
            "source": {
                "type": "git",
                "url": "https://github.com/FlowCommunications/JSONPath.git",
                "reference": "b9738858c75d008c1211612b973e9510f8b7f8ea"
            },
            "dist": {
                "type": "zip",
                "url": "https://api.github.com/repos/FlowCommunications/JSONPath/zipball/b9738858c75d008c1211612b973e9510f8b7f8ea",
                "reference": "b9738858c75d008c1211612b973e9510f8b7f8ea",
                "shasum": ""
            },
            "require": {
                "php": ">=5.4.0"
            },
            "require-dev": {
                "peekmo/jsonpath": "dev-master",
                "phpunit/phpunit": "^7.0"
            },
            "type": "library",
            "autoload": {
                "psr-0": {
                    "Flow\\JSONPath": "src/",
                    "Flow\\JSONPath\\Test": "tests/"
                }
            },
            "notification-url": "https://packagist.org/downloads/",
            "license": [
                "MIT"
            ],
            "authors": [
                {
                    "name": "Stephen Frank",
                    "email": "stephen@flowsa.com"
                }
            ],
            "description": "JSONPath implementation for parsing, searching and flattening arrays",
            "time": "2019-07-15T17:23:22+00:00"
        },
        {
            "name": "friendsofphp/php-cs-fixer",
            "version": "v2.14.6",
            "source": {
                "type": "git",
                "url": "https://github.com/FriendsOfPHP/PHP-CS-Fixer.git",
                "reference": "8d18a8bb180e2acde1c8031db09aefb9b73f6127"
            },
            "dist": {
                "type": "zip",
                "url": "https://api.github.com/repos/FriendsOfPHP/PHP-CS-Fixer/zipball/8d18a8bb180e2acde1c8031db09aefb9b73f6127",
                "reference": "8d18a8bb180e2acde1c8031db09aefb9b73f6127",
                "shasum": ""
            },
            "require": {
                "composer/semver": "^1.4",
                "composer/xdebug-handler": "^1.2",
                "doctrine/annotations": "^1.2",
                "ext-json": "*",
                "ext-tokenizer": "*",
                "php": "^5.6 || ^7.0",
                "php-cs-fixer/diff": "^1.3",
                "symfony/console": "^3.4.17 || ^4.1.6",
                "symfony/event-dispatcher": "^3.0 || ^4.0",
                "symfony/filesystem": "^3.0 || ^4.0",
                "symfony/finder": "^3.0 || ^4.0",
                "symfony/options-resolver": "^3.0 || ^4.0",
                "symfony/polyfill-php70": "^1.0",
                "symfony/polyfill-php72": "^1.4",
                "symfony/process": "^3.0 || ^4.0",
                "symfony/stopwatch": "^3.0 || ^4.0"
            },
            "require-dev": {
                "johnkary/phpunit-speedtrap": "^1.1 || ^2.0 || ^3.0",
                "justinrainbow/json-schema": "^5.0",
                "keradus/cli-executor": "^1.2",
                "mikey179/vfsstream": "^1.6",
                "php-coveralls/php-coveralls": "^2.1",
                "php-cs-fixer/accessible-object": "^1.0",
                "php-cs-fixer/phpunit-constraint-isidenticalstring": "^1.1",
                "php-cs-fixer/phpunit-constraint-xmlmatchesxsd": "^1.1",
                "phpunit/phpunit": "^5.7.27 || ^6.5.14 || ^7.1",
                "phpunitgoodpractices/traits": "^1.5.1",
                "symfony/phpunit-bridge": "^4.0",
                "symfony/yaml": "^3.0 || ^4.0"
            },
            "suggest": {
                "ext-mbstring": "For handling non-UTF8 characters in cache signature.",
                "php-cs-fixer/phpunit-constraint-isidenticalstring": "For IsIdenticalString constraint.",
                "php-cs-fixer/phpunit-constraint-xmlmatchesxsd": "For XmlMatchesXsd constraint.",
                "symfony/polyfill-mbstring": "When enabling `ext-mbstring` is not possible."
            },
            "bin": [
                "php-cs-fixer"
            ],
            "type": "application",
            "autoload": {
                "psr-4": {
                    "PhpCsFixer\\": "src/"
                },
                "classmap": [
                    "tests/Test/AbstractFixerTestCase.php",
                    "tests/Test/AbstractIntegrationCaseFactory.php",
                    "tests/Test/AbstractIntegrationTestCase.php",
                    "tests/Test/Assert/AssertTokensTrait.php",
                    "tests/Test/IntegrationCase.php",
                    "tests/Test/IntegrationCaseFactory.php",
                    "tests/Test/IntegrationCaseFactoryInterface.php",
                    "tests/Test/InternalIntegrationCaseFactory.php",
                    "tests/TestCase.php"
                ]
            },
            "notification-url": "https://packagist.org/downloads/",
            "license": [
                "MIT"
            ],
            "authors": [
                {
                    "name": "Fabien Potencier",
                    "email": "fabien@symfony.com"
                },
                {
                    "name": "Dariusz Rumiński",
                    "email": "dariusz.ruminski@gmail.com"
                }
            ],
            "description": "A tool to automatically fix PHP code style",
            "time": "2019-08-31T12:47:52+00:00"
        },
        {
            "name": "fzaninotto/faker",
            "version": "v1.9.1",
            "source": {
                "type": "git",
                "url": "https://github.com/fzaninotto/Faker.git",
                "reference": "fc10d778e4b84d5bd315dad194661e091d307c6f"
            },
            "dist": {
                "type": "zip",
                "url": "https://api.github.com/repos/fzaninotto/Faker/zipball/fc10d778e4b84d5bd315dad194661e091d307c6f",
                "reference": "fc10d778e4b84d5bd315dad194661e091d307c6f",
                "shasum": ""
            },
            "require": {
                "php": "^5.3.3 || ^7.0"
            },
            "require-dev": {
                "ext-intl": "*",
                "phpunit/phpunit": "^4.8.35 || ^5.7",
                "squizlabs/php_codesniffer": "^2.9.2"
            },
            "type": "library",
            "extra": {
                "branch-alias": {
                    "dev-master": "1.9-dev"
                }
            },
            "autoload": {
                "psr-4": {
                    "Faker\\": "src/Faker/"
                }
            },
            "notification-url": "https://packagist.org/downloads/",
            "license": [
                "MIT"
            ],
            "authors": [
                {
                    "name": "François Zaninotto"
                }
            ],
            "description": "Faker is a PHP library that generates fake data for you.",
            "keywords": [
                "data",
                "faker",
                "fixtures"
            ],
            "time": "2019-12-12T13:22:17+00:00"
        },
        {
            "name": "grasmash/expander",
            "version": "1.0.0",
            "source": {
                "type": "git",
                "url": "https://github.com/grasmash/expander.git",
                "reference": "95d6037344a4be1dd5f8e0b0b2571a28c397578f"
            },
            "dist": {
                "type": "zip",
                "url": "https://api.github.com/repos/grasmash/expander/zipball/95d6037344a4be1dd5f8e0b0b2571a28c397578f",
                "reference": "95d6037344a4be1dd5f8e0b0b2571a28c397578f",
                "shasum": ""
            },
            "require": {
                "dflydev/dot-access-data": "^1.1.0",
                "php": ">=5.4"
            },
            "require-dev": {
                "greg-1-anderson/composer-test-scenarios": "^1",
                "phpunit/phpunit": "^4|^5.5.4",
                "satooshi/php-coveralls": "^1.0.2|dev-master",
                "squizlabs/php_codesniffer": "^2.7"
            },
            "type": "library",
            "extra": {
                "branch-alias": {
                    "dev-master": "1.x-dev"
                }
            },
            "autoload": {
                "psr-4": {
                    "Grasmash\\Expander\\": "src/"
                }
            },
            "notification-url": "https://packagist.org/downloads/",
            "license": [
                "MIT"
            ],
            "authors": [
                {
                    "name": "Matthew Grasmick"
                }
            ],
            "description": "Expands internal property references in PHP arrays file.",
            "time": "2017-12-21T22:14:55+00:00"
        },
        {
            "name": "grasmash/yaml-expander",
            "version": "1.4.0",
            "source": {
                "type": "git",
                "url": "https://github.com/grasmash/yaml-expander.git",
                "reference": "3f0f6001ae707a24f4d9733958d77d92bf9693b1"
            },
            "dist": {
                "type": "zip",
                "url": "https://api.github.com/repos/grasmash/yaml-expander/zipball/3f0f6001ae707a24f4d9733958d77d92bf9693b1",
                "reference": "3f0f6001ae707a24f4d9733958d77d92bf9693b1",
                "shasum": ""
            },
            "require": {
                "dflydev/dot-access-data": "^1.1.0",
                "php": ">=5.4",
                "symfony/yaml": "^2.8.11|^3|^4"
            },
            "require-dev": {
                "greg-1-anderson/composer-test-scenarios": "^1",
                "phpunit/phpunit": "^4.8|^5.5.4",
                "satooshi/php-coveralls": "^1.0.2|dev-master",
                "squizlabs/php_codesniffer": "^2.7"
            },
            "type": "library",
            "extra": {
                "branch-alias": {
                    "dev-master": "1.x-dev"
                }
            },
            "autoload": {
                "psr-4": {
                    "Grasmash\\YamlExpander\\": "src/"
                }
            },
            "notification-url": "https://packagist.org/downloads/",
            "license": [
                "MIT"
            ],
            "authors": [
                {
                    "name": "Matthew Grasmick"
                }
            ],
            "description": "Expands internal property references in a yaml file.",
            "time": "2017-12-16T16:06:03+00:00"
        },
        {
            "name": "jms/metadata",
            "version": "1.7.0",
            "source": {
                "type": "git",
                "url": "https://github.com/schmittjoh/metadata.git",
                "reference": "e5854ab1aa643623dc64adde718a8eec32b957a8"
            },
            "dist": {
                "type": "zip",
                "url": "https://api.github.com/repos/schmittjoh/metadata/zipball/e5854ab1aa643623dc64adde718a8eec32b957a8",
                "reference": "e5854ab1aa643623dc64adde718a8eec32b957a8",
                "shasum": ""
            },
            "require": {
                "php": ">=5.3.0"
            },
            "require-dev": {
                "doctrine/cache": "~1.0",
                "symfony/cache": "~3.1"
            },
            "type": "library",
            "extra": {
                "branch-alias": {
                    "dev-master": "1.5.x-dev"
                }
            },
            "autoload": {
                "psr-0": {
                    "Metadata\\": "src/"
                }
            },
            "notification-url": "https://packagist.org/downloads/",
            "license": [
                "MIT"
            ],
            "authors": [
                {
                    "name": "Asmir Mustafic",
                    "email": "goetas@gmail.com"
                },
                {
                    "name": "Johannes M. Schmitt",
                    "email": "schmittjoh@gmail.com"
                }
            ],
            "description": "Class/method/property metadata management in PHP",
            "keywords": [
                "annotations",
                "metadata",
                "xml",
                "yaml"
            ],
            "time": "2018-10-26T12:40:10+00:00"
        },
        {
            "name": "jms/parser-lib",
            "version": "1.0.0",
            "source": {
                "type": "git",
                "url": "https://github.com/schmittjoh/parser-lib.git",
                "reference": "c509473bc1b4866415627af0e1c6cc8ac97fa51d"
            },
            "dist": {
                "type": "zip",
                "url": "https://api.github.com/repos/schmittjoh/parser-lib/zipball/c509473bc1b4866415627af0e1c6cc8ac97fa51d",
                "reference": "c509473bc1b4866415627af0e1c6cc8ac97fa51d",
                "shasum": ""
            },
            "require": {
                "phpoption/phpoption": ">=0.9,<2.0-dev"
            },
            "type": "library",
            "extra": {
                "branch-alias": {
                    "dev-master": "1.0-dev"
                }
            },
            "autoload": {
                "psr-0": {
                    "JMS\\": "src/"
                }
            },
            "notification-url": "https://packagist.org/downloads/",
            "license": [
                "Apache2"
            ],
            "description": "A library for easily creating recursive-descent parsers.",
            "time": "2012-11-18T18:08:43+00:00"
        },
        {
            "name": "jms/serializer",
            "version": "1.14.0",
            "source": {
                "type": "git",
                "url": "https://github.com/schmittjoh/serializer.git",
                "reference": "ee96d57024af9a7716d56fcbe3aa94b3d030f3ca"
            },
            "dist": {
                "type": "zip",
                "url": "https://api.github.com/repos/schmittjoh/serializer/zipball/ee96d57024af9a7716d56fcbe3aa94b3d030f3ca",
                "reference": "ee96d57024af9a7716d56fcbe3aa94b3d030f3ca",
                "shasum": ""
            },
            "require": {
                "doctrine/annotations": "^1.0",
                "doctrine/instantiator": "^1.0.3",
                "jms/metadata": "^1.3",
                "jms/parser-lib": "1.*",
                "php": "^5.5|^7.0",
                "phpcollection/phpcollection": "~0.1",
                "phpoption/phpoption": "^1.1"
            },
            "conflict": {
                "twig/twig": "<1.12"
            },
            "require-dev": {
                "doctrine/orm": "~2.1",
                "doctrine/phpcr-odm": "^1.3|^2.0",
                "ext-pdo_sqlite": "*",
                "jackalope/jackalope-doctrine-dbal": "^1.1.5",
                "phpunit/phpunit": "^4.8|^5.0",
                "propel/propel1": "~1.7",
                "psr/container": "^1.0",
                "symfony/dependency-injection": "^2.7|^3.3|^4.0",
                "symfony/expression-language": "^2.6|^3.0",
                "symfony/filesystem": "^2.1",
                "symfony/form": "~2.1|^3.0",
                "symfony/translation": "^2.1|^3.0",
                "symfony/validator": "^2.2|^3.0",
                "symfony/yaml": "^2.1|^3.0",
                "twig/twig": "~1.12|~2.0"
            },
            "suggest": {
                "doctrine/cache": "Required if you like to use cache functionality.",
                "doctrine/collections": "Required if you like to use doctrine collection types as ArrayCollection.",
                "symfony/yaml": "Required if you'd like to serialize data to YAML format."
            },
            "type": "library",
            "extra": {
                "branch-alias": {
                    "dev-1.x": "1.14-dev"
                }
            },
            "autoload": {
                "psr-0": {
                    "JMS\\Serializer": "src/"
                }
            },
            "notification-url": "https://packagist.org/downloads/",
            "license": [
                "MIT"
            ],
            "authors": [
                {
                    "name": "Asmir Mustafic",
                    "email": "goetas@gmail.com"
                },
                {
                    "name": "Johannes M. Schmitt",
                    "email": "schmittjoh@gmail.com"
                }
            ],
            "description": "Library for (de-)serializing data of any complexity; supports XML, JSON, and YAML.",
            "homepage": "http://jmsyst.com/libs/serializer",
            "keywords": [
                "deserialization",
                "jaxb",
                "json",
                "serialization",
                "xml"
            ],
            "time": "2019-04-17T08:12:16+00:00"
        },
        {
            "name": "league/container",
            "version": "2.4.1",
            "source": {
                "type": "git",
                "url": "https://github.com/thephpleague/container.git",
                "reference": "43f35abd03a12977a60ffd7095efd6a7808488c0"
            },
            "dist": {
                "type": "zip",
                "url": "https://api.github.com/repos/thephpleague/container/zipball/43f35abd03a12977a60ffd7095efd6a7808488c0",
                "reference": "43f35abd03a12977a60ffd7095efd6a7808488c0",
                "shasum": ""
            },
            "require": {
                "container-interop/container-interop": "^1.2",
                "php": "^5.4.0 || ^7.0"
            },
            "provide": {
                "container-interop/container-interop-implementation": "^1.2",
                "psr/container-implementation": "^1.0"
            },
            "replace": {
                "orno/di": "~2.0"
            },
            "require-dev": {
                "phpunit/phpunit": "4.*"
            },
            "type": "library",
            "extra": {
                "branch-alias": {
                    "dev-2.x": "2.x-dev",
                    "dev-1.x": "1.x-dev"
                }
            },
            "autoload": {
                "psr-4": {
                    "League\\Container\\": "src"
                }
            },
            "notification-url": "https://packagist.org/downloads/",
            "license": [
                "MIT"
            ],
            "authors": [
                {
                    "name": "Phil Bennett",
                    "email": "philipobenito@gmail.com",
                    "homepage": "http://www.philipobenito.com",
                    "role": "Developer"
                }
            ],
            "description": "A fast and intuitive dependency injection container.",
            "homepage": "https://github.com/thephpleague/container",
            "keywords": [
                "container",
                "dependency",
                "di",
                "injection",
                "league",
                "provider",
                "service"
            ],
            "time": "2017-05-10T09:20:27+00:00"
        },
        {
            "name": "league/flysystem",
            "version": "1.0.63",
            "source": {
                "type": "git",
                "url": "https://github.com/thephpleague/flysystem.git",
                "reference": "8132daec326565036bc8e8d1876f77ec183a7bd6"
            },
            "dist": {
                "type": "zip",
                "url": "https://api.github.com/repos/thephpleague/flysystem/zipball/8132daec326565036bc8e8d1876f77ec183a7bd6",
                "reference": "8132daec326565036bc8e8d1876f77ec183a7bd6",
                "shasum": ""
            },
            "require": {
                "ext-fileinfo": "*",
                "php": ">=5.5.9"
            },
            "conflict": {
                "league/flysystem-sftp": "<1.0.6"
            },
            "require-dev": {
                "phpspec/phpspec": "^3.4",
                "phpunit/phpunit": "^5.7.10"
            },
            "suggest": {
                "ext-fileinfo": "Required for MimeType",
                "ext-ftp": "Allows you to use FTP server storage",
                "ext-openssl": "Allows you to use FTPS server storage",
                "league/flysystem-aws-s3-v2": "Allows you to use S3 storage with AWS SDK v2",
                "league/flysystem-aws-s3-v3": "Allows you to use S3 storage with AWS SDK v3",
                "league/flysystem-azure": "Allows you to use Windows Azure Blob storage",
                "league/flysystem-cached-adapter": "Flysystem adapter decorator for metadata caching",
                "league/flysystem-eventable-filesystem": "Allows you to use EventableFilesystem",
                "league/flysystem-rackspace": "Allows you to use Rackspace Cloud Files",
                "league/flysystem-sftp": "Allows you to use SFTP server storage via phpseclib",
                "league/flysystem-webdav": "Allows you to use WebDAV storage",
                "league/flysystem-ziparchive": "Allows you to use ZipArchive adapter",
                "spatie/flysystem-dropbox": "Allows you to use Dropbox storage",
                "srmklive/flysystem-dropbox-v2": "Allows you to use Dropbox storage for PHP 5 applications"
            },
            "type": "library",
            "extra": {
                "branch-alias": {
                    "dev-master": "1.1-dev"
                }
            },
            "autoload": {
                "psr-4": {
                    "League\\Flysystem\\": "src/"
                }
            },
            "notification-url": "https://packagist.org/downloads/",
            "license": [
                "MIT"
            ],
            "authors": [
                {
                    "name": "Frank de Jonge",
                    "email": "info@frenky.net"
                }
            ],
            "description": "Filesystem abstraction: Many filesystems, one API.",
            "keywords": [
                "Cloud Files",
                "WebDAV",
                "abstraction",
                "aws",
                "cloud",
                "copy.com",
                "dropbox",
                "file systems",
                "files",
                "filesystem",
                "filesystems",
                "ftp",
                "rackspace",
                "remote",
                "s3",
                "sftp",
                "storage"
            ],
            "time": "2020-01-04T16:30:31+00:00"
        },
        {
            "name": "lusitanian/oauth",
            "version": "v0.8.11",
            "source": {
                "type": "git",
                "url": "https://github.com/Lusitanian/PHPoAuthLib.git",
                "reference": "fc11a53db4b66da555a6a11fce294f574a8374f9"
            },
            "dist": {
                "type": "zip",
                "url": "https://api.github.com/repos/Lusitanian/PHPoAuthLib/zipball/fc11a53db4b66da555a6a11fce294f574a8374f9",
                "reference": "fc11a53db4b66da555a6a11fce294f574a8374f9",
                "shasum": ""
            },
            "require": {
                "php": ">=5.3.0"
            },
            "require-dev": {
                "phpunit/phpunit": "3.7.*",
                "predis/predis": "0.8.*@dev",
                "squizlabs/php_codesniffer": "2.*",
                "symfony/http-foundation": "~2.1"
            },
            "suggest": {
                "ext-openssl": "Allows for usage of secure connections with the stream-based HTTP client.",
                "predis/predis": "Allows using the Redis storage backend.",
                "symfony/http-foundation": "Allows using the Symfony Session storage backend."
            },
            "type": "library",
            "extra": {
                "branch-alias": {
                    "dev-master": "0.1-dev"
                }
            },
            "autoload": {
                "psr-0": {
                    "OAuth": "src",
                    "OAuth\\Unit": "tests"
                }
            },
            "notification-url": "https://packagist.org/downloads/",
            "license": [
                "MIT"
            ],
            "authors": [
                {
                    "name": "David Desberg",
                    "email": "david@daviddesberg.com"
                },
                {
                    "name": "Elliot Chance",
                    "email": "elliotchance@gmail.com"
                },
                {
                    "name": "Pieter Hordijk",
                    "email": "info@pieterhordijk.com"
                }
            ],
            "description": "PHP 5.3+ oAuth 1/2 Library",
            "keywords": [
                "Authentication",
                "authorization",
                "oauth",
                "security"
            ],
            "time": "2018-02-14T22:37:14+00:00"
        },
        {
            "name": "magento/magento-coding-standard",
            "version": "5",
            "source": {
                "type": "git",
                "url": "https://github.com/magento/magento-coding-standard.git",
                "reference": "da46c5d57a43c950dfa364edc7f1f0436d5353a5"
            },
            "dist": {
                "type": "zip",
                "url": "https://api.github.com/repos/magento/magento-coding-standard/zipball/da46c5d57a43c950dfa364edc7f1f0436d5353a5",
                "reference": "da46c5d57a43c950dfa364edc7f1f0436d5353a5",
                "shasum": ""
            },
            "require": {
                "php": ">=5.6.0",
                "squizlabs/php_codesniffer": "^3.4",
                "webonyx/graphql-php": ">=0.12.6 <1.0"
            },
            "require-dev": {
                "phpunit/phpunit": "^4.0 || ^5.0 || ^6.0 || ^7.0"
            },
            "type": "phpcodesniffer-standard",
            "autoload": {
                "classmap": [
                    "PHP_CodeSniffer/Tokenizers/"
                ],
                "psr-4": {
                    "Magento2\\": "Magento2/"
                }
            },
            "notification-url": "https://packagist.org/downloads/",
            "license": [
                "OSL-3.0",
                "AFL-3.0"
            ],
            "description": "A set of Magento specific PHP CodeSniffer rules.",
            "time": "2019-11-04T22:08:27+00:00"
        },
        {
            "name": "magento/magento2-functional-testing-framework",
            "version": "2.6.1",
            "source": {
                "type": "git",
                "url": "https://github.com/magento/magento2-functional-testing-framework.git",
                "reference": "b00f5e195e1ed7f6335bce3052be9a0291f4d0db"
            },
            "dist": {
                "type": "zip",
                "url": "https://api.github.com/repos/magento/magento2-functional-testing-framework/zipball/b00f5e195e1ed7f6335bce3052be9a0291f4d0db",
                "reference": "b00f5e195e1ed7f6335bce3052be9a0291f4d0db",
                "shasum": ""
            },
            "require": {
                "allure-framework/allure-codeception": "~1.3.0",
                "aws/aws-sdk-php": "^3.132",
                "codeception/codeception": "~2.4.5",
                "composer/composer": "^1.4",
                "consolidation/robo": "^1.0.0",
                "csharpru/vault-php": "~3.5.3",
                "csharpru/vault-php-guzzle6-transport": "^2.0",
                "ext-curl": "*",
                "ext-json": "*",
                "ext-openssl": "*",
                "flow/jsonpath": ">0.2",
                "fzaninotto/faker": "^1.6",
                "monolog/monolog": "^1.0",
                "mustache/mustache": "~2.5",
                "php": "7.0.2||7.0.4||~7.0.6||~7.1.0||~7.2.0||~7.3.0",
                "php-webdriver/webdriver": "^1.8.0",
                "symfony/process": "^2.8 || ^3.1 || ^4.0",
                "vlucas/phpdotenv": "^2.4"
            },
            "replace": {
                "facebook/webdriver": "^1.7.1"
            },
            "require-dev": {
                "brainmaestro/composer-git-hooks": "^2.3.1",
                "codacy/coverage": "^1.4",
                "codeception/aspect-mock": "^3.0",
                "doctrine/cache": "<1.7.0",
                "goaop/framework": "2.2.0",
                "php-coveralls/php-coveralls": "^1.0",
                "phpmd/phpmd": "^2.6.0",
                "phpunit/phpunit": "~6.5.0 || ~7.0.0",
                "rregeer/phpunit-coverage-check": "^0.1.4",
                "sebastian/phpcpd": "~3.0 || ~4.0",
                "squizlabs/php_codesniffer": "~3.2",
                "symfony/stopwatch": "~3.4.6"
            },
            "suggest": {
                "epfremme/swagger-php": "^2.0"
            },
            "bin": [
                "bin/mftf"
            ],
            "type": "library",
            "extra": {
                "hooks": {
                    "pre-push": "bin/all-checks"
                }
            },
            "autoload": {
                "files": [
                    "src/Magento/FunctionalTestingFramework/_bootstrap.php"
                ],
                "psr-4": {
                    "Magento\\FunctionalTestingFramework\\": "src/Magento/FunctionalTestingFramework",
                    "MFTF\\": "dev/tests/functional/MFTF"
                }
            },
            "notification-url": "https://packagist.org/downloads/",
            "license": [
                "AGPL-3.0"
            ],
            "description": "Magento2 Functional Testing Framework",
            "keywords": [
                "automation",
                "functional",
                "magento",
                "testing"
            ],
            "time": "2020-02-11T22:23:54+00:00"
        },
        {
            "name": "mikey179/vfsstream",
            "version": "v1.6.8",
            "source": {
                "type": "git",
                "url": "https://github.com/bovigo/vfsStream.git",
                "reference": "231c73783ebb7dd9ec77916c10037eff5a2b6efe"
            },
            "dist": {
                "type": "zip",
                "url": "https://api.github.com/repos/bovigo/vfsStream/zipball/231c73783ebb7dd9ec77916c10037eff5a2b6efe",
                "reference": "231c73783ebb7dd9ec77916c10037eff5a2b6efe",
                "shasum": ""
            },
            "require": {
                "php": ">=5.3.0"
            },
            "require-dev": {
                "phpunit/phpunit": "^4.5|^5.0"
            },
            "type": "library",
            "extra": {
                "branch-alias": {
                    "dev-master": "1.6.x-dev"
                }
            },
            "autoload": {
                "psr-0": {
                    "org\\bovigo\\vfs\\": "src/main/php"
                }
            },
            "notification-url": "https://packagist.org/downloads/",
            "license": [
                "BSD-3-Clause"
            ],
            "authors": [
                {
                    "name": "Frank Kleine",
                    "homepage": "http://frankkleine.de/",
                    "role": "Developer"
                }
            ],
            "description": "Virtual file system to mock the real file system in unit tests.",
            "homepage": "http://vfs.bovigo.org/",
            "time": "2019-10-30T15:31:00+00:00"
        },
        {
            "name": "mtdowling/jmespath.php",
            "version": "2.5.0",
            "source": {
                "type": "git",
                "url": "https://github.com/jmespath/jmespath.php.git",
                "reference": "52168cb9472de06979613d365c7f1ab8798be895"
            },
            "dist": {
                "type": "zip",
                "url": "https://api.github.com/repos/jmespath/jmespath.php/zipball/52168cb9472de06979613d365c7f1ab8798be895",
                "reference": "52168cb9472de06979613d365c7f1ab8798be895",
                "shasum": ""
            },
            "require": {
                "php": ">=5.4.0",
                "symfony/polyfill-mbstring": "^1.4"
            },
            "require-dev": {
                "composer/xdebug-handler": "^1.2",
                "phpunit/phpunit": "^4.8.36|^7.5.15"
            },
            "bin": [
                "bin/jp.php"
            ],
            "type": "library",
            "extra": {
                "branch-alias": {
                    "dev-master": "2.5-dev"
                }
            },
            "autoload": {
                "psr-4": {
                    "JmesPath\\": "src/"
                },
                "files": [
                    "src/JmesPath.php"
                ]
            },
            "notification-url": "https://packagist.org/downloads/",
            "license": [
                "MIT"
            ],
            "authors": [
                {
                    "name": "Michael Dowling",
                    "email": "mtdowling@gmail.com",
                    "homepage": "https://github.com/mtdowling"
                }
            ],
            "description": "Declaratively specify how to extract elements from a JSON document",
            "keywords": [
                "json",
                "jsonpath"
            ],
            "time": "2019-12-30T18:03:34+00:00"
        },
        {
            "name": "mustache/mustache",
            "version": "v2.13.0",
            "source": {
                "type": "git",
                "url": "https://github.com/bobthecow/mustache.php.git",
                "reference": "e95c5a008c23d3151d59ea72484d4f72049ab7f4"
            },
            "dist": {
                "type": "zip",
                "url": "https://api.github.com/repos/bobthecow/mustache.php/zipball/e95c5a008c23d3151d59ea72484d4f72049ab7f4",
                "reference": "e95c5a008c23d3151d59ea72484d4f72049ab7f4",
                "shasum": ""
            },
            "require": {
                "php": ">=5.2.4"
            },
            "require-dev": {
                "friendsofphp/php-cs-fixer": "~1.11",
                "phpunit/phpunit": "~3.7|~4.0|~5.0"
            },
            "type": "library",
            "autoload": {
                "psr-0": {
                    "Mustache": "src/"
                }
            },
            "notification-url": "https://packagist.org/downloads/",
            "license": [
                "MIT"
            ],
            "authors": [
                {
                    "name": "Justin Hileman",
                    "email": "justin@justinhileman.info",
                    "homepage": "http://justinhileman.com"
                }
            ],
            "description": "A Mustache implementation in PHP.",
            "homepage": "https://github.com/bobthecow/mustache.php",
            "keywords": [
                "mustache",
                "templating"
            ],
            "time": "2019-11-23T21:40:31+00:00"
        },
        {
            "name": "myclabs/deep-copy",
            "version": "1.9.5",
            "source": {
                "type": "git",
                "url": "https://github.com/myclabs/DeepCopy.git",
                "reference": "b2c28789e80a97badd14145fda39b545d83ca3ef"
            },
            "dist": {
                "type": "zip",
                "url": "https://api.github.com/repos/myclabs/DeepCopy/zipball/b2c28789e80a97badd14145fda39b545d83ca3ef",
                "reference": "b2c28789e80a97badd14145fda39b545d83ca3ef",
                "shasum": ""
            },
            "require": {
                "php": "^7.1"
            },
            "replace": {
                "myclabs/deep-copy": "self.version"
            },
            "require-dev": {
                "doctrine/collections": "^1.0",
                "doctrine/common": "^2.6",
                "phpunit/phpunit": "^7.1"
            },
            "type": "library",
            "autoload": {
                "psr-4": {
                    "DeepCopy\\": "src/DeepCopy/"
                },
                "files": [
                    "src/DeepCopy/deep_copy.php"
                ]
            },
            "notification-url": "https://packagist.org/downloads/",
            "license": [
                "MIT"
            ],
            "description": "Create deep copies (clones) of your objects",
            "keywords": [
                "clone",
                "copy",
                "duplicate",
                "object",
                "object graph"
            ],
            "time": "2020-01-17T21:11:47+00:00"
        },
        {
            "name": "pdepend/pdepend",
            "version": "2.5.2",
            "source": {
                "type": "git",
                "url": "https://github.com/pdepend/pdepend.git",
                "reference": "9daf26d0368d4a12bed1cacae1a9f3a6f0adf239"
            },
            "dist": {
                "type": "zip",
                "url": "https://api.github.com/repos/pdepend/pdepend/zipball/9daf26d0368d4a12bed1cacae1a9f3a6f0adf239",
                "reference": "9daf26d0368d4a12bed1cacae1a9f3a6f0adf239",
                "shasum": ""
            },
            "require": {
                "php": ">=5.3.7",
                "symfony/config": "^2.3.0|^3|^4",
                "symfony/dependency-injection": "^2.3.0|^3|^4",
                "symfony/filesystem": "^2.3.0|^3|^4"
            },
            "require-dev": {
                "phpunit/phpunit": "^4.8|^5.7",
                "squizlabs/php_codesniffer": "^2.0.0"
            },
            "bin": [
                "src/bin/pdepend"
            ],
            "type": "library",
            "autoload": {
                "psr-4": {
                    "PDepend\\": "src/main/php/PDepend"
                }
            },
            "notification-url": "https://packagist.org/downloads/",
            "license": [
                "BSD-3-Clause"
            ],
            "description": "Official version of pdepend to be handled with Composer",
            "time": "2017-12-13T13:21:38+00:00"
        },
        {
            "name": "phar-io/manifest",
            "version": "1.0.1",
            "source": {
                "type": "git",
                "url": "https://github.com/phar-io/manifest.git",
                "reference": "2df402786ab5368a0169091f61a7c1e0eb6852d0"
            },
            "dist": {
                "type": "zip",
                "url": "https://api.github.com/repos/phar-io/manifest/zipball/2df402786ab5368a0169091f61a7c1e0eb6852d0",
                "reference": "2df402786ab5368a0169091f61a7c1e0eb6852d0",
                "shasum": ""
            },
            "require": {
                "ext-dom": "*",
                "ext-phar": "*",
                "phar-io/version": "^1.0.1",
                "php": "^5.6 || ^7.0"
            },
            "type": "library",
            "extra": {
                "branch-alias": {
                    "dev-master": "1.0.x-dev"
                }
            },
            "autoload": {
                "classmap": [
                    "src/"
                ]
            },
            "notification-url": "https://packagist.org/downloads/",
            "license": [
                "BSD-3-Clause"
            ],
            "authors": [
                {
                    "name": "Arne Blankerts",
                    "email": "arne@blankerts.de",
                    "role": "Developer"
                },
                {
                    "name": "Sebastian Heuer",
                    "email": "sebastian@phpeople.de",
                    "role": "Developer"
                },
                {
                    "name": "Sebastian Bergmann",
                    "email": "sebastian@phpunit.de",
                    "role": "Developer"
                }
            ],
            "description": "Component for reading phar.io manifest information from a PHP Archive (PHAR)",
            "time": "2017-03-05T18:14:27+00:00"
        },
        {
            "name": "phar-io/version",
            "version": "1.0.1",
            "source": {
                "type": "git",
                "url": "https://github.com/phar-io/version.git",
                "reference": "a70c0ced4be299a63d32fa96d9281d03e94041df"
            },
            "dist": {
                "type": "zip",
                "url": "https://api.github.com/repos/phar-io/version/zipball/a70c0ced4be299a63d32fa96d9281d03e94041df",
                "reference": "a70c0ced4be299a63d32fa96d9281d03e94041df",
                "shasum": ""
            },
            "require": {
                "php": "^5.6 || ^7.0"
            },
            "type": "library",
            "autoload": {
                "classmap": [
                    "src/"
                ]
            },
            "notification-url": "https://packagist.org/downloads/",
            "license": [
                "BSD-3-Clause"
            ],
            "authors": [
                {
                    "name": "Arne Blankerts",
                    "email": "arne@blankerts.de",
                    "role": "Developer"
                },
                {
                    "name": "Sebastian Heuer",
                    "email": "sebastian@phpeople.de",
                    "role": "Developer"
                },
                {
                    "name": "Sebastian Bergmann",
                    "email": "sebastian@phpunit.de",
                    "role": "Developer"
                }
            ],
            "description": "Library for handling version information and constraints",
            "time": "2017-03-05T17:38:23+00:00"
        },
        {
            "name": "php-cs-fixer/diff",
            "version": "v1.3.0",
            "source": {
                "type": "git",
                "url": "https://github.com/PHP-CS-Fixer/diff.git",
                "reference": "78bb099e9c16361126c86ce82ec4405ebab8e756"
            },
            "dist": {
                "type": "zip",
                "url": "https://api.github.com/repos/PHP-CS-Fixer/diff/zipball/78bb099e9c16361126c86ce82ec4405ebab8e756",
                "reference": "78bb099e9c16361126c86ce82ec4405ebab8e756",
                "shasum": ""
            },
            "require": {
                "php": "^5.6 || ^7.0"
            },
            "require-dev": {
                "phpunit/phpunit": "^5.7.23 || ^6.4.3",
                "symfony/process": "^3.3"
            },
            "type": "library",
            "autoload": {
                "classmap": [
                    "src/"
                ]
            },
            "notification-url": "https://packagist.org/downloads/",
            "license": [
                "BSD-3-Clause"
            ],
            "authors": [
                {
                    "name": "Kore Nordmann",
                    "email": "mail@kore-nordmann.de"
                },
                {
                    "name": "Sebastian Bergmann",
                    "email": "sebastian@phpunit.de"
                },
                {
                    "name": "SpacePossum"
                }
            ],
            "description": "sebastian/diff v2 backport support for PHP5.6",
            "homepage": "https://github.com/PHP-CS-Fixer",
            "keywords": [
                "diff"
            ],
            "time": "2018-02-15T16:58:55+00:00"
        },
        {
            "name": "php-webdriver/webdriver",
            "version": "1.8.0",
            "source": {
                "type": "git",
                "url": "https://github.com/php-webdriver/php-webdriver.git",
                "reference": "3e33ee3b8a688d719c55acdd7c6788e3006e1d3e"
            },
            "dist": {
                "type": "zip",
                "url": "https://api.github.com/repos/php-webdriver/php-webdriver/zipball/3e33ee3b8a688d719c55acdd7c6788e3006e1d3e",
                "reference": "3e33ee3b8a688d719c55acdd7c6788e3006e1d3e",
                "shasum": ""
            },
            "require": {
                "ext-curl": "*",
                "ext-json": "*",
                "ext-zip": "*",
                "php": "^5.6 || ~7.0",
                "symfony/polyfill-mbstring": "^1.12",
                "symfony/process": "^2.8 || ^3.1 || ^4.0 || ^5.0"
            },
            "require-dev": {
                "friendsofphp/php-cs-fixer": "^2.0",
                "jakub-onderka/php-parallel-lint": "^1.0",
                "php-coveralls/php-coveralls": "^2.0",
                "php-mock/php-mock-phpunit": "^1.1",
                "phpunit/phpunit": "^5.7",
                "sebastian/environment": "^1.3.4 || ^2.0 || ^3.0",
                "sminnee/phpunit-mock-objects": "^3.4",
                "squizlabs/php_codesniffer": "^3.5",
                "symfony/var-dumper": "^3.3 || ^4.0 || ^5.0"
            },
            "suggest": {
                "ext-SimpleXML": "For Firefox profile creation"
            },
            "type": "library",
            "extra": {
                "branch-alias": {
                    "dev-master": "1.8.x-dev"
                }
            },
            "autoload": {
                "files": [
                    "lib/Exception/TimeoutException.php"
                ],
                "psr-4": {
                    "Facebook\\WebDriver\\": "lib/"
                }
            },
            "notification-url": "https://packagist.org/downloads/",
            "license": [
                "MIT"
            ],
            "description": "A PHP client for Selenium WebDriver. Previously facebook/webdriver.",
            "homepage": "https://github.com/php-webdriver/php-webdriver",
            "keywords": [
                "Chromedriver",
                "geckodriver",
                "php",
                "selenium",
                "webdriver"
            ],
            "time": "2020-02-10T15:04:25+00:00"
        },
        {
            "name": "phpcollection/phpcollection",
            "version": "0.5.0",
            "source": {
                "type": "git",
                "url": "https://github.com/schmittjoh/php-collection.git",
                "reference": "f2bcff45c0da7c27991bbc1f90f47c4b7fb434a6"
            },
            "dist": {
                "type": "zip",
                "url": "https://api.github.com/repos/schmittjoh/php-collection/zipball/f2bcff45c0da7c27991bbc1f90f47c4b7fb434a6",
                "reference": "f2bcff45c0da7c27991bbc1f90f47c4b7fb434a6",
                "shasum": ""
            },
            "require": {
                "phpoption/phpoption": "1.*"
            },
            "type": "library",
            "extra": {
                "branch-alias": {
                    "dev-master": "0.4-dev"
                }
            },
            "autoload": {
                "psr-0": {
                    "PhpCollection": "src/"
                }
            },
            "notification-url": "https://packagist.org/downloads/",
            "license": [
                "Apache2"
            ],
            "authors": [
                {
                    "name": "Johannes M. Schmitt",
                    "email": "schmittjoh@gmail.com"
                }
            ],
            "description": "General-Purpose Collection Library for PHP",
            "keywords": [
                "collection",
                "list",
                "map",
                "sequence",
                "set"
            ],
            "time": "2015-05-17T12:39:23+00:00"
        },
        {
            "name": "phpcompatibility/php-compatibility",
            "version": "9.3.5",
            "source": {
                "type": "git",
                "url": "https://github.com/PHPCompatibility/PHPCompatibility.git",
                "reference": "9fb324479acf6f39452e0655d2429cc0d3914243"
            },
            "dist": {
                "type": "zip",
                "url": "https://api.github.com/repos/PHPCompatibility/PHPCompatibility/zipball/9fb324479acf6f39452e0655d2429cc0d3914243",
                "reference": "9fb324479acf6f39452e0655d2429cc0d3914243",
                "shasum": ""
            },
            "require": {
                "php": ">=5.3",
                "squizlabs/php_codesniffer": "^2.3 || ^3.0.2"
            },
            "conflict": {
                "squizlabs/php_codesniffer": "2.6.2"
            },
            "require-dev": {
                "phpunit/phpunit": "~4.5 || ^5.0 || ^6.0 || ^7.0"
            },
            "suggest": {
                "dealerdirect/phpcodesniffer-composer-installer": "^0.5 || This Composer plugin will sort out the PHPCS 'installed_paths' automatically.",
                "roave/security-advisories": "dev-master || Helps prevent installing dependencies with known security issues."
            },
            "type": "phpcodesniffer-standard",
            "notification-url": "https://packagist.org/downloads/",
            "license": [
                "LGPL-3.0-or-later"
            ],
            "authors": [
                {
                    "name": "Wim Godden",
                    "homepage": "https://github.com/wimg",
                    "role": "lead"
                },
                {
                    "name": "Juliette Reinders Folmer",
                    "homepage": "https://github.com/jrfnl",
                    "role": "lead"
                },
                {
                    "name": "Contributors",
                    "homepage": "https://github.com/PHPCompatibility/PHPCompatibility/graphs/contributors"
                }
            ],
            "description": "A set of sniffs for PHP_CodeSniffer that checks for PHP cross-version compatibility.",
            "homepage": "http://techblog.wimgodden.be/tag/codesniffer/",
            "keywords": [
                "compatibility",
                "phpcs",
                "standards"
            ],
            "time": "2019-12-27T09:44:58+00:00"
        },
        {
            "name": "phpdocumentor/reflection-common",
            "version": "2.0.0",
            "source": {
                "type": "git",
                "url": "https://github.com/phpDocumentor/ReflectionCommon.git",
                "reference": "63a995caa1ca9e5590304cd845c15ad6d482a62a"
            },
            "dist": {
                "type": "zip",
                "url": "https://api.github.com/repos/phpDocumentor/ReflectionCommon/zipball/63a995caa1ca9e5590304cd845c15ad6d482a62a",
                "reference": "63a995caa1ca9e5590304cd845c15ad6d482a62a",
                "shasum": ""
            },
            "require": {
                "php": ">=7.1"
            },
            "require-dev": {
                "phpunit/phpunit": "~6"
            },
            "type": "library",
            "extra": {
                "branch-alias": {
                    "dev-master": "2.x-dev"
                }
            },
            "autoload": {
                "psr-4": {
                    "phpDocumentor\\Reflection\\": "src/"
                }
            },
            "notification-url": "https://packagist.org/downloads/",
            "license": [
                "MIT"
            ],
            "authors": [
                {
                    "name": "Jaap van Otterdijk",
                    "email": "opensource@ijaap.nl"
                }
            ],
            "description": "Common reflection classes used by phpdocumentor to reflect the code structure",
            "homepage": "http://www.phpdoc.org",
            "keywords": [
                "FQSEN",
                "phpDocumentor",
                "phpdoc",
                "reflection",
                "static analysis"
            ],
            "time": "2018-08-07T13:53:10+00:00"
        },
        {
            "name": "phpdocumentor/reflection-docblock",
            "version": "4.3.4",
            "source": {
                "type": "git",
                "url": "https://github.com/phpDocumentor/ReflectionDocBlock.git",
                "reference": "da3fd972d6bafd628114f7e7e036f45944b62e9c"
            },
            "dist": {
                "type": "zip",
                "url": "https://api.github.com/repos/phpDocumentor/ReflectionDocBlock/zipball/da3fd972d6bafd628114f7e7e036f45944b62e9c",
                "reference": "da3fd972d6bafd628114f7e7e036f45944b62e9c",
                "shasum": ""
            },
            "require": {
                "php": "^7.0",
                "phpdocumentor/reflection-common": "^1.0.0 || ^2.0.0",
                "phpdocumentor/type-resolver": "~0.4 || ^1.0.0",
                "webmozart/assert": "^1.0"
            },
            "require-dev": {
                "doctrine/instantiator": "^1.0.5",
                "mockery/mockery": "^1.0",
                "phpdocumentor/type-resolver": "0.4.*",
                "phpunit/phpunit": "^6.4"
            },
            "type": "library",
            "extra": {
                "branch-alias": {
                    "dev-master": "4.x-dev"
                }
            },
            "autoload": {
                "psr-4": {
                    "phpDocumentor\\Reflection\\": [
                        "src/"
                    ]
                }
            },
            "notification-url": "https://packagist.org/downloads/",
            "license": [
                "MIT"
            ],
            "authors": [
                {
                    "name": "Mike van Riel",
                    "email": "me@mikevanriel.com"
                }
            ],
            "description": "With this component, a library can provide support for annotations via DocBlocks or otherwise retrieve information that is embedded in a DocBlock.",
            "time": "2019-12-28T18:55:12+00:00"
        },
        {
            "name": "phpdocumentor/type-resolver",
            "version": "1.0.1",
            "source": {
                "type": "git",
                "url": "https://github.com/phpDocumentor/TypeResolver.git",
                "reference": "2e32a6d48972b2c1976ed5d8967145b6cec4a4a9"
            },
            "dist": {
                "type": "zip",
                "url": "https://api.github.com/repos/phpDocumentor/TypeResolver/zipball/2e32a6d48972b2c1976ed5d8967145b6cec4a4a9",
                "reference": "2e32a6d48972b2c1976ed5d8967145b6cec4a4a9",
                "shasum": ""
            },
            "require": {
                "php": "^7.1",
                "phpdocumentor/reflection-common": "^2.0"
            },
            "require-dev": {
                "ext-tokenizer": "^7.1",
                "mockery/mockery": "~1",
                "phpunit/phpunit": "^7.0"
            },
            "type": "library",
            "extra": {
                "branch-alias": {
                    "dev-master": "1.x-dev"
                }
            },
            "autoload": {
                "psr-4": {
                    "phpDocumentor\\Reflection\\": "src"
                }
            },
            "notification-url": "https://packagist.org/downloads/",
            "license": [
                "MIT"
            ],
            "authors": [
                {
                    "name": "Mike van Riel",
                    "email": "me@mikevanriel.com"
                }
            ],
            "description": "A PSR-5 based resolver of Class names, Types and Structural Element Names",
            "time": "2019-08-22T18:11:29+00:00"
        },
        {
            "name": "phpmd/phpmd",
            "version": "2.7.0",
            "source": {
                "type": "git",
                "url": "https://github.com/phpmd/phpmd.git",
                "reference": "a05a999c644f4bc9a204846017db7bb7809fbe4c"
            },
            "dist": {
                "type": "zip",
                "url": "https://api.github.com/repos/phpmd/phpmd/zipball/a05a999c644f4bc9a204846017db7bb7809fbe4c",
                "reference": "a05a999c644f4bc9a204846017db7bb7809fbe4c",
                "shasum": ""
            },
            "require": {
                "ext-xml": "*",
                "pdepend/pdepend": "^2.5",
                "php": ">=5.3.9"
            },
            "require-dev": {
                "gregwar/rst": "^1.0",
                "mikey179/vfsstream": "^1.6.4",
                "phpunit/phpunit": "^4.8.36 || ^5.7.27",
                "squizlabs/php_codesniffer": "^2.0"
            },
            "bin": [
                "src/bin/phpmd"
            ],
            "type": "library",
            "autoload": {
                "psr-0": {
                    "PHPMD\\": "src/main/php"
                }
            },
            "notification-url": "https://packagist.org/downloads/",
            "license": [
                "BSD-3-Clause"
            ],
            "authors": [
                {
                    "name": "Manuel Pichler",
                    "email": "github@manuel-pichler.de",
                    "homepage": "https://github.com/manuelpichler",
                    "role": "Project Founder"
                },
                {
                    "name": "Marc Würth",
                    "email": "ravage@bluewin.ch",
                    "homepage": "https://github.com/ravage84",
                    "role": "Project Maintainer"
                },
                {
                    "name": "Other contributors",
                    "homepage": "https://github.com/phpmd/phpmd/graphs/contributors",
                    "role": "Contributors"
                }
            ],
            "description": "PHPMD is a spin-off project of PHP Depend and aims to be a PHP equivalent of the well known Java tool PMD.",
            "homepage": "https://phpmd.org/",
            "keywords": [
                "mess detection",
                "mess detector",
                "pdepend",
                "phpmd",
                "pmd"
            ],
            "time": "2019-07-30T21:13:32+00:00"
        },
        {
            "name": "phpoption/phpoption",
            "version": "1.7.2",
            "source": {
                "type": "git",
                "url": "https://github.com/schmittjoh/php-option.git",
                "reference": "77f7c4d2e65413aff5b5a8cc8b3caf7a28d81959"
            },
            "dist": {
                "type": "zip",
                "url": "https://api.github.com/repos/schmittjoh/php-option/zipball/77f7c4d2e65413aff5b5a8cc8b3caf7a28d81959",
                "reference": "77f7c4d2e65413aff5b5a8cc8b3caf7a28d81959",
                "shasum": ""
            },
            "require": {
                "php": "^5.5.9 || ^7.0"
            },
            "require-dev": {
                "bamarni/composer-bin-plugin": "^1.3",
                "phpunit/phpunit": "^4.8.35 || ^5.0 || ^6.0 || ^7.0"
            },
            "type": "library",
            "extra": {
                "branch-alias": {
                    "dev-master": "1.7-dev"
                }
            },
            "autoload": {
                "psr-4": {
                    "PhpOption\\": "src/PhpOption/"
                }
            },
            "notification-url": "https://packagist.org/downloads/",
            "license": [
                "Apache-2.0"
            ],
            "authors": [
                {
                    "name": "Johannes M. Schmitt",
                    "email": "schmittjoh@gmail.com"
                },
                {
                    "name": "Graham Campbell",
                    "email": "graham@alt-three.com"
                }
            ],
            "description": "Option Type for PHP",
            "keywords": [
                "language",
                "option",
                "php",
                "type"
            ],
            "time": "2019-12-15T19:35:24+00:00"
        },
        {
            "name": "phpspec/prophecy",
            "version": "v1.10.2",
            "source": {
                "type": "git",
                "url": "https://github.com/phpspec/prophecy.git",
                "reference": "b4400efc9d206e83138e2bb97ed7f5b14b831cd9"
            },
            "dist": {
                "type": "zip",
                "url": "https://api.github.com/repos/phpspec/prophecy/zipball/b4400efc9d206e83138e2bb97ed7f5b14b831cd9",
                "reference": "b4400efc9d206e83138e2bb97ed7f5b14b831cd9",
                "shasum": ""
            },
            "require": {
                "doctrine/instantiator": "^1.0.2",
                "php": "^5.3|^7.0",
                "phpdocumentor/reflection-docblock": "^2.0|^3.0.2|^4.0|^5.0",
                "sebastian/comparator": "^1.2.3|^2.0|^3.0|^4.0",
                "sebastian/recursion-context": "^1.0|^2.0|^3.0|^4.0"
            },
            "require-dev": {
                "phpspec/phpspec": "^2.5 || ^3.2",
                "phpunit/phpunit": "^4.8.35 || ^5.7 || ^6.5 || ^7.1"
            },
            "type": "library",
            "extra": {
                "branch-alias": {
                    "dev-master": "1.10.x-dev"
                }
            },
            "autoload": {
                "psr-4": {
                    "Prophecy\\": "src/Prophecy"
                }
            },
            "notification-url": "https://packagist.org/downloads/",
            "license": [
                "MIT"
            ],
            "authors": [
                {
                    "name": "Konstantin Kudryashov",
                    "email": "ever.zet@gmail.com",
                    "homepage": "http://everzet.com"
                },
                {
                    "name": "Marcello Duarte",
                    "email": "marcello.duarte@gmail.com"
                }
            ],
            "description": "Highly opinionated mocking framework for PHP 5.3+",
            "homepage": "https://github.com/phpspec/prophecy",
            "keywords": [
                "Double",
                "Dummy",
                "fake",
                "mock",
                "spy",
                "stub"
            ],
            "time": "2020-01-20T15:57:02+00:00"
        },
        {
            "name": "phpstan/phpstan",
            "version": "0.12.7",
            "source": {
                "type": "git",
                "url": "https://github.com/phpstan/phpstan.git",
                "reference": "07fa7958027fd98c567099bbcda5d6a0f2ec5197"
            },
            "dist": {
                "type": "zip",
                "url": "https://api.github.com/repos/phpstan/phpstan/zipball/07fa7958027fd98c567099bbcda5d6a0f2ec5197",
                "reference": "07fa7958027fd98c567099bbcda5d6a0f2ec5197",
                "shasum": ""
            },
            "require": {
                "php": "^7.1"
            },
            "bin": [
                "phpstan",
                "phpstan.phar"
            ],
            "type": "library",
            "extra": {
                "branch-alias": {
                    "dev-master": "0.12-dev"
                }
            },
            "autoload": {
                "files": [
                    "bootstrap.php"
                ]
            },
            "notification-url": "https://packagist.org/downloads/",
            "license": [
                "MIT"
            ],
            "description": "PHPStan - PHP Static Analysis Tool",
            "time": "2020-01-20T21:59:06+00:00"
        },
        {
            "name": "phpunit/php-code-coverage",
            "version": "5.3.2",
            "source": {
                "type": "git",
                "url": "https://github.com/sebastianbergmann/php-code-coverage.git",
                "reference": "c89677919c5dd6d3b3852f230a663118762218ac"
            },
            "dist": {
                "type": "zip",
                "url": "https://api.github.com/repos/sebastianbergmann/php-code-coverage/zipball/c89677919c5dd6d3b3852f230a663118762218ac",
                "reference": "c89677919c5dd6d3b3852f230a663118762218ac",
                "shasum": ""
            },
            "require": {
                "ext-dom": "*",
                "ext-xmlwriter": "*",
                "php": "^7.0",
                "phpunit/php-file-iterator": "^1.4.2",
                "phpunit/php-text-template": "^1.2.1",
                "phpunit/php-token-stream": "^2.0.1",
                "sebastian/code-unit-reverse-lookup": "^1.0.1",
                "sebastian/environment": "^3.0",
                "sebastian/version": "^2.0.1",
                "theseer/tokenizer": "^1.1"
            },
            "require-dev": {
                "phpunit/phpunit": "^6.0"
            },
            "suggest": {
                "ext-xdebug": "^2.5.5"
            },
            "type": "library",
            "extra": {
                "branch-alias": {
                    "dev-master": "5.3.x-dev"
                }
            },
            "autoload": {
                "classmap": [
                    "src/"
                ]
            },
            "notification-url": "https://packagist.org/downloads/",
            "license": [
                "BSD-3-Clause"
            ],
            "authors": [
                {
                    "name": "Sebastian Bergmann",
                    "email": "sebastian@phpunit.de",
                    "role": "lead"
                }
            ],
            "description": "Library that provides collection, processing, and rendering functionality for PHP code coverage information.",
            "homepage": "https://github.com/sebastianbergmann/php-code-coverage",
            "keywords": [
                "coverage",
                "testing",
                "xunit"
            ],
            "time": "2018-04-06T15:36:58+00:00"
        },
        {
            "name": "phpunit/php-file-iterator",
            "version": "1.4.5",
            "source": {
                "type": "git",
                "url": "https://github.com/sebastianbergmann/php-file-iterator.git",
                "reference": "730b01bc3e867237eaac355e06a36b85dd93a8b4"
            },
            "dist": {
                "type": "zip",
                "url": "https://api.github.com/repos/sebastianbergmann/php-file-iterator/zipball/730b01bc3e867237eaac355e06a36b85dd93a8b4",
                "reference": "730b01bc3e867237eaac355e06a36b85dd93a8b4",
                "shasum": ""
            },
            "require": {
                "php": ">=5.3.3"
            },
            "type": "library",
            "extra": {
                "branch-alias": {
                    "dev-master": "1.4.x-dev"
                }
            },
            "autoload": {
                "classmap": [
                    "src/"
                ]
            },
            "notification-url": "https://packagist.org/downloads/",
            "license": [
                "BSD-3-Clause"
            ],
            "authors": [
                {
                    "name": "Sebastian Bergmann",
                    "email": "sb@sebastian-bergmann.de",
                    "role": "lead"
                }
            ],
            "description": "FilterIterator implementation that filters files based on a list of suffixes.",
            "homepage": "https://github.com/sebastianbergmann/php-file-iterator/",
            "keywords": [
                "filesystem",
                "iterator"
            ],
            "time": "2017-11-27T13:52:08+00:00"
        },
        {
            "name": "phpunit/php-text-template",
            "version": "1.2.1",
            "source": {
                "type": "git",
                "url": "https://github.com/sebastianbergmann/php-text-template.git",
                "reference": "31f8b717e51d9a2afca6c9f046f5d69fc27c8686"
            },
            "dist": {
                "type": "zip",
                "url": "https://api.github.com/repos/sebastianbergmann/php-text-template/zipball/31f8b717e51d9a2afca6c9f046f5d69fc27c8686",
                "reference": "31f8b717e51d9a2afca6c9f046f5d69fc27c8686",
                "shasum": ""
            },
            "require": {
                "php": ">=5.3.3"
            },
            "type": "library",
            "autoload": {
                "classmap": [
                    "src/"
                ]
            },
            "notification-url": "https://packagist.org/downloads/",
            "license": [
                "BSD-3-Clause"
            ],
            "authors": [
                {
                    "name": "Sebastian Bergmann",
                    "email": "sebastian@phpunit.de",
                    "role": "lead"
                }
            ],
            "description": "Simple template engine.",
            "homepage": "https://github.com/sebastianbergmann/php-text-template/",
            "keywords": [
                "template"
            ],
            "time": "2015-06-21T13:50:34+00:00"
        },
        {
            "name": "phpunit/php-timer",
            "version": "1.0.9",
            "source": {
                "type": "git",
                "url": "https://github.com/sebastianbergmann/php-timer.git",
                "reference": "3dcf38ca72b158baf0bc245e9184d3fdffa9c46f"
            },
            "dist": {
                "type": "zip",
                "url": "https://api.github.com/repos/sebastianbergmann/php-timer/zipball/3dcf38ca72b158baf0bc245e9184d3fdffa9c46f",
                "reference": "3dcf38ca72b158baf0bc245e9184d3fdffa9c46f",
                "shasum": ""
            },
            "require": {
                "php": "^5.3.3 || ^7.0"
            },
            "require-dev": {
                "phpunit/phpunit": "^4.8.35 || ^5.7 || ^6.0"
            },
            "type": "library",
            "extra": {
                "branch-alias": {
                    "dev-master": "1.0-dev"
                }
            },
            "autoload": {
                "classmap": [
                    "src/"
                ]
            },
            "notification-url": "https://packagist.org/downloads/",
            "license": [
                "BSD-3-Clause"
            ],
            "authors": [
                {
                    "name": "Sebastian Bergmann",
                    "email": "sb@sebastian-bergmann.de",
                    "role": "lead"
                }
            ],
            "description": "Utility class for timing",
            "homepage": "https://github.com/sebastianbergmann/php-timer/",
            "keywords": [
                "timer"
            ],
            "time": "2017-02-26T11:10:40+00:00"
        },
        {
            "name": "phpunit/php-token-stream",
            "version": "2.0.2",
            "source": {
                "type": "git",
                "url": "https://github.com/sebastianbergmann/php-token-stream.git",
                "reference": "791198a2c6254db10131eecfe8c06670700904db"
            },
            "dist": {
                "type": "zip",
                "url": "https://api.github.com/repos/sebastianbergmann/php-token-stream/zipball/791198a2c6254db10131eecfe8c06670700904db",
                "reference": "791198a2c6254db10131eecfe8c06670700904db",
                "shasum": ""
            },
            "require": {
                "ext-tokenizer": "*",
                "php": "^7.0"
            },
            "require-dev": {
                "phpunit/phpunit": "^6.2.4"
            },
            "type": "library",
            "extra": {
                "branch-alias": {
                    "dev-master": "2.0-dev"
                }
            },
            "autoload": {
                "classmap": [
                    "src/"
                ]
            },
            "notification-url": "https://packagist.org/downloads/",
            "license": [
                "BSD-3-Clause"
            ],
            "authors": [
                {
                    "name": "Sebastian Bergmann",
                    "email": "sebastian@phpunit.de"
                }
            ],
            "description": "Wrapper around PHP's tokenizer extension.",
            "homepage": "https://github.com/sebastianbergmann/php-token-stream/",
            "keywords": [
                "tokenizer"
            ],
            "time": "2017-11-27T05:48:46+00:00"
        },
        {
            "name": "phpunit/phpunit",
            "version": "6.5.14",
            "source": {
                "type": "git",
                "url": "https://github.com/sebastianbergmann/phpunit.git",
                "reference": "bac23fe7ff13dbdb461481f706f0e9fe746334b7"
            },
            "dist": {
                "type": "zip",
                "url": "https://api.github.com/repos/sebastianbergmann/phpunit/zipball/bac23fe7ff13dbdb461481f706f0e9fe746334b7",
                "reference": "bac23fe7ff13dbdb461481f706f0e9fe746334b7",
                "shasum": ""
            },
            "require": {
                "ext-dom": "*",
                "ext-json": "*",
                "ext-libxml": "*",
                "ext-mbstring": "*",
                "ext-xml": "*",
                "myclabs/deep-copy": "^1.6.1",
                "phar-io/manifest": "^1.0.1",
                "phar-io/version": "^1.0",
                "php": "^7.0",
                "phpspec/prophecy": "^1.7",
                "phpunit/php-code-coverage": "^5.3",
                "phpunit/php-file-iterator": "^1.4.3",
                "phpunit/php-text-template": "^1.2.1",
                "phpunit/php-timer": "^1.0.9",
                "phpunit/phpunit-mock-objects": "^5.0.9",
                "sebastian/comparator": "^2.1",
                "sebastian/diff": "^2.0",
                "sebastian/environment": "^3.1",
                "sebastian/exporter": "^3.1",
                "sebastian/global-state": "^2.0",
                "sebastian/object-enumerator": "^3.0.3",
                "sebastian/resource-operations": "^1.0",
                "sebastian/version": "^2.0.1"
            },
            "conflict": {
                "phpdocumentor/reflection-docblock": "3.0.2",
                "phpunit/dbunit": "<3.0"
            },
            "require-dev": {
                "ext-pdo": "*"
            },
            "suggest": {
                "ext-xdebug": "*",
                "phpunit/php-invoker": "^1.1"
            },
            "bin": [
                "phpunit"
            ],
            "type": "library",
            "extra": {
                "branch-alias": {
                    "dev-master": "6.5.x-dev"
                }
            },
            "autoload": {
                "classmap": [
                    "src/"
                ]
            },
            "notification-url": "https://packagist.org/downloads/",
            "license": [
                "BSD-3-Clause"
            ],
            "authors": [
                {
                    "name": "Sebastian Bergmann",
                    "email": "sebastian@phpunit.de",
                    "role": "lead"
                }
            ],
            "description": "The PHP Unit Testing framework.",
            "homepage": "https://phpunit.de/",
            "keywords": [
                "phpunit",
                "testing",
                "xunit"
            ],
            "time": "2019-02-01T05:22:47+00:00"
        },
        {
            "name": "phpunit/phpunit-mock-objects",
            "version": "5.0.10",
            "source": {
                "type": "git",
                "url": "https://github.com/sebastianbergmann/phpunit-mock-objects.git",
                "reference": "cd1cf05c553ecfec36b170070573e540b67d3f1f"
            },
            "dist": {
                "type": "zip",
                "url": "https://api.github.com/repos/sebastianbergmann/phpunit-mock-objects/zipball/cd1cf05c553ecfec36b170070573e540b67d3f1f",
                "reference": "cd1cf05c553ecfec36b170070573e540b67d3f1f",
                "shasum": ""
            },
            "require": {
                "doctrine/instantiator": "^1.0.5",
                "php": "^7.0",
                "phpunit/php-text-template": "^1.2.1",
                "sebastian/exporter": "^3.1"
            },
            "conflict": {
                "phpunit/phpunit": "<6.0"
            },
            "require-dev": {
                "phpunit/phpunit": "^6.5.11"
            },
            "suggest": {
                "ext-soap": "*"
            },
            "type": "library",
            "extra": {
                "branch-alias": {
                    "dev-master": "5.0.x-dev"
                }
            },
            "autoload": {
                "classmap": [
                    "src/"
                ]
            },
            "notification-url": "https://packagist.org/downloads/",
            "license": [
                "BSD-3-Clause"
            ],
            "authors": [
                {
                    "name": "Sebastian Bergmann",
                    "email": "sebastian@phpunit.de",
                    "role": "lead"
                }
            ],
            "description": "Mock Object library for PHPUnit",
            "homepage": "https://github.com/sebastianbergmann/phpunit-mock-objects/",
            "keywords": [
                "mock",
                "xunit"
            ],
            "abandoned": true,
            "time": "2018-08-09T05:50:03+00:00"
        },
        {
            "name": "psr/cache",
            "version": "1.0.1",
            "source": {
                "type": "git",
                "url": "https://github.com/php-fig/cache.git",
                "reference": "d11b50ad223250cf17b86e38383413f5a6764bf8"
            },
            "dist": {
                "type": "zip",
                "url": "https://api.github.com/repos/php-fig/cache/zipball/d11b50ad223250cf17b86e38383413f5a6764bf8",
                "reference": "d11b50ad223250cf17b86e38383413f5a6764bf8",
                "shasum": ""
            },
            "require": {
                "php": ">=5.3.0"
            },
            "type": "library",
            "extra": {
                "branch-alias": {
                    "dev-master": "1.0.x-dev"
                }
            },
            "autoload": {
                "psr-4": {
                    "Psr\\Cache\\": "src/"
                }
            },
            "notification-url": "https://packagist.org/downloads/",
            "license": [
                "MIT"
            ],
            "authors": [
                {
                    "name": "PHP-FIG",
                    "homepage": "http://www.php-fig.org/"
                }
            ],
            "description": "Common interface for caching libraries",
            "keywords": [
                "cache",
                "psr",
                "psr-6"
            ],
            "time": "2016-08-06T20:24:11+00:00"
        },
        {
            "name": "psr/simple-cache",
            "version": "1.0.1",
            "source": {
                "type": "git",
                "url": "https://github.com/php-fig/simple-cache.git",
                "reference": "408d5eafb83c57f6365a3ca330ff23aa4a5fa39b"
            },
            "dist": {
                "type": "zip",
                "url": "https://api.github.com/repos/php-fig/simple-cache/zipball/408d5eafb83c57f6365a3ca330ff23aa4a5fa39b",
                "reference": "408d5eafb83c57f6365a3ca330ff23aa4a5fa39b",
                "shasum": ""
            },
            "require": {
                "php": ">=5.3.0"
            },
            "type": "library",
            "extra": {
                "branch-alias": {
                    "dev-master": "1.0.x-dev"
                }
            },
            "autoload": {
                "psr-4": {
                    "Psr\\SimpleCache\\": "src/"
                }
            },
            "notification-url": "https://packagist.org/downloads/",
            "license": [
                "MIT"
            ],
            "authors": [
                {
                    "name": "PHP-FIG",
                    "homepage": "http://www.php-fig.org/"
                }
            ],
            "description": "Common interfaces for simple caching",
            "keywords": [
                "cache",
                "caching",
                "psr",
                "psr-16",
                "simple-cache"
            ],
            "time": "2017-10-23T01:57:42+00:00"
        },
        {
            "name": "sebastian/code-unit-reverse-lookup",
            "version": "1.0.1",
            "source": {
                "type": "git",
                "url": "https://github.com/sebastianbergmann/code-unit-reverse-lookup.git",
                "reference": "4419fcdb5eabb9caa61a27c7a1db532a6b55dd18"
            },
            "dist": {
                "type": "zip",
                "url": "https://api.github.com/repos/sebastianbergmann/code-unit-reverse-lookup/zipball/4419fcdb5eabb9caa61a27c7a1db532a6b55dd18",
                "reference": "4419fcdb5eabb9caa61a27c7a1db532a6b55dd18",
                "shasum": ""
            },
            "require": {
                "php": "^5.6 || ^7.0"
            },
            "require-dev": {
                "phpunit/phpunit": "^5.7 || ^6.0"
            },
            "type": "library",
            "extra": {
                "branch-alias": {
                    "dev-master": "1.0.x-dev"
                }
            },
            "autoload": {
                "classmap": [
                    "src/"
                ]
            },
            "notification-url": "https://packagist.org/downloads/",
            "license": [
                "BSD-3-Clause"
            ],
            "authors": [
                {
                    "name": "Sebastian Bergmann",
                    "email": "sebastian@phpunit.de"
                }
            ],
            "description": "Looks up which function or method a line of code belongs to",
            "homepage": "https://github.com/sebastianbergmann/code-unit-reverse-lookup/",
            "time": "2017-03-04T06:30:41+00:00"
        },
        {
            "name": "sebastian/comparator",
            "version": "2.1.3",
            "source": {
                "type": "git",
                "url": "https://github.com/sebastianbergmann/comparator.git",
                "reference": "34369daee48eafb2651bea869b4b15d75ccc35f9"
            },
            "dist": {
                "type": "zip",
                "url": "https://api.github.com/repos/sebastianbergmann/comparator/zipball/34369daee48eafb2651bea869b4b15d75ccc35f9",
                "reference": "34369daee48eafb2651bea869b4b15d75ccc35f9",
                "shasum": ""
            },
            "require": {
                "php": "^7.0",
                "sebastian/diff": "^2.0 || ^3.0",
                "sebastian/exporter": "^3.1"
            },
            "require-dev": {
                "phpunit/phpunit": "^6.4"
            },
            "type": "library",
            "extra": {
                "branch-alias": {
                    "dev-master": "2.1.x-dev"
                }
            },
            "autoload": {
                "classmap": [
                    "src/"
                ]
            },
            "notification-url": "https://packagist.org/downloads/",
            "license": [
                "BSD-3-Clause"
            ],
            "authors": [
                {
                    "name": "Jeff Welch",
                    "email": "whatthejeff@gmail.com"
                },
                {
                    "name": "Volker Dusch",
                    "email": "github@wallbash.com"
                },
                {
                    "name": "Bernhard Schussek",
                    "email": "bschussek@2bepublished.at"
                },
                {
                    "name": "Sebastian Bergmann",
                    "email": "sebastian@phpunit.de"
                }
            ],
            "description": "Provides the functionality to compare PHP values for equality",
            "homepage": "https://github.com/sebastianbergmann/comparator",
            "keywords": [
                "comparator",
                "compare",
                "equality"
            ],
            "time": "2018-02-01T13:46:46+00:00"
        },
        {
            "name": "sebastian/diff",
            "version": "2.0.1",
            "source": {
                "type": "git",
                "url": "https://github.com/sebastianbergmann/diff.git",
                "reference": "347c1d8b49c5c3ee30c7040ea6fc446790e6bddd"
            },
            "dist": {
                "type": "zip",
                "url": "https://api.github.com/repos/sebastianbergmann/diff/zipball/347c1d8b49c5c3ee30c7040ea6fc446790e6bddd",
                "reference": "347c1d8b49c5c3ee30c7040ea6fc446790e6bddd",
                "shasum": ""
            },
            "require": {
                "php": "^7.0"
            },
            "require-dev": {
                "phpunit/phpunit": "^6.2"
            },
            "type": "library",
            "extra": {
                "branch-alias": {
                    "dev-master": "2.0-dev"
                }
            },
            "autoload": {
                "classmap": [
                    "src/"
                ]
            },
            "notification-url": "https://packagist.org/downloads/",
            "license": [
                "BSD-3-Clause"
            ],
            "authors": [
                {
                    "name": "Kore Nordmann",
                    "email": "mail@kore-nordmann.de"
                },
                {
                    "name": "Sebastian Bergmann",
                    "email": "sebastian@phpunit.de"
                }
            ],
            "description": "Diff implementation",
            "homepage": "https://github.com/sebastianbergmann/diff",
            "keywords": [
                "diff"
            ],
            "time": "2017-08-03T08:09:46+00:00"
        },
        {
            "name": "sebastian/environment",
            "version": "3.1.0",
            "source": {
                "type": "git",
                "url": "https://github.com/sebastianbergmann/environment.git",
                "reference": "cd0871b3975fb7fc44d11314fd1ee20925fce4f5"
            },
            "dist": {
                "type": "zip",
                "url": "https://api.github.com/repos/sebastianbergmann/environment/zipball/cd0871b3975fb7fc44d11314fd1ee20925fce4f5",
                "reference": "cd0871b3975fb7fc44d11314fd1ee20925fce4f5",
                "shasum": ""
            },
            "require": {
                "php": "^7.0"
            },
            "require-dev": {
                "phpunit/phpunit": "^6.1"
            },
            "type": "library",
            "extra": {
                "branch-alias": {
                    "dev-master": "3.1.x-dev"
                }
            },
            "autoload": {
                "classmap": [
                    "src/"
                ]
            },
            "notification-url": "https://packagist.org/downloads/",
            "license": [
                "BSD-3-Clause"
            ],
            "authors": [
                {
                    "name": "Sebastian Bergmann",
                    "email": "sebastian@phpunit.de"
                }
            ],
            "description": "Provides functionality to handle HHVM/PHP environments",
            "homepage": "http://www.github.com/sebastianbergmann/environment",
            "keywords": [
                "Xdebug",
                "environment",
                "hhvm"
            ],
            "time": "2017-07-01T08:51:00+00:00"
        },
        {
            "name": "sebastian/exporter",
            "version": "3.1.2",
            "source": {
                "type": "git",
                "url": "https://github.com/sebastianbergmann/exporter.git",
                "reference": "68609e1261d215ea5b21b7987539cbfbe156ec3e"
            },
            "dist": {
                "type": "zip",
                "url": "https://api.github.com/repos/sebastianbergmann/exporter/zipball/68609e1261d215ea5b21b7987539cbfbe156ec3e",
                "reference": "68609e1261d215ea5b21b7987539cbfbe156ec3e",
                "shasum": ""
            },
            "require": {
                "php": "^7.0",
                "sebastian/recursion-context": "^3.0"
            },
            "require-dev": {
                "ext-mbstring": "*",
                "phpunit/phpunit": "^6.0"
            },
            "type": "library",
            "extra": {
                "branch-alias": {
                    "dev-master": "3.1.x-dev"
                }
            },
            "autoload": {
                "classmap": [
                    "src/"
                ]
            },
            "notification-url": "https://packagist.org/downloads/",
            "license": [
                "BSD-3-Clause"
            ],
            "authors": [
                {
                    "name": "Sebastian Bergmann",
                    "email": "sebastian@phpunit.de"
                },
                {
                    "name": "Jeff Welch",
                    "email": "whatthejeff@gmail.com"
                },
                {
                    "name": "Volker Dusch",
                    "email": "github@wallbash.com"
                },
                {
                    "name": "Adam Harvey",
                    "email": "aharvey@php.net"
                },
                {
                    "name": "Bernhard Schussek",
                    "email": "bschussek@gmail.com"
                }
            ],
            "description": "Provides the functionality to export PHP variables for visualization",
            "homepage": "http://www.github.com/sebastianbergmann/exporter",
            "keywords": [
                "export",
                "exporter"
            ],
            "time": "2019-09-14T09:02:43+00:00"
        },
        {
            "name": "sebastian/finder-facade",
            "version": "1.2.3",
            "source": {
                "type": "git",
                "url": "https://github.com/sebastianbergmann/finder-facade.git",
                "reference": "167c45d131f7fc3d159f56f191a0a22228765e16"
            },
            "dist": {
                "type": "zip",
                "url": "https://api.github.com/repos/sebastianbergmann/finder-facade/zipball/167c45d131f7fc3d159f56f191a0a22228765e16",
                "reference": "167c45d131f7fc3d159f56f191a0a22228765e16",
                "shasum": ""
            },
            "require": {
                "php": "^7.1",
                "symfony/finder": "^2.3|^3.0|^4.0|^5.0",
                "theseer/fdomdocument": "^1.6"
            },
            "type": "library",
            "extra": {
                "branch-alias": []
            },
            "autoload": {
                "classmap": [
                    "src/"
                ]
            },
            "notification-url": "https://packagist.org/downloads/",
            "license": [
                "BSD-3-Clause"
            ],
            "authors": [
                {
                    "name": "Sebastian Bergmann",
                    "email": "sebastian@phpunit.de",
                    "role": "lead"
                }
            ],
            "description": "FinderFacade is a convenience wrapper for Symfony's Finder component.",
            "homepage": "https://github.com/sebastianbergmann/finder-facade",
            "time": "2020-01-16T08:08:45+00:00"
        },
        {
            "name": "sebastian/global-state",
            "version": "2.0.0",
            "source": {
                "type": "git",
                "url": "https://github.com/sebastianbergmann/global-state.git",
                "reference": "e8ba02eed7bbbb9e59e43dedd3dddeff4a56b0c4"
            },
            "dist": {
                "type": "zip",
                "url": "https://api.github.com/repos/sebastianbergmann/global-state/zipball/e8ba02eed7bbbb9e59e43dedd3dddeff4a56b0c4",
                "reference": "e8ba02eed7bbbb9e59e43dedd3dddeff4a56b0c4",
                "shasum": ""
            },
            "require": {
                "php": "^7.0"
            },
            "require-dev": {
                "phpunit/phpunit": "^6.0"
            },
            "suggest": {
                "ext-uopz": "*"
            },
            "type": "library",
            "extra": {
                "branch-alias": {
                    "dev-master": "2.0-dev"
                }
            },
            "autoload": {
                "classmap": [
                    "src/"
                ]
            },
            "notification-url": "https://packagist.org/downloads/",
            "license": [
                "BSD-3-Clause"
            ],
            "authors": [
                {
                    "name": "Sebastian Bergmann",
                    "email": "sebastian@phpunit.de"
                }
            ],
            "description": "Snapshotting of global state",
            "homepage": "http://www.github.com/sebastianbergmann/global-state",
            "keywords": [
                "global state"
            ],
            "time": "2017-04-27T15:39:26+00:00"
        },
        {
            "name": "sebastian/object-enumerator",
            "version": "3.0.3",
            "source": {
                "type": "git",
                "url": "https://github.com/sebastianbergmann/object-enumerator.git",
                "reference": "7cfd9e65d11ffb5af41198476395774d4c8a84c5"
            },
            "dist": {
                "type": "zip",
                "url": "https://api.github.com/repos/sebastianbergmann/object-enumerator/zipball/7cfd9e65d11ffb5af41198476395774d4c8a84c5",
                "reference": "7cfd9e65d11ffb5af41198476395774d4c8a84c5",
                "shasum": ""
            },
            "require": {
                "php": "^7.0",
                "sebastian/object-reflector": "^1.1.1",
                "sebastian/recursion-context": "^3.0"
            },
            "require-dev": {
                "phpunit/phpunit": "^6.0"
            },
            "type": "library",
            "extra": {
                "branch-alias": {
                    "dev-master": "3.0.x-dev"
                }
            },
            "autoload": {
                "classmap": [
                    "src/"
                ]
            },
            "notification-url": "https://packagist.org/downloads/",
            "license": [
                "BSD-3-Clause"
            ],
            "authors": [
                {
                    "name": "Sebastian Bergmann",
                    "email": "sebastian@phpunit.de"
                }
            ],
            "description": "Traverses array structures and object graphs to enumerate all referenced objects",
            "homepage": "https://github.com/sebastianbergmann/object-enumerator/",
            "time": "2017-08-03T12:35:26+00:00"
        },
        {
            "name": "sebastian/object-reflector",
            "version": "1.1.1",
            "source": {
                "type": "git",
                "url": "https://github.com/sebastianbergmann/object-reflector.git",
                "reference": "773f97c67f28de00d397be301821b06708fca0be"
            },
            "dist": {
                "type": "zip",
                "url": "https://api.github.com/repos/sebastianbergmann/object-reflector/zipball/773f97c67f28de00d397be301821b06708fca0be",
                "reference": "773f97c67f28de00d397be301821b06708fca0be",
                "shasum": ""
            },
            "require": {
                "php": "^7.0"
            },
            "require-dev": {
                "phpunit/phpunit": "^6.0"
            },
            "type": "library",
            "extra": {
                "branch-alias": {
                    "dev-master": "1.1-dev"
                }
            },
            "autoload": {
                "classmap": [
                    "src/"
                ]
            },
            "notification-url": "https://packagist.org/downloads/",
            "license": [
                "BSD-3-Clause"
            ],
            "authors": [
                {
                    "name": "Sebastian Bergmann",
                    "email": "sebastian@phpunit.de"
                }
            ],
            "description": "Allows reflection of object attributes, including inherited and non-public ones",
            "homepage": "https://github.com/sebastianbergmann/object-reflector/",
            "time": "2017-03-29T09:07:27+00:00"
        },
        {
            "name": "sebastian/phpcpd",
            "version": "3.0.1",
            "source": {
                "type": "git",
                "url": "https://github.com/sebastianbergmann/phpcpd.git",
                "reference": "dfed51c1288790fc957c9433e2f49ab152e8a564"
            },
            "dist": {
                "type": "zip",
                "url": "https://api.github.com/repos/sebastianbergmann/phpcpd/zipball/dfed51c1288790fc957c9433e2f49ab152e8a564",
                "reference": "dfed51c1288790fc957c9433e2f49ab152e8a564",
                "shasum": ""
            },
            "require": {
                "php": "^5.6|^7.0",
                "phpunit/php-timer": "^1.0.6",
                "sebastian/finder-facade": "^1.1",
                "sebastian/version": "^1.0|^2.0",
                "symfony/console": "^2.7|^3.0|^4.0"
            },
            "bin": [
                "phpcpd"
            ],
            "type": "library",
            "extra": {
                "branch-alias": {
                    "dev-master": "3.0-dev"
                }
            },
            "autoload": {
                "classmap": [
                    "src/"
                ]
            },
            "notification-url": "https://packagist.org/downloads/",
            "license": [
                "BSD-3-Clause"
            ],
            "authors": [
                {
                    "name": "Sebastian Bergmann",
                    "email": "sebastian@phpunit.de",
                    "role": "lead"
                }
            ],
            "description": "Copy/Paste Detector (CPD) for PHP code.",
            "homepage": "https://github.com/sebastianbergmann/phpcpd",
            "time": "2017-11-16T08:49:28+00:00"
        },
        {
            "name": "sebastian/recursion-context",
            "version": "3.0.0",
            "source": {
                "type": "git",
                "url": "https://github.com/sebastianbergmann/recursion-context.git",
                "reference": "5b0cd723502bac3b006cbf3dbf7a1e3fcefe4fa8"
            },
            "dist": {
                "type": "zip",
                "url": "https://api.github.com/repos/sebastianbergmann/recursion-context/zipball/5b0cd723502bac3b006cbf3dbf7a1e3fcefe4fa8",
                "reference": "5b0cd723502bac3b006cbf3dbf7a1e3fcefe4fa8",
                "shasum": ""
            },
            "require": {
                "php": "^7.0"
            },
            "require-dev": {
                "phpunit/phpunit": "^6.0"
            },
            "type": "library",
            "extra": {
                "branch-alias": {
                    "dev-master": "3.0.x-dev"
                }
            },
            "autoload": {
                "classmap": [
                    "src/"
                ]
            },
            "notification-url": "https://packagist.org/downloads/",
            "license": [
                "BSD-3-Clause"
            ],
            "authors": [
                {
                    "name": "Jeff Welch",
                    "email": "whatthejeff@gmail.com"
                },
                {
                    "name": "Sebastian Bergmann",
                    "email": "sebastian@phpunit.de"
                },
                {
                    "name": "Adam Harvey",
                    "email": "aharvey@php.net"
                }
            ],
            "description": "Provides functionality to recursively process PHP variables",
            "homepage": "http://www.github.com/sebastianbergmann/recursion-context",
            "time": "2017-03-03T06:23:57+00:00"
        },
        {
            "name": "sebastian/resource-operations",
            "version": "1.0.0",
            "source": {
                "type": "git",
                "url": "https://github.com/sebastianbergmann/resource-operations.git",
                "reference": "ce990bb21759f94aeafd30209e8cfcdfa8bc3f52"
            },
            "dist": {
                "type": "zip",
                "url": "https://api.github.com/repos/sebastianbergmann/resource-operations/zipball/ce990bb21759f94aeafd30209e8cfcdfa8bc3f52",
                "reference": "ce990bb21759f94aeafd30209e8cfcdfa8bc3f52",
                "shasum": ""
            },
            "require": {
                "php": ">=5.6.0"
            },
            "type": "library",
            "extra": {
                "branch-alias": {
                    "dev-master": "1.0.x-dev"
                }
            },
            "autoload": {
                "classmap": [
                    "src/"
                ]
            },
            "notification-url": "https://packagist.org/downloads/",
            "license": [
                "BSD-3-Clause"
            ],
            "authors": [
                {
                    "name": "Sebastian Bergmann",
                    "email": "sebastian@phpunit.de"
                }
            ],
            "description": "Provides a list of PHP built-in functions that operate on resources",
            "homepage": "https://www.github.com/sebastianbergmann/resource-operations",
            "time": "2015-07-28T20:34:47+00:00"
        },
        {
            "name": "sebastian/version",
            "version": "2.0.1",
            "source": {
                "type": "git",
                "url": "https://github.com/sebastianbergmann/version.git",
                "reference": "99732be0ddb3361e16ad77b68ba41efc8e979019"
            },
            "dist": {
                "type": "zip",
                "url": "https://api.github.com/repos/sebastianbergmann/version/zipball/99732be0ddb3361e16ad77b68ba41efc8e979019",
                "reference": "99732be0ddb3361e16ad77b68ba41efc8e979019",
                "shasum": ""
            },
            "require": {
                "php": ">=5.6"
            },
            "type": "library",
            "extra": {
                "branch-alias": {
                    "dev-master": "2.0.x-dev"
                }
            },
            "autoload": {
                "classmap": [
                    "src/"
                ]
            },
            "notification-url": "https://packagist.org/downloads/",
            "license": [
                "BSD-3-Clause"
            ],
            "authors": [
                {
                    "name": "Sebastian Bergmann",
                    "email": "sebastian@phpunit.de",
                    "role": "lead"
                }
            ],
            "description": "Library that helps with managing the version number of Git-hosted PHP projects",
            "homepage": "https://github.com/sebastianbergmann/version",
            "time": "2016-10-03T07:35:21+00:00"
        },
        {
            "name": "squizlabs/php_codesniffer",
            "version": "3.4.2",
            "source": {
                "type": "git",
                "url": "https://github.com/squizlabs/PHP_CodeSniffer.git",
                "reference": "b8a7362af1cc1aadb5bd36c3defc4dda2cf5f0a8"
            },
            "dist": {
                "type": "zip",
                "url": "https://api.github.com/repos/squizlabs/PHP_CodeSniffer/zipball/b8a7362af1cc1aadb5bd36c3defc4dda2cf5f0a8",
                "reference": "b8a7362af1cc1aadb5bd36c3defc4dda2cf5f0a8",
                "shasum": ""
            },
            "require": {
                "ext-simplexml": "*",
                "ext-tokenizer": "*",
                "ext-xmlwriter": "*",
                "php": ">=5.4.0"
            },
            "require-dev": {
                "phpunit/phpunit": "^4.0 || ^5.0 || ^6.0 || ^7.0"
            },
            "bin": [
                "bin/phpcs",
                "bin/phpcbf"
            ],
            "type": "library",
            "extra": {
                "branch-alias": {
                    "dev-master": "3.x-dev"
                }
            },
            "notification-url": "https://packagist.org/downloads/",
            "license": [
                "BSD-3-Clause"
            ],
            "authors": [
                {
                    "name": "Greg Sherwood",
                    "role": "lead"
                }
            ],
            "description": "PHP_CodeSniffer tokenizes PHP, JavaScript and CSS files and detects violations of a defined set of coding standards.",
            "homepage": "https://github.com/squizlabs/PHP_CodeSniffer",
            "keywords": [
                "phpcs",
                "standards"
            ],
            "time": "2019-04-10T23:49:02+00:00"
        },
        {
            "name": "symfony/browser-kit",
            "version": "v4.4.3",
            "source": {
                "type": "git",
                "url": "https://github.com/symfony/browser-kit.git",
                "reference": "45cae6dd8683d2de56df7ec23638e9429c70135f"
            },
            "dist": {
                "type": "zip",
                "url": "https://api.github.com/repos/symfony/browser-kit/zipball/45cae6dd8683d2de56df7ec23638e9429c70135f",
                "reference": "45cae6dd8683d2de56df7ec23638e9429c70135f",
                "shasum": ""
            },
            "require": {
                "php": "^7.1.3",
                "symfony/dom-crawler": "^3.4|^4.0|^5.0"
            },
            "require-dev": {
                "symfony/css-selector": "^3.4|^4.0|^5.0",
                "symfony/http-client": "^4.3|^5.0",
                "symfony/mime": "^4.3|^5.0",
                "symfony/process": "^3.4|^4.0|^5.0"
            },
            "suggest": {
                "symfony/process": ""
            },
            "type": "library",
            "extra": {
                "branch-alias": {
                    "dev-master": "4.4-dev"
                }
            },
            "autoload": {
                "psr-4": {
                    "Symfony\\Component\\BrowserKit\\": ""
                },
                "exclude-from-classmap": [
                    "/Tests/"
                ]
            },
            "notification-url": "https://packagist.org/downloads/",
            "license": [
                "MIT"
            ],
            "authors": [
                {
                    "name": "Fabien Potencier",
                    "email": "fabien@symfony.com"
                },
                {
                    "name": "Symfony Community",
                    "homepage": "https://symfony.com/contributors"
                }
            ],
            "description": "Symfony BrowserKit Component",
            "homepage": "https://symfony.com",
            "time": "2020-01-04T13:00:46+00:00"
        },
        {
            "name": "symfony/config",
            "version": "v4.4.3",
            "source": {
                "type": "git",
                "url": "https://github.com/symfony/config.git",
                "reference": "4d3979f54472637169080f802dc82197e21fdcce"
            },
            "dist": {
                "type": "zip",
                "url": "https://api.github.com/repos/symfony/config/zipball/4d3979f54472637169080f802dc82197e21fdcce",
                "reference": "4d3979f54472637169080f802dc82197e21fdcce",
                "shasum": ""
            },
            "require": {
                "php": "^7.1.3",
                "symfony/filesystem": "^3.4|^4.0|^5.0",
                "symfony/polyfill-ctype": "~1.8"
            },
            "conflict": {
                "symfony/finder": "<3.4"
            },
            "require-dev": {
                "symfony/event-dispatcher": "^3.4|^4.0|^5.0",
                "symfony/finder": "^3.4|^4.0|^5.0",
                "symfony/messenger": "^4.1|^5.0",
                "symfony/service-contracts": "^1.1|^2",
                "symfony/yaml": "^3.4|^4.0|^5.0"
            },
            "suggest": {
                "symfony/yaml": "To use the yaml reference dumper"
            },
            "type": "library",
            "extra": {
                "branch-alias": {
                    "dev-master": "4.4-dev"
                }
            },
            "autoload": {
                "psr-4": {
                    "Symfony\\Component\\Config\\": ""
                },
                "exclude-from-classmap": [
                    "/Tests/"
                ]
            },
            "notification-url": "https://packagist.org/downloads/",
            "license": [
                "MIT"
            ],
            "authors": [
                {
                    "name": "Fabien Potencier",
                    "email": "fabien@symfony.com"
                },
                {
                    "name": "Symfony Community",
                    "homepage": "https://symfony.com/contributors"
                }
            ],
            "description": "Symfony Config Component",
            "homepage": "https://symfony.com",
            "time": "2020-01-04T13:00:46+00:00"
        },
        {
            "name": "symfony/dependency-injection",
            "version": "v4.4.3",
            "source": {
                "type": "git",
                "url": "https://github.com/symfony/dependency-injection.git",
                "reference": "6faf589e1f6af78692aed3ab6b3c336c58d5d83c"
            },
            "dist": {
                "type": "zip",
                "url": "https://api.github.com/repos/symfony/dependency-injection/zipball/6faf589e1f6af78692aed3ab6b3c336c58d5d83c",
                "reference": "6faf589e1f6af78692aed3ab6b3c336c58d5d83c",
                "shasum": ""
            },
            "require": {
                "php": "^7.1.3",
                "psr/container": "^1.0",
                "symfony/service-contracts": "^1.1.6|^2"
            },
            "conflict": {
                "symfony/config": "<4.3|>=5.0",
                "symfony/finder": "<3.4",
                "symfony/proxy-manager-bridge": "<3.4",
                "symfony/yaml": "<3.4"
            },
            "provide": {
                "psr/container-implementation": "1.0",
                "symfony/service-implementation": "1.0"
            },
            "require-dev": {
                "symfony/config": "^4.3",
                "symfony/expression-language": "^3.4|^4.0|^5.0",
                "symfony/yaml": "^3.4|^4.0|^5.0"
            },
            "suggest": {
                "symfony/config": "",
                "symfony/expression-language": "For using expressions in service container configuration",
                "symfony/finder": "For using double-star glob patterns or when GLOB_BRACE portability is required",
                "symfony/proxy-manager-bridge": "Generate service proxies to lazy load them",
                "symfony/yaml": ""
            },
            "type": "library",
            "extra": {
                "branch-alias": {
                    "dev-master": "4.4-dev"
                }
            },
            "autoload": {
                "psr-4": {
                    "Symfony\\Component\\DependencyInjection\\": ""
                },
                "exclude-from-classmap": [
                    "/Tests/"
                ]
            },
            "notification-url": "https://packagist.org/downloads/",
            "license": [
                "MIT"
            ],
            "authors": [
                {
                    "name": "Fabien Potencier",
                    "email": "fabien@symfony.com"
                },
                {
                    "name": "Symfony Community",
                    "homepage": "https://symfony.com/contributors"
                }
            ],
            "description": "Symfony DependencyInjection Component",
            "homepage": "https://symfony.com",
            "time": "2020-01-21T07:39:36+00:00"
        },
        {
            "name": "symfony/dom-crawler",
            "version": "v4.4.3",
            "source": {
                "type": "git",
                "url": "https://github.com/symfony/dom-crawler.git",
                "reference": "b66fe8ccc850ea11c4cd31677706c1219768bea1"
            },
            "dist": {
                "type": "zip",
                "url": "https://api.github.com/repos/symfony/dom-crawler/zipball/b66fe8ccc850ea11c4cd31677706c1219768bea1",
                "reference": "b66fe8ccc850ea11c4cd31677706c1219768bea1",
                "shasum": ""
            },
            "require": {
                "php": "^7.1.3",
                "symfony/polyfill-ctype": "~1.8",
                "symfony/polyfill-mbstring": "~1.0"
            },
            "conflict": {
                "masterminds/html5": "<2.6"
            },
            "require-dev": {
                "masterminds/html5": "^2.6",
                "symfony/css-selector": "^3.4|^4.0|^5.0"
            },
            "suggest": {
                "symfony/css-selector": ""
            },
            "type": "library",
            "extra": {
                "branch-alias": {
                    "dev-master": "4.4-dev"
                }
            },
            "autoload": {
                "psr-4": {
                    "Symfony\\Component\\DomCrawler\\": ""
                },
                "exclude-from-classmap": [
                    "/Tests/"
                ]
            },
            "notification-url": "https://packagist.org/downloads/",
            "license": [
                "MIT"
            ],
            "authors": [
                {
                    "name": "Fabien Potencier",
                    "email": "fabien@symfony.com"
                },
                {
                    "name": "Symfony Community",
                    "homepage": "https://symfony.com/contributors"
                }
            ],
            "description": "Symfony DomCrawler Component",
            "homepage": "https://symfony.com",
            "time": "2020-01-04T13:00:46+00:00"
        },
        {
            "name": "symfony/http-foundation",
            "version": "v4.4.3",
            "source": {
                "type": "git",
                "url": "https://github.com/symfony/http-foundation.git",
                "reference": "c33998709f3fe9b8e27e0277535b07fbf6fde37a"
            },
            "dist": {
                "type": "zip",
                "url": "https://api.github.com/repos/symfony/http-foundation/zipball/c33998709f3fe9b8e27e0277535b07fbf6fde37a",
                "reference": "c33998709f3fe9b8e27e0277535b07fbf6fde37a",
                "shasum": ""
            },
            "require": {
                "php": "^7.1.3",
                "symfony/mime": "^4.3|^5.0",
                "symfony/polyfill-mbstring": "~1.1"
            },
            "require-dev": {
                "predis/predis": "~1.0",
                "symfony/expression-language": "^3.4|^4.0|^5.0"
            },
            "type": "library",
            "extra": {
                "branch-alias": {
                    "dev-master": "4.4-dev"
                }
            },
            "autoload": {
                "psr-4": {
                    "Symfony\\Component\\HttpFoundation\\": ""
                },
                "exclude-from-classmap": [
                    "/Tests/"
                ]
            },
            "notification-url": "https://packagist.org/downloads/",
            "license": [
                "MIT"
            ],
            "authors": [
                {
                    "name": "Fabien Potencier",
                    "email": "fabien@symfony.com"
                },
                {
                    "name": "Symfony Community",
                    "homepage": "https://symfony.com/contributors"
                }
            ],
            "description": "Symfony HttpFoundation Component",
            "homepage": "https://symfony.com",
            "time": "2020-01-04T13:00:46+00:00"
        },
        {
            "name": "symfony/mime",
            "version": "v5.0.3",
            "source": {
                "type": "git",
                "url": "https://github.com/symfony/mime.git",
                "reference": "2a3c7fee1f1a0961fa9cf360d5da553d05095e59"
            },
            "dist": {
                "type": "zip",
                "url": "https://api.github.com/repos/symfony/mime/zipball/2a3c7fee1f1a0961fa9cf360d5da553d05095e59",
                "reference": "2a3c7fee1f1a0961fa9cf360d5da553d05095e59",
                "shasum": ""
            },
            "require": {
                "php": "^7.2.5",
                "symfony/polyfill-intl-idn": "^1.10",
                "symfony/polyfill-mbstring": "^1.0"
            },
            "conflict": {
                "symfony/mailer": "<4.4"
            },
            "require-dev": {
                "egulias/email-validator": "^2.1.10",
                "symfony/dependency-injection": "^4.4|^5.0"
            },
            "type": "library",
            "extra": {
                "branch-alias": {
                    "dev-master": "5.0-dev"
                }
            },
            "autoload": {
                "psr-4": {
                    "Symfony\\Component\\Mime\\": ""
                },
                "exclude-from-classmap": [
                    "/Tests/"
                ]
            },
            "notification-url": "https://packagist.org/downloads/",
            "license": [
                "MIT"
            ],
            "authors": [
                {
                    "name": "Fabien Potencier",
                    "email": "fabien@symfony.com"
                },
                {
                    "name": "Symfony Community",
                    "homepage": "https://symfony.com/contributors"
                }
            ],
            "description": "A library to manipulate MIME messages",
            "homepage": "https://symfony.com",
            "keywords": [
                "mime",
                "mime-type"
            ],
            "time": "2020-01-04T14:08:26+00:00"
        },
        {
            "name": "symfony/options-resolver",
            "version": "v4.4.3",
            "source": {
                "type": "git",
                "url": "https://github.com/symfony/options-resolver.git",
                "reference": "9a02d6662660fe7bfadad63b5f0b0718d4c8b6b0"
            },
            "dist": {
                "type": "zip",
                "url": "https://api.github.com/repos/symfony/options-resolver/zipball/9a02d6662660fe7bfadad63b5f0b0718d4c8b6b0",
                "reference": "9a02d6662660fe7bfadad63b5f0b0718d4c8b6b0",
                "shasum": ""
            },
            "require": {
                "php": "^7.1.3"
            },
            "type": "library",
            "extra": {
                "branch-alias": {
                    "dev-master": "4.4-dev"
                }
            },
            "autoload": {
                "psr-4": {
                    "Symfony\\Component\\OptionsResolver\\": ""
                },
                "exclude-from-classmap": [
                    "/Tests/"
                ]
            },
            "notification-url": "https://packagist.org/downloads/",
            "license": [
                "MIT"
            ],
            "authors": [
                {
                    "name": "Fabien Potencier",
                    "email": "fabien@symfony.com"
                },
                {
                    "name": "Symfony Community",
                    "homepage": "https://symfony.com/contributors"
                }
            ],
            "description": "Symfony OptionsResolver Component",
            "homepage": "https://symfony.com",
            "keywords": [
                "config",
                "configuration",
                "options"
            ],
            "time": "2020-01-04T13:00:46+00:00"
        },
        {
            "name": "symfony/polyfill-intl-idn",
            "version": "v1.13.1",
            "source": {
                "type": "git",
                "url": "https://github.com/symfony/polyfill-intl-idn.git",
                "reference": "6f9c239e61e1b0c9229a28ff89a812dc449c3d46"
            },
            "dist": {
                "type": "zip",
                "url": "https://api.github.com/repos/symfony/polyfill-intl-idn/zipball/6f9c239e61e1b0c9229a28ff89a812dc449c3d46",
                "reference": "6f9c239e61e1b0c9229a28ff89a812dc449c3d46",
                "shasum": ""
            },
            "require": {
                "php": ">=5.3.3",
                "symfony/polyfill-mbstring": "^1.3",
                "symfony/polyfill-php72": "^1.9"
            },
            "suggest": {
                "ext-intl": "For best performance"
            },
            "type": "library",
            "extra": {
                "branch-alias": {
                    "dev-master": "1.13-dev"
                }
            },
            "autoload": {
                "psr-4": {
                    "Symfony\\Polyfill\\Intl\\Idn\\": ""
                },
                "files": [
                    "bootstrap.php"
                ]
            },
            "notification-url": "https://packagist.org/downloads/",
            "license": [
                "MIT"
            ],
            "authors": [
                {
                    "name": "Laurent Bassin",
                    "email": "laurent@bassin.info"
                },
                {
                    "name": "Symfony Community",
                    "homepage": "https://symfony.com/contributors"
                }
            ],
            "description": "Symfony polyfill for intl's idn_to_ascii and idn_to_utf8 functions",
            "homepage": "https://symfony.com",
            "keywords": [
                "compatibility",
                "idn",
                "intl",
                "polyfill",
                "portable",
                "shim"
            ],
            "time": "2019-11-27T13:56:44+00:00"
        },
        {
            "name": "symfony/polyfill-php70",
            "version": "v1.13.1",
            "source": {
                "type": "git",
                "url": "https://github.com/symfony/polyfill-php70.git",
                "reference": "af23c7bb26a73b850840823662dda371484926c4"
            },
            "dist": {
                "type": "zip",
                "url": "https://api.github.com/repos/symfony/polyfill-php70/zipball/af23c7bb26a73b850840823662dda371484926c4",
                "reference": "af23c7bb26a73b850840823662dda371484926c4",
                "shasum": ""
            },
            "require": {
                "paragonie/random_compat": "~1.0|~2.0|~9.99",
                "php": ">=5.3.3"
            },
            "type": "library",
            "extra": {
                "branch-alias": {
                    "dev-master": "1.13-dev"
                }
            },
            "autoload": {
                "psr-4": {
                    "Symfony\\Polyfill\\Php70\\": ""
                },
                "files": [
                    "bootstrap.php"
                ],
                "classmap": [
                    "Resources/stubs"
                ]
            },
            "notification-url": "https://packagist.org/downloads/",
            "license": [
                "MIT"
            ],
            "authors": [
                {
                    "name": "Nicolas Grekas",
                    "email": "p@tchwork.com"
                },
                {
                    "name": "Symfony Community",
                    "homepage": "https://symfony.com/contributors"
                }
            ],
            "description": "Symfony polyfill backporting some PHP 7.0+ features to lower PHP versions",
            "homepage": "https://symfony.com",
            "keywords": [
                "compatibility",
                "polyfill",
                "portable",
                "shim"
            ],
            "time": "2019-11-27T13:56:44+00:00"
        },
        {
            "name": "symfony/polyfill-php72",
            "version": "v1.13.1",
            "source": {
                "type": "git",
                "url": "https://github.com/symfony/polyfill-php72.git",
                "reference": "66fea50f6cb37a35eea048d75a7d99a45b586038"
            },
            "dist": {
                "type": "zip",
                "url": "https://api.github.com/repos/symfony/polyfill-php72/zipball/66fea50f6cb37a35eea048d75a7d99a45b586038",
                "reference": "66fea50f6cb37a35eea048d75a7d99a45b586038",
                "shasum": ""
            },
            "require": {
                "php": ">=5.3.3"
            },
            "type": "library",
            "extra": {
                "branch-alias": {
                    "dev-master": "1.13-dev"
                }
            },
            "autoload": {
                "psr-4": {
                    "Symfony\\Polyfill\\Php72\\": ""
                },
                "files": [
                    "bootstrap.php"
                ]
            },
            "notification-url": "https://packagist.org/downloads/",
            "license": [
                "MIT"
            ],
            "authors": [
                {
                    "name": "Nicolas Grekas",
                    "email": "p@tchwork.com"
                },
                {
                    "name": "Symfony Community",
                    "homepage": "https://symfony.com/contributors"
                }
            ],
            "description": "Symfony polyfill backporting some PHP 7.2+ features to lower PHP versions",
            "homepage": "https://symfony.com",
            "keywords": [
                "compatibility",
                "polyfill",
                "portable",
                "shim"
            ],
            "time": "2019-11-27T13:56:44+00:00"
        },
        {
            "name": "symfony/stopwatch",
            "version": "v4.4.3",
            "source": {
                "type": "git",
                "url": "https://github.com/symfony/stopwatch.git",
                "reference": "abc08d7c48987829bac301347faa10f7e8bbf4fb"
            },
            "dist": {
                "type": "zip",
                "url": "https://api.github.com/repos/symfony/stopwatch/zipball/abc08d7c48987829bac301347faa10f7e8bbf4fb",
                "reference": "abc08d7c48987829bac301347faa10f7e8bbf4fb",
                "shasum": ""
            },
            "require": {
                "php": "^7.1.3",
                "symfony/service-contracts": "^1.0|^2"
            },
            "type": "library",
            "extra": {
                "branch-alias": {
                    "dev-master": "4.4-dev"
                }
            },
            "autoload": {
                "psr-4": {
                    "Symfony\\Component\\Stopwatch\\": ""
                },
                "exclude-from-classmap": [
                    "/Tests/"
                ]
            },
            "notification-url": "https://packagist.org/downloads/",
            "license": [
                "MIT"
            ],
            "authors": [
                {
                    "name": "Fabien Potencier",
                    "email": "fabien@symfony.com"
                },
                {
                    "name": "Symfony Community",
                    "homepage": "https://symfony.com/contributors"
                }
            ],
            "description": "Symfony Stopwatch Component",
            "homepage": "https://symfony.com",
            "time": "2020-01-04T13:00:46+00:00"
        },
        {
            "name": "symfony/yaml",
            "version": "v4.4.3",
            "source": {
                "type": "git",
                "url": "https://github.com/symfony/yaml.git",
                "reference": "cd014e425b3668220adb865f53bff64b3ad21767"
            },
            "dist": {
                "type": "zip",
                "url": "https://api.github.com/repos/symfony/yaml/zipball/cd014e425b3668220adb865f53bff64b3ad21767",
                "reference": "cd014e425b3668220adb865f53bff64b3ad21767",
                "shasum": ""
            },
            "require": {
                "php": "^7.1.3",
                "symfony/polyfill-ctype": "~1.8"
            },
            "conflict": {
                "symfony/console": "<3.4"
            },
            "require-dev": {
                "symfony/console": "^3.4|^4.0|^5.0"
            },
            "suggest": {
                "symfony/console": "For validating YAML files using the lint command"
            },
            "type": "library",
            "extra": {
                "branch-alias": {
                    "dev-master": "4.4-dev"
                }
            },
            "autoload": {
                "psr-4": {
                    "Symfony\\Component\\Yaml\\": ""
                },
                "exclude-from-classmap": [
                    "/Tests/"
                ]
            },
            "notification-url": "https://packagist.org/downloads/",
            "license": [
                "MIT"
            ],
            "authors": [
                {
                    "name": "Fabien Potencier",
                    "email": "fabien@symfony.com"
                },
                {
                    "name": "Symfony Community",
                    "homepage": "https://symfony.com/contributors"
                }
            ],
            "description": "Symfony Yaml Component",
            "homepage": "https://symfony.com",
            "time": "2020-01-21T11:12:16+00:00"
        },
        {
            "name": "theseer/fdomdocument",
            "version": "1.6.6",
            "source": {
                "type": "git",
                "url": "https://github.com/theseer/fDOMDocument.git",
                "reference": "6e8203e40a32a9c770bcb62fe37e68b948da6dca"
            },
            "dist": {
                "type": "zip",
                "url": "https://api.github.com/repos/theseer/fDOMDocument/zipball/6e8203e40a32a9c770bcb62fe37e68b948da6dca",
                "reference": "6e8203e40a32a9c770bcb62fe37e68b948da6dca",
                "shasum": ""
            },
            "require": {
                "ext-dom": "*",
                "lib-libxml": "*",
                "php": ">=5.3.3"
            },
            "type": "library",
            "autoload": {
                "classmap": [
                    "src/"
                ]
            },
            "notification-url": "https://packagist.org/downloads/",
            "license": [
                "BSD-3-Clause"
            ],
            "authors": [
                {
                    "name": "Arne Blankerts",
                    "email": "arne@blankerts.de",
                    "role": "lead"
                }
            ],
            "description": "The classes contained within this repository extend the standard DOM to use exceptions at all occasions of errors instead of PHP warnings or notices. They also add various custom methods and shortcuts for convenience and to simplify the usage of DOM.",
            "homepage": "https://github.com/theseer/fDOMDocument",
            "time": "2017-06-30T11:53:12+00:00"
        },
        {
            "name": "theseer/tokenizer",
            "version": "1.1.3",
            "source": {
                "type": "git",
                "url": "https://github.com/theseer/tokenizer.git",
                "reference": "11336f6f84e16a720dae9d8e6ed5019efa85a0f9"
            },
            "dist": {
                "type": "zip",
                "url": "https://api.github.com/repos/theseer/tokenizer/zipball/11336f6f84e16a720dae9d8e6ed5019efa85a0f9",
                "reference": "11336f6f84e16a720dae9d8e6ed5019efa85a0f9",
                "shasum": ""
            },
            "require": {
                "ext-dom": "*",
                "ext-tokenizer": "*",
                "ext-xmlwriter": "*",
                "php": "^7.0"
            },
            "type": "library",
            "autoload": {
                "classmap": [
                    "src/"
                ]
            },
            "notification-url": "https://packagist.org/downloads/",
            "license": [
                "BSD-3-Clause"
            ],
            "authors": [
                {
                    "name": "Arne Blankerts",
                    "email": "arne@blankerts.de",
                    "role": "Developer"
                }
            ],
            "description": "A small library for converting tokenized PHP source code into XML and potentially other formats",
            "time": "2019-06-13T22:48:21+00:00"
        },
        {
            "name": "vlucas/phpdotenv",
            "version": "v2.6.1",
            "source": {
                "type": "git",
                "url": "https://github.com/vlucas/phpdotenv.git",
                "reference": "2a7dcf7e3e02dc5e701004e51a6f304b713107d5"
            },
            "dist": {
                "type": "zip",
                "url": "https://api.github.com/repos/vlucas/phpdotenv/zipball/2a7dcf7e3e02dc5e701004e51a6f304b713107d5",
                "reference": "2a7dcf7e3e02dc5e701004e51a6f304b713107d5",
                "shasum": ""
            },
            "require": {
                "php": ">=5.3.9",
                "symfony/polyfill-ctype": "^1.9"
            },
            "require-dev": {
                "phpunit/phpunit": "^4.8.35 || ^5.0"
            },
            "type": "library",
            "extra": {
                "branch-alias": {
                    "dev-master": "2.6-dev"
                }
            },
            "autoload": {
                "psr-4": {
                    "Dotenv\\": "src/"
                }
            },
            "notification-url": "https://packagist.org/downloads/",
            "license": [
                "BSD-3-Clause"
            ],
            "authors": [
                {
                    "name": "Vance Lucas",
                    "email": "vance@vancelucas.com",
                    "homepage": "http://www.vancelucas.com"
                }
            ],
            "description": "Loads environment variables from `.env` to `getenv()`, `$_ENV` and `$_SERVER` automagically.",
            "keywords": [
                "dotenv",
                "env",
                "environment"
            ],
            "time": "2019-01-29T11:11:52+00:00"
        },
        {
            "name": "webmozart/assert",
            "version": "1.6.0",
            "source": {
                "type": "git",
                "url": "https://github.com/webmozart/assert.git",
                "reference": "573381c0a64f155a0d9a23f4b0c797194805b925"
            },
            "dist": {
                "type": "zip",
                "url": "https://api.github.com/repos/webmozart/assert/zipball/573381c0a64f155a0d9a23f4b0c797194805b925",
                "reference": "573381c0a64f155a0d9a23f4b0c797194805b925",
                "shasum": ""
            },
            "require": {
                "php": "^5.3.3 || ^7.0",
                "symfony/polyfill-ctype": "^1.8"
            },
            "conflict": {
                "vimeo/psalm": "<3.6.0"
            },
            "require-dev": {
                "phpunit/phpunit": "^4.8.36 || ^7.5.13"
            },
            "type": "library",
            "autoload": {
                "psr-4": {
                    "Webmozart\\Assert\\": "src/"
                }
            },
            "notification-url": "https://packagist.org/downloads/",
            "license": [
                "MIT"
            ],
            "authors": [
                {
                    "name": "Bernhard Schussek",
                    "email": "bschussek@gmail.com"
                }
            ],
            "description": "Assertions to validate method input/output with nice error messages.",
            "keywords": [
                "assert",
                "check",
                "validate"
            ],
            "time": "2019-11-24T13:36:37+00:00"
        },
        {
            "name": "weew/helpers-array",
            "version": "v1.3.1",
            "source": {
                "type": "git",
                "url": "https://github.com/weew/helpers-array.git",
                "reference": "9bff63111f9765b4277750db8d276d92b3e16ed0"
            },
            "dist": {
                "type": "zip",
                "url": "https://api.github.com/repos/weew/helpers-array/zipball/9bff63111f9765b4277750db8d276d92b3e16ed0",
                "reference": "9bff63111f9765b4277750db8d276d92b3e16ed0",
                "shasum": ""
            },
            "require-dev": {
                "phpunit/phpunit": "^4.7",
                "satooshi/php-coveralls": "^0.6.1"
            },
            "type": "library",
            "autoload": {
                "files": [
                    "src/array.php"
                ]
            },
            "notification-url": "https://packagist.org/downloads/",
            "license": [
                "MIT"
            ],
            "authors": [
                {
                    "name": "Maxim Kott",
                    "email": "maximkott@gmail.com"
                }
            ],
            "description": "Useful collection of php array helpers.",
            "time": "2016-07-21T11:18:01+00:00"
        }
    ],
    "aliases": [],
    "minimum-stability": "stable",
    "stability-flags": {
        "magento/composer": 20,
        "phpmd/phpmd": 0
    },
    "prefer-stable": true,
    "prefer-lowest": false,
    "platform": {
        "php": "~7.1.3||~7.2.0||~7.3.0",
        "ext-bcmath": "*",
        "ext-ctype": "*",
        "ext-curl": "*",
        "ext-dom": "*",
        "ext-gd": "*",
        "ext-hash": "*",
        "ext-iconv": "*",
        "ext-intl": "*",
        "ext-mbstring": "*",
        "ext-openssl": "*",
        "ext-pdo_mysql": "*",
        "ext-simplexml": "*",
        "ext-soap": "*",
        "ext-xsl": "*",
        "ext-zip": "*",
        "lib-libxml": "*"
    },
    "platform-dev": []
}<|MERGE_RESOLUTION|>--- conflicted
+++ resolved
@@ -4,11 +4,7 @@
         "Read more about it at https://getcomposer.org/doc/01-basic-usage.md#installing-dependencies",
         "This file is @generated automatically"
     ],
-<<<<<<< HEAD
-    "content-hash": "7b6381bcafc7f064e10ee71099b7d50b",
-=======
     "content-hash": "fed60ae2b1869a71f2068e4f55a8695f",
->>>>>>> 15269d97
     "packages": [
         {
             "name": "braintree/braintree_php",
@@ -92,16 +88,16 @@
         },
         {
             "name": "colinmollenhour/cache-backend-redis",
-            "version": "1.11.0",
+            "version": "1.10.6",
             "source": {
                 "type": "git",
                 "url": "https://github.com/colinmollenhour/Cm_Cache_Backend_Redis.git",
-                "reference": "389fb68de15660e39b055d149d31f3708b5d6cbc"
-            },
-            "dist": {
-                "type": "zip",
-                "url": "https://api.github.com/repos/colinmollenhour/Cm_Cache_Backend_Redis/zipball/389fb68de15660e39b055d149d31f3708b5d6cbc",
-                "reference": "389fb68de15660e39b055d149d31f3708b5d6cbc",
+                "reference": "cc941a5f4cc017e11d3eab9061811ba9583ed6bf"
+            },
+            "dist": {
+                "type": "zip",
+                "url": "https://api.github.com/repos/colinmollenhour/Cm_Cache_Backend_Redis/zipball/cc941a5f4cc017e11d3eab9061811ba9583ed6bf",
+                "reference": "cc941a5f4cc017e11d3eab9061811ba9583ed6bf",
                 "shasum": ""
             },
             "require": {
@@ -124,7 +120,7 @@
             ],
             "description": "Zend_Cache backend using Redis with full support for tags.",
             "homepage": "https://github.com/colinmollenhour/Cm_Cache_Backend_Redis",
-            "time": "2019-03-03T04:04:49+00:00"
+            "time": "2018-09-24T16:02:07+00:00"
         },
         {
             "name": "colinmollenhour/credis",
