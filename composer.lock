--- conflicted
+++ resolved
@@ -4,11 +4,7 @@
         "Read more about it at http://getcomposer.org/doc/01-basic-usage.md#composer-lock-the-lock-file",
         "This file is @generated automatically"
     ],
-<<<<<<< HEAD
-    "hash": "d68b586acedb2361f9e0abe566913a84",
-=======
-    "hash": "b2434120b753fdef32c2584eade97c9d",
->>>>>>> c2cfbbfd
+    "hash": "a945f3f96e5db7f440bb1c09ad2f82a5",
     "packages": [
         {
             "name": "composer/composer",
@@ -1825,7 +1821,6 @@
         },
         {
             "name": "fabpot/php-cs-fixer",
-<<<<<<< HEAD
             "version": "v1.4.2",
             "source": {
                 "type": "git",
@@ -1836,18 +1831,6 @@
                 "type": "zip",
                 "url": "https://api.github.com/repos/FriendsOfPHP/PHP-CS-Fixer/zipball/3af00cf237289a406e7307e18e7ab0d92cf57038",
                 "reference": "3af00cf237289a406e7307e18e7ab0d92cf57038",
-=======
-            "version": "v1.4",
-            "source": {
-                "type": "git",
-                "url": "https://github.com/FriendsOfPHP/PHP-CS-Fixer.git",
-                "reference": "72a8c34210c0fbd8caa007fccea87a59f6f0a4d3"
-            },
-            "dist": {
-                "type": "zip",
-                "url": "https://api.github.com/repos/FriendsOfPHP/PHP-CS-Fixer/zipball/72a8c34210c0fbd8caa007fccea87a59f6f0a4d3",
-                "reference": "72a8c34210c0fbd8caa007fccea87a59f6f0a4d3",
->>>>>>> c2cfbbfd
                 "shasum": ""
             },
             "require": {
@@ -1887,11 +1870,7 @@
                 }
             ],
             "description": "A script to automatically fix Symfony Coding Standard",
-<<<<<<< HEAD
             "time": "2015-02-03 21:20:51"
-=======
-            "time": "2015-01-12 21:28:53"
->>>>>>> c2cfbbfd
         },
         {
             "name": "league/climate",
