{
    "_readme": [
        "This file locks the dependencies of your project to a known state",
        "Read more about it at https://getcomposer.org/doc/01-basic-usage.md#composer-lock-the-lock-file",
        "This file is @generated automatically"
    ],
<<<<<<< HEAD
    "content-hash": "29977708b816625e70177283e2df0d74",
=======
    "content-hash": "19f6c01c03032849ec8101511a02d174",
>>>>>>> 33b92f6e
    "packages": [
        {
            "name": "braintree/braintree_php",
            "version": "3.22.0",
            "source": {
                "type": "git",
                "url": "https://github.com/braintree/braintree_php.git",
                "reference": "402617b803779bed5ae899209afa75ef9950becc"
            },
            "dist": {
                "type": "zip",
                "url": "https://api.github.com/repos/braintree/braintree_php/zipball/402617b803779bed5ae899209afa75ef9950becc",
                "reference": "402617b803779bed5ae899209afa75ef9950becc",
                "shasum": ""
            },
            "require": {
                "ext-curl": "*",
                "ext-dom": "*",
                "ext-hash": "*",
                "ext-openssl": "*",
                "ext-xmlwriter": "*",
                "php": ">=5.4.0"
            },
            "require-dev": {
                "phpunit/phpunit": "3.7.*"
            },
            "type": "library",
            "autoload": {
                "psr-0": {
                    "Braintree": "lib/"
                },
                "psr-4": {
                    "Braintree\\": "lib/Braintree"
                }
            },
            "notification-url": "https://packagist.org/downloads/",
            "license": [
                "MIT"
            ],
            "authors": [
                {
                    "name": "Braintree",
                    "homepage": "http://www.braintreepayments.com"
                }
            ],
            "description": "Braintree PHP Client Library",
            "time": "2017-02-16T19:59:04+00:00"
        },
        {
            "name": "colinmollenhour/cache-backend-file",
            "version": "1.4",
            "source": {
                "type": "git",
                "url": "https://github.com/colinmollenhour/Cm_Cache_Backend_File.git",
                "reference": "51251b80a817790eb624fbe2afc882c14f3c4fb0"
            },
            "dist": {
                "type": "zip",
                "url": "https://api.github.com/repos/colinmollenhour/Cm_Cache_Backend_File/zipball/51251b80a817790eb624fbe2afc882c14f3c4fb0",
                "reference": "51251b80a817790eb624fbe2afc882c14f3c4fb0",
                "shasum": ""
            },
            "require": {
                "magento-hackathon/magento-composer-installer": "*"
            },
            "type": "magento-module",
            "autoload": {
                "classmap": [
                    "File.php"
                ]
            },
            "notification-url": "https://packagist.org/downloads/",
            "license": [
                "BSD-3-Clause"
            ],
            "authors": [
                {
                    "name": "Colin Mollenhour"
                }
            ],
            "description": "The stock Zend_Cache_Backend_File backend has extremely poor performance for cleaning by tags making it become unusable as the number of cached items increases. This backend makes many changes resulting in a huge performance boost, especially for tag cleaning.",
            "homepage": "https://github.com/colinmollenhour/Cm_Cache_Backend_File",
            "time": "2016-05-02T16:24:47+00:00"
        },
        {
            "name": "colinmollenhour/cache-backend-redis",
            "version": "1.10.2",
            "source": {
                "type": "git",
                "url": "https://github.com/colinmollenhour/Cm_Cache_Backend_Redis.git",
                "reference": "18b33e4b69cf15747ab98b4f2c98ab445da05abd"
            },
            "dist": {
                "type": "zip",
                "url": "https://api.github.com/repos/colinmollenhour/Cm_Cache_Backend_Redis/zipball/18b33e4b69cf15747ab98b4f2c98ab445da05abd",
                "reference": "18b33e4b69cf15747ab98b4f2c98ab445da05abd",
                "shasum": ""
            },
            "require": {
                "magento-hackathon/magento-composer-installer": "*"
            },
            "type": "magento-module",
            "autoload": {
                "classmap": [
                    "Cm/Cache/Backend/Redis.php"
                ]
            },
            "notification-url": "https://packagist.org/downloads/",
            "license": [
                "BSD-3-Clause"
            ],
            "authors": [
                {
                    "name": "Colin Mollenhour"
                }
            ],
            "description": "Zend_Cache backend using Redis with full support for tags.",
            "homepage": "https://github.com/colinmollenhour/Cm_Cache_Backend_Redis",
            "time": "2017-03-25T04:54:24+00:00"
        },
        {
            "name": "colinmollenhour/credis",
            "version": "1.9.1",
            "source": {
                "type": "git",
                "url": "https://github.com/colinmollenhour/credis.git",
                "reference": "049ccfb2c680e4dfa6adcfa97f2f29d086919abd"
            },
            "dist": {
                "type": "zip",
                "url": "https://api.github.com/repos/colinmollenhour/credis/zipball/049ccfb2c680e4dfa6adcfa97f2f29d086919abd",
                "reference": "049ccfb2c680e4dfa6adcfa97f2f29d086919abd",
                "shasum": ""
            },
            "require": {
                "php": ">=5.4.0"
            },
            "type": "library",
            "autoload": {
                "classmap": [
                    "Client.php",
                    "Cluster.php",
                    "Sentinel.php",
                    "Module.php"
                ]
            },
            "notification-url": "https://packagist.org/downloads/",
            "license": [
                "MIT"
            ],
            "authors": [
                {
                    "name": "Colin Mollenhour",
                    "email": "colin@mollenhour.com"
                }
            ],
            "description": "Credis is a lightweight interface to the Redis key-value store which wraps the phpredis library when available for better performance.",
            "homepage": "https://github.com/colinmollenhour/credis",
            "time": "2017-10-05T20:28:58+00:00"
        },
        {
            "name": "colinmollenhour/php-redis-session-abstract",
            "version": "v1.3.8",
            "source": {
                "type": "git",
                "url": "https://github.com/colinmollenhour/php-redis-session-abstract.git",
                "reference": "9f69f5c1be512d5ff168e731e7fa29ab2905d847"
            },
            "dist": {
                "type": "zip",
                "url": "https://api.github.com/repos/colinmollenhour/php-redis-session-abstract/zipball/9f69f5c1be512d5ff168e731e7fa29ab2905d847",
                "reference": "9f69f5c1be512d5ff168e731e7fa29ab2905d847",
                "shasum": ""
            },
            "require": {
                "colinmollenhour/credis": "~1.6",
                "php": "~5.5.0|~5.6.0|~7.0.0|~7.1.0|~7.2.0"
            },
            "type": "library",
            "autoload": {
                "psr-0": {
                    "Cm\\RedisSession\\": "src/"
                }
            },
            "notification-url": "https://packagist.org/downloads/",
            "license": [
                "BSD-3-Clause"
            ],
            "authors": [
                {
                    "name": "Colin Mollenhour"
                }
            ],
            "description": "A Redis-based session handler with optimistic locking",
            "homepage": "https://github.com/colinmollenhour/php-redis-session-abstract",
            "time": "2018-01-08T14:53:13+00:00"
        },
        {
            "name": "composer/ca-bundle",
            "version": "1.1.0",
            "source": {
                "type": "git",
                "url": "https://github.com/composer/ca-bundle.git",
                "reference": "943b2c4fcad1ef178d16a713c2468bf7e579c288"
            },
            "dist": {
                "type": "zip",
                "url": "https://api.github.com/repos/composer/ca-bundle/zipball/943b2c4fcad1ef178d16a713c2468bf7e579c288",
                "reference": "943b2c4fcad1ef178d16a713c2468bf7e579c288",
                "shasum": ""
            },
            "require": {
                "ext-openssl": "*",
                "ext-pcre": "*",
                "php": "^5.3.2 || ^7.0"
            },
            "require-dev": {
                "phpunit/phpunit": "^4.8.35",
                "psr/log": "^1.0",
                "symfony/process": "^2.5 || ^3.0 || ^4.0"
            },
            "type": "library",
            "extra": {
                "branch-alias": {
                    "dev-master": "1.x-dev"
                }
            },
            "autoload": {
                "psr-4": {
                    "Composer\\CaBundle\\": "src"
                }
            },
            "notification-url": "https://packagist.org/downloads/",
            "license": [
                "MIT"
            ],
            "authors": [
                {
                    "name": "Jordi Boggiano",
                    "email": "j.boggiano@seld.be",
                    "homepage": "http://seld.be"
                }
            ],
            "description": "Lets you find a path to the system CA bundle, and includes a fallback to the Mozilla CA bundle.",
            "keywords": [
                "cabundle",
                "cacert",
                "certificate",
                "ssl",
                "tls"
            ],
            "time": "2017-11-29T09:37:33+00:00"
        },
        {
            "name": "composer/composer",
            "version": "1.4.1",
            "source": {
                "type": "git",
                "url": "https://github.com/composer/composer.git",
                "reference": "7ee2a5e1cf32e9c8439445fe8dce2c046c2abebd"
            },
            "dist": {
                "type": "zip",
                "url": "https://api.github.com/repos/composer/composer/zipball/7ee2a5e1cf32e9c8439445fe8dce2c046c2abebd",
                "reference": "7ee2a5e1cf32e9c8439445fe8dce2c046c2abebd",
                "shasum": ""
            },
            "require": {
                "composer/ca-bundle": "^1.0",
                "composer/semver": "^1.0",
                "composer/spdx-licenses": "^1.0",
                "justinrainbow/json-schema": "^3.0 || ^4.0 || ^5.0",
                "php": "^5.3.2 || ^7.0",
                "psr/log": "^1.0",
                "seld/cli-prompt": "^1.0",
                "seld/jsonlint": "^1.4",
                "seld/phar-utils": "^1.0",
                "symfony/console": "^2.7 || ^3.0",
                "symfony/filesystem": "^2.7 || ^3.0",
                "symfony/finder": "^2.7 || ^3.0",
                "symfony/process": "^2.7 || ^3.0"
            },
            "require-dev": {
                "phpunit/phpunit": "^4.5 || ^5.0.5",
                "phpunit/phpunit-mock-objects": "^2.3 || ^3.0"
            },
            "suggest": {
                "ext-openssl": "Enabling the openssl extension allows you to access https URLs for repositories and packages",
                "ext-zip": "Enabling the zip extension allows you to unzip archives",
                "ext-zlib": "Allow gzip compression of HTTP requests"
            },
            "bin": [
                "bin/composer"
            ],
            "type": "library",
            "extra": {
                "branch-alias": {
                    "dev-master": "1.4-dev"
                }
            },
            "autoload": {
                "psr-4": {
                    "Composer\\": "src/Composer"
                }
            },
            "notification-url": "https://packagist.org/downloads/",
            "license": [
                "MIT"
            ],
            "authors": [
                {
                    "name": "Nils Adermann",
                    "email": "naderman@naderman.de",
                    "homepage": "http://www.naderman.de"
                },
                {
                    "name": "Jordi Boggiano",
                    "email": "j.boggiano@seld.be",
                    "homepage": "http://seld.be"
                }
            ],
            "description": "Composer helps you declare, manage and install dependencies of PHP projects, ensuring you have the right stack everywhere.",
            "homepage": "https://getcomposer.org/",
            "keywords": [
                "autoload",
                "dependency",
                "package"
            ],
            "time": "2017-03-10T08:29:45+00:00"
        },
        {
            "name": "composer/semver",
            "version": "1.4.2",
            "source": {
                "type": "git",
                "url": "https://github.com/composer/semver.git",
                "reference": "c7cb9a2095a074d131b65a8a0cd294479d785573"
            },
            "dist": {
                "type": "zip",
                "url": "https://api.github.com/repos/composer/semver/zipball/c7cb9a2095a074d131b65a8a0cd294479d785573",
                "reference": "c7cb9a2095a074d131b65a8a0cd294479d785573",
                "shasum": ""
            },
            "require": {
                "php": "^5.3.2 || ^7.0"
            },
            "require-dev": {
                "phpunit/phpunit": "^4.5 || ^5.0.5",
                "phpunit/phpunit-mock-objects": "2.3.0 || ^3.0"
            },
            "type": "library",
            "extra": {
                "branch-alias": {
                    "dev-master": "1.x-dev"
                }
            },
            "autoload": {
                "psr-4": {
                    "Composer\\Semver\\": "src"
                }
            },
            "notification-url": "https://packagist.org/downloads/",
            "license": [
                "MIT"
            ],
            "authors": [
                {
                    "name": "Nils Adermann",
                    "email": "naderman@naderman.de",
                    "homepage": "http://www.naderman.de"
                },
                {
                    "name": "Jordi Boggiano",
                    "email": "j.boggiano@seld.be",
                    "homepage": "http://seld.be"
                },
                {
                    "name": "Rob Bast",
                    "email": "rob.bast@gmail.com",
                    "homepage": "http://robbast.nl"
                }
            ],
            "description": "Semver library that offers utilities, version constraint parsing and validation.",
            "keywords": [
                "semantic",
                "semver",
                "validation",
                "versioning"
            ],
            "time": "2016-08-30T16:08:34+00:00"
        },
        {
            "name": "composer/spdx-licenses",
            "version": "1.3.0",
            "source": {
                "type": "git",
                "url": "https://github.com/composer/spdx-licenses.git",
                "reference": "7e111c50db92fa2ced140f5ba23b4e261bc77a30"
            },
            "dist": {
                "type": "zip",
                "url": "https://api.github.com/repos/composer/spdx-licenses/zipball/7e111c50db92fa2ced140f5ba23b4e261bc77a30",
                "reference": "7e111c50db92fa2ced140f5ba23b4e261bc77a30",
                "shasum": ""
            },
            "require": {
                "php": "^5.3.2 || ^7.0"
            },
            "require-dev": {
                "phpunit/phpunit": "^4.8.35 || ^5.7 || ^6.5",
                "phpunit/phpunit-mock-objects": "2.3.0 || ^3.0"
            },
            "type": "library",
            "extra": {
                "branch-alias": {
                    "dev-master": "1.x-dev"
                }
            },
            "autoload": {
                "psr-4": {
                    "Composer\\Spdx\\": "src"
                }
            },
            "notification-url": "https://packagist.org/downloads/",
            "license": [
                "MIT"
            ],
            "authors": [
                {
                    "name": "Nils Adermann",
                    "email": "naderman@naderman.de",
                    "homepage": "http://www.naderman.de"
                },
                {
                    "name": "Jordi Boggiano",
                    "email": "j.boggiano@seld.be",
                    "homepage": "http://seld.be"
                },
                {
                    "name": "Rob Bast",
                    "email": "rob.bast@gmail.com",
                    "homepage": "http://robbast.nl"
                }
            ],
            "description": "SPDX licenses list and validation library.",
            "keywords": [
                "license",
                "spdx",
                "validator"
            ],
            "time": "2018-01-31T13:17:27+00:00"
        },
        {
            "name": "container-interop/container-interop",
            "version": "1.2.0",
            "source": {
                "type": "git",
                "url": "https://github.com/container-interop/container-interop.git",
                "reference": "79cbf1341c22ec75643d841642dd5d6acd83bdb8"
            },
            "dist": {
                "type": "zip",
                "url": "https://api.github.com/repos/container-interop/container-interop/zipball/79cbf1341c22ec75643d841642dd5d6acd83bdb8",
                "reference": "79cbf1341c22ec75643d841642dd5d6acd83bdb8",
                "shasum": ""
            },
            "require": {
                "psr/container": "^1.0"
            },
            "type": "library",
            "autoload": {
                "psr-4": {
                    "Interop\\Container\\": "src/Interop/Container/"
                }
            },
            "notification-url": "https://packagist.org/downloads/",
            "license": [
                "MIT"
            ],
            "description": "Promoting the interoperability of container objects (DIC, SL, etc.)",
            "homepage": "https://github.com/container-interop/container-interop",
            "time": "2017-02-14T19:40:03+00:00"
        },
        {
            "name": "justinrainbow/json-schema",
            "version": "5.2.7",
            "source": {
                "type": "git",
                "url": "https://github.com/justinrainbow/json-schema.git",
                "reference": "8560d4314577199ba51bf2032f02cd1315587c23"
            },
            "dist": {
                "type": "zip",
                "url": "https://api.github.com/repos/justinrainbow/json-schema/zipball/8560d4314577199ba51bf2032f02cd1315587c23",
                "reference": "8560d4314577199ba51bf2032f02cd1315587c23",
                "shasum": ""
            },
            "require": {
                "php": ">=5.3.3"
            },
            "require-dev": {
                "friendsofphp/php-cs-fixer": "^2.1",
                "json-schema/json-schema-test-suite": "1.2.0",
                "phpunit/phpunit": "^4.8.35"
            },
            "bin": [
                "bin/validate-json"
            ],
            "type": "library",
            "extra": {
                "branch-alias": {
                    "dev-master": "5.0.x-dev"
                }
            },
            "autoload": {
                "psr-4": {
                    "JsonSchema\\": "src/JsonSchema/"
                }
            },
            "notification-url": "https://packagist.org/downloads/",
            "license": [
                "MIT"
            ],
            "authors": [
                {
                    "name": "Bruno Prieto Reis",
                    "email": "bruno.p.reis@gmail.com"
                },
                {
                    "name": "Justin Rainbow",
                    "email": "justin.rainbow@gmail.com"
                },
                {
                    "name": "Igor Wiedler",
                    "email": "igor@wiedler.ch"
                },
                {
                    "name": "Robert Schönthal",
                    "email": "seroscho@googlemail.com"
                }
            ],
            "description": "A library to validate a json schema.",
            "homepage": "https://github.com/justinrainbow/json-schema",
            "keywords": [
                "json",
                "schema"
            ],
            "time": "2018-02-14T22:26:30+00:00"
        },
        {
            "name": "magento/composer",
            "version": "1.2.0",
            "source": {
                "type": "git",
                "url": "https://github.com/magento/composer.git",
                "reference": "130753af2b755f1967e253deb661225942bb302c"
            },
            "dist": {
                "type": "zip",
                "url": "https://api.github.com/repos/magento/composer/zipball/130753af2b755f1967e253deb661225942bb302c",
                "reference": "130753af2b755f1967e253deb661225942bb302c",
                "shasum": ""
            },
            "require": {
                "composer/composer": "1.4.1",
                "php": "~5.5.0|~5.6.0|~7.0.0|~7.1.0",
                "symfony/console": "~2.3, !=2.7.0"
            },
            "require-dev": {
                "phpunit/phpunit": "4.1.0"
            },
            "type": "library",
            "autoload": {
                "psr-4": {
                    "Magento\\Composer\\": "src"
                }
            },
            "notification-url": "https://packagist.org/downloads/",
            "license": [
                "OSL-3.0",
                "AFL-3.0"
            ],
            "description": "Magento composer library helps to instantiate Composer application and run composer commands.",
            "time": "2017-04-24T09:57:02+00:00"
        },
        {
            "name": "magento/magento-composer-installer",
            "version": "0.1.13",
            "source": {
                "type": "git",
                "url": "https://github.com/magento/magento-composer-installer.git",
                "reference": "8b6c32f53b4944a5d6656e86344cd0f9784709a1"
            },
            "dist": {
                "type": "zip",
                "url": "https://api.github.com/repos/magento/magento-composer-installer/zipball/8b6c32f53b4944a5d6656e86344cd0f9784709a1",
                "reference": "8b6c32f53b4944a5d6656e86344cd0f9784709a1",
                "shasum": ""
            },
            "require": {
                "composer-plugin-api": "^1.0"
            },
            "replace": {
                "magento-hackathon/magento-composer-installer": "*"
            },
            "require-dev": {
                "composer/composer": "*@dev",
                "firegento/phpcs": "dev-patch-1",
                "mikey179/vfsstream": "*",
                "phpunit/phpunit": "*",
                "phpunit/phpunit-mock-objects": "dev-master",
                "squizlabs/php_codesniffer": "1.4.7",
                "symfony/process": "*"
            },
            "type": "composer-plugin",
            "extra": {
                "composer-command-registry": [
                    "MagentoHackathon\\Composer\\Magento\\Command\\DeployCommand"
                ],
                "class": "MagentoHackathon\\Composer\\Magento\\Plugin"
            },
            "autoload": {
                "psr-0": {
                    "MagentoHackathon\\Composer\\Magento": "src/"
                }
            },
            "notification-url": "https://packagist.org/downloads/",
            "license": [
                "OSL-3.0"
            ],
            "authors": [
                {
                    "name": "Vinai Kopp",
                    "email": "vinai@netzarbeiter.com"
                },
                {
                    "name": "Daniel Fahlke aka Flyingmana",
                    "email": "flyingmana@googlemail.com"
                },
                {
                    "name": "Jörg Weller",
                    "email": "weller@flagbit.de"
                },
                {
                    "name": "Karl Spies",
                    "email": "karl.spies@gmx.net"
                },
                {
                    "name": "Tobias Vogt",
                    "email": "tobi@webguys.de"
                },
                {
                    "name": "David Fuhr",
                    "email": "fuhr@flagbit.de"
                }
            ],
            "description": "Composer installer for Magento modules",
            "homepage": "https://github.com/magento/magento-composer-installer",
            "keywords": [
                "composer-installer",
                "magento"
            ],
            "time": "2017-12-29T16:45:24+00:00"
        },
        {
            "name": "magento/zendframework1",
            "version": "1.13.1",
            "source": {
                "type": "git",
                "url": "https://github.com/magento/zf1.git",
                "reference": "e2693f047bb7ccb8affa8f72ea40269f4c9f4fbf"
            },
            "dist": {
                "type": "zip",
                "url": "https://api.github.com/repos/magento/zf1/zipball/e2693f047bb7ccb8affa8f72ea40269f4c9f4fbf",
                "reference": "e2693f047bb7ccb8affa8f72ea40269f4c9f4fbf",
                "shasum": ""
            },
            "require": {
                "php": ">=5.2.11"
            },
            "require-dev": {
                "phpunit/dbunit": "1.3.*",
                "phpunit/phpunit": "3.7.*"
            },
            "type": "library",
            "extra": {
                "branch-alias": {
                    "dev-master": "1.12.x-dev"
                }
            },
            "autoload": {
                "psr-0": {
                    "Zend_": "library/"
                }
            },
            "notification-url": "https://packagist.org/downloads/",
            "include-path": [
                "library/"
            ],
            "license": [
                "BSD-3-Clause"
            ],
            "description": "Magento Zend Framework 1",
            "homepage": "http://framework.zend.com/",
            "keywords": [
                "ZF1",
                "framework"
            ],
            "time": "2017-06-21T14:56:23+00:00"
        },
        {
            "name": "monolog/monolog",
            "version": "1.23.0",
            "source": {
                "type": "git",
                "url": "https://github.com/Seldaek/monolog.git",
                "reference": "fd8c787753b3a2ad11bc60c063cff1358a32a3b4"
            },
            "dist": {
                "type": "zip",
                "url": "https://api.github.com/repos/Seldaek/monolog/zipball/fd8c787753b3a2ad11bc60c063cff1358a32a3b4",
                "reference": "fd8c787753b3a2ad11bc60c063cff1358a32a3b4",
                "shasum": ""
            },
            "require": {
                "php": ">=5.3.0",
                "psr/log": "~1.0"
            },
            "provide": {
                "psr/log-implementation": "1.0.0"
            },
            "require-dev": {
                "aws/aws-sdk-php": "^2.4.9 || ^3.0",
                "doctrine/couchdb": "~1.0@dev",
                "graylog2/gelf-php": "~1.0",
                "jakub-onderka/php-parallel-lint": "0.9",
                "php-amqplib/php-amqplib": "~2.4",
                "php-console/php-console": "^3.1.3",
                "phpunit/phpunit": "~4.5",
                "phpunit/phpunit-mock-objects": "2.3.0",
                "ruflin/elastica": ">=0.90 <3.0",
                "sentry/sentry": "^0.13",
                "swiftmailer/swiftmailer": "^5.3|^6.0"
            },
            "suggest": {
                "aws/aws-sdk-php": "Allow sending log messages to AWS services like DynamoDB",
                "doctrine/couchdb": "Allow sending log messages to a CouchDB server",
                "ext-amqp": "Allow sending log messages to an AMQP server (1.0+ required)",
                "ext-mongo": "Allow sending log messages to a MongoDB server",
                "graylog2/gelf-php": "Allow sending log messages to a GrayLog2 server",
                "mongodb/mongodb": "Allow sending log messages to a MongoDB server via PHP Driver",
                "php-amqplib/php-amqplib": "Allow sending log messages to an AMQP server using php-amqplib",
                "php-console/php-console": "Allow sending log messages to Google Chrome",
                "rollbar/rollbar": "Allow sending log messages to Rollbar",
                "ruflin/elastica": "Allow sending log messages to an Elastic Search server",
                "sentry/sentry": "Allow sending log messages to a Sentry server"
            },
            "type": "library",
            "extra": {
                "branch-alias": {
                    "dev-master": "2.0.x-dev"
                }
            },
            "autoload": {
                "psr-4": {
                    "Monolog\\": "src/Monolog"
                }
            },
            "notification-url": "https://packagist.org/downloads/",
            "license": [
                "MIT"
            ],
            "authors": [
                {
                    "name": "Jordi Boggiano",
                    "email": "j.boggiano@seld.be",
                    "homepage": "http://seld.be"
                }
            ],
            "description": "Sends your logs to files, sockets, inboxes, databases and various web services",
            "homepage": "http://github.com/Seldaek/monolog",
            "keywords": [
                "log",
                "logging",
                "psr-3"
            ],
            "time": "2017-06-19T01:22:40+00:00"
        },
        {
            "name": "oyejorge/less.php",
            "version": "v1.7.0.14",
            "source": {
                "type": "git",
                "url": "https://github.com/oyejorge/less.php.git",
                "reference": "42925c5a01a07d67ca7e82dfc8fb31814d557bc9"
            },
            "dist": {
                "type": "zip",
                "url": "https://api.github.com/repos/oyejorge/less.php/zipball/42925c5a01a07d67ca7e82dfc8fb31814d557bc9",
                "reference": "42925c5a01a07d67ca7e82dfc8fb31814d557bc9",
                "shasum": ""
            },
            "require": {
                "php": ">=5.3"
            },
            "require-dev": {
                "phpunit/phpunit": "~4.8.24"
            },
            "bin": [
                "bin/lessc"
            ],
            "type": "library",
            "autoload": {
                "psr-0": {
                    "Less": "lib/"
                },
                "classmap": [
                    "lessc.inc.php"
                ]
            },
            "notification-url": "https://packagist.org/downloads/",
            "license": [
                "Apache-2.0"
            ],
            "authors": [
                {
                    "name": "Matt Agar",
                    "homepage": "https://github.com/agar"
                },
                {
                    "name": "Martin Jantošovič",
                    "homepage": "https://github.com/Mordred"
                },
                {
                    "name": "Josh Schmidt",
                    "homepage": "https://github.com/oyejorge"
                }
            ],
            "description": "PHP port of the Javascript version of LESS http://lesscss.org (Originally maintained by Josh Schmidt)",
            "homepage": "http://lessphp.gpeasy.com",
            "keywords": [
                "css",
                "less",
                "less.js",
                "lesscss",
                "php",
                "stylesheet"
            ],
            "time": "2017-03-28T22:19:25+00:00"
        },
        {
            "name": "paragonie/random_compat",
            "version": "v2.0.11",
            "source": {
                "type": "git",
                "url": "https://github.com/paragonie/random_compat.git",
                "reference": "5da4d3c796c275c55f057af5a643ae297d96b4d8"
            },
            "dist": {
                "type": "zip",
                "url": "https://api.github.com/repos/paragonie/random_compat/zipball/5da4d3c796c275c55f057af5a643ae297d96b4d8",
                "reference": "5da4d3c796c275c55f057af5a643ae297d96b4d8",
                "shasum": ""
            },
            "require": {
                "php": ">=5.2.0"
            },
            "require-dev": {
                "phpunit/phpunit": "4.*|5.*"
            },
            "suggest": {
                "ext-libsodium": "Provides a modern crypto API that can be used to generate random bytes."
            },
            "type": "library",
            "autoload": {
                "files": [
                    "lib/random.php"
                ]
            },
            "notification-url": "https://packagist.org/downloads/",
            "license": [
                "MIT"
            ],
            "authors": [
                {
                    "name": "Paragon Initiative Enterprises",
                    "email": "security@paragonie.com",
                    "homepage": "https://paragonie.com"
                }
            ],
            "description": "PHP 5.x polyfill for random_bytes() and random_int() from PHP 7",
            "keywords": [
                "csprng",
                "pseudorandom",
                "random"
            ],
            "time": "2017-09-27T21:40:39+00:00"
        },
        {
            "name": "pelago/emogrifier",
            "version": "v2.0.0",
            "source": {
                "type": "git",
                "url": "https://github.com/MyIntervals/emogrifier.git",
                "reference": "8babf8ddbf348f26b29674e2f84db66ff7e3d95e"
            },
            "dist": {
                "type": "zip",
                "url": "https://api.github.com/repos/MyIntervals/emogrifier/zipball/8babf8ddbf348f26b29674e2f84db66ff7e3d95e",
                "reference": "8babf8ddbf348f26b29674e2f84db66ff7e3d95e",
                "shasum": ""
            },
            "require": {
                "php": "^5.5.0 || ~7.0.0 || ~7.1.0 || ~7.2.0"
            },
            "require-dev": {
                "phpunit/phpunit": "^4.8.0",
                "squizlabs/php_codesniffer": "^3.1.0"
            },
            "type": "library",
            "extra": {
                "branch-alias": {
                    "dev-master": "2.1.x-dev"
                }
            },
            "autoload": {
                "psr-4": {
                    "Pelago\\": "Classes/"
                }
            },
            "notification-url": "https://packagist.org/downloads/",
            "license": [
                "MIT"
            ],
            "authors": [
                {
                    "name": "John Reeve",
                    "email": "jreeve@pelagodesign.com"
                },
                {
                    "name": "Cameron Brooks"
                },
                {
                    "name": "Jaime Prado"
                },
                {
                    "name": "Roman Ožana",
                    "email": "ozana@omdesign.cz"
                },
                {
                    "name": "Oliver Klee",
                    "email": "github@oliverklee.de"
                },
                {
                    "name": "Zoli Szabó",
                    "email": "zoli.szabo+github@gmail.com"
                }
            ],
            "description": "Converts CSS styles into inline style attributes in your HTML code",
            "homepage": "https://www.myintervals.com/emogrifier.php",
            "keywords": [
                "css",
                "email",
                "pre-processing"
            ],
            "time": "2018-01-05T23:30:21+00:00"
        },
        {
            "name": "php-amqplib/php-amqplib",
            "version": "v2.5.2",
            "source": {
                "type": "git",
                "url": "https://github.com/php-amqplib/php-amqplib.git",
                "reference": "eb8f94d97c8e79900accf77343dbd7eca7f58506"
            },
            "dist": {
                "type": "zip",
                "url": "https://api.github.com/repos/php-amqplib/php-amqplib/zipball/eb8f94d97c8e79900accf77343dbd7eca7f58506",
                "reference": "eb8f94d97c8e79900accf77343dbd7eca7f58506",
                "shasum": ""
            },
            "require": {
                "ext-bcmath": "*",
                "ext-mbstring": "*",
                "php": ">=5.3.0"
            },
            "require-dev": {
                "phpunit/phpunit": "3.7.*"
            },
            "suggest": {
                "ext-sockets": "Use AMQPSocketConnection"
            },
            "type": "library",
            "extra": {
                "branch-alias": {
                    "dev-master": "2.4-dev"
                }
            },
            "autoload": {
                "psr-4": {
                    "PhpAmqpLib\\": "PhpAmqpLib/"
                }
            },
            "notification-url": "https://packagist.org/downloads/",
            "license": [
                "LGPL-2.1"
            ],
            "authors": [
                {
                    "name": "Alvaro Videla"
                }
            ],
            "description": "This library is a pure PHP implementation of the AMQP protocol. It's been tested against RabbitMQ.",
            "homepage": "https://github.com/videlalvaro/php-amqplib/",
            "keywords": [
                "message",
                "queue",
                "rabbitmq"
            ],
            "time": "2015-08-11T12:30:09+00:00"
        },
        {
            "name": "phpseclib/phpseclib",
            "version": "2.0.10",
            "source": {
                "type": "git",
                "url": "https://github.com/phpseclib/phpseclib.git",
                "reference": "d305b780829ea4252ed9400b3f5937c2c99b51d4"
            },
            "dist": {
                "type": "zip",
                "url": "https://api.github.com/repos/phpseclib/phpseclib/zipball/d305b780829ea4252ed9400b3f5937c2c99b51d4",
                "reference": "d305b780829ea4252ed9400b3f5937c2c99b51d4",
                "shasum": ""
            },
            "require": {
                "php": ">=5.3.3"
            },
            "require-dev": {
                "phing/phing": "~2.7",
                "phpunit/phpunit": "^4.8.35|^5.7|^6.0",
                "sami/sami": "~2.0",
                "squizlabs/php_codesniffer": "~2.0"
            },
            "suggest": {
                "ext-gmp": "Install the GMP (GNU Multiple Precision) extension in order to speed up arbitrary precision integer arithmetic operations.",
                "ext-libsodium": "SSH2/SFTP can make use of some algorithms provided by the libsodium-php extension.",
                "ext-mcrypt": "Install the Mcrypt extension in order to speed up a few other cryptographic operations.",
                "ext-openssl": "Install the OpenSSL extension in order to speed up a wide variety of cryptographic operations."
            },
            "type": "library",
            "autoload": {
                "files": [
                    "phpseclib/bootstrap.php"
                ],
                "psr-4": {
                    "phpseclib\\": "phpseclib/"
                }
            },
            "notification-url": "https://packagist.org/downloads/",
            "license": [
                "MIT"
            ],
            "authors": [
                {
                    "name": "Jim Wigginton",
                    "email": "terrafrost@php.net",
                    "role": "Lead Developer"
                },
                {
                    "name": "Patrick Monnerat",
                    "email": "pm@datasphere.ch",
                    "role": "Developer"
                },
                {
                    "name": "Andreas Fischer",
                    "email": "bantu@phpbb.com",
                    "role": "Developer"
                },
                {
                    "name": "Hans-Jürgen Petrich",
                    "email": "petrich@tronic-media.com",
                    "role": "Developer"
                },
                {
                    "name": "Graham Campbell",
                    "email": "graham@alt-three.com",
                    "role": "Developer"
                }
            ],
            "description": "PHP Secure Communications Library - Pure-PHP implementations of RSA, AES, SSH2, SFTP, X.509 etc.",
            "homepage": "http://phpseclib.sourceforge.net",
            "keywords": [
                "BigInteger",
                "aes",
                "asn.1",
                "asn1",
                "blowfish",
                "crypto",
                "cryptography",
                "encryption",
                "rsa",
                "security",
                "sftp",
                "signature",
                "signing",
                "ssh",
                "twofish",
                "x.509",
                "x509"
            ],
            "time": "2018-02-19T04:29:13+00:00"
        },
        {
            "name": "psr/container",
            "version": "1.0.0",
            "source": {
                "type": "git",
                "url": "https://github.com/php-fig/container.git",
                "reference": "b7ce3b176482dbbc1245ebf52b181af44c2cf55f"
            },
            "dist": {
                "type": "zip",
                "url": "https://api.github.com/repos/php-fig/container/zipball/b7ce3b176482dbbc1245ebf52b181af44c2cf55f",
                "reference": "b7ce3b176482dbbc1245ebf52b181af44c2cf55f",
                "shasum": ""
            },
            "require": {
                "php": ">=5.3.0"
            },
            "type": "library",
            "extra": {
                "branch-alias": {
                    "dev-master": "1.0.x-dev"
                }
            },
            "autoload": {
                "psr-4": {
                    "Psr\\Container\\": "src/"
                }
            },
            "notification-url": "https://packagist.org/downloads/",
            "license": [
                "MIT"
            ],
            "authors": [
                {
                    "name": "PHP-FIG",
                    "homepage": "http://www.php-fig.org/"
                }
            ],
            "description": "Common Container Interface (PHP FIG PSR-11)",
            "homepage": "https://github.com/php-fig/container",
            "keywords": [
                "PSR-11",
                "container",
                "container-interface",
                "container-interop",
                "psr"
            ],
            "time": "2017-02-14T16:28:37+00:00"
        },
        {
            "name": "psr/http-message",
            "version": "1.0.1",
            "source": {
                "type": "git",
                "url": "https://github.com/php-fig/http-message.git",
                "reference": "f6561bf28d520154e4b0ec72be95418abe6d9363"
            },
            "dist": {
                "type": "zip",
                "url": "https://api.github.com/repos/php-fig/http-message/zipball/f6561bf28d520154e4b0ec72be95418abe6d9363",
                "reference": "f6561bf28d520154e4b0ec72be95418abe6d9363",
                "shasum": ""
            },
            "require": {
                "php": ">=5.3.0"
            },
            "type": "library",
            "extra": {
                "branch-alias": {
                    "dev-master": "1.0.x-dev"
                }
            },
            "autoload": {
                "psr-4": {
                    "Psr\\Http\\Message\\": "src/"
                }
            },
            "notification-url": "https://packagist.org/downloads/",
            "license": [
                "MIT"
            ],
            "authors": [
                {
                    "name": "PHP-FIG",
                    "homepage": "http://www.php-fig.org/"
                }
            ],
            "description": "Common interface for HTTP messages",
            "homepage": "https://github.com/php-fig/http-message",
            "keywords": [
                "http",
                "http-message",
                "psr",
                "psr-7",
                "request",
                "response"
            ],
            "time": "2016-08-06T14:39:51+00:00"
        },
        {
            "name": "psr/log",
            "version": "1.0.2",
            "source": {
                "type": "git",
                "url": "https://github.com/php-fig/log.git",
                "reference": "4ebe3a8bf773a19edfe0a84b6585ba3d401b724d"
            },
            "dist": {
                "type": "zip",
                "url": "https://api.github.com/repos/php-fig/log/zipball/4ebe3a8bf773a19edfe0a84b6585ba3d401b724d",
                "reference": "4ebe3a8bf773a19edfe0a84b6585ba3d401b724d",
                "shasum": ""
            },
            "require": {
                "php": ">=5.3.0"
            },
            "type": "library",
            "extra": {
                "branch-alias": {
                    "dev-master": "1.0.x-dev"
                }
            },
            "autoload": {
                "psr-4": {
                    "Psr\\Log\\": "Psr/Log/"
                }
            },
            "notification-url": "https://packagist.org/downloads/",
            "license": [
                "MIT"
            ],
            "authors": [
                {
                    "name": "PHP-FIG",
                    "homepage": "http://www.php-fig.org/"
                }
            ],
            "description": "Common interface for logging libraries",
            "homepage": "https://github.com/php-fig/log",
            "keywords": [
                "log",
                "psr",
                "psr-3"
            ],
            "time": "2016-10-10T12:19:37+00:00"
        },
        {
            "name": "ramsey/uuid",
            "version": "3.6.1",
            "source": {
                "type": "git",
                "url": "https://github.com/ramsey/uuid.git",
                "reference": "4ae32dd9ab8860a4bbd750ad269cba7f06f7934e"
            },
            "dist": {
                "type": "zip",
                "url": "https://api.github.com/repos/ramsey/uuid/zipball/4ae32dd9ab8860a4bbd750ad269cba7f06f7934e",
                "reference": "4ae32dd9ab8860a4bbd750ad269cba7f06f7934e",
                "shasum": ""
            },
            "require": {
                "paragonie/random_compat": "^1.0|^2.0",
                "php": "^5.4 || ^7.0"
            },
            "replace": {
                "rhumsaa/uuid": "self.version"
            },
            "require-dev": {
                "apigen/apigen": "^4.1",
                "codeception/aspect-mock": "^1.0 | ^2.0",
                "doctrine/annotations": "~1.2.0",
                "goaop/framework": "1.0.0-alpha.2 | ^1.0 | ^2.1",
                "ircmaxell/random-lib": "^1.1",
                "jakub-onderka/php-parallel-lint": "^0.9.0",
                "mockery/mockery": "^0.9.4",
                "moontoast/math": "^1.1",
                "php-mock/php-mock-phpunit": "^0.3|^1.1",
                "phpunit/phpunit": "^4.7|>=5.0 <5.4",
                "satooshi/php-coveralls": "^0.6.1",
                "squizlabs/php_codesniffer": "^2.3"
            },
            "suggest": {
                "ext-libsodium": "Provides the PECL libsodium extension for use with the SodiumRandomGenerator",
                "ext-uuid": "Provides the PECL UUID extension for use with the PeclUuidTimeGenerator and PeclUuidRandomGenerator",
                "ircmaxell/random-lib": "Provides RandomLib for use with the RandomLibAdapter",
                "moontoast/math": "Provides support for converting UUID to 128-bit integer (in string form).",
                "ramsey/uuid-console": "A console application for generating UUIDs with ramsey/uuid",
                "ramsey/uuid-doctrine": "Allows the use of Ramsey\\Uuid\\Uuid as Doctrine field type."
            },
            "type": "library",
            "extra": {
                "branch-alias": {
                    "dev-master": "3.x-dev"
                }
            },
            "autoload": {
                "psr-4": {
                    "Ramsey\\Uuid\\": "src/"
                }
            },
            "notification-url": "https://packagist.org/downloads/",
            "license": [
                "MIT"
            ],
            "authors": [
                {
                    "name": "Marijn Huizendveld",
                    "email": "marijn.huizendveld@gmail.com"
                },
                {
                    "name": "Thibaud Fabre",
                    "email": "thibaud@aztech.io"
                },
                {
                    "name": "Ben Ramsey",
                    "email": "ben@benramsey.com",
                    "homepage": "https://benramsey.com"
                }
            ],
            "description": "Formerly rhumsaa/uuid. A PHP 5.4+ library for generating RFC 4122 version 1, 3, 4, and 5 universally unique identifiers (UUID).",
            "homepage": "https://github.com/ramsey/uuid",
            "keywords": [
                "guid",
                "identifier",
                "uuid"
            ],
            "time": "2017-03-26T20:37:53+00:00"
        },
        {
            "name": "seld/cli-prompt",
            "version": "1.0.3",
            "source": {
                "type": "git",
                "url": "https://github.com/Seldaek/cli-prompt.git",
                "reference": "a19a7376a4689d4d94cab66ab4f3c816019ba8dd"
            },
            "dist": {
                "type": "zip",
                "url": "https://api.github.com/repos/Seldaek/cli-prompt/zipball/a19a7376a4689d4d94cab66ab4f3c816019ba8dd",
                "reference": "a19a7376a4689d4d94cab66ab4f3c816019ba8dd",
                "shasum": ""
            },
            "require": {
                "php": ">=5.3"
            },
            "type": "library",
            "extra": {
                "branch-alias": {
                    "dev-master": "1.x-dev"
                }
            },
            "autoload": {
                "psr-4": {
                    "Seld\\CliPrompt\\": "src/"
                }
            },
            "notification-url": "https://packagist.org/downloads/",
            "license": [
                "MIT"
            ],
            "authors": [
                {
                    "name": "Jordi Boggiano",
                    "email": "j.boggiano@seld.be"
                }
            ],
            "description": "Allows you to prompt for user input on the command line, and optionally hide the characters they type",
            "keywords": [
                "cli",
                "console",
                "hidden",
                "input",
                "prompt"
            ],
            "time": "2017-03-18T11:32:45+00:00"
        },
        {
            "name": "seld/jsonlint",
            "version": "1.7.1",
            "source": {
                "type": "git",
                "url": "https://github.com/Seldaek/jsonlint.git",
                "reference": "d15f59a67ff805a44c50ea0516d2341740f81a38"
            },
            "dist": {
                "type": "zip",
                "url": "https://api.github.com/repos/Seldaek/jsonlint/zipball/d15f59a67ff805a44c50ea0516d2341740f81a38",
                "reference": "d15f59a67ff805a44c50ea0516d2341740f81a38",
                "shasum": ""
            },
            "require": {
                "php": "^5.3 || ^7.0"
            },
            "require-dev": {
                "phpunit/phpunit": "^4.8.35 || ^5.7 || ^6.0"
            },
            "bin": [
                "bin/jsonlint"
            ],
            "type": "library",
            "autoload": {
                "psr-4": {
                    "Seld\\JsonLint\\": "src/Seld/JsonLint/"
                }
            },
            "notification-url": "https://packagist.org/downloads/",
            "license": [
                "MIT"
            ],
            "authors": [
                {
                    "name": "Jordi Boggiano",
                    "email": "j.boggiano@seld.be",
                    "homepage": "http://seld.be"
                }
            ],
            "description": "JSON Linter",
            "keywords": [
                "json",
                "linter",
                "parser",
                "validator"
            ],
            "time": "2018-01-24T12:46:19+00:00"
        },
        {
            "name": "seld/phar-utils",
            "version": "1.0.1",
            "source": {
                "type": "git",
                "url": "https://github.com/Seldaek/phar-utils.git",
                "reference": "7009b5139491975ef6486545a39f3e6dad5ac30a"
            },
            "dist": {
                "type": "zip",
                "url": "https://api.github.com/repos/Seldaek/phar-utils/zipball/7009b5139491975ef6486545a39f3e6dad5ac30a",
                "reference": "7009b5139491975ef6486545a39f3e6dad5ac30a",
                "shasum": ""
            },
            "require": {
                "php": ">=5.3"
            },
            "type": "library",
            "extra": {
                "branch-alias": {
                    "dev-master": "1.x-dev"
                }
            },
            "autoload": {
                "psr-4": {
                    "Seld\\PharUtils\\": "src/"
                }
            },
            "notification-url": "https://packagist.org/downloads/",
            "license": [
                "MIT"
            ],
            "authors": [
                {
                    "name": "Jordi Boggiano",
                    "email": "j.boggiano@seld.be"
                }
            ],
            "description": "PHAR file format utilities, for when PHP phars you up",
            "keywords": [
                "phra"
            ],
            "time": "2015-10-13T18:44:15+00:00"
        },
        {
            "name": "symfony/console",
            "version": "v2.8.36",
            "source": {
                "type": "git",
                "url": "https://github.com/symfony/console.git",
                "reference": "a6ff8b2ffa4eb43046828b303af2e3fedadacc27"
            },
            "dist": {
                "type": "zip",
                "url": "https://api.github.com/repos/symfony/console/zipball/a6ff8b2ffa4eb43046828b303af2e3fedadacc27",
                "reference": "a6ff8b2ffa4eb43046828b303af2e3fedadacc27",
                "shasum": ""
            },
            "require": {
                "php": ">=5.3.9",
                "symfony/debug": "^2.7.2|~3.0.0",
                "symfony/polyfill-mbstring": "~1.0"
            },
            "require-dev": {
                "psr/log": "~1.0",
                "symfony/event-dispatcher": "~2.1|~3.0.0",
                "symfony/process": "~2.1|~3.0.0"
            },
            "suggest": {
                "psr/log": "For using the console logger",
                "symfony/event-dispatcher": "",
                "symfony/process": ""
            },
            "type": "library",
            "extra": {
                "branch-alias": {
                    "dev-master": "2.8-dev"
                }
            },
            "autoload": {
                "psr-4": {
                    "Symfony\\Component\\Console\\": ""
                },
                "exclude-from-classmap": [
                    "/Tests/"
                ]
            },
            "notification-url": "https://packagist.org/downloads/",
            "license": [
                "MIT"
            ],
            "authors": [
                {
                    "name": "Fabien Potencier",
                    "email": "fabien@symfony.com"
                },
                {
                    "name": "Symfony Community",
                    "homepage": "https://symfony.com/contributors"
                }
            ],
            "description": "Symfony Console Component",
            "homepage": "https://symfony.com",
            "time": "2018-02-26T15:33:21+00:00"
        },
        {
            "name": "symfony/debug",
            "version": "v3.0.9",
            "source": {
                "type": "git",
                "url": "https://github.com/symfony/debug.git",
                "reference": "697c527acd9ea1b2d3efac34d9806bf255278b0a"
            },
            "dist": {
                "type": "zip",
                "url": "https://api.github.com/repos/symfony/debug/zipball/697c527acd9ea1b2d3efac34d9806bf255278b0a",
                "reference": "697c527acd9ea1b2d3efac34d9806bf255278b0a",
                "shasum": ""
            },
            "require": {
                "php": ">=5.5.9",
                "psr/log": "~1.0"
            },
            "conflict": {
                "symfony/http-kernel": ">=2.3,<2.3.24|~2.4.0|>=2.5,<2.5.9|>=2.6,<2.6.2"
            },
            "require-dev": {
                "symfony/class-loader": "~2.8|~3.0",
                "symfony/http-kernel": "~2.8|~3.0"
            },
            "type": "library",
            "extra": {
                "branch-alias": {
                    "dev-master": "3.0-dev"
                }
            },
            "autoload": {
                "psr-4": {
                    "Symfony\\Component\\Debug\\": ""
                },
                "exclude-from-classmap": [
                    "/Tests/"
                ]
            },
            "notification-url": "https://packagist.org/downloads/",
            "license": [
                "MIT"
            ],
            "authors": [
                {
                    "name": "Fabien Potencier",
                    "email": "fabien@symfony.com"
                },
                {
                    "name": "Symfony Community",
                    "homepage": "https://symfony.com/contributors"
                }
            ],
            "description": "Symfony Debug Component",
            "homepage": "https://symfony.com",
            "time": "2016-07-30T07:22:48+00:00"
        },
        {
            "name": "symfony/event-dispatcher",
            "version": "v2.8.36",
            "source": {
                "type": "git",
                "url": "https://github.com/symfony/event-dispatcher.git",
                "reference": "f5d2d7dcc33b89e20c2696ea9afcbddf6540081c"
            },
            "dist": {
                "type": "zip",
                "url": "https://api.github.com/repos/symfony/event-dispatcher/zipball/f5d2d7dcc33b89e20c2696ea9afcbddf6540081c",
                "reference": "f5d2d7dcc33b89e20c2696ea9afcbddf6540081c",
                "shasum": ""
            },
            "require": {
                "php": ">=5.3.9"
            },
            "require-dev": {
                "psr/log": "~1.0",
                "symfony/config": "^2.0.5|~3.0.0",
                "symfony/dependency-injection": "~2.6|~3.0.0",
                "symfony/expression-language": "~2.6|~3.0.0",
                "symfony/stopwatch": "~2.3|~3.0.0"
            },
            "suggest": {
                "symfony/dependency-injection": "",
                "symfony/http-kernel": ""
            },
            "type": "library",
            "extra": {
                "branch-alias": {
                    "dev-master": "2.8-dev"
                }
            },
            "autoload": {
                "psr-4": {
                    "Symfony\\Component\\EventDispatcher\\": ""
                },
                "exclude-from-classmap": [
                    "/Tests/"
                ]
            },
            "notification-url": "https://packagist.org/downloads/",
            "license": [
                "MIT"
            ],
            "authors": [
                {
                    "name": "Fabien Potencier",
                    "email": "fabien@symfony.com"
                },
                {
                    "name": "Symfony Community",
                    "homepage": "https://symfony.com/contributors"
                }
            ],
            "description": "Symfony EventDispatcher Component",
            "homepage": "https://symfony.com",
            "time": "2018-02-11T16:53:59+00:00"
        },
        {
            "name": "symfony/filesystem",
            "version": "v3.4.6",
            "source": {
                "type": "git",
                "url": "https://github.com/symfony/filesystem.git",
                "reference": "253a4490b528597aa14d2bf5aeded6f5e5e4a541"
            },
            "dist": {
                "type": "zip",
                "url": "https://api.github.com/repos/symfony/filesystem/zipball/253a4490b528597aa14d2bf5aeded6f5e5e4a541",
                "reference": "253a4490b528597aa14d2bf5aeded6f5e5e4a541",
                "shasum": ""
            },
            "require": {
                "php": "^5.5.9|>=7.0.8"
            },
            "type": "library",
            "extra": {
                "branch-alias": {
                    "dev-master": "3.4-dev"
                }
            },
            "autoload": {
                "psr-4": {
                    "Symfony\\Component\\Filesystem\\": ""
                },
                "exclude-from-classmap": [
                    "/Tests/"
                ]
            },
            "notification-url": "https://packagist.org/downloads/",
            "license": [
                "MIT"
            ],
            "authors": [
                {
                    "name": "Fabien Potencier",
                    "email": "fabien@symfony.com"
                },
                {
                    "name": "Symfony Community",
                    "homepage": "https://symfony.com/contributors"
                }
            ],
            "description": "Symfony Filesystem Component",
            "homepage": "https://symfony.com",
            "time": "2018-02-22T10:48:49+00:00"
        },
        {
            "name": "symfony/finder",
            "version": "v3.4.6",
            "source": {
                "type": "git",
                "url": "https://github.com/symfony/finder.git",
                "reference": "a479817ce0a9e4adfd7d39c6407c95d97c254625"
            },
            "dist": {
                "type": "zip",
                "url": "https://api.github.com/repos/symfony/finder/zipball/a479817ce0a9e4adfd7d39c6407c95d97c254625",
                "reference": "a479817ce0a9e4adfd7d39c6407c95d97c254625",
                "shasum": ""
            },
            "require": {
                "php": "^5.5.9|>=7.0.8"
            },
            "type": "library",
            "extra": {
                "branch-alias": {
                    "dev-master": "3.4-dev"
                }
            },
            "autoload": {
                "psr-4": {
                    "Symfony\\Component\\Finder\\": ""
                },
                "exclude-from-classmap": [
                    "/Tests/"
                ]
            },
            "notification-url": "https://packagist.org/downloads/",
            "license": [
                "MIT"
            ],
            "authors": [
                {
                    "name": "Fabien Potencier",
                    "email": "fabien@symfony.com"
                },
                {
                    "name": "Symfony Community",
                    "homepage": "https://symfony.com/contributors"
                }
            ],
            "description": "Symfony Finder Component",
            "homepage": "https://symfony.com",
            "time": "2018-03-05T18:28:11+00:00"
        },
        {
            "name": "symfony/polyfill-mbstring",
            "version": "v1.7.0",
            "source": {
                "type": "git",
                "url": "https://github.com/symfony/polyfill-mbstring.git",
                "reference": "78be803ce01e55d3491c1397cf1c64beb9c1b63b"
            },
            "dist": {
                "type": "zip",
                "url": "https://api.github.com/repos/symfony/polyfill-mbstring/zipball/78be803ce01e55d3491c1397cf1c64beb9c1b63b",
                "reference": "78be803ce01e55d3491c1397cf1c64beb9c1b63b",
                "shasum": ""
            },
            "require": {
                "php": ">=5.3.3"
            },
            "suggest": {
                "ext-mbstring": "For best performance"
            },
            "type": "library",
            "extra": {
                "branch-alias": {
                    "dev-master": "1.7-dev"
                }
            },
            "autoload": {
                "psr-4": {
                    "Symfony\\Polyfill\\Mbstring\\": ""
                },
                "files": [
                    "bootstrap.php"
                ]
            },
            "notification-url": "https://packagist.org/downloads/",
            "license": [
                "MIT"
            ],
            "authors": [
                {
                    "name": "Nicolas Grekas",
                    "email": "p@tchwork.com"
                },
                {
                    "name": "Symfony Community",
                    "homepage": "https://symfony.com/contributors"
                }
            ],
            "description": "Symfony polyfill for the Mbstring extension",
            "homepage": "https://symfony.com",
            "keywords": [
                "compatibility",
                "mbstring",
                "polyfill",
                "portable",
                "shim"
            ],
            "time": "2018-01-30T19:27:44+00:00"
        },
        {
            "name": "symfony/process",
            "version": "v2.8.36",
            "source": {
                "type": "git",
                "url": "https://github.com/symfony/process.git",
                "reference": "756f614c5061729ea245ac6717231f7e3bfb74f9"
            },
            "dist": {
                "type": "zip",
                "url": "https://api.github.com/repos/symfony/process/zipball/756f614c5061729ea245ac6717231f7e3bfb74f9",
                "reference": "756f614c5061729ea245ac6717231f7e3bfb74f9",
                "shasum": ""
            },
            "require": {
                "php": ">=5.3.9"
            },
            "type": "library",
            "extra": {
                "branch-alias": {
                    "dev-master": "2.8-dev"
                }
            },
            "autoload": {
                "psr-4": {
                    "Symfony\\Component\\Process\\": ""
                },
                "exclude-from-classmap": [
                    "/Tests/"
                ]
            },
            "notification-url": "https://packagist.org/downloads/",
            "license": [
                "MIT"
            ],
            "authors": [
                {
                    "name": "Fabien Potencier",
                    "email": "fabien@symfony.com"
                },
                {
                    "name": "Symfony Community",
                    "homepage": "https://symfony.com/contributors"
                }
            ],
            "description": "Symfony Process Component",
            "homepage": "https://symfony.com",
            "time": "2018-02-12T17:44:58+00:00"
        },
        {
            "name": "tedivm/jshrink",
            "version": "v1.1.0",
            "source": {
                "type": "git",
                "url": "https://github.com/tedious/JShrink.git",
                "reference": "688527a2e854d7935f24f24c7d5eb1b604742bf9"
            },
            "dist": {
                "type": "zip",
                "url": "https://api.github.com/repos/tedious/JShrink/zipball/688527a2e854d7935f24f24c7d5eb1b604742bf9",
                "reference": "688527a2e854d7935f24f24c7d5eb1b604742bf9",
                "shasum": ""
            },
            "require": {
                "php": ">=5.3.0"
            },
            "require-dev": {
                "fabpot/php-cs-fixer": "0.4.0",
                "phpunit/phpunit": "4.0.*",
                "satooshi/php-coveralls": "dev-master"
            },
            "type": "library",
            "autoload": {
                "psr-0": {
                    "JShrink": "src/"
                }
            },
            "notification-url": "https://packagist.org/downloads/",
            "license": [
                "BSD-3-Clause"
            ],
            "authors": [
                {
                    "name": "Robert Hafner",
                    "email": "tedivm@tedivm.com"
                }
            ],
            "description": "Javascript Minifier built in PHP",
            "homepage": "http://github.com/tedious/JShrink",
            "keywords": [
                "javascript",
                "minifier"
            ],
            "time": "2015-07-04T07:35:09+00:00"
        },
        {
            "name": "tubalmartin/cssmin",
            "version": "v4.1.0",
            "source": {
                "type": "git",
                "url": "https://github.com/tubalmartin/YUI-CSS-compressor-PHP-port.git",
                "reference": "1c7ae93cf6b392d4dae5c4ae18979918413af16e"
            },
            "dist": {
                "type": "zip",
                "url": "https://api.github.com/repos/tubalmartin/YUI-CSS-compressor-PHP-port/zipball/1c7ae93cf6b392d4dae5c4ae18979918413af16e",
                "reference": "1c7ae93cf6b392d4dae5c4ae18979918413af16e",
                "shasum": ""
            },
            "require": {
                "ext-pcre": "*",
                "php": ">=5.3.2"
            },
            "require-dev": {
                "cogpowered/finediff": "0.3.*",
                "phpunit/phpunit": "4.8.*"
            },
            "bin": [
                "cssmin"
            ],
            "type": "library",
            "autoload": {
                "psr-4": {
                    "tubalmartin\\CssMin\\": "src"
                }
            },
            "notification-url": "https://packagist.org/downloads/",
            "license": [
                "BSD-3-Clause"
            ],
            "authors": [
                {
                    "name": "Túbal Martín",
                    "homepage": "http://tubalmartin.me/"
                }
            ],
            "description": "A PHP port of the YUI CSS compressor",
            "homepage": "https://github.com/tubalmartin/YUI-CSS-compressor-PHP-port",
            "keywords": [
                "compress",
                "compressor",
                "css",
                "cssmin",
                "minify",
                "yui"
            ],
            "time": "2017-05-16T13:45:26+00:00"
        },
        {
            "name": "webonyx/graphql-php",
            "version": "v0.11.5",
            "source": {
                "type": "git",
                "url": "https://github.com/webonyx/graphql-php.git",
                "reference": "b97cad0f4a50131c85d9224e8e36ebbcf1c6b425"
            },
            "dist": {
                "type": "zip",
                "url": "https://api.github.com/repos/webonyx/graphql-php/zipball/b97cad0f4a50131c85d9224e8e36ebbcf1c6b425",
                "reference": "b97cad0f4a50131c85d9224e8e36ebbcf1c6b425",
                "shasum": ""
            },
            "require": {
                "ext-mbstring": "*",
                "php": ">=5.5,<8.0-DEV"
            },
            "require-dev": {
                "phpunit/phpunit": "^4.8",
                "psr/http-message": "^1.0"
            },
            "suggest": {
                "psr/http-message": "To use standard GraphQL server",
                "react/promise": "To leverage async resolving on React PHP platform"
            },
            "type": "library",
            "autoload": {
                "files": [
                    "src/deprecated.php"
                ],
                "psr-4": {
                    "GraphQL\\": "src/"
                }
            },
            "notification-url": "https://packagist.org/downloads/",
            "license": [
                "BSD"
            ],
            "description": "A PHP port of GraphQL reference implementation",
            "homepage": "https://github.com/webonyx/graphql-php",
            "keywords": [
                "api",
                "graphql"
            ],
            "time": "2017-12-12T09:03:21+00:00"
        },
        {
            "name": "zendframework/zend-captcha",
            "version": "2.7.1",
            "source": {
                "type": "git",
                "url": "https://github.com/zendframework/zend-captcha.git",
                "reference": "2d56293a5ae3e45e7c8ee7030aa8b305768d8014"
            },
            "dist": {
                "type": "zip",
                "url": "https://api.github.com/repos/zendframework/zend-captcha/zipball/2d56293a5ae3e45e7c8ee7030aa8b305768d8014",
                "reference": "2d56293a5ae3e45e7c8ee7030aa8b305768d8014",
                "shasum": ""
            },
            "require": {
                "php": "^5.6 || ^7.0",
                "zendframework/zend-math": "^2.6 || ^3.0",
                "zendframework/zend-stdlib": "^2.7 || ^3.0"
            },
            "require-dev": {
                "phpunit/phpunit": "~4.8",
                "zendframework/zend-coding-standard": "~1.0.0",
                "zendframework/zend-session": "^2.6",
                "zendframework/zend-text": "^2.6",
                "zendframework/zend-validator": "^2.6",
                "zendframework/zendservice-recaptcha": "^3.0"
            },
            "suggest": {
                "zendframework/zend-i18n-resources": "Translations of captcha messages",
                "zendframework/zend-session": "Zend\\Session component",
                "zendframework/zend-text": "Zend\\Text component",
                "zendframework/zend-validator": "Zend\\Validator component",
                "zendframework/zendservice-recaptcha": "ZendService\\ReCaptcha component"
            },
            "type": "library",
            "extra": {
                "branch-alias": {
                    "dev-master": "2.7-dev",
                    "dev-develop": "2.8-dev"
                }
            },
            "autoload": {
                "psr-4": {
                    "Zend\\Captcha\\": "src/"
                }
            },
            "notification-url": "https://packagist.org/downloads/",
            "license": [
                "BSD-3-Clause"
            ],
            "homepage": "https://github.com/zendframework/zend-captcha",
            "keywords": [
                "captcha",
                "zf2"
            ],
            "time": "2017-02-23T08:09:44+00:00"
        },
        {
            "name": "zendframework/zend-code",
            "version": "3.1.0",
            "source": {
                "type": "git",
                "url": "https://github.com/zendframework/zend-code.git",
                "reference": "2899c17f83a7207f2d7f53ec2f421204d3beea27"
            },
            "dist": {
                "type": "zip",
                "url": "https://api.github.com/repos/zendframework/zend-code/zipball/2899c17f83a7207f2d7f53ec2f421204d3beea27",
                "reference": "2899c17f83a7207f2d7f53ec2f421204d3beea27",
                "shasum": ""
            },
            "require": {
                "php": "^5.6 || 7.0.0 - 7.0.4 || ^7.0.6",
                "zendframework/zend-eventmanager": "^2.6 || ^3.0"
            },
            "require-dev": {
                "doctrine/annotations": "~1.0",
                "ext-phar": "*",
                "phpunit/phpunit": "^4.8.21",
                "squizlabs/php_codesniffer": "^2.5",
                "zendframework/zend-stdlib": "^2.7 || ^3.0"
            },
            "suggest": {
                "doctrine/annotations": "Doctrine\\Common\\Annotations >=1.0 for annotation features",
                "zendframework/zend-stdlib": "Zend\\Stdlib component"
            },
            "type": "library",
            "extra": {
                "branch-alias": {
                    "dev-master": "3.1-dev",
                    "dev-develop": "3.2-dev"
                }
            },
            "autoload": {
                "psr-4": {
                    "Zend\\Code\\": "src/"
                }
            },
            "notification-url": "https://packagist.org/downloads/",
            "license": [
                "BSD-3-Clause"
            ],
            "description": "provides facilities to generate arbitrary code using an object oriented interface",
            "homepage": "https://github.com/zendframework/zend-code",
            "keywords": [
                "code",
                "zf2"
            ],
            "time": "2016-10-24T13:23:32+00:00"
        },
        {
            "name": "zendframework/zend-config",
            "version": "2.6.0",
            "source": {
                "type": "git",
                "url": "https://github.com/zendframework/zend-config.git",
                "reference": "2920e877a9f6dca9fa8f6bd3b1ffc2e19bb1e30d"
            },
            "dist": {
                "type": "zip",
                "url": "https://api.github.com/repos/zendframework/zend-config/zipball/2920e877a9f6dca9fa8f6bd3b1ffc2e19bb1e30d",
                "reference": "2920e877a9f6dca9fa8f6bd3b1ffc2e19bb1e30d",
                "shasum": ""
            },
            "require": {
                "php": "^5.5 || ^7.0",
                "zendframework/zend-stdlib": "^2.7 || ^3.0"
            },
            "require-dev": {
                "fabpot/php-cs-fixer": "1.7.*",
                "phpunit/phpunit": "~4.0",
                "zendframework/zend-filter": "^2.6",
                "zendframework/zend-i18n": "^2.5",
                "zendframework/zend-json": "^2.6.1",
                "zendframework/zend-servicemanager": "^2.7.5 || ^3.0.3"
            },
            "suggest": {
                "zendframework/zend-filter": "Zend\\Filter component",
                "zendframework/zend-i18n": "Zend\\I18n component",
                "zendframework/zend-json": "Zend\\Json to use the Json reader or writer classes",
                "zendframework/zend-servicemanager": "Zend\\ServiceManager for use with the Config Factory to retrieve reader and writer instances"
            },
            "type": "library",
            "extra": {
                "branch-alias": {
                    "dev-master": "2.6-dev",
                    "dev-develop": "2.7-dev"
                }
            },
            "autoload": {
                "psr-4": {
                    "Zend\\Config\\": "src/"
                }
            },
            "notification-url": "https://packagist.org/downloads/",
            "license": [
                "BSD-3-Clause"
            ],
            "description": "provides a nested object property based user interface for accessing this configuration data within application code",
            "homepage": "https://github.com/zendframework/zend-config",
            "keywords": [
                "config",
                "zf2"
            ],
            "time": "2016-02-04T23:01:10+00:00"
        },
        {
            "name": "zendframework/zend-console",
            "version": "2.7.0",
            "source": {
                "type": "git",
                "url": "https://github.com/zendframework/zend-console.git",
                "reference": "e8aa08da83de3d265256c40ba45cd649115f0e18"
            },
            "dist": {
                "type": "zip",
                "url": "https://api.github.com/repos/zendframework/zend-console/zipball/e8aa08da83de3d265256c40ba45cd649115f0e18",
                "reference": "e8aa08da83de3d265256c40ba45cd649115f0e18",
                "shasum": ""
            },
            "require": {
                "php": "^5.6 || ^7.0",
                "zendframework/zend-stdlib": "^2.7.7 || ^3.1"
            },
            "require-dev": {
                "phpunit/phpunit": "^5.7.23 || ^6.4.3",
                "zendframework/zend-coding-standard": "~1.0.0",
                "zendframework/zend-filter": "^2.7.2",
                "zendframework/zend-json": "^2.6 || ^3.0",
                "zendframework/zend-validator": "^2.10.1"
            },
            "suggest": {
                "zendframework/zend-filter": "To support DefaultRouteMatcher usage",
                "zendframework/zend-validator": "To support DefaultRouteMatcher usage"
            },
            "type": "library",
            "extra": {
                "branch-alias": {
                    "dev-master": "2.7.x-dev",
                    "dev-develop": "2.8.x-dev"
                }
            },
            "autoload": {
                "psr-4": {
                    "Zend\\Console\\": "src/"
                }
            },
            "notification-url": "https://packagist.org/downloads/",
            "license": [
                "BSD-3-Clause"
            ],
            "description": "Build console applications using getopt syntax or routing, complete with prompts",
            "keywords": [
                "ZendFramework",
                "console",
                "zf"
            ],
            "time": "2018-01-25T19:08:04+00:00"
        },
        {
            "name": "zendframework/zend-crypt",
            "version": "2.6.0",
            "source": {
                "type": "git",
                "url": "https://github.com/zendframework/zend-crypt.git",
                "reference": "1b2f5600bf6262904167116fa67b58ab1457036d"
            },
            "dist": {
                "type": "zip",
                "url": "https://api.github.com/repos/zendframework/zend-crypt/zipball/1b2f5600bf6262904167116fa67b58ab1457036d",
                "reference": "1b2f5600bf6262904167116fa67b58ab1457036d",
                "shasum": ""
            },
            "require": {
                "container-interop/container-interop": "~1.0",
                "php": "^5.5 || ^7.0",
                "zendframework/zend-math": "^2.6",
                "zendframework/zend-stdlib": "^2.7 || ^3.0"
            },
            "require-dev": {
                "fabpot/php-cs-fixer": "1.7.*",
                "phpunit/phpunit": "~4.0"
            },
            "suggest": {
                "ext-mcrypt": "Required for most features of Zend\\Crypt"
            },
            "type": "library",
            "extra": {
                "branch-alias": {
                    "dev-master": "2.6-dev",
                    "dev-develop": "2.7-dev"
                }
            },
            "autoload": {
                "psr-4": {
                    "Zend\\Crypt\\": "src/"
                }
            },
            "notification-url": "https://packagist.org/downloads/",
            "license": [
                "BSD-3-Clause"
            ],
            "homepage": "https://github.com/zendframework/zend-crypt",
            "keywords": [
                "crypt",
                "zf2"
            ],
            "time": "2016-02-03T23:46:30+00:00"
        },
        {
            "name": "zendframework/zend-db",
            "version": "2.9.2",
            "source": {
                "type": "git",
                "url": "https://github.com/zendframework/zend-db.git",
                "reference": "1651abb1b33fc8fbd2d78ff9e2abb526cc2cf666"
            },
            "dist": {
                "type": "zip",
                "url": "https://api.github.com/repos/zendframework/zend-db/zipball/1651abb1b33fc8fbd2d78ff9e2abb526cc2cf666",
                "reference": "1651abb1b33fc8fbd2d78ff9e2abb526cc2cf666",
                "shasum": ""
            },
            "require": {
                "php": "^5.6 || ^7.0",
                "zendframework/zend-stdlib": "^2.7 || ^3.0"
            },
            "require-dev": {
                "phpunit/phpunit": "^5.7.25 || ^6.4.4",
                "zendframework/zend-coding-standard": "~1.0.0",
                "zendframework/zend-eventmanager": "^2.6.2 || ^3.0",
                "zendframework/zend-hydrator": "^1.1 || ^2.1",
                "zendframework/zend-servicemanager": "^2.7.5 || ^3.0.3"
            },
            "suggest": {
                "zendframework/zend-eventmanager": "Zend\\EventManager component",
                "zendframework/zend-hydrator": "Zend\\Hydrator component for using HydratingResultSets",
                "zendframework/zend-servicemanager": "Zend\\ServiceManager component"
            },
            "type": "library",
            "extra": {
                "branch-alias": {
                    "dev-master": "2.9-dev",
                    "dev-develop": "2.10-dev"
                },
                "zf": {
                    "component": "Zend\\Db",
                    "config-provider": "Zend\\Db\\ConfigProvider"
                }
            },
            "autoload": {
                "psr-4": {
                    "Zend\\Db\\": "src/"
                }
            },
            "notification-url": "https://packagist.org/downloads/",
            "license": [
                "BSD-3-Clause"
            ],
            "description": "Database abstraction layer, SQL abstraction, result set abstraction, and RowDataGateway and TableDataGateway implementations",
            "keywords": [
                "ZendFramework",
                "db",
                "zf"
            ],
            "time": "2017-12-11T14:57:52+00:00"
        },
        {
            "name": "zendframework/zend-di",
            "version": "2.6.1",
            "source": {
                "type": "git",
                "url": "https://github.com/zendframework/zend-di.git",
                "reference": "1fd1ba85660b5a2718741b38639dc7c4c3194b37"
            },
            "dist": {
                "type": "zip",
                "url": "https://api.github.com/repos/zendframework/zend-di/zipball/1fd1ba85660b5a2718741b38639dc7c4c3194b37",
                "reference": "1fd1ba85660b5a2718741b38639dc7c4c3194b37",
                "shasum": ""
            },
            "require": {
                "container-interop/container-interop": "^1.1",
                "php": "^5.5 || ^7.0",
                "zendframework/zend-code": "^2.6 || ^3.0",
                "zendframework/zend-stdlib": "^2.7 || ^3.0"
            },
            "require-dev": {
                "fabpot/php-cs-fixer": "1.7.*",
                "phpunit/phpunit": "~4.0"
            },
            "type": "library",
            "extra": {
                "branch-alias": {
                    "dev-master": "2.6-dev",
                    "dev-develop": "2.7-dev"
                }
            },
            "autoload": {
                "psr-4": {
                    "Zend\\Di\\": "src/"
                }
            },
            "notification-url": "https://packagist.org/downloads/",
            "license": [
                "BSD-3-Clause"
            ],
            "homepage": "https://github.com/zendframework/zend-di",
            "keywords": [
                "di",
                "zf2"
            ],
            "time": "2016-04-25T20:58:11+00:00"
        },
        {
            "name": "zendframework/zend-diactoros",
            "version": "1.7.1",
            "source": {
                "type": "git",
                "url": "https://github.com/zendframework/zend-diactoros.git",
                "reference": "bf26aff803a11c5cc8eb7c4878a702c403ec67f1"
            },
            "dist": {
                "type": "zip",
                "url": "https://api.github.com/repos/zendframework/zend-diactoros/zipball/bf26aff803a11c5cc8eb7c4878a702c403ec67f1",
                "reference": "bf26aff803a11c5cc8eb7c4878a702c403ec67f1",
                "shasum": ""
            },
            "require": {
                "php": "^5.6 || ^7.0",
                "psr/http-message": "^1.0"
            },
            "provide": {
                "psr/http-message-implementation": "1.0"
            },
            "require-dev": {
                "ext-dom": "*",
                "ext-libxml": "*",
                "phpunit/phpunit": "^5.7.16 || ^6.0.8",
                "zendframework/zend-coding-standard": "~1.0"
            },
            "type": "library",
            "extra": {
                "branch-alias": {
                    "dev-master": "1.7.x-dev",
                    "dev-develop": "1.8.x-dev"
                }
            },
            "autoload": {
                "psr-4": {
                    "Zend\\Diactoros\\": "src/"
                }
            },
            "notification-url": "https://packagist.org/downloads/",
            "license": [
                "BSD-2-Clause"
            ],
            "description": "PSR HTTP Message implementations",
            "homepage": "https://github.com/zendframework/zend-diactoros",
            "keywords": [
                "http",
                "psr",
                "psr-7"
            ],
            "time": "2018-02-26T15:44:50+00:00"
        },
        {
            "name": "zendframework/zend-escaper",
            "version": "2.5.2",
            "source": {
                "type": "git",
                "url": "https://github.com/zendframework/zend-escaper.git",
                "reference": "2dcd14b61a72d8b8e27d579c6344e12c26141d4e"
            },
            "dist": {
                "type": "zip",
                "url": "https://api.github.com/repos/zendframework/zend-escaper/zipball/2dcd14b61a72d8b8e27d579c6344e12c26141d4e",
                "reference": "2dcd14b61a72d8b8e27d579c6344e12c26141d4e",
                "shasum": ""
            },
            "require": {
                "php": ">=5.5"
            },
            "require-dev": {
                "fabpot/php-cs-fixer": "1.7.*",
                "phpunit/phpunit": "~4.0"
            },
            "type": "library",
            "extra": {
                "branch-alias": {
                    "dev-master": "2.5-dev",
                    "dev-develop": "2.6-dev"
                }
            },
            "autoload": {
                "psr-4": {
                    "Zend\\Escaper\\": "src/"
                }
            },
            "notification-url": "https://packagist.org/downloads/",
            "license": [
                "BSD-3-Clause"
            ],
            "homepage": "https://github.com/zendframework/zend-escaper",
            "keywords": [
                "escaper",
                "zf2"
            ],
            "time": "2016-06-30T19:48:38+00:00"
        },
        {
            "name": "zendframework/zend-eventmanager",
            "version": "2.6.4",
            "source": {
                "type": "git",
                "url": "https://github.com/zendframework/zend-eventmanager.git",
                "reference": "d238c443220dce4b6396579c8ab2200ec25f9108"
            },
            "dist": {
                "type": "zip",
                "url": "https://api.github.com/repos/zendframework/zend-eventmanager/zipball/d238c443220dce4b6396579c8ab2200ec25f9108",
                "reference": "d238c443220dce4b6396579c8ab2200ec25f9108",
                "shasum": ""
            },
            "require": {
                "php": "^5.5 || ^7.0",
                "zendframework/zend-stdlib": "^2.7"
            },
            "require-dev": {
                "athletic/athletic": "dev-master",
                "fabpot/php-cs-fixer": "1.7.*",
                "phpunit/phpunit": "~4.0"
            },
            "type": "library",
            "extra": {
                "branch-alias": {
                    "dev-release-2.6": "2.6-dev",
                    "dev-master": "3.0-dev",
                    "dev-develop": "3.1-dev"
                }
            },
            "autoload": {
                "psr-4": {
                    "Zend\\EventManager\\": "src/"
                }
            },
            "notification-url": "https://packagist.org/downloads/",
            "license": [
                "BSD-3-Clause"
            ],
            "homepage": "https://github.com/zendframework/zend-eventmanager",
            "keywords": [
                "eventmanager",
                "zf2"
            ],
            "time": "2017-12-12T17:48:56+00:00"
        },
        {
            "name": "zendframework/zend-filter",
            "version": "2.7.2",
            "source": {
                "type": "git",
                "url": "https://github.com/zendframework/zend-filter.git",
                "reference": "b8d0ff872f126631bf63a932e33aa2d22d467175"
            },
            "dist": {
                "type": "zip",
                "url": "https://api.github.com/repos/zendframework/zend-filter/zipball/b8d0ff872f126631bf63a932e33aa2d22d467175",
                "reference": "b8d0ff872f126631bf63a932e33aa2d22d467175",
                "shasum": ""
            },
            "require": {
                "php": "^5.5 || ^7.0",
                "zendframework/zend-stdlib": "^2.7 || ^3.0"
            },
            "require-dev": {
                "pear/archive_tar": "^1.4",
                "phpunit/phpunit": "^6.0.10 || ^5.7.17",
                "zendframework/zend-coding-standard": "~1.0.0",
                "zendframework/zend-crypt": "^2.6 || ^3.0",
                "zendframework/zend-servicemanager": "^2.7.5 || ^3.0.3",
                "zendframework/zend-uri": "^2.5"
            },
            "suggest": {
                "zendframework/zend-crypt": "Zend\\Crypt component, for encryption filters",
                "zendframework/zend-i18n": "Zend\\I18n component for filters depending on i18n functionality",
                "zendframework/zend-servicemanager": "Zend\\ServiceManager component, for using the filter chain functionality",
                "zendframework/zend-uri": "Zend\\Uri component, for the UriNormalize filter"
            },
            "type": "library",
            "extra": {
                "branch-alias": {
                    "dev-master": "2.7-dev",
                    "dev-develop": "2.8-dev"
                },
                "zf": {
                    "component": "Zend\\Filter",
                    "config-provider": "Zend\\Filter\\ConfigProvider"
                }
            },
            "autoload": {
                "psr-4": {
                    "Zend\\Filter\\": "src/"
                }
            },
            "notification-url": "https://packagist.org/downloads/",
            "license": [
                "BSD-3-Clause"
            ],
            "description": "provides a set of commonly needed data filters",
            "homepage": "https://github.com/zendframework/zend-filter",
            "keywords": [
                "filter",
                "zf2"
            ],
            "time": "2017-05-17T20:56:17+00:00"
        },
        {
            "name": "zendframework/zend-form",
            "version": "2.11.0",
            "source": {
                "type": "git",
                "url": "https://github.com/zendframework/zend-form.git",
                "reference": "b68a9f07d93381613b68817091d0505ca94d3363"
            },
            "dist": {
                "type": "zip",
                "url": "https://api.github.com/repos/zendframework/zend-form/zipball/b68a9f07d93381613b68817091d0505ca94d3363",
                "reference": "b68a9f07d93381613b68817091d0505ca94d3363",
                "shasum": ""
            },
            "require": {
                "php": "^5.6 || ^7.0",
                "zendframework/zend-hydrator": "^1.1 || ^2.1",
                "zendframework/zend-inputfilter": "^2.8",
                "zendframework/zend-stdlib": "^2.7 || ^3.0"
            },
            "require-dev": {
                "doctrine/annotations": "~1.0",
                "phpunit/phpunit": "^5.7.23 || ^6.5.3",
                "zendframework/zend-cache": "^2.6.1",
                "zendframework/zend-captcha": "^2.7.1",
                "zendframework/zend-code": "^2.6 || ^3.0",
                "zendframework/zend-coding-standard": "~1.0.0",
                "zendframework/zend-escaper": "^2.5",
                "zendframework/zend-eventmanager": "^2.6.2 || ^3.0",
                "zendframework/zend-filter": "^2.6",
                "zendframework/zend-i18n": "^2.6",
                "zendframework/zend-servicemanager": "^2.7.5 || ^3.0.3",
                "zendframework/zend-session": "^2.8.1",
                "zendframework/zend-text": "^2.6",
                "zendframework/zend-validator": "^2.6",
                "zendframework/zend-view": "^2.6.2",
                "zendframework/zendservice-recaptcha": "^3.0.0"
            },
            "suggest": {
                "zendframework/zend-captcha": "^2.7.1, required for using CAPTCHA form elements",
                "zendframework/zend-code": "^2.6 || ^3.0, required to use zend-form annotations support",
                "zendframework/zend-eventmanager": "^2.6.2 || ^3.0, reuired for zend-form annotations support",
                "zendframework/zend-i18n": "^2.6, required when using zend-form view helpers",
                "zendframework/zend-servicemanager": "^2.7.5 || ^3.0.3, required to use the form factories or provide services",
                "zendframework/zend-view": "^2.6.2, required for using the zend-form view helpers",
                "zendframework/zendservice-recaptcha": "in order to use the ReCaptcha form element"
            },
            "type": "library",
            "extra": {
                "branch-alias": {
                    "dev-master": "2.11.x-dev",
                    "dev-develop": "2.12.x-dev"
                },
                "zf": {
                    "component": "Zend\\Form",
                    "config-provider": "Zend\\Form\\ConfigProvider"
                }
            },
            "autoload": {
                "psr-4": {
                    "Zend\\Form\\": "src/"
                },
                "files": [
                    "autoload/formElementManagerPolyfill.php"
                ]
            },
            "notification-url": "https://packagist.org/downloads/",
            "license": [
                "BSD-3-Clause"
            ],
            "description": "Validate and display simple and complex forms, casting forms to business objects and vice versa",
            "keywords": [
                "ZendFramework",
                "form",
                "zf"
            ],
            "time": "2017-12-06T21:09:08+00:00"
        },
        {
            "name": "zendframework/zend-http",
            "version": "2.7.0",
            "source": {
                "type": "git",
                "url": "https://github.com/zendframework/zend-http.git",
                "reference": "78aa510c0ea64bfb2aa234f50c4f232c9531acfa"
            },
            "dist": {
                "type": "zip",
                "url": "https://api.github.com/repos/zendframework/zend-http/zipball/78aa510c0ea64bfb2aa234f50c4f232c9531acfa",
                "reference": "78aa510c0ea64bfb2aa234f50c4f232c9531acfa",
                "shasum": ""
            },
            "require": {
                "php": "^5.6 || ^7.0",
                "zendframework/zend-loader": "^2.5.1",
                "zendframework/zend-stdlib": "^3.1 || ^2.7.7",
                "zendframework/zend-uri": "^2.5.2",
                "zendframework/zend-validator": "^2.10.1"
            },
            "require-dev": {
                "phpunit/phpunit": "^6.4.1 || ^5.7.15",
                "zendframework/zend-coding-standard": "~1.0.0",
                "zendframework/zend-config": "^3.1 || ^2.6"
            },
            "type": "library",
            "extra": {
                "branch-alias": {
                    "dev-master": "2.7-dev",
                    "dev-develop": "2.8-dev"
                }
            },
            "autoload": {
                "psr-4": {
                    "Zend\\Http\\": "src/"
                }
            },
            "notification-url": "https://packagist.org/downloads/",
            "license": [
                "BSD-3-Clause"
            ],
            "description": "provides an easy interface for performing Hyper-Text Transfer Protocol (HTTP) requests",
            "homepage": "https://github.com/zendframework/zend-http",
            "keywords": [
                "ZendFramework",
                "http",
                "http client",
                "zend",
                "zf"
            ],
            "time": "2017-10-13T12:06:24+00:00"
        },
        {
            "name": "zendframework/zend-hydrator",
            "version": "1.1.0",
            "source": {
                "type": "git",
                "url": "https://github.com/zendframework/zend-hydrator.git",
                "reference": "22652e1661a5a10b3f564cf7824a2206cf5a4a65"
            },
            "dist": {
                "type": "zip",
                "url": "https://api.github.com/repos/zendframework/zend-hydrator/zipball/22652e1661a5a10b3f564cf7824a2206cf5a4a65",
                "reference": "22652e1661a5a10b3f564cf7824a2206cf5a4a65",
                "shasum": ""
            },
            "require": {
                "php": "^5.5 || ^7.0",
                "zendframework/zend-stdlib": "^2.7 || ^3.0"
            },
            "require-dev": {
                "phpunit/phpunit": "~4.0",
                "squizlabs/php_codesniffer": "^2.0@dev",
                "zendframework/zend-eventmanager": "^2.6.2 || ^3.0",
                "zendframework/zend-filter": "^2.6",
                "zendframework/zend-inputfilter": "^2.6",
                "zendframework/zend-serializer": "^2.6.1",
                "zendframework/zend-servicemanager": "^2.7.5 || ^3.0.3"
            },
            "suggest": {
                "zendframework/zend-eventmanager": "^2.6.2 || ^3.0, to support aggregate hydrator usage",
                "zendframework/zend-filter": "^2.6, to support naming strategy hydrator usage",
                "zendframework/zend-serializer": "^2.6.1, to use the SerializableStrategy",
                "zendframework/zend-servicemanager": "^2.7.5 || ^3.0.3, to support hydrator plugin manager usage"
            },
            "type": "library",
            "extra": {
                "branch-alias": {
                    "dev-release-1.0": "1.0-dev",
                    "dev-release-1.1": "1.1-dev",
                    "dev-master": "2.0-dev",
                    "dev-develop": "2.1-dev"
                }
            },
            "autoload": {
                "psr-4": {
                    "Zend\\Hydrator\\": "src/"
                }
            },
            "notification-url": "https://packagist.org/downloads/",
            "license": [
                "BSD-3-Clause"
            ],
            "homepage": "https://github.com/zendframework/zend-hydrator",
            "keywords": [
                "hydrator",
                "zf2"
            ],
            "time": "2016-02-18T22:38:26+00:00"
        },
        {
            "name": "zendframework/zend-i18n",
            "version": "2.7.4",
            "source": {
                "type": "git",
                "url": "https://github.com/zendframework/zend-i18n.git",
                "reference": "d3431e29cc00c2a1c6704e601d4371dbf24f6a31"
            },
            "dist": {
                "type": "zip",
                "url": "https://api.github.com/repos/zendframework/zend-i18n/zipball/d3431e29cc00c2a1c6704e601d4371dbf24f6a31",
                "reference": "d3431e29cc00c2a1c6704e601d4371dbf24f6a31",
                "shasum": ""
            },
            "require": {
                "php": "^7.0 || ^5.6",
                "zendframework/zend-stdlib": "^2.7 || ^3.0"
            },
            "require-dev": {
                "phpunit/phpunit": "^6.0.8 || ^5.7.15",
                "zendframework/zend-cache": "^2.6.1",
                "zendframework/zend-coding-standard": "~1.0.0",
                "zendframework/zend-config": "^2.6",
                "zendframework/zend-eventmanager": "^2.6.2 || ^3.0",
                "zendframework/zend-filter": "^2.6.1",
                "zendframework/zend-servicemanager": "^2.7.5 || ^3.0.3",
                "zendframework/zend-validator": "^2.6",
                "zendframework/zend-view": "^2.6.3"
            },
            "suggest": {
                "ext-intl": "Required for most features of Zend\\I18n; included in default builds of PHP",
                "zendframework/zend-cache": "Zend\\Cache component",
                "zendframework/zend-config": "Zend\\Config component",
                "zendframework/zend-eventmanager": "You should install this package to use the events in the translator",
                "zendframework/zend-filter": "You should install this package to use the provided filters",
                "zendframework/zend-i18n-resources": "Translation resources",
                "zendframework/zend-servicemanager": "Zend\\ServiceManager component",
                "zendframework/zend-validator": "You should install this package to use the provided validators",
                "zendframework/zend-view": "You should install this package to use the provided view helpers"
            },
            "type": "library",
            "extra": {
                "branch-alias": {
                    "dev-master": "2.7-dev",
                    "dev-develop": "2.8-dev"
                },
                "zf": {
                    "component": "Zend\\I18n",
                    "config-provider": "Zend\\I18n\\ConfigProvider"
                }
            },
            "autoload": {
                "psr-4": {
                    "Zend\\I18n\\": "src/"
                }
            },
            "notification-url": "https://packagist.org/downloads/",
            "license": [
                "BSD-3-Clause"
            ],
            "homepage": "https://github.com/zendframework/zend-i18n",
            "keywords": [
                "i18n",
                "zf2"
            ],
            "time": "2017-05-17T17:00:12+00:00"
        },
        {
            "name": "zendframework/zend-inputfilter",
            "version": "2.8.1",
            "source": {
                "type": "git",
                "url": "https://github.com/zendframework/zend-inputfilter.git",
                "reference": "55d1430db559e9781b147e73c2c0ce6635d8efe2"
            },
            "dist": {
                "type": "zip",
                "url": "https://api.github.com/repos/zendframework/zend-inputfilter/zipball/55d1430db559e9781b147e73c2c0ce6635d8efe2",
                "reference": "55d1430db559e9781b147e73c2c0ce6635d8efe2",
                "shasum": ""
            },
            "require": {
                "php": "^5.6 || ^7.0",
                "zendframework/zend-filter": "^2.6",
                "zendframework/zend-servicemanager": "^2.7.10 || ^3.3.1",
                "zendframework/zend-stdlib": "^2.7 || ^3.0",
                "zendframework/zend-validator": "^2.10.1"
            },
            "require-dev": {
                "phpunit/phpunit": "^5.7.23 || ^6.4.3",
                "zendframework/zend-coding-standard": "~1.0.0"
            },
            "type": "library",
            "extra": {
                "branch-alias": {
                    "dev-master": "2.8.x-dev",
                    "dev-develop": "2.9.x-dev"
                },
                "zf": {
                    "component": "Zend\\InputFilter",
                    "config-provider": "Zend\\InputFilter\\ConfigProvider"
                }
            },
            "autoload": {
                "psr-4": {
                    "Zend\\InputFilter\\": "src/"
                }
            },
            "notification-url": "https://packagist.org/downloads/",
            "license": [
                "BSD-3-Clause"
            ],
            "description": "Normalize and validate input sets from the web, APIs, the CLI, and more, including files",
            "keywords": [
                "ZendFramework",
                "inputfilter",
                "zf"
            ],
            "time": "2018-01-22T19:41:18+00:00"
        },
        {
            "name": "zendframework/zend-json",
            "version": "2.6.1",
            "source": {
                "type": "git",
                "url": "https://github.com/zendframework/zend-json.git",
                "reference": "4c8705dbe4ad7d7e51b2876c5b9eea0ef916ba28"
            },
            "dist": {
                "type": "zip",
                "url": "https://api.github.com/repos/zendframework/zend-json/zipball/4c8705dbe4ad7d7e51b2876c5b9eea0ef916ba28",
                "reference": "4c8705dbe4ad7d7e51b2876c5b9eea0ef916ba28",
                "shasum": ""
            },
            "require": {
                "php": "^5.5 || ^7.0"
            },
            "require-dev": {
                "fabpot/php-cs-fixer": "1.7.*",
                "phpunit/phpunit": "~4.0",
                "zendframework/zend-http": "^2.5.4",
                "zendframework/zend-server": "^2.6.1",
                "zendframework/zend-stdlib": "^2.5 || ^3.0",
                "zendframework/zendxml": "^1.0.2"
            },
            "suggest": {
                "zendframework/zend-http": "Zend\\Http component, required to use Zend\\Json\\Server",
                "zendframework/zend-server": "Zend\\Server component, required to use Zend\\Json\\Server",
                "zendframework/zend-stdlib": "Zend\\Stdlib component, for use with caching Zend\\Json\\Server responses",
                "zendframework/zendxml": "To support Zend\\Json\\Json::fromXml() usage"
            },
            "type": "library",
            "extra": {
                "branch-alias": {
                    "dev-master": "2.6-dev",
                    "dev-develop": "2.7-dev"
                }
            },
            "autoload": {
                "psr-4": {
                    "Zend\\Json\\": "src/"
                }
            },
            "notification-url": "https://packagist.org/downloads/",
            "license": [
                "BSD-3-Clause"
            ],
            "description": "provides convenience methods for serializing native PHP to JSON and decoding JSON to native PHP",
            "homepage": "https://github.com/zendframework/zend-json",
            "keywords": [
                "json",
                "zf2"
            ],
            "time": "2016-02-04T21:20:26+00:00"
        },
        {
            "name": "zendframework/zend-loader",
            "version": "2.5.1",
            "source": {
                "type": "git",
                "url": "https://github.com/zendframework/zend-loader.git",
                "reference": "c5fd2f071bde071f4363def7dea8dec7393e135c"
            },
            "dist": {
                "type": "zip",
                "url": "https://api.github.com/repos/zendframework/zend-loader/zipball/c5fd2f071bde071f4363def7dea8dec7393e135c",
                "reference": "c5fd2f071bde071f4363def7dea8dec7393e135c",
                "shasum": ""
            },
            "require": {
                "php": ">=5.3.23"
            },
            "require-dev": {
                "fabpot/php-cs-fixer": "1.7.*",
                "phpunit/phpunit": "~4.0"
            },
            "type": "library",
            "extra": {
                "branch-alias": {
                    "dev-master": "2.5-dev",
                    "dev-develop": "2.6-dev"
                }
            },
            "autoload": {
                "psr-4": {
                    "Zend\\Loader\\": "src/"
                }
            },
            "notification-url": "https://packagist.org/downloads/",
            "license": [
                "BSD-3-Clause"
            ],
            "homepage": "https://github.com/zendframework/zend-loader",
            "keywords": [
                "loader",
                "zf2"
            ],
            "time": "2015-06-03T14:05:47+00:00"
        },
        {
            "name": "zendframework/zend-log",
            "version": "2.9.2",
            "source": {
                "type": "git",
                "url": "https://github.com/zendframework/zend-log.git",
                "reference": "bf7489578d092d6ff7508117d1d920a4764fbd6a"
            },
            "dist": {
                "type": "zip",
                "url": "https://api.github.com/repos/zendframework/zend-log/zipball/bf7489578d092d6ff7508117d1d920a4764fbd6a",
                "reference": "bf7489578d092d6ff7508117d1d920a4764fbd6a",
                "shasum": ""
            },
            "require": {
                "php": "^5.6 || ^7.0",
                "psr/log": "^1.0",
                "zendframework/zend-servicemanager": "^2.7.5 || ^3.0.3",
                "zendframework/zend-stdlib": "^2.7 || ^3.0"
            },
            "provide": {
                "psr/log-implementation": "1.0.0"
            },
            "require-dev": {
                "mikey179/vfsstream": "^1.6",
                "phpunit/phpunit": "^5.7.15 || ^6.0.8",
                "zendframework/zend-coding-standard": "~1.0.0",
                "zendframework/zend-db": "^2.6",
                "zendframework/zend-escaper": "^2.5",
                "zendframework/zend-filter": "^2.5",
                "zendframework/zend-mail": "^2.6.1",
                "zendframework/zend-validator": "^2.6"
            },
            "suggest": {
                "ext-mongo": "mongo extension to use Mongo writer",
                "ext-mongodb": "mongodb extension to use MongoDB writer",
                "zendframework/zend-console": "Zend\\Console component to use the RequestID log processor",
                "zendframework/zend-db": "Zend\\Db component to use the database log writer",
                "zendframework/zend-escaper": "Zend\\Escaper component, for use in the XML log formatter",
                "zendframework/zend-mail": "Zend\\Mail component to use the email log writer",
                "zendframework/zend-validator": "Zend\\Validator component to block invalid log messages"
            },
            "type": "library",
            "extra": {
                "branch-alias": {
                    "dev-master": "2.9-dev",
                    "dev-develop": "2.10-dev"
                },
                "zf": {
                    "component": "Zend\\Log",
                    "config-provider": "Zend\\Log\\ConfigProvider"
                }
            },
            "autoload": {
                "psr-4": {
                    "Zend\\Log\\": "src/"
                }
            },
            "notification-url": "https://packagist.org/downloads/",
            "license": [
                "BSD-3-Clause"
            ],
            "description": "component for general purpose logging",
            "homepage": "https://github.com/zendframework/zend-log",
            "keywords": [
                "log",
                "logging",
                "zf2"
            ],
            "time": "2017-05-17T16:03:26+00:00"
        },
        {
            "name": "zendframework/zend-mail",
            "version": "2.8.0",
            "source": {
                "type": "git",
                "url": "https://github.com/zendframework/zend-mail.git",
                "reference": "248230940ab1453b2a532a8fde76c5a6470d7aad"
            },
            "dist": {
                "type": "zip",
                "url": "https://api.github.com/repos/zendframework/zend-mail/zipball/248230940ab1453b2a532a8fde76c5a6470d7aad",
                "reference": "248230940ab1453b2a532a8fde76c5a6470d7aad",
                "shasum": ""
            },
            "require": {
                "ext-iconv": "*",
                "php": "^7.0 || ^5.6",
                "zendframework/zend-loader": "^2.5",
                "zendframework/zend-mime": "^2.5",
                "zendframework/zend-stdlib": "^2.7 || ^3.0",
                "zendframework/zend-validator": "^2.6"
            },
            "require-dev": {
                "phpunit/phpunit": "^6.0.8 || ^5.7.15",
                "zendframework/zend-coding-standard": "~1.0.0",
                "zendframework/zend-config": "^2.6",
                "zendframework/zend-crypt": "^2.6",
                "zendframework/zend-servicemanager": "^2.7.5 || ^3.0.3"
            },
            "suggest": {
                "ext-intl": "Handle IDN in AddressList hostnames",
                "zendframework/zend-crypt": "Crammd5 support in SMTP Auth",
                "zendframework/zend-servicemanager": "^2.7.5 || ^3.0.3 when using SMTP to deliver messages"
            },
            "type": "library",
            "extra": {
                "branch-alias": {
                    "dev-master": "2.8-dev",
                    "dev-develop": "2.9-dev"
                },
                "zf": {
                    "component": "Zend\\Mail",
                    "config-provider": "Zend\\Mail\\ConfigProvider"
                }
            },
            "autoload": {
                "psr-4": {
                    "Zend\\Mail\\": "src/"
                }
            },
            "notification-url": "https://packagist.org/downloads/",
            "license": [
                "BSD-3-Clause"
            ],
            "description": "provides generalized functionality to compose and send both text and MIME-compliant multipart e-mail messages",
            "homepage": "https://github.com/zendframework/zend-mail",
            "keywords": [
                "mail",
                "zf2"
            ],
            "time": "2017-06-08T20:03:58+00:00"
        },
        {
            "name": "zendframework/zend-math",
            "version": "2.7.0",
            "source": {
                "type": "git",
                "url": "https://github.com/zendframework/zend-math.git",
                "reference": "f4358090d5d23973121f1ed0b376184b66d9edec"
            },
            "dist": {
                "type": "zip",
                "url": "https://api.github.com/repos/zendframework/zend-math/zipball/f4358090d5d23973121f1ed0b376184b66d9edec",
                "reference": "f4358090d5d23973121f1ed0b376184b66d9edec",
                "shasum": ""
            },
            "require": {
                "php": "^5.5 || ^7.0"
            },
            "require-dev": {
                "fabpot/php-cs-fixer": "1.7.*",
                "ircmaxell/random-lib": "~1.1",
                "phpunit/phpunit": "~4.0"
            },
            "suggest": {
                "ext-bcmath": "If using the bcmath functionality",
                "ext-gmp": "If using the gmp functionality",
                "ircmaxell/random-lib": "Fallback random byte generator for Zend\\Math\\Rand if Mcrypt extensions is unavailable"
            },
            "type": "library",
            "extra": {
                "branch-alias": {
                    "dev-master": "2.7-dev",
                    "dev-develop": "2.8-dev"
                }
            },
            "autoload": {
                "psr-4": {
                    "Zend\\Math\\": "src/"
                }
            },
            "notification-url": "https://packagist.org/downloads/",
            "license": [
                "BSD-3-Clause"
            ],
            "homepage": "https://github.com/zendframework/zend-math",
            "keywords": [
                "math",
                "zf2"
            ],
            "time": "2016-04-07T16:29:53+00:00"
        },
        {
            "name": "zendframework/zend-mime",
            "version": "2.7.0",
            "source": {
                "type": "git",
                "url": "https://github.com/zendframework/zend-mime.git",
                "reference": "5db38e92f8a6c7c5e25c8afce6e2d0bd49340c5f"
            },
            "dist": {
                "type": "zip",
                "url": "https://api.github.com/repos/zendframework/zend-mime/zipball/5db38e92f8a6c7c5e25c8afce6e2d0bd49340c5f",
                "reference": "5db38e92f8a6c7c5e25c8afce6e2d0bd49340c5f",
                "shasum": ""
            },
            "require": {
                "php": "^5.6 || ^7.0",
                "zendframework/zend-stdlib": "^2.7 || ^3.0"
            },
            "require-dev": {
                "phpunit/phpunit": "^5.7.21 || ^6.3",
                "zendframework/zend-coding-standard": "~1.0.0",
                "zendframework/zend-mail": "^2.6"
            },
            "suggest": {
                "zendframework/zend-mail": "Zend\\Mail component"
            },
            "type": "library",
            "extra": {
                "branch-alias": {
                    "dev-master": "2.7-dev",
                    "dev-develop": "2.8-dev"
                }
            },
            "autoload": {
                "psr-4": {
                    "Zend\\Mime\\": "src/"
                }
            },
            "notification-url": "https://packagist.org/downloads/",
            "license": [
                "BSD-3-Clause"
            ],
            "description": "Create and parse MIME messages and parts",
            "homepage": "https://github.com/zendframework/zend-mime",
            "keywords": [
                "ZendFramework",
                "mime",
                "zf"
            ],
            "time": "2017-11-28T15:02:22+00:00"
        },
        {
            "name": "zendframework/zend-modulemanager",
            "version": "2.8.2",
            "source": {
                "type": "git",
                "url": "https://github.com/zendframework/zend-modulemanager.git",
                "reference": "394df6e12248ac430a312d4693f793ee7120baa6"
            },
            "dist": {
                "type": "zip",
                "url": "https://api.github.com/repos/zendframework/zend-modulemanager/zipball/394df6e12248ac430a312d4693f793ee7120baa6",
                "reference": "394df6e12248ac430a312d4693f793ee7120baa6",
                "shasum": ""
            },
            "require": {
                "php": "^5.6 || ^7.0",
                "zendframework/zend-config": "^3.1 || ^2.6",
                "zendframework/zend-eventmanager": "^3.2 || ^2.6.3",
                "zendframework/zend-stdlib": "^3.1 || ^2.7"
            },
            "require-dev": {
                "phpunit/phpunit": "^6.0.8 || ^5.7.15",
                "zendframework/zend-coding-standard": "~1.0.0",
                "zendframework/zend-console": "^2.6",
                "zendframework/zend-di": "^2.6",
                "zendframework/zend-loader": "^2.5",
                "zendframework/zend-mvc": "^3.0 || ^2.7",
                "zendframework/zend-servicemanager": "^3.0.3 || ^2.7.5"
            },
            "suggest": {
                "zendframework/zend-console": "Zend\\Console component",
                "zendframework/zend-loader": "Zend\\Loader component if you are not using Composer autoloading for your modules",
                "zendframework/zend-mvc": "Zend\\Mvc component",
                "zendframework/zend-servicemanager": "Zend\\ServiceManager component"
            },
            "type": "library",
            "extra": {
                "branch-alias": {
                    "dev-master": "2.7-dev",
                    "dev-develop": "2.8-dev"
                }
            },
            "autoload": {
                "psr-4": {
                    "Zend\\ModuleManager\\": "src/"
                }
            },
            "notification-url": "https://packagist.org/downloads/",
            "license": [
                "BSD-3-Clause"
            ],
            "description": "Modular application system for zend-mvc applications",
            "homepage": "https://github.com/zendframework/zend-modulemanager",
            "keywords": [
                "ZendFramework",
                "modulemanager",
                "zf"
            ],
            "time": "2017-12-02T06:11:18+00:00"
        },
        {
            "name": "zendframework/zend-mvc",
            "version": "2.7.13",
            "source": {
                "type": "git",
                "url": "https://github.com/zendframework/zend-mvc.git",
                "reference": "9dcaaad145254d023d3cd3559bf29e430f2884b2"
            },
            "dist": {
                "type": "zip",
                "url": "https://api.github.com/repos/zendframework/zend-mvc/zipball/9dcaaad145254d023d3cd3559bf29e430f2884b2",
                "reference": "9dcaaad145254d023d3cd3559bf29e430f2884b2",
                "shasum": ""
            },
            "require": {
                "container-interop/container-interop": "^1.1",
                "php": "^5.5 || ^7.0",
                "zendframework/zend-eventmanager": "^2.6.2 || ^3.0",
                "zendframework/zend-form": "^2.8.2",
                "zendframework/zend-hydrator": "^1.1 || ^2.1",
                "zendframework/zend-psr7bridge": "^0.2",
                "zendframework/zend-servicemanager": "^2.7.5 || ^3.0.3",
                "zendframework/zend-stdlib": "^2.7.5 || ^3.0"
            },
            "replace": {
                "zendframework/zend-router": "^2.0"
            },
            "require-dev": {
                "friendsofphp/php-cs-fixer": "1.7.*",
                "phpunit/phpunit": "^4.5",
                "sebastian/version": "^1.0.4",
                "zendframework/zend-authentication": "^2.5.3",
                "zendframework/zend-cache": "^2.6.1",
                "zendframework/zend-console": "^2.6",
                "zendframework/zend-di": "^2.6",
                "zendframework/zend-filter": "^2.6.1",
                "zendframework/zend-http": "^2.5.4",
                "zendframework/zend-i18n": "^2.6",
                "zendframework/zend-inputfilter": "^2.6",
                "zendframework/zend-json": "^2.6.1",
                "zendframework/zend-log": "^2.7.1",
                "zendframework/zend-modulemanager": "^2.7.1",
                "zendframework/zend-serializer": "^2.6.1",
                "zendframework/zend-session": "^2.6.2",
                "zendframework/zend-text": "^2.6",
                "zendframework/zend-uri": "^2.5",
                "zendframework/zend-validator": "^2.6",
                "zendframework/zend-view": "^2.6.3"
            },
            "suggest": {
                "zendframework/zend-authentication": "Zend\\Authentication component for Identity plugin",
                "zendframework/zend-config": "Zend\\Config component",
                "zendframework/zend-console": "Zend\\Console component",
                "zendframework/zend-di": "Zend\\Di component",
                "zendframework/zend-filter": "Zend\\Filter component",
                "zendframework/zend-http": "Zend\\Http component",
                "zendframework/zend-i18n": "Zend\\I18n component for translatable segments",
                "zendframework/zend-inputfilter": "Zend\\Inputfilter component",
                "zendframework/zend-json": "Zend\\Json component",
                "zendframework/zend-log": "Zend\\Log component",
                "zendframework/zend-modulemanager": "Zend\\ModuleManager component",
                "zendframework/zend-serializer": "Zend\\Serializer component",
                "zendframework/zend-servicemanager-di": "^1.0.1, if using zend-servicemanager v3 and requiring the zend-di integration",
                "zendframework/zend-session": "Zend\\Session component for FlashMessenger, PRG, and FPRG plugins",
                "zendframework/zend-text": "Zend\\Text component",
                "zendframework/zend-uri": "Zend\\Uri component",
                "zendframework/zend-validator": "Zend\\Validator component",
                "zendframework/zend-view": "Zend\\View component"
            },
            "type": "library",
            "extra": {
                "branch-alias": {
                    "dev-master": "2.7-dev",
                    "dev-develop": "3.0-dev"
                }
            },
            "autoload": {
                "psr-4": {
                    "Zend\\Mvc\\": "src/"
                }
            },
            "notification-url": "https://packagist.org/downloads/",
            "license": [
                "BSD-3-Clause"
            ],
            "homepage": "https://github.com/zendframework/zend-mvc",
            "keywords": [
                "mvc",
                "zf2"
            ],
            "time": "2017-12-14T22:44:10+00:00"
        },
        {
            "name": "zendframework/zend-psr7bridge",
            "version": "0.2.2",
            "source": {
                "type": "git",
                "url": "https://github.com/zendframework/zend-psr7bridge.git",
                "reference": "86c0b53b0c6381391c4add4a93a56e51d5c74605"
            },
            "dist": {
                "type": "zip",
                "url": "https://api.github.com/repos/zendframework/zend-psr7bridge/zipball/86c0b53b0c6381391c4add4a93a56e51d5c74605",
                "reference": "86c0b53b0c6381391c4add4a93a56e51d5c74605",
                "shasum": ""
            },
            "require": {
                "php": ">=5.5",
                "psr/http-message": "^1.0",
                "zendframework/zend-diactoros": "^1.1",
                "zendframework/zend-http": "^2.5"
            },
            "require-dev": {
                "phpunit/phpunit": "^4.7",
                "squizlabs/php_codesniffer": "^2.3"
            },
            "type": "library",
            "extra": {
                "branch-alias": {
                    "dev-master": "1.0-dev",
                    "dev-develop": "1.1-dev"
                }
            },
            "autoload": {
                "psr-4": {
                    "Zend\\Psr7Bridge\\": "src/"
                }
            },
            "notification-url": "https://packagist.org/downloads/",
            "license": [
                "BSD-3-Clause"
            ],
            "description": "PSR-7 <-> Zend\\Http bridge",
            "homepage": "https://github.com/zendframework/zend-psr7bridge",
            "keywords": [
                "http",
                "psr",
                "psr-7"
            ],
            "time": "2016-05-10T21:44:39+00:00"
        },
        {
            "name": "zendframework/zend-serializer",
            "version": "2.8.1",
            "source": {
                "type": "git",
                "url": "https://github.com/zendframework/zend-serializer.git",
                "reference": "7ac42b9a47e9cb23895173a3096bc3b3fb7ac580"
            },
            "dist": {
                "type": "zip",
                "url": "https://api.github.com/repos/zendframework/zend-serializer/zipball/7ac42b9a47e9cb23895173a3096bc3b3fb7ac580",
                "reference": "7ac42b9a47e9cb23895173a3096bc3b3fb7ac580",
                "shasum": ""
            },
            "require": {
                "php": "^5.6 || ^7.0",
                "zendframework/zend-json": "^2.5 || ^3.0",
                "zendframework/zend-stdlib": "^2.7 || ^3.0"
            },
            "require-dev": {
                "doctrine/instantiator": "1.0.*",
                "phpunit/phpunit": "^5.5",
                "zendframework/zend-coding-standard": "~1.0.0",
                "zendframework/zend-math": "^2.6",
                "zendframework/zend-servicemanager": "^2.7.5 || ^3.0.3"
            },
            "suggest": {
                "zendframework/zend-math": "(^2.6 || ^3.0) To support Python Pickle serialization",
                "zendframework/zend-servicemanager": "(^2.7.5 || ^3.0.3) To support plugin manager support"
            },
            "type": "library",
            "extra": {
                "branch-alias": {
                    "dev-master": "2.8-dev",
                    "dev-develop": "2.9-dev"
                },
                "zf": {
                    "component": "Zend\\Serializer",
                    "config-provider": "Zend\\Serializer\\ConfigProvider"
                }
            },
            "autoload": {
                "psr-4": {
                    "Zend\\Serializer\\": "src/"
                }
            },
            "notification-url": "https://packagist.org/downloads/",
            "license": [
                "BSD-3-Clause"
            ],
            "description": "provides an adapter based interface to simply generate storable representation of PHP types by different facilities, and recover",
            "homepage": "https://github.com/zendframework/zend-serializer",
            "keywords": [
                "serializer",
                "zf2"
            ],
            "time": "2017-11-20T22:21:04+00:00"
        },
        {
            "name": "zendframework/zend-server",
            "version": "2.7.0",
            "source": {
                "type": "git",
                "url": "https://github.com/zendframework/zend-server.git",
                "reference": "7cb617ca3e9b24579f544a244ee79ae61f480914"
            },
            "dist": {
                "type": "zip",
                "url": "https://api.github.com/repos/zendframework/zend-server/zipball/7cb617ca3e9b24579f544a244ee79ae61f480914",
                "reference": "7cb617ca3e9b24579f544a244ee79ae61f480914",
                "shasum": ""
            },
            "require": {
                "php": "^5.6 || ^7.0",
                "zendframework/zend-code": "^2.5 || ^3.0",
                "zendframework/zend-stdlib": "^2.5 || ^3.0"
            },
            "require-dev": {
                "phpunit/phpunit": "^4.8",
                "squizlabs/php_codesniffer": "^2.3.1"
            },
            "type": "library",
            "extra": {
                "branch-alias": {
                    "dev-master": "2.7-dev",
                    "dev-develop": "2.8-dev"
                }
            },
            "autoload": {
                "psr-4": {
                    "Zend\\Server\\": "src/"
                }
            },
            "notification-url": "https://packagist.org/downloads/",
            "license": [
                "BSD-3-Clause"
            ],
            "homepage": "https://github.com/zendframework/zend-server",
            "keywords": [
                "server",
                "zf2"
            ],
            "time": "2016-06-20T22:27:55+00:00"
        },
        {
            "name": "zendframework/zend-servicemanager",
            "version": "2.7.10",
            "source": {
                "type": "git",
                "url": "https://github.com/zendframework/zend-servicemanager.git",
                "reference": "ba7069c94c9af93122be9fa31cddd37f7707d5b4"
            },
            "dist": {
                "type": "zip",
                "url": "https://api.github.com/repos/zendframework/zend-servicemanager/zipball/ba7069c94c9af93122be9fa31cddd37f7707d5b4",
                "reference": "ba7069c94c9af93122be9fa31cddd37f7707d5b4",
                "shasum": ""
            },
            "require": {
                "container-interop/container-interop": "~1.0",
                "php": "^5.5 || ^7.0"
            },
            "require-dev": {
                "athletic/athletic": "dev-master",
                "fabpot/php-cs-fixer": "1.7.*",
                "phpunit/phpunit": "~4.0",
                "zendframework/zend-di": "~2.5",
                "zendframework/zend-mvc": "~2.5"
            },
            "suggest": {
                "ocramius/proxy-manager": "ProxyManager 0.5.* to handle lazy initialization of services",
                "zendframework/zend-di": "Zend\\Di component"
            },
            "type": "library",
            "extra": {
                "branch-alias": {
                    "dev-master": "2.7-dev",
                    "dev-develop": "3.0-dev"
                }
            },
            "autoload": {
                "psr-4": {
                    "Zend\\ServiceManager\\": "src/"
                }
            },
            "notification-url": "https://packagist.org/downloads/",
            "license": [
                "BSD-3-Clause"
            ],
            "homepage": "https://github.com/zendframework/zend-servicemanager",
            "keywords": [
                "servicemanager",
                "zf2"
            ],
            "time": "2017-12-05T16:27:36+00:00"
        },
        {
            "name": "zendframework/zend-session",
            "version": "2.8.5",
            "source": {
                "type": "git",
                "url": "https://github.com/zendframework/zend-session.git",
                "reference": "2cfd90e1a2f6b066b9f908599251d8f64f07021b"
            },
            "dist": {
                "type": "zip",
                "url": "https://api.github.com/repos/zendframework/zend-session/zipball/2cfd90e1a2f6b066b9f908599251d8f64f07021b",
                "reference": "2cfd90e1a2f6b066b9f908599251d8f64f07021b",
                "shasum": ""
            },
            "require": {
                "php": "^5.6 || ^7.0",
                "zendframework/zend-eventmanager": "^2.6.2 || ^3.0",
                "zendframework/zend-stdlib": "^2.7 || ^3.0"
            },
            "require-dev": {
                "container-interop/container-interop": "^1.1",
                "mongodb/mongodb": "^1.0.1",
                "php-mock/php-mock-phpunit": "^1.1.2 || ^2.0",
                "phpunit/phpunit": "^5.7.5 || >=6.0.13 <6.5.0",
                "zendframework/zend-cache": "^2.6.1",
                "zendframework/zend-coding-standard": "~1.0.0",
                "zendframework/zend-db": "^2.7",
                "zendframework/zend-http": "^2.5.4",
                "zendframework/zend-servicemanager": "^2.7.5 || ^3.0.3",
                "zendframework/zend-validator": "^2.6"
            },
            "suggest": {
                "mongodb/mongodb": "If you want to use the MongoDB session save handler",
                "zendframework/zend-cache": "Zend\\Cache component",
                "zendframework/zend-db": "Zend\\Db component",
                "zendframework/zend-http": "Zend\\Http component",
                "zendframework/zend-servicemanager": "Zend\\ServiceManager component",
                "zendframework/zend-validator": "Zend\\Validator component"
            },
            "type": "library",
            "extra": {
                "branch-alias": {
                    "dev-master": "2.8-dev",
                    "dev-develop": "2.9-dev"
                },
                "zf": {
                    "component": "Zend\\Session",
                    "config-provider": "Zend\\Session\\ConfigProvider"
                }
            },
            "autoload": {
                "psr-4": {
                    "Zend\\Session\\": "src/"
                }
            },
            "notification-url": "https://packagist.org/downloads/",
            "license": [
                "BSD-3-Clause"
            ],
            "description": "manage and preserve session data, a logical complement of cookie data, across multiple page requests by the same client",
            "keywords": [
                "ZendFramework",
                "session",
                "zf"
            ],
            "time": "2018-02-22T16:33:54+00:00"
        },
        {
            "name": "zendframework/zend-soap",
            "version": "2.7.0",
            "source": {
                "type": "git",
                "url": "https://github.com/zendframework/zend-soap.git",
                "reference": "af03c32f0db2b899b3df8cfe29aeb2b49857d284"
            },
            "dist": {
                "type": "zip",
                "url": "https://api.github.com/repos/zendframework/zend-soap/zipball/af03c32f0db2b899b3df8cfe29aeb2b49857d284",
                "reference": "af03c32f0db2b899b3df8cfe29aeb2b49857d284",
                "shasum": ""
            },
            "require": {
                "ext-soap": "*",
                "php": "^5.6 || ^7.0",
                "zendframework/zend-server": "^2.6.1",
                "zendframework/zend-stdlib": "^2.7 || ^3.0",
                "zendframework/zend-uri": "^2.5.2"
            },
            "require-dev": {
                "phpunit/phpunit": "^5.7.21 || ^6.3",
                "zendframework/zend-coding-standard": "~1.0.0",
                "zendframework/zend-config": "^2.6",
                "zendframework/zend-http": "^2.5.4"
            },
            "suggest": {
                "zendframework/zend-http": "Zend\\Http component"
            },
            "type": "library",
            "extra": {
                "branch-alias": {
                    "dev-master": "2.7.x-dev",
                    "dev-develop": "2.8.x-dev"
                }
            },
            "autoload": {
                "psr-4": {
                    "Zend\\Soap\\": "src/"
                }
            },
            "notification-url": "https://packagist.org/downloads/",
            "license": [
                "BSD-3-Clause"
            ],
            "homepage": "https://github.com/zendframework/zend-soap",
            "keywords": [
                "soap",
                "zf2"
            ],
            "time": "2018-01-29T17:51:26+00:00"
        },
        {
            "name": "zendframework/zend-stdlib",
            "version": "2.7.7",
            "source": {
                "type": "git",
                "url": "https://github.com/zendframework/zend-stdlib.git",
                "reference": "0e44eb46788f65e09e077eb7f44d2659143bcc1f"
            },
            "dist": {
                "type": "zip",
                "url": "https://api.github.com/repos/zendframework/zend-stdlib/zipball/0e44eb46788f65e09e077eb7f44d2659143bcc1f",
                "reference": "0e44eb46788f65e09e077eb7f44d2659143bcc1f",
                "shasum": ""
            },
            "require": {
                "php": "^5.5 || ^7.0",
                "zendframework/zend-hydrator": "~1.1"
            },
            "require-dev": {
                "athletic/athletic": "~0.1",
                "fabpot/php-cs-fixer": "1.7.*",
                "phpunit/phpunit": "~4.0",
                "zendframework/zend-config": "~2.5",
                "zendframework/zend-eventmanager": "~2.5",
                "zendframework/zend-filter": "~2.5",
                "zendframework/zend-inputfilter": "~2.5",
                "zendframework/zend-serializer": "~2.5",
                "zendframework/zend-servicemanager": "~2.5"
            },
            "suggest": {
                "zendframework/zend-eventmanager": "To support aggregate hydrator usage",
                "zendframework/zend-filter": "To support naming strategy hydrator usage",
                "zendframework/zend-serializer": "Zend\\Serializer component",
                "zendframework/zend-servicemanager": "To support hydrator plugin manager usage"
            },
            "type": "library",
            "extra": {
                "branch-alias": {
                    "dev-release-2.7": "2.7-dev",
                    "dev-master": "3.0-dev",
                    "dev-develop": "3.1-dev"
                }
            },
            "autoload": {
                "psr-4": {
                    "Zend\\Stdlib\\": "src/"
                }
            },
            "notification-url": "https://packagist.org/downloads/",
            "license": [
                "BSD-3-Clause"
            ],
            "homepage": "https://github.com/zendframework/zend-stdlib",
            "keywords": [
                "stdlib",
                "zf2"
            ],
            "time": "2016-04-12T21:17:31+00:00"
        },
        {
            "name": "zendframework/zend-text",
            "version": "2.6.0",
            "source": {
                "type": "git",
                "url": "https://github.com/zendframework/zend-text.git",
                "reference": "07ad9388e4d4f12620ad37b52a5b0e4ee7845f92"
            },
            "dist": {
                "type": "zip",
                "url": "https://api.github.com/repos/zendframework/zend-text/zipball/07ad9388e4d4f12620ad37b52a5b0e4ee7845f92",
                "reference": "07ad9388e4d4f12620ad37b52a5b0e4ee7845f92",
                "shasum": ""
            },
            "require": {
                "php": "^5.5 || ^7.0",
                "zendframework/zend-servicemanager": "^2.7.5 || ^3.0.3",
                "zendframework/zend-stdlib": "^2.7 || ^3.0"
            },
            "require-dev": {
                "fabpot/php-cs-fixer": "1.7.*",
                "phpunit/phpunit": "~4.0",
                "zendframework/zend-config": "^2.6"
            },
            "type": "library",
            "extra": {
                "branch-alias": {
                    "dev-master": "2.6-dev",
                    "dev-develop": "2.7-dev"
                }
            },
            "autoload": {
                "psr-4": {
                    "Zend\\Text\\": "src/"
                }
            },
            "notification-url": "https://packagist.org/downloads/",
            "license": [
                "BSD-3-Clause"
            ],
            "homepage": "https://github.com/zendframework/zend-text",
            "keywords": [
                "text",
                "zf2"
            ],
            "time": "2016-02-08T19:03:52+00:00"
        },
        {
            "name": "zendframework/zend-uri",
            "version": "2.5.2",
            "source": {
                "type": "git",
                "url": "https://github.com/zendframework/zend-uri.git",
                "reference": "0bf717a239432b1a1675ae314f7c4acd742749ed"
            },
            "dist": {
                "type": "zip",
                "url": "https://api.github.com/repos/zendframework/zend-uri/zipball/0bf717a239432b1a1675ae314f7c4acd742749ed",
                "reference": "0bf717a239432b1a1675ae314f7c4acd742749ed",
                "shasum": ""
            },
            "require": {
                "php": "^5.5 || ^7.0",
                "zendframework/zend-escaper": "^2.5",
                "zendframework/zend-validator": "^2.5"
            },
            "require-dev": {
                "fabpot/php-cs-fixer": "1.7.*",
                "phpunit/phpunit": "~4.0"
            },
            "type": "library",
            "extra": {
                "branch-alias": {
                    "dev-master": "2.5-dev",
                    "dev-develop": "2.6-dev"
                }
            },
            "autoload": {
                "psr-4": {
                    "Zend\\Uri\\": "src/"
                }
            },
            "notification-url": "https://packagist.org/downloads/",
            "license": [
                "BSD-3-Clause"
            ],
            "description": "a component that aids in manipulating and validating » Uniform Resource Identifiers (URIs)",
            "homepage": "https://github.com/zendframework/zend-uri",
            "keywords": [
                "uri",
                "zf2"
            ],
            "time": "2016-02-17T22:38:51+00:00"
        },
        {
            "name": "zendframework/zend-validator",
            "version": "2.10.2",
            "source": {
                "type": "git",
                "url": "https://github.com/zendframework/zend-validator.git",
                "reference": "38109ed7d8e46cfa71bccbe7e6ca80cdd035f8c9"
            },
            "dist": {
                "type": "zip",
                "url": "https://api.github.com/repos/zendframework/zend-validator/zipball/38109ed7d8e46cfa71bccbe7e6ca80cdd035f8c9",
                "reference": "38109ed7d8e46cfa71bccbe7e6ca80cdd035f8c9",
                "shasum": ""
            },
            "require": {
                "container-interop/container-interop": "^1.1",
                "php": "^5.6 || ^7.0",
                "zendframework/zend-stdlib": "^2.7.6 || ^3.1"
            },
            "require-dev": {
                "phpunit/phpunit": "^6.0.8 || ^5.7.15",
                "zendframework/zend-cache": "^2.6.1",
                "zendframework/zend-coding-standard": "~1.0.0",
                "zendframework/zend-config": "^2.6",
                "zendframework/zend-db": "^2.7",
                "zendframework/zend-filter": "^2.6",
                "zendframework/zend-http": "^2.5.4",
                "zendframework/zend-i18n": "^2.6",
                "zendframework/zend-math": "^2.6",
                "zendframework/zend-servicemanager": "^2.7.5 || ^3.0.3",
                "zendframework/zend-session": "^2.8",
                "zendframework/zend-uri": "^2.5"
            },
            "suggest": {
                "zendframework/zend-db": "Zend\\Db component, required by the (No)RecordExists validator",
                "zendframework/zend-filter": "Zend\\Filter component, required by the Digits validator",
                "zendframework/zend-i18n": "Zend\\I18n component to allow translation of validation error messages",
                "zendframework/zend-i18n-resources": "Translations of validator messages",
                "zendframework/zend-math": "Zend\\Math component, required by the Csrf validator",
                "zendframework/zend-servicemanager": "Zend\\ServiceManager component to allow using the ValidatorPluginManager and validator chains",
                "zendframework/zend-session": "Zend\\Session component, ^2.8; required by the Csrf validator",
                "zendframework/zend-uri": "Zend\\Uri component, required by the Uri and Sitemap\\Loc validators"
            },
            "type": "library",
            "extra": {
                "branch-alias": {
                    "dev-master": "2.10.x-dev",
                    "dev-develop": "2.11.x-dev"
                },
                "zf": {
                    "component": "Zend\\Validator",
                    "config-provider": "Zend\\Validator\\ConfigProvider"
                }
            },
            "autoload": {
                "psr-4": {
                    "Zend\\Validator\\": "src/"
                }
            },
            "notification-url": "https://packagist.org/downloads/",
            "license": [
                "BSD-3-Clause"
            ],
            "description": "provides a set of commonly needed validators",
            "homepage": "https://github.com/zendframework/zend-validator",
            "keywords": [
                "validator",
                "zf2"
            ],
            "time": "2018-02-01T17:05:33+00:00"
        },
        {
            "name": "zendframework/zend-view",
            "version": "2.10.0",
            "source": {
                "type": "git",
                "url": "https://github.com/zendframework/zend-view.git",
                "reference": "4478cc5dd960e2339d88b363ef99fa278700e80e"
            },
            "dist": {
                "type": "zip",
                "url": "https://api.github.com/repos/zendframework/zend-view/zipball/4478cc5dd960e2339d88b363ef99fa278700e80e",
                "reference": "4478cc5dd960e2339d88b363ef99fa278700e80e",
                "shasum": ""
            },
            "require": {
                "php": "^5.6 || ^7.0",
                "zendframework/zend-eventmanager": "^2.6.2 || ^3.0",
                "zendframework/zend-loader": "^2.5",
                "zendframework/zend-stdlib": "^2.7 || ^3.0"
            },
            "require-dev": {
                "phpunit/phpunit": "^5.7.15 || ^6.0.8",
                "zendframework/zend-authentication": "^2.5",
                "zendframework/zend-cache": "^2.6.1",
                "zendframework/zend-coding-standard": "~1.0.0",
                "zendframework/zend-config": "^2.6",
                "zendframework/zend-console": "^2.6",
                "zendframework/zend-escaper": "^2.5",
                "zendframework/zend-feed": "^2.7",
                "zendframework/zend-filter": "^2.6.1",
                "zendframework/zend-http": "^2.5.4",
                "zendframework/zend-i18n": "^2.6",
                "zendframework/zend-json": "^2.6.1",
                "zendframework/zend-log": "^2.7",
                "zendframework/zend-modulemanager": "^2.7.1",
                "zendframework/zend-mvc": "^2.7 || ^3.0",
                "zendframework/zend-navigation": "^2.5",
                "zendframework/zend-paginator": "^2.5",
                "zendframework/zend-permissions-acl": "^2.6",
                "zendframework/zend-router": "^3.0.1",
                "zendframework/zend-serializer": "^2.6.1",
                "zendframework/zend-servicemanager": "^2.7.5 || ^3.0.3",
                "zendframework/zend-session": "^2.8.1",
                "zendframework/zend-uri": "^2.5"
            },
            "suggest": {
                "zendframework/zend-authentication": "Zend\\Authentication component",
                "zendframework/zend-escaper": "Zend\\Escaper component",
                "zendframework/zend-feed": "Zend\\Feed component",
                "zendframework/zend-filter": "Zend\\Filter component",
                "zendframework/zend-http": "Zend\\Http component",
                "zendframework/zend-i18n": "Zend\\I18n component",
                "zendframework/zend-json": "Zend\\Json component",
                "zendframework/zend-mvc": "Zend\\Mvc component",
                "zendframework/zend-navigation": "Zend\\Navigation component",
                "zendframework/zend-paginator": "Zend\\Paginator component",
                "zendframework/zend-permissions-acl": "Zend\\Permissions\\Acl component",
                "zendframework/zend-servicemanager": "Zend\\ServiceManager component",
                "zendframework/zend-uri": "Zend\\Uri component"
            },
            "bin": [
                "bin/templatemap_generator.php"
            ],
            "type": "library",
            "extra": {
                "branch-alias": {
                    "dev-master": "2.10.x-dev",
                    "dev-develop": "2.11.x-dev"
                }
            },
            "autoload": {
                "psr-4": {
                    "Zend\\View\\": "src/"
                }
            },
            "notification-url": "https://packagist.org/downloads/",
            "license": [
                "BSD-3-Clause"
            ],
            "description": "provides a system of helpers, output filters, and variable escaping",
            "homepage": "https://github.com/zendframework/zend-view",
            "keywords": [
                "view",
                "zf2"
            ],
            "time": "2018-01-17T22:21:50+00:00"
        }
    ],
    "packages-dev": [
        {
            "name": "doctrine/instantiator",
            "version": "1.0.5",
            "source": {
                "type": "git",
                "url": "https://github.com/doctrine/instantiator.git",
                "reference": "8e884e78f9f0eb1329e445619e04456e64d8051d"
            },
            "dist": {
                "type": "zip",
                "url": "https://api.github.com/repos/doctrine/instantiator/zipball/8e884e78f9f0eb1329e445619e04456e64d8051d",
                "reference": "8e884e78f9f0eb1329e445619e04456e64d8051d",
                "shasum": ""
            },
            "require": {
                "php": ">=5.3,<8.0-DEV"
            },
            "require-dev": {
                "athletic/athletic": "~0.1.8",
                "ext-pdo": "*",
                "ext-phar": "*",
                "phpunit/phpunit": "~4.0",
                "squizlabs/php_codesniffer": "~2.0"
            },
            "type": "library",
            "extra": {
                "branch-alias": {
                    "dev-master": "1.0.x-dev"
                }
            },
            "autoload": {
                "psr-4": {
                    "Doctrine\\Instantiator\\": "src/Doctrine/Instantiator/"
                }
            },
            "notification-url": "https://packagist.org/downloads/",
            "license": [
                "MIT"
            ],
            "authors": [
                {
                    "name": "Marco Pivetta",
                    "email": "ocramius@gmail.com",
                    "homepage": "http://ocramius.github.com/"
                }
            ],
            "description": "A small, lightweight utility to instantiate objects in PHP without invoking their constructors",
            "homepage": "https://github.com/doctrine/instantiator",
            "keywords": [
                "constructor",
                "instantiate"
            ],
            "time": "2015-06-14T21:17:01+00:00"
        },
        {
            "name": "friendsofphp/php-cs-fixer",
            "version": "v2.1.3",
            "source": {
                "type": "git",
                "url": "https://github.com/FriendsOfPHP/PHP-CS-Fixer.git",
                "reference": "d30ca69f8bed931b5c630407f0a98306e33c2c39"
            },
            "dist": {
                "type": "zip",
                "url": "https://api.github.com/repos/FriendsOfPHP/PHP-CS-Fixer/zipball/d30ca69f8bed931b5c630407f0a98306e33c2c39",
                "reference": "d30ca69f8bed931b5c630407f0a98306e33c2c39",
                "shasum": ""
            },
            "require": {
                "ext-tokenizer": "*",
                "php": "^5.3.6 || >=7.0 <7.2",
                "sebastian/diff": "^1.1",
                "symfony/console": "^2.3 || ^3.0",
                "symfony/event-dispatcher": "^2.1 || ^3.0",
                "symfony/filesystem": "^2.4 || ^3.0",
                "symfony/finder": "^2.2 || ^3.0",
                "symfony/polyfill-php54": "^1.0",
                "symfony/polyfill-php55": "^1.3",
                "symfony/polyfill-php70": "^1.0",
                "symfony/polyfill-xml": "^1.3",
                "symfony/process": "^2.3 || ^3.0",
                "symfony/stopwatch": "^2.5 || ^3.0"
            },
            "conflict": {
                "hhvm": "<3.9"
            },
            "require-dev": {
                "gecko-packages/gecko-php-unit": "^2.0",
                "justinrainbow/json-schema": "^5.0",
                "phpunit/phpunit": "^4.5 || ^5.0",
                "satooshi/php-coveralls": "^1.0",
                "symfony/phpunit-bridge": "^3.2"
            },
            "suggest": {
                "ext-mbstring": "For handling non-UTF8 characters in cache singature.",
                "ext-xml": "For better performance.",
                "symfony/polyfill-mbstring": "When enabling `ext-mbstring` is not possible."
            },
            "bin": [
                "php-cs-fixer"
            ],
            "type": "application",
            "autoload": {
                "psr-4": {
                    "PhpCsFixer\\": "src/"
                }
            },
            "notification-url": "https://packagist.org/downloads/",
            "license": [
                "MIT"
            ],
            "authors": [
                {
                    "name": "Dariusz Rumiński",
                    "email": "dariusz.ruminski@gmail.com"
                },
                {
                    "name": "Fabien Potencier",
                    "email": "fabien@symfony.com"
                }
            ],
            "description": "A tool to automatically fix PHP code style",
            "time": "2017-03-31T12:59:38+00:00"
        },
        {
            "name": "ircmaxell/password-compat",
            "version": "v1.0.4",
            "source": {
                "type": "git",
                "url": "https://github.com/ircmaxell/password_compat.git",
                "reference": "5c5cde8822a69545767f7c7f3058cb15ff84614c"
            },
            "dist": {
                "type": "zip",
                "url": "https://api.github.com/repos/ircmaxell/password_compat/zipball/5c5cde8822a69545767f7c7f3058cb15ff84614c",
                "reference": "5c5cde8822a69545767f7c7f3058cb15ff84614c",
                "shasum": ""
            },
            "require-dev": {
                "phpunit/phpunit": "4.*"
            },
            "type": "library",
            "autoload": {
                "files": [
                    "lib/password.php"
                ]
            },
            "notification-url": "https://packagist.org/downloads/",
            "license": [
                "MIT"
            ],
            "authors": [
                {
                    "name": "Anthony Ferrara",
                    "email": "ircmaxell@php.net",
                    "homepage": "http://blog.ircmaxell.com"
                }
            ],
            "description": "A compatibility library for the proposed simplified password hashing algorithm: https://wiki.php.net/rfc/password_hash",
            "homepage": "https://github.com/ircmaxell/password_compat",
            "keywords": [
                "hashing",
                "password"
            ],
            "time": "2014-11-20T16:49:30+00:00"
        },
        {
            "name": "lusitanian/oauth",
            "version": "v0.8.10",
            "source": {
                "type": "git",
                "url": "https://github.com/Lusitanian/PHPoAuthLib.git",
                "reference": "09f4af38f17db6938253f4d1b171d537913ac1ed"
            },
            "dist": {
                "type": "zip",
                "url": "https://api.github.com/repos/Lusitanian/PHPoAuthLib/zipball/09f4af38f17db6938253f4d1b171d537913ac1ed",
                "reference": "09f4af38f17db6938253f4d1b171d537913ac1ed",
                "shasum": ""
            },
            "require": {
                "php": ">=5.3.0"
            },
            "require-dev": {
                "phpunit/phpunit": "3.7.*",
                "predis/predis": "0.8.*@dev",
                "squizlabs/php_codesniffer": "2.*",
                "symfony/http-foundation": "~2.1"
            },
            "suggest": {
                "ext-openssl": "Allows for usage of secure connections with the stream-based HTTP client.",
                "predis/predis": "Allows using the Redis storage backend.",
                "symfony/http-foundation": "Allows using the Symfony Session storage backend."
            },
            "type": "library",
            "extra": {
                "branch-alias": {
                    "dev-master": "0.1-dev"
                }
            },
            "autoload": {
                "psr-0": {
                    "OAuth": "src",
                    "OAuth\\Unit": "tests"
                }
            },
            "notification-url": "https://packagist.org/downloads/",
            "license": [
                "MIT"
            ],
            "authors": [
                {
                    "name": "David Desberg",
                    "email": "david@daviddesberg.com"
                },
                {
                    "name": "Elliot Chance",
                    "email": "elliotchance@gmail.com"
                },
                {
                    "name": "Pieter Hordijk",
                    "email": "info@pieterhordijk.com"
                }
            ],
            "description": "PHP 5.3+ oAuth 1/2 Library",
            "keywords": [
                "Authentication",
                "authorization",
                "oauth",
                "security"
            ],
            "time": "2016-07-12T22:15:40+00:00"
        },
        {
            "name": "myclabs/deep-copy",
            "version": "1.7.0",
            "source": {
                "type": "git",
                "url": "https://github.com/myclabs/DeepCopy.git",
                "reference": "3b8a3a99ba1f6a3952ac2747d989303cbd6b7a3e"
            },
            "dist": {
                "type": "zip",
                "url": "https://api.github.com/repos/myclabs/DeepCopy/zipball/3b8a3a99ba1f6a3952ac2747d989303cbd6b7a3e",
                "reference": "3b8a3a99ba1f6a3952ac2747d989303cbd6b7a3e",
                "shasum": ""
            },
            "require": {
                "php": "^5.6 || ^7.0"
            },
            "require-dev": {
                "doctrine/collections": "^1.0",
                "doctrine/common": "^2.6",
                "phpunit/phpunit": "^4.1"
            },
            "type": "library",
            "autoload": {
                "psr-4": {
                    "DeepCopy\\": "src/DeepCopy/"
                },
                "files": [
                    "src/DeepCopy/deep_copy.php"
                ]
            },
            "notification-url": "https://packagist.org/downloads/",
            "license": [
                "MIT"
            ],
            "description": "Create deep copies (clones) of your objects",
            "keywords": [
                "clone",
                "copy",
                "duplicate",
                "object",
                "object graph"
            ],
            "time": "2017-10-19T19:58:43+00:00"
        },
        {
            "name": "pdepend/pdepend",
            "version": "2.5.0",
            "source": {
                "type": "git",
                "url": "https://github.com/pdepend/pdepend.git",
                "reference": "0c50874333149c0dad5a2877801aed148f2767ff"
            },
            "dist": {
                "type": "zip",
                "url": "https://api.github.com/repos/pdepend/pdepend/zipball/0c50874333149c0dad5a2877801aed148f2767ff",
                "reference": "0c50874333149c0dad5a2877801aed148f2767ff",
                "shasum": ""
            },
            "require": {
                "php": ">=5.3.7",
                "symfony/config": "^2.3.0|^3",
                "symfony/dependency-injection": "^2.3.0|^3",
                "symfony/filesystem": "^2.3.0|^3"
            },
            "require-dev": {
                "phpunit/phpunit": "^4.4.0,<4.8",
                "squizlabs/php_codesniffer": "^2.0.0"
            },
            "bin": [
                "src/bin/pdepend"
            ],
            "type": "library",
            "autoload": {
                "psr-4": {
                    "PDepend\\": "src/main/php/PDepend"
                }
            },
            "notification-url": "https://packagist.org/downloads/",
            "license": [
                "BSD-3-Clause"
            ],
            "description": "Official version of pdepend to be handled with Composer",
            "time": "2017-01-19T14:23:36+00:00"
        },
        {
            "name": "phar-io/manifest",
            "version": "1.0.1",
            "source": {
                "type": "git",
                "url": "https://github.com/phar-io/manifest.git",
                "reference": "2df402786ab5368a0169091f61a7c1e0eb6852d0"
            },
            "dist": {
                "type": "zip",
                "url": "https://api.github.com/repos/phar-io/manifest/zipball/2df402786ab5368a0169091f61a7c1e0eb6852d0",
                "reference": "2df402786ab5368a0169091f61a7c1e0eb6852d0",
                "shasum": ""
            },
            "require": {
                "ext-dom": "*",
                "ext-phar": "*",
                "phar-io/version": "^1.0.1",
                "php": "^5.6 || ^7.0"
            },
            "type": "library",
            "extra": {
                "branch-alias": {
                    "dev-master": "1.0.x-dev"
                }
            },
            "autoload": {
                "classmap": [
                    "src/"
                ]
            },
            "notification-url": "https://packagist.org/downloads/",
            "license": [
                "BSD-3-Clause"
            ],
            "authors": [
                {
                    "name": "Arne Blankerts",
                    "email": "arne@blankerts.de",
                    "role": "Developer"
                },
                {
                    "name": "Sebastian Heuer",
                    "email": "sebastian@phpeople.de",
                    "role": "Developer"
                },
                {
                    "name": "Sebastian Bergmann",
                    "email": "sebastian@phpunit.de",
                    "role": "Developer"
                }
            ],
            "description": "Component for reading phar.io manifest information from a PHP Archive (PHAR)",
            "time": "2017-03-05T18:14:27+00:00"
        },
        {
            "name": "phar-io/version",
            "version": "1.0.1",
            "source": {
                "type": "git",
                "url": "https://github.com/phar-io/version.git",
                "reference": "a70c0ced4be299a63d32fa96d9281d03e94041df"
            },
            "dist": {
                "type": "zip",
                "url": "https://api.github.com/repos/phar-io/version/zipball/a70c0ced4be299a63d32fa96d9281d03e94041df",
                "reference": "a70c0ced4be299a63d32fa96d9281d03e94041df",
                "shasum": ""
            },
            "require": {
                "php": "^5.6 || ^7.0"
            },
            "type": "library",
            "autoload": {
                "classmap": [
                    "src/"
                ]
            },
            "notification-url": "https://packagist.org/downloads/",
            "license": [
                "BSD-3-Clause"
            ],
            "authors": [
                {
                    "name": "Arne Blankerts",
                    "email": "arne@blankerts.de",
                    "role": "Developer"
                },
                {
                    "name": "Sebastian Heuer",
                    "email": "sebastian@phpeople.de",
                    "role": "Developer"
                },
                {
                    "name": "Sebastian Bergmann",
                    "email": "sebastian@phpunit.de",
                    "role": "Developer"
                }
            ],
            "description": "Library for handling version information and constraints",
            "time": "2017-03-05T17:38:23+00:00"
        },
        {
            "name": "phpdocumentor/reflection-common",
            "version": "1.0.1",
            "source": {
                "type": "git",
                "url": "https://github.com/phpDocumentor/ReflectionCommon.git",
                "reference": "21bdeb5f65d7ebf9f43b1b25d404f87deab5bfb6"
            },
            "dist": {
                "type": "zip",
                "url": "https://api.github.com/repos/phpDocumentor/ReflectionCommon/zipball/21bdeb5f65d7ebf9f43b1b25d404f87deab5bfb6",
                "reference": "21bdeb5f65d7ebf9f43b1b25d404f87deab5bfb6",
                "shasum": ""
            },
            "require": {
                "php": ">=5.5"
            },
            "require-dev": {
                "phpunit/phpunit": "^4.6"
            },
            "type": "library",
            "extra": {
                "branch-alias": {
                    "dev-master": "1.0.x-dev"
                }
            },
            "autoload": {
                "psr-4": {
                    "phpDocumentor\\Reflection\\": [
                        "src"
                    ]
                }
            },
            "notification-url": "https://packagist.org/downloads/",
            "license": [
                "MIT"
            ],
            "authors": [
                {
                    "name": "Jaap van Otterdijk",
                    "email": "opensource@ijaap.nl"
                }
            ],
            "description": "Common reflection classes used by phpdocumentor to reflect the code structure",
            "homepage": "http://www.phpdoc.org",
            "keywords": [
                "FQSEN",
                "phpDocumentor",
                "phpdoc",
                "reflection",
                "static analysis"
            ],
            "time": "2017-09-11T18:02:19+00:00"
        },
        {
            "name": "phpdocumentor/reflection-docblock",
            "version": "4.3.0",
            "source": {
                "type": "git",
                "url": "https://github.com/phpDocumentor/ReflectionDocBlock.git",
                "reference": "94fd0001232e47129dd3504189fa1c7225010d08"
            },
            "dist": {
                "type": "zip",
                "url": "https://api.github.com/repos/phpDocumentor/ReflectionDocBlock/zipball/94fd0001232e47129dd3504189fa1c7225010d08",
                "reference": "94fd0001232e47129dd3504189fa1c7225010d08",
                "shasum": ""
            },
            "require": {
                "php": "^7.0",
                "phpdocumentor/reflection-common": "^1.0.0",
                "phpdocumentor/type-resolver": "^0.4.0",
                "webmozart/assert": "^1.0"
            },
            "require-dev": {
                "doctrine/instantiator": "~1.0.5",
                "mockery/mockery": "^1.0",
                "phpunit/phpunit": "^6.4"
            },
            "type": "library",
            "extra": {
                "branch-alias": {
                    "dev-master": "4.x-dev"
                }
            },
            "autoload": {
                "psr-4": {
                    "phpDocumentor\\Reflection\\": [
                        "src/"
                    ]
                }
            },
            "notification-url": "https://packagist.org/downloads/",
            "license": [
                "MIT"
            ],
            "authors": [
                {
                    "name": "Mike van Riel",
                    "email": "me@mikevanriel.com"
                }
            ],
            "description": "With this component, a library can provide support for annotations via DocBlocks or otherwise retrieve information that is embedded in a DocBlock.",
            "time": "2017-11-30T07:14:17+00:00"
        },
        {
            "name": "phpdocumentor/type-resolver",
            "version": "0.4.0",
            "source": {
                "type": "git",
                "url": "https://github.com/phpDocumentor/TypeResolver.git",
                "reference": "9c977708995954784726e25d0cd1dddf4e65b0f7"
            },
            "dist": {
                "type": "zip",
                "url": "https://api.github.com/repos/phpDocumentor/TypeResolver/zipball/9c977708995954784726e25d0cd1dddf4e65b0f7",
                "reference": "9c977708995954784726e25d0cd1dddf4e65b0f7",
                "shasum": ""
            },
            "require": {
                "php": "^5.5 || ^7.0",
                "phpdocumentor/reflection-common": "^1.0"
            },
            "require-dev": {
                "mockery/mockery": "^0.9.4",
                "phpunit/phpunit": "^5.2||^4.8.24"
            },
            "type": "library",
            "extra": {
                "branch-alias": {
                    "dev-master": "1.0.x-dev"
                }
            },
            "autoload": {
                "psr-4": {
                    "phpDocumentor\\Reflection\\": [
                        "src/"
                    ]
                }
            },
            "notification-url": "https://packagist.org/downloads/",
            "license": [
                "MIT"
            ],
            "authors": [
                {
                    "name": "Mike van Riel",
                    "email": "me@mikevanriel.com"
                }
            ],
            "time": "2017-07-14T14:27:02+00:00"
        },
        {
            "name": "phpmd/phpmd",
            "version": "2.6.0",
            "source": {
                "type": "git",
                "url": "https://github.com/phpmd/phpmd.git",
                "reference": "4e9924b2c157a3eb64395460fcf56b31badc8374"
            },
            "dist": {
                "type": "zip",
                "url": "https://api.github.com/repos/phpmd/phpmd/zipball/4e9924b2c157a3eb64395460fcf56b31badc8374",
                "reference": "4e9924b2c157a3eb64395460fcf56b31badc8374",
                "shasum": ""
            },
            "require": {
                "ext-xml": "*",
                "pdepend/pdepend": "^2.5",
                "php": ">=5.3.9"
            },
            "require-dev": {
                "phpunit/phpunit": "^4.0",
                "squizlabs/php_codesniffer": "^2.0"
            },
            "bin": [
                "src/bin/phpmd"
            ],
            "type": "project",
            "autoload": {
                "psr-0": {
                    "PHPMD\\": "src/main/php"
                }
            },
            "notification-url": "https://packagist.org/downloads/",
            "license": [
                "BSD-3-Clause"
            ],
            "authors": [
                {
                    "name": "Manuel Pichler",
                    "email": "github@manuel-pichler.de",
                    "homepage": "https://github.com/manuelpichler",
                    "role": "Project Founder"
                },
                {
                    "name": "Other contributors",
                    "homepage": "https://github.com/phpmd/phpmd/graphs/contributors",
                    "role": "Contributors"
                },
                {
                    "name": "Marc Würth",
                    "email": "ravage@bluewin.ch",
                    "homepage": "https://github.com/ravage84",
                    "role": "Project Maintainer"
                }
            ],
            "description": "PHPMD is a spin-off project of PHP Depend and aims to be a PHP equivalent of the well known Java tool PMD.",
            "homepage": "http://phpmd.org/",
            "keywords": [
                "mess detection",
                "mess detector",
                "pdepend",
                "phpmd",
                "pmd"
            ],
            "time": "2017-01-20T14:41:10+00:00"
        },
        {
            "name": "phpspec/prophecy",
            "version": "1.7.5",
            "source": {
                "type": "git",
                "url": "https://github.com/phpspec/prophecy.git",
                "reference": "dfd6be44111a7c41c2e884a336cc4f461b3b2401"
            },
            "dist": {
                "type": "zip",
                "url": "https://api.github.com/repos/phpspec/prophecy/zipball/dfd6be44111a7c41c2e884a336cc4f461b3b2401",
                "reference": "dfd6be44111a7c41c2e884a336cc4f461b3b2401",
                "shasum": ""
            },
            "require": {
                "doctrine/instantiator": "^1.0.2",
                "php": "^5.3|^7.0",
                "phpdocumentor/reflection-docblock": "^2.0|^3.0.2|^4.0",
                "sebastian/comparator": "^1.1|^2.0",
                "sebastian/recursion-context": "^1.0|^2.0|^3.0"
            },
            "require-dev": {
                "phpspec/phpspec": "^2.5|^3.2",
                "phpunit/phpunit": "^4.8.35 || ^5.7 || ^6.5"
            },
            "type": "library",
            "extra": {
                "branch-alias": {
                    "dev-master": "1.7.x-dev"
                }
            },
            "autoload": {
                "psr-0": {
                    "Prophecy\\": "src/"
                }
            },
            "notification-url": "https://packagist.org/downloads/",
            "license": [
                "MIT"
            ],
            "authors": [
                {
                    "name": "Konstantin Kudryashov",
                    "email": "ever.zet@gmail.com",
                    "homepage": "http://everzet.com"
                },
                {
                    "name": "Marcello Duarte",
                    "email": "marcello.duarte@gmail.com"
                }
            ],
            "description": "Highly opinionated mocking framework for PHP 5.3+",
            "homepage": "https://github.com/phpspec/prophecy",
            "keywords": [
                "Double",
                "Dummy",
                "fake",
                "mock",
                "spy",
                "stub"
            ],
            "time": "2018-02-19T10:16:54+00:00"
        },
        {
            "name": "phpunit/php-code-coverage",
            "version": "5.3.0",
            "source": {
                "type": "git",
                "url": "https://github.com/sebastianbergmann/php-code-coverage.git",
                "reference": "661f34d0bd3f1a7225ef491a70a020ad23a057a1"
            },
            "dist": {
                "type": "zip",
                "url": "https://api.github.com/repos/sebastianbergmann/php-code-coverage/zipball/661f34d0bd3f1a7225ef491a70a020ad23a057a1",
                "reference": "661f34d0bd3f1a7225ef491a70a020ad23a057a1",
                "shasum": ""
            },
            "require": {
                "ext-dom": "*",
                "ext-xmlwriter": "*",
                "php": "^7.0",
                "phpunit/php-file-iterator": "^1.4.2",
                "phpunit/php-text-template": "^1.2.1",
                "phpunit/php-token-stream": "^2.0.1",
                "sebastian/code-unit-reverse-lookup": "^1.0.1",
                "sebastian/environment": "^3.0",
                "sebastian/version": "^2.0.1",
                "theseer/tokenizer": "^1.1"
            },
            "require-dev": {
                "phpunit/phpunit": "^6.0"
            },
            "suggest": {
                "ext-xdebug": "^2.5.5"
            },
            "type": "library",
            "extra": {
                "branch-alias": {
                    "dev-master": "5.3.x-dev"
                }
            },
            "autoload": {
                "classmap": [
                    "src/"
                ]
            },
            "notification-url": "https://packagist.org/downloads/",
            "license": [
                "BSD-3-Clause"
            ],
            "authors": [
                {
                    "name": "Sebastian Bergmann",
                    "email": "sebastian@phpunit.de",
                    "role": "lead"
                }
            ],
            "description": "Library that provides collection, processing, and rendering functionality for PHP code coverage information.",
            "homepage": "https://github.com/sebastianbergmann/php-code-coverage",
            "keywords": [
                "coverage",
                "testing",
                "xunit"
            ],
            "time": "2017-12-06T09:29:45+00:00"
        },
        {
            "name": "phpunit/php-file-iterator",
            "version": "1.4.5",
            "source": {
                "type": "git",
                "url": "https://github.com/sebastianbergmann/php-file-iterator.git",
                "reference": "730b01bc3e867237eaac355e06a36b85dd93a8b4"
            },
            "dist": {
                "type": "zip",
                "url": "https://api.github.com/repos/sebastianbergmann/php-file-iterator/zipball/730b01bc3e867237eaac355e06a36b85dd93a8b4",
                "reference": "730b01bc3e867237eaac355e06a36b85dd93a8b4",
                "shasum": ""
            },
            "require": {
                "php": ">=5.3.3"
            },
            "type": "library",
            "extra": {
                "branch-alias": {
                    "dev-master": "1.4.x-dev"
                }
            },
            "autoload": {
                "classmap": [
                    "src/"
                ]
            },
            "notification-url": "https://packagist.org/downloads/",
            "license": [
                "BSD-3-Clause"
            ],
            "authors": [
                {
                    "name": "Sebastian Bergmann",
                    "email": "sb@sebastian-bergmann.de",
                    "role": "lead"
                }
            ],
            "description": "FilterIterator implementation that filters files based on a list of suffixes.",
            "homepage": "https://github.com/sebastianbergmann/php-file-iterator/",
            "keywords": [
                "filesystem",
                "iterator"
            ],
            "time": "2017-11-27T13:52:08+00:00"
        },
        {
            "name": "phpunit/php-text-template",
            "version": "1.2.1",
            "source": {
                "type": "git",
                "url": "https://github.com/sebastianbergmann/php-text-template.git",
                "reference": "31f8b717e51d9a2afca6c9f046f5d69fc27c8686"
            },
            "dist": {
                "type": "zip",
                "url": "https://api.github.com/repos/sebastianbergmann/php-text-template/zipball/31f8b717e51d9a2afca6c9f046f5d69fc27c8686",
                "reference": "31f8b717e51d9a2afca6c9f046f5d69fc27c8686",
                "shasum": ""
            },
            "require": {
                "php": ">=5.3.3"
            },
            "type": "library",
            "autoload": {
                "classmap": [
                    "src/"
                ]
            },
            "notification-url": "https://packagist.org/downloads/",
            "license": [
                "BSD-3-Clause"
            ],
            "authors": [
                {
                    "name": "Sebastian Bergmann",
                    "email": "sebastian@phpunit.de",
                    "role": "lead"
                }
            ],
            "description": "Simple template engine.",
            "homepage": "https://github.com/sebastianbergmann/php-text-template/",
            "keywords": [
                "template"
            ],
            "time": "2015-06-21T13:50:34+00:00"
        },
        {
            "name": "phpunit/php-timer",
            "version": "1.0.9",
            "source": {
                "type": "git",
                "url": "https://github.com/sebastianbergmann/php-timer.git",
                "reference": "3dcf38ca72b158baf0bc245e9184d3fdffa9c46f"
            },
            "dist": {
                "type": "zip",
                "url": "https://api.github.com/repos/sebastianbergmann/php-timer/zipball/3dcf38ca72b158baf0bc245e9184d3fdffa9c46f",
                "reference": "3dcf38ca72b158baf0bc245e9184d3fdffa9c46f",
                "shasum": ""
            },
            "require": {
                "php": "^5.3.3 || ^7.0"
            },
            "require-dev": {
                "phpunit/phpunit": "^4.8.35 || ^5.7 || ^6.0"
            },
            "type": "library",
            "extra": {
                "branch-alias": {
                    "dev-master": "1.0-dev"
                }
            },
            "autoload": {
                "classmap": [
                    "src/"
                ]
            },
            "notification-url": "https://packagist.org/downloads/",
            "license": [
                "BSD-3-Clause"
            ],
            "authors": [
                {
                    "name": "Sebastian Bergmann",
                    "email": "sb@sebastian-bergmann.de",
                    "role": "lead"
                }
            ],
            "description": "Utility class for timing",
            "homepage": "https://github.com/sebastianbergmann/php-timer/",
            "keywords": [
                "timer"
            ],
            "time": "2017-02-26T11:10:40+00:00"
        },
        {
            "name": "phpunit/php-token-stream",
            "version": "2.0.2",
            "source": {
                "type": "git",
                "url": "https://github.com/sebastianbergmann/php-token-stream.git",
                "reference": "791198a2c6254db10131eecfe8c06670700904db"
            },
            "dist": {
                "type": "zip",
                "url": "https://api.github.com/repos/sebastianbergmann/php-token-stream/zipball/791198a2c6254db10131eecfe8c06670700904db",
                "reference": "791198a2c6254db10131eecfe8c06670700904db",
                "shasum": ""
            },
            "require": {
                "ext-tokenizer": "*",
                "php": "^7.0"
            },
            "require-dev": {
                "phpunit/phpunit": "^6.2.4"
            },
            "type": "library",
            "extra": {
                "branch-alias": {
                    "dev-master": "2.0-dev"
                }
            },
            "autoload": {
                "classmap": [
                    "src/"
                ]
            },
            "notification-url": "https://packagist.org/downloads/",
            "license": [
                "BSD-3-Clause"
            ],
            "authors": [
                {
                    "name": "Sebastian Bergmann",
                    "email": "sebastian@phpunit.de"
                }
            ],
            "description": "Wrapper around PHP's tokenizer extension.",
            "homepage": "https://github.com/sebastianbergmann/php-token-stream/",
            "keywords": [
                "tokenizer"
            ],
            "time": "2017-11-27T05:48:46+00:00"
        },
        {
            "name": "phpunit/phpunit",
            "version": "6.2.4",
            "source": {
                "type": "git",
                "url": "https://github.com/sebastianbergmann/phpunit.git",
                "reference": "ff3a76a58ac293657808aefd58c8aaf05945f4d9"
            },
            "dist": {
                "type": "zip",
                "url": "https://api.github.com/repos/sebastianbergmann/phpunit/zipball/ff3a76a58ac293657808aefd58c8aaf05945f4d9",
                "reference": "ff3a76a58ac293657808aefd58c8aaf05945f4d9",
                "shasum": ""
            },
            "require": {
                "ext-dom": "*",
                "ext-json": "*",
                "ext-libxml": "*",
                "ext-mbstring": "*",
                "ext-xml": "*",
                "myclabs/deep-copy": "^1.3",
                "phar-io/manifest": "^1.0.1",
                "phar-io/version": "^1.0",
                "php": "^7.0",
                "phpspec/prophecy": "^1.7",
                "phpunit/php-code-coverage": "^5.2",
                "phpunit/php-file-iterator": "^1.4",
                "phpunit/php-text-template": "^1.2",
                "phpunit/php-timer": "^1.0.6",
                "phpunit/phpunit-mock-objects": "^4.0",
                "sebastian/comparator": "^2.0",
                "sebastian/diff": "^1.4.3",
                "sebastian/environment": "^3.0.2",
                "sebastian/exporter": "^3.1",
                "sebastian/global-state": "^1.1 || ^2.0",
                "sebastian/object-enumerator": "^3.0.2",
                "sebastian/resource-operations": "^1.0",
                "sebastian/version": "^2.0"
            },
            "conflict": {
                "phpdocumentor/reflection-docblock": "3.0.2",
                "phpunit/dbunit": "<3.0"
            },
            "require-dev": {
                "ext-pdo": "*"
            },
            "suggest": {
                "ext-xdebug": "*",
                "phpunit/php-invoker": "^1.1"
            },
            "bin": [
                "phpunit"
            ],
            "type": "library",
            "extra": {
                "branch-alias": {
                    "dev-master": "6.2.x-dev"
                }
            },
            "autoload": {
                "classmap": [
                    "src/"
                ]
            },
            "notification-url": "https://packagist.org/downloads/",
            "license": [
                "BSD-3-Clause"
            ],
            "authors": [
                {
                    "name": "Sebastian Bergmann",
                    "email": "sebastian@phpunit.de",
                    "role": "lead"
                }
            ],
            "description": "The PHP Unit Testing framework.",
            "homepage": "https://phpunit.de/",
            "keywords": [
                "phpunit",
                "testing",
                "xunit"
            ],
            "time": "2017-08-03T13:59:28+00:00"
        },
        {
            "name": "phpunit/phpunit-mock-objects",
            "version": "4.0.4",
            "source": {
                "type": "git",
                "url": "https://github.com/sebastianbergmann/phpunit-mock-objects.git",
                "reference": "2f789b59ab89669015ad984afa350c4ec577ade0"
            },
            "dist": {
                "type": "zip",
                "url": "https://api.github.com/repos/sebastianbergmann/phpunit-mock-objects/zipball/2f789b59ab89669015ad984afa350c4ec577ade0",
                "reference": "2f789b59ab89669015ad984afa350c4ec577ade0",
                "shasum": ""
            },
            "require": {
                "doctrine/instantiator": "^1.0.5",
                "php": "^7.0",
                "phpunit/php-text-template": "^1.2.1",
                "sebastian/exporter": "^3.0"
            },
            "conflict": {
                "phpunit/phpunit": "<6.0"
            },
            "require-dev": {
                "phpunit/phpunit": "^6.0"
            },
            "suggest": {
                "ext-soap": "*"
            },
            "type": "library",
            "extra": {
                "branch-alias": {
                    "dev-master": "4.0.x-dev"
                }
            },
            "autoload": {
                "classmap": [
                    "src/"
                ]
            },
            "notification-url": "https://packagist.org/downloads/",
            "license": [
                "BSD-3-Clause"
            ],
            "authors": [
                {
                    "name": "Sebastian Bergmann",
                    "email": "sb@sebastian-bergmann.de",
                    "role": "lead"
                }
            ],
            "description": "Mock Object library for PHPUnit",
            "homepage": "https://github.com/sebastianbergmann/phpunit-mock-objects/",
            "keywords": [
                "mock",
                "xunit"
            ],
            "time": "2017-08-03T14:08:16+00:00"
        },
        {
            "name": "sebastian/code-unit-reverse-lookup",
            "version": "1.0.1",
            "source": {
                "type": "git",
                "url": "https://github.com/sebastianbergmann/code-unit-reverse-lookup.git",
                "reference": "4419fcdb5eabb9caa61a27c7a1db532a6b55dd18"
            },
            "dist": {
                "type": "zip",
                "url": "https://api.github.com/repos/sebastianbergmann/code-unit-reverse-lookup/zipball/4419fcdb5eabb9caa61a27c7a1db532a6b55dd18",
                "reference": "4419fcdb5eabb9caa61a27c7a1db532a6b55dd18",
                "shasum": ""
            },
            "require": {
                "php": "^5.6 || ^7.0"
            },
            "require-dev": {
                "phpunit/phpunit": "^5.7 || ^6.0"
            },
            "type": "library",
            "extra": {
                "branch-alias": {
                    "dev-master": "1.0.x-dev"
                }
            },
            "autoload": {
                "classmap": [
                    "src/"
                ]
            },
            "notification-url": "https://packagist.org/downloads/",
            "license": [
                "BSD-3-Clause"
            ],
            "authors": [
                {
                    "name": "Sebastian Bergmann",
                    "email": "sebastian@phpunit.de"
                }
            ],
            "description": "Looks up which function or method a line of code belongs to",
            "homepage": "https://github.com/sebastianbergmann/code-unit-reverse-lookup/",
            "time": "2017-03-04T06:30:41+00:00"
        },
        {
            "name": "sebastian/comparator",
            "version": "2.0.0",
            "source": {
                "type": "git",
                "url": "https://github.com/sebastianbergmann/comparator.git",
                "reference": "20f84f468cb67efee293246e6a09619b891f55f0"
            },
            "dist": {
                "type": "zip",
                "url": "https://api.github.com/repos/sebastianbergmann/comparator/zipball/20f84f468cb67efee293246e6a09619b891f55f0",
                "reference": "20f84f468cb67efee293246e6a09619b891f55f0",
                "shasum": ""
            },
            "require": {
                "php": "^7.0",
                "sebastian/diff": "^1.2",
                "sebastian/exporter": "^3.0"
            },
            "require-dev": {
                "phpunit/phpunit": "^6.0"
            },
            "type": "library",
            "extra": {
                "branch-alias": {
                    "dev-master": "2.0.x-dev"
                }
            },
            "autoload": {
                "classmap": [
                    "src/"
                ]
            },
            "notification-url": "https://packagist.org/downloads/",
            "license": [
                "BSD-3-Clause"
            ],
            "authors": [
                {
                    "name": "Jeff Welch",
                    "email": "whatthejeff@gmail.com"
                },
                {
                    "name": "Volker Dusch",
                    "email": "github@wallbash.com"
                },
                {
                    "name": "Bernhard Schussek",
                    "email": "bschussek@2bepublished.at"
                },
                {
                    "name": "Sebastian Bergmann",
                    "email": "sebastian@phpunit.de"
                }
            ],
            "description": "Provides the functionality to compare PHP values for equality",
            "homepage": "http://www.github.com/sebastianbergmann/comparator",
            "keywords": [
                "comparator",
                "compare",
                "equality"
            ],
            "time": "2017-03-03T06:26:08+00:00"
        },
        {
            "name": "sebastian/diff",
            "version": "1.4.3",
            "source": {
                "type": "git",
                "url": "https://github.com/sebastianbergmann/diff.git",
                "reference": "7f066a26a962dbe58ddea9f72a4e82874a3975a4"
            },
            "dist": {
                "type": "zip",
                "url": "https://api.github.com/repos/sebastianbergmann/diff/zipball/7f066a26a962dbe58ddea9f72a4e82874a3975a4",
                "reference": "7f066a26a962dbe58ddea9f72a4e82874a3975a4",
                "shasum": ""
            },
            "require": {
                "php": "^5.3.3 || ^7.0"
            },
            "require-dev": {
                "phpunit/phpunit": "^4.8.35 || ^5.7 || ^6.0"
            },
            "type": "library",
            "extra": {
                "branch-alias": {
                    "dev-master": "1.4-dev"
                }
            },
            "autoload": {
                "classmap": [
                    "src/"
                ]
            },
            "notification-url": "https://packagist.org/downloads/",
            "license": [
                "BSD-3-Clause"
            ],
            "authors": [
                {
                    "name": "Kore Nordmann",
                    "email": "mail@kore-nordmann.de"
                },
                {
                    "name": "Sebastian Bergmann",
                    "email": "sebastian@phpunit.de"
                }
            ],
            "description": "Diff implementation",
            "homepage": "https://github.com/sebastianbergmann/diff",
            "keywords": [
                "diff"
            ],
            "time": "2017-05-22T07:24:03+00:00"
        },
        {
            "name": "sebastian/environment",
            "version": "3.1.0",
            "source": {
                "type": "git",
                "url": "https://github.com/sebastianbergmann/environment.git",
                "reference": "cd0871b3975fb7fc44d11314fd1ee20925fce4f5"
            },
            "dist": {
                "type": "zip",
                "url": "https://api.github.com/repos/sebastianbergmann/environment/zipball/cd0871b3975fb7fc44d11314fd1ee20925fce4f5",
                "reference": "cd0871b3975fb7fc44d11314fd1ee20925fce4f5",
                "shasum": ""
            },
            "require": {
                "php": "^7.0"
            },
            "require-dev": {
                "phpunit/phpunit": "^6.1"
            },
            "type": "library",
            "extra": {
                "branch-alias": {
                    "dev-master": "3.1.x-dev"
                }
            },
            "autoload": {
                "classmap": [
                    "src/"
                ]
            },
            "notification-url": "https://packagist.org/downloads/",
            "license": [
                "BSD-3-Clause"
            ],
            "authors": [
                {
                    "name": "Sebastian Bergmann",
                    "email": "sebastian@phpunit.de"
                }
            ],
            "description": "Provides functionality to handle HHVM/PHP environments",
            "homepage": "http://www.github.com/sebastianbergmann/environment",
            "keywords": [
                "Xdebug",
                "environment",
                "hhvm"
            ],
            "time": "2017-07-01T08:51:00+00:00"
        },
        {
            "name": "sebastian/exporter",
            "version": "3.1.0",
            "source": {
                "type": "git",
                "url": "https://github.com/sebastianbergmann/exporter.git",
                "reference": "234199f4528de6d12aaa58b612e98f7d36adb937"
            },
            "dist": {
                "type": "zip",
                "url": "https://api.github.com/repos/sebastianbergmann/exporter/zipball/234199f4528de6d12aaa58b612e98f7d36adb937",
                "reference": "234199f4528de6d12aaa58b612e98f7d36adb937",
                "shasum": ""
            },
            "require": {
                "php": "^7.0",
                "sebastian/recursion-context": "^3.0"
            },
            "require-dev": {
                "ext-mbstring": "*",
                "phpunit/phpunit": "^6.0"
            },
            "type": "library",
            "extra": {
                "branch-alias": {
                    "dev-master": "3.1.x-dev"
                }
            },
            "autoload": {
                "classmap": [
                    "src/"
                ]
            },
            "notification-url": "https://packagist.org/downloads/",
            "license": [
                "BSD-3-Clause"
            ],
            "authors": [
                {
                    "name": "Jeff Welch",
                    "email": "whatthejeff@gmail.com"
                },
                {
                    "name": "Volker Dusch",
                    "email": "github@wallbash.com"
                },
                {
                    "name": "Bernhard Schussek",
                    "email": "bschussek@2bepublished.at"
                },
                {
                    "name": "Sebastian Bergmann",
                    "email": "sebastian@phpunit.de"
                },
                {
                    "name": "Adam Harvey",
                    "email": "aharvey@php.net"
                }
            ],
            "description": "Provides the functionality to export PHP variables for visualization",
            "homepage": "http://www.github.com/sebastianbergmann/exporter",
            "keywords": [
                "export",
                "exporter"
            ],
            "time": "2017-04-03T13:19:02+00:00"
        },
        {
            "name": "sebastian/finder-facade",
            "version": "1.2.2",
            "source": {
                "type": "git",
                "url": "https://github.com/sebastianbergmann/finder-facade.git",
                "reference": "4a3174709c2dc565fe5fb26fcf827f6a1fc7b09f"
            },
            "dist": {
                "type": "zip",
                "url": "https://api.github.com/repos/sebastianbergmann/finder-facade/zipball/4a3174709c2dc565fe5fb26fcf827f6a1fc7b09f",
                "reference": "4a3174709c2dc565fe5fb26fcf827f6a1fc7b09f",
                "shasum": ""
            },
            "require": {
                "symfony/finder": "~2.3|~3.0|~4.0",
                "theseer/fdomdocument": "~1.3"
            },
            "type": "library",
            "autoload": {
                "classmap": [
                    "src/"
                ]
            },
            "notification-url": "https://packagist.org/downloads/",
            "license": [
                "BSD-3-Clause"
            ],
            "authors": [
                {
                    "name": "Sebastian Bergmann",
                    "email": "sebastian@phpunit.de",
                    "role": "lead"
                }
            ],
            "description": "FinderFacade is a convenience wrapper for Symfony's Finder component.",
            "homepage": "https://github.com/sebastianbergmann/finder-facade",
            "time": "2017-11-18T17:31:49+00:00"
        },
        {
            "name": "sebastian/global-state",
            "version": "2.0.0",
            "source": {
                "type": "git",
                "url": "https://github.com/sebastianbergmann/global-state.git",
                "reference": "e8ba02eed7bbbb9e59e43dedd3dddeff4a56b0c4"
            },
            "dist": {
                "type": "zip",
                "url": "https://api.github.com/repos/sebastianbergmann/global-state/zipball/e8ba02eed7bbbb9e59e43dedd3dddeff4a56b0c4",
                "reference": "e8ba02eed7bbbb9e59e43dedd3dddeff4a56b0c4",
                "shasum": ""
            },
            "require": {
                "php": "^7.0"
            },
            "require-dev": {
                "phpunit/phpunit": "^6.0"
            },
            "suggest": {
                "ext-uopz": "*"
            },
            "type": "library",
            "extra": {
                "branch-alias": {
                    "dev-master": "2.0-dev"
                }
            },
            "autoload": {
                "classmap": [
                    "src/"
                ]
            },
            "notification-url": "https://packagist.org/downloads/",
            "license": [
                "BSD-3-Clause"
            ],
            "authors": [
                {
                    "name": "Sebastian Bergmann",
                    "email": "sebastian@phpunit.de"
                }
            ],
            "description": "Snapshotting of global state",
            "homepage": "http://www.github.com/sebastianbergmann/global-state",
            "keywords": [
                "global state"
            ],
            "time": "2017-04-27T15:39:26+00:00"
        },
        {
            "name": "sebastian/object-enumerator",
            "version": "3.0.3",
            "source": {
                "type": "git",
                "url": "https://github.com/sebastianbergmann/object-enumerator.git",
                "reference": "7cfd9e65d11ffb5af41198476395774d4c8a84c5"
            },
            "dist": {
                "type": "zip",
                "url": "https://api.github.com/repos/sebastianbergmann/object-enumerator/zipball/7cfd9e65d11ffb5af41198476395774d4c8a84c5",
                "reference": "7cfd9e65d11ffb5af41198476395774d4c8a84c5",
                "shasum": ""
            },
            "require": {
                "php": "^7.0",
                "sebastian/object-reflector": "^1.1.1",
                "sebastian/recursion-context": "^3.0"
            },
            "require-dev": {
                "phpunit/phpunit": "^6.0"
            },
            "type": "library",
            "extra": {
                "branch-alias": {
                    "dev-master": "3.0.x-dev"
                }
            },
            "autoload": {
                "classmap": [
                    "src/"
                ]
            },
            "notification-url": "https://packagist.org/downloads/",
            "license": [
                "BSD-3-Clause"
            ],
            "authors": [
                {
                    "name": "Sebastian Bergmann",
                    "email": "sebastian@phpunit.de"
                }
            ],
            "description": "Traverses array structures and object graphs to enumerate all referenced objects",
            "homepage": "https://github.com/sebastianbergmann/object-enumerator/",
            "time": "2017-08-03T12:35:26+00:00"
        },
        {
            "name": "sebastian/object-reflector",
            "version": "1.1.1",
            "source": {
                "type": "git",
                "url": "https://github.com/sebastianbergmann/object-reflector.git",
                "reference": "773f97c67f28de00d397be301821b06708fca0be"
            },
            "dist": {
                "type": "zip",
                "url": "https://api.github.com/repos/sebastianbergmann/object-reflector/zipball/773f97c67f28de00d397be301821b06708fca0be",
                "reference": "773f97c67f28de00d397be301821b06708fca0be",
                "shasum": ""
            },
            "require": {
                "php": "^7.0"
            },
            "require-dev": {
                "phpunit/phpunit": "^6.0"
            },
            "type": "library",
            "extra": {
                "branch-alias": {
                    "dev-master": "1.1-dev"
                }
            },
            "autoload": {
                "classmap": [
                    "src/"
                ]
            },
            "notification-url": "https://packagist.org/downloads/",
            "license": [
                "BSD-3-Clause"
            ],
            "authors": [
                {
                    "name": "Sebastian Bergmann",
                    "email": "sebastian@phpunit.de"
                }
            ],
            "description": "Allows reflection of object attributes, including inherited and non-public ones",
            "homepage": "https://github.com/sebastianbergmann/object-reflector/",
            "time": "2017-03-29T09:07:27+00:00"
        },
        {
            "name": "sebastian/phpcpd",
            "version": "2.0.4",
            "source": {
                "type": "git",
                "url": "https://github.com/sebastianbergmann/phpcpd.git",
                "reference": "24d9a880deadb0b8c9680e9cfe78e30b704225db"
            },
            "dist": {
                "type": "zip",
                "url": "https://api.github.com/repos/sebastianbergmann/phpcpd/zipball/24d9a880deadb0b8c9680e9cfe78e30b704225db",
                "reference": "24d9a880deadb0b8c9680e9cfe78e30b704225db",
                "shasum": ""
            },
            "require": {
                "php": ">=5.3.3",
                "phpunit/php-timer": ">=1.0.6",
                "sebastian/finder-facade": "~1.1",
                "sebastian/version": "~1.0|~2.0",
                "symfony/console": "~2.7|^3.0",
                "theseer/fdomdocument": "~1.4"
            },
            "bin": [
                "phpcpd"
            ],
            "type": "library",
            "extra": {
                "branch-alias": {
                    "dev-master": "2.0-dev"
                }
            },
            "autoload": {
                "classmap": [
                    "src/"
                ]
            },
            "notification-url": "https://packagist.org/downloads/",
            "license": [
                "BSD-3-Clause"
            ],
            "authors": [
                {
                    "name": "Sebastian Bergmann",
                    "email": "sebastian@phpunit.de",
                    "role": "lead"
                }
            ],
            "description": "Copy/Paste Detector (CPD) for PHP code.",
            "homepage": "https://github.com/sebastianbergmann/phpcpd",
            "time": "2016-04-17T19:32:49+00:00"
        },
        {
            "name": "sebastian/recursion-context",
            "version": "3.0.0",
            "source": {
                "type": "git",
                "url": "https://github.com/sebastianbergmann/recursion-context.git",
                "reference": "5b0cd723502bac3b006cbf3dbf7a1e3fcefe4fa8"
            },
            "dist": {
                "type": "zip",
                "url": "https://api.github.com/repos/sebastianbergmann/recursion-context/zipball/5b0cd723502bac3b006cbf3dbf7a1e3fcefe4fa8",
                "reference": "5b0cd723502bac3b006cbf3dbf7a1e3fcefe4fa8",
                "shasum": ""
            },
            "require": {
                "php": "^7.0"
            },
            "require-dev": {
                "phpunit/phpunit": "^6.0"
            },
            "type": "library",
            "extra": {
                "branch-alias": {
                    "dev-master": "3.0.x-dev"
                }
            },
            "autoload": {
                "classmap": [
                    "src/"
                ]
            },
            "notification-url": "https://packagist.org/downloads/",
            "license": [
                "BSD-3-Clause"
            ],
            "authors": [
                {
                    "name": "Jeff Welch",
                    "email": "whatthejeff@gmail.com"
                },
                {
                    "name": "Sebastian Bergmann",
                    "email": "sebastian@phpunit.de"
                },
                {
                    "name": "Adam Harvey",
                    "email": "aharvey@php.net"
                }
            ],
            "description": "Provides functionality to recursively process PHP variables",
            "homepage": "http://www.github.com/sebastianbergmann/recursion-context",
            "time": "2017-03-03T06:23:57+00:00"
        },
        {
            "name": "sebastian/resource-operations",
            "version": "1.0.0",
            "source": {
                "type": "git",
                "url": "https://github.com/sebastianbergmann/resource-operations.git",
                "reference": "ce990bb21759f94aeafd30209e8cfcdfa8bc3f52"
            },
            "dist": {
                "type": "zip",
                "url": "https://api.github.com/repos/sebastianbergmann/resource-operations/zipball/ce990bb21759f94aeafd30209e8cfcdfa8bc3f52",
                "reference": "ce990bb21759f94aeafd30209e8cfcdfa8bc3f52",
                "shasum": ""
            },
            "require": {
                "php": ">=5.6.0"
            },
            "type": "library",
            "extra": {
                "branch-alias": {
                    "dev-master": "1.0.x-dev"
                }
            },
            "autoload": {
                "classmap": [
                    "src/"
                ]
            },
            "notification-url": "https://packagist.org/downloads/",
            "license": [
                "BSD-3-Clause"
            ],
            "authors": [
                {
                    "name": "Sebastian Bergmann",
                    "email": "sebastian@phpunit.de"
                }
            ],
            "description": "Provides a list of PHP built-in functions that operate on resources",
            "homepage": "https://www.github.com/sebastianbergmann/resource-operations",
            "time": "2015-07-28T20:34:47+00:00"
        },
        {
            "name": "sebastian/version",
            "version": "2.0.1",
            "source": {
                "type": "git",
                "url": "https://github.com/sebastianbergmann/version.git",
                "reference": "99732be0ddb3361e16ad77b68ba41efc8e979019"
            },
            "dist": {
                "type": "zip",
                "url": "https://api.github.com/repos/sebastianbergmann/version/zipball/99732be0ddb3361e16ad77b68ba41efc8e979019",
                "reference": "99732be0ddb3361e16ad77b68ba41efc8e979019",
                "shasum": ""
            },
            "require": {
                "php": ">=5.6"
            },
            "type": "library",
            "extra": {
                "branch-alias": {
                    "dev-master": "2.0.x-dev"
                }
            },
            "autoload": {
                "classmap": [
                    "src/"
                ]
            },
            "notification-url": "https://packagist.org/downloads/",
            "license": [
                "BSD-3-Clause"
            ],
            "authors": [
                {
                    "name": "Sebastian Bergmann",
                    "email": "sebastian@phpunit.de",
                    "role": "lead"
                }
            ],
            "description": "Library that helps with managing the version number of Git-hosted PHP projects",
            "homepage": "https://github.com/sebastianbergmann/version",
            "time": "2016-10-03T07:35:21+00:00"
        },
        {
            "name": "squizlabs/php_codesniffer",
            "version": "3.0.1",
            "source": {
                "type": "git",
                "url": "https://github.com/squizlabs/PHP_CodeSniffer.git",
                "reference": "f9eaf037edf22fdfccf04cb0ab57ebcb1e166219"
            },
            "dist": {
                "type": "zip",
                "url": "https://api.github.com/repos/squizlabs/PHP_CodeSniffer/zipball/f9eaf037edf22fdfccf04cb0ab57ebcb1e166219",
                "reference": "f9eaf037edf22fdfccf04cb0ab57ebcb1e166219",
                "shasum": ""
            },
            "require": {
                "ext-simplexml": "*",
                "ext-tokenizer": "*",
                "ext-xmlwriter": "*",
                "php": ">=5.4.0"
            },
            "require-dev": {
                "phpunit/phpunit": "~4.0"
            },
            "bin": [
                "bin/phpcs",
                "bin/phpcbf"
            ],
            "type": "library",
            "extra": {
                "branch-alias": {
                    "dev-master": "3.x-dev"
                }
            },
            "notification-url": "https://packagist.org/downloads/",
            "license": [
                "BSD-3-Clause"
            ],
            "authors": [
                {
                    "name": "Greg Sherwood",
                    "role": "lead"
                }
            ],
            "description": "PHP_CodeSniffer tokenizes PHP, JavaScript and CSS files and detects violations of a defined set of coding standards.",
            "homepage": "http://www.squizlabs.com/php-codesniffer",
            "keywords": [
                "phpcs",
                "standards"
            ],
            "time": "2017-06-14T01:23:49+00:00"
        },
        {
            "name": "symfony/config",
            "version": "v3.4.6",
            "source": {
                "type": "git",
                "url": "https://github.com/symfony/config.git",
                "reference": "05e10567b529476a006b00746c5f538f1636810e"
            },
            "dist": {
                "type": "zip",
                "url": "https://api.github.com/repos/symfony/config/zipball/05e10567b529476a006b00746c5f538f1636810e",
                "reference": "05e10567b529476a006b00746c5f538f1636810e",
                "shasum": ""
            },
            "require": {
                "php": "^5.5.9|>=7.0.8",
                "symfony/filesystem": "~2.8|~3.0|~4.0"
            },
            "conflict": {
                "symfony/dependency-injection": "<3.3",
                "symfony/finder": "<3.3"
            },
            "require-dev": {
                "symfony/dependency-injection": "~3.3|~4.0",
                "symfony/event-dispatcher": "~3.3|~4.0",
                "symfony/finder": "~3.3|~4.0",
                "symfony/yaml": "~3.0|~4.0"
            },
            "suggest": {
                "symfony/yaml": "To use the yaml reference dumper"
            },
            "type": "library",
            "extra": {
                "branch-alias": {
                    "dev-master": "3.4-dev"
                }
            },
            "autoload": {
                "psr-4": {
                    "Symfony\\Component\\Config\\": ""
                },
                "exclude-from-classmap": [
                    "/Tests/"
                ]
            },
            "notification-url": "https://packagist.org/downloads/",
            "license": [
                "MIT"
            ],
            "authors": [
                {
                    "name": "Fabien Potencier",
                    "email": "fabien@symfony.com"
                },
                {
                    "name": "Symfony Community",
                    "homepage": "https://symfony.com/contributors"
                }
            ],
            "description": "Symfony Config Component",
            "homepage": "https://symfony.com",
            "time": "2018-02-14T10:03:57+00:00"
        },
        {
            "name": "symfony/dependency-injection",
            "version": "v3.4.6",
            "source": {
                "type": "git",
                "url": "https://github.com/symfony/dependency-injection.git",
                "reference": "12e901abc1cb0d637a0e5abe9923471361d96b07"
            },
            "dist": {
                "type": "zip",
                "url": "https://api.github.com/repos/symfony/dependency-injection/zipball/12e901abc1cb0d637a0e5abe9923471361d96b07",
                "reference": "12e901abc1cb0d637a0e5abe9923471361d96b07",
                "shasum": ""
            },
            "require": {
                "php": "^5.5.9|>=7.0.8",
                "psr/container": "^1.0"
            },
            "conflict": {
                "symfony/config": "<3.3.7",
                "symfony/finder": "<3.3",
                "symfony/proxy-manager-bridge": "<3.4",
                "symfony/yaml": "<3.4"
            },
            "provide": {
                "psr/container-implementation": "1.0"
            },
            "require-dev": {
                "symfony/config": "~3.3|~4.0",
                "symfony/expression-language": "~2.8|~3.0|~4.0",
                "symfony/yaml": "~3.4|~4.0"
            },
            "suggest": {
                "symfony/config": "",
                "symfony/expression-language": "For using expressions in service container configuration",
                "symfony/finder": "For using double-star glob patterns or when GLOB_BRACE portability is required",
                "symfony/proxy-manager-bridge": "Generate service proxies to lazy load them",
                "symfony/yaml": ""
            },
            "type": "library",
            "extra": {
                "branch-alias": {
                    "dev-master": "3.4-dev"
                }
            },
            "autoload": {
                "psr-4": {
                    "Symfony\\Component\\DependencyInjection\\": ""
                },
                "exclude-from-classmap": [
                    "/Tests/"
                ]
            },
            "notification-url": "https://packagist.org/downloads/",
            "license": [
                "MIT"
            ],
            "authors": [
                {
                    "name": "Fabien Potencier",
                    "email": "fabien@symfony.com"
                },
                {
                    "name": "Symfony Community",
                    "homepage": "https://symfony.com/contributors"
                }
            ],
            "description": "Symfony DependencyInjection Component",
            "homepage": "https://symfony.com",
            "time": "2018-03-04T03:54:53+00:00"
        },
        {
            "name": "symfony/polyfill-php54",
            "version": "v1.7.0",
            "source": {
                "type": "git",
                "url": "https://github.com/symfony/polyfill-php54.git",
                "reference": "84e2b616c197ef400c6d0556a0606cee7c9e21d5"
            },
            "dist": {
                "type": "zip",
                "url": "https://api.github.com/repos/symfony/polyfill-php54/zipball/84e2b616c197ef400c6d0556a0606cee7c9e21d5",
                "reference": "84e2b616c197ef400c6d0556a0606cee7c9e21d5",
                "shasum": ""
            },
            "require": {
                "php": ">=5.3.3"
            },
            "type": "library",
            "extra": {
                "branch-alias": {
                    "dev-master": "1.7-dev"
                }
            },
            "autoload": {
                "psr-4": {
                    "Symfony\\Polyfill\\Php54\\": ""
                },
                "files": [
                    "bootstrap.php"
                ],
                "classmap": [
                    "Resources/stubs"
                ]
            },
            "notification-url": "https://packagist.org/downloads/",
            "license": [
                "MIT"
            ],
            "authors": [
                {
                    "name": "Nicolas Grekas",
                    "email": "p@tchwork.com"
                },
                {
                    "name": "Symfony Community",
                    "homepage": "https://symfony.com/contributors"
                }
            ],
            "description": "Symfony polyfill backporting some PHP 5.4+ features to lower PHP versions",
            "homepage": "https://symfony.com",
            "keywords": [
                "compatibility",
                "polyfill",
                "portable",
                "shim"
            ],
            "time": "2018-01-30T19:27:44+00:00"
        },
        {
            "name": "symfony/polyfill-php55",
            "version": "v1.7.0",
            "source": {
                "type": "git",
                "url": "https://github.com/symfony/polyfill-php55.git",
                "reference": "168371cb3dfb10e0afde96e7c2688be02470d143"
            },
            "dist": {
                "type": "zip",
                "url": "https://api.github.com/repos/symfony/polyfill-php55/zipball/168371cb3dfb10e0afde96e7c2688be02470d143",
                "reference": "168371cb3dfb10e0afde96e7c2688be02470d143",
                "shasum": ""
            },
            "require": {
                "ircmaxell/password-compat": "~1.0",
                "php": ">=5.3.3"
            },
            "type": "library",
            "extra": {
                "branch-alias": {
                    "dev-master": "1.7-dev"
                }
            },
            "autoload": {
                "psr-4": {
                    "Symfony\\Polyfill\\Php55\\": ""
                },
                "files": [
                    "bootstrap.php"
                ]
            },
            "notification-url": "https://packagist.org/downloads/",
            "license": [
                "MIT"
            ],
            "authors": [
                {
                    "name": "Nicolas Grekas",
                    "email": "p@tchwork.com"
                },
                {
                    "name": "Symfony Community",
                    "homepage": "https://symfony.com/contributors"
                }
            ],
            "description": "Symfony polyfill backporting some PHP 5.5+ features to lower PHP versions",
            "homepage": "https://symfony.com",
            "keywords": [
                "compatibility",
                "polyfill",
                "portable",
                "shim"
            ],
            "time": "2018-01-30T19:27:44+00:00"
        },
        {
            "name": "symfony/polyfill-php70",
            "version": "v1.7.0",
            "source": {
                "type": "git",
                "url": "https://github.com/symfony/polyfill-php70.git",
                "reference": "3532bfcd8f933a7816f3a0a59682fc404776600f"
            },
            "dist": {
                "type": "zip",
                "url": "https://api.github.com/repos/symfony/polyfill-php70/zipball/3532bfcd8f933a7816f3a0a59682fc404776600f",
                "reference": "3532bfcd8f933a7816f3a0a59682fc404776600f",
                "shasum": ""
            },
            "require": {
                "paragonie/random_compat": "~1.0|~2.0",
                "php": ">=5.3.3"
            },
            "type": "library",
            "extra": {
                "branch-alias": {
                    "dev-master": "1.7-dev"
                }
            },
            "autoload": {
                "psr-4": {
                    "Symfony\\Polyfill\\Php70\\": ""
                },
                "files": [
                    "bootstrap.php"
                ],
                "classmap": [
                    "Resources/stubs"
                ]
            },
            "notification-url": "https://packagist.org/downloads/",
            "license": [
                "MIT"
            ],
            "authors": [
                {
                    "name": "Nicolas Grekas",
                    "email": "p@tchwork.com"
                },
                {
                    "name": "Symfony Community",
                    "homepage": "https://symfony.com/contributors"
                }
            ],
            "description": "Symfony polyfill backporting some PHP 7.0+ features to lower PHP versions",
            "homepage": "https://symfony.com",
            "keywords": [
                "compatibility",
                "polyfill",
                "portable",
                "shim"
            ],
            "time": "2018-01-30T19:27:44+00:00"
        },
        {
            "name": "symfony/polyfill-php72",
            "version": "v1.7.0",
            "source": {
                "type": "git",
                "url": "https://github.com/symfony/polyfill-php72.git",
                "reference": "8eca20c8a369e069d4f4c2ac9895144112867422"
            },
            "dist": {
                "type": "zip",
                "url": "https://api.github.com/repos/symfony/polyfill-php72/zipball/8eca20c8a369e069d4f4c2ac9895144112867422",
                "reference": "8eca20c8a369e069d4f4c2ac9895144112867422",
                "shasum": ""
            },
            "require": {
                "php": ">=5.3.3"
            },
            "type": "library",
            "extra": {
                "branch-alias": {
                    "dev-master": "1.7-dev"
                }
            },
            "autoload": {
                "psr-4": {
                    "Symfony\\Polyfill\\Php72\\": ""
                },
                "files": [
                    "bootstrap.php"
                ]
            },
            "notification-url": "https://packagist.org/downloads/",
            "license": [
                "MIT"
            ],
            "authors": [
                {
                    "name": "Nicolas Grekas",
                    "email": "p@tchwork.com"
                },
                {
                    "name": "Symfony Community",
                    "homepage": "https://symfony.com/contributors"
                }
            ],
            "description": "Symfony polyfill backporting some PHP 7.2+ features to lower PHP versions",
            "homepage": "https://symfony.com",
            "keywords": [
                "compatibility",
                "polyfill",
                "portable",
                "shim"
            ],
            "time": "2018-01-31T17:43:24+00:00"
        },
        {
            "name": "symfony/polyfill-xml",
            "version": "v1.7.0",
            "source": {
                "type": "git",
                "url": "https://github.com/symfony/polyfill-xml.git",
                "reference": "fcdfb6e64d21848ee65b6d5d0bc75fcb703b0c83"
            },
            "dist": {
                "type": "zip",
                "url": "https://api.github.com/repos/symfony/polyfill-xml/zipball/fcdfb6e64d21848ee65b6d5d0bc75fcb703b0c83",
                "reference": "fcdfb6e64d21848ee65b6d5d0bc75fcb703b0c83",
                "shasum": ""
            },
            "require": {
                "php": ">=5.3.3",
                "symfony/polyfill-php72": "~1.4"
            },
            "type": "metapackage",
            "extra": {
                "branch-alias": {
                    "dev-master": "1.7-dev"
                }
            },
            "notification-url": "https://packagist.org/downloads/",
            "license": [
                "MIT"
            ],
            "authors": [
                {
                    "name": "Nicolas Grekas",
                    "email": "p@tchwork.com"
                },
                {
                    "name": "Symfony Community",
                    "homepage": "https://symfony.com/contributors"
                }
            ],
            "description": "Symfony polyfill for xml's utf8_encode and utf8_decode functions",
            "homepage": "https://symfony.com",
            "keywords": [
                "compatibility",
                "polyfill",
                "portable",
                "shim"
            ],
            "time": "2018-01-30T19:27:44+00:00"
        },
        {
            "name": "symfony/stopwatch",
            "version": "v3.4.6",
            "source": {
                "type": "git",
                "url": "https://github.com/symfony/stopwatch.git",
                "reference": "eb17cfa072cab26537ac37e9c4ece6c0361369af"
            },
            "dist": {
                "type": "zip",
                "url": "https://api.github.com/repos/symfony/stopwatch/zipball/eb17cfa072cab26537ac37e9c4ece6c0361369af",
                "reference": "eb17cfa072cab26537ac37e9c4ece6c0361369af",
                "shasum": ""
            },
            "require": {
                "php": "^5.5.9|>=7.0.8"
            },
            "type": "library",
            "extra": {
                "branch-alias": {
                    "dev-master": "3.4-dev"
                }
            },
            "autoload": {
                "psr-4": {
                    "Symfony\\Component\\Stopwatch\\": ""
                },
                "exclude-from-classmap": [
                    "/Tests/"
                ]
            },
            "notification-url": "https://packagist.org/downloads/",
            "license": [
                "MIT"
            ],
            "authors": [
                {
                    "name": "Fabien Potencier",
                    "email": "fabien@symfony.com"
                },
                {
                    "name": "Symfony Community",
                    "homepage": "https://symfony.com/contributors"
                }
            ],
            "description": "Symfony Stopwatch Component",
            "homepage": "https://symfony.com",
            "time": "2018-02-17T14:55:25+00:00"
        },
        {
            "name": "theseer/fdomdocument",
            "version": "1.6.6",
            "source": {
                "type": "git",
                "url": "https://github.com/theseer/fDOMDocument.git",
                "reference": "6e8203e40a32a9c770bcb62fe37e68b948da6dca"
            },
            "dist": {
                "type": "zip",
                "url": "https://api.github.com/repos/theseer/fDOMDocument/zipball/6e8203e40a32a9c770bcb62fe37e68b948da6dca",
                "reference": "6e8203e40a32a9c770bcb62fe37e68b948da6dca",
                "shasum": ""
            },
            "require": {
                "ext-dom": "*",
                "lib-libxml": "*",
                "php": ">=5.3.3"
            },
            "type": "library",
            "autoload": {
                "classmap": [
                    "src/"
                ]
            },
            "notification-url": "https://packagist.org/downloads/",
            "license": [
                "BSD-3-Clause"
            ],
            "authors": [
                {
                    "name": "Arne Blankerts",
                    "email": "arne@blankerts.de",
                    "role": "lead"
                }
            ],
            "description": "The classes contained within this repository extend the standard DOM to use exceptions at all occasions of errors instead of PHP warnings or notices. They also add various custom methods and shortcuts for convenience and to simplify the usage of DOM.",
            "homepage": "https://github.com/theseer/fDOMDocument",
            "time": "2017-06-30T11:53:12+00:00"
        },
        {
            "name": "theseer/tokenizer",
            "version": "1.1.0",
            "source": {
                "type": "git",
                "url": "https://github.com/theseer/tokenizer.git",
                "reference": "cb2f008f3f05af2893a87208fe6a6c4985483f8b"
            },
            "dist": {
                "type": "zip",
                "url": "https://api.github.com/repos/theseer/tokenizer/zipball/cb2f008f3f05af2893a87208fe6a6c4985483f8b",
                "reference": "cb2f008f3f05af2893a87208fe6a6c4985483f8b",
                "shasum": ""
            },
            "require": {
                "ext-dom": "*",
                "ext-tokenizer": "*",
                "ext-xmlwriter": "*",
                "php": "^7.0"
            },
            "type": "library",
            "autoload": {
                "classmap": [
                    "src/"
                ]
            },
            "notification-url": "https://packagist.org/downloads/",
            "license": [
                "BSD-3-Clause"
            ],
            "authors": [
                {
                    "name": "Arne Blankerts",
                    "email": "arne@blankerts.de",
                    "role": "Developer"
                }
            ],
            "description": "A small library for converting tokenized PHP source code into XML and potentially other formats",
            "time": "2017-04-07T12:08:54+00:00"
        },
        {
            "name": "webmozart/assert",
            "version": "1.3.0",
            "source": {
                "type": "git",
                "url": "https://github.com/webmozart/assert.git",
                "reference": "0df1908962e7a3071564e857d86874dad1ef204a"
            },
            "dist": {
                "type": "zip",
                "url": "https://api.github.com/repos/webmozart/assert/zipball/0df1908962e7a3071564e857d86874dad1ef204a",
                "reference": "0df1908962e7a3071564e857d86874dad1ef204a",
                "shasum": ""
            },
            "require": {
                "php": "^5.3.3 || ^7.0"
            },
            "require-dev": {
                "phpunit/phpunit": "^4.6",
                "sebastian/version": "^1.0.1"
            },
            "type": "library",
            "extra": {
                "branch-alias": {
                    "dev-master": "1.3-dev"
                }
            },
            "autoload": {
                "psr-4": {
                    "Webmozart\\Assert\\": "src/"
                }
            },
            "notification-url": "https://packagist.org/downloads/",
            "license": [
                "MIT"
            ],
            "authors": [
                {
                    "name": "Bernhard Schussek",
                    "email": "bschussek@gmail.com"
                }
            ],
            "description": "Assertions to validate method input/output with nice error messages.",
            "keywords": [
                "assert",
                "check",
                "validate"
            ],
            "time": "2018-01-29T19:49:41+00:00"
        }
    ],
    "aliases": [],
    "minimum-stability": "stable",
    "stability-flags": {
        "phpmd/phpmd": 0
    },
    "prefer-stable": true,
    "prefer-lowest": false,
    "platform": {
        "php": "7.0.2|7.0.4|~7.0.6|~7.1.0",
        "ext-ctype": "*",
        "ext-curl": "*",
        "ext-dom": "*",
        "ext-gd": "*",
        "ext-hash": "*",
        "ext-iconv": "*",
        "ext-intl": "*",
        "ext-mbstring": "*",
        "ext-mcrypt": "*",
        "ext-openssl": "*",
        "ext-pdo_mysql": "*",
        "ext-simplexml": "*",
        "ext-soap": "*",
        "ext-spl": "*",
        "ext-xsl": "*",
        "ext-zip": "*",
        "lib-libxml": "*"
    },
    "platform-dev": []
}<|MERGE_RESOLUTION|>--- conflicted
+++ resolved
@@ -4,11 +4,7 @@
         "Read more about it at https://getcomposer.org/doc/01-basic-usage.md#composer-lock-the-lock-file",
         "This file is @generated automatically"
     ],
-<<<<<<< HEAD
-    "content-hash": "29977708b816625e70177283e2df0d74",
-=======
-    "content-hash": "19f6c01c03032849ec8101511a02d174",
->>>>>>> 33b92f6e
+    "content-hash": "b1c20b199edd4d000534ce72b84a5edf",
     "packages": [
         {
             "name": "braintree/braintree_php",
