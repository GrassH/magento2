{
    "_readme": [
        "This file locks the dependencies of your project to a known state",
        "Read more about it at https://getcomposer.org/doc/01-basic-usage.md#installing-dependencies",
        "This file is @generated automatically"
    ],
<<<<<<< HEAD
    "content-hash": "52b81b57603c71ff946453178068a064",
=======
    "content-hash": "78153b5c8150c0d145b3372a534a45eb",
>>>>>>> 6481ceca
    "packages": [
        {
            "name": "braintree/braintree_php",
            "version": "3.35.0",
            "source": {
                "type": "git",
                "url": "https://github.com/braintree/braintree_php.git",
                "reference": "6c4388199ce379432804a5c18b88585157ef2ed7"
            },
            "dist": {
                "type": "zip",
                "url": "https://api.github.com/repos/braintree/braintree_php/zipball/6c4388199ce379432804a5c18b88585157ef2ed7",
                "reference": "6c4388199ce379432804a5c18b88585157ef2ed7",
                "shasum": ""
            },
            "require": {
                "ext-curl": "*",
                "ext-dom": "*",
                "ext-hash": "*",
                "ext-openssl": "*",
                "ext-xmlwriter": "*",
                "php": ">=5.4.0"
            },
            "require-dev": {
                "phpunit/phpunit": "3.7.*"
            },
            "type": "library",
            "autoload": {
                "psr-0": {
                    "Braintree": "lib/"
                },
                "psr-4": {
                    "Braintree\\": "lib/Braintree"
                }
            },
            "notification-url": "https://packagist.org/downloads/",
            "license": [
                "MIT"
            ],
            "authors": [
                {
                    "name": "Braintree",
                    "homepage": "https://www.braintreepayments.com"
                }
            ],
            "description": "Braintree PHP Client Library",
            "time": "2018-07-26T14:37:38+00:00"
        },
        {
            "name": "colinmollenhour/cache-backend-file",
            "version": "v1.4.4",
            "source": {
                "type": "git",
                "url": "https://github.com/colinmollenhour/Cm_Cache_Backend_File.git",
                "reference": "184171cc79933a828c3f9b1a1054724cea22a216"
            },
            "dist": {
                "type": "zip",
                "url": "https://api.github.com/repos/colinmollenhour/Cm_Cache_Backend_File/zipball/184171cc79933a828c3f9b1a1054724cea22a216",
                "reference": "184171cc79933a828c3f9b1a1054724cea22a216",
                "shasum": ""
            },
            "type": "magento-module",
            "autoload": {
                "classmap": [
                    "File.php"
                ]
            },
            "notification-url": "https://packagist.org/downloads/",
            "license": [
                "BSD-3-Clause"
            ],
            "authors": [
                {
                    "name": "Colin Mollenhour"
                }
            ],
            "description": "The stock Zend_Cache_Backend_File backend has extremely poor performance for cleaning by tags making it become unusable as the number of cached items increases. This backend makes many changes resulting in a huge performance boost, especially for tag cleaning.",
            "homepage": "https://github.com/colinmollenhour/Cm_Cache_Backend_File",
            "time": "2018-04-05T15:28:43+00:00"
        },
        {
            "name": "colinmollenhour/cache-backend-redis",
            "version": "1.10.6",
            "source": {
                "type": "git",
                "url": "https://github.com/colinmollenhour/Cm_Cache_Backend_Redis.git",
                "reference": "cc941a5f4cc017e11d3eab9061811ba9583ed6bf"
            },
            "dist": {
                "type": "zip",
                "url": "https://api.github.com/repos/colinmollenhour/Cm_Cache_Backend_Redis/zipball/cc941a5f4cc017e11d3eab9061811ba9583ed6bf",
                "reference": "cc941a5f4cc017e11d3eab9061811ba9583ed6bf",
                "shasum": ""
            },
            "require": {
                "magento-hackathon/magento-composer-installer": "*"
            },
            "type": "magento-module",
            "autoload": {
                "classmap": [
                    "Cm/Cache/Backend/Redis.php"
                ]
            },
            "notification-url": "https://packagist.org/downloads/",
            "license": [
                "BSD-3-Clause"
            ],
            "authors": [
                {
                    "name": "Colin Mollenhour"
                }
            ],
            "description": "Zend_Cache backend using Redis with full support for tags.",
            "homepage": "https://github.com/colinmollenhour/Cm_Cache_Backend_Redis",
            "time": "2018-09-24T16:02:07+00:00"
        },
        {
            "name": "colinmollenhour/credis",
            "version": "1.10.0",
            "source": {
                "type": "git",
                "url": "https://github.com/colinmollenhour/credis.git",
                "reference": "8ab6db707c821055f9856b8cf76d5f44beb6fd8a"
            },
            "dist": {
                "type": "zip",
                "url": "https://api.github.com/repos/colinmollenhour/credis/zipball/8ab6db707c821055f9856b8cf76d5f44beb6fd8a",
                "reference": "8ab6db707c821055f9856b8cf76d5f44beb6fd8a",
                "shasum": ""
            },
            "require": {
                "php": ">=5.4.0"
            },
            "type": "library",
            "autoload": {
                "classmap": [
                    "Client.php",
                    "Cluster.php",
                    "Sentinel.php",
                    "Module.php"
                ]
            },
            "notification-url": "https://packagist.org/downloads/",
            "license": [
                "MIT"
            ],
            "authors": [
                {
                    "name": "Colin Mollenhour",
                    "email": "colin@mollenhour.com"
                }
            ],
            "description": "Credis is a lightweight interface to the Redis key-value store which wraps the phpredis library when available for better performance.",
            "homepage": "https://github.com/colinmollenhour/credis",
            "time": "2018-05-07T14:45:04+00:00"
        },
        {
            "name": "colinmollenhour/php-redis-session-abstract",
            "version": "v1.4.0",
            "source": {
                "type": "git",
                "url": "https://github.com/colinmollenhour/php-redis-session-abstract.git",
                "reference": "4cb15d557f58f45ad257cbcce3c12511e6deb5bc"
            },
            "dist": {
                "type": "zip",
                "url": "https://api.github.com/repos/colinmollenhour/php-redis-session-abstract/zipball/4cb15d557f58f45ad257cbcce3c12511e6deb5bc",
                "reference": "4cb15d557f58f45ad257cbcce3c12511e6deb5bc",
                "shasum": ""
            },
            "require": {
                "colinmollenhour/credis": "~1.6",
                "php": "~5.5.0|~5.6.0|~7.0.0|~7.1.0|~7.2.0"
            },
            "type": "library",
            "autoload": {
                "psr-0": {
                    "Cm\\RedisSession\\": "src/"
                }
            },
            "notification-url": "https://packagist.org/downloads/",
            "license": [
                "BSD-3-Clause"
            ],
            "authors": [
                {
                    "name": "Colin Mollenhour"
                }
            ],
            "description": "A Redis-based session handler with optimistic locking",
            "homepage": "https://github.com/colinmollenhour/php-redis-session-abstract",
            "time": "2018-03-29T15:54:15+00:00"
        },
        {
            "name": "composer/ca-bundle",
            "version": "1.1.3",
            "source": {
                "type": "git",
                "url": "https://github.com/composer/ca-bundle.git",
                "reference": "8afa52cd417f4ec417b4bfe86b68106538a87660"
            },
            "dist": {
                "type": "zip",
                "url": "https://api.github.com/repos/composer/ca-bundle/zipball/8afa52cd417f4ec417b4bfe86b68106538a87660",
                "reference": "8afa52cd417f4ec417b4bfe86b68106538a87660",
                "shasum": ""
            },
            "require": {
                "ext-openssl": "*",
                "ext-pcre": "*",
                "php": "^5.3.2 || ^7.0"
            },
            "require-dev": {
                "phpunit/phpunit": "^4.8.35 || ^5.7 || ^6.5",
                "psr/log": "^1.0",
                "symfony/process": "^2.5 || ^3.0 || ^4.0"
            },
            "type": "library",
            "extra": {
                "branch-alias": {
                    "dev-master": "1.x-dev"
                }
            },
            "autoload": {
                "psr-4": {
                    "Composer\\CaBundle\\": "src"
                }
            },
            "notification-url": "https://packagist.org/downloads/",
            "license": [
                "MIT"
            ],
            "authors": [
                {
                    "name": "Jordi Boggiano",
                    "email": "j.boggiano@seld.be",
                    "homepage": "http://seld.be"
                }
            ],
            "description": "Lets you find a path to the system CA bundle, and includes a fallback to the Mozilla CA bundle.",
            "keywords": [
                "cabundle",
                "cacert",
                "certificate",
                "ssl",
                "tls"
            ],
            "time": "2018-10-18T06:09:13+00:00"
        },
        {
            "name": "composer/composer",
            "version": "1.7.3",
            "source": {
                "type": "git",
                "url": "https://github.com/composer/composer.git",
                "reference": "e965b9aaa8854c3067f1ed2ae45f436572d73eb7"
            },
            "dist": {
                "type": "zip",
                "url": "https://api.github.com/repos/composer/composer/zipball/e965b9aaa8854c3067f1ed2ae45f436572d73eb7",
                "reference": "e965b9aaa8854c3067f1ed2ae45f436572d73eb7",
                "shasum": ""
            },
            "require": {
                "composer/ca-bundle": "^1.0",
                "composer/semver": "^1.0",
                "composer/spdx-licenses": "^1.2",
                "composer/xdebug-handler": "^1.1",
                "justinrainbow/json-schema": "^3.0 || ^4.0 || ^5.0",
                "php": "^5.3.2 || ^7.0",
                "psr/log": "^1.0",
                "seld/jsonlint": "^1.4",
                "seld/phar-utils": "^1.0",
                "symfony/console": "^2.7 || ^3.0 || ^4.0",
                "symfony/filesystem": "^2.7 || ^3.0 || ^4.0",
                "symfony/finder": "^2.7 || ^3.0 || ^4.0",
                "symfony/process": "^2.7 || ^3.0 || ^4.0"
            },
            "conflict": {
                "symfony/console": "2.8.38"
            },
            "require-dev": {
                "phpunit/phpunit": "^4.8.35 || ^5.7",
                "phpunit/phpunit-mock-objects": "^2.3 || ^3.0"
            },
            "suggest": {
                "ext-openssl": "Enabling the openssl extension allows you to access https URLs for repositories and packages",
                "ext-zip": "Enabling the zip extension allows you to unzip archives",
                "ext-zlib": "Allow gzip compression of HTTP requests"
            },
            "bin": [
                "bin/composer"
            ],
            "type": "library",
            "extra": {
                "branch-alias": {
                    "dev-master": "1.7-dev"
                }
            },
            "autoload": {
                "psr-4": {
                    "Composer\\": "src/Composer"
                }
            },
            "notification-url": "https://packagist.org/downloads/",
            "license": [
                "MIT"
            ],
            "authors": [
                {
                    "name": "Nils Adermann",
                    "email": "naderman@naderman.de",
                    "homepage": "http://www.naderman.de"
                },
                {
                    "name": "Jordi Boggiano",
                    "email": "j.boggiano@seld.be",
                    "homepage": "http://seld.be"
                }
            ],
            "description": "Composer helps you declare, manage and install dependencies of PHP projects, ensuring you have the right stack everywhere.",
            "homepage": "https://getcomposer.org/",
            "keywords": [
                "autoload",
                "dependency",
                "package"
            ],
            "time": "2018-11-01T09:05:06+00:00"
        },
        {
            "name": "composer/semver",
            "version": "1.4.2",
            "source": {
                "type": "git",
                "url": "https://github.com/composer/semver.git",
                "reference": "c7cb9a2095a074d131b65a8a0cd294479d785573"
            },
            "dist": {
                "type": "zip",
                "url": "https://api.github.com/repos/composer/semver/zipball/c7cb9a2095a074d131b65a8a0cd294479d785573",
                "reference": "c7cb9a2095a074d131b65a8a0cd294479d785573",
                "shasum": ""
            },
            "require": {
                "php": "^5.3.2 || ^7.0"
            },
            "require-dev": {
                "phpunit/phpunit": "^4.5 || ^5.0.5",
                "phpunit/phpunit-mock-objects": "2.3.0 || ^3.0"
            },
            "type": "library",
            "extra": {
                "branch-alias": {
                    "dev-master": "1.x-dev"
                }
            },
            "autoload": {
                "psr-4": {
                    "Composer\\Semver\\": "src"
                }
            },
            "notification-url": "https://packagist.org/downloads/",
            "license": [
                "MIT"
            ],
            "authors": [
                {
                    "name": "Nils Adermann",
                    "email": "naderman@naderman.de",
                    "homepage": "http://www.naderman.de"
                },
                {
                    "name": "Jordi Boggiano",
                    "email": "j.boggiano@seld.be",
                    "homepage": "http://seld.be"
                },
                {
                    "name": "Rob Bast",
                    "email": "rob.bast@gmail.com",
                    "homepage": "http://robbast.nl"
                }
            ],
            "description": "Semver library that offers utilities, version constraint parsing and validation.",
            "keywords": [
                "semantic",
                "semver",
                "validation",
                "versioning"
            ],
            "time": "2016-08-30T16:08:34+00:00"
        },
        {
            "name": "composer/spdx-licenses",
            "version": "1.5.0",
            "source": {
                "type": "git",
                "url": "https://github.com/composer/spdx-licenses.git",
                "reference": "7a9556b22bd9d4df7cad89876b00af58ef20d3a2"
            },
            "dist": {
                "type": "zip",
                "url": "https://api.github.com/repos/composer/spdx-licenses/zipball/7a9556b22bd9d4df7cad89876b00af58ef20d3a2",
                "reference": "7a9556b22bd9d4df7cad89876b00af58ef20d3a2",
                "shasum": ""
            },
            "require": {
                "php": "^5.3.2 || ^7.0"
            },
            "require-dev": {
                "phpunit/phpunit": "^4.8.35 || ^5.7 || ^6.5",
                "phpunit/phpunit-mock-objects": "2.3.0 || ^3.0"
            },
            "type": "library",
            "extra": {
                "branch-alias": {
                    "dev-master": "1.x-dev"
                }
            },
            "autoload": {
                "psr-4": {
                    "Composer\\Spdx\\": "src"
                }
            },
            "notification-url": "https://packagist.org/downloads/",
            "license": [
                "MIT"
            ],
            "authors": [
                {
                    "name": "Nils Adermann",
                    "email": "naderman@naderman.de",
                    "homepage": "http://www.naderman.de"
                },
                {
                    "name": "Jordi Boggiano",
                    "email": "j.boggiano@seld.be",
                    "homepage": "http://seld.be"
                },
                {
                    "name": "Rob Bast",
                    "email": "rob.bast@gmail.com",
                    "homepage": "http://robbast.nl"
                }
            ],
            "description": "SPDX licenses list and validation library.",
            "keywords": [
                "license",
                "spdx",
                "validator"
            ],
            "time": "2018-11-01T09:45:54+00:00"
        },
        {
            "name": "composer/xdebug-handler",
            "version": "1.3.0",
            "source": {
                "type": "git",
                "url": "https://github.com/composer/xdebug-handler.git",
                "reference": "b8e9745fb9b06ea6664d8872c4505fb16df4611c"
            },
            "dist": {
                "type": "zip",
                "url": "https://api.github.com/repos/composer/xdebug-handler/zipball/b8e9745fb9b06ea6664d8872c4505fb16df4611c",
                "reference": "b8e9745fb9b06ea6664d8872c4505fb16df4611c",
                "shasum": ""
            },
            "require": {
                "php": "^5.3.2 || ^7.0",
                "psr/log": "^1.0"
            },
            "require-dev": {
                "phpunit/phpunit": "^4.8.35 || ^5.7 || ^6.5"
            },
            "type": "library",
            "autoload": {
                "psr-4": {
                    "Composer\\XdebugHandler\\": "src"
                }
            },
            "notification-url": "https://packagist.org/downloads/",
            "license": [
                "MIT"
            ],
            "authors": [
                {
                    "name": "John Stevenson",
                    "email": "john-stevenson@blueyonder.co.uk"
                }
            ],
            "description": "Restarts a process without xdebug.",
            "keywords": [
                "Xdebug",
                "performance"
            ],
            "time": "2018-08-31T19:07:57+00:00"
        },
        {
            "name": "container-interop/container-interop",
            "version": "1.2.0",
            "source": {
                "type": "git",
                "url": "https://github.com/container-interop/container-interop.git",
                "reference": "79cbf1341c22ec75643d841642dd5d6acd83bdb8"
            },
            "dist": {
                "type": "zip",
                "url": "https://api.github.com/repos/container-interop/container-interop/zipball/79cbf1341c22ec75643d841642dd5d6acd83bdb8",
                "reference": "79cbf1341c22ec75643d841642dd5d6acd83bdb8",
                "shasum": ""
            },
            "require": {
                "psr/container": "^1.0"
            },
            "type": "library",
            "autoload": {
                "psr-4": {
                    "Interop\\Container\\": "src/Interop/Container/"
                }
            },
            "notification-url": "https://packagist.org/downloads/",
            "license": [
                "MIT"
            ],
            "description": "Promoting the interoperability of container objects (DIC, SL, etc.)",
            "homepage": "https://github.com/container-interop/container-interop",
            "time": "2017-02-14T19:40:03+00:00"
        },
        {
            "name": "elasticsearch/elasticsearch",
            "version": "v5.3.2",
            "source": {
                "type": "git",
                "url": "https://github.com/elastic/elasticsearch-php.git",
                "reference": "4b29a4121e790bbfe690d5ee77da348b62d48eb8"
            },
            "dist": {
                "type": "zip",
                "url": "https://api.github.com/repos/elastic/elasticsearch-php/zipball/4b29a4121e790bbfe690d5ee77da348b62d48eb8",
                "reference": "4b29a4121e790bbfe690d5ee77da348b62d48eb8",
                "shasum": ""
            },
            "require": {
                "guzzlehttp/ringphp": "~1.0",
                "php": "^5.6|^7.0",
                "psr/log": "~1.0"
            },
            "require-dev": {
                "cpliakas/git-wrapper": "~1.0",
                "doctrine/inflector": "^1.1",
                "mockery/mockery": "0.9.4",
                "phpunit/phpunit": "^4.7|^5.4",
                "sami/sami": "~3.2",
                "symfony/finder": "^2.8",
                "symfony/yaml": "^2.8"
            },
            "suggest": {
                "ext-curl": "*",
                "monolog/monolog": "Allows for client-level logging and tracing"
            },
            "type": "library",
            "autoload": {
                "psr-4": {
                    "Elasticsearch\\": "src/Elasticsearch/"
                }
            },
            "notification-url": "https://packagist.org/downloads/",
            "license": [
                "Apache-2.0"
            ],
            "authors": [
                {
                    "name": "Zachary Tong"
                }
            ],
            "description": "PHP Client for Elasticsearch",
            "keywords": [
                "client",
                "elasticsearch",
                "search"
            ],
            "time": "2017-11-08T17:04:47+00:00"
        },
        {
            "name": "guzzlehttp/ringphp",
            "version": "1.1.1",
            "source": {
                "type": "git",
                "url": "https://github.com/guzzle/RingPHP.git",
                "reference": "5e2a174052995663dd68e6b5ad838afd47dd615b"
            },
            "dist": {
                "type": "zip",
                "url": "https://api.github.com/repos/guzzle/RingPHP/zipball/5e2a174052995663dd68e6b5ad838afd47dd615b",
                "reference": "5e2a174052995663dd68e6b5ad838afd47dd615b",
                "shasum": ""
            },
            "require": {
                "guzzlehttp/streams": "~3.0",
                "php": ">=5.4.0",
                "react/promise": "~2.0"
            },
            "require-dev": {
                "ext-curl": "*",
                "phpunit/phpunit": "~4.0"
            },
            "suggest": {
                "ext-curl": "Guzzle will use specific adapters if cURL is present"
            },
            "type": "library",
            "extra": {
                "branch-alias": {
                    "dev-master": "1.1-dev"
                }
            },
            "autoload": {
                "psr-4": {
                    "GuzzleHttp\\Ring\\": "src/"
                }
            },
            "notification-url": "https://packagist.org/downloads/",
            "license": [
                "MIT"
            ],
            "authors": [
                {
                    "name": "Michael Dowling",
                    "email": "mtdowling@gmail.com",
                    "homepage": "https://github.com/mtdowling"
                }
            ],
            "description": "Provides a simple API and specification that abstracts away the details of HTTP into a single PHP function.",
            "time": "2018-07-31T13:22:33+00:00"
        },
        {
            "name": "guzzlehttp/streams",
            "version": "3.0.0",
            "source": {
                "type": "git",
                "url": "https://github.com/guzzle/streams.git",
                "reference": "47aaa48e27dae43d39fc1cea0ccf0d84ac1a2ba5"
            },
            "dist": {
                "type": "zip",
                "url": "https://api.github.com/repos/guzzle/streams/zipball/47aaa48e27dae43d39fc1cea0ccf0d84ac1a2ba5",
                "reference": "47aaa48e27dae43d39fc1cea0ccf0d84ac1a2ba5",
                "shasum": ""
            },
            "require": {
                "php": ">=5.4.0"
            },
            "require-dev": {
                "phpunit/phpunit": "~4.0"
            },
            "type": "library",
            "extra": {
                "branch-alias": {
                    "dev-master": "3.0-dev"
                }
            },
            "autoload": {
                "psr-4": {
                    "GuzzleHttp\\Stream\\": "src/"
                }
            },
            "notification-url": "https://packagist.org/downloads/",
            "license": [
                "MIT"
            ],
            "authors": [
                {
                    "name": "Michael Dowling",
                    "email": "mtdowling@gmail.com",
                    "homepage": "https://github.com/mtdowling"
                }
            ],
            "description": "Provides a simple abstraction over streams of data",
            "homepage": "http://guzzlephp.org/",
            "keywords": [
                "Guzzle",
                "stream"
            ],
            "time": "2014-10-12T19:18:40+00:00"
        },
        {
            "name": "justinrainbow/json-schema",
            "version": "5.2.7",
            "source": {
                "type": "git",
                "url": "https://github.com/justinrainbow/json-schema.git",
                "reference": "8560d4314577199ba51bf2032f02cd1315587c23"
            },
            "dist": {
                "type": "zip",
                "url": "https://api.github.com/repos/justinrainbow/json-schema/zipball/8560d4314577199ba51bf2032f02cd1315587c23",
                "reference": "8560d4314577199ba51bf2032f02cd1315587c23",
                "shasum": ""
            },
            "require": {
                "php": ">=5.3.3"
            },
            "require-dev": {
                "friendsofphp/php-cs-fixer": "^2.1",
                "json-schema/json-schema-test-suite": "1.2.0",
                "phpunit/phpunit": "^4.8.35"
            },
            "bin": [
                "bin/validate-json"
            ],
            "type": "library",
            "extra": {
                "branch-alias": {
                    "dev-master": "5.0.x-dev"
                }
            },
            "autoload": {
                "psr-4": {
                    "JsonSchema\\": "src/JsonSchema/"
                }
            },
            "notification-url": "https://packagist.org/downloads/",
            "license": [
                "MIT"
            ],
            "authors": [
                {
                    "name": "Bruno Prieto Reis",
                    "email": "bruno.p.reis@gmail.com"
                },
                {
                    "name": "Justin Rainbow",
                    "email": "justin.rainbow@gmail.com"
                },
                {
                    "name": "Igor Wiedler",
                    "email": "igor@wiedler.ch"
                },
                {
                    "name": "Robert Schönthal",
                    "email": "seroscho@googlemail.com"
                }
            ],
            "description": "A library to validate a json schema.",
            "homepage": "https://github.com/justinrainbow/json-schema",
            "keywords": [
                "json",
                "schema"
            ],
            "time": "2018-02-14T22:26:30+00:00"
        },
        {
            "name": "magento/composer",
            "version": "1.4.0",
            "source": {
                "type": "git",
                "url": "https://github.com/magento/composer.git",
                "reference": "6fb9eb3dd72a5e70aa53983f132f8e1883e79978"
            },
            "dist": {
                "type": "zip",
                "url": "https://api.github.com/repos/magento/composer/zipball/6fb9eb3dd72a5e70aa53983f132f8e1883e79978",
                "reference": "6fb9eb3dd72a5e70aa53983f132f8e1883e79978",
                "shasum": ""
            },
            "require": {
                "composer/composer": "^1.6",
                "php": "~7.1.3|~7.2.0",
                "symfony/console": "~4.0.0 || ~4.1.0"
            },
            "require-dev": {
                "phpunit/phpunit": "~7.0.0"
            },
            "type": "library",
            "autoload": {
                "psr-4": {
                    "Magento\\Composer\\": "src"
                }
            },
            "notification-url": "https://packagist.org/downloads/",
            "license": [
                "OSL-3.0",
                "AFL-3.0"
            ],
            "description": "Magento composer library helps to instantiate Composer application and run composer commands.",
            "time": "2018-06-29T18:46:51+00:00"
        },
        {
            "name": "magento/magento-composer-installer",
            "version": "0.1.13",
            "source": {
                "type": "git",
                "url": "https://github.com/magento/magento-composer-installer.git",
                "reference": "8b6c32f53b4944a5d6656e86344cd0f9784709a1"
            },
            "dist": {
                "type": "zip",
                "url": "https://api.github.com/repos/magento/magento-composer-installer/zipball/8b6c32f53b4944a5d6656e86344cd0f9784709a1",
                "reference": "8b6c32f53b4944a5d6656e86344cd0f9784709a1",
                "shasum": ""
            },
            "require": {
                "composer-plugin-api": "^1.0"
            },
            "replace": {
                "magento-hackathon/magento-composer-installer": "*"
            },
            "require-dev": {
                "composer/composer": "*@dev",
                "firegento/phpcs": "dev-patch-1",
                "mikey179/vfsstream": "*",
                "phpunit/phpunit": "*",
                "phpunit/phpunit-mock-objects": "dev-master",
                "squizlabs/php_codesniffer": "1.4.7",
                "symfony/process": "*"
            },
            "type": "composer-plugin",
            "extra": {
                "composer-command-registry": [
                    "MagentoHackathon\\Composer\\Magento\\Command\\DeployCommand"
                ],
                "class": "MagentoHackathon\\Composer\\Magento\\Plugin"
            },
            "autoload": {
                "psr-0": {
                    "MagentoHackathon\\Composer\\Magento": "src/"
                }
            },
            "notification-url": "https://packagist.org/downloads/",
            "license": [
                "OSL-3.0"
            ],
            "authors": [
                {
                    "name": "Vinai Kopp",
                    "email": "vinai@netzarbeiter.com"
                },
                {
                    "name": "Daniel Fahlke aka Flyingmana",
                    "email": "flyingmana@googlemail.com"
                },
                {
                    "name": "Jörg Weller",
                    "email": "weller@flagbit.de"
                },
                {
                    "name": "Karl Spies",
                    "email": "karl.spies@gmx.net"
                },
                {
                    "name": "Tobias Vogt",
                    "email": "tobi@webguys.de"
                },
                {
                    "name": "David Fuhr",
                    "email": "fuhr@flagbit.de"
                }
            ],
            "description": "Composer installer for Magento modules",
            "homepage": "https://github.com/magento/magento-composer-installer",
            "keywords": [
                "composer-installer",
                "magento"
            ],
            "time": "2017-12-29T16:45:24+00:00"
        },
        {
            "name": "magento/zendframework1",
            "version": "1.14.1",
            "source": {
                "type": "git",
                "url": "https://github.com/magento/zf1.git",
                "reference": "4df018254c70b5b998b00a8cb1a30760f831ff0d"
            },
            "dist": {
                "type": "zip",
                "url": "https://api.github.com/repos/magento/zf1/zipball/4df018254c70b5b998b00a8cb1a30760f831ff0d",
                "reference": "4df018254c70b5b998b00a8cb1a30760f831ff0d",
                "shasum": ""
            },
            "require": {
                "php": ">=5.2.11"
            },
            "require-dev": {
                "phpunit/dbunit": "1.3.*",
                "phpunit/phpunit": "3.7.*"
            },
            "type": "library",
            "extra": {
                "branch-alias": {
                    "dev-master": "1.12.x-dev"
                }
            },
            "autoload": {
                "psr-0": {
                    "Zend_": "library/"
                }
            },
            "notification-url": "https://packagist.org/downloads/",
            "include-path": [
                "library/"
            ],
            "license": [
                "BSD-3-Clause"
            ],
            "description": "Magento Zend Framework 1",
            "homepage": "http://framework.zend.com/",
            "keywords": [
                "ZF1",
                "framework"
            ],
            "time": "2018-08-09T15:03:40+00:00"
        },
        {
            "name": "monolog/monolog",
            "version": "1.24.0",
            "source": {
                "type": "git",
                "url": "https://github.com/Seldaek/monolog.git",
                "reference": "bfc9ebb28f97e7a24c45bdc3f0ff482e47bb0266"
            },
            "dist": {
                "type": "zip",
                "url": "https://api.github.com/repos/Seldaek/monolog/zipball/bfc9ebb28f97e7a24c45bdc3f0ff482e47bb0266",
                "reference": "bfc9ebb28f97e7a24c45bdc3f0ff482e47bb0266",
                "shasum": ""
            },
            "require": {
                "php": ">=5.3.0",
                "psr/log": "~1.0"
            },
            "provide": {
                "psr/log-implementation": "1.0.0"
            },
            "require-dev": {
                "aws/aws-sdk-php": "^2.4.9 || ^3.0",
                "doctrine/couchdb": "~1.0@dev",
                "graylog2/gelf-php": "~1.0",
                "jakub-onderka/php-parallel-lint": "0.9",
                "php-amqplib/php-amqplib": "~2.4",
                "php-console/php-console": "^3.1.3",
                "phpunit/phpunit": "~4.5",
                "phpunit/phpunit-mock-objects": "2.3.0",
                "ruflin/elastica": ">=0.90 <3.0",
                "sentry/sentry": "^0.13",
                "swiftmailer/swiftmailer": "^5.3|^6.0"
            },
            "suggest": {
                "aws/aws-sdk-php": "Allow sending log messages to AWS services like DynamoDB",
                "doctrine/couchdb": "Allow sending log messages to a CouchDB server",
                "ext-amqp": "Allow sending log messages to an AMQP server (1.0+ required)",
                "ext-mongo": "Allow sending log messages to a MongoDB server",
                "graylog2/gelf-php": "Allow sending log messages to a GrayLog2 server",
                "mongodb/mongodb": "Allow sending log messages to a MongoDB server via PHP Driver",
                "php-amqplib/php-amqplib": "Allow sending log messages to an AMQP server using php-amqplib",
                "php-console/php-console": "Allow sending log messages to Google Chrome",
                "rollbar/rollbar": "Allow sending log messages to Rollbar",
                "ruflin/elastica": "Allow sending log messages to an Elastic Search server",
                "sentry/sentry": "Allow sending log messages to a Sentry server"
            },
            "type": "library",
            "extra": {
                "branch-alias": {
                    "dev-master": "2.0.x-dev"
                }
            },
            "autoload": {
                "psr-4": {
                    "Monolog\\": "src/Monolog"
                }
            },
            "notification-url": "https://packagist.org/downloads/",
            "license": [
                "MIT"
            ],
            "authors": [
                {
                    "name": "Jordi Boggiano",
                    "email": "j.boggiano@seld.be",
                    "homepage": "http://seld.be"
                }
            ],
            "description": "Sends your logs to files, sockets, inboxes, databases and various web services",
            "homepage": "http://github.com/Seldaek/monolog",
            "keywords": [
                "log",
                "logging",
                "psr-3"
            ],
            "time": "2018-11-05T09:00:11+00:00"
        },
        {
            "name": "oyejorge/less.php",
            "version": "v1.7.0.14",
            "source": {
                "type": "git",
                "url": "https://github.com/oyejorge/less.php.git",
                "reference": "42925c5a01a07d67ca7e82dfc8fb31814d557bc9"
            },
            "dist": {
                "type": "zip",
                "url": "https://api.github.com/repos/oyejorge/less.php/zipball/42925c5a01a07d67ca7e82dfc8fb31814d557bc9",
                "reference": "42925c5a01a07d67ca7e82dfc8fb31814d557bc9",
                "shasum": ""
            },
            "require": {
                "php": ">=5.3"
            },
            "require-dev": {
                "phpunit/phpunit": "~4.8.24"
            },
            "bin": [
                "bin/lessc"
            ],
            "type": "library",
            "autoload": {
                "psr-0": {
                    "Less": "lib/"
                },
                "classmap": [
                    "lessc.inc.php"
                ]
            },
            "notification-url": "https://packagist.org/downloads/",
            "license": [
                "Apache-2.0"
            ],
            "authors": [
                {
                    "name": "Matt Agar",
                    "homepage": "https://github.com/agar"
                },
                {
                    "name": "Martin Jantošovič",
                    "homepage": "https://github.com/Mordred"
                },
                {
                    "name": "Josh Schmidt",
                    "homepage": "https://github.com/oyejorge"
                }
            ],
            "description": "PHP port of the Javascript version of LESS http://lesscss.org (Originally maintained by Josh Schmidt)",
            "homepage": "http://lessphp.gpeasy.com",
            "keywords": [
                "css",
                "less",
                "less.js",
                "lesscss",
                "php",
                "stylesheet"
            ],
            "time": "2017-03-28T22:19:25+00:00"
        },
        {
            "name": "paragonie/random_compat",
            "version": "v9.99.99",
            "source": {
                "type": "git",
                "url": "https://github.com/paragonie/random_compat.git",
                "reference": "84b4dfb120c6f9b4ff7b3685f9b8f1aa365a0c95"
            },
            "dist": {
                "type": "zip",
                "url": "https://api.github.com/repos/paragonie/random_compat/zipball/84b4dfb120c6f9b4ff7b3685f9b8f1aa365a0c95",
                "reference": "84b4dfb120c6f9b4ff7b3685f9b8f1aa365a0c95",
                "shasum": ""
            },
            "require": {
                "php": "^7"
            },
            "require-dev": {
                "phpunit/phpunit": "4.*|5.*",
                "vimeo/psalm": "^1"
            },
            "suggest": {
                "ext-libsodium": "Provides a modern crypto API that can be used to generate random bytes."
            },
            "type": "library",
            "notification-url": "https://packagist.org/downloads/",
            "license": [
                "MIT"
            ],
            "authors": [
                {
                    "name": "Paragon Initiative Enterprises",
                    "email": "security@paragonie.com",
                    "homepage": "https://paragonie.com"
                }
            ],
            "description": "PHP 5.x polyfill for random_bytes() and random_int() from PHP 7",
            "keywords": [
                "csprng",
                "polyfill",
                "pseudorandom",
                "random"
            ],
            "time": "2018-07-02T15:55:56+00:00"
        },
        {
            "name": "paragonie/sodium_compat",
            "version": "v1.7.0",
            "source": {
                "type": "git",
                "url": "https://github.com/paragonie/sodium_compat.git",
                "reference": "7b73005be3c224f12c47bd75a23ce24b762e47e8"
            },
            "dist": {
                "type": "zip",
                "url": "https://api.github.com/repos/paragonie/sodium_compat/zipball/7b73005be3c224f12c47bd75a23ce24b762e47e8",
                "reference": "7b73005be3c224f12c47bd75a23ce24b762e47e8",
                "shasum": ""
            },
            "require": {
                "paragonie/random_compat": ">=1",
                "php": "^5.2.4|^5.3|^5.4|^5.5|^5.6|^7"
            },
            "require-dev": {
                "phpunit/phpunit": "^3|^4|^5"
            },
            "suggest": {
                "ext-libsodium": "PHP < 7.0: Better performance, password hashing (Argon2i), secure memory management (memzero), and better security.",
                "ext-sodium": "PHP >= 7.0: Better performance, password hashing (Argon2i), secure memory management (memzero), and better security."
            },
            "type": "library",
            "autoload": {
                "files": [
                    "autoload.php"
                ]
            },
            "notification-url": "https://packagist.org/downloads/",
            "license": [
                "ISC"
            ],
            "authors": [
                {
                    "name": "Paragon Initiative Enterprises",
                    "email": "security@paragonie.com"
                },
                {
                    "name": "Frank Denis",
                    "email": "jedisct1@pureftpd.org"
                }
            ],
            "description": "Pure PHP implementation of libsodium; uses the PHP extension if it exists",
            "keywords": [
                "Authentication",
                "BLAKE2b",
                "ChaCha20",
                "ChaCha20-Poly1305",
                "Chapoly",
                "Curve25519",
                "Ed25519",
                "EdDSA",
                "Edwards-curve Digital Signature Algorithm",
                "Elliptic Curve Diffie-Hellman",
                "Poly1305",
                "Pure-PHP cryptography",
                "RFC 7748",
                "RFC 8032",
                "Salpoly",
                "Salsa20",
                "X25519",
                "XChaCha20-Poly1305",
                "XSalsa20-Poly1305",
                "Xchacha20",
                "Xsalsa20",
                "aead",
                "cryptography",
                "ecdh",
                "elliptic curve",
                "elliptic curve cryptography",
                "encryption",
                "libsodium",
                "php",
                "public-key cryptography",
                "secret-key cryptography",
                "side-channel resistant"
            ],
            "time": "2018-09-22T03:59:58+00:00"
        },
        {
            "name": "pelago/emogrifier",
            "version": "v2.0.0",
            "source": {
                "type": "git",
                "url": "https://github.com/MyIntervals/emogrifier.git",
                "reference": "8babf8ddbf348f26b29674e2f84db66ff7e3d95e"
            },
            "dist": {
                "type": "zip",
                "url": "https://api.github.com/repos/MyIntervals/emogrifier/zipball/8babf8ddbf348f26b29674e2f84db66ff7e3d95e",
                "reference": "8babf8ddbf348f26b29674e2f84db66ff7e3d95e",
                "shasum": ""
            },
            "require": {
                "php": "^5.5.0 || ~7.0.0 || ~7.1.0 || ~7.2.0"
            },
            "require-dev": {
                "phpunit/phpunit": "^4.8.0",
                "squizlabs/php_codesniffer": "^3.1.0"
            },
            "type": "library",
            "extra": {
                "branch-alias": {
                    "dev-master": "2.1.x-dev"
                }
            },
            "autoload": {
                "psr-4": {
                    "Pelago\\": "Classes/"
                }
            },
            "notification-url": "https://packagist.org/downloads/",
            "license": [
                "MIT"
            ],
            "authors": [
                {
                    "name": "John Reeve",
                    "email": "jreeve@pelagodesign.com"
                },
                {
                    "name": "Cameron Brooks"
                },
                {
                    "name": "Jaime Prado"
                },
                {
                    "name": "Roman Ožana",
                    "email": "ozana@omdesign.cz"
                },
                {
                    "name": "Oliver Klee",
                    "email": "github@oliverklee.de"
                },
                {
                    "name": "Zoli Szabó",
                    "email": "zoli.szabo+github@gmail.com"
                }
            ],
            "description": "Converts CSS styles into inline style attributes in your HTML code",
            "homepage": "https://www.myintervals.com/emogrifier.php",
            "keywords": [
                "css",
                "email",
                "pre-processing"
            ],
            "time": "2018-01-05T23:30:21+00:00"
        },
        {
            "name": "php-amqplib/php-amqplib",
            "version": "v2.7.3",
            "source": {
                "type": "git",
                "url": "https://github.com/php-amqplib/php-amqplib.git",
                "reference": "a8ba54bd35b973fc6861e4c2e105f71e9e95f43f"
            },
            "dist": {
                "type": "zip",
                "url": "https://api.github.com/repos/php-amqplib/php-amqplib/zipball/a8ba54bd35b973fc6861e4c2e105f71e9e95f43f",
                "reference": "a8ba54bd35b973fc6861e4c2e105f71e9e95f43f",
                "shasum": ""
            },
            "require": {
                "ext-bcmath": "*",
                "ext-mbstring": "*",
                "php": ">=5.3.0"
            },
            "replace": {
                "videlalvaro/php-amqplib": "self.version"
            },
            "require-dev": {
                "phpdocumentor/phpdocumentor": "^2.9",
                "phpunit/phpunit": "^4.8",
                "scrutinizer/ocular": "^1.1",
                "squizlabs/php_codesniffer": "^2.5"
            },
            "suggest": {
                "ext-sockets": "Use AMQPSocketConnection"
            },
            "type": "library",
            "extra": {
                "branch-alias": {
                    "dev-master": "2.7-dev"
                }
            },
            "autoload": {
                "psr-4": {
                    "PhpAmqpLib\\": "PhpAmqpLib/"
                }
            },
            "notification-url": "https://packagist.org/downloads/",
            "license": [
                "LGPL-2.1-or-later"
            ],
            "authors": [
                {
                    "name": "Alvaro Videla",
                    "role": "Original Maintainer"
                },
                {
                    "name": "John Kelly",
                    "email": "johnmkelly86@gmail.com",
                    "role": "Maintainer"
                },
                {
                    "name": "Raúl Araya",
                    "email": "nubeiro@gmail.com",
                    "role": "Maintainer"
                }
            ],
            "description": "Formerly videlalvaro/php-amqplib.  This library is a pure PHP implementation of the AMQP protocol. It's been tested against RabbitMQ.",
            "homepage": "https://github.com/php-amqplib/php-amqplib/",
            "keywords": [
                "message",
                "queue",
                "rabbitmq"
            ],
            "time": "2018-04-30T03:54:54+00:00"
        },
        {
            "name": "phpseclib/mcrypt_compat",
            "version": "1.0.8",
            "source": {
                "type": "git",
                "url": "https://github.com/phpseclib/mcrypt_compat.git",
                "reference": "f74c7b1897b62f08f268184b8bb98d9d9ab723b0"
            },
            "dist": {
                "type": "zip",
                "url": "https://api.github.com/repos/phpseclib/mcrypt_compat/zipball/f74c7b1897b62f08f268184b8bb98d9d9ab723b0",
                "reference": "f74c7b1897b62f08f268184b8bb98d9d9ab723b0",
                "shasum": ""
            },
            "require": {
                "php": ">=5.3.3",
                "phpseclib/phpseclib": ">=2.0.11 <3.0.0"
            },
            "require-dev": {
                "phpunit/phpunit": "^4.8.35|^5.7|^6.0"
            },
            "suggest": {
                "ext-openssl": "Will enable faster cryptographic operations"
            },
            "type": "library",
            "autoload": {
                "files": [
                    "lib/mcrypt.php"
                ]
            },
            "notification-url": "https://packagist.org/downloads/",
            "license": [
                "MIT"
            ],
            "authors": [
                {
                    "name": "Jim Wigginton",
                    "email": "terrafrost@php.net",
                    "homepage": "http://phpseclib.sourceforge.net"
                }
            ],
            "description": "PHP 7.1 polyfill for the mcrypt extension from PHP <= 7.0",
            "keywords": [
                "cryptograpy",
                "encryption",
                "mcrypt"
            ],
            "time": "2018-08-22T03:11:43+00:00"
        },
        {
            "name": "phpseclib/phpseclib",
            "version": "2.0.12",
            "source": {
                "type": "git",
                "url": "https://github.com/phpseclib/phpseclib.git",
                "reference": "8814dc7841db159daed0b32c2b08fb7e03c6afe7"
            },
            "dist": {
                "type": "zip",
                "url": "https://api.github.com/repos/phpseclib/phpseclib/zipball/8814dc7841db159daed0b32c2b08fb7e03c6afe7",
                "reference": "8814dc7841db159daed0b32c2b08fb7e03c6afe7",
                "shasum": ""
            },
            "require": {
                "php": ">=5.3.3"
            },
            "require-dev": {
                "phing/phing": "~2.7",
                "phpunit/phpunit": "^4.8.35|^5.7|^6.0",
                "sami/sami": "~2.0",
                "squizlabs/php_codesniffer": "~2.0"
            },
            "suggest": {
                "ext-gmp": "Install the GMP (GNU Multiple Precision) extension in order to speed up arbitrary precision integer arithmetic operations.",
                "ext-libsodium": "SSH2/SFTP can make use of some algorithms provided by the libsodium-php extension.",
                "ext-mcrypt": "Install the Mcrypt extension in order to speed up a few other cryptographic operations.",
                "ext-openssl": "Install the OpenSSL extension in order to speed up a wide variety of cryptographic operations."
            },
            "type": "library",
            "autoload": {
                "files": [
                    "phpseclib/bootstrap.php"
                ],
                "psr-4": {
                    "phpseclib\\": "phpseclib/"
                }
            },
            "notification-url": "https://packagist.org/downloads/",
            "license": [
                "MIT"
            ],
            "authors": [
                {
                    "name": "Jim Wigginton",
                    "email": "terrafrost@php.net",
                    "role": "Lead Developer"
                },
                {
                    "name": "Patrick Monnerat",
                    "email": "pm@datasphere.ch",
                    "role": "Developer"
                },
                {
                    "name": "Andreas Fischer",
                    "email": "bantu@phpbb.com",
                    "role": "Developer"
                },
                {
                    "name": "Hans-Jürgen Petrich",
                    "email": "petrich@tronic-media.com",
                    "role": "Developer"
                },
                {
                    "name": "Graham Campbell",
                    "email": "graham@alt-three.com",
                    "role": "Developer"
                }
            ],
            "description": "PHP Secure Communications Library - Pure-PHP implementations of RSA, AES, SSH2, SFTP, X.509 etc.",
            "homepage": "http://phpseclib.sourceforge.net",
            "keywords": [
                "BigInteger",
                "aes",
                "asn.1",
                "asn1",
                "blowfish",
                "crypto",
                "cryptography",
                "encryption",
                "rsa",
                "security",
                "sftp",
                "signature",
                "signing",
                "ssh",
                "twofish",
                "x.509",
                "x509"
            ],
            "time": "2018-11-04T05:45:48+00:00"
        },
        {
            "name": "psr/container",
            "version": "1.0.0",
            "source": {
                "type": "git",
                "url": "https://github.com/php-fig/container.git",
                "reference": "b7ce3b176482dbbc1245ebf52b181af44c2cf55f"
            },
            "dist": {
                "type": "zip",
                "url": "https://api.github.com/repos/php-fig/container/zipball/b7ce3b176482dbbc1245ebf52b181af44c2cf55f",
                "reference": "b7ce3b176482dbbc1245ebf52b181af44c2cf55f",
                "shasum": ""
            },
            "require": {
                "php": ">=5.3.0"
            },
            "type": "library",
            "extra": {
                "branch-alias": {
                    "dev-master": "1.0.x-dev"
                }
            },
            "autoload": {
                "psr-4": {
                    "Psr\\Container\\": "src/"
                }
            },
            "notification-url": "https://packagist.org/downloads/",
            "license": [
                "MIT"
            ],
            "authors": [
                {
                    "name": "PHP-FIG",
                    "homepage": "http://www.php-fig.org/"
                }
            ],
            "description": "Common Container Interface (PHP FIG PSR-11)",
            "homepage": "https://github.com/php-fig/container",
            "keywords": [
                "PSR-11",
                "container",
                "container-interface",
                "container-interop",
                "psr"
            ],
            "time": "2017-02-14T16:28:37+00:00"
        },
        {
            "name": "psr/http-message",
            "version": "1.0.1",
            "source": {
                "type": "git",
                "url": "https://github.com/php-fig/http-message.git",
                "reference": "f6561bf28d520154e4b0ec72be95418abe6d9363"
            },
            "dist": {
                "type": "zip",
                "url": "https://api.github.com/repos/php-fig/http-message/zipball/f6561bf28d520154e4b0ec72be95418abe6d9363",
                "reference": "f6561bf28d520154e4b0ec72be95418abe6d9363",
                "shasum": ""
            },
            "require": {
                "php": ">=5.3.0"
            },
            "type": "library",
            "extra": {
                "branch-alias": {
                    "dev-master": "1.0.x-dev"
                }
            },
            "autoload": {
                "psr-4": {
                    "Psr\\Http\\Message\\": "src/"
                }
            },
            "notification-url": "https://packagist.org/downloads/",
            "license": [
                "MIT"
            ],
            "authors": [
                {
                    "name": "PHP-FIG",
                    "homepage": "http://www.php-fig.org/"
                }
            ],
            "description": "Common interface for HTTP messages",
            "homepage": "https://github.com/php-fig/http-message",
            "keywords": [
                "http",
                "http-message",
                "psr",
                "psr-7",
                "request",
                "response"
            ],
            "time": "2016-08-06T14:39:51+00:00"
        },
        {
            "name": "psr/log",
            "version": "1.0.2",
            "source": {
                "type": "git",
                "url": "https://github.com/php-fig/log.git",
                "reference": "4ebe3a8bf773a19edfe0a84b6585ba3d401b724d"
            },
            "dist": {
                "type": "zip",
                "url": "https://api.github.com/repos/php-fig/log/zipball/4ebe3a8bf773a19edfe0a84b6585ba3d401b724d",
                "reference": "4ebe3a8bf773a19edfe0a84b6585ba3d401b724d",
                "shasum": ""
            },
            "require": {
                "php": ">=5.3.0"
            },
            "type": "library",
            "extra": {
                "branch-alias": {
                    "dev-master": "1.0.x-dev"
                }
            },
            "autoload": {
                "psr-4": {
                    "Psr\\Log\\": "Psr/Log/"
                }
            },
            "notification-url": "https://packagist.org/downloads/",
            "license": [
                "MIT"
            ],
            "authors": [
                {
                    "name": "PHP-FIG",
                    "homepage": "http://www.php-fig.org/"
                }
            ],
            "description": "Common interface for logging libraries",
            "homepage": "https://github.com/php-fig/log",
            "keywords": [
                "log",
                "psr",
                "psr-3"
            ],
            "time": "2016-10-10T12:19:37+00:00"
        },
        {
            "name": "ramsey/uuid",
            "version": "3.8.0",
            "source": {
                "type": "git",
                "url": "https://github.com/ramsey/uuid.git",
                "reference": "d09ea80159c1929d75b3f9c60504d613aeb4a1e3"
            },
            "dist": {
                "type": "zip",
                "url": "https://api.github.com/repos/ramsey/uuid/zipball/d09ea80159c1929d75b3f9c60504d613aeb4a1e3",
                "reference": "d09ea80159c1929d75b3f9c60504d613aeb4a1e3",
                "shasum": ""
            },
            "require": {
                "paragonie/random_compat": "^1.0|^2.0|9.99.99",
                "php": "^5.4 || ^7.0",
                "symfony/polyfill-ctype": "^1.8"
            },
            "replace": {
                "rhumsaa/uuid": "self.version"
            },
            "require-dev": {
                "codeception/aspect-mock": "^1.0 | ~2.0.0",
                "doctrine/annotations": "~1.2.0",
                "goaop/framework": "1.0.0-alpha.2 | ^1.0 | ~2.1.0",
                "ircmaxell/random-lib": "^1.1",
                "jakub-onderka/php-parallel-lint": "^0.9.0",
                "mockery/mockery": "^0.9.9",
                "moontoast/math": "^1.1",
                "php-mock/php-mock-phpunit": "^0.3|^1.1",
                "phpunit/phpunit": "^4.7|^5.0|^6.5",
                "squizlabs/php_codesniffer": "^2.3"
            },
            "suggest": {
                "ext-ctype": "Provides support for PHP Ctype functions",
                "ext-libsodium": "Provides the PECL libsodium extension for use with the SodiumRandomGenerator",
                "ext-uuid": "Provides the PECL UUID extension for use with the PeclUuidTimeGenerator and PeclUuidRandomGenerator",
                "ircmaxell/random-lib": "Provides RandomLib for use with the RandomLibAdapter",
                "moontoast/math": "Provides support for converting UUID to 128-bit integer (in string form).",
                "ramsey/uuid-console": "A console application for generating UUIDs with ramsey/uuid",
                "ramsey/uuid-doctrine": "Allows the use of Ramsey\\Uuid\\Uuid as Doctrine field type."
            },
            "type": "library",
            "extra": {
                "branch-alias": {
                    "dev-master": "3.x-dev"
                }
            },
            "autoload": {
                "psr-4": {
                    "Ramsey\\Uuid\\": "src/"
                }
            },
            "notification-url": "https://packagist.org/downloads/",
            "license": [
                "MIT"
            ],
            "authors": [
                {
                    "name": "Marijn Huizendveld",
                    "email": "marijn.huizendveld@gmail.com"
                },
                {
                    "name": "Thibaud Fabre",
                    "email": "thibaud@aztech.io"
                },
                {
                    "name": "Ben Ramsey",
                    "email": "ben@benramsey.com",
                    "homepage": "https://benramsey.com"
                }
            ],
            "description": "Formerly rhumsaa/uuid. A PHP 5.4+ library for generating RFC 4122 version 1, 3, 4, and 5 universally unique identifiers (UUID).",
            "homepage": "https://github.com/ramsey/uuid",
            "keywords": [
                "guid",
                "identifier",
                "uuid"
            ],
            "time": "2018-07-19T23:38:55+00:00"
        },
        {
            "name": "react/promise",
            "version": "v2.7.0",
            "source": {
                "type": "git",
                "url": "https://github.com/reactphp/promise.git",
                "reference": "f4edc2581617431aea50430749db55cc3fc031b3"
            },
            "dist": {
                "type": "zip",
                "url": "https://api.github.com/repos/reactphp/promise/zipball/f4edc2581617431aea50430749db55cc3fc031b3",
                "reference": "f4edc2581617431aea50430749db55cc3fc031b3",
                "shasum": ""
            },
            "require": {
                "php": ">=5.4.0"
            },
            "require-dev": {
                "phpunit/phpunit": "~4.8"
            },
            "type": "library",
            "autoload": {
                "psr-4": {
                    "React\\Promise\\": "src/"
                },
                "files": [
                    "src/functions_include.php"
                ]
            },
            "notification-url": "https://packagist.org/downloads/",
            "license": [
                "MIT"
            ],
            "authors": [
                {
                    "name": "Jan Sorgalla",
                    "email": "jsorgalla@gmail.com"
                }
            ],
            "description": "A lightweight implementation of CommonJS Promises/A for PHP",
            "keywords": [
                "promise",
                "promises"
            ],
            "time": "2018-06-13T15:59:06+00:00"
        },
        {
            "name": "seld/jsonlint",
            "version": "1.7.1",
            "source": {
                "type": "git",
                "url": "https://github.com/Seldaek/jsonlint.git",
                "reference": "d15f59a67ff805a44c50ea0516d2341740f81a38"
            },
            "dist": {
                "type": "zip",
                "url": "https://api.github.com/repos/Seldaek/jsonlint/zipball/d15f59a67ff805a44c50ea0516d2341740f81a38",
                "reference": "d15f59a67ff805a44c50ea0516d2341740f81a38",
                "shasum": ""
            },
            "require": {
                "php": "^5.3 || ^7.0"
            },
            "require-dev": {
                "phpunit/phpunit": "^4.8.35 || ^5.7 || ^6.0"
            },
            "bin": [
                "bin/jsonlint"
            ],
            "type": "library",
            "autoload": {
                "psr-4": {
                    "Seld\\JsonLint\\": "src/Seld/JsonLint/"
                }
            },
            "notification-url": "https://packagist.org/downloads/",
            "license": [
                "MIT"
            ],
            "authors": [
                {
                    "name": "Jordi Boggiano",
                    "email": "j.boggiano@seld.be",
                    "homepage": "http://seld.be"
                }
            ],
            "description": "JSON Linter",
            "keywords": [
                "json",
                "linter",
                "parser",
                "validator"
            ],
            "time": "2018-01-24T12:46:19+00:00"
        },
        {
            "name": "seld/phar-utils",
            "version": "1.0.1",
            "source": {
                "type": "git",
                "url": "https://github.com/Seldaek/phar-utils.git",
                "reference": "7009b5139491975ef6486545a39f3e6dad5ac30a"
            },
            "dist": {
                "type": "zip",
                "url": "https://api.github.com/repos/Seldaek/phar-utils/zipball/7009b5139491975ef6486545a39f3e6dad5ac30a",
                "reference": "7009b5139491975ef6486545a39f3e6dad5ac30a",
                "shasum": ""
            },
            "require": {
                "php": ">=5.3"
            },
            "type": "library",
            "extra": {
                "branch-alias": {
                    "dev-master": "1.x-dev"
                }
            },
            "autoload": {
                "psr-4": {
                    "Seld\\PharUtils\\": "src/"
                }
            },
            "notification-url": "https://packagist.org/downloads/",
            "license": [
                "MIT"
            ],
            "authors": [
                {
                    "name": "Jordi Boggiano",
                    "email": "j.boggiano@seld.be"
                }
            ],
            "description": "PHAR file format utilities, for when PHP phars you up",
            "keywords": [
                "phra"
            ],
            "time": "2015-10-13T18:44:15+00:00"
        },
        {
            "name": "symfony/console",
            "version": "v4.1.7",
            "source": {
                "type": "git",
                "url": "https://github.com/symfony/console.git",
                "reference": "432122af37d8cd52fba1b294b11976e0d20df595"
            },
            "dist": {
                "type": "zip",
                "url": "https://api.github.com/repos/symfony/console/zipball/432122af37d8cd52fba1b294b11976e0d20df595",
                "reference": "432122af37d8cd52fba1b294b11976e0d20df595",
                "shasum": ""
            },
            "require": {
                "php": "^7.1.3",
                "symfony/polyfill-mbstring": "~1.0"
            },
            "conflict": {
                "symfony/dependency-injection": "<3.4",
                "symfony/process": "<3.3"
            },
            "require-dev": {
                "psr/log": "~1.0",
                "symfony/config": "~3.4|~4.0",
                "symfony/dependency-injection": "~3.4|~4.0",
                "symfony/event-dispatcher": "~3.4|~4.0",
                "symfony/lock": "~3.4|~4.0",
                "symfony/process": "~3.4|~4.0"
            },
            "suggest": {
                "psr/log-implementation": "For using the console logger",
                "symfony/event-dispatcher": "",
                "symfony/lock": "",
                "symfony/process": ""
            },
            "type": "library",
            "extra": {
                "branch-alias": {
                    "dev-master": "4.1-dev"
                }
            },
            "autoload": {
                "psr-4": {
                    "Symfony\\Component\\Console\\": ""
                },
                "exclude-from-classmap": [
                    "/Tests/"
                ]
            },
            "notification-url": "https://packagist.org/downloads/",
            "license": [
                "MIT"
            ],
            "authors": [
                {
                    "name": "Fabien Potencier",
                    "email": "fabien@symfony.com"
                },
                {
                    "name": "Symfony Community",
                    "homepage": "https://symfony.com/contributors"
                }
            ],
            "description": "Symfony Console Component",
            "homepage": "https://symfony.com",
            "time": "2018-10-31T09:30:44+00:00"
        },
        {
            "name": "symfony/event-dispatcher",
            "version": "v4.1.7",
            "source": {
                "type": "git",
                "url": "https://github.com/symfony/event-dispatcher.git",
                "reference": "552541dad078c85d9414b09c041ede488b456cd5"
            },
            "dist": {
                "type": "zip",
                "url": "https://api.github.com/repos/symfony/event-dispatcher/zipball/552541dad078c85d9414b09c041ede488b456cd5",
                "reference": "552541dad078c85d9414b09c041ede488b456cd5",
                "shasum": ""
            },
            "require": {
                "php": "^7.1.3"
            },
            "conflict": {
                "symfony/dependency-injection": "<3.4"
            },
            "require-dev": {
                "psr/log": "~1.0",
                "symfony/config": "~3.4|~4.0",
                "symfony/dependency-injection": "~3.4|~4.0",
                "symfony/expression-language": "~3.4|~4.0",
                "symfony/stopwatch": "~3.4|~4.0"
            },
            "suggest": {
                "symfony/dependency-injection": "",
                "symfony/http-kernel": ""
            },
            "type": "library",
            "extra": {
                "branch-alias": {
                    "dev-master": "4.1-dev"
                }
            },
            "autoload": {
                "psr-4": {
                    "Symfony\\Component\\EventDispatcher\\": ""
                },
                "exclude-from-classmap": [
                    "/Tests/"
                ]
            },
            "notification-url": "https://packagist.org/downloads/",
            "license": [
                "MIT"
            ],
            "authors": [
                {
                    "name": "Fabien Potencier",
                    "email": "fabien@symfony.com"
                },
                {
                    "name": "Symfony Community",
                    "homepage": "https://symfony.com/contributors"
                }
            ],
            "description": "Symfony EventDispatcher Component",
            "homepage": "https://symfony.com",
            "time": "2018-10-10T13:52:42+00:00"
        },
        {
            "name": "symfony/filesystem",
            "version": "v4.1.7",
            "source": {
                "type": "git",
                "url": "https://github.com/symfony/filesystem.git",
                "reference": "fd7bd6535beb1f0a0a9e3ee960666d0598546981"
            },
            "dist": {
                "type": "zip",
                "url": "https://api.github.com/repos/symfony/filesystem/zipball/fd7bd6535beb1f0a0a9e3ee960666d0598546981",
                "reference": "fd7bd6535beb1f0a0a9e3ee960666d0598546981",
                "shasum": ""
            },
            "require": {
                "php": "^7.1.3",
                "symfony/polyfill-ctype": "~1.8"
            },
            "type": "library",
            "extra": {
                "branch-alias": {
                    "dev-master": "4.1-dev"
                }
            },
            "autoload": {
                "psr-4": {
                    "Symfony\\Component\\Filesystem\\": ""
                },
                "exclude-from-classmap": [
                    "/Tests/"
                ]
            },
            "notification-url": "https://packagist.org/downloads/",
            "license": [
                "MIT"
            ],
            "authors": [
                {
                    "name": "Fabien Potencier",
                    "email": "fabien@symfony.com"
                },
                {
                    "name": "Symfony Community",
                    "homepage": "https://symfony.com/contributors"
                }
            ],
            "description": "Symfony Filesystem Component",
            "homepage": "https://symfony.com",
            "time": "2018-10-30T13:18:25+00:00"
        },
        {
            "name": "symfony/finder",
            "version": "v4.1.7",
            "source": {
                "type": "git",
                "url": "https://github.com/symfony/finder.git",
                "reference": "1f17195b44543017a9c9b2d437c670627e96ad06"
            },
            "dist": {
                "type": "zip",
                "url": "https://api.github.com/repos/symfony/finder/zipball/1f17195b44543017a9c9b2d437c670627e96ad06",
                "reference": "1f17195b44543017a9c9b2d437c670627e96ad06",
                "shasum": ""
            },
            "require": {
                "php": "^7.1.3"
            },
            "type": "library",
            "extra": {
                "branch-alias": {
                    "dev-master": "4.1-dev"
                }
            },
            "autoload": {
                "psr-4": {
                    "Symfony\\Component\\Finder\\": ""
                },
                "exclude-from-classmap": [
                    "/Tests/"
                ]
            },
            "notification-url": "https://packagist.org/downloads/",
            "license": [
                "MIT"
            ],
            "authors": [
                {
                    "name": "Fabien Potencier",
                    "email": "fabien@symfony.com"
                },
                {
                    "name": "Symfony Community",
                    "homepage": "https://symfony.com/contributors"
                }
            ],
            "description": "Symfony Finder Component",
            "homepage": "https://symfony.com",
            "time": "2018-10-03T08:47:56+00:00"
        },
        {
            "name": "symfony/polyfill-ctype",
            "version": "v1.10.0",
            "source": {
                "type": "git",
                "url": "https://github.com/symfony/polyfill-ctype.git",
                "reference": "e3d826245268269cd66f8326bd8bc066687b4a19"
            },
            "dist": {
                "type": "zip",
                "url": "https://api.github.com/repos/symfony/polyfill-ctype/zipball/e3d826245268269cd66f8326bd8bc066687b4a19",
                "reference": "e3d826245268269cd66f8326bd8bc066687b4a19",
                "shasum": ""
            },
            "require": {
                "php": ">=5.3.3"
            },
            "suggest": {
                "ext-ctype": "For best performance"
            },
            "type": "library",
            "extra": {
                "branch-alias": {
                    "dev-master": "1.9-dev"
                }
            },
            "autoload": {
                "psr-4": {
                    "Symfony\\Polyfill\\Ctype\\": ""
                },
                "files": [
                    "bootstrap.php"
                ]
            },
            "notification-url": "https://packagist.org/downloads/",
            "license": [
                "MIT"
            ],
            "authors": [
                {
                    "name": "Symfony Community",
                    "homepage": "https://symfony.com/contributors"
                },
                {
                    "name": "Gert de Pagter",
                    "email": "BackEndTea@gmail.com"
                }
            ],
            "description": "Symfony polyfill for ctype functions",
            "homepage": "https://symfony.com",
            "keywords": [
                "compatibility",
                "ctype",
                "polyfill",
                "portable"
            ],
            "time": "2018-08-06T14:22:27+00:00"
        },
        {
            "name": "symfony/polyfill-mbstring",
            "version": "v1.10.0",
            "source": {
                "type": "git",
                "url": "https://github.com/symfony/polyfill-mbstring.git",
                "reference": "c79c051f5b3a46be09205c73b80b346e4153e494"
            },
            "dist": {
                "type": "zip",
                "url": "https://api.github.com/repos/symfony/polyfill-mbstring/zipball/c79c051f5b3a46be09205c73b80b346e4153e494",
                "reference": "c79c051f5b3a46be09205c73b80b346e4153e494",
                "shasum": ""
            },
            "require": {
                "php": ">=5.3.3"
            },
            "suggest": {
                "ext-mbstring": "For best performance"
            },
            "type": "library",
            "extra": {
                "branch-alias": {
                    "dev-master": "1.9-dev"
                }
            },
            "autoload": {
                "psr-4": {
                    "Symfony\\Polyfill\\Mbstring\\": ""
                },
                "files": [
                    "bootstrap.php"
                ]
            },
            "notification-url": "https://packagist.org/downloads/",
            "license": [
                "MIT"
            ],
            "authors": [
                {
                    "name": "Nicolas Grekas",
                    "email": "p@tchwork.com"
                },
                {
                    "name": "Symfony Community",
                    "homepage": "https://symfony.com/contributors"
                }
            ],
            "description": "Symfony polyfill for the Mbstring extension",
            "homepage": "https://symfony.com",
            "keywords": [
                "compatibility",
                "mbstring",
                "polyfill",
                "portable",
                "shim"
            ],
            "time": "2018-09-21T13:07:52+00:00"
        },
        {
            "name": "symfony/process",
            "version": "v4.1.7",
            "source": {
                "type": "git",
                "url": "https://github.com/symfony/process.git",
                "reference": "3e83acef94d979b1de946599ef86b3a352abcdc9"
            },
            "dist": {
                "type": "zip",
                "url": "https://api.github.com/repos/symfony/process/zipball/3e83acef94d979b1de946599ef86b3a352abcdc9",
                "reference": "3e83acef94d979b1de946599ef86b3a352abcdc9",
                "shasum": ""
            },
            "require": {
                "php": "^7.1.3"
            },
            "type": "library",
            "extra": {
                "branch-alias": {
                    "dev-master": "4.1-dev"
                }
            },
            "autoload": {
                "psr-4": {
                    "Symfony\\Component\\Process\\": ""
                },
                "exclude-from-classmap": [
                    "/Tests/"
                ]
            },
            "notification-url": "https://packagist.org/downloads/",
            "license": [
                "MIT"
            ],
            "authors": [
                {
                    "name": "Fabien Potencier",
                    "email": "fabien@symfony.com"
                },
                {
                    "name": "Symfony Community",
                    "homepage": "https://symfony.com/contributors"
                }
            ],
            "description": "Symfony Process Component",
            "homepage": "https://symfony.com",
            "time": "2018-10-14T20:48:13+00:00"
        },
        {
            "name": "tedivm/jshrink",
            "version": "v1.3.1",
            "source": {
                "type": "git",
                "url": "https://github.com/tedious/JShrink.git",
                "reference": "21254058dc3ce6aba6bef458cff4bfa25cf8b198"
            },
            "dist": {
                "type": "zip",
                "url": "https://api.github.com/repos/tedious/JShrink/zipball/21254058dc3ce6aba6bef458cff4bfa25cf8b198",
                "reference": "21254058dc3ce6aba6bef458cff4bfa25cf8b198",
                "shasum": ""
            },
            "require": {
                "php": "^5.6|^7.0"
            },
            "require-dev": {
                "friendsofphp/php-cs-fixer": "^2.8",
                "php-coveralls/php-coveralls": "^1.1.0",
                "phpunit/phpunit": "^6"
            },
            "type": "library",
            "autoload": {
                "psr-0": {
                    "JShrink": "src/"
                }
            },
            "notification-url": "https://packagist.org/downloads/",
            "license": [
                "BSD-3-Clause"
            ],
            "authors": [
                {
                    "name": "Robert Hafner",
                    "email": "tedivm@tedivm.com"
                }
            ],
            "description": "Javascript Minifier built in PHP",
            "homepage": "http://github.com/tedious/JShrink",
            "keywords": [
                "javascript",
                "minifier"
            ],
            "time": "2018-09-16T00:02:51+00:00"
        },
        {
            "name": "true/punycode",
            "version": "v2.1.1",
            "source": {
                "type": "git",
                "url": "https://github.com/true/php-punycode.git",
                "reference": "a4d0c11a36dd7f4e7cd7096076cab6d3378a071e"
            },
            "dist": {
                "type": "zip",
                "url": "https://api.github.com/repos/true/php-punycode/zipball/a4d0c11a36dd7f4e7cd7096076cab6d3378a071e",
                "reference": "a4d0c11a36dd7f4e7cd7096076cab6d3378a071e",
                "shasum": ""
            },
            "require": {
                "php": ">=5.3.0",
                "symfony/polyfill-mbstring": "^1.3"
            },
            "require-dev": {
                "phpunit/phpunit": "~4.7",
                "squizlabs/php_codesniffer": "~2.0"
            },
            "type": "library",
            "autoload": {
                "psr-4": {
                    "TrueBV\\": "src/"
                }
            },
            "notification-url": "https://packagist.org/downloads/",
            "license": [
                "MIT"
            ],
            "authors": [
                {
                    "name": "Renan Gonçalves",
                    "email": "renan.saddam@gmail.com"
                }
            ],
            "description": "A Bootstring encoding of Unicode for Internationalized Domain Names in Applications (IDNA)",
            "homepage": "https://github.com/true/php-punycode",
            "keywords": [
                "idna",
                "punycode"
            ],
            "time": "2016-11-16T10:37:54+00:00"
        },
        {
            "name": "tubalmartin/cssmin",
            "version": "v4.1.1",
            "source": {
                "type": "git",
                "url": "https://github.com/tubalmartin/YUI-CSS-compressor-PHP-port.git",
                "reference": "3cbf557f4079d83a06f9c3ff9b957c022d7805cf"
            },
            "dist": {
                "type": "zip",
                "url": "https://api.github.com/repos/tubalmartin/YUI-CSS-compressor-PHP-port/zipball/3cbf557f4079d83a06f9c3ff9b957c022d7805cf",
                "reference": "3cbf557f4079d83a06f9c3ff9b957c022d7805cf",
                "shasum": ""
            },
            "require": {
                "ext-pcre": "*",
                "php": ">=5.3.2"
            },
            "require-dev": {
                "cogpowered/finediff": "0.3.*",
                "phpunit/phpunit": "4.8.*"
            },
            "bin": [
                "cssmin"
            ],
            "type": "library",
            "autoload": {
                "psr-4": {
                    "tubalmartin\\CssMin\\": "src"
                }
            },
            "notification-url": "https://packagist.org/downloads/",
            "license": [
                "BSD-3-Clause"
            ],
            "authors": [
                {
                    "name": "Túbal Martín",
                    "homepage": "http://tubalmartin.me/"
                }
            ],
            "description": "A PHP port of the YUI CSS compressor",
            "homepage": "https://github.com/tubalmartin/YUI-CSS-compressor-PHP-port",
            "keywords": [
                "compress",
                "compressor",
                "css",
                "cssmin",
                "minify",
                "yui"
            ],
            "time": "2018-01-15T15:26:51+00:00"
        },
        {
            "name": "webonyx/graphql-php",
            "version": "v0.12.6",
            "source": {
                "type": "git",
                "url": "https://github.com/webonyx/graphql-php.git",
                "reference": "4c545e5ec4fc37f6eb36c19f5a0e7feaf5979c95"
            },
            "dist": {
                "type": "zip",
                "url": "https://api.github.com/repos/webonyx/graphql-php/zipball/4c545e5ec4fc37f6eb36c19f5a0e7feaf5979c95",
                "reference": "4c545e5ec4fc37f6eb36c19f5a0e7feaf5979c95",
                "shasum": ""
            },
            "require": {
                "ext-mbstring": "*",
                "php": ">=5.6"
            },
            "require-dev": {
                "phpunit/phpunit": "^4.8",
                "psr/http-message": "^1.0",
                "react/promise": "2.*"
            },
            "suggest": {
                "psr/http-message": "To use standard GraphQL server",
                "react/promise": "To leverage async resolving on React PHP platform"
            },
            "type": "library",
            "autoload": {
                "psr-4": {
                    "GraphQL\\": "src/"
                }
            },
            "notification-url": "https://packagist.org/downloads/",
            "license": [
                "MIT"
            ],
            "description": "A PHP port of GraphQL reference implementation",
            "homepage": "https://github.com/webonyx/graphql-php",
            "keywords": [
                "api",
                "graphql"
            ],
            "time": "2018-09-02T14:59:54+00:00"
        },
        {
            "name": "zendframework/zend-captcha",
            "version": "2.8.0",
            "source": {
                "type": "git",
                "url": "https://github.com/zendframework/zend-captcha.git",
                "reference": "37e9b6a4f632a9399eecbf2e5e325ad89083f87b"
            },
            "dist": {
                "type": "zip",
                "url": "https://api.github.com/repos/zendframework/zend-captcha/zipball/37e9b6a4f632a9399eecbf2e5e325ad89083f87b",
                "reference": "37e9b6a4f632a9399eecbf2e5e325ad89083f87b",
                "shasum": ""
            },
            "require": {
                "php": "^5.6 || ^7.0",
                "zendframework/zend-math": "^2.7 || ^3.0",
                "zendframework/zend-stdlib": "^2.7.7 || ^3.1"
            },
            "require-dev": {
                "phpunit/phpunit": "^5.7.27 || ^6.5.8 || ^7.1.2",
                "zendframework/zend-coding-standard": "~1.0.0",
                "zendframework/zend-session": "^2.8",
                "zendframework/zend-text": "^2.6",
                "zendframework/zend-validator": "^2.10.1",
                "zendframework/zendservice-recaptcha": "^3.0"
            },
            "suggest": {
                "zendframework/zend-i18n-resources": "Translations of captcha messages",
                "zendframework/zend-session": "Zend\\Session component",
                "zendframework/zend-text": "Zend\\Text component",
                "zendframework/zend-validator": "Zend\\Validator component",
                "zendframework/zendservice-recaptcha": "ZendService\\ReCaptcha component"
            },
            "type": "library",
            "extra": {
                "branch-alias": {
                    "dev-master": "2.8.x-dev",
                    "dev-develop": "2.9.x-dev"
                }
            },
            "autoload": {
                "psr-4": {
                    "Zend\\Captcha\\": "src/"
                }
            },
            "notification-url": "https://packagist.org/downloads/",
            "license": [
                "BSD-3-Clause"
            ],
            "description": "Generate and validate CAPTCHAs using Figlets, images, ReCaptcha, and more",
            "keywords": [
                "ZendFramework",
                "captcha",
                "zf"
            ],
            "time": "2018-04-24T17:24:10+00:00"
        },
        {
            "name": "zendframework/zend-code",
            "version": "3.3.1",
            "source": {
                "type": "git",
                "url": "https://github.com/zendframework/zend-code.git",
                "reference": "c21db169075c6ec4b342149f446e7b7b724f95eb"
            },
            "dist": {
                "type": "zip",
                "url": "https://api.github.com/repos/zendframework/zend-code/zipball/c21db169075c6ec4b342149f446e7b7b724f95eb",
                "reference": "c21db169075c6ec4b342149f446e7b7b724f95eb",
                "shasum": ""
            },
            "require": {
                "php": "^7.1",
                "zendframework/zend-eventmanager": "^2.6 || ^3.0"
            },
            "require-dev": {
                "doctrine/annotations": "~1.0",
                "ext-phar": "*",
                "phpunit/phpunit": "^6.2.3",
                "zendframework/zend-coding-standard": "^1.0.0",
                "zendframework/zend-stdlib": "^2.7 || ^3.0"
            },
            "suggest": {
                "doctrine/annotations": "Doctrine\\Common\\Annotations >=1.0 for annotation features",
                "zendframework/zend-stdlib": "Zend\\Stdlib component"
            },
            "type": "library",
            "extra": {
                "branch-alias": {
                    "dev-master": "3.3.x-dev",
                    "dev-develop": "3.4.x-dev"
                }
            },
            "autoload": {
                "psr-4": {
                    "Zend\\Code\\": "src/"
                }
            },
            "notification-url": "https://packagist.org/downloads/",
            "license": [
                "BSD-3-Clause"
            ],
            "description": "provides facilities to generate arbitrary code using an object oriented interface",
            "homepage": "https://github.com/zendframework/zend-code",
            "keywords": [
                "code",
                "zf2"
            ],
            "time": "2018-08-13T20:36:59+00:00"
        },
        {
            "name": "zendframework/zend-config",
            "version": "2.6.0",
            "source": {
                "type": "git",
                "url": "https://github.com/zendframework/zend-config.git",
                "reference": "2920e877a9f6dca9fa8f6bd3b1ffc2e19bb1e30d"
            },
            "dist": {
                "type": "zip",
                "url": "https://api.github.com/repos/zendframework/zend-config/zipball/2920e877a9f6dca9fa8f6bd3b1ffc2e19bb1e30d",
                "reference": "2920e877a9f6dca9fa8f6bd3b1ffc2e19bb1e30d",
                "shasum": ""
            },
            "require": {
                "php": "^5.5 || ^7.0",
                "zendframework/zend-stdlib": "^2.7 || ^3.0"
            },
            "require-dev": {
                "fabpot/php-cs-fixer": "1.7.*",
                "phpunit/phpunit": "~4.0",
                "zendframework/zend-filter": "^2.6",
                "zendframework/zend-i18n": "^2.5",
                "zendframework/zend-json": "^2.6.1",
                "zendframework/zend-servicemanager": "^2.7.5 || ^3.0.3"
            },
            "suggest": {
                "zendframework/zend-filter": "Zend\\Filter component",
                "zendframework/zend-i18n": "Zend\\I18n component",
                "zendframework/zend-json": "Zend\\Json to use the Json reader or writer classes",
                "zendframework/zend-servicemanager": "Zend\\ServiceManager for use with the Config Factory to retrieve reader and writer instances"
            },
            "type": "library",
            "extra": {
                "branch-alias": {
                    "dev-master": "2.6-dev",
                    "dev-develop": "2.7-dev"
                }
            },
            "autoload": {
                "psr-4": {
                    "Zend\\Config\\": "src/"
                }
            },
            "notification-url": "https://packagist.org/downloads/",
            "license": [
                "BSD-3-Clause"
            ],
            "description": "provides a nested object property based user interface for accessing this configuration data within application code",
            "homepage": "https://github.com/zendframework/zend-config",
            "keywords": [
                "config",
                "zf2"
            ],
            "time": "2016-02-04T23:01:10+00:00"
        },
        {
            "name": "zendframework/zend-console",
            "version": "2.7.0",
            "source": {
                "type": "git",
                "url": "https://github.com/zendframework/zend-console.git",
                "reference": "e8aa08da83de3d265256c40ba45cd649115f0e18"
            },
            "dist": {
                "type": "zip",
                "url": "https://api.github.com/repos/zendframework/zend-console/zipball/e8aa08da83de3d265256c40ba45cd649115f0e18",
                "reference": "e8aa08da83de3d265256c40ba45cd649115f0e18",
                "shasum": ""
            },
            "require": {
                "php": "^5.6 || ^7.0",
                "zendframework/zend-stdlib": "^2.7.7 || ^3.1"
            },
            "require-dev": {
                "phpunit/phpunit": "^5.7.23 || ^6.4.3",
                "zendframework/zend-coding-standard": "~1.0.0",
                "zendframework/zend-filter": "^2.7.2",
                "zendframework/zend-json": "^2.6 || ^3.0",
                "zendframework/zend-validator": "^2.10.1"
            },
            "suggest": {
                "zendframework/zend-filter": "To support DefaultRouteMatcher usage",
                "zendframework/zend-validator": "To support DefaultRouteMatcher usage"
            },
            "type": "library",
            "extra": {
                "branch-alias": {
                    "dev-master": "2.7.x-dev",
                    "dev-develop": "2.8.x-dev"
                }
            },
            "autoload": {
                "psr-4": {
                    "Zend\\Console\\": "src/"
                }
            },
            "notification-url": "https://packagist.org/downloads/",
            "license": [
                "BSD-3-Clause"
            ],
            "description": "Build console applications using getopt syntax or routing, complete with prompts",
            "keywords": [
                "ZendFramework",
                "console",
                "zf"
            ],
            "time": "2018-01-25T19:08:04+00:00"
        },
        {
            "name": "zendframework/zend-crypt",
            "version": "2.6.0",
            "source": {
                "type": "git",
                "url": "https://github.com/zendframework/zend-crypt.git",
                "reference": "1b2f5600bf6262904167116fa67b58ab1457036d"
            },
            "dist": {
                "type": "zip",
                "url": "https://api.github.com/repos/zendframework/zend-crypt/zipball/1b2f5600bf6262904167116fa67b58ab1457036d",
                "reference": "1b2f5600bf6262904167116fa67b58ab1457036d",
                "shasum": ""
            },
            "require": {
                "container-interop/container-interop": "~1.0",
                "php": "^5.5 || ^7.0",
                "zendframework/zend-math": "^2.6",
                "zendframework/zend-stdlib": "^2.7 || ^3.0"
            },
            "require-dev": {
                "fabpot/php-cs-fixer": "1.7.*",
                "phpunit/phpunit": "~4.0"
            },
            "suggest": {
                "ext-mcrypt": "Required for most features of Zend\\Crypt"
            },
            "type": "library",
            "extra": {
                "branch-alias": {
                    "dev-master": "2.6-dev",
                    "dev-develop": "2.7-dev"
                }
            },
            "autoload": {
                "psr-4": {
                    "Zend\\Crypt\\": "src/"
                }
            },
            "notification-url": "https://packagist.org/downloads/",
            "license": [
                "BSD-3-Clause"
            ],
            "homepage": "https://github.com/zendframework/zend-crypt",
            "keywords": [
                "crypt",
                "zf2"
            ],
            "time": "2016-02-03T23:46:30+00:00"
        },
        {
            "name": "zendframework/zend-db",
            "version": "2.9.3",
            "source": {
                "type": "git",
                "url": "https://github.com/zendframework/zend-db.git",
                "reference": "5b4f2c42f94c9f7f4b2f456a0ebe459fab12b3d9"
            },
            "dist": {
                "type": "zip",
                "url": "https://api.github.com/repos/zendframework/zend-db/zipball/5b4f2c42f94c9f7f4b2f456a0ebe459fab12b3d9",
                "reference": "5b4f2c42f94c9f7f4b2f456a0ebe459fab12b3d9",
                "shasum": ""
            },
            "require": {
                "php": "^5.6 || ^7.0",
                "zendframework/zend-stdlib": "^2.7 || ^3.0"
            },
            "require-dev": {
                "phpunit/phpunit": "^5.7.25 || ^6.4.4",
                "zendframework/zend-coding-standard": "~1.0.0",
                "zendframework/zend-eventmanager": "^2.6.2 || ^3.0",
                "zendframework/zend-hydrator": "^1.1 || ^2.1",
                "zendframework/zend-servicemanager": "^2.7.5 || ^3.0.3"
            },
            "suggest": {
                "zendframework/zend-eventmanager": "Zend\\EventManager component",
                "zendframework/zend-hydrator": "Zend\\Hydrator component for using HydratingResultSets",
                "zendframework/zend-servicemanager": "Zend\\ServiceManager component"
            },
            "type": "library",
            "extra": {
                "branch-alias": {
                    "dev-master": "2.9-dev",
                    "dev-develop": "2.10-dev"
                },
                "zf": {
                    "component": "Zend\\Db",
                    "config-provider": "Zend\\Db\\ConfigProvider"
                }
            },
            "autoload": {
                "psr-4": {
                    "Zend\\Db\\": "src/"
                }
            },
            "notification-url": "https://packagist.org/downloads/",
            "license": [
                "BSD-3-Clause"
            ],
            "description": "Database abstraction layer, SQL abstraction, result set abstraction, and RowDataGateway and TableDataGateway implementations",
            "keywords": [
                "ZendFramework",
                "db",
                "zf"
            ],
            "time": "2018-04-09T13:21:36+00:00"
        },
        {
            "name": "zendframework/zend-di",
            "version": "2.6.1",
            "source": {
                "type": "git",
                "url": "https://github.com/zendframework/zend-di.git",
                "reference": "1fd1ba85660b5a2718741b38639dc7c4c3194b37"
            },
            "dist": {
                "type": "zip",
                "url": "https://api.github.com/repos/zendframework/zend-di/zipball/1fd1ba85660b5a2718741b38639dc7c4c3194b37",
                "reference": "1fd1ba85660b5a2718741b38639dc7c4c3194b37",
                "shasum": ""
            },
            "require": {
                "container-interop/container-interop": "^1.1",
                "php": "^5.5 || ^7.0",
                "zendframework/zend-code": "^2.6 || ^3.0",
                "zendframework/zend-stdlib": "^2.7 || ^3.0"
            },
            "require-dev": {
                "fabpot/php-cs-fixer": "1.7.*",
                "phpunit/phpunit": "~4.0"
            },
            "type": "library",
            "extra": {
                "branch-alias": {
                    "dev-master": "2.6-dev",
                    "dev-develop": "2.7-dev"
                }
            },
            "autoload": {
                "psr-4": {
                    "Zend\\Di\\": "src/"
                }
            },
            "notification-url": "https://packagist.org/downloads/",
            "license": [
                "BSD-3-Clause"
            ],
            "homepage": "https://github.com/zendframework/zend-di",
            "keywords": [
                "di",
                "zf2"
            ],
            "time": "2016-04-25T20:58:11+00:00"
        },
        {
            "name": "zendframework/zend-diactoros",
            "version": "1.8.6",
            "source": {
                "type": "git",
                "url": "https://github.com/zendframework/zend-diactoros.git",
                "reference": "20da13beba0dde8fb648be3cc19765732790f46e"
            },
            "dist": {
                "type": "zip",
                "url": "https://api.github.com/repos/zendframework/zend-diactoros/zipball/20da13beba0dde8fb648be3cc19765732790f46e",
                "reference": "20da13beba0dde8fb648be3cc19765732790f46e",
                "shasum": ""
            },
            "require": {
                "php": "^5.6 || ^7.0",
                "psr/http-message": "^1.0"
            },
            "provide": {
                "psr/http-message-implementation": "1.0"
            },
            "require-dev": {
                "ext-dom": "*",
                "ext-libxml": "*",
                "php-http/psr7-integration-tests": "dev-master",
                "phpunit/phpunit": "^5.7.16 || ^6.0.8 || ^7.2.7",
                "zendframework/zend-coding-standard": "~1.0"
            },
            "type": "library",
            "extra": {
                "branch-alias": {
                    "dev-master": "1.8.x-dev",
                    "dev-develop": "1.9.x-dev",
                    "dev-release-2.0": "2.0.x-dev"
                }
            },
            "autoload": {
                "files": [
                    "src/functions/create_uploaded_file.php",
                    "src/functions/marshal_headers_from_sapi.php",
                    "src/functions/marshal_method_from_sapi.php",
                    "src/functions/marshal_protocol_version_from_sapi.php",
                    "src/functions/marshal_uri_from_sapi.php",
                    "src/functions/normalize_server.php",
                    "src/functions/normalize_uploaded_files.php",
                    "src/functions/parse_cookie_header.php"
                ],
                "psr-4": {
                    "Zend\\Diactoros\\": "src/"
                }
            },
            "notification-url": "https://packagist.org/downloads/",
            "license": [
                "BSD-2-Clause"
            ],
            "description": "PSR HTTP Message implementations",
            "homepage": "https://github.com/zendframework/zend-diactoros",
            "keywords": [
                "http",
                "psr",
                "psr-7"
            ],
            "time": "2018-09-05T19:29:37+00:00"
        },
        {
            "name": "zendframework/zend-escaper",
            "version": "2.6.0",
            "source": {
                "type": "git",
                "url": "https://github.com/zendframework/zend-escaper.git",
                "reference": "31d8aafae982f9568287cb4dce987e6aff8fd074"
            },
            "dist": {
                "type": "zip",
                "url": "https://api.github.com/repos/zendframework/zend-escaper/zipball/31d8aafae982f9568287cb4dce987e6aff8fd074",
                "reference": "31d8aafae982f9568287cb4dce987e6aff8fd074",
                "shasum": ""
            },
            "require": {
                "php": "^5.6 || ^7.0"
            },
            "require-dev": {
                "phpunit/phpunit": "^5.7.27 || ^6.5.8 || ^7.1.2",
                "zendframework/zend-coding-standard": "~1.0.0"
            },
            "type": "library",
            "extra": {
                "branch-alias": {
                    "dev-master": "2.6.x-dev",
                    "dev-develop": "2.7.x-dev"
                }
            },
            "autoload": {
                "psr-4": {
                    "Zend\\Escaper\\": "src/"
                }
            },
            "notification-url": "https://packagist.org/downloads/",
            "license": [
                "BSD-3-Clause"
            ],
            "description": "Securely and safely escape HTML, HTML attributes, JavaScript, CSS, and URLs",
            "keywords": [
                "ZendFramework",
                "escaper",
                "zf"
            ],
            "time": "2018-04-25T15:48:53+00:00"
        },
        {
            "name": "zendframework/zend-eventmanager",
            "version": "2.6.4",
            "source": {
                "type": "git",
                "url": "https://github.com/zendframework/zend-eventmanager.git",
                "reference": "d238c443220dce4b6396579c8ab2200ec25f9108"
            },
            "dist": {
                "type": "zip",
                "url": "https://api.github.com/repos/zendframework/zend-eventmanager/zipball/d238c443220dce4b6396579c8ab2200ec25f9108",
                "reference": "d238c443220dce4b6396579c8ab2200ec25f9108",
                "shasum": ""
            },
            "require": {
                "php": "^5.5 || ^7.0",
                "zendframework/zend-stdlib": "^2.7"
            },
            "require-dev": {
                "athletic/athletic": "dev-master",
                "fabpot/php-cs-fixer": "1.7.*",
                "phpunit/phpunit": "~4.0"
            },
            "type": "library",
            "extra": {
                "branch-alias": {
                    "dev-release-2.6": "2.6-dev",
                    "dev-master": "3.0-dev",
                    "dev-develop": "3.1-dev"
                }
            },
            "autoload": {
                "psr-4": {
                    "Zend\\EventManager\\": "src/"
                }
            },
            "notification-url": "https://packagist.org/downloads/",
            "license": [
                "BSD-3-Clause"
            ],
            "homepage": "https://github.com/zendframework/zend-eventmanager",
            "keywords": [
                "eventmanager",
                "zf2"
            ],
            "time": "2017-12-12T17:48:56+00:00"
        },
        {
            "name": "zendframework/zend-feed",
            "version": "2.10.3",
            "source": {
                "type": "git",
                "url": "https://github.com/zendframework/zend-feed.git",
                "reference": "6641f4cf3f4586c63f83fd70b6d19966025c8888"
            },
            "dist": {
                "type": "zip",
                "url": "https://api.github.com/repos/zendframework/zend-feed/zipball/6641f4cf3f4586c63f83fd70b6d19966025c8888",
                "reference": "6641f4cf3f4586c63f83fd70b6d19966025c8888",
                "shasum": ""
            },
            "require": {
                "php": "^5.6 || ^7.0",
                "zendframework/zend-escaper": "^2.5.2",
                "zendframework/zend-stdlib": "^2.7.7 || ^3.1"
            },
            "require-dev": {
                "phpunit/phpunit": "^5.7.23 || ^6.4.3",
                "psr/http-message": "^1.0.1",
                "zendframework/zend-cache": "^2.7.2",
                "zendframework/zend-coding-standard": "~1.0.0",
                "zendframework/zend-db": "^2.8.2",
                "zendframework/zend-http": "^2.7",
                "zendframework/zend-servicemanager": "^2.7.8 || ^3.3",
                "zendframework/zend-validator": "^2.10.1"
            },
            "suggest": {
                "psr/http-message": "PSR-7 ^1.0.1, if you wish to use Zend\\Feed\\Reader\\Http\\Psr7ResponseDecorator",
                "zendframework/zend-cache": "Zend\\Cache component, for optionally caching feeds between requests",
                "zendframework/zend-db": "Zend\\Db component, for use with PubSubHubbub",
                "zendframework/zend-http": "Zend\\Http for PubSubHubbub, and optionally for use with Zend\\Feed\\Reader",
                "zendframework/zend-servicemanager": "Zend\\ServiceManager component, for easily extending ExtensionManager implementations",
                "zendframework/zend-validator": "Zend\\Validator component, for validating email addresses used in Atom feeds and entries when using the Writer subcomponent"
            },
            "type": "library",
            "extra": {
                "branch-alias": {
                    "dev-master": "2.10.x-dev",
                    "dev-develop": "2.11.x-dev"
                }
            },
            "autoload": {
                "psr-4": {
                    "Zend\\Feed\\": "src/"
                }
            },
            "notification-url": "https://packagist.org/downloads/",
            "license": [
                "BSD-3-Clause"
            ],
            "description": "provides functionality for consuming RSS and Atom feeds",
            "keywords": [
                "ZendFramework",
                "feed",
                "zf"
            ],
            "time": "2018-08-01T13:53:20+00:00"
        },
        {
            "name": "zendframework/zend-filter",
            "version": "2.8.0",
            "source": {
                "type": "git",
                "url": "https://github.com/zendframework/zend-filter.git",
                "reference": "7b997dbe79459f1652deccc8786d7407fb66caa9"
            },
            "dist": {
                "type": "zip",
                "url": "https://api.github.com/repos/zendframework/zend-filter/zipball/7b997dbe79459f1652deccc8786d7407fb66caa9",
                "reference": "7b997dbe79459f1652deccc8786d7407fb66caa9",
                "shasum": ""
            },
            "require": {
                "php": "^5.6 || ^7.0",
                "zendframework/zend-stdlib": "^2.7.7 || ^3.1"
            },
            "conflict": {
                "zendframework/zend-validator": "<2.10.1"
            },
            "require-dev": {
                "pear/archive_tar": "^1.4.3",
                "phpunit/phpunit": "^5.7.23 || ^6.4.3",
                "zendframework/zend-coding-standard": "~1.0.0",
                "zendframework/zend-crypt": "^3.2.1",
                "zendframework/zend-servicemanager": "^2.7.8 || ^3.3",
                "zendframework/zend-uri": "^2.6"
            },
            "suggest": {
                "zendframework/zend-crypt": "Zend\\Crypt component, for encryption filters",
                "zendframework/zend-i18n": "Zend\\I18n component for filters depending on i18n functionality",
                "zendframework/zend-servicemanager": "Zend\\ServiceManager component, for using the filter chain functionality",
                "zendframework/zend-uri": "Zend\\Uri component, for the UriNormalize filter"
            },
            "type": "library",
            "extra": {
                "branch-alias": {
                    "dev-master": "2.8.x-dev",
                    "dev-develop": "2.9.x-dev"
                },
                "zf": {
                    "component": "Zend\\Filter",
                    "config-provider": "Zend\\Filter\\ConfigProvider"
                }
            },
            "autoload": {
                "psr-4": {
                    "Zend\\Filter\\": "src/"
                }
            },
            "notification-url": "https://packagist.org/downloads/",
            "license": [
                "BSD-3-Clause"
            ],
            "description": "provides a set of commonly needed data filters",
            "keywords": [
                "ZendFramework",
                "filter",
                "zf"
            ],
            "time": "2018-04-11T16:20:04+00:00"
        },
        {
            "name": "zendframework/zend-form",
            "version": "2.12.0",
            "source": {
                "type": "git",
                "url": "https://github.com/zendframework/zend-form.git",
                "reference": "565fb4f4bb3e0dbeea0173c923c4a8be77de9441"
            },
            "dist": {
                "type": "zip",
                "url": "https://api.github.com/repos/zendframework/zend-form/zipball/565fb4f4bb3e0dbeea0173c923c4a8be77de9441",
                "reference": "565fb4f4bb3e0dbeea0173c923c4a8be77de9441",
                "shasum": ""
            },
            "require": {
                "php": "^5.6 || ^7.0",
                "zendframework/zend-hydrator": "^1.1 || ^2.1",
                "zendframework/zend-inputfilter": "^2.8",
                "zendframework/zend-stdlib": "^2.7 || ^3.0"
            },
            "require-dev": {
                "doctrine/annotations": "~1.0",
                "phpunit/phpunit": "^5.7.23 || ^6.5.3",
                "zendframework/zend-cache": "^2.6.1",
                "zendframework/zend-captcha": "^2.7.1",
                "zendframework/zend-code": "^2.6 || ^3.0",
                "zendframework/zend-coding-standard": "~1.0.0",
                "zendframework/zend-escaper": "^2.5",
                "zendframework/zend-eventmanager": "^2.6.2 || ^3.0",
                "zendframework/zend-filter": "^2.6",
                "zendframework/zend-i18n": "^2.6",
                "zendframework/zend-servicemanager": "^2.7.5 || ^3.0.3",
                "zendframework/zend-session": "^2.8.1",
                "zendframework/zend-text": "^2.6",
                "zendframework/zend-validator": "^2.6",
                "zendframework/zend-view": "^2.6.2",
                "zendframework/zendservice-recaptcha": "^3.0.0"
            },
            "suggest": {
                "zendframework/zend-captcha": "^2.7.1, required for using CAPTCHA form elements",
                "zendframework/zend-code": "^2.6 || ^3.0, required to use zend-form annotations support",
                "zendframework/zend-eventmanager": "^2.6.2 || ^3.0, reuired for zend-form annotations support",
                "zendframework/zend-i18n": "^2.6, required when using zend-form view helpers",
                "zendframework/zend-servicemanager": "^2.7.5 || ^3.0.3, required to use the form factories or provide services",
                "zendframework/zend-view": "^2.6.2, required for using the zend-form view helpers",
                "zendframework/zendservice-recaptcha": "in order to use the ReCaptcha form element"
            },
            "type": "library",
            "extra": {
                "branch-alias": {
                    "dev-master": "2.12.x-dev",
                    "dev-develop": "2.13.x-dev"
                },
                "zf": {
                    "component": "Zend\\Form",
                    "config-provider": "Zend\\Form\\ConfigProvider"
                }
            },
            "autoload": {
                "psr-4": {
                    "Zend\\Form\\": "src/"
                },
                "files": [
                    "autoload/formElementManagerPolyfill.php"
                ]
            },
            "notification-url": "https://packagist.org/downloads/",
            "license": [
                "BSD-3-Clause"
            ],
            "description": "Validate and display simple and complex forms, casting forms to business objects and vice versa",
            "keywords": [
                "ZendFramework",
                "form",
                "zf"
            ],
            "time": "2018-05-16T18:49:44+00:00"
        },
        {
            "name": "zendframework/zend-http",
            "version": "2.8.2",
            "source": {
                "type": "git",
                "url": "https://github.com/zendframework/zend-http.git",
                "reference": "2c8aed3d25522618573194e7cc51351f8cd4a45b"
            },
            "dist": {
                "type": "zip",
                "url": "https://api.github.com/repos/zendframework/zend-http/zipball/2c8aed3d25522618573194e7cc51351f8cd4a45b",
                "reference": "2c8aed3d25522618573194e7cc51351f8cd4a45b",
                "shasum": ""
            },
            "require": {
                "php": "^5.6 || ^7.0",
                "zendframework/zend-loader": "^2.5.1",
                "zendframework/zend-stdlib": "^3.1 || ^2.7.7",
                "zendframework/zend-uri": "^2.5.2",
                "zendframework/zend-validator": "^2.10.1"
            },
            "require-dev": {
                "phpunit/phpunit": "^5.7.27 || ^6.5.8 || ^7.1.3",
                "zendframework/zend-coding-standard": "~1.0.0",
                "zendframework/zend-config": "^3.1 || ^2.6"
            },
            "suggest": {
                "paragonie/certainty": "For automated management of cacert.pem"
            },
            "type": "library",
            "extra": {
                "branch-alias": {
                    "dev-master": "2.8.x-dev",
                    "dev-develop": "2.9.x-dev"
                }
            },
            "autoload": {
                "psr-4": {
                    "Zend\\Http\\": "src/"
                }
            },
            "notification-url": "https://packagist.org/downloads/",
            "license": [
                "BSD-3-Clause"
            ],
            "description": "Provides an easy interface for performing Hyper-Text Transfer Protocol (HTTP) requests",
            "keywords": [
                "ZendFramework",
                "http",
                "http client",
                "zend",
                "zf"
            ],
            "time": "2018-08-13T18:47:03+00:00"
        },
        {
            "name": "zendframework/zend-hydrator",
            "version": "1.1.0",
            "source": {
                "type": "git",
                "url": "https://github.com/zendframework/zend-hydrator.git",
                "reference": "22652e1661a5a10b3f564cf7824a2206cf5a4a65"
            },
            "dist": {
                "type": "zip",
                "url": "https://api.github.com/repos/zendframework/zend-hydrator/zipball/22652e1661a5a10b3f564cf7824a2206cf5a4a65",
                "reference": "22652e1661a5a10b3f564cf7824a2206cf5a4a65",
                "shasum": ""
            },
            "require": {
                "php": "^5.5 || ^7.0",
                "zendframework/zend-stdlib": "^2.7 || ^3.0"
            },
            "require-dev": {
                "phpunit/phpunit": "~4.0",
                "squizlabs/php_codesniffer": "^2.0@dev",
                "zendframework/zend-eventmanager": "^2.6.2 || ^3.0",
                "zendframework/zend-filter": "^2.6",
                "zendframework/zend-inputfilter": "^2.6",
                "zendframework/zend-serializer": "^2.6.1",
                "zendframework/zend-servicemanager": "^2.7.5 || ^3.0.3"
            },
            "suggest": {
                "zendframework/zend-eventmanager": "^2.6.2 || ^3.0, to support aggregate hydrator usage",
                "zendframework/zend-filter": "^2.6, to support naming strategy hydrator usage",
                "zendframework/zend-serializer": "^2.6.1, to use the SerializableStrategy",
                "zendframework/zend-servicemanager": "^2.7.5 || ^3.0.3, to support hydrator plugin manager usage"
            },
            "type": "library",
            "extra": {
                "branch-alias": {
                    "dev-release-1.0": "1.0-dev",
                    "dev-release-1.1": "1.1-dev",
                    "dev-master": "2.0-dev",
                    "dev-develop": "2.1-dev"
                }
            },
            "autoload": {
                "psr-4": {
                    "Zend\\Hydrator\\": "src/"
                }
            },
            "notification-url": "https://packagist.org/downloads/",
            "license": [
                "BSD-3-Clause"
            ],
            "homepage": "https://github.com/zendframework/zend-hydrator",
            "keywords": [
                "hydrator",
                "zf2"
            ],
            "time": "2016-02-18T22:38:26+00:00"
        },
        {
            "name": "zendframework/zend-i18n",
            "version": "2.9.0",
            "source": {
                "type": "git",
                "url": "https://github.com/zendframework/zend-i18n.git",
                "reference": "6d69af5a04e1a4de7250043cb1322f077a0cdb7f"
            },
            "dist": {
                "type": "zip",
                "url": "https://api.github.com/repos/zendframework/zend-i18n/zipball/6d69af5a04e1a4de7250043cb1322f077a0cdb7f",
                "reference": "6d69af5a04e1a4de7250043cb1322f077a0cdb7f",
                "shasum": ""
            },
            "require": {
                "php": "^5.6 || ^7.0",
                "zendframework/zend-stdlib": "^2.7 || ^3.0"
            },
            "require-dev": {
                "phpunit/phpunit": "^5.7.27 || ^6.5.8 || ^7.1.2",
                "zendframework/zend-cache": "^2.6.1",
                "zendframework/zend-coding-standard": "~1.0.0",
                "zendframework/zend-config": "^2.6",
                "zendframework/zend-eventmanager": "^2.6.2 || ^3.0",
                "zendframework/zend-filter": "^2.6.1",
                "zendframework/zend-servicemanager": "^2.7.5 || ^3.0.3",
                "zendframework/zend-validator": "^2.6",
                "zendframework/zend-view": "^2.6.3"
            },
            "suggest": {
                "ext-intl": "Required for most features of Zend\\I18n; included in default builds of PHP",
                "zendframework/zend-cache": "Zend\\Cache component",
                "zendframework/zend-config": "Zend\\Config component",
                "zendframework/zend-eventmanager": "You should install this package to use the events in the translator",
                "zendframework/zend-filter": "You should install this package to use the provided filters",
                "zendframework/zend-i18n-resources": "Translation resources",
                "zendframework/zend-servicemanager": "Zend\\ServiceManager component",
                "zendframework/zend-validator": "You should install this package to use the provided validators",
                "zendframework/zend-view": "You should install this package to use the provided view helpers"
            },
            "type": "library",
            "extra": {
                "branch-alias": {
                    "dev-master": "2.9.x-dev",
                    "dev-develop": "2.10.x-dev"
                },
                "zf": {
                    "component": "Zend\\I18n",
                    "config-provider": "Zend\\I18n\\ConfigProvider"
                }
            },
            "autoload": {
                "psr-4": {
                    "Zend\\I18n\\": "src/"
                }
            },
            "notification-url": "https://packagist.org/downloads/",
            "license": [
                "BSD-3-Clause"
            ],
            "description": "Provide translations for your application, and filter and validate internationalized values",
            "keywords": [
                "ZendFramework",
                "i18n",
                "zf"
            ],
            "time": "2018-05-16T16:39:13+00:00"
        },
        {
            "name": "zendframework/zend-inputfilter",
            "version": "2.8.2",
            "source": {
                "type": "git",
                "url": "https://github.com/zendframework/zend-inputfilter.git",
                "reference": "3f02179e014d9ef0faccda2ad6c65d38adc338d8"
            },
            "dist": {
                "type": "zip",
                "url": "https://api.github.com/repos/zendframework/zend-inputfilter/zipball/3f02179e014d9ef0faccda2ad6c65d38adc338d8",
                "reference": "3f02179e014d9ef0faccda2ad6c65d38adc338d8",
                "shasum": ""
            },
            "require": {
                "php": "^5.6 || ^7.0",
                "zendframework/zend-filter": "^2.6",
                "zendframework/zend-servicemanager": "^2.7.10 || ^3.3.1",
                "zendframework/zend-stdlib": "^2.7 || ^3.0",
                "zendframework/zend-validator": "^2.10.1"
            },
            "require-dev": {
                "phpunit/phpunit": "^5.7.23 || ^6.4.3",
                "zendframework/zend-coding-standard": "~1.0.0"
            },
            "type": "library",
            "extra": {
                "branch-alias": {
                    "dev-master": "2.8.x-dev",
                    "dev-develop": "2.9.x-dev"
                },
                "zf": {
                    "component": "Zend\\InputFilter",
                    "config-provider": "Zend\\InputFilter\\ConfigProvider"
                }
            },
            "autoload": {
                "psr-4": {
                    "Zend\\InputFilter\\": "src/"
                }
            },
            "notification-url": "https://packagist.org/downloads/",
            "license": [
                "BSD-3-Clause"
            ],
            "description": "Normalize and validate input sets from the web, APIs, the CLI, and more, including files",
            "keywords": [
                "ZendFramework",
                "inputfilter",
                "zf"
            ],
            "time": "2018-05-14T17:38:03+00:00"
        },
        {
            "name": "zendframework/zend-json",
            "version": "2.6.1",
            "source": {
                "type": "git",
                "url": "https://github.com/zendframework/zend-json.git",
                "reference": "4c8705dbe4ad7d7e51b2876c5b9eea0ef916ba28"
            },
            "dist": {
                "type": "zip",
                "url": "https://api.github.com/repos/zendframework/zend-json/zipball/4c8705dbe4ad7d7e51b2876c5b9eea0ef916ba28",
                "reference": "4c8705dbe4ad7d7e51b2876c5b9eea0ef916ba28",
                "shasum": ""
            },
            "require": {
                "php": "^5.5 || ^7.0"
            },
            "require-dev": {
                "fabpot/php-cs-fixer": "1.7.*",
                "phpunit/phpunit": "~4.0",
                "zendframework/zend-http": "^2.5.4",
                "zendframework/zend-server": "^2.6.1",
                "zendframework/zend-stdlib": "^2.5 || ^3.0",
                "zendframework/zendxml": "^1.0.2"
            },
            "suggest": {
                "zendframework/zend-http": "Zend\\Http component, required to use Zend\\Json\\Server",
                "zendframework/zend-server": "Zend\\Server component, required to use Zend\\Json\\Server",
                "zendframework/zend-stdlib": "Zend\\Stdlib component, for use with caching Zend\\Json\\Server responses",
                "zendframework/zendxml": "To support Zend\\Json\\Json::fromXml() usage"
            },
            "type": "library",
            "extra": {
                "branch-alias": {
                    "dev-master": "2.6-dev",
                    "dev-develop": "2.7-dev"
                }
            },
            "autoload": {
                "psr-4": {
                    "Zend\\Json\\": "src/"
                }
            },
            "notification-url": "https://packagist.org/downloads/",
            "license": [
                "BSD-3-Clause"
            ],
            "description": "provides convenience methods for serializing native PHP to JSON and decoding JSON to native PHP",
            "homepage": "https://github.com/zendframework/zend-json",
            "keywords": [
                "json",
                "zf2"
            ],
            "time": "2016-02-04T21:20:26+00:00"
        },
        {
            "name": "zendframework/zend-loader",
            "version": "2.6.0",
            "source": {
                "type": "git",
                "url": "https://github.com/zendframework/zend-loader.git",
                "reference": "78f11749ea340f6ca316bca5958eef80b38f9b6c"
            },
            "dist": {
                "type": "zip",
                "url": "https://api.github.com/repos/zendframework/zend-loader/zipball/78f11749ea340f6ca316bca5958eef80b38f9b6c",
                "reference": "78f11749ea340f6ca316bca5958eef80b38f9b6c",
                "shasum": ""
            },
            "require": {
                "php": "^5.6 || ^7.0"
            },
            "require-dev": {
                "phpunit/phpunit": "^5.7.27 || ^6.5.8 || ^7.1.4",
                "zendframework/zend-coding-standard": "~1.0.0"
            },
            "type": "library",
            "extra": {
                "branch-alias": {
                    "dev-master": "2.6.x-dev",
                    "dev-develop": "2.7.x-dev"
                }
            },
            "autoload": {
                "psr-4": {
                    "Zend\\Loader\\": "src/"
                }
            },
            "notification-url": "https://packagist.org/downloads/",
            "license": [
                "BSD-3-Clause"
            ],
            "description": "Autoloading and plugin loading strategies",
            "keywords": [
                "ZendFramework",
                "loader",
                "zf"
            ],
            "time": "2018-04-30T15:20:54+00:00"
        },
        {
            "name": "zendframework/zend-log",
            "version": "2.10.0",
            "source": {
                "type": "git",
                "url": "https://github.com/zendframework/zend-log.git",
                "reference": "9cec3b092acb39963659c2f32441cccc56b3f430"
            },
            "dist": {
                "type": "zip",
                "url": "https://api.github.com/repos/zendframework/zend-log/zipball/9cec3b092acb39963659c2f32441cccc56b3f430",
                "reference": "9cec3b092acb39963659c2f32441cccc56b3f430",
                "shasum": ""
            },
            "require": {
                "php": "^5.6 || ^7.0",
                "psr/log": "^1.0",
                "zendframework/zend-servicemanager": "^2.7.5 || ^3.0.3",
                "zendframework/zend-stdlib": "^2.7 || ^3.0"
            },
            "provide": {
                "psr/log-implementation": "1.0.0"
            },
            "require-dev": {
                "mikey179/vfsstream": "^1.6",
                "phpunit/phpunit": "^5.7.15 || ^6.0.8",
                "zendframework/zend-coding-standard": "~1.0.0",
                "zendframework/zend-db": "^2.6",
                "zendframework/zend-escaper": "^2.5",
                "zendframework/zend-filter": "^2.5",
                "zendframework/zend-mail": "^2.6.1",
                "zendframework/zend-validator": "^2.10.1"
            },
            "suggest": {
                "ext-mongo": "mongo extension to use Mongo writer",
                "ext-mongodb": "mongodb extension to use MongoDB writer",
                "zendframework/zend-console": "Zend\\Console component to use the RequestID log processor",
                "zendframework/zend-db": "Zend\\Db component to use the database log writer",
                "zendframework/zend-escaper": "Zend\\Escaper component, for use in the XML log formatter",
                "zendframework/zend-mail": "Zend\\Mail component to use the email log writer",
                "zendframework/zend-validator": "Zend\\Validator component to block invalid log messages"
            },
            "type": "library",
            "extra": {
                "branch-alias": {
                    "dev-master": "2.10.x-dev",
                    "dev-develop": "2.11.x-dev"
                },
                "zf": {
                    "component": "Zend\\Log",
                    "config-provider": "Zend\\Log\\ConfigProvider"
                }
            },
            "autoload": {
                "psr-4": {
                    "Zend\\Log\\": "src/"
                }
            },
            "notification-url": "https://packagist.org/downloads/",
            "license": [
                "BSD-3-Clause"
            ],
            "description": "component for general purpose logging",
            "homepage": "https://github.com/zendframework/zend-log",
            "keywords": [
                "log",
                "logging",
                "zf2"
            ],
            "time": "2018-04-09T21:59:51+00:00"
        },
        {
            "name": "zendframework/zend-mail",
            "version": "2.10.0",
            "source": {
                "type": "git",
                "url": "https://github.com/zendframework/zend-mail.git",
                "reference": "d7beb63d5f7144a21ac100072c453e63860cdab8"
            },
            "dist": {
                "type": "zip",
                "url": "https://api.github.com/repos/zendframework/zend-mail/zipball/d7beb63d5f7144a21ac100072c453e63860cdab8",
                "reference": "d7beb63d5f7144a21ac100072c453e63860cdab8",
                "shasum": ""
            },
            "require": {
                "ext-iconv": "*",
                "php": "^5.6 || ^7.0",
                "true/punycode": "^2.1",
                "zendframework/zend-loader": "^2.5",
                "zendframework/zend-mime": "^2.5",
                "zendframework/zend-stdlib": "^2.7 || ^3.0",
                "zendframework/zend-validator": "^2.10.2"
            },
            "require-dev": {
                "phpunit/phpunit": "^5.7.25 || ^6.4.4 || ^7.1.4",
                "zendframework/zend-coding-standard": "~1.0.0",
                "zendframework/zend-config": "^2.6",
                "zendframework/zend-crypt": "^2.6 || ^3.0",
                "zendframework/zend-servicemanager": "^2.7.10 || ^3.3.1"
            },
            "suggest": {
                "zendframework/zend-crypt": "Crammd5 support in SMTP Auth",
                "zendframework/zend-servicemanager": "^2.7.10 || ^3.3.1 when using SMTP to deliver messages"
            },
            "type": "library",
            "extra": {
                "branch-alias": {
                    "dev-master": "2.10.x-dev",
                    "dev-develop": "2.11.x-dev"
                },
                "zf": {
                    "component": "Zend\\Mail",
                    "config-provider": "Zend\\Mail\\ConfigProvider"
                }
            },
            "autoload": {
                "psr-4": {
                    "Zend\\Mail\\": "src/"
                }
            },
            "notification-url": "https://packagist.org/downloads/",
            "license": [
                "BSD-3-Clause"
            ],
            "description": "Provides generalized functionality to compose and send both text and MIME-compliant multipart e-mail messages",
            "keywords": [
                "ZendFramework",
                "mail",
                "zf"
            ],
            "time": "2018-06-07T13:37:07+00:00"
        },
        {
            "name": "zendframework/zend-math",
            "version": "2.7.0",
            "source": {
                "type": "git",
                "url": "https://github.com/zendframework/zend-math.git",
                "reference": "f4358090d5d23973121f1ed0b376184b66d9edec"
            },
            "dist": {
                "type": "zip",
                "url": "https://api.github.com/repos/zendframework/zend-math/zipball/f4358090d5d23973121f1ed0b376184b66d9edec",
                "reference": "f4358090d5d23973121f1ed0b376184b66d9edec",
                "shasum": ""
            },
            "require": {
                "php": "^5.5 || ^7.0"
            },
            "require-dev": {
                "fabpot/php-cs-fixer": "1.7.*",
                "ircmaxell/random-lib": "~1.1",
                "phpunit/phpunit": "~4.0"
            },
            "suggest": {
                "ext-bcmath": "If using the bcmath functionality",
                "ext-gmp": "If using the gmp functionality",
                "ircmaxell/random-lib": "Fallback random byte generator for Zend\\Math\\Rand if Mcrypt extensions is unavailable"
            },
            "type": "library",
            "extra": {
                "branch-alias": {
                    "dev-master": "2.7-dev",
                    "dev-develop": "2.8-dev"
                }
            },
            "autoload": {
                "psr-4": {
                    "Zend\\Math\\": "src/"
                }
            },
            "notification-url": "https://packagist.org/downloads/",
            "license": [
                "BSD-3-Clause"
            ],
            "homepage": "https://github.com/zendframework/zend-math",
            "keywords": [
                "math",
                "zf2"
            ],
            "time": "2016-04-07T16:29:53+00:00"
        },
        {
            "name": "zendframework/zend-mime",
            "version": "2.7.1",
            "source": {
                "type": "git",
                "url": "https://github.com/zendframework/zend-mime.git",
                "reference": "52ae5fa9f12845cae749271034a2d594f0e4c6f2"
            },
            "dist": {
                "type": "zip",
                "url": "https://api.github.com/repos/zendframework/zend-mime/zipball/52ae5fa9f12845cae749271034a2d594f0e4c6f2",
                "reference": "52ae5fa9f12845cae749271034a2d594f0e4c6f2",
                "shasum": ""
            },
            "require": {
                "php": "^5.6 || ^7.0",
                "zendframework/zend-stdlib": "^2.7 || ^3.0"
            },
            "require-dev": {
                "phpunit/phpunit": "^5.7.21 || ^6.3",
                "zendframework/zend-coding-standard": "~1.0.0",
                "zendframework/zend-mail": "^2.6"
            },
            "suggest": {
                "zendframework/zend-mail": "Zend\\Mail component"
            },
            "type": "library",
            "extra": {
                "branch-alias": {
                    "dev-master": "2.7-dev",
                    "dev-develop": "2.8-dev"
                }
            },
            "autoload": {
                "psr-4": {
                    "Zend\\Mime\\": "src/"
                }
            },
            "notification-url": "https://packagist.org/downloads/",
            "license": [
                "BSD-3-Clause"
            ],
            "description": "Create and parse MIME messages and parts",
            "homepage": "https://github.com/zendframework/zend-mime",
            "keywords": [
                "ZendFramework",
                "mime",
                "zf"
            ],
            "time": "2018-05-14T19:02:50+00:00"
        },
        {
            "name": "zendframework/zend-modulemanager",
            "version": "2.8.2",
            "source": {
                "type": "git",
                "url": "https://github.com/zendframework/zend-modulemanager.git",
                "reference": "394df6e12248ac430a312d4693f793ee7120baa6"
            },
            "dist": {
                "type": "zip",
                "url": "https://api.github.com/repos/zendframework/zend-modulemanager/zipball/394df6e12248ac430a312d4693f793ee7120baa6",
                "reference": "394df6e12248ac430a312d4693f793ee7120baa6",
                "shasum": ""
            },
            "require": {
                "php": "^5.6 || ^7.0",
                "zendframework/zend-config": "^3.1 || ^2.6",
                "zendframework/zend-eventmanager": "^3.2 || ^2.6.3",
                "zendframework/zend-stdlib": "^3.1 || ^2.7"
            },
            "require-dev": {
                "phpunit/phpunit": "^6.0.8 || ^5.7.15",
                "zendframework/zend-coding-standard": "~1.0.0",
                "zendframework/zend-console": "^2.6",
                "zendframework/zend-di": "^2.6",
                "zendframework/zend-loader": "^2.5",
                "zendframework/zend-mvc": "^3.0 || ^2.7",
                "zendframework/zend-servicemanager": "^3.0.3 || ^2.7.5"
            },
            "suggest": {
                "zendframework/zend-console": "Zend\\Console component",
                "zendframework/zend-loader": "Zend\\Loader component if you are not using Composer autoloading for your modules",
                "zendframework/zend-mvc": "Zend\\Mvc component",
                "zendframework/zend-servicemanager": "Zend\\ServiceManager component"
            },
            "type": "library",
            "extra": {
                "branch-alias": {
                    "dev-master": "2.7-dev",
                    "dev-develop": "2.8-dev"
                }
            },
            "autoload": {
                "psr-4": {
                    "Zend\\ModuleManager\\": "src/"
                }
            },
            "notification-url": "https://packagist.org/downloads/",
            "license": [
                "BSD-3-Clause"
            ],
            "description": "Modular application system for zend-mvc applications",
            "homepage": "https://github.com/zendframework/zend-modulemanager",
            "keywords": [
                "ZendFramework",
                "modulemanager",
                "zf"
            ],
            "time": "2017-12-02T06:11:18+00:00"
        },
        {
            "name": "zendframework/zend-mvc",
            "version": "2.7.15",
            "source": {
                "type": "git",
                "url": "https://github.com/zendframework/zend-mvc.git",
                "reference": "a8d45689d37a9e4ff4b75ea0b7478fa3d4f9c089"
            },
            "dist": {
                "type": "zip",
                "url": "https://api.github.com/repos/zendframework/zend-mvc/zipball/a8d45689d37a9e4ff4b75ea0b7478fa3d4f9c089",
                "reference": "a8d45689d37a9e4ff4b75ea0b7478fa3d4f9c089",
                "shasum": ""
            },
            "require": {
                "container-interop/container-interop": "^1.1",
                "php": "^5.5 || ^7.0",
                "zendframework/zend-console": "^2.7",
                "zendframework/zend-eventmanager": "^2.6.4 || ^3.0",
                "zendframework/zend-form": "^2.11",
                "zendframework/zend-hydrator": "^1.1 || ^2.4",
                "zendframework/zend-psr7bridge": "^0.2",
                "zendframework/zend-servicemanager": "^2.7.10 || ^3.0.3",
                "zendframework/zend-stdlib": "^2.7.5 || ^3.0"
            },
            "replace": {
                "zendframework/zend-router": "^2.0"
            },
            "require-dev": {
                "friendsofphp/php-cs-fixer": "1.7.*",
                "phpunit/phpunit": "^4.8.36",
                "sebastian/comparator": "^1.2.4",
                "sebastian/version": "^1.0.4",
                "zendframework/zend-authentication": "^2.6",
                "zendframework/zend-cache": "^2.8",
                "zendframework/zend-di": "^2.6",
                "zendframework/zend-filter": "^2.8",
                "zendframework/zend-http": "^2.8",
                "zendframework/zend-i18n": "^2.8",
                "zendframework/zend-inputfilter": "^2.8",
                "zendframework/zend-json": "^2.6.1",
                "zendframework/zend-log": "^2.9.3",
                "zendframework/zend-modulemanager": "^2.8",
                "zendframework/zend-serializer": "^2.8",
                "zendframework/zend-session": "^2.8.1",
                "zendframework/zend-text": "^2.7",
                "zendframework/zend-uri": "^2.6",
                "zendframework/zend-validator": "^2.10",
                "zendframework/zend-view": "^2.9"
            },
            "suggest": {
                "zendframework/zend-authentication": "Zend\\Authentication component for Identity plugin",
                "zendframework/zend-config": "Zend\\Config component",
                "zendframework/zend-di": "Zend\\Di component",
                "zendframework/zend-filter": "Zend\\Filter component",
                "zendframework/zend-http": "Zend\\Http component",
                "zendframework/zend-i18n": "Zend\\I18n component for translatable segments",
                "zendframework/zend-inputfilter": "Zend\\Inputfilter component",
                "zendframework/zend-json": "Zend\\Json component",
                "zendframework/zend-log": "Zend\\Log component",
                "zendframework/zend-modulemanager": "Zend\\ModuleManager component",
                "zendframework/zend-serializer": "Zend\\Serializer component",
                "zendframework/zend-servicemanager-di": "^1.0.1, if using zend-servicemanager v3 and requiring the zend-di integration",
                "zendframework/zend-session": "Zend\\Session component for FlashMessenger, PRG, and FPRG plugins",
                "zendframework/zend-text": "Zend\\Text component",
                "zendframework/zend-uri": "Zend\\Uri component",
                "zendframework/zend-validator": "Zend\\Validator component",
                "zendframework/zend-view": "Zend\\View component"
            },
            "type": "library",
            "extra": {
                "branch-alias": {
                    "dev-master": "2.7-dev",
                    "dev-develop": "3.0-dev"
                }
            },
            "autoload": {
                "files": [
                    "src/autoload.php"
                ],
                "psr-4": {
                    "Zend\\Mvc\\": "src/"
                }
            },
            "notification-url": "https://packagist.org/downloads/",
            "license": [
                "BSD-3-Clause"
            ],
            "homepage": "https://github.com/zendframework/zend-mvc",
            "keywords": [
                "mvc",
                "zf2"
            ],
            "time": "2018-05-03T13:13:41+00:00"
        },
        {
            "name": "zendframework/zend-psr7bridge",
            "version": "0.2.2",
            "source": {
                "type": "git",
                "url": "https://github.com/zendframework/zend-psr7bridge.git",
                "reference": "86c0b53b0c6381391c4add4a93a56e51d5c74605"
            },
            "dist": {
                "type": "zip",
                "url": "https://api.github.com/repos/zendframework/zend-psr7bridge/zipball/86c0b53b0c6381391c4add4a93a56e51d5c74605",
                "reference": "86c0b53b0c6381391c4add4a93a56e51d5c74605",
                "shasum": ""
            },
            "require": {
                "php": ">=5.5",
                "psr/http-message": "^1.0",
                "zendframework/zend-diactoros": "^1.1",
                "zendframework/zend-http": "^2.5"
            },
            "require-dev": {
                "phpunit/phpunit": "^4.7",
                "squizlabs/php_codesniffer": "^2.3"
            },
            "type": "library",
            "extra": {
                "branch-alias": {
                    "dev-master": "1.0-dev",
                    "dev-develop": "1.1-dev"
                }
            },
            "autoload": {
                "psr-4": {
                    "Zend\\Psr7Bridge\\": "src/"
                }
            },
            "notification-url": "https://packagist.org/downloads/",
            "license": [
                "BSD-3-Clause"
            ],
            "description": "PSR-7 <-> Zend\\Http bridge",
            "homepage": "https://github.com/zendframework/zend-psr7bridge",
            "keywords": [
                "http",
                "psr",
                "psr-7"
            ],
            "time": "2016-05-10T21:44:39+00:00"
        },
        {
            "name": "zendframework/zend-serializer",
            "version": "2.9.0",
            "source": {
                "type": "git",
                "url": "https://github.com/zendframework/zend-serializer.git",
                "reference": "0172690db48d8935edaf625c4cba38b79719892c"
            },
            "dist": {
                "type": "zip",
                "url": "https://api.github.com/repos/zendframework/zend-serializer/zipball/0172690db48d8935edaf625c4cba38b79719892c",
                "reference": "0172690db48d8935edaf625c4cba38b79719892c",
                "shasum": ""
            },
            "require": {
                "php": "^5.6 || ^7.0",
                "zendframework/zend-json": "^2.5 || ^3.0",
                "zendframework/zend-stdlib": "^2.7 || ^3.0"
            },
            "require-dev": {
                "phpunit/phpunit": "^5.7.25 || ^6.4.4",
                "zendframework/zend-coding-standard": "~1.0.0",
                "zendframework/zend-math": "^2.6 || ^3.0",
                "zendframework/zend-servicemanager": "^2.7.5 || ^3.0.3"
            },
            "suggest": {
                "zendframework/zend-math": "(^2.6 || ^3.0) To support Python Pickle serialization",
                "zendframework/zend-servicemanager": "(^2.7.5 || ^3.0.3) To support plugin manager support"
            },
            "type": "library",
            "extra": {
                "branch-alias": {
                    "dev-master": "2.9.x-dev",
                    "dev-develop": "2.10.x-dev"
                },
                "zf": {
                    "component": "Zend\\Serializer",
                    "config-provider": "Zend\\Serializer\\ConfigProvider"
                }
            },
            "autoload": {
                "psr-4": {
                    "Zend\\Serializer\\": "src/"
                }
            },
            "notification-url": "https://packagist.org/downloads/",
            "license": [
                "BSD-3-Clause"
            ],
            "description": "provides an adapter based interface to simply generate storable representation of PHP types by different facilities, and recover",
            "keywords": [
                "ZendFramework",
                "serializer",
                "zf"
            ],
            "time": "2018-05-14T18:45:18+00:00"
        },
        {
            "name": "zendframework/zend-server",
            "version": "2.8.0",
            "source": {
                "type": "git",
                "url": "https://github.com/zendframework/zend-server.git",
                "reference": "23a2e9a5599c83c05da831cb7c649e8a7809595e"
            },
            "dist": {
                "type": "zip",
                "url": "https://api.github.com/repos/zendframework/zend-server/zipball/23a2e9a5599c83c05da831cb7c649e8a7809595e",
                "reference": "23a2e9a5599c83c05da831cb7c649e8a7809595e",
                "shasum": ""
            },
            "require": {
                "php": "^5.6 || ^7.0",
                "zendframework/zend-code": "^2.5 || ^3.0",
                "zendframework/zend-stdlib": "^2.5 || ^3.0"
            },
            "require-dev": {
                "phpunit/phpunit": "^5.7.27 || ^6.5.8 || ^7.1.4",
                "zendframework/zend-coding-standard": "~1.0.0"
            },
            "type": "library",
            "extra": {
                "branch-alias": {
                    "dev-master": "2.8.x-dev",
                    "dev-develop": "2.9.x-dev"
                }
            },
            "autoload": {
                "psr-4": {
                    "Zend\\Server\\": "src/"
                }
            },
            "notification-url": "https://packagist.org/downloads/",
            "license": [
                "BSD-3-Clause"
            ],
            "description": "Create Reflection-based RPC servers",
            "keywords": [
                "ZendFramework",
                "server",
                "zf"
            ],
            "time": "2018-04-30T22:21:28+00:00"
        },
        {
            "name": "zendframework/zend-servicemanager",
            "version": "2.7.11",
            "source": {
                "type": "git",
                "url": "https://github.com/zendframework/zend-servicemanager.git",
                "reference": "99ec9ed5d0f15aed9876433c74c2709eb933d4c7"
            },
            "dist": {
                "type": "zip",
                "url": "https://api.github.com/repos/zendframework/zend-servicemanager/zipball/99ec9ed5d0f15aed9876433c74c2709eb933d4c7",
                "reference": "99ec9ed5d0f15aed9876433c74c2709eb933d4c7",
                "shasum": ""
            },
            "require": {
                "container-interop/container-interop": "~1.0",
                "php": "^5.5 || ^7.0"
            },
            "require-dev": {
                "athletic/athletic": "dev-master",
                "fabpot/php-cs-fixer": "1.7.*",
                "phpunit/phpunit": "~4.0",
                "zendframework/zend-di": "~2.5",
                "zendframework/zend-mvc": "~2.5"
            },
            "suggest": {
                "ocramius/proxy-manager": "ProxyManager 0.5.* to handle lazy initialization of services",
                "zendframework/zend-di": "Zend\\Di component"
            },
            "type": "library",
            "extra": {
                "branch-alias": {
                    "dev-master": "2.7-dev",
                    "dev-develop": "3.0-dev"
                }
            },
            "autoload": {
                "psr-4": {
                    "Zend\\ServiceManager\\": "src/"
                }
            },
            "notification-url": "https://packagist.org/downloads/",
            "license": [
                "BSD-3-Clause"
            ],
            "homepage": "https://github.com/zendframework/zend-servicemanager",
            "keywords": [
                "servicemanager",
                "zf2"
            ],
            "time": "2018-06-22T14:49:54+00:00"
        },
        {
            "name": "zendframework/zend-session",
            "version": "2.8.5",
            "source": {
                "type": "git",
                "url": "https://github.com/zendframework/zend-session.git",
                "reference": "2cfd90e1a2f6b066b9f908599251d8f64f07021b"
            },
            "dist": {
                "type": "zip",
                "url": "https://api.github.com/repos/zendframework/zend-session/zipball/2cfd90e1a2f6b066b9f908599251d8f64f07021b",
                "reference": "2cfd90e1a2f6b066b9f908599251d8f64f07021b",
                "shasum": ""
            },
            "require": {
                "php": "^5.6 || ^7.0",
                "zendframework/zend-eventmanager": "^2.6.2 || ^3.0",
                "zendframework/zend-stdlib": "^2.7 || ^3.0"
            },
            "require-dev": {
                "container-interop/container-interop": "^1.1",
                "mongodb/mongodb": "^1.0.1",
                "php-mock/php-mock-phpunit": "^1.1.2 || ^2.0",
                "phpunit/phpunit": "^5.7.5 || >=6.0.13 <6.5.0",
                "zendframework/zend-cache": "^2.6.1",
                "zendframework/zend-coding-standard": "~1.0.0",
                "zendframework/zend-db": "^2.7",
                "zendframework/zend-http": "^2.5.4",
                "zendframework/zend-servicemanager": "^2.7.5 || ^3.0.3",
                "zendframework/zend-validator": "^2.6"
            },
            "suggest": {
                "mongodb/mongodb": "If you want to use the MongoDB session save handler",
                "zendframework/zend-cache": "Zend\\Cache component",
                "zendframework/zend-db": "Zend\\Db component",
                "zendframework/zend-http": "Zend\\Http component",
                "zendframework/zend-servicemanager": "Zend\\ServiceManager component",
                "zendframework/zend-validator": "Zend\\Validator component"
            },
            "type": "library",
            "extra": {
                "branch-alias": {
                    "dev-master": "2.8-dev",
                    "dev-develop": "2.9-dev"
                },
                "zf": {
                    "component": "Zend\\Session",
                    "config-provider": "Zend\\Session\\ConfigProvider"
                }
            },
            "autoload": {
                "psr-4": {
                    "Zend\\Session\\": "src/"
                }
            },
            "notification-url": "https://packagist.org/downloads/",
            "license": [
                "BSD-3-Clause"
            ],
            "description": "manage and preserve session data, a logical complement of cookie data, across multiple page requests by the same client",
            "keywords": [
                "ZendFramework",
                "session",
                "zf"
            ],
            "time": "2018-02-22T16:33:54+00:00"
        },
        {
            "name": "zendframework/zend-soap",
            "version": "2.7.0",
            "source": {
                "type": "git",
                "url": "https://github.com/zendframework/zend-soap.git",
                "reference": "af03c32f0db2b899b3df8cfe29aeb2b49857d284"
            },
            "dist": {
                "type": "zip",
                "url": "https://api.github.com/repos/zendframework/zend-soap/zipball/af03c32f0db2b899b3df8cfe29aeb2b49857d284",
                "reference": "af03c32f0db2b899b3df8cfe29aeb2b49857d284",
                "shasum": ""
            },
            "require": {
                "ext-soap": "*",
                "php": "^5.6 || ^7.0",
                "zendframework/zend-server": "^2.6.1",
                "zendframework/zend-stdlib": "^2.7 || ^3.0",
                "zendframework/zend-uri": "^2.5.2"
            },
            "require-dev": {
                "phpunit/phpunit": "^5.7.21 || ^6.3",
                "zendframework/zend-coding-standard": "~1.0.0",
                "zendframework/zend-config": "^2.6",
                "zendframework/zend-http": "^2.5.4"
            },
            "suggest": {
                "zendframework/zend-http": "Zend\\Http component"
            },
            "type": "library",
            "extra": {
                "branch-alias": {
                    "dev-master": "2.7.x-dev",
                    "dev-develop": "2.8.x-dev"
                }
            },
            "autoload": {
                "psr-4": {
                    "Zend\\Soap\\": "src/"
                }
            },
            "notification-url": "https://packagist.org/downloads/",
            "license": [
                "BSD-3-Clause"
            ],
            "homepage": "https://github.com/zendframework/zend-soap",
            "keywords": [
                "soap",
                "zf2"
            ],
            "time": "2018-01-29T17:51:26+00:00"
        },
        {
            "name": "zendframework/zend-stdlib",
            "version": "2.7.7",
            "source": {
                "type": "git",
                "url": "https://github.com/zendframework/zend-stdlib.git",
                "reference": "0e44eb46788f65e09e077eb7f44d2659143bcc1f"
            },
            "dist": {
                "type": "zip",
                "url": "https://api.github.com/repos/zendframework/zend-stdlib/zipball/0e44eb46788f65e09e077eb7f44d2659143bcc1f",
                "reference": "0e44eb46788f65e09e077eb7f44d2659143bcc1f",
                "shasum": ""
            },
            "require": {
                "php": "^5.5 || ^7.0",
                "zendframework/zend-hydrator": "~1.1"
            },
            "require-dev": {
                "athletic/athletic": "~0.1",
                "fabpot/php-cs-fixer": "1.7.*",
                "phpunit/phpunit": "~4.0",
                "zendframework/zend-config": "~2.5",
                "zendframework/zend-eventmanager": "~2.5",
                "zendframework/zend-filter": "~2.5",
                "zendframework/zend-inputfilter": "~2.5",
                "zendframework/zend-serializer": "~2.5",
                "zendframework/zend-servicemanager": "~2.5"
            },
            "suggest": {
                "zendframework/zend-eventmanager": "To support aggregate hydrator usage",
                "zendframework/zend-filter": "To support naming strategy hydrator usage",
                "zendframework/zend-serializer": "Zend\\Serializer component",
                "zendframework/zend-servicemanager": "To support hydrator plugin manager usage"
            },
            "type": "library",
            "extra": {
                "branch-alias": {
                    "dev-release-2.7": "2.7-dev",
                    "dev-master": "3.0-dev",
                    "dev-develop": "3.1-dev"
                }
            },
            "autoload": {
                "psr-4": {
                    "Zend\\Stdlib\\": "src/"
                }
            },
            "notification-url": "https://packagist.org/downloads/",
            "license": [
                "BSD-3-Clause"
            ],
            "homepage": "https://github.com/zendframework/zend-stdlib",
            "keywords": [
                "stdlib",
                "zf2"
            ],
            "time": "2016-04-12T21:17:31+00:00"
        },
        {
            "name": "zendframework/zend-text",
            "version": "2.7.0",
            "source": {
                "type": "git",
                "url": "https://github.com/zendframework/zend-text.git",
                "reference": "ca987dd4594f5f9508771fccd82c89bc7fbb39ac"
            },
            "dist": {
                "type": "zip",
                "url": "https://api.github.com/repos/zendframework/zend-text/zipball/ca987dd4594f5f9508771fccd82c89bc7fbb39ac",
                "reference": "ca987dd4594f5f9508771fccd82c89bc7fbb39ac",
                "shasum": ""
            },
            "require": {
                "php": "^5.6 || ^7.0",
                "zendframework/zend-servicemanager": "^2.7.5 || ^3.0.3",
                "zendframework/zend-stdlib": "^2.7 || ^3.0"
            },
            "require-dev": {
                "phpunit/phpunit": "^5.7.27 || ^6.5.8 || ^7.1.4",
                "zendframework/zend-coding-standard": "~1.0.0",
                "zendframework/zend-config": "^2.6"
            },
            "type": "library",
            "extra": {
                "branch-alias": {
                    "dev-master": "2.7.x-dev",
                    "dev-develop": "2.8.x-dev"
                }
            },
            "autoload": {
                "psr-4": {
                    "Zend\\Text\\": "src/"
                }
            },
            "notification-url": "https://packagist.org/downloads/",
            "license": [
                "BSD-3-Clause"
            ],
            "description": "Create FIGlets and text-based tables",
            "keywords": [
                "ZendFramework",
                "text",
                "zf"
            ],
            "time": "2018-04-30T14:55:10+00:00"
        },
        {
            "name": "zendframework/zend-uri",
            "version": "2.6.1",
            "source": {
                "type": "git",
                "url": "https://github.com/zendframework/zend-uri.git",
                "reference": "3b6463645c6766f78ce537c70cb4fdabee1e725f"
            },
            "dist": {
                "type": "zip",
                "url": "https://api.github.com/repos/zendframework/zend-uri/zipball/3b6463645c6766f78ce537c70cb4fdabee1e725f",
                "reference": "3b6463645c6766f78ce537c70cb4fdabee1e725f",
                "shasum": ""
            },
            "require": {
                "php": "^5.6 || ^7.0",
                "zendframework/zend-escaper": "^2.5",
                "zendframework/zend-validator": "^2.10"
            },
            "require-dev": {
                "phpunit/phpunit": "^5.7.27 || ^6.5.8 || ^7.1.4",
                "zendframework/zend-coding-standard": "~1.0.0"
            },
            "type": "library",
            "extra": {
                "branch-alias": {
                    "dev-master": "2.6.x-dev",
                    "dev-develop": "2.7.x-dev"
                }
            },
            "autoload": {
                "psr-4": {
                    "Zend\\Uri\\": "src/"
                }
            },
            "notification-url": "https://packagist.org/downloads/",
            "license": [
                "BSD-3-Clause"
            ],
            "description": "A component that aids in manipulating and validating » Uniform Resource Identifiers (URIs)",
            "keywords": [
                "ZendFramework",
                "uri",
                "zf"
            ],
            "time": "2018-04-30T13:40:08+00:00"
        },
        {
            "name": "zendframework/zend-validator",
            "version": "2.10.2",
            "source": {
                "type": "git",
                "url": "https://github.com/zendframework/zend-validator.git",
                "reference": "38109ed7d8e46cfa71bccbe7e6ca80cdd035f8c9"
            },
            "dist": {
                "type": "zip",
                "url": "https://api.github.com/repos/zendframework/zend-validator/zipball/38109ed7d8e46cfa71bccbe7e6ca80cdd035f8c9",
                "reference": "38109ed7d8e46cfa71bccbe7e6ca80cdd035f8c9",
                "shasum": ""
            },
            "require": {
                "container-interop/container-interop": "^1.1",
                "php": "^5.6 || ^7.0",
                "zendframework/zend-stdlib": "^2.7.6 || ^3.1"
            },
            "require-dev": {
                "phpunit/phpunit": "^6.0.8 || ^5.7.15",
                "zendframework/zend-cache": "^2.6.1",
                "zendframework/zend-coding-standard": "~1.0.0",
                "zendframework/zend-config": "^2.6",
                "zendframework/zend-db": "^2.7",
                "zendframework/zend-filter": "^2.6",
                "zendframework/zend-http": "^2.5.4",
                "zendframework/zend-i18n": "^2.6",
                "zendframework/zend-math": "^2.6",
                "zendframework/zend-servicemanager": "^2.7.5 || ^3.0.3",
                "zendframework/zend-session": "^2.8",
                "zendframework/zend-uri": "^2.5"
            },
            "suggest": {
                "zendframework/zend-db": "Zend\\Db component, required by the (No)RecordExists validator",
                "zendframework/zend-filter": "Zend\\Filter component, required by the Digits validator",
                "zendframework/zend-i18n": "Zend\\I18n component to allow translation of validation error messages",
                "zendframework/zend-i18n-resources": "Translations of validator messages",
                "zendframework/zend-math": "Zend\\Math component, required by the Csrf validator",
                "zendframework/zend-servicemanager": "Zend\\ServiceManager component to allow using the ValidatorPluginManager and validator chains",
                "zendframework/zend-session": "Zend\\Session component, ^2.8; required by the Csrf validator",
                "zendframework/zend-uri": "Zend\\Uri component, required by the Uri and Sitemap\\Loc validators"
            },
            "type": "library",
            "extra": {
                "branch-alias": {
                    "dev-master": "2.10.x-dev",
                    "dev-develop": "2.11.x-dev"
                },
                "zf": {
                    "component": "Zend\\Validator",
                    "config-provider": "Zend\\Validator\\ConfigProvider"
                }
            },
            "autoload": {
                "psr-4": {
                    "Zend\\Validator\\": "src/"
                }
            },
            "notification-url": "https://packagist.org/downloads/",
            "license": [
                "BSD-3-Clause"
            ],
            "description": "provides a set of commonly needed validators",
            "homepage": "https://github.com/zendframework/zend-validator",
            "keywords": [
                "validator",
                "zf2"
            ],
            "time": "2018-02-01T17:05:33+00:00"
        },
        {
            "name": "zendframework/zend-view",
            "version": "2.10.0",
            "source": {
                "type": "git",
                "url": "https://github.com/zendframework/zend-view.git",
                "reference": "4478cc5dd960e2339d88b363ef99fa278700e80e"
            },
            "dist": {
                "type": "zip",
                "url": "https://api.github.com/repos/zendframework/zend-view/zipball/4478cc5dd960e2339d88b363ef99fa278700e80e",
                "reference": "4478cc5dd960e2339d88b363ef99fa278700e80e",
                "shasum": ""
            },
            "require": {
                "php": "^5.6 || ^7.0",
                "zendframework/zend-eventmanager": "^2.6.2 || ^3.0",
                "zendframework/zend-loader": "^2.5",
                "zendframework/zend-stdlib": "^2.7 || ^3.0"
            },
            "require-dev": {
                "phpunit/phpunit": "^5.7.15 || ^6.0.8",
                "zendframework/zend-authentication": "^2.5",
                "zendframework/zend-cache": "^2.6.1",
                "zendframework/zend-coding-standard": "~1.0.0",
                "zendframework/zend-config": "^2.6",
                "zendframework/zend-console": "^2.6",
                "zendframework/zend-escaper": "^2.5",
                "zendframework/zend-feed": "^2.7",
                "zendframework/zend-filter": "^2.6.1",
                "zendframework/zend-http": "^2.5.4",
                "zendframework/zend-i18n": "^2.6",
                "zendframework/zend-json": "^2.6.1",
                "zendframework/zend-log": "^2.7",
                "zendframework/zend-modulemanager": "^2.7.1",
                "zendframework/zend-mvc": "^2.7 || ^3.0",
                "zendframework/zend-navigation": "^2.5",
                "zendframework/zend-paginator": "^2.5",
                "zendframework/zend-permissions-acl": "^2.6",
                "zendframework/zend-router": "^3.0.1",
                "zendframework/zend-serializer": "^2.6.1",
                "zendframework/zend-servicemanager": "^2.7.5 || ^3.0.3",
                "zendframework/zend-session": "^2.8.1",
                "zendframework/zend-uri": "^2.5"
            },
            "suggest": {
                "zendframework/zend-authentication": "Zend\\Authentication component",
                "zendframework/zend-escaper": "Zend\\Escaper component",
                "zendframework/zend-feed": "Zend\\Feed component",
                "zendframework/zend-filter": "Zend\\Filter component",
                "zendframework/zend-http": "Zend\\Http component",
                "zendframework/zend-i18n": "Zend\\I18n component",
                "zendframework/zend-json": "Zend\\Json component",
                "zendframework/zend-mvc": "Zend\\Mvc component",
                "zendframework/zend-navigation": "Zend\\Navigation component",
                "zendframework/zend-paginator": "Zend\\Paginator component",
                "zendframework/zend-permissions-acl": "Zend\\Permissions\\Acl component",
                "zendframework/zend-servicemanager": "Zend\\ServiceManager component",
                "zendframework/zend-uri": "Zend\\Uri component"
            },
            "bin": [
                "bin/templatemap_generator.php"
            ],
            "type": "library",
            "extra": {
                "branch-alias": {
                    "dev-master": "2.10.x-dev",
                    "dev-develop": "2.11.x-dev"
                }
            },
            "autoload": {
                "psr-4": {
                    "Zend\\View\\": "src/"
                }
            },
            "notification-url": "https://packagist.org/downloads/",
            "license": [
                "BSD-3-Clause"
            ],
            "description": "provides a system of helpers, output filters, and variable escaping",
            "homepage": "https://github.com/zendframework/zend-view",
            "keywords": [
                "view",
                "zf2"
            ],
            "time": "2018-01-17T22:21:50+00:00"
        }
    ],
    "packages-dev": [
        {
            "name": "allure-framework/allure-codeception",
            "version": "1.2.7",
            "source": {
                "type": "git",
                "url": "https://github.com/allure-framework/allure-codeception.git",
                "reference": "48598f4b4603b50b663bfe977260113a40912131"
            },
            "dist": {
                "type": "zip",
                "url": "https://api.github.com/repos/allure-framework/allure-codeception/zipball/48598f4b4603b50b663bfe977260113a40912131",
                "reference": "48598f4b4603b50b663bfe977260113a40912131",
                "shasum": ""
            },
            "require": {
                "allure-framework/allure-php-api": "~1.1.0",
                "codeception/codeception": "~2.1",
                "php": ">=5.4.0",
                "symfony/filesystem": ">=2.6",
                "symfony/finder": ">=2.6"
            },
            "type": "library",
            "autoload": {
                "psr-0": {
                    "Yandex": "src/"
                }
            },
            "notification-url": "https://packagist.org/downloads/",
            "license": [
                "Apache-2.0"
            ],
            "authors": [
                {
                    "name": "Ivan Krutov",
                    "email": "vania-pooh@yandex-team.ru",
                    "role": "Developer"
                }
            ],
            "description": "A Codeception adapter for Allure report.",
            "homepage": "http://allure.qatools.ru/",
            "keywords": [
                "allure",
                "attachments",
                "cases",
                "codeception",
                "report",
                "steps",
                "testing"
            ],
            "time": "2018-03-07T11:18:27+00:00"
        },
        {
            "name": "allure-framework/allure-php-api",
            "version": "1.1.4",
            "source": {
                "type": "git",
                "url": "https://github.com/allure-framework/allure-php-adapter-api.git",
                "reference": "a462a0da121681577033e13c123b6cc4e89cdc64"
            },
            "dist": {
                "type": "zip",
                "url": "https://api.github.com/repos/allure-framework/allure-php-adapter-api/zipball/a462a0da121681577033e13c123b6cc4e89cdc64",
                "reference": "a462a0da121681577033e13c123b6cc4e89cdc64",
                "shasum": ""
            },
            "require": {
                "jms/serializer": ">=0.16.0",
                "moontoast/math": ">=1.1.0",
                "php": ">=5.4.0",
                "phpunit/phpunit": ">=4.0.0",
                "ramsey/uuid": ">=3.0.0",
                "symfony/http-foundation": ">=2.0"
            },
            "type": "library",
            "autoload": {
                "psr-0": {
                    "Yandex": [
                        "src/",
                        "test/"
                    ]
                }
            },
            "notification-url": "https://packagist.org/downloads/",
            "license": [
                "Apache-2.0"
            ],
            "authors": [
                {
                    "name": "Ivan Krutov",
                    "email": "vania-pooh@yandex-team.ru",
                    "role": "Developer"
                }
            ],
            "description": "PHP API for Allure adapter",
            "homepage": "http://allure.qatools.ru/",
            "keywords": [
                "allure",
                "api",
                "php",
                "report"
            ],
            "time": "2016-12-07T12:15:46+00:00"
        },
        {
            "name": "behat/gherkin",
            "version": "v4.4.5",
            "source": {
                "type": "git",
                "url": "https://github.com/Behat/Gherkin.git",
                "reference": "5c14cff4f955b17d20d088dec1bde61c0539ec74"
            },
            "dist": {
                "type": "zip",
                "url": "https://api.github.com/repos/Behat/Gherkin/zipball/5c14cff4f955b17d20d088dec1bde61c0539ec74",
                "reference": "5c14cff4f955b17d20d088dec1bde61c0539ec74",
                "shasum": ""
            },
            "require": {
                "php": ">=5.3.1"
            },
            "require-dev": {
                "phpunit/phpunit": "~4.5|~5",
                "symfony/phpunit-bridge": "~2.7|~3",
                "symfony/yaml": "~2.3|~3"
            },
            "suggest": {
                "symfony/yaml": "If you want to parse features, represented in YAML files"
            },
            "type": "library",
            "extra": {
                "branch-alias": {
                    "dev-master": "4.4-dev"
                }
            },
            "autoload": {
                "psr-0": {
                    "Behat\\Gherkin": "src/"
                }
            },
            "notification-url": "https://packagist.org/downloads/",
            "license": [
                "MIT"
            ],
            "authors": [
                {
                    "name": "Konstantin Kudryashov",
                    "email": "ever.zet@gmail.com",
                    "homepage": "http://everzet.com"
                }
            ],
            "description": "Gherkin DSL parser for PHP 5.3",
            "homepage": "http://behat.org/",
            "keywords": [
                "BDD",
                "Behat",
                "Cucumber",
                "DSL",
                "gherkin",
                "parser"
            ],
            "time": "2016-10-30T11:50:56+00:00"
        },
        {
            "name": "codeception/codeception",
            "version": "2.3.9",
            "source": {
                "type": "git",
                "url": "https://github.com/Codeception/Codeception.git",
                "reference": "104f46fa0bde339f1bcc3a375aac21eb36e65a1e"
            },
            "dist": {
                "type": "zip",
                "url": "https://api.github.com/repos/Codeception/Codeception/zipball/104f46fa0bde339f1bcc3a375aac21eb36e65a1e",
                "reference": "104f46fa0bde339f1bcc3a375aac21eb36e65a1e",
                "shasum": ""
            },
            "require": {
                "behat/gherkin": "~4.4.0",
                "codeception/stub": "^1.0",
                "ext-json": "*",
                "ext-mbstring": "*",
                "facebook/webdriver": ">=1.1.3 <2.0",
                "guzzlehttp/guzzle": ">=4.1.4 <7.0",
                "guzzlehttp/psr7": "~1.0",
                "php": ">=5.4.0 <8.0",
                "phpunit/php-code-coverage": ">=2.2.4 <6.0",
                "phpunit/phpunit": ">=4.8.28 <5.0.0 || >=5.6.3 <7.0",
                "sebastian/comparator": ">1.1 <3.0",
                "sebastian/diff": ">=1.4 <3.0",
                "symfony/browser-kit": ">=2.7 <5.0",
                "symfony/console": ">=2.7 <5.0",
                "symfony/css-selector": ">=2.7 <5.0",
                "symfony/dom-crawler": ">=2.7 <5.0",
                "symfony/event-dispatcher": ">=2.7 <5.0",
                "symfony/finder": ">=2.7 <5.0",
                "symfony/yaml": ">=2.7 <5.0"
            },
            "require-dev": {
                "codeception/specify": "~0.3",
                "facebook/graph-sdk": "~5.3",
                "flow/jsonpath": "~0.2",
                "monolog/monolog": "~1.8",
                "pda/pheanstalk": "~3.0",
                "php-amqplib/php-amqplib": "~2.4",
                "predis/predis": "^1.0",
                "squizlabs/php_codesniffer": "~2.0",
                "symfony/process": ">=2.7 <5.0",
                "vlucas/phpdotenv": "^2.4.0"
            },
            "suggest": {
                "aws/aws-sdk-php": "For using AWS Auth in REST module and Queue module",
                "codeception/phpbuiltinserver": "Start and stop PHP built-in web server for your tests",
                "codeception/specify": "BDD-style code blocks",
                "codeception/verify": "BDD-style assertions",
                "flow/jsonpath": "For using JSONPath in REST module",
                "league/factory-muffin": "For DataFactory module",
                "league/factory-muffin-faker": "For Faker support in DataFactory module",
                "phpseclib/phpseclib": "for SFTP option in FTP Module",
                "stecman/symfony-console-completion": "For BASH autocompletion",
                "symfony/phpunit-bridge": "For phpunit-bridge support"
            },
            "bin": [
                "codecept"
            ],
            "type": "library",
            "extra": {
                "branch-alias": []
            },
            "autoload": {
                "psr-4": {
                    "Codeception\\": "src\\Codeception",
                    "Codeception\\Extension\\": "ext"
                }
            },
            "notification-url": "https://packagist.org/downloads/",
            "license": [
                "MIT"
            ],
            "authors": [
                {
                    "name": "Michael Bodnarchuk",
                    "email": "davert@mail.ua",
                    "homepage": "http://codegyre.com"
                }
            ],
            "description": "BDD-style testing framework",
            "homepage": "http://codeception.com/",
            "keywords": [
                "BDD",
                "TDD",
                "acceptance testing",
                "functional testing",
                "unit testing"
            ],
            "time": "2018-02-26T23:29:41+00:00"
        },
        {
            "name": "codeception/stub",
            "version": "1.0.4",
            "source": {
                "type": "git",
                "url": "https://github.com/Codeception/Stub.git",
                "reference": "681b62348837a5ef07d10d8a226f5bc358cc8805"
            },
            "dist": {
                "type": "zip",
                "url": "https://api.github.com/repos/Codeception/Stub/zipball/681b62348837a5ef07d10d8a226f5bc358cc8805",
                "reference": "681b62348837a5ef07d10d8a226f5bc358cc8805",
                "shasum": ""
            },
            "require": {
                "phpunit/phpunit-mock-objects": ">2.3 <7.0"
            },
            "require-dev": {
                "phpunit/phpunit": ">=4.8 <8.0"
            },
            "type": "library",
            "autoload": {
                "psr-4": {
                    "Codeception\\": "src/"
                }
            },
            "notification-url": "https://packagist.org/downloads/",
            "license": [
                "MIT"
            ],
            "description": "Flexible Stub wrapper for PHPUnit's Mock Builder",
            "time": "2018-05-17T09:31:08+00:00"
        },
        {
            "name": "consolidation/annotated-command",
            "version": "2.9.1",
            "source": {
                "type": "git",
                "url": "https://github.com/consolidation/annotated-command.git",
                "reference": "4bdbb8fa149e1cc1511bd77b0bc4729fd66bccac"
            },
            "dist": {
                "type": "zip",
                "url": "https://api.github.com/repos/consolidation/annotated-command/zipball/4bdbb8fa149e1cc1511bd77b0bc4729fd66bccac",
                "reference": "4bdbb8fa149e1cc1511bd77b0bc4729fd66bccac",
                "shasum": ""
            },
            "require": {
                "consolidation/output-formatters": "^3.1.12",
                "php": ">=5.4.0",
                "psr/log": "^1",
                "symfony/console": "^2.8|^3|^4",
                "symfony/event-dispatcher": "^2.5|^3|^4",
                "symfony/finder": "^2.5|^3|^4"
            },
            "require-dev": {
                "g1a/composer-test-scenarios": "^2",
                "phpunit/phpunit": "^6",
                "satooshi/php-coveralls": "^2",
                "squizlabs/php_codesniffer": "^2.7"
            },
            "type": "library",
            "extra": {
                "branch-alias": {
                    "dev-master": "2.x-dev"
                }
            },
            "autoload": {
                "psr-4": {
                    "Consolidation\\AnnotatedCommand\\": "src"
                }
            },
            "notification-url": "https://packagist.org/downloads/",
            "license": [
                "MIT"
            ],
            "authors": [
                {
                    "name": "Greg Anderson",
                    "email": "greg.1.anderson@greenknowe.org"
                }
            ],
            "description": "Initialize Symfony Console commands from annotated command class methods.",
            "time": "2018-09-19T17:47:18+00:00"
        },
        {
            "name": "consolidation/config",
            "version": "1.1.1",
            "source": {
                "type": "git",
                "url": "https://github.com/consolidation/config.git",
                "reference": "925231dfff32f05b787e1fddb265e789b939cf4c"
            },
            "dist": {
                "type": "zip",
                "url": "https://api.github.com/repos/consolidation/config/zipball/925231dfff32f05b787e1fddb265e789b939cf4c",
                "reference": "925231dfff32f05b787e1fddb265e789b939cf4c",
                "shasum": ""
            },
            "require": {
                "dflydev/dot-access-data": "^1.1.0",
                "grasmash/expander": "^1",
                "php": ">=5.4.0"
            },
            "require-dev": {
                "g1a/composer-test-scenarios": "^1",
                "phpunit/phpunit": "^5",
                "satooshi/php-coveralls": "^1.0",
                "squizlabs/php_codesniffer": "2.*",
                "symfony/console": "^2.5|^3|^4",
                "symfony/yaml": "^2.8.11|^3|^4"
            },
            "suggest": {
                "symfony/yaml": "Required to use Consolidation\\Config\\Loader\\YamlConfigLoader"
            },
            "type": "library",
            "extra": {
                "branch-alias": {
                    "dev-master": "1.x-dev"
                }
            },
            "autoload": {
                "psr-4": {
                    "Consolidation\\Config\\": "src"
                }
            },
            "notification-url": "https://packagist.org/downloads/",
            "license": [
                "MIT"
            ],
            "authors": [
                {
                    "name": "Greg Anderson",
                    "email": "greg.1.anderson@greenknowe.org"
                }
            ],
            "description": "Provide configuration services for a commandline tool.",
            "time": "2018-10-24T17:55:35+00:00"
        },
        {
            "name": "consolidation/log",
            "version": "1.0.6",
            "source": {
                "type": "git",
                "url": "https://github.com/consolidation/log.git",
                "reference": "dfd8189a771fe047bf3cd669111b2de5f1c79395"
            },
            "dist": {
                "type": "zip",
                "url": "https://api.github.com/repos/consolidation/log/zipball/dfd8189a771fe047bf3cd669111b2de5f1c79395",
                "reference": "dfd8189a771fe047bf3cd669111b2de5f1c79395",
                "shasum": ""
            },
            "require": {
                "php": ">=5.5.0",
                "psr/log": "~1.0",
                "symfony/console": "^2.8|^3|^4"
            },
            "require-dev": {
                "g1a/composer-test-scenarios": "^1",
                "phpunit/phpunit": "4.*",
                "satooshi/php-coveralls": "^2",
                "squizlabs/php_codesniffer": "2.*"
            },
            "type": "library",
            "extra": {
                "branch-alias": {
                    "dev-master": "1.x-dev"
                }
            },
            "autoload": {
                "psr-4": {
                    "Consolidation\\Log\\": "src"
                }
            },
            "notification-url": "https://packagist.org/downloads/",
            "license": [
                "MIT"
            ],
            "authors": [
                {
                    "name": "Greg Anderson",
                    "email": "greg.1.anderson@greenknowe.org"
                }
            ],
            "description": "Improved Psr-3 / Psr\\Log logger based on Symfony Console components.",
            "time": "2018-05-25T18:14:39+00:00"
        },
        {
            "name": "consolidation/output-formatters",
            "version": "3.4.0",
            "source": {
                "type": "git",
                "url": "https://github.com/consolidation/output-formatters.git",
                "reference": "a942680232094c4a5b21c0b7e54c20cce623ae19"
            },
            "dist": {
                "type": "zip",
                "url": "https://api.github.com/repos/consolidation/output-formatters/zipball/a942680232094c4a5b21c0b7e54c20cce623ae19",
                "reference": "a942680232094c4a5b21c0b7e54c20cce623ae19",
                "shasum": ""
            },
            "require": {
                "dflydev/dot-access-data": "^1.1.0",
                "php": ">=5.4.0",
                "symfony/console": "^2.8|^3|^4",
                "symfony/finder": "^2.5|^3|^4"
            },
            "require-dev": {
                "g1a/composer-test-scenarios": "^2",
                "phpunit/phpunit": "^5.7.27",
                "satooshi/php-coveralls": "^2",
                "squizlabs/php_codesniffer": "^2.7",
                "symfony/console": "3.2.3",
                "symfony/var-dumper": "^2.8|^3|^4",
                "victorjonsson/markdowndocs": "^1.3"
            },
            "suggest": {
                "symfony/var-dumper": "For using the var_dump formatter"
            },
            "type": "library",
            "extra": {
                "branch-alias": {
                    "dev-master": "3.x-dev"
                }
            },
            "autoload": {
                "psr-4": {
                    "Consolidation\\OutputFormatters\\": "src"
                }
            },
            "notification-url": "https://packagist.org/downloads/",
            "license": [
                "MIT"
            ],
            "authors": [
                {
                    "name": "Greg Anderson",
                    "email": "greg.1.anderson@greenknowe.org"
                }
            ],
            "description": "Format text by applying transformations provided by plug-in formatters.",
            "time": "2018-10-19T22:35:38+00:00"
        },
        {
            "name": "consolidation/robo",
            "version": "1.3.1",
            "source": {
                "type": "git",
                "url": "https://github.com/consolidation/Robo.git",
                "reference": "31f2d2562c4e1dcde70f2659eefd59aa9c7f5b2d"
            },
            "dist": {
                "type": "zip",
                "url": "https://api.github.com/repos/consolidation/Robo/zipball/31f2d2562c4e1dcde70f2659eefd59aa9c7f5b2d",
                "reference": "31f2d2562c4e1dcde70f2659eefd59aa9c7f5b2d",
                "shasum": ""
            },
            "require": {
                "consolidation/annotated-command": "^2.8.2",
                "consolidation/config": "^1.0.10",
                "consolidation/log": "~1",
                "consolidation/output-formatters": "^3.1.13",
                "consolidation/self-update": "^1",
                "g1a/composer-test-scenarios": "^2",
                "grasmash/yaml-expander": "^1.3",
                "league/container": "^2.2",
                "php": ">=5.5.0",
                "symfony/console": "^2.8|^3|^4",
                "symfony/event-dispatcher": "^2.5|^3|^4",
                "symfony/filesystem": "^2.5|^3|^4",
                "symfony/finder": "^2.5|^3|^4",
                "symfony/process": "^2.5|^3|^4"
            },
            "replace": {
                "codegyre/robo": "< 1.0"
            },
            "require-dev": {
                "codeception/aspect-mock": "^1|^2.1.1",
                "codeception/base": "^2.3.7",
                "codeception/verify": "^0.3.2",
                "goaop/framework": "~2.1.2",
                "goaop/parser-reflection": "^1.1.0",
                "natxet/cssmin": "3.0.4",
                "nikic/php-parser": "^3.1.5",
                "patchwork/jsqueeze": "~2",
                "pear/archive_tar": "^1.4.2",
                "phpunit/php-code-coverage": "~2|~4",
                "satooshi/php-coveralls": "^2",
                "squizlabs/php_codesniffer": "^2.8"
            },
            "suggest": {
                "henrikbjorn/lurker": "For monitoring filesystem changes in taskWatch",
                "natxet/CssMin": "For minifying CSS files in taskMinify",
                "patchwork/jsqueeze": "For minifying JS files in taskMinify",
                "pear/archive_tar": "Allows tar archives to be created and extracted in taskPack and taskExtract, respectively."
            },
            "bin": [
                "robo"
            ],
            "type": "library",
            "extra": {
                "branch-alias": {
                    "dev-master": "1.x-dev",
                    "dev-state": "1.x-dev"
                }
            },
            "autoload": {
                "psr-4": {
                    "Robo\\": "src"
                }
            },
            "notification-url": "https://packagist.org/downloads/",
            "license": [
                "MIT"
            ],
            "authors": [
                {
                    "name": "Davert",
                    "email": "davert.php@resend.cc"
                }
            ],
            "description": "Modern task runner",
            "time": "2018-08-17T18:44:18+00:00"
        },
        {
            "name": "consolidation/self-update",
            "version": "1.1.5",
            "source": {
                "type": "git",
                "url": "https://github.com/consolidation/self-update.git",
                "reference": "a1c273b14ce334789825a09d06d4c87c0a02ad54"
            },
            "dist": {
                "type": "zip",
                "url": "https://api.github.com/repos/consolidation/self-update/zipball/a1c273b14ce334789825a09d06d4c87c0a02ad54",
                "reference": "a1c273b14ce334789825a09d06d4c87c0a02ad54",
                "shasum": ""
            },
            "require": {
                "php": ">=5.5.0",
                "symfony/console": "^2.8|^3|^4",
                "symfony/filesystem": "^2.5|^3|^4"
            },
            "bin": [
                "scripts/release"
            ],
            "type": "library",
            "extra": {
                "branch-alias": {
                    "dev-master": "1.x-dev"
                }
            },
            "autoload": {
                "psr-4": {
                    "SelfUpdate\\": "src"
                }
            },
            "notification-url": "https://packagist.org/downloads/",
            "license": [
                "MIT"
            ],
            "authors": [
                {
                    "name": "Greg Anderson",
                    "email": "greg.1.anderson@greenknowe.org"
                },
                {
                    "name": "Alexander Menk",
                    "email": "menk@mestrona.net"
                }
            ],
            "description": "Provides a self:update command for Symfony Console applications.",
            "time": "2018-10-28T01:52:03+00:00"
        },
        {
            "name": "dflydev/dot-access-data",
            "version": "v1.1.0",
            "source": {
                "type": "git",
                "url": "https://github.com/dflydev/dflydev-dot-access-data.git",
                "reference": "3fbd874921ab2c041e899d044585a2ab9795df8a"
            },
            "dist": {
                "type": "zip",
                "url": "https://api.github.com/repos/dflydev/dflydev-dot-access-data/zipball/3fbd874921ab2c041e899d044585a2ab9795df8a",
                "reference": "3fbd874921ab2c041e899d044585a2ab9795df8a",
                "shasum": ""
            },
            "require": {
                "php": ">=5.3.2"
            },
            "type": "library",
            "extra": {
                "branch-alias": {
                    "dev-master": "1.0-dev"
                }
            },
            "autoload": {
                "psr-0": {
                    "Dflydev\\DotAccessData": "src"
                }
            },
            "notification-url": "https://packagist.org/downloads/",
            "license": [
                "MIT"
            ],
            "authors": [
                {
                    "name": "Dragonfly Development Inc.",
                    "email": "info@dflydev.com",
                    "homepage": "http://dflydev.com"
                },
                {
                    "name": "Beau Simensen",
                    "email": "beau@dflydev.com",
                    "homepage": "http://beausimensen.com"
                },
                {
                    "name": "Carlos Frutos",
                    "email": "carlos@kiwing.it",
                    "homepage": "https://github.com/cfrutos"
                }
            ],
            "description": "Given a deep data structure, access data by dot notation.",
            "homepage": "https://github.com/dflydev/dflydev-dot-access-data",
            "keywords": [
                "access",
                "data",
                "dot",
                "notation"
            ],
            "time": "2017-01-20T21:14:22+00:00"
        },
        {
            "name": "doctrine/annotations",
            "version": "v1.6.0",
            "source": {
                "type": "git",
                "url": "https://github.com/doctrine/annotations.git",
                "reference": "c7f2050c68a9ab0bdb0f98567ec08d80ea7d24d5"
            },
            "dist": {
                "type": "zip",
                "url": "https://api.github.com/repos/doctrine/annotations/zipball/c7f2050c68a9ab0bdb0f98567ec08d80ea7d24d5",
                "reference": "c7f2050c68a9ab0bdb0f98567ec08d80ea7d24d5",
                "shasum": ""
            },
            "require": {
                "doctrine/lexer": "1.*",
                "php": "^7.1"
            },
            "require-dev": {
                "doctrine/cache": "1.*",
                "phpunit/phpunit": "^6.4"
            },
            "type": "library",
            "extra": {
                "branch-alias": {
                    "dev-master": "1.6.x-dev"
                }
            },
            "autoload": {
                "psr-4": {
                    "Doctrine\\Common\\Annotations\\": "lib/Doctrine/Common/Annotations"
                }
            },
            "notification-url": "https://packagist.org/downloads/",
            "license": [
                "MIT"
            ],
            "authors": [
                {
                    "name": "Roman Borschel",
                    "email": "roman@code-factory.org"
                },
                {
                    "name": "Benjamin Eberlei",
                    "email": "kontakt@beberlei.de"
                },
                {
                    "name": "Guilherme Blanco",
                    "email": "guilhermeblanco@gmail.com"
                },
                {
                    "name": "Jonathan Wage",
                    "email": "jonwage@gmail.com"
                },
                {
                    "name": "Johannes Schmitt",
                    "email": "schmittjoh@gmail.com"
                }
            ],
            "description": "Docblock Annotations Parser",
            "homepage": "http://www.doctrine-project.org",
            "keywords": [
                "annotations",
                "docblock",
                "parser"
            ],
            "time": "2017-12-06T07:11:42+00:00"
        },
        {
            "name": "doctrine/collections",
            "version": "v1.5.0",
            "source": {
                "type": "git",
                "url": "https://github.com/doctrine/collections.git",
                "reference": "a01ee38fcd999f34d9bfbcee59dbda5105449cbf"
            },
            "dist": {
                "type": "zip",
                "url": "https://api.github.com/repos/doctrine/collections/zipball/a01ee38fcd999f34d9bfbcee59dbda5105449cbf",
                "reference": "a01ee38fcd999f34d9bfbcee59dbda5105449cbf",
                "shasum": ""
            },
            "require": {
                "php": "^7.1"
            },
            "require-dev": {
                "doctrine/coding-standard": "~0.1@dev",
                "phpunit/phpunit": "^5.7"
            },
            "type": "library",
            "extra": {
                "branch-alias": {
                    "dev-master": "1.3.x-dev"
                }
            },
            "autoload": {
                "psr-0": {
                    "Doctrine\\Common\\Collections\\": "lib/"
                }
            },
            "notification-url": "https://packagist.org/downloads/",
            "license": [
                "MIT"
            ],
            "authors": [
                {
                    "name": "Roman Borschel",
                    "email": "roman@code-factory.org"
                },
                {
                    "name": "Benjamin Eberlei",
                    "email": "kontakt@beberlei.de"
                },
                {
                    "name": "Guilherme Blanco",
                    "email": "guilhermeblanco@gmail.com"
                },
                {
                    "name": "Jonathan Wage",
                    "email": "jonwage@gmail.com"
                },
                {
                    "name": "Johannes Schmitt",
                    "email": "schmittjoh@gmail.com"
                }
            ],
            "description": "Collections Abstraction library",
            "homepage": "http://www.doctrine-project.org",
            "keywords": [
                "array",
                "collections",
                "iterator"
            ],
            "time": "2017-07-22T10:37:32+00:00"
        },
        {
            "name": "doctrine/instantiator",
            "version": "1.1.0",
            "source": {
                "type": "git",
                "url": "https://github.com/doctrine/instantiator.git",
                "reference": "185b8868aa9bf7159f5f953ed5afb2d7fcdc3bda"
            },
            "dist": {
                "type": "zip",
                "url": "https://api.github.com/repos/doctrine/instantiator/zipball/185b8868aa9bf7159f5f953ed5afb2d7fcdc3bda",
                "reference": "185b8868aa9bf7159f5f953ed5afb2d7fcdc3bda",
                "shasum": ""
            },
            "require": {
                "php": "^7.1"
            },
            "require-dev": {
                "athletic/athletic": "~0.1.8",
                "ext-pdo": "*",
                "ext-phar": "*",
                "phpunit/phpunit": "^6.2.3",
                "squizlabs/php_codesniffer": "^3.0.2"
            },
            "type": "library",
            "extra": {
                "branch-alias": {
                    "dev-master": "1.2.x-dev"
                }
            },
            "autoload": {
                "psr-4": {
                    "Doctrine\\Instantiator\\": "src/Doctrine/Instantiator/"
                }
            },
            "notification-url": "https://packagist.org/downloads/",
            "license": [
                "MIT"
            ],
            "authors": [
                {
                    "name": "Marco Pivetta",
                    "email": "ocramius@gmail.com",
                    "homepage": "http://ocramius.github.com/"
                }
            ],
            "description": "A small, lightweight utility to instantiate objects in PHP without invoking their constructors",
            "homepage": "https://github.com/doctrine/instantiator",
            "keywords": [
                "constructor",
                "instantiate"
            ],
            "time": "2017-07-22T11:58:36+00:00"
        },
        {
            "name": "doctrine/lexer",
            "version": "v1.0.1",
            "source": {
                "type": "git",
                "url": "https://github.com/doctrine/lexer.git",
                "reference": "83893c552fd2045dd78aef794c31e694c37c0b8c"
            },
            "dist": {
                "type": "zip",
                "url": "https://api.github.com/repos/doctrine/lexer/zipball/83893c552fd2045dd78aef794c31e694c37c0b8c",
                "reference": "83893c552fd2045dd78aef794c31e694c37c0b8c",
                "shasum": ""
            },
            "require": {
                "php": ">=5.3.2"
            },
            "type": "library",
            "extra": {
                "branch-alias": {
                    "dev-master": "1.0.x-dev"
                }
            },
            "autoload": {
                "psr-0": {
                    "Doctrine\\Common\\Lexer\\": "lib/"
                }
            },
            "notification-url": "https://packagist.org/downloads/",
            "license": [
                "MIT"
            ],
            "authors": [
                {
                    "name": "Roman Borschel",
                    "email": "roman@code-factory.org"
                },
                {
                    "name": "Guilherme Blanco",
                    "email": "guilhermeblanco@gmail.com"
                },
                {
                    "name": "Johannes Schmitt",
                    "email": "schmittjoh@gmail.com"
                }
            ],
            "description": "Base library for a lexer that can be used in Top-Down, Recursive Descent Parsers.",
            "homepage": "http://www.doctrine-project.org",
            "keywords": [
                "lexer",
                "parser"
            ],
            "time": "2014-09-09T13:34:57+00:00"
        },
        {
            "name": "epfremme/swagger-php",
            "version": "v2.0.0",
            "source": {
                "type": "git",
                "url": "https://github.com/epfremmer/swagger-php.git",
                "reference": "eee28a442b7e6220391ec953d3c9b936354f23bc"
            },
            "dist": {
                "type": "zip",
                "url": "https://api.github.com/repos/epfremmer/swagger-php/zipball/eee28a442b7e6220391ec953d3c9b936354f23bc",
                "reference": "eee28a442b7e6220391ec953d3c9b936354f23bc",
                "shasum": ""
            },
            "require": {
                "doctrine/annotations": "^1.2",
                "doctrine/collections": "^1.3",
                "jms/serializer": "^1.1",
                "php": ">=5.5",
                "phpoption/phpoption": "^1.1",
                "symfony/yaml": "^2.7|^3.1"
            },
            "require-dev": {
                "mockery/mockery": "^0.9.4",
                "phpunit/phpunit": "~4.8|~5.0",
                "satooshi/php-coveralls": "^1.0"
            },
            "type": "package",
            "autoload": {
                "psr-4": {
                    "Epfremme\\Swagger\\": "src/"
                }
            },
            "notification-url": "https://packagist.org/downloads/",
            "license": [
                "MIT"
            ],
            "authors": [
                {
                    "name": "Edward Pfremmer",
                    "email": "epfremme@nerdery.com"
                }
            ],
            "description": "Library for parsing swagger documentation into PHP entities for use in testing and code generation",
            "time": "2016-09-26T17:24:17+00:00"
        },
        {
            "name": "facebook/webdriver",
            "version": "1.6.0",
            "source": {
                "type": "git",
                "url": "https://github.com/facebook/php-webdriver.git",
                "reference": "bd8c740097eb9f2fc3735250fc1912bc811a954e"
            },
            "dist": {
                "type": "zip",
                "url": "https://api.github.com/repos/facebook/php-webdriver/zipball/bd8c740097eb9f2fc3735250fc1912bc811a954e",
                "reference": "bd8c740097eb9f2fc3735250fc1912bc811a954e",
                "shasum": ""
            },
            "require": {
                "ext-curl": "*",
                "ext-json": "*",
                "ext-mbstring": "*",
                "ext-zip": "*",
                "php": "^5.6 || ~7.0",
                "symfony/process": "^2.8 || ^3.1 || ^4.0"
            },
            "require-dev": {
                "friendsofphp/php-cs-fixer": "^2.0",
                "jakub-onderka/php-parallel-lint": "^0.9.2",
                "php-coveralls/php-coveralls": "^2.0",
                "php-mock/php-mock-phpunit": "^1.1",
                "phpunit/phpunit": "^5.7",
                "sebastian/environment": "^1.3.4 || ^2.0 || ^3.0",
                "squizlabs/php_codesniffer": "^2.6",
                "symfony/var-dumper": "^3.3 || ^4.0"
            },
            "suggest": {
                "ext-SimpleXML": "For Firefox profile creation"
            },
            "type": "library",
            "extra": {
                "branch-alias": {
                    "dev-community": "1.5-dev"
                }
            },
            "autoload": {
                "psr-4": {
                    "Facebook\\WebDriver\\": "lib/"
                }
            },
            "notification-url": "https://packagist.org/downloads/",
            "license": [
                "Apache-2.0"
            ],
            "description": "A PHP client for Selenium WebDriver",
            "homepage": "https://github.com/facebook/php-webdriver",
            "keywords": [
                "facebook",
                "php",
                "selenium",
                "webdriver"
            ],
            "time": "2018-05-16T17:37:13+00:00"
        },
        {
            "name": "flow/jsonpath",
            "version": "0.4.0",
            "source": {
                "type": "git",
                "url": "https://github.com/FlowCommunications/JSONPath.git",
                "reference": "f0222818d5c938e4ab668ab2e2c079bd51a27112"
            },
            "dist": {
                "type": "zip",
                "url": "https://api.github.com/repos/FlowCommunications/JSONPath/zipball/f0222818d5c938e4ab668ab2e2c079bd51a27112",
                "reference": "f0222818d5c938e4ab668ab2e2c079bd51a27112",
                "shasum": ""
            },
            "require": {
                "php": ">=5.4.0"
            },
            "require-dev": {
                "peekmo/jsonpath": "dev-master",
                "phpunit/phpunit": "^4.0"
            },
            "type": "library",
            "autoload": {
                "psr-0": {
                    "Flow\\JSONPath": "src/",
                    "Flow\\JSONPath\\Test": "tests/"
                }
            },
            "notification-url": "https://packagist.org/downloads/",
            "license": [
                "MIT"
            ],
            "authors": [
                {
                    "name": "Stephen Frank",
                    "email": "stephen@flowsa.com"
                }
            ],
            "description": "JSONPath implementation for parsing, searching and flattening arrays",
            "time": "2018-03-04T16:39:47+00:00"
        },
        {
            "name": "friendsofphp/php-cs-fixer",
            "version": "v2.13.1",
            "source": {
                "type": "git",
                "url": "https://github.com/FriendsOfPHP/PHP-CS-Fixer.git",
                "reference": "54814c62d5beef3ba55297b9b3186ed8b8a1b161"
            },
            "dist": {
                "type": "zip",
                "url": "https://api.github.com/repos/FriendsOfPHP/PHP-CS-Fixer/zipball/54814c62d5beef3ba55297b9b3186ed8b8a1b161",
                "reference": "54814c62d5beef3ba55297b9b3186ed8b8a1b161",
                "shasum": ""
            },
            "require": {
                "composer/semver": "^1.4",
                "composer/xdebug-handler": "^1.2",
                "doctrine/annotations": "^1.2",
                "ext-json": "*",
                "ext-tokenizer": "*",
                "php": "^5.6 || >=7.0 <7.3",
                "php-cs-fixer/diff": "^1.3",
                "symfony/console": "^3.4.17 || ^4.1.6",
                "symfony/event-dispatcher": "^3.0 || ^4.0",
                "symfony/filesystem": "^3.0 || ^4.0",
                "symfony/finder": "^3.0 || ^4.0",
                "symfony/options-resolver": "^3.0 || ^4.0",
                "symfony/polyfill-php70": "^1.0",
                "symfony/polyfill-php72": "^1.4",
                "symfony/process": "^3.0 || ^4.0",
                "symfony/stopwatch": "^3.0 || ^4.0"
            },
            "conflict": {
                "hhvm": "*"
            },
            "require-dev": {
                "johnkary/phpunit-speedtrap": "^1.1 || ^2.0 || ^3.0",
                "justinrainbow/json-schema": "^5.0",
                "keradus/cli-executor": "^1.1",
                "mikey179/vfsstream": "^1.6",
                "php-coveralls/php-coveralls": "^2.1",
                "php-cs-fixer/accessible-object": "^1.0",
                "php-cs-fixer/phpunit-constraint-isidenticalstring": "^1.0.1",
                "php-cs-fixer/phpunit-constraint-xmlmatchesxsd": "^1.0.1",
                "phpunit/phpunit": "^5.7.27 || ^6.5.8 || ^7.1",
                "phpunitgoodpractices/traits": "^1.5.1",
                "symfony/phpunit-bridge": "^4.0"
            },
            "suggest": {
                "ext-mbstring": "For handling non-UTF8 characters in cache signature.",
                "php-cs-fixer/phpunit-constraint-isidenticalstring": "For IsIdenticalString constraint.",
                "php-cs-fixer/phpunit-constraint-xmlmatchesxsd": "For XmlMatchesXsd constraint.",
                "symfony/polyfill-mbstring": "When enabling `ext-mbstring` is not possible."
            },
            "bin": [
                "php-cs-fixer"
            ],
            "type": "application",
            "autoload": {
                "psr-4": {
                    "PhpCsFixer\\": "src/"
                },
                "classmap": [
                    "tests/Test/AbstractFixerTestCase.php",
                    "tests/Test/AbstractIntegrationCaseFactory.php",
                    "tests/Test/AbstractIntegrationTestCase.php",
                    "tests/Test/Assert/AssertTokensTrait.php",
                    "tests/Test/IntegrationCase.php",
                    "tests/Test/IntegrationCaseFactory.php",
                    "tests/Test/IntegrationCaseFactoryInterface.php",
                    "tests/Test/InternalIntegrationCaseFactory.php",
                    "tests/TestCase.php"
                ]
            },
            "notification-url": "https://packagist.org/downloads/",
            "license": [
                "MIT"
            ],
            "authors": [
                {
                    "name": "Dariusz Rumiński",
                    "email": "dariusz.ruminski@gmail.com"
                },
                {
                    "name": "Fabien Potencier",
                    "email": "fabien@symfony.com"
                }
            ],
            "description": "A tool to automatically fix PHP code style",
            "time": "2018-10-21T00:32:10+00:00"
        },
        {
            "name": "fzaninotto/faker",
            "version": "v1.8.0",
            "source": {
                "type": "git",
                "url": "https://github.com/fzaninotto/Faker.git",
                "reference": "f72816b43e74063c8b10357394b6bba8cb1c10de"
            },
            "dist": {
                "type": "zip",
                "url": "https://api.github.com/repos/fzaninotto/Faker/zipball/f72816b43e74063c8b10357394b6bba8cb1c10de",
                "reference": "f72816b43e74063c8b10357394b6bba8cb1c10de",
                "shasum": ""
            },
            "require": {
                "php": "^5.3.3 || ^7.0"
            },
            "require-dev": {
                "ext-intl": "*",
                "phpunit/phpunit": "^4.8.35 || ^5.7",
                "squizlabs/php_codesniffer": "^1.5"
            },
            "type": "library",
            "extra": {
                "branch-alias": {
                    "dev-master": "1.8-dev"
                }
            },
            "autoload": {
                "psr-4": {
                    "Faker\\": "src/Faker/"
                }
            },
            "notification-url": "https://packagist.org/downloads/",
            "license": [
                "MIT"
            ],
            "authors": [
                {
                    "name": "François Zaninotto"
                }
            ],
            "description": "Faker is a PHP library that generates fake data for you.",
            "keywords": [
                "data",
                "faker",
                "fixtures"
            ],
            "time": "2018-07-12T10:23:15+00:00"
        },
        {
            "name": "g1a/composer-test-scenarios",
            "version": "2.2.0",
            "source": {
                "type": "git",
                "url": "https://github.com/g1a/composer-test-scenarios.git",
                "reference": "a166fd15191aceab89f30c097e694b7cf3db4880"
            },
            "dist": {
                "type": "zip",
                "url": "https://api.github.com/repos/g1a/composer-test-scenarios/zipball/a166fd15191aceab89f30c097e694b7cf3db4880",
                "reference": "a166fd15191aceab89f30c097e694b7cf3db4880",
                "shasum": ""
            },
            "bin": [
                "scripts/create-scenario",
                "scripts/dependency-licenses",
                "scripts/install-scenario"
            ],
            "type": "library",
            "notification-url": "https://packagist.org/downloads/",
            "license": [
                "MIT"
            ],
            "authors": [
                {
                    "name": "Greg Anderson",
                    "email": "greg.1.anderson@greenknowe.org"
                }
            ],
            "description": "Useful scripts for testing multiple sets of Composer dependencies.",
            "time": "2018-08-08T23:37:23+00:00"
        },
        {
            "name": "grasmash/expander",
            "version": "1.0.0",
            "source": {
                "type": "git",
                "url": "https://github.com/grasmash/expander.git",
                "reference": "95d6037344a4be1dd5f8e0b0b2571a28c397578f"
            },
            "dist": {
                "type": "zip",
                "url": "https://api.github.com/repos/grasmash/expander/zipball/95d6037344a4be1dd5f8e0b0b2571a28c397578f",
                "reference": "95d6037344a4be1dd5f8e0b0b2571a28c397578f",
                "shasum": ""
            },
            "require": {
                "dflydev/dot-access-data": "^1.1.0",
                "php": ">=5.4"
            },
            "require-dev": {
                "greg-1-anderson/composer-test-scenarios": "^1",
                "phpunit/phpunit": "^4|^5.5.4",
                "satooshi/php-coveralls": "^1.0.2|dev-master",
                "squizlabs/php_codesniffer": "^2.7"
            },
            "type": "library",
            "extra": {
                "branch-alias": {
                    "dev-master": "1.x-dev"
                }
            },
            "autoload": {
                "psr-4": {
                    "Grasmash\\Expander\\": "src/"
                }
            },
            "notification-url": "https://packagist.org/downloads/",
            "license": [
                "MIT"
            ],
            "authors": [
                {
                    "name": "Matthew Grasmick"
                }
            ],
            "description": "Expands internal property references in PHP arrays file.",
            "time": "2017-12-21T22:14:55+00:00"
        },
        {
            "name": "grasmash/yaml-expander",
            "version": "1.4.0",
            "source": {
                "type": "git",
                "url": "https://github.com/grasmash/yaml-expander.git",
                "reference": "3f0f6001ae707a24f4d9733958d77d92bf9693b1"
            },
            "dist": {
                "type": "zip",
                "url": "https://api.github.com/repos/grasmash/yaml-expander/zipball/3f0f6001ae707a24f4d9733958d77d92bf9693b1",
                "reference": "3f0f6001ae707a24f4d9733958d77d92bf9693b1",
                "shasum": ""
            },
            "require": {
                "dflydev/dot-access-data": "^1.1.0",
                "php": ">=5.4",
                "symfony/yaml": "^2.8.11|^3|^4"
            },
            "require-dev": {
                "greg-1-anderson/composer-test-scenarios": "^1",
                "phpunit/phpunit": "^4.8|^5.5.4",
                "satooshi/php-coveralls": "^1.0.2|dev-master",
                "squizlabs/php_codesniffer": "^2.7"
            },
            "type": "library",
            "extra": {
                "branch-alias": {
                    "dev-master": "1.x-dev"
                }
            },
            "autoload": {
                "psr-4": {
                    "Grasmash\\YamlExpander\\": "src/"
                }
            },
            "notification-url": "https://packagist.org/downloads/",
            "license": [
                "MIT"
            ],
            "authors": [
                {
                    "name": "Matthew Grasmick"
                }
            ],
            "description": "Expands internal property references in a yaml file.",
            "time": "2017-12-16T16:06:03+00:00"
        },
        {
            "name": "guzzlehttp/guzzle",
            "version": "6.3.3",
            "source": {
                "type": "git",
                "url": "https://github.com/guzzle/guzzle.git",
                "reference": "407b0cb880ace85c9b63c5f9551db498cb2d50ba"
            },
            "dist": {
                "type": "zip",
                "url": "https://api.github.com/repos/guzzle/guzzle/zipball/407b0cb880ace85c9b63c5f9551db498cb2d50ba",
                "reference": "407b0cb880ace85c9b63c5f9551db498cb2d50ba",
                "shasum": ""
            },
            "require": {
                "guzzlehttp/promises": "^1.0",
                "guzzlehttp/psr7": "^1.4",
                "php": ">=5.5"
            },
            "require-dev": {
                "ext-curl": "*",
                "phpunit/phpunit": "^4.8.35 || ^5.7 || ^6.4 || ^7.0",
                "psr/log": "^1.0"
            },
            "suggest": {
                "psr/log": "Required for using the Log middleware"
            },
            "type": "library",
            "extra": {
                "branch-alias": {
                    "dev-master": "6.3-dev"
                }
            },
            "autoload": {
                "files": [
                    "src/functions_include.php"
                ],
                "psr-4": {
                    "GuzzleHttp\\": "src/"
                }
            },
            "notification-url": "https://packagist.org/downloads/",
            "license": [
                "MIT"
            ],
            "authors": [
                {
                    "name": "Michael Dowling",
                    "email": "mtdowling@gmail.com",
                    "homepage": "https://github.com/mtdowling"
                }
            ],
            "description": "Guzzle is a PHP HTTP client library",
            "homepage": "http://guzzlephp.org/",
            "keywords": [
                "client",
                "curl",
                "framework",
                "http",
                "http client",
                "rest",
                "web service"
            ],
            "time": "2018-04-22T15:46:56+00:00"
        },
        {
            "name": "guzzlehttp/promises",
            "version": "v1.3.1",
            "source": {
                "type": "git",
                "url": "https://github.com/guzzle/promises.git",
                "reference": "a59da6cf61d80060647ff4d3eb2c03a2bc694646"
            },
            "dist": {
                "type": "zip",
                "url": "https://api.github.com/repos/guzzle/promises/zipball/a59da6cf61d80060647ff4d3eb2c03a2bc694646",
                "reference": "a59da6cf61d80060647ff4d3eb2c03a2bc694646",
                "shasum": ""
            },
            "require": {
                "php": ">=5.5.0"
            },
            "require-dev": {
                "phpunit/phpunit": "^4.0"
            },
            "type": "library",
            "extra": {
                "branch-alias": {
                    "dev-master": "1.4-dev"
                }
            },
            "autoload": {
                "psr-4": {
                    "GuzzleHttp\\Promise\\": "src/"
                },
                "files": [
                    "src/functions_include.php"
                ]
            },
            "notification-url": "https://packagist.org/downloads/",
            "license": [
                "MIT"
            ],
            "authors": [
                {
                    "name": "Michael Dowling",
                    "email": "mtdowling@gmail.com",
                    "homepage": "https://github.com/mtdowling"
                }
            ],
            "description": "Guzzle promises library",
            "keywords": [
                "promise"
            ],
            "time": "2016-12-20T10:07:11+00:00"
        },
        {
            "name": "guzzlehttp/psr7",
            "version": "1.4.2",
            "source": {
                "type": "git",
                "url": "https://github.com/guzzle/psr7.git",
                "reference": "f5b8a8512e2b58b0071a7280e39f14f72e05d87c"
            },
            "dist": {
                "type": "zip",
                "url": "https://api.github.com/repos/guzzle/psr7/zipball/f5b8a8512e2b58b0071a7280e39f14f72e05d87c",
                "reference": "f5b8a8512e2b58b0071a7280e39f14f72e05d87c",
                "shasum": ""
            },
            "require": {
                "php": ">=5.4.0",
                "psr/http-message": "~1.0"
            },
            "provide": {
                "psr/http-message-implementation": "1.0"
            },
            "require-dev": {
                "phpunit/phpunit": "~4.0"
            },
            "type": "library",
            "extra": {
                "branch-alias": {
                    "dev-master": "1.4-dev"
                }
            },
            "autoload": {
                "psr-4": {
                    "GuzzleHttp\\Psr7\\": "src/"
                },
                "files": [
                    "src/functions_include.php"
                ]
            },
            "notification-url": "https://packagist.org/downloads/",
            "license": [
                "MIT"
            ],
            "authors": [
                {
                    "name": "Michael Dowling",
                    "email": "mtdowling@gmail.com",
                    "homepage": "https://github.com/mtdowling"
                },
                {
                    "name": "Tobias Schultze",
                    "homepage": "https://github.com/Tobion"
                }
            ],
            "description": "PSR-7 message implementation that also provides common utility methods",
            "keywords": [
                "http",
                "message",
                "request",
                "response",
                "stream",
                "uri",
                "url"
            ],
            "time": "2017-03-20T17:10:46+00:00"
        },
        {
            "name": "jms/metadata",
            "version": "1.7.0",
            "source": {
                "type": "git",
                "url": "https://github.com/schmittjoh/metadata.git",
                "reference": "e5854ab1aa643623dc64adde718a8eec32b957a8"
            },
            "dist": {
                "type": "zip",
                "url": "https://api.github.com/repos/schmittjoh/metadata/zipball/e5854ab1aa643623dc64adde718a8eec32b957a8",
                "reference": "e5854ab1aa643623dc64adde718a8eec32b957a8",
                "shasum": ""
            },
            "require": {
                "php": ">=5.3.0"
            },
            "require-dev": {
                "doctrine/cache": "~1.0",
                "symfony/cache": "~3.1"
            },
            "type": "library",
            "extra": {
                "branch-alias": {
                    "dev-master": "1.5.x-dev"
                }
            },
            "autoload": {
                "psr-0": {
                    "Metadata\\": "src/"
                }
            },
            "notification-url": "https://packagist.org/downloads/",
            "license": [
                "MIT"
            ],
            "authors": [
                {
                    "name": "Asmir Mustafic",
                    "email": "goetas@gmail.com"
                },
                {
                    "name": "Johannes M. Schmitt",
                    "email": "schmittjoh@gmail.com"
                }
            ],
            "description": "Class/method/property metadata management in PHP",
            "keywords": [
                "annotations",
                "metadata",
                "xml",
                "yaml"
            ],
            "time": "2018-10-26T12:40:10+00:00"
        },
        {
            "name": "jms/parser-lib",
            "version": "1.0.0",
            "source": {
                "type": "git",
                "url": "https://github.com/schmittjoh/parser-lib.git",
                "reference": "c509473bc1b4866415627af0e1c6cc8ac97fa51d"
            },
            "dist": {
                "type": "zip",
                "url": "https://api.github.com/repos/schmittjoh/parser-lib/zipball/c509473bc1b4866415627af0e1c6cc8ac97fa51d",
                "reference": "c509473bc1b4866415627af0e1c6cc8ac97fa51d",
                "shasum": ""
            },
            "require": {
                "phpoption/phpoption": ">=0.9,<2.0-dev"
            },
            "type": "library",
            "extra": {
                "branch-alias": {
                    "dev-master": "1.0-dev"
                }
            },
            "autoload": {
                "psr-0": {
                    "JMS\\": "src/"
                }
            },
            "notification-url": "https://packagist.org/downloads/",
            "license": [
                "Apache2"
            ],
            "description": "A library for easily creating recursive-descent parsers.",
            "time": "2012-11-18T18:08:43+00:00"
        },
        {
            "name": "jms/serializer",
            "version": "1.13.0",
            "source": {
                "type": "git",
                "url": "https://github.com/schmittjoh/serializer.git",
                "reference": "00863e1d55b411cc33ad3e1de09a4c8d3aae793c"
            },
            "dist": {
                "type": "zip",
                "url": "https://api.github.com/repos/schmittjoh/serializer/zipball/00863e1d55b411cc33ad3e1de09a4c8d3aae793c",
                "reference": "00863e1d55b411cc33ad3e1de09a4c8d3aae793c",
                "shasum": ""
            },
            "require": {
                "doctrine/annotations": "^1.0",
                "doctrine/instantiator": "^1.0.3",
                "jms/metadata": "^1.3",
                "jms/parser-lib": "1.*",
                "php": "^5.5|^7.0",
                "phpcollection/phpcollection": "~0.1",
                "phpoption/phpoption": "^1.1"
            },
            "conflict": {
                "twig/twig": "<1.12"
            },
            "require-dev": {
                "doctrine/orm": "~2.1",
                "doctrine/phpcr-odm": "^1.3|^2.0",
                "ext-pdo_sqlite": "*",
                "jackalope/jackalope-doctrine-dbal": "^1.1.5",
                "phpunit/phpunit": "^4.8|^5.0",
                "propel/propel1": "~1.7",
                "psr/container": "^1.0",
                "symfony/dependency-injection": "^2.7|^3.3|^4.0",
                "symfony/expression-language": "^2.6|^3.0",
                "symfony/filesystem": "^2.1",
                "symfony/form": "~2.1|^3.0",
                "symfony/translation": "^2.1|^3.0",
                "symfony/validator": "^2.2|^3.0",
                "symfony/yaml": "^2.1|^3.0",
                "twig/twig": "~1.12|~2.0"
            },
            "suggest": {
                "doctrine/cache": "Required if you like to use cache functionality.",
                "doctrine/collections": "Required if you like to use doctrine collection types as ArrayCollection.",
                "symfony/yaml": "Required if you'd like to serialize data to YAML format."
            },
            "type": "library",
            "extra": {
                "branch-alias": {
                    "dev-1.x": "1.13-dev"
                }
            },
            "autoload": {
                "psr-0": {
                    "JMS\\Serializer": "src/"
                }
            },
            "notification-url": "https://packagist.org/downloads/",
            "license": [
                "MIT"
            ],
            "authors": [
                {
                    "name": "Asmir Mustafic",
                    "email": "goetas@gmail.com"
                },
                {
                    "name": "Johannes M. Schmitt",
                    "email": "schmittjoh@gmail.com"
                }
            ],
            "description": "Library for (de-)serializing data of any complexity; supports XML, JSON, and YAML.",
            "homepage": "http://jmsyst.com/libs/serializer",
            "keywords": [
                "deserialization",
                "jaxb",
                "json",
                "serialization",
                "xml"
            ],
            "time": "2018-07-25T13:58:54+00:00"
        },
        {
            "name": "league/container",
            "version": "2.4.1",
            "source": {
                "type": "git",
                "url": "https://github.com/thephpleague/container.git",
                "reference": "43f35abd03a12977a60ffd7095efd6a7808488c0"
            },
            "dist": {
                "type": "zip",
                "url": "https://api.github.com/repos/thephpleague/container/zipball/43f35abd03a12977a60ffd7095efd6a7808488c0",
                "reference": "43f35abd03a12977a60ffd7095efd6a7808488c0",
                "shasum": ""
            },
            "require": {
                "container-interop/container-interop": "^1.2",
                "php": "^5.4.0 || ^7.0"
            },
            "provide": {
                "container-interop/container-interop-implementation": "^1.2",
                "psr/container-implementation": "^1.0"
            },
            "replace": {
                "orno/di": "~2.0"
            },
            "require-dev": {
                "phpunit/phpunit": "4.*"
            },
            "type": "library",
            "extra": {
                "branch-alias": {
                    "dev-2.x": "2.x-dev",
                    "dev-1.x": "1.x-dev"
                }
            },
            "autoload": {
                "psr-4": {
                    "League\\Container\\": "src"
                }
            },
            "notification-url": "https://packagist.org/downloads/",
            "license": [
                "MIT"
            ],
            "authors": [
                {
                    "name": "Phil Bennett",
                    "email": "philipobenito@gmail.com",
                    "homepage": "http://www.philipobenito.com",
                    "role": "Developer"
                }
            ],
            "description": "A fast and intuitive dependency injection container.",
            "homepage": "https://github.com/thephpleague/container",
            "keywords": [
                "container",
                "dependency",
                "di",
                "injection",
                "league",
                "provider",
                "service"
            ],
            "time": "2017-05-10T09:20:27+00:00"
        },
        {
            "name": "lusitanian/oauth",
            "version": "v0.8.11",
            "source": {
                "type": "git",
                "url": "https://github.com/Lusitanian/PHPoAuthLib.git",
                "reference": "fc11a53db4b66da555a6a11fce294f574a8374f9"
            },
            "dist": {
                "type": "zip",
                "url": "https://api.github.com/repos/Lusitanian/PHPoAuthLib/zipball/fc11a53db4b66da555a6a11fce294f574a8374f9",
                "reference": "fc11a53db4b66da555a6a11fce294f574a8374f9",
                "shasum": ""
            },
            "require": {
                "php": ">=5.3.0"
            },
            "require-dev": {
                "phpunit/phpunit": "3.7.*",
                "predis/predis": "0.8.*@dev",
                "squizlabs/php_codesniffer": "2.*",
                "symfony/http-foundation": "~2.1"
            },
            "suggest": {
                "ext-openssl": "Allows for usage of secure connections with the stream-based HTTP client.",
                "predis/predis": "Allows using the Redis storage backend.",
                "symfony/http-foundation": "Allows using the Symfony Session storage backend."
            },
            "type": "library",
            "extra": {
                "branch-alias": {
                    "dev-master": "0.1-dev"
                }
            },
            "autoload": {
                "psr-0": {
                    "OAuth": "src",
                    "OAuth\\Unit": "tests"
                }
            },
            "notification-url": "https://packagist.org/downloads/",
            "license": [
                "MIT"
            ],
            "authors": [
                {
                    "name": "David Desberg",
                    "email": "david@daviddesberg.com"
                },
                {
                    "name": "Elliot Chance",
                    "email": "elliotchance@gmail.com"
                },
                {
                    "name": "Pieter Hordijk",
                    "email": "info@pieterhordijk.com"
                }
            ],
            "description": "PHP 5.3+ oAuth 1/2 Library",
            "keywords": [
                "Authentication",
                "authorization",
                "oauth",
                "security"
            ],
            "time": "2018-02-14T22:37:14+00:00"
        },
        {
            "name": "magento/magento2-functional-testing-framework",
            "version": "2.3.10",
            "source": {
                "type": "git",
                "url": "https://github.com/magento/magento2-functional-testing-framework.git",
                "reference": "7cd80dbf1af405473f1a976c3b75097a0f27725d"
            },
            "dist": {
                "type": "zip",
                "url": "https://api.github.com/repos/magento/magento2-functional-testing-framework/zipball/7cd80dbf1af405473f1a976c3b75097a0f27725d",
                "reference": "7cd80dbf1af405473f1a976c3b75097a0f27725d",
                "shasum": ""
            },
            "require": {
                "allure-framework/allure-codeception": "~1.2.6",
                "codeception/codeception": "~2.3.4",
                "consolidation/robo": "^1.0.0",
                "epfremme/swagger-php": "^2.0",
                "flow/jsonpath": ">0.2",
                "fzaninotto/faker": "^1.6",
                "monolog/monolog": "^1.0",
                "mustache/mustache": "~2.5",
                "php": "7.0.2|7.0.4|~7.0.6|~7.1.0|~7.2.0",
                "symfony/process": "^2.8 || ^3.1 || ^4.0",
                "vlucas/phpdotenv": "^2.4"
            },
            "require-dev": {
                "brainmaestro/composer-git-hooks": "^2.3",
                "codacy/coverage": "^1.4",
                "codeception/aspect-mock": "^3.0",
                "doctrine/cache": "<1.7.0",
                "goaop/framework": "2.2.0",
                "php-coveralls/php-coveralls": "^1.0",
                "phpmd/phpmd": "^2.6.0",
                "rregeer/phpunit-coverage-check": "^0.1.4",
                "sebastian/phpcpd": "~3.0 || ~4.0",
                "squizlabs/php_codesniffer": "~3.2",
                "symfony/stopwatch": "~3.4.6"
            },
            "bin": [
                "bin/mftf"
            ],
            "type": "library",
            "extra": {
                "hooks": {
                    "pre-push": "bin/all-checks"
                }
            },
            "autoload": {
                "files": [
                    "src/Magento/FunctionalTestingFramework/_bootstrap.php"
                ],
                "psr-4": {
                    "Magento\\FunctionalTestingFramework\\": "src/Magento/FunctionalTestingFramework",
                    "MFTF\\": "dev/tests/functional/MFTF"
                }
            },
            "notification-url": "https://packagist.org/downloads/",
            "license": [
                "AGPL-3.0"
            ],
            "description": "Magento2 Functional Testing Framework",
            "keywords": [
                "automation",
                "functional",
                "magento",
                "testing"
            ],
            "time": "2018-11-06T20:54:16+00:00"
        },
        {
            "name": "moontoast/math",
            "version": "1.1.2",
            "source": {
                "type": "git",
                "url": "https://github.com/ramsey/moontoast-math.git",
                "reference": "c2792a25df5cad4ff3d760dd37078fc5b6fccc79"
            },
            "dist": {
                "type": "zip",
                "url": "https://api.github.com/repos/ramsey/moontoast-math/zipball/c2792a25df5cad4ff3d760dd37078fc5b6fccc79",
                "reference": "c2792a25df5cad4ff3d760dd37078fc5b6fccc79",
                "shasum": ""
            },
            "require": {
                "ext-bcmath": "*",
                "php": ">=5.3.3"
            },
            "require-dev": {
                "jakub-onderka/php-parallel-lint": "^0.9.0",
                "phpunit/phpunit": "^4.7|>=5.0 <5.4",
                "satooshi/php-coveralls": "^0.6.1",
                "squizlabs/php_codesniffer": "^2.3"
            },
            "type": "library",
            "autoload": {
                "psr-4": {
                    "Moontoast\\Math\\": "src/Moontoast/Math/"
                }
            },
            "notification-url": "https://packagist.org/downloads/",
            "license": [
                "Apache-2.0"
            ],
            "authors": [
                {
                    "name": "Ben Ramsey",
                    "email": "ben@benramsey.com",
                    "homepage": "https://benramsey.com"
                }
            ],
            "description": "A mathematics library, providing functionality for large numbers",
            "homepage": "https://github.com/ramsey/moontoast-math",
            "keywords": [
                "bcmath",
                "math"
            ],
            "time": "2017-02-16T16:54:46+00:00"
        },
        {
            "name": "mustache/mustache",
            "version": "v2.12.0",
            "source": {
                "type": "git",
                "url": "https://github.com/bobthecow/mustache.php.git",
                "reference": "fe8fe72e9d580591854de404cc59a1b83ca4d19e"
            },
            "dist": {
                "type": "zip",
                "url": "https://api.github.com/repos/bobthecow/mustache.php/zipball/fe8fe72e9d580591854de404cc59a1b83ca4d19e",
                "reference": "fe8fe72e9d580591854de404cc59a1b83ca4d19e",
                "shasum": ""
            },
            "require": {
                "php": ">=5.2.4"
            },
            "require-dev": {
                "friendsofphp/php-cs-fixer": "~1.11",
                "phpunit/phpunit": "~3.7|~4.0|~5.0"
            },
            "type": "library",
            "autoload": {
                "psr-0": {
                    "Mustache": "src/"
                }
            },
            "notification-url": "https://packagist.org/downloads/",
            "license": [
                "MIT"
            ],
            "authors": [
                {
                    "name": "Justin Hileman",
                    "email": "justin@justinhileman.info",
                    "homepage": "http://justinhileman.com"
                }
            ],
            "description": "A Mustache implementation in PHP.",
            "homepage": "https://github.com/bobthecow/mustache.php",
            "keywords": [
                "mustache",
                "templating"
            ],
            "time": "2017-07-11T12:54:05+00:00"
        },
        {
            "name": "myclabs/deep-copy",
            "version": "1.8.1",
            "source": {
                "type": "git",
                "url": "https://github.com/myclabs/DeepCopy.git",
                "reference": "3e01bdad3e18354c3dce54466b7fbe33a9f9f7f8"
            },
            "dist": {
                "type": "zip",
                "url": "https://api.github.com/repos/myclabs/DeepCopy/zipball/3e01bdad3e18354c3dce54466b7fbe33a9f9f7f8",
                "reference": "3e01bdad3e18354c3dce54466b7fbe33a9f9f7f8",
                "shasum": ""
            },
            "require": {
                "php": "^7.1"
            },
            "replace": {
                "myclabs/deep-copy": "self.version"
            },
            "require-dev": {
                "doctrine/collections": "^1.0",
                "doctrine/common": "^2.6",
                "phpunit/phpunit": "^7.1"
            },
            "type": "library",
            "autoload": {
                "psr-4": {
                    "DeepCopy\\": "src/DeepCopy/"
                },
                "files": [
                    "src/DeepCopy/deep_copy.php"
                ]
            },
            "notification-url": "https://packagist.org/downloads/",
            "license": [
                "MIT"
            ],
            "description": "Create deep copies (clones) of your objects",
            "keywords": [
                "clone",
                "copy",
                "duplicate",
                "object",
                "object graph"
            ],
            "time": "2018-06-11T23:09:50+00:00"
        },
        {
            "name": "pdepend/pdepend",
            "version": "2.5.2",
            "source": {
                "type": "git",
                "url": "https://github.com/pdepend/pdepend.git",
                "reference": "9daf26d0368d4a12bed1cacae1a9f3a6f0adf239"
            },
            "dist": {
                "type": "zip",
                "url": "https://api.github.com/repos/pdepend/pdepend/zipball/9daf26d0368d4a12bed1cacae1a9f3a6f0adf239",
                "reference": "9daf26d0368d4a12bed1cacae1a9f3a6f0adf239",
                "shasum": ""
            },
            "require": {
                "php": ">=5.3.7",
                "symfony/config": "^2.3.0|^3|^4",
                "symfony/dependency-injection": "^2.3.0|^3|^4",
                "symfony/filesystem": "^2.3.0|^3|^4"
            },
            "require-dev": {
                "phpunit/phpunit": "^4.8|^5.7",
                "squizlabs/php_codesniffer": "^2.0.0"
            },
            "bin": [
                "src/bin/pdepend"
            ],
            "type": "library",
            "autoload": {
                "psr-4": {
                    "PDepend\\": "src/main/php/PDepend"
                }
            },
            "notification-url": "https://packagist.org/downloads/",
            "license": [
                "BSD-3-Clause"
            ],
            "description": "Official version of pdepend to be handled with Composer",
            "time": "2017-12-13T13:21:38+00:00"
        },
        {
            "name": "phar-io/manifest",
            "version": "1.0.1",
            "source": {
                "type": "git",
                "url": "https://github.com/phar-io/manifest.git",
                "reference": "2df402786ab5368a0169091f61a7c1e0eb6852d0"
            },
            "dist": {
                "type": "zip",
                "url": "https://api.github.com/repos/phar-io/manifest/zipball/2df402786ab5368a0169091f61a7c1e0eb6852d0",
                "reference": "2df402786ab5368a0169091f61a7c1e0eb6852d0",
                "shasum": ""
            },
            "require": {
                "ext-dom": "*",
                "ext-phar": "*",
                "phar-io/version": "^1.0.1",
                "php": "^5.6 || ^7.0"
            },
            "type": "library",
            "extra": {
                "branch-alias": {
                    "dev-master": "1.0.x-dev"
                }
            },
            "autoload": {
                "classmap": [
                    "src/"
                ]
            },
            "notification-url": "https://packagist.org/downloads/",
            "license": [
                "BSD-3-Clause"
            ],
            "authors": [
                {
                    "name": "Arne Blankerts",
                    "email": "arne@blankerts.de",
                    "role": "Developer"
                },
                {
                    "name": "Sebastian Heuer",
                    "email": "sebastian@phpeople.de",
                    "role": "Developer"
                },
                {
                    "name": "Sebastian Bergmann",
                    "email": "sebastian@phpunit.de",
                    "role": "Developer"
                }
            ],
            "description": "Component for reading phar.io manifest information from a PHP Archive (PHAR)",
            "time": "2017-03-05T18:14:27+00:00"
        },
        {
            "name": "phar-io/version",
            "version": "1.0.1",
            "source": {
                "type": "git",
                "url": "https://github.com/phar-io/version.git",
                "reference": "a70c0ced4be299a63d32fa96d9281d03e94041df"
            },
            "dist": {
                "type": "zip",
                "url": "https://api.github.com/repos/phar-io/version/zipball/a70c0ced4be299a63d32fa96d9281d03e94041df",
                "reference": "a70c0ced4be299a63d32fa96d9281d03e94041df",
                "shasum": ""
            },
            "require": {
                "php": "^5.6 || ^7.0"
            },
            "type": "library",
            "autoload": {
                "classmap": [
                    "src/"
                ]
            },
            "notification-url": "https://packagist.org/downloads/",
            "license": [
                "BSD-3-Clause"
            ],
            "authors": [
                {
                    "name": "Arne Blankerts",
                    "email": "arne@blankerts.de",
                    "role": "Developer"
                },
                {
                    "name": "Sebastian Heuer",
                    "email": "sebastian@phpeople.de",
                    "role": "Developer"
                },
                {
                    "name": "Sebastian Bergmann",
                    "email": "sebastian@phpunit.de",
                    "role": "Developer"
                }
            ],
            "description": "Library for handling version information and constraints",
            "time": "2017-03-05T17:38:23+00:00"
        },
        {
            "name": "php-cs-fixer/diff",
            "version": "v1.3.0",
            "source": {
                "type": "git",
                "url": "https://github.com/PHP-CS-Fixer/diff.git",
                "reference": "78bb099e9c16361126c86ce82ec4405ebab8e756"
            },
            "dist": {
                "type": "zip",
                "url": "https://api.github.com/repos/PHP-CS-Fixer/diff/zipball/78bb099e9c16361126c86ce82ec4405ebab8e756",
                "reference": "78bb099e9c16361126c86ce82ec4405ebab8e756",
                "shasum": ""
            },
            "require": {
                "php": "^5.6 || ^7.0"
            },
            "require-dev": {
                "phpunit/phpunit": "^5.7.23 || ^6.4.3",
                "symfony/process": "^3.3"
            },
            "type": "library",
            "autoload": {
                "classmap": [
                    "src/"
                ]
            },
            "notification-url": "https://packagist.org/downloads/",
            "license": [
                "BSD-3-Clause"
            ],
            "authors": [
                {
                    "name": "Kore Nordmann",
                    "email": "mail@kore-nordmann.de"
                },
                {
                    "name": "Sebastian Bergmann",
                    "email": "sebastian@phpunit.de"
                },
                {
                    "name": "SpacePossum"
                }
            ],
            "description": "sebastian/diff v2 backport support for PHP5.6",
            "homepage": "https://github.com/PHP-CS-Fixer",
            "keywords": [
                "diff"
            ],
            "time": "2018-02-15T16:58:55+00:00"
        },
        {
            "name": "phpcollection/phpcollection",
            "version": "0.5.0",
            "source": {
                "type": "git",
                "url": "https://github.com/schmittjoh/php-collection.git",
                "reference": "f2bcff45c0da7c27991bbc1f90f47c4b7fb434a6"
            },
            "dist": {
                "type": "zip",
                "url": "https://api.github.com/repos/schmittjoh/php-collection/zipball/f2bcff45c0da7c27991bbc1f90f47c4b7fb434a6",
                "reference": "f2bcff45c0da7c27991bbc1f90f47c4b7fb434a6",
                "shasum": ""
            },
            "require": {
                "phpoption/phpoption": "1.*"
            },
            "type": "library",
            "extra": {
                "branch-alias": {
                    "dev-master": "0.4-dev"
                }
            },
            "autoload": {
                "psr-0": {
                    "PhpCollection": "src/"
                }
            },
            "notification-url": "https://packagist.org/downloads/",
            "license": [
                "Apache2"
            ],
            "authors": [
                {
                    "name": "Johannes M. Schmitt",
                    "email": "schmittjoh@gmail.com"
                }
            ],
            "description": "General-Purpose Collection Library for PHP",
            "keywords": [
                "collection",
                "list",
                "map",
                "sequence",
                "set"
            ],
            "time": "2015-05-17T12:39:23+00:00"
        },
        {
            "name": "phpdocumentor/reflection-common",
            "version": "1.0.1",
            "source": {
                "type": "git",
                "url": "https://github.com/phpDocumentor/ReflectionCommon.git",
                "reference": "21bdeb5f65d7ebf9f43b1b25d404f87deab5bfb6"
            },
            "dist": {
                "type": "zip",
                "url": "https://api.github.com/repos/phpDocumentor/ReflectionCommon/zipball/21bdeb5f65d7ebf9f43b1b25d404f87deab5bfb6",
                "reference": "21bdeb5f65d7ebf9f43b1b25d404f87deab5bfb6",
                "shasum": ""
            },
            "require": {
                "php": ">=5.5"
            },
            "require-dev": {
                "phpunit/phpunit": "^4.6"
            },
            "type": "library",
            "extra": {
                "branch-alias": {
                    "dev-master": "1.0.x-dev"
                }
            },
            "autoload": {
                "psr-4": {
                    "phpDocumentor\\Reflection\\": [
                        "src"
                    ]
                }
            },
            "notification-url": "https://packagist.org/downloads/",
            "license": [
                "MIT"
            ],
            "authors": [
                {
                    "name": "Jaap van Otterdijk",
                    "email": "opensource@ijaap.nl"
                }
            ],
            "description": "Common reflection classes used by phpdocumentor to reflect the code structure",
            "homepage": "http://www.phpdoc.org",
            "keywords": [
                "FQSEN",
                "phpDocumentor",
                "phpdoc",
                "reflection",
                "static analysis"
            ],
            "time": "2017-09-11T18:02:19+00:00"
        },
        {
            "name": "phpdocumentor/reflection-docblock",
            "version": "4.3.0",
            "source": {
                "type": "git",
                "url": "https://github.com/phpDocumentor/ReflectionDocBlock.git",
                "reference": "94fd0001232e47129dd3504189fa1c7225010d08"
            },
            "dist": {
                "type": "zip",
                "url": "https://api.github.com/repos/phpDocumentor/ReflectionDocBlock/zipball/94fd0001232e47129dd3504189fa1c7225010d08",
                "reference": "94fd0001232e47129dd3504189fa1c7225010d08",
                "shasum": ""
            },
            "require": {
                "php": "^7.0",
                "phpdocumentor/reflection-common": "^1.0.0",
                "phpdocumentor/type-resolver": "^0.4.0",
                "webmozart/assert": "^1.0"
            },
            "require-dev": {
                "doctrine/instantiator": "~1.0.5",
                "mockery/mockery": "^1.0",
                "phpunit/phpunit": "^6.4"
            },
            "type": "library",
            "extra": {
                "branch-alias": {
                    "dev-master": "4.x-dev"
                }
            },
            "autoload": {
                "psr-4": {
                    "phpDocumentor\\Reflection\\": [
                        "src/"
                    ]
                }
            },
            "notification-url": "https://packagist.org/downloads/",
            "license": [
                "MIT"
            ],
            "authors": [
                {
                    "name": "Mike van Riel",
                    "email": "me@mikevanriel.com"
                }
            ],
            "description": "With this component, a library can provide support for annotations via DocBlocks or otherwise retrieve information that is embedded in a DocBlock.",
            "time": "2017-11-30T07:14:17+00:00"
        },
        {
            "name": "phpdocumentor/type-resolver",
            "version": "0.4.0",
            "source": {
                "type": "git",
                "url": "https://github.com/phpDocumentor/TypeResolver.git",
                "reference": "9c977708995954784726e25d0cd1dddf4e65b0f7"
            },
            "dist": {
                "type": "zip",
                "url": "https://api.github.com/repos/phpDocumentor/TypeResolver/zipball/9c977708995954784726e25d0cd1dddf4e65b0f7",
                "reference": "9c977708995954784726e25d0cd1dddf4e65b0f7",
                "shasum": ""
            },
            "require": {
                "php": "^5.5 || ^7.0",
                "phpdocumentor/reflection-common": "^1.0"
            },
            "require-dev": {
                "mockery/mockery": "^0.9.4",
                "phpunit/phpunit": "^5.2||^4.8.24"
            },
            "type": "library",
            "extra": {
                "branch-alias": {
                    "dev-master": "1.0.x-dev"
                }
            },
            "autoload": {
                "psr-4": {
                    "phpDocumentor\\Reflection\\": [
                        "src/"
                    ]
                }
            },
            "notification-url": "https://packagist.org/downloads/",
            "license": [
                "MIT"
            ],
            "authors": [
                {
                    "name": "Mike van Riel",
                    "email": "me@mikevanriel.com"
                }
            ],
            "time": "2017-07-14T14:27:02+00:00"
        },
        {
            "name": "phpmd/phpmd",
            "version": "2.6.0",
            "source": {
                "type": "git",
                "url": "https://github.com/phpmd/phpmd.git",
                "reference": "4e9924b2c157a3eb64395460fcf56b31badc8374"
            },
            "dist": {
                "type": "zip",
                "url": "https://api.github.com/repos/phpmd/phpmd/zipball/4e9924b2c157a3eb64395460fcf56b31badc8374",
                "reference": "4e9924b2c157a3eb64395460fcf56b31badc8374",
                "shasum": ""
            },
            "require": {
                "ext-xml": "*",
                "pdepend/pdepend": "^2.5",
                "php": ">=5.3.9"
            },
            "require-dev": {
                "phpunit/phpunit": "^4.0",
                "squizlabs/php_codesniffer": "^2.0"
            },
            "bin": [
                "src/bin/phpmd"
            ],
            "type": "project",
            "autoload": {
                "psr-0": {
                    "PHPMD\\": "src/main/php"
                }
            },
            "notification-url": "https://packagist.org/downloads/",
            "license": [
                "BSD-3-Clause"
            ],
            "authors": [
                {
                    "name": "Manuel Pichler",
                    "email": "github@manuel-pichler.de",
                    "homepage": "https://github.com/manuelpichler",
                    "role": "Project Founder"
                },
                {
                    "name": "Other contributors",
                    "homepage": "https://github.com/phpmd/phpmd/graphs/contributors",
                    "role": "Contributors"
                },
                {
                    "name": "Marc Würth",
                    "email": "ravage@bluewin.ch",
                    "homepage": "https://github.com/ravage84",
                    "role": "Project Maintainer"
                }
            ],
            "description": "PHPMD is a spin-off project of PHP Depend and aims to be a PHP equivalent of the well known Java tool PMD.",
            "homepage": "http://phpmd.org/",
            "keywords": [
                "mess detection",
                "mess detector",
                "pdepend",
                "phpmd",
                "pmd"
            ],
            "time": "2017-01-20T14:41:10+00:00"
        },
        {
            "name": "phpoption/phpoption",
            "version": "1.5.0",
            "source": {
                "type": "git",
                "url": "https://github.com/schmittjoh/php-option.git",
                "reference": "94e644f7d2051a5f0fcf77d81605f152eecff0ed"
            },
            "dist": {
                "type": "zip",
                "url": "https://api.github.com/repos/schmittjoh/php-option/zipball/94e644f7d2051a5f0fcf77d81605f152eecff0ed",
                "reference": "94e644f7d2051a5f0fcf77d81605f152eecff0ed",
                "shasum": ""
            },
            "require": {
                "php": ">=5.3.0"
            },
            "require-dev": {
                "phpunit/phpunit": "4.7.*"
            },
            "type": "library",
            "extra": {
                "branch-alias": {
                    "dev-master": "1.3-dev"
                }
            },
            "autoload": {
                "psr-0": {
                    "PhpOption\\": "src/"
                }
            },
            "notification-url": "https://packagist.org/downloads/",
            "license": [
                "Apache2"
            ],
            "authors": [
                {
                    "name": "Johannes M. Schmitt",
                    "email": "schmittjoh@gmail.com"
                }
            ],
            "description": "Option Type for PHP",
            "keywords": [
                "language",
                "option",
                "php",
                "type"
            ],
            "time": "2015-07-25T16:39:46+00:00"
        },
        {
            "name": "phpspec/prophecy",
            "version": "1.8.0",
            "source": {
                "type": "git",
                "url": "https://github.com/phpspec/prophecy.git",
                "reference": "4ba436b55987b4bf311cb7c6ba82aa528aac0a06"
            },
            "dist": {
                "type": "zip",
                "url": "https://api.github.com/repos/phpspec/prophecy/zipball/4ba436b55987b4bf311cb7c6ba82aa528aac0a06",
                "reference": "4ba436b55987b4bf311cb7c6ba82aa528aac0a06",
                "shasum": ""
            },
            "require": {
                "doctrine/instantiator": "^1.0.2",
                "php": "^5.3|^7.0",
                "phpdocumentor/reflection-docblock": "^2.0|^3.0.2|^4.0",
                "sebastian/comparator": "^1.1|^2.0|^3.0",
                "sebastian/recursion-context": "^1.0|^2.0|^3.0"
            },
            "require-dev": {
                "phpspec/phpspec": "^2.5|^3.2",
                "phpunit/phpunit": "^4.8.35 || ^5.7 || ^6.5 || ^7.1"
            },
            "type": "library",
            "extra": {
                "branch-alias": {
                    "dev-master": "1.8.x-dev"
                }
            },
            "autoload": {
                "psr-0": {
                    "Prophecy\\": "src/"
                }
            },
            "notification-url": "https://packagist.org/downloads/",
            "license": [
                "MIT"
            ],
            "authors": [
                {
                    "name": "Konstantin Kudryashov",
                    "email": "ever.zet@gmail.com",
                    "homepage": "http://everzet.com"
                },
                {
                    "name": "Marcello Duarte",
                    "email": "marcello.duarte@gmail.com"
                }
            ],
            "description": "Highly opinionated mocking framework for PHP 5.3+",
            "homepage": "https://github.com/phpspec/prophecy",
            "keywords": [
                "Double",
                "Dummy",
                "fake",
                "mock",
                "spy",
                "stub"
            ],
            "time": "2018-08-05T17:53:17+00:00"
        },
        {
            "name": "phpunit/php-code-coverage",
            "version": "5.3.2",
            "source": {
                "type": "git",
                "url": "https://github.com/sebastianbergmann/php-code-coverage.git",
                "reference": "c89677919c5dd6d3b3852f230a663118762218ac"
            },
            "dist": {
                "type": "zip",
                "url": "https://api.github.com/repos/sebastianbergmann/php-code-coverage/zipball/c89677919c5dd6d3b3852f230a663118762218ac",
                "reference": "c89677919c5dd6d3b3852f230a663118762218ac",
                "shasum": ""
            },
            "require": {
                "ext-dom": "*",
                "ext-xmlwriter": "*",
                "php": "^7.0",
                "phpunit/php-file-iterator": "^1.4.2",
                "phpunit/php-text-template": "^1.2.1",
                "phpunit/php-token-stream": "^2.0.1",
                "sebastian/code-unit-reverse-lookup": "^1.0.1",
                "sebastian/environment": "^3.0",
                "sebastian/version": "^2.0.1",
                "theseer/tokenizer": "^1.1"
            },
            "require-dev": {
                "phpunit/phpunit": "^6.0"
            },
            "suggest": {
                "ext-xdebug": "^2.5.5"
            },
            "type": "library",
            "extra": {
                "branch-alias": {
                    "dev-master": "5.3.x-dev"
                }
            },
            "autoload": {
                "classmap": [
                    "src/"
                ]
            },
            "notification-url": "https://packagist.org/downloads/",
            "license": [
                "BSD-3-Clause"
            ],
            "authors": [
                {
                    "name": "Sebastian Bergmann",
                    "email": "sebastian@phpunit.de",
                    "role": "lead"
                }
            ],
            "description": "Library that provides collection, processing, and rendering functionality for PHP code coverage information.",
            "homepage": "https://github.com/sebastianbergmann/php-code-coverage",
            "keywords": [
                "coverage",
                "testing",
                "xunit"
            ],
            "time": "2018-04-06T15:36:58+00:00"
        },
        {
            "name": "phpunit/php-file-iterator",
            "version": "1.4.5",
            "source": {
                "type": "git",
                "url": "https://github.com/sebastianbergmann/php-file-iterator.git",
                "reference": "730b01bc3e867237eaac355e06a36b85dd93a8b4"
            },
            "dist": {
                "type": "zip",
                "url": "https://api.github.com/repos/sebastianbergmann/php-file-iterator/zipball/730b01bc3e867237eaac355e06a36b85dd93a8b4",
                "reference": "730b01bc3e867237eaac355e06a36b85dd93a8b4",
                "shasum": ""
            },
            "require": {
                "php": ">=5.3.3"
            },
            "type": "library",
            "extra": {
                "branch-alias": {
                    "dev-master": "1.4.x-dev"
                }
            },
            "autoload": {
                "classmap": [
                    "src/"
                ]
            },
            "notification-url": "https://packagist.org/downloads/",
            "license": [
                "BSD-3-Clause"
            ],
            "authors": [
                {
                    "name": "Sebastian Bergmann",
                    "email": "sb@sebastian-bergmann.de",
                    "role": "lead"
                }
            ],
            "description": "FilterIterator implementation that filters files based on a list of suffixes.",
            "homepage": "https://github.com/sebastianbergmann/php-file-iterator/",
            "keywords": [
                "filesystem",
                "iterator"
            ],
            "time": "2017-11-27T13:52:08+00:00"
        },
        {
            "name": "phpunit/php-text-template",
            "version": "1.2.1",
            "source": {
                "type": "git",
                "url": "https://github.com/sebastianbergmann/php-text-template.git",
                "reference": "31f8b717e51d9a2afca6c9f046f5d69fc27c8686"
            },
            "dist": {
                "type": "zip",
                "url": "https://api.github.com/repos/sebastianbergmann/php-text-template/zipball/31f8b717e51d9a2afca6c9f046f5d69fc27c8686",
                "reference": "31f8b717e51d9a2afca6c9f046f5d69fc27c8686",
                "shasum": ""
            },
            "require": {
                "php": ">=5.3.3"
            },
            "type": "library",
            "autoload": {
                "classmap": [
                    "src/"
                ]
            },
            "notification-url": "https://packagist.org/downloads/",
            "license": [
                "BSD-3-Clause"
            ],
            "authors": [
                {
                    "name": "Sebastian Bergmann",
                    "email": "sebastian@phpunit.de",
                    "role": "lead"
                }
            ],
            "description": "Simple template engine.",
            "homepage": "https://github.com/sebastianbergmann/php-text-template/",
            "keywords": [
                "template"
            ],
            "time": "2015-06-21T13:50:34+00:00"
        },
        {
            "name": "phpunit/php-timer",
            "version": "1.0.9",
            "source": {
                "type": "git",
                "url": "https://github.com/sebastianbergmann/php-timer.git",
                "reference": "3dcf38ca72b158baf0bc245e9184d3fdffa9c46f"
            },
            "dist": {
                "type": "zip",
                "url": "https://api.github.com/repos/sebastianbergmann/php-timer/zipball/3dcf38ca72b158baf0bc245e9184d3fdffa9c46f",
                "reference": "3dcf38ca72b158baf0bc245e9184d3fdffa9c46f",
                "shasum": ""
            },
            "require": {
                "php": "^5.3.3 || ^7.0"
            },
            "require-dev": {
                "phpunit/phpunit": "^4.8.35 || ^5.7 || ^6.0"
            },
            "type": "library",
            "extra": {
                "branch-alias": {
                    "dev-master": "1.0-dev"
                }
            },
            "autoload": {
                "classmap": [
                    "src/"
                ]
            },
            "notification-url": "https://packagist.org/downloads/",
            "license": [
                "BSD-3-Clause"
            ],
            "authors": [
                {
                    "name": "Sebastian Bergmann",
                    "email": "sb@sebastian-bergmann.de",
                    "role": "lead"
                }
            ],
            "description": "Utility class for timing",
            "homepage": "https://github.com/sebastianbergmann/php-timer/",
            "keywords": [
                "timer"
            ],
            "time": "2017-02-26T11:10:40+00:00"
        },
        {
            "name": "phpunit/php-token-stream",
            "version": "2.0.2",
            "source": {
                "type": "git",
                "url": "https://github.com/sebastianbergmann/php-token-stream.git",
                "reference": "791198a2c6254db10131eecfe8c06670700904db"
            },
            "dist": {
                "type": "zip",
                "url": "https://api.github.com/repos/sebastianbergmann/php-token-stream/zipball/791198a2c6254db10131eecfe8c06670700904db",
                "reference": "791198a2c6254db10131eecfe8c06670700904db",
                "shasum": ""
            },
            "require": {
                "ext-tokenizer": "*",
                "php": "^7.0"
            },
            "require-dev": {
                "phpunit/phpunit": "^6.2.4"
            },
            "type": "library",
            "extra": {
                "branch-alias": {
                    "dev-master": "2.0-dev"
                }
            },
            "autoload": {
                "classmap": [
                    "src/"
                ]
            },
            "notification-url": "https://packagist.org/downloads/",
            "license": [
                "BSD-3-Clause"
            ],
            "authors": [
                {
                    "name": "Sebastian Bergmann",
                    "email": "sebastian@phpunit.de"
                }
            ],
            "description": "Wrapper around PHP's tokenizer extension.",
            "homepage": "https://github.com/sebastianbergmann/php-token-stream/",
            "keywords": [
                "tokenizer"
            ],
            "time": "2017-11-27T05:48:46+00:00"
        },
        {
            "name": "phpunit/phpunit",
            "version": "6.5.13",
            "source": {
                "type": "git",
                "url": "https://github.com/sebastianbergmann/phpunit.git",
                "reference": "0973426fb012359b2f18d3bd1e90ef1172839693"
            },
            "dist": {
                "type": "zip",
                "url": "https://api.github.com/repos/sebastianbergmann/phpunit/zipball/0973426fb012359b2f18d3bd1e90ef1172839693",
                "reference": "0973426fb012359b2f18d3bd1e90ef1172839693",
                "shasum": ""
            },
            "require": {
                "ext-dom": "*",
                "ext-json": "*",
                "ext-libxml": "*",
                "ext-mbstring": "*",
                "ext-xml": "*",
                "myclabs/deep-copy": "^1.6.1",
                "phar-io/manifest": "^1.0.1",
                "phar-io/version": "^1.0",
                "php": "^7.0",
                "phpspec/prophecy": "^1.7",
                "phpunit/php-code-coverage": "^5.3",
                "phpunit/php-file-iterator": "^1.4.3",
                "phpunit/php-text-template": "^1.2.1",
                "phpunit/php-timer": "^1.0.9",
                "phpunit/phpunit-mock-objects": "^5.0.9",
                "sebastian/comparator": "^2.1",
                "sebastian/diff": "^2.0",
                "sebastian/environment": "^3.1",
                "sebastian/exporter": "^3.1",
                "sebastian/global-state": "^2.0",
                "sebastian/object-enumerator": "^3.0.3",
                "sebastian/resource-operations": "^1.0",
                "sebastian/version": "^2.0.1"
            },
            "conflict": {
                "phpdocumentor/reflection-docblock": "3.0.2",
                "phpunit/dbunit": "<3.0"
            },
            "require-dev": {
                "ext-pdo": "*"
            },
            "suggest": {
                "ext-xdebug": "*",
                "phpunit/php-invoker": "^1.1"
            },
            "bin": [
                "phpunit"
            ],
            "type": "library",
            "extra": {
                "branch-alias": {
                    "dev-master": "6.5.x-dev"
                }
            },
            "autoload": {
                "classmap": [
                    "src/"
                ]
            },
            "notification-url": "https://packagist.org/downloads/",
            "license": [
                "BSD-3-Clause"
            ],
            "authors": [
                {
                    "name": "Sebastian Bergmann",
                    "email": "sebastian@phpunit.de",
                    "role": "lead"
                }
            ],
            "description": "The PHP Unit Testing framework.",
            "homepage": "https://phpunit.de/",
            "keywords": [
                "phpunit",
                "testing",
                "xunit"
            ],
            "time": "2018-09-08T15:10:43+00:00"
        },
        {
            "name": "phpunit/phpunit-mock-objects",
            "version": "5.0.10",
            "source": {
                "type": "git",
                "url": "https://github.com/sebastianbergmann/phpunit-mock-objects.git",
                "reference": "cd1cf05c553ecfec36b170070573e540b67d3f1f"
            },
            "dist": {
                "type": "zip",
                "url": "https://api.github.com/repos/sebastianbergmann/phpunit-mock-objects/zipball/cd1cf05c553ecfec36b170070573e540b67d3f1f",
                "reference": "cd1cf05c553ecfec36b170070573e540b67d3f1f",
                "shasum": ""
            },
            "require": {
                "doctrine/instantiator": "^1.0.5",
                "php": "^7.0",
                "phpunit/php-text-template": "^1.2.1",
                "sebastian/exporter": "^3.1"
            },
            "conflict": {
                "phpunit/phpunit": "<6.0"
            },
            "require-dev": {
                "phpunit/phpunit": "^6.5.11"
            },
            "suggest": {
                "ext-soap": "*"
            },
            "type": "library",
            "extra": {
                "branch-alias": {
                    "dev-master": "5.0.x-dev"
                }
            },
            "autoload": {
                "classmap": [
                    "src/"
                ]
            },
            "notification-url": "https://packagist.org/downloads/",
            "license": [
                "BSD-3-Clause"
            ],
            "authors": [
                {
                    "name": "Sebastian Bergmann",
                    "email": "sebastian@phpunit.de",
                    "role": "lead"
                }
            ],
            "description": "Mock Object library for PHPUnit",
            "homepage": "https://github.com/sebastianbergmann/phpunit-mock-objects/",
            "keywords": [
                "mock",
                "xunit"
            ],
            "time": "2018-08-09T05:50:03+00:00"
        },
        {
            "name": "sebastian/code-unit-reverse-lookup",
            "version": "1.0.1",
            "source": {
                "type": "git",
                "url": "https://github.com/sebastianbergmann/code-unit-reverse-lookup.git",
                "reference": "4419fcdb5eabb9caa61a27c7a1db532a6b55dd18"
            },
            "dist": {
                "type": "zip",
                "url": "https://api.github.com/repos/sebastianbergmann/code-unit-reverse-lookup/zipball/4419fcdb5eabb9caa61a27c7a1db532a6b55dd18",
                "reference": "4419fcdb5eabb9caa61a27c7a1db532a6b55dd18",
                "shasum": ""
            },
            "require": {
                "php": "^5.6 || ^7.0"
            },
            "require-dev": {
                "phpunit/phpunit": "^5.7 || ^6.0"
            },
            "type": "library",
            "extra": {
                "branch-alias": {
                    "dev-master": "1.0.x-dev"
                }
            },
            "autoload": {
                "classmap": [
                    "src/"
                ]
            },
            "notification-url": "https://packagist.org/downloads/",
            "license": [
                "BSD-3-Clause"
            ],
            "authors": [
                {
                    "name": "Sebastian Bergmann",
                    "email": "sebastian@phpunit.de"
                }
            ],
            "description": "Looks up which function or method a line of code belongs to",
            "homepage": "https://github.com/sebastianbergmann/code-unit-reverse-lookup/",
            "time": "2017-03-04T06:30:41+00:00"
        },
        {
            "name": "sebastian/comparator",
            "version": "2.1.3",
            "source": {
                "type": "git",
                "url": "https://github.com/sebastianbergmann/comparator.git",
                "reference": "34369daee48eafb2651bea869b4b15d75ccc35f9"
            },
            "dist": {
                "type": "zip",
                "url": "https://api.github.com/repos/sebastianbergmann/comparator/zipball/34369daee48eafb2651bea869b4b15d75ccc35f9",
                "reference": "34369daee48eafb2651bea869b4b15d75ccc35f9",
                "shasum": ""
            },
            "require": {
                "php": "^7.0",
                "sebastian/diff": "^2.0 || ^3.0",
                "sebastian/exporter": "^3.1"
            },
            "require-dev": {
                "phpunit/phpunit": "^6.4"
            },
            "type": "library",
            "extra": {
                "branch-alias": {
                    "dev-master": "2.1.x-dev"
                }
            },
            "autoload": {
                "classmap": [
                    "src/"
                ]
            },
            "notification-url": "https://packagist.org/downloads/",
            "license": [
                "BSD-3-Clause"
            ],
            "authors": [
                {
                    "name": "Jeff Welch",
                    "email": "whatthejeff@gmail.com"
                },
                {
                    "name": "Volker Dusch",
                    "email": "github@wallbash.com"
                },
                {
                    "name": "Bernhard Schussek",
                    "email": "bschussek@2bepublished.at"
                },
                {
                    "name": "Sebastian Bergmann",
                    "email": "sebastian@phpunit.de"
                }
            ],
            "description": "Provides the functionality to compare PHP values for equality",
            "homepage": "https://github.com/sebastianbergmann/comparator",
            "keywords": [
                "comparator",
                "compare",
                "equality"
            ],
            "time": "2018-02-01T13:46:46+00:00"
        },
        {
            "name": "sebastian/diff",
            "version": "2.0.1",
            "source": {
                "type": "git",
                "url": "https://github.com/sebastianbergmann/diff.git",
                "reference": "347c1d8b49c5c3ee30c7040ea6fc446790e6bddd"
            },
            "dist": {
                "type": "zip",
                "url": "https://api.github.com/repos/sebastianbergmann/diff/zipball/347c1d8b49c5c3ee30c7040ea6fc446790e6bddd",
                "reference": "347c1d8b49c5c3ee30c7040ea6fc446790e6bddd",
                "shasum": ""
            },
            "require": {
                "php": "^7.0"
            },
            "require-dev": {
                "phpunit/phpunit": "^6.2"
            },
            "type": "library",
            "extra": {
                "branch-alias": {
                    "dev-master": "2.0-dev"
                }
            },
            "autoload": {
                "classmap": [
                    "src/"
                ]
            },
            "notification-url": "https://packagist.org/downloads/",
            "license": [
                "BSD-3-Clause"
            ],
            "authors": [
                {
                    "name": "Kore Nordmann",
                    "email": "mail@kore-nordmann.de"
                },
                {
                    "name": "Sebastian Bergmann",
                    "email": "sebastian@phpunit.de"
                }
            ],
            "description": "Diff implementation",
            "homepage": "https://github.com/sebastianbergmann/diff",
            "keywords": [
                "diff"
            ],
            "time": "2017-08-03T08:09:46+00:00"
        },
        {
            "name": "sebastian/environment",
            "version": "3.1.0",
            "source": {
                "type": "git",
                "url": "https://github.com/sebastianbergmann/environment.git",
                "reference": "cd0871b3975fb7fc44d11314fd1ee20925fce4f5"
            },
            "dist": {
                "type": "zip",
                "url": "https://api.github.com/repos/sebastianbergmann/environment/zipball/cd0871b3975fb7fc44d11314fd1ee20925fce4f5",
                "reference": "cd0871b3975fb7fc44d11314fd1ee20925fce4f5",
                "shasum": ""
            },
            "require": {
                "php": "^7.0"
            },
            "require-dev": {
                "phpunit/phpunit": "^6.1"
            },
            "type": "library",
            "extra": {
                "branch-alias": {
                    "dev-master": "3.1.x-dev"
                }
            },
            "autoload": {
                "classmap": [
                    "src/"
                ]
            },
            "notification-url": "https://packagist.org/downloads/",
            "license": [
                "BSD-3-Clause"
            ],
            "authors": [
                {
                    "name": "Sebastian Bergmann",
                    "email": "sebastian@phpunit.de"
                }
            ],
            "description": "Provides functionality to handle HHVM/PHP environments",
            "homepage": "http://www.github.com/sebastianbergmann/environment",
            "keywords": [
                "Xdebug",
                "environment",
                "hhvm"
            ],
            "time": "2017-07-01T08:51:00+00:00"
        },
        {
            "name": "sebastian/exporter",
            "version": "3.1.0",
            "source": {
                "type": "git",
                "url": "https://github.com/sebastianbergmann/exporter.git",
                "reference": "234199f4528de6d12aaa58b612e98f7d36adb937"
            },
            "dist": {
                "type": "zip",
                "url": "https://api.github.com/repos/sebastianbergmann/exporter/zipball/234199f4528de6d12aaa58b612e98f7d36adb937",
                "reference": "234199f4528de6d12aaa58b612e98f7d36adb937",
                "shasum": ""
            },
            "require": {
                "php": "^7.0",
                "sebastian/recursion-context": "^3.0"
            },
            "require-dev": {
                "ext-mbstring": "*",
                "phpunit/phpunit": "^6.0"
            },
            "type": "library",
            "extra": {
                "branch-alias": {
                    "dev-master": "3.1.x-dev"
                }
            },
            "autoload": {
                "classmap": [
                    "src/"
                ]
            },
            "notification-url": "https://packagist.org/downloads/",
            "license": [
                "BSD-3-Clause"
            ],
            "authors": [
                {
                    "name": "Jeff Welch",
                    "email": "whatthejeff@gmail.com"
                },
                {
                    "name": "Volker Dusch",
                    "email": "github@wallbash.com"
                },
                {
                    "name": "Bernhard Schussek",
                    "email": "bschussek@2bepublished.at"
                },
                {
                    "name": "Sebastian Bergmann",
                    "email": "sebastian@phpunit.de"
                },
                {
                    "name": "Adam Harvey",
                    "email": "aharvey@php.net"
                }
            ],
            "description": "Provides the functionality to export PHP variables for visualization",
            "homepage": "http://www.github.com/sebastianbergmann/exporter",
            "keywords": [
                "export",
                "exporter"
            ],
            "time": "2017-04-03T13:19:02+00:00"
        },
        {
            "name": "sebastian/finder-facade",
            "version": "1.2.2",
            "source": {
                "type": "git",
                "url": "https://github.com/sebastianbergmann/finder-facade.git",
                "reference": "4a3174709c2dc565fe5fb26fcf827f6a1fc7b09f"
            },
            "dist": {
                "type": "zip",
                "url": "https://api.github.com/repos/sebastianbergmann/finder-facade/zipball/4a3174709c2dc565fe5fb26fcf827f6a1fc7b09f",
                "reference": "4a3174709c2dc565fe5fb26fcf827f6a1fc7b09f",
                "shasum": ""
            },
            "require": {
                "symfony/finder": "~2.3|~3.0|~4.0",
                "theseer/fdomdocument": "~1.3"
            },
            "type": "library",
            "autoload": {
                "classmap": [
                    "src/"
                ]
            },
            "notification-url": "https://packagist.org/downloads/",
            "license": [
                "BSD-3-Clause"
            ],
            "authors": [
                {
                    "name": "Sebastian Bergmann",
                    "email": "sebastian@phpunit.de",
                    "role": "lead"
                }
            ],
            "description": "FinderFacade is a convenience wrapper for Symfony's Finder component.",
            "homepage": "https://github.com/sebastianbergmann/finder-facade",
            "time": "2017-11-18T17:31:49+00:00"
        },
        {
            "name": "sebastian/global-state",
            "version": "2.0.0",
            "source": {
                "type": "git",
                "url": "https://github.com/sebastianbergmann/global-state.git",
                "reference": "e8ba02eed7bbbb9e59e43dedd3dddeff4a56b0c4"
            },
            "dist": {
                "type": "zip",
                "url": "https://api.github.com/repos/sebastianbergmann/global-state/zipball/e8ba02eed7bbbb9e59e43dedd3dddeff4a56b0c4",
                "reference": "e8ba02eed7bbbb9e59e43dedd3dddeff4a56b0c4",
                "shasum": ""
            },
            "require": {
                "php": "^7.0"
            },
            "require-dev": {
                "phpunit/phpunit": "^6.0"
            },
            "suggest": {
                "ext-uopz": "*"
            },
            "type": "library",
            "extra": {
                "branch-alias": {
                    "dev-master": "2.0-dev"
                }
            },
            "autoload": {
                "classmap": [
                    "src/"
                ]
            },
            "notification-url": "https://packagist.org/downloads/",
            "license": [
                "BSD-3-Clause"
            ],
            "authors": [
                {
                    "name": "Sebastian Bergmann",
                    "email": "sebastian@phpunit.de"
                }
            ],
            "description": "Snapshotting of global state",
            "homepage": "http://www.github.com/sebastianbergmann/global-state",
            "keywords": [
                "global state"
            ],
            "time": "2017-04-27T15:39:26+00:00"
        },
        {
            "name": "sebastian/object-enumerator",
            "version": "3.0.3",
            "source": {
                "type": "git",
                "url": "https://github.com/sebastianbergmann/object-enumerator.git",
                "reference": "7cfd9e65d11ffb5af41198476395774d4c8a84c5"
            },
            "dist": {
                "type": "zip",
                "url": "https://api.github.com/repos/sebastianbergmann/object-enumerator/zipball/7cfd9e65d11ffb5af41198476395774d4c8a84c5",
                "reference": "7cfd9e65d11ffb5af41198476395774d4c8a84c5",
                "shasum": ""
            },
            "require": {
                "php": "^7.0",
                "sebastian/object-reflector": "^1.1.1",
                "sebastian/recursion-context": "^3.0"
            },
            "require-dev": {
                "phpunit/phpunit": "^6.0"
            },
            "type": "library",
            "extra": {
                "branch-alias": {
                    "dev-master": "3.0.x-dev"
                }
            },
            "autoload": {
                "classmap": [
                    "src/"
                ]
            },
            "notification-url": "https://packagist.org/downloads/",
            "license": [
                "BSD-3-Clause"
            ],
            "authors": [
                {
                    "name": "Sebastian Bergmann",
                    "email": "sebastian@phpunit.de"
                }
            ],
            "description": "Traverses array structures and object graphs to enumerate all referenced objects",
            "homepage": "https://github.com/sebastianbergmann/object-enumerator/",
            "time": "2017-08-03T12:35:26+00:00"
        },
        {
            "name": "sebastian/object-reflector",
            "version": "1.1.1",
            "source": {
                "type": "git",
                "url": "https://github.com/sebastianbergmann/object-reflector.git",
                "reference": "773f97c67f28de00d397be301821b06708fca0be"
            },
            "dist": {
                "type": "zip",
                "url": "https://api.github.com/repos/sebastianbergmann/object-reflector/zipball/773f97c67f28de00d397be301821b06708fca0be",
                "reference": "773f97c67f28de00d397be301821b06708fca0be",
                "shasum": ""
            },
            "require": {
                "php": "^7.0"
            },
            "require-dev": {
                "phpunit/phpunit": "^6.0"
            },
            "type": "library",
            "extra": {
                "branch-alias": {
                    "dev-master": "1.1-dev"
                }
            },
            "autoload": {
                "classmap": [
                    "src/"
                ]
            },
            "notification-url": "https://packagist.org/downloads/",
            "license": [
                "BSD-3-Clause"
            ],
            "authors": [
                {
                    "name": "Sebastian Bergmann",
                    "email": "sebastian@phpunit.de"
                }
            ],
            "description": "Allows reflection of object attributes, including inherited and non-public ones",
            "homepage": "https://github.com/sebastianbergmann/object-reflector/",
            "time": "2017-03-29T09:07:27+00:00"
        },
        {
            "name": "sebastian/phpcpd",
            "version": "3.0.1",
            "source": {
                "type": "git",
                "url": "https://github.com/sebastianbergmann/phpcpd.git",
                "reference": "dfed51c1288790fc957c9433e2f49ab152e8a564"
            },
            "dist": {
                "type": "zip",
                "url": "https://api.github.com/repos/sebastianbergmann/phpcpd/zipball/dfed51c1288790fc957c9433e2f49ab152e8a564",
                "reference": "dfed51c1288790fc957c9433e2f49ab152e8a564",
                "shasum": ""
            },
            "require": {
                "php": "^5.6|^7.0",
                "phpunit/php-timer": "^1.0.6",
                "sebastian/finder-facade": "^1.1",
                "sebastian/version": "^1.0|^2.0",
                "symfony/console": "^2.7|^3.0|^4.0"
            },
            "bin": [
                "phpcpd"
            ],
            "type": "library",
            "extra": {
                "branch-alias": {
                    "dev-master": "3.0-dev"
                }
            },
            "autoload": {
                "classmap": [
                    "src/"
                ]
            },
            "notification-url": "https://packagist.org/downloads/",
            "license": [
                "BSD-3-Clause"
            ],
            "authors": [
                {
                    "name": "Sebastian Bergmann",
                    "email": "sebastian@phpunit.de",
                    "role": "lead"
                }
            ],
            "description": "Copy/Paste Detector (CPD) for PHP code.",
            "homepage": "https://github.com/sebastianbergmann/phpcpd",
            "time": "2017-11-16T08:49:28+00:00"
        },
        {
            "name": "sebastian/recursion-context",
            "version": "3.0.0",
            "source": {
                "type": "git",
                "url": "https://github.com/sebastianbergmann/recursion-context.git",
                "reference": "5b0cd723502bac3b006cbf3dbf7a1e3fcefe4fa8"
            },
            "dist": {
                "type": "zip",
                "url": "https://api.github.com/repos/sebastianbergmann/recursion-context/zipball/5b0cd723502bac3b006cbf3dbf7a1e3fcefe4fa8",
                "reference": "5b0cd723502bac3b006cbf3dbf7a1e3fcefe4fa8",
                "shasum": ""
            },
            "require": {
                "php": "^7.0"
            },
            "require-dev": {
                "phpunit/phpunit": "^6.0"
            },
            "type": "library",
            "extra": {
                "branch-alias": {
                    "dev-master": "3.0.x-dev"
                }
            },
            "autoload": {
                "classmap": [
                    "src/"
                ]
            },
            "notification-url": "https://packagist.org/downloads/",
            "license": [
                "BSD-3-Clause"
            ],
            "authors": [
                {
                    "name": "Jeff Welch",
                    "email": "whatthejeff@gmail.com"
                },
                {
                    "name": "Sebastian Bergmann",
                    "email": "sebastian@phpunit.de"
                },
                {
                    "name": "Adam Harvey",
                    "email": "aharvey@php.net"
                }
            ],
            "description": "Provides functionality to recursively process PHP variables",
            "homepage": "http://www.github.com/sebastianbergmann/recursion-context",
            "time": "2017-03-03T06:23:57+00:00"
        },
        {
            "name": "sebastian/resource-operations",
            "version": "1.0.0",
            "source": {
                "type": "git",
                "url": "https://github.com/sebastianbergmann/resource-operations.git",
                "reference": "ce990bb21759f94aeafd30209e8cfcdfa8bc3f52"
            },
            "dist": {
                "type": "zip",
                "url": "https://api.github.com/repos/sebastianbergmann/resource-operations/zipball/ce990bb21759f94aeafd30209e8cfcdfa8bc3f52",
                "reference": "ce990bb21759f94aeafd30209e8cfcdfa8bc3f52",
                "shasum": ""
            },
            "require": {
                "php": ">=5.6.0"
            },
            "type": "library",
            "extra": {
                "branch-alias": {
                    "dev-master": "1.0.x-dev"
                }
            },
            "autoload": {
                "classmap": [
                    "src/"
                ]
            },
            "notification-url": "https://packagist.org/downloads/",
            "license": [
                "BSD-3-Clause"
            ],
            "authors": [
                {
                    "name": "Sebastian Bergmann",
                    "email": "sebastian@phpunit.de"
                }
            ],
            "description": "Provides a list of PHP built-in functions that operate on resources",
            "homepage": "https://www.github.com/sebastianbergmann/resource-operations",
            "time": "2015-07-28T20:34:47+00:00"
        },
        {
            "name": "sebastian/version",
            "version": "2.0.1",
            "source": {
                "type": "git",
                "url": "https://github.com/sebastianbergmann/version.git",
                "reference": "99732be0ddb3361e16ad77b68ba41efc8e979019"
            },
            "dist": {
                "type": "zip",
                "url": "https://api.github.com/repos/sebastianbergmann/version/zipball/99732be0ddb3361e16ad77b68ba41efc8e979019",
                "reference": "99732be0ddb3361e16ad77b68ba41efc8e979019",
                "shasum": ""
            },
            "require": {
                "php": ">=5.6"
            },
            "type": "library",
            "extra": {
                "branch-alias": {
                    "dev-master": "2.0.x-dev"
                }
            },
            "autoload": {
                "classmap": [
                    "src/"
                ]
            },
            "notification-url": "https://packagist.org/downloads/",
            "license": [
                "BSD-3-Clause"
            ],
            "authors": [
                {
                    "name": "Sebastian Bergmann",
                    "email": "sebastian@phpunit.de",
                    "role": "lead"
                }
            ],
            "description": "Library that helps with managing the version number of Git-hosted PHP projects",
            "homepage": "https://github.com/sebastianbergmann/version",
            "time": "2016-10-03T07:35:21+00:00"
        },
        {
            "name": "squizlabs/php_codesniffer",
            "version": "3.3.1",
            "source": {
                "type": "git",
                "url": "https://github.com/squizlabs/PHP_CodeSniffer.git",
                "reference": "628a481780561150481a9ec74709092b9759b3ec"
            },
            "dist": {
                "type": "zip",
                "url": "https://api.github.com/repos/squizlabs/PHP_CodeSniffer/zipball/628a481780561150481a9ec74709092b9759b3ec",
                "reference": "628a481780561150481a9ec74709092b9759b3ec",
                "shasum": ""
            },
            "require": {
                "ext-simplexml": "*",
                "ext-tokenizer": "*",
                "ext-xmlwriter": "*",
                "php": ">=5.4.0"
            },
            "require-dev": {
                "phpunit/phpunit": "^4.0 || ^5.0 || ^6.0 || ^7.0"
            },
            "bin": [
                "bin/phpcs",
                "bin/phpcbf"
            ],
            "type": "library",
            "extra": {
                "branch-alias": {
                    "dev-master": "3.x-dev"
                }
            },
            "notification-url": "https://packagist.org/downloads/",
            "license": [
                "BSD-3-Clause"
            ],
            "authors": [
                {
                    "name": "Greg Sherwood",
                    "role": "lead"
                }
            ],
            "description": "PHP_CodeSniffer tokenizes PHP, JavaScript and CSS files and detects violations of a defined set of coding standards.",
            "homepage": "http://www.squizlabs.com/php-codesniffer",
            "keywords": [
                "phpcs",
                "standards"
            ],
            "time": "2018-07-26T23:47:18+00:00"
        },
        {
            "name": "symfony/browser-kit",
            "version": "v4.1.7",
            "source": {
                "type": "git",
                "url": "https://github.com/symfony/browser-kit.git",
                "reference": "c55fe9257003b2d95c0211b3f6941e8dfd26dffd"
            },
            "dist": {
                "type": "zip",
                "url": "https://api.github.com/repos/symfony/browser-kit/zipball/c55fe9257003b2d95c0211b3f6941e8dfd26dffd",
                "reference": "c55fe9257003b2d95c0211b3f6941e8dfd26dffd",
                "shasum": ""
            },
            "require": {
                "php": "^7.1.3",
                "symfony/dom-crawler": "~3.4|~4.0"
            },
            "require-dev": {
                "symfony/css-selector": "~3.4|~4.0",
                "symfony/process": "~3.4|~4.0"
            },
            "suggest": {
                "symfony/process": ""
            },
            "type": "library",
            "extra": {
                "branch-alias": {
                    "dev-master": "4.1-dev"
                }
            },
            "autoload": {
                "psr-4": {
                    "Symfony\\Component\\BrowserKit\\": ""
                },
                "exclude-from-classmap": [
                    "/Tests/"
                ]
            },
            "notification-url": "https://packagist.org/downloads/",
            "license": [
                "MIT"
            ],
            "authors": [
                {
                    "name": "Fabien Potencier",
                    "email": "fabien@symfony.com"
                },
                {
                    "name": "Symfony Community",
                    "homepage": "https://symfony.com/contributors"
                }
            ],
            "description": "Symfony BrowserKit Component",
            "homepage": "https://symfony.com",
            "time": "2018-07-26T09:10:45+00:00"
        },
        {
            "name": "symfony/config",
            "version": "v4.1.7",
            "source": {
                "type": "git",
                "url": "https://github.com/symfony/config.git",
                "reference": "991fec8bbe77367fc8b48ecbaa8a4bd6e905a238"
            },
            "dist": {
                "type": "zip",
                "url": "https://api.github.com/repos/symfony/config/zipball/991fec8bbe77367fc8b48ecbaa8a4bd6e905a238",
                "reference": "991fec8bbe77367fc8b48ecbaa8a4bd6e905a238",
                "shasum": ""
            },
            "require": {
                "php": "^7.1.3",
                "symfony/filesystem": "~3.4|~4.0",
                "symfony/polyfill-ctype": "~1.8"
            },
            "conflict": {
                "symfony/finder": "<3.4"
            },
            "require-dev": {
                "symfony/dependency-injection": "~3.4|~4.0",
                "symfony/event-dispatcher": "~3.4|~4.0",
                "symfony/finder": "~3.4|~4.0",
                "symfony/yaml": "~3.4|~4.0"
            },
            "suggest": {
                "symfony/yaml": "To use the yaml reference dumper"
            },
            "type": "library",
            "extra": {
                "branch-alias": {
                    "dev-master": "4.1-dev"
                }
            },
            "autoload": {
                "psr-4": {
                    "Symfony\\Component\\Config\\": ""
                },
                "exclude-from-classmap": [
                    "/Tests/"
                ]
            },
            "notification-url": "https://packagist.org/downloads/",
            "license": [
                "MIT"
            ],
            "authors": [
                {
                    "name": "Fabien Potencier",
                    "email": "fabien@symfony.com"
                },
                {
                    "name": "Symfony Community",
                    "homepage": "https://symfony.com/contributors"
                }
            ],
            "description": "Symfony Config Component",
            "homepage": "https://symfony.com",
            "time": "2018-10-31T09:09:42+00:00"
        },
        {
            "name": "symfony/css-selector",
            "version": "v4.1.7",
            "source": {
                "type": "git",
                "url": "https://github.com/symfony/css-selector.git",
                "reference": "d67de79a70a27d93c92c47f37ece958bf8de4d8a"
            },
            "dist": {
                "type": "zip",
                "url": "https://api.github.com/repos/symfony/css-selector/zipball/d67de79a70a27d93c92c47f37ece958bf8de4d8a",
                "reference": "d67de79a70a27d93c92c47f37ece958bf8de4d8a",
                "shasum": ""
            },
            "require": {
                "php": "^7.1.3"
            },
            "type": "library",
            "extra": {
                "branch-alias": {
                    "dev-master": "4.1-dev"
                }
            },
            "autoload": {
                "psr-4": {
                    "Symfony\\Component\\CssSelector\\": ""
                },
                "exclude-from-classmap": [
                    "/Tests/"
                ]
            },
            "notification-url": "https://packagist.org/downloads/",
            "license": [
                "MIT"
            ],
            "authors": [
                {
                    "name": "Jean-François Simon",
                    "email": "jeanfrancois.simon@sensiolabs.com"
                },
                {
                    "name": "Fabien Potencier",
                    "email": "fabien@symfony.com"
                },
                {
                    "name": "Symfony Community",
                    "homepage": "https://symfony.com/contributors"
                }
            ],
            "description": "Symfony CssSelector Component",
            "homepage": "https://symfony.com",
            "time": "2018-10-02T16:36:10+00:00"
        },
        {
            "name": "symfony/dependency-injection",
            "version": "v4.1.7",
            "source": {
                "type": "git",
                "url": "https://github.com/symfony/dependency-injection.git",
                "reference": "e72ee2c23d952e4c368ee98610fa22b79b89b483"
            },
            "dist": {
                "type": "zip",
                "url": "https://api.github.com/repos/symfony/dependency-injection/zipball/e72ee2c23d952e4c368ee98610fa22b79b89b483",
                "reference": "e72ee2c23d952e4c368ee98610fa22b79b89b483",
                "shasum": ""
            },
            "require": {
                "php": "^7.1.3",
                "psr/container": "^1.0"
            },
            "conflict": {
                "symfony/config": "<4.1.1",
                "symfony/finder": "<3.4",
                "symfony/proxy-manager-bridge": "<3.4",
                "symfony/yaml": "<3.4"
            },
            "provide": {
                "psr/container-implementation": "1.0"
            },
            "require-dev": {
                "symfony/config": "~4.1",
                "symfony/expression-language": "~3.4|~4.0",
                "symfony/yaml": "~3.4|~4.0"
            },
            "suggest": {
                "symfony/config": "",
                "symfony/expression-language": "For using expressions in service container configuration",
                "symfony/finder": "For using double-star glob patterns or when GLOB_BRACE portability is required",
                "symfony/proxy-manager-bridge": "Generate service proxies to lazy load them",
                "symfony/yaml": ""
            },
            "type": "library",
            "extra": {
                "branch-alias": {
                    "dev-master": "4.1-dev"
                }
            },
            "autoload": {
                "psr-4": {
                    "Symfony\\Component\\DependencyInjection\\": ""
                },
                "exclude-from-classmap": [
                    "/Tests/"
                ]
            },
            "notification-url": "https://packagist.org/downloads/",
            "license": [
                "MIT"
            ],
            "authors": [
                {
                    "name": "Fabien Potencier",
                    "email": "fabien@symfony.com"
                },
                {
                    "name": "Symfony Community",
                    "homepage": "https://symfony.com/contributors"
                }
            ],
            "description": "Symfony DependencyInjection Component",
            "homepage": "https://symfony.com",
            "time": "2018-10-31T10:54:16+00:00"
        },
        {
            "name": "symfony/dom-crawler",
            "version": "v4.1.7",
            "source": {
                "type": "git",
                "url": "https://github.com/symfony/dom-crawler.git",
                "reference": "80e60271bb288de2a2259662cff125cff4f93f95"
            },
            "dist": {
                "type": "zip",
                "url": "https://api.github.com/repos/symfony/dom-crawler/zipball/80e60271bb288de2a2259662cff125cff4f93f95",
                "reference": "80e60271bb288de2a2259662cff125cff4f93f95",
                "shasum": ""
            },
            "require": {
                "php": "^7.1.3",
                "symfony/polyfill-ctype": "~1.8",
                "symfony/polyfill-mbstring": "~1.0"
            },
            "require-dev": {
                "symfony/css-selector": "~3.4|~4.0"
            },
            "suggest": {
                "symfony/css-selector": ""
            },
            "type": "library",
            "extra": {
                "branch-alias": {
                    "dev-master": "4.1-dev"
                }
            },
            "autoload": {
                "psr-4": {
                    "Symfony\\Component\\DomCrawler\\": ""
                },
                "exclude-from-classmap": [
                    "/Tests/"
                ]
            },
            "notification-url": "https://packagist.org/downloads/",
            "license": [
                "MIT"
            ],
            "authors": [
                {
                    "name": "Fabien Potencier",
                    "email": "fabien@symfony.com"
                },
                {
                    "name": "Symfony Community",
                    "homepage": "https://symfony.com/contributors"
                }
            ],
            "description": "Symfony DomCrawler Component",
            "homepage": "https://symfony.com",
            "time": "2018-10-02T12:40:59+00:00"
        },
        {
            "name": "symfony/http-foundation",
            "version": "v4.1.7",
            "source": {
                "type": "git",
                "url": "https://github.com/symfony/http-foundation.git",
                "reference": "82d494c1492b0dd24bbc5c2d963fb02eb44491af"
            },
            "dist": {
                "type": "zip",
                "url": "https://api.github.com/repos/symfony/http-foundation/zipball/82d494c1492b0dd24bbc5c2d963fb02eb44491af",
                "reference": "82d494c1492b0dd24bbc5c2d963fb02eb44491af",
                "shasum": ""
            },
            "require": {
                "php": "^7.1.3",
                "symfony/polyfill-mbstring": "~1.1"
            },
            "require-dev": {
                "predis/predis": "~1.0",
                "symfony/expression-language": "~3.4|~4.0"
            },
            "type": "library",
            "extra": {
                "branch-alias": {
                    "dev-master": "4.1-dev"
                }
            },
            "autoload": {
                "psr-4": {
                    "Symfony\\Component\\HttpFoundation\\": ""
                },
                "exclude-from-classmap": [
                    "/Tests/"
                ]
            },
            "notification-url": "https://packagist.org/downloads/",
            "license": [
                "MIT"
            ],
            "authors": [
                {
                    "name": "Fabien Potencier",
                    "email": "fabien@symfony.com"
                },
                {
                    "name": "Symfony Community",
                    "homepage": "https://symfony.com/contributors"
                }
            ],
            "description": "Symfony HttpFoundation Component",
            "homepage": "https://symfony.com",
            "time": "2018-10-31T09:09:42+00:00"
        },
        {
            "name": "symfony/options-resolver",
            "version": "v4.1.7",
            "source": {
                "type": "git",
                "url": "https://github.com/symfony/options-resolver.git",
                "reference": "40f0e40d37c1c8a762334618dea597d64bbb75ff"
            },
            "dist": {
                "type": "zip",
                "url": "https://api.github.com/repos/symfony/options-resolver/zipball/40f0e40d37c1c8a762334618dea597d64bbb75ff",
                "reference": "40f0e40d37c1c8a762334618dea597d64bbb75ff",
                "shasum": ""
            },
            "require": {
                "php": "^7.1.3"
            },
            "type": "library",
            "extra": {
                "branch-alias": {
                    "dev-master": "4.1-dev"
                }
            },
            "autoload": {
                "psr-4": {
                    "Symfony\\Component\\OptionsResolver\\": ""
                },
                "exclude-from-classmap": [
                    "/Tests/"
                ]
            },
            "notification-url": "https://packagist.org/downloads/",
            "license": [
                "MIT"
            ],
            "authors": [
                {
                    "name": "Fabien Potencier",
                    "email": "fabien@symfony.com"
                },
                {
                    "name": "Symfony Community",
                    "homepage": "https://symfony.com/contributors"
                }
            ],
            "description": "Symfony OptionsResolver Component",
            "homepage": "https://symfony.com",
            "keywords": [
                "config",
                "configuration",
                "options"
            ],
            "time": "2018-09-18T12:45:12+00:00"
        },
        {
            "name": "symfony/polyfill-php70",
            "version": "v1.10.0",
            "source": {
                "type": "git",
                "url": "https://github.com/symfony/polyfill-php70.git",
                "reference": "6b88000cdd431cd2e940caa2cb569201f3f84224"
            },
            "dist": {
                "type": "zip",
                "url": "https://api.github.com/repos/symfony/polyfill-php70/zipball/6b88000cdd431cd2e940caa2cb569201f3f84224",
                "reference": "6b88000cdd431cd2e940caa2cb569201f3f84224",
                "shasum": ""
            },
            "require": {
                "paragonie/random_compat": "~1.0|~2.0|~9.99",
                "php": ">=5.3.3"
            },
            "type": "library",
            "extra": {
                "branch-alias": {
                    "dev-master": "1.9-dev"
                }
            },
            "autoload": {
                "psr-4": {
                    "Symfony\\Polyfill\\Php70\\": ""
                },
                "files": [
                    "bootstrap.php"
                ],
                "classmap": [
                    "Resources/stubs"
                ]
            },
            "notification-url": "https://packagist.org/downloads/",
            "license": [
                "MIT"
            ],
            "authors": [
                {
                    "name": "Nicolas Grekas",
                    "email": "p@tchwork.com"
                },
                {
                    "name": "Symfony Community",
                    "homepage": "https://symfony.com/contributors"
                }
            ],
            "description": "Symfony polyfill backporting some PHP 7.0+ features to lower PHP versions",
            "homepage": "https://symfony.com",
            "keywords": [
                "compatibility",
                "polyfill",
                "portable",
                "shim"
            ],
            "time": "2018-09-21T06:26:08+00:00"
        },
        {
            "name": "symfony/polyfill-php72",
            "version": "v1.10.0",
            "source": {
                "type": "git",
                "url": "https://github.com/symfony/polyfill-php72.git",
                "reference": "9050816e2ca34a8e916c3a0ae8b9c2fccf68b631"
            },
            "dist": {
                "type": "zip",
                "url": "https://api.github.com/repos/symfony/polyfill-php72/zipball/9050816e2ca34a8e916c3a0ae8b9c2fccf68b631",
                "reference": "9050816e2ca34a8e916c3a0ae8b9c2fccf68b631",
                "shasum": ""
            },
            "require": {
                "php": ">=5.3.3"
            },
            "type": "library",
            "extra": {
                "branch-alias": {
                    "dev-master": "1.9-dev"
                }
            },
            "autoload": {
                "psr-4": {
                    "Symfony\\Polyfill\\Php72\\": ""
                },
                "files": [
                    "bootstrap.php"
                ]
            },
            "notification-url": "https://packagist.org/downloads/",
            "license": [
                "MIT"
            ],
            "authors": [
                {
                    "name": "Nicolas Grekas",
                    "email": "p@tchwork.com"
                },
                {
                    "name": "Symfony Community",
                    "homepage": "https://symfony.com/contributors"
                }
            ],
            "description": "Symfony polyfill backporting some PHP 7.2+ features to lower PHP versions",
            "homepage": "https://symfony.com",
            "keywords": [
                "compatibility",
                "polyfill",
                "portable",
                "shim"
            ],
            "time": "2018-09-21T13:07:52+00:00"
        },
        {
            "name": "symfony/stopwatch",
            "version": "v4.1.7",
            "source": {
                "type": "git",
                "url": "https://github.com/symfony/stopwatch.git",
                "reference": "5bfc064125b73ff81229e19381ce1c34d3416f4b"
            },
            "dist": {
                "type": "zip",
                "url": "https://api.github.com/repos/symfony/stopwatch/zipball/5bfc064125b73ff81229e19381ce1c34d3416f4b",
                "reference": "5bfc064125b73ff81229e19381ce1c34d3416f4b",
                "shasum": ""
            },
            "require": {
                "php": "^7.1.3"
            },
            "type": "library",
            "extra": {
                "branch-alias": {
                    "dev-master": "4.1-dev"
                }
            },
            "autoload": {
                "psr-4": {
                    "Symfony\\Component\\Stopwatch\\": ""
                },
                "exclude-from-classmap": [
                    "/Tests/"
                ]
            },
            "notification-url": "https://packagist.org/downloads/",
            "license": [
                "MIT"
            ],
            "authors": [
                {
                    "name": "Fabien Potencier",
                    "email": "fabien@symfony.com"
                },
                {
                    "name": "Symfony Community",
                    "homepage": "https://symfony.com/contributors"
                }
            ],
            "description": "Symfony Stopwatch Component",
            "homepage": "https://symfony.com",
            "time": "2018-10-02T12:40:59+00:00"
        },
        {
            "name": "symfony/yaml",
            "version": "v3.4.18",
            "source": {
                "type": "git",
                "url": "https://github.com/symfony/yaml.git",
                "reference": "640b6c27fed4066d64b64d5903a86043f4a4de7f"
            },
            "dist": {
                "type": "zip",
                "url": "https://api.github.com/repos/symfony/yaml/zipball/640b6c27fed4066d64b64d5903a86043f4a4de7f",
                "reference": "640b6c27fed4066d64b64d5903a86043f4a4de7f",
                "shasum": ""
            },
            "require": {
                "php": "^5.5.9|>=7.0.8",
                "symfony/polyfill-ctype": "~1.8"
            },
            "conflict": {
                "symfony/console": "<3.4"
            },
            "require-dev": {
                "symfony/console": "~3.4|~4.0"
            },
            "suggest": {
                "symfony/console": "For validating YAML files using the lint command"
            },
            "type": "library",
            "extra": {
                "branch-alias": {
                    "dev-master": "3.4-dev"
                }
            },
            "autoload": {
                "psr-4": {
                    "Symfony\\Component\\Yaml\\": ""
                },
                "exclude-from-classmap": [
                    "/Tests/"
                ]
            },
            "notification-url": "https://packagist.org/downloads/",
            "license": [
                "MIT"
            ],
            "authors": [
                {
                    "name": "Fabien Potencier",
                    "email": "fabien@symfony.com"
                },
                {
                    "name": "Symfony Community",
                    "homepage": "https://symfony.com/contributors"
                }
            ],
            "description": "Symfony Yaml Component",
            "homepage": "https://symfony.com",
            "time": "2018-10-02T16:33:53+00:00"
        },
        {
            "name": "theseer/fdomdocument",
            "version": "1.6.6",
            "source": {
                "type": "git",
                "url": "https://github.com/theseer/fDOMDocument.git",
                "reference": "6e8203e40a32a9c770bcb62fe37e68b948da6dca"
            },
            "dist": {
                "type": "zip",
                "url": "https://api.github.com/repos/theseer/fDOMDocument/zipball/6e8203e40a32a9c770bcb62fe37e68b948da6dca",
                "reference": "6e8203e40a32a9c770bcb62fe37e68b948da6dca",
                "shasum": ""
            },
            "require": {
                "ext-dom": "*",
                "lib-libxml": "*",
                "php": ">=5.3.3"
            },
            "type": "library",
            "autoload": {
                "classmap": [
                    "src/"
                ]
            },
            "notification-url": "https://packagist.org/downloads/",
            "license": [
                "BSD-3-Clause"
            ],
            "authors": [
                {
                    "name": "Arne Blankerts",
                    "email": "arne@blankerts.de",
                    "role": "lead"
                }
            ],
            "description": "The classes contained within this repository extend the standard DOM to use exceptions at all occasions of errors instead of PHP warnings or notices. They also add various custom methods and shortcuts for convenience and to simplify the usage of DOM.",
            "homepage": "https://github.com/theseer/fDOMDocument",
            "time": "2017-06-30T11:53:12+00:00"
        },
        {
            "name": "theseer/tokenizer",
            "version": "1.1.0",
            "source": {
                "type": "git",
                "url": "https://github.com/theseer/tokenizer.git",
                "reference": "cb2f008f3f05af2893a87208fe6a6c4985483f8b"
            },
            "dist": {
                "type": "zip",
                "url": "https://api.github.com/repos/theseer/tokenizer/zipball/cb2f008f3f05af2893a87208fe6a6c4985483f8b",
                "reference": "cb2f008f3f05af2893a87208fe6a6c4985483f8b",
                "shasum": ""
            },
            "require": {
                "ext-dom": "*",
                "ext-tokenizer": "*",
                "ext-xmlwriter": "*",
                "php": "^7.0"
            },
            "type": "library",
            "autoload": {
                "classmap": [
                    "src/"
                ]
            },
            "notification-url": "https://packagist.org/downloads/",
            "license": [
                "BSD-3-Clause"
            ],
            "authors": [
                {
                    "name": "Arne Blankerts",
                    "email": "arne@blankerts.de",
                    "role": "Developer"
                }
            ],
            "description": "A small library for converting tokenized PHP source code into XML and potentially other formats",
            "time": "2017-04-07T12:08:54+00:00"
        },
        {
            "name": "vlucas/phpdotenv",
            "version": "v2.5.1",
            "source": {
                "type": "git",
                "url": "https://github.com/vlucas/phpdotenv.git",
                "reference": "8abb4f9aa89ddea9d52112c65bbe8d0125e2fa8e"
            },
            "dist": {
                "type": "zip",
                "url": "https://api.github.com/repos/vlucas/phpdotenv/zipball/8abb4f9aa89ddea9d52112c65bbe8d0125e2fa8e",
                "reference": "8abb4f9aa89ddea9d52112c65bbe8d0125e2fa8e",
                "shasum": ""
            },
            "require": {
                "php": ">=5.3.9"
            },
            "require-dev": {
                "phpunit/phpunit": "^4.8.35 || ^5.0"
            },
            "type": "library",
            "extra": {
                "branch-alias": {
                    "dev-master": "2.5-dev"
                }
            },
            "autoload": {
                "psr-4": {
                    "Dotenv\\": "src/"
                }
            },
            "notification-url": "https://packagist.org/downloads/",
            "license": [
                "BSD-3-Clause"
            ],
            "authors": [
                {
                    "name": "Vance Lucas",
                    "email": "vance@vancelucas.com",
                    "homepage": "http://www.vancelucas.com"
                }
            ],
            "description": "Loads environment variables from `.env` to `getenv()`, `$_ENV` and `$_SERVER` automagically.",
            "keywords": [
                "dotenv",
                "env",
                "environment"
            ],
            "time": "2018-07-29T20:33:41+00:00"
        },
        {
            "name": "webmozart/assert",
            "version": "1.3.0",
            "source": {
                "type": "git",
                "url": "https://github.com/webmozart/assert.git",
                "reference": "0df1908962e7a3071564e857d86874dad1ef204a"
            },
            "dist": {
                "type": "zip",
                "url": "https://api.github.com/repos/webmozart/assert/zipball/0df1908962e7a3071564e857d86874dad1ef204a",
                "reference": "0df1908962e7a3071564e857d86874dad1ef204a",
                "shasum": ""
            },
            "require": {
                "php": "^5.3.3 || ^7.0"
            },
            "require-dev": {
                "phpunit/phpunit": "^4.6",
                "sebastian/version": "^1.0.1"
            },
            "type": "library",
            "extra": {
                "branch-alias": {
                    "dev-master": "1.3-dev"
                }
            },
            "autoload": {
                "psr-4": {
                    "Webmozart\\Assert\\": "src/"
                }
            },
            "notification-url": "https://packagist.org/downloads/",
            "license": [
                "MIT"
            ],
            "authors": [
                {
                    "name": "Bernhard Schussek",
                    "email": "bschussek@gmail.com"
                }
            ],
            "description": "Assertions to validate method input/output with nice error messages.",
            "keywords": [
                "assert",
                "check",
                "validate"
            ],
            "time": "2018-01-29T19:49:41+00:00"
        }
    ],
    "aliases": [],
    "minimum-stability": "stable",
    "stability-flags": {
        "phpmd/phpmd": 0
    },
    "prefer-stable": true,
    "prefer-lowest": false,
    "platform": {
        "php": "~7.1.3||~7.2.0",
        "ext-bcmath": "*",
        "ext-ctype": "*",
        "ext-curl": "*",
        "ext-dom": "*",
        "ext-gd": "*",
        "ext-hash": "*",
        "ext-iconv": "*",
        "ext-intl": "*",
        "ext-mbstring": "*",
        "ext-openssl": "*",
        "ext-pdo_mysql": "*",
        "ext-simplexml": "*",
        "ext-soap": "*",
        "ext-spl": "*",
        "ext-xsl": "*",
        "ext-zip": "*",
        "lib-libxml": "*"
    },
    "platform-dev": []
}<|MERGE_RESOLUTION|>--- conflicted
+++ resolved
@@ -4,11 +4,7 @@
         "Read more about it at https://getcomposer.org/doc/01-basic-usage.md#installing-dependencies",
         "This file is @generated automatically"
     ],
-<<<<<<< HEAD
-    "content-hash": "52b81b57603c71ff946453178068a064",
-=======
-    "content-hash": "78153b5c8150c0d145b3372a534a45eb",
->>>>>>> 6481ceca
+    "content-hash": "94ba8bea0470c1e4599c17145dcf3508",
     "packages": [
         {
             "name": "braintree/braintree_php",
