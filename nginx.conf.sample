--- conflicted
+++ resolved
@@ -160,7 +160,6 @@
     include        fastcgi_params;
 }
 
-<<<<<<< HEAD
 gzip on;
 gzip_disable "msie6";
 
@@ -178,8 +177,7 @@
     application/json
     application/xml
     application/xml+rss;
-=======
+
 location ~ \.php$ {
     deny all;
-}
->>>>>>> 8042eb10
+}