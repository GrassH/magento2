--- conflicted
+++ resolved
@@ -181,11 +181,7 @@
 location ~ ^/(index|get|static|errors/report|errors/404|errors/503|health_check)\.php$ {
     try_files $uri =404;
     fastcgi_pass   fastcgi_backend;
-<<<<<<< HEAD
-    fastcgi_buffers 1024 4k;
-=======
     fastcgi_buffers 16 16k;
->>>>>>> ace26a1d
     fastcgi_buffer_size 32k;
 
     fastcgi_param  PHP_FLAG  "session.auto_start=off \n suhosin.session.cryptua=off";
