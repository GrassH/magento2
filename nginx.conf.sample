--- conflicted
+++ resolved
@@ -95,16 +95,6 @@
     location ~ ^/static/version {
         rewrite ^/static/(version\d*/)?(.*)$ /static/$2 last;
     }
-<<<<<<< HEAD
-
-=======
-    
-    # Remove signature of the static files that is used to overcome the browser cache
-    location ~ ^/static/version {
-        rewrite ^/static/(version\d*/)?(.*)$ /static/$2 last;
-    }
-    
->>>>>>> 07e6eafe
     location ~* \.(ico|jpg|jpeg|png|gif|svg|js|css|swf|eot|ttf|otf|woff|woff2)$ {
         add_header Cache-Control "public";
         add_header X-Frame-Options "SAMEORIGIN";
