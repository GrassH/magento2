--- conflicted
+++ resolved
@@ -131,14 +131,9 @@
 
 ############################################
 ## workaround for Apache 2.4.6 CentOS build when working via ProxyPassMatch with HHVM (or any other)
-<<<<<<< HEAD
-
-    SetEnvIf Authorization "(.*)" HTTP_AUTHORIZATION=$1
-=======
 ## Please, set it on virtual host configuration level
 
 ##    SetEnvIf Authorization "(.*)" HTTP_AUTHORIZATION=$1
->>>>>>> abb8d3b7
 ############################################
 
 <IfModule mod_rewrite.c>
