{
  "name": "magento2",
  "author": "Magento Commerce Inc.",
  "description": "Magento2 node modules dependencies for local development",
  "license": "(OSL-3.0 OR AFL-3.0)",
  "repository": {
    "type": "git",
    "url": "https://github.com/magento/magento2.git"
  },
  "homepage": "https://magento.com/",
  "devDependencies": {
    "glob": "~8.1.0",
    "grunt": "~1.6.1",
    "grunt-banner": "~0.6.0",
    "grunt-continue": "~0.1.0",
    "grunt-contrib-clean": "~2.0.1",
    "grunt-contrib-connect": "~3.0.0",
    "grunt-contrib-cssmin": "~4.0.0",
    "grunt-contrib-imagemin": "~4.0.0",
    "grunt-contrib-jasmine": "~4.0.0",
    "grunt-contrib-less": "~3.0.0",
    "grunt-contrib-watch": "~1.1.0",
    "grunt-eslint": "~24.1.0",
    "grunt-exec": "~3.0.0",
    "grunt-replace": "~2.0.2",
    "grunt-styledocco": "~0.3.0",
    "grunt-template-jasmine-requirejs": "~0.2.3",
    "grunt-text-replace": "~0.4.0",
    "imagemin-svgo": "~9.0.0",
    "less": "4.1.3",
    "load-grunt-config": "~4.0.1",
    "morgan": "~1.10.0",
    "node-minify": "~3.6.0",
    "path": "~0.12.7",
    "serve-static": "~1.15.0",
    "squirejs": "~0.2.1",
    "strip-json-comments": "~3.1.1",
    "time-grunt": "~2.0.0",
<<<<<<< HEAD
    "underscore": "1.13.3"
  },
 "overrides": {
   "styledocco": {
     "uglify-js": "~3.4.9",
     "marked": "~5.1.0",
     "clean-css": "~5.3.2"
   },
   "mkdirp" : {
     "minimist":"~1.2.6"
   },
   "optimist" : {
     "minimist":"~1.2.6"
   },
   "meow": {
     "trim-newlines":"~3.0.1"
   },
   "node-minify": {
     "terser": "~5.18.0"
   },
   "grunt-contrib-imagemin": {
     "css-select":"~5.1.0",
     "nth-check": "~2.1.1"
   },
   "bin-version-check": {
     "semver-regex": "~3.1.4"
   },
   "cacheable-request": {
     "http-cache-semantics": "~4.1.1"
   },
   "babel-core": {
     "json5": "~2.2.3"
   },
   "svgo": {
     "js-yaml": "~4.1.0"
   },
   "css-select": {
     "nth-check": "~2.1.1"
   },
   "latest-version": {
     "package-json": "~7.0.0"
   },
   "fast-glob": {
     "glob-parent": "~6.0.2"
   }
 }
=======
    "underscore": "1.13.6"
  }
>>>>>>> a0ef3eb4
}<|MERGE_RESOLUTION|>--- conflicted
+++ resolved
@@ -36,8 +36,7 @@
     "squirejs": "~0.2.1",
     "strip-json-comments": "~3.1.1",
     "time-grunt": "~2.0.0",
-<<<<<<< HEAD
-    "underscore": "1.13.3"
+    "underscore": "1.13.6"
   },
  "overrides": {
    "styledocco": {
@@ -83,8 +82,4 @@
      "glob-parent": "~6.0.2"
    }
  }
-=======
-    "underscore": "1.13.6"
-  }
->>>>>>> a0ef3eb4
 }