--- conflicted
+++ resolved
@@ -20,11 +20,7 @@
     "grunt-contrib-jasmine": "~4.0.0",
     "grunt-contrib-less": "~3.0.0",
     "grunt-contrib-watch": "~1.1.0",
-<<<<<<< HEAD
-    "grunt-eslint": "~24.1.0",
-=======
     "grunt-eslint": "~24.2.0",
->>>>>>> b46bc5d1
     "grunt-exec": "~3.0.0",
     "grunt-replace": "~2.0.2",
     "grunt-styledocco": "~0.3.0",
