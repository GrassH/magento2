--- conflicted
+++ resolved
@@ -64,10 +64,6 @@
 
   # The scripts for grunt/phpunit type tests
   - if [ $TEST_SUITE == "functional" ]; then dev/tests/functional/vendor/phpunit/phpunit/phpunit -c dev/tests/$TEST_SUITE $TEST_FILTER; fi
-<<<<<<< HEAD
-  - if [ $TEST_SUITE != "functional" ] && [ $TEST_SUITE != "js"] && [ $TEST_SUITE != "graphql-api-functional" ]; then phpunit -c dev/tests/$TEST_SUITE $TEST_FILTER; fi
-=======
   - if [ $TEST_SUITE != "functional" ] && [ $TEST_SUITE != "js" ] && [ $TEST_SUITE != "graphql-api-functional" ]; then phpunit -c dev/tests/$TEST_SUITE $TEST_FILTER; fi
->>>>>>> 8b7e6838
   - if [ $TEST_SUITE == "js" ]; then grunt $GRUNT_COMMAND; fi
   - if [ $TEST_SUITE == "graphql-api-functional" ]; then phpunit -c dev/tests/api-functional; fi