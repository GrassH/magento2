--- conflicted
+++ resolved
@@ -27,24 +27,18 @@
     - TEST_SUITE=integration INTEGRATION_INDEX=3
     - TEST_SUITE=static
     - TEST_SUITE=js
-<<<<<<< HEAD
-=======
     - TEST_SUITE=functional ACCEPTANCE_INDEX=1
     - TEST_SUITE=functional ACCEPTANCE_INDEX=2
->>>>>>> 760bb525
 matrix:
   exclude:
     - php: 7.0
       env: TEST_SUITE=static
     - php: 7.0
       env: TEST_SUITE=js
-<<<<<<< HEAD
-=======
     - php: 7.0
       env: TEST_SUITE=functional ACCEPTANCE_INDEX=1
     - php: 7.0
       env: TEST_SUITE=functional ACCEPTANCE_INDEX=2
->>>>>>> 760bb525
 cache:
   apt: true
   directories:
