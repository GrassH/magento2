--- conflicted
+++ resolved
@@ -23,10 +23,6 @@
 before_install:
   - sudo apt-get update -qq
   - sudo apt-get install -y -qq postfix
-<<<<<<< HEAD
-  - sh -c "if [ -x $HOME/.cache/bin/composer ]; then $HOME/.cache/bin/composer self-update; echo ''; else  mkdir -p $HOME/.cache/bin; curl --connect-timeout 30 -sS 'https://getcomposer.org/installer' | php -- --install-dir $HOME/.cache/bin/ --filename composer; fi"
-  - $HOME/.cache/bin/composer --version
-=======
   - sh -c 'if [ "$CASHER_DIR" ]; then
          if [ -x $HOME/.cache/bin/composer ]; then
            $HOME/.cache/bin/composer self-update; echo '';
@@ -37,7 +33,6 @@
          fi
        fi'
   - export PATH="$HOME/.cache/bin:$PATH"
->>>>>>> 82d790b5
 before_script:
   # Mock mail
   - sudo service postfix stop
@@ -66,11 +61,7 @@
   # Change memory_limit for travis
   - echo 'memory_limit = -1' >> ~/.phpenv/versions/$(phpenv version-name)/etc/conf.d/travis.ini
   - phpenv rehash;
-<<<<<<< HEAD
-  - $HOME/.cache/bin/composer install --no-interaction --prefer-dist
-=======
   - composer install --no-interaction --prefer-dist
->>>>>>> 82d790b5
 script:
   # Unit tests
   - sh -c "if [ '$TEST_SUITE' = 'unit' ]; then ./vendor/bin/phpunit -c dev/tests/unit/phpunit.xml.dist; fi"
