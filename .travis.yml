--- conflicted
+++ resolved
@@ -23,11 +23,7 @@
 before_install:
   - sudo apt-get update -qq
   - sudo apt-get install -y -qq postfix
-<<<<<<< HEAD
-  - sh -c "if [ -x $HOME/.cache/bin/composer ]; then $HOME/.cache/bin/composer self-update; echo ''; else  mkdir -p $HOME/.cache/bin; curl -sS 'https://getcomposer.org/installer' | php -- --install-dir $HOME/.cache/bin/ --filename composer; fi"
-=======
   - sh -c "if [ -x $HOME/.cache/bin/composer ]; then $HOME/.cache/bin/composer self-update; echo ''; else  mkdir -p $HOME/.cache/bin; curl --connect-timeout 30 -sS 'https://getcomposer.org/installer' | php -- --install-dir $HOME/.cache/bin/ --filename composer; fi"
->>>>>>> ee420615
   - $HOME/.cache/bin/composer --version
 before_script:
   # Mock mail
