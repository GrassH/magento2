<?xml version="1.0" encoding="UTF-8" ?>
<!--
/**
 * Copyright © 2015 Magento. All rights reserved.
 * See COPYING.txt for license details.
 */
-->
<<<<<<< HEAD
<config>
=======
<config xmlns:xsi="http://www.w3.org/2001/XMLSchema-instance" xsi:noNamespaceSchemaLocation="esconfig.xsd">
>>>>>>> eb0b672c
    <synonyms_file>
        <default>synonyms.txt</default>
        <en_US>synonyms_en_US.txt</en_US>
    </synonyms_file>
    <stopwords_file>
        <default>stopwords.txt</default>
        <en_US>stopwords_en_US.txt</en_US>
    </stopwords_file>
    <stemmer>
        <default>english</default>
        <en_US>english</en_US>
    </stemmer>
    <protwords_file>
        <default>stopwords.txt</default>
        <en_US>stopwords_en_US.txt</en_US>
    </protwords_file>
</config><|MERGE_RESOLUTION|>--- conflicted
+++ resolved
@@ -5,11 +5,7 @@
  * See COPYING.txt for license details.
  */
 -->
-<<<<<<< HEAD
-<config>
-=======
 <config xmlns:xsi="http://www.w3.org/2001/XMLSchema-instance" xsi:noNamespaceSchemaLocation="esconfig.xsd">
->>>>>>> eb0b672c
     <synonyms_file>
         <default>synonyms.txt</default>
         <en_US>synonyms_en_US.txt</en_US>
