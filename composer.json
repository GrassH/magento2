{
<<<<<<< HEAD
  "name": "magento/module-advanced-search",
  "description": "N/A",
  "require": {
    "php": "~5.5.0|~5.6.0",
    "magento/framework": "0.42.0-beta6",
    "magento/module-search": "0.42.0-beta6",
    "magento/module-backend": "0.42.0-beta6",
    "magento/module-catalog": "0.42.0-beta6",
    "magento/module-core": "0.42.0-beta6",
    "magento/magento-composer-installer": "*"
  },
  "type": "magento2-module",
  "version": "0.42.0-beta6",
  "license": [
    "OSL-3.0",
    "AFL-3.0"
  ],
  "extra": {
    "map": [
      [
        "*",
        "Magento/AdvancedSearch"
      ]
    ]
  }
=======
    "name": "magento/module-advanced-search",
    "description": "N/A",
    "require": {
        "php": "~5.5.0|~5.6.0",
        "magento/framework": "0.42.0-beta7",
        "magento/module-search": "0.42.0-beta7",
        "magento/magento-composer-installer": "*"
    },
    "type": "magento2-module",
    "version": "0.42.0-beta7",
    "license": [
        "OSL-3.0",
        "AFL-3.0"
    ],
    "extra": {
        "map": [
            [
                "*",
                "Magento/AdvancedSearch"
            ]
        ]
    }
>>>>>>> 936fc6ab
}<|MERGE_RESOLUTION|>--- conflicted
+++ resolved
@@ -1,31 +1,4 @@
 {
-<<<<<<< HEAD
-  "name": "magento/module-advanced-search",
-  "description": "N/A",
-  "require": {
-    "php": "~5.5.0|~5.6.0",
-    "magento/framework": "0.42.0-beta6",
-    "magento/module-search": "0.42.0-beta6",
-    "magento/module-backend": "0.42.0-beta6",
-    "magento/module-catalog": "0.42.0-beta6",
-    "magento/module-core": "0.42.0-beta6",
-    "magento/magento-composer-installer": "*"
-  },
-  "type": "magento2-module",
-  "version": "0.42.0-beta6",
-  "license": [
-    "OSL-3.0",
-    "AFL-3.0"
-  ],
-  "extra": {
-    "map": [
-      [
-        "*",
-        "Magento/AdvancedSearch"
-      ]
-    ]
-  }
-=======
     "name": "magento/module-advanced-search",
     "description": "N/A",
     "require": {
@@ -48,5 +21,4 @@
             ]
         ]
     }
->>>>>>> 936fc6ab
 }