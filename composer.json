--- conflicted
+++ resolved
@@ -40,10 +40,7 @@
         "magento/magento-composer-installer": "*",
         "braintree/braintree_php": "2.39.0",
         "symfony/console": "~2.3 <2.7",
-<<<<<<< HEAD
-=======
         "phpseclib/phpseclib": "~0.3",
->>>>>>> 9a960ca6
         "tedivm/jshrink": "~1.0.1"
     },
     "require-dev": {
@@ -173,10 +170,6 @@
         "trentrichardson/jquery-timepicker-addon": "1.4.3",
         "colinmollenhour/cache-backend-redis": "1.8",
         "colinmollenhour/credis": "1.5",
-<<<<<<< HEAD
-        "phpseclib/phpseclib": "0.2.1",
-=======
->>>>>>> 9a960ca6
         "components/jquery": "1.11.0",
         "blueimp/jquery-file-upload": "5.6.14",
         "components/jqueryui": "1.10.4",
@@ -188,10 +181,6 @@
             "trentrichardson/jquery-timepicker-addon": "lib/web/jquery/jquery-ui-timepicker-addon.js",
             "colinmollenhour/cache-backend-redis": "lib/internal/Cm/Cache/Backend/Redis.php",
             "colinmollenhour/credis": "lib/internal/Credis",
-<<<<<<< HEAD
-            "phpseclib/phpseclib": "lib/internal/phpseclib",
-=======
->>>>>>> 9a960ca6
             "components/jquery": [
                 "lib/web/jquery.js",
                 "lib/web/jquery/jquery.min.js",
