--- conflicted
+++ resolved
@@ -82,12 +82,7 @@
         "zendframework/zend-view": "~2.10.0"
     },
     "require-dev": {
-<<<<<<< HEAD
-        "magento/magento2-functional-testing-framework": "2.3.6",
-        "friendsofphp/php-cs-fixer": "~2.12.0",
-=======
         "friendsofphp/php-cs-fixer": "~2.13.0",
->>>>>>> a56545da
         "lusitanian/oauth": "~0.8.10",
         "magento/magento2-functional-testing-framework": "2.3.5",
         "pdepend/pdepend": "2.5.2",
