{
    "name": "magento/magento2ce",
    "description": "Magento 2 (Community Edition)",
    "type": "project",
    "version": "1.0.0-beta",
    "license": [
        "OSL-3.0",
        "AFL-3.0"
    ],
    "repositories": [
        {
            "type": "composer",
            "url": "http://packages.magento.com/"
        }
    ],
    "require": {
        "php": "~5.5.0|~5.6.0|~7.0.0",
        "zendframework/zend-stdlib": "2.4.0",
        "zendframework/zend-code": "2.4.0",
        "zendframework/zend-server": "2.4.0",
        "zendframework/zend-soap": "2.4.0",
        "zendframework/zend-uri": "2.4.0",
        "zendframework/zend-validator": "2.4.0",
        "zendframework/zend-crypt": "2.4.0",
        "zendframework/zend-console": "2.4.0",
        "zendframework/zend-modulemanager": "2.4.0",
        "zendframework/zend-mvc": "2.4.0",
        "zendframework/zend-text": "2.4.0",
        "zendframework/zend-i18n": "2.4.0",
        "zendframework/zend-eventmanager": "2.4.0",
        "zendframework/zend-view": "2.4.0",
        "zendframework/zend-servicemanager": "2.4.0",
        "zendframework/zend-json": "2.4.0",
        "zendframework/zend-config": "2.4.0",
        "zendframework/zend-form": "2.4.0",
        "zendframework/zend-di": "2.4.0",
        "zendframework/zend-serializer": "2.4.0",
        "zendframework/zend-log": "2.4.0",
        "zendframework/zend-http": "2.4.0",
        "magento/zendframework1": "1.12.13",
        "composer/composer": "1.0.0-alpha10",
        "monolog/monolog": "1.11.0",
        "oyejorge/less.php": "1.7.0.3",
        "pelago/emogrifier": "0.1.1",
        "tubalmartin/cssmin": "2.4.8-p4",
        "magento/magento-composer-installer": "*",
        "braintree/braintree_php": "2.39.0",
        "symfony/console": "~2.3 <2.7",
<<<<<<< HEAD
        "magento/composer": "~1.0.0"
=======
        "phpseclib/phpseclib": "~0.3",
        "tedivm/jshrink": "~1.0.1"
>>>>>>> 5cc709f0
    },
    "require-dev": {
        "phpunit/phpunit": "4.1.0",
        "squizlabs/php_codesniffer": "1.5.3",
        "phpmd/phpmd": "@stable",
        "pdepend/pdepend": "2.0.6",
        "lib-libxml": "*",
        "ext-ctype": "*",
        "ext-gd": "*",
        "ext-spl": "*",
        "ext-dom": "*",
        "ext-simplexml": "*",
        "ext-mcrypt": "*",
        "ext-hash": "*",
        "ext-curl": "*",
        "ext-iconv": "*",
        "ext-intl": "*",
        "ext-xsl": "*",
        "ext-mbstring": "*",
        "sjparkinson/static-review": "~4.1",
        "fabpot/php-cs-fixer": "~1.2",
        "lusitanian/oauth": "~0.3"
    },
    "replace": {
        "magento/module-admin-notification": "self.version",
        "magento/module-advanced-pricing-import-export": "self.version",
        "magento/module-authorization": "self.version",
        "magento/module-authorizenet": "self.version",
        "magento/module-backend": "self.version",
        "magento/module-backup": "self.version",
        "magento/module-braintree": "self.version",
        "magento/module-bundle": "self.version",
        "magento/module-bundle-import-export": "self.version",
        "magento/module-cache-invalidate": "self.version",
        "magento/module-captcha": "self.version",
        "magento/module-catalog": "self.version",
        "magento/module-catalog-import-export": "self.version",
        "magento/module-catalog-inventory": "self.version",
        "magento/module-catalog-rule": "self.version",
        "magento/module-catalog-search": "self.version",
        "magento/module-catalog-url-rewrite": "self.version",
        "magento/module-catalog-widget": "self.version",
        "magento/module-checkout": "self.version",
        "magento/module-checkout-agreements": "self.version",
        "magento/module-cms": "self.version",
        "magento/module-cms-url-rewrite": "self.version",
        "magento/module-config": "self.version",
        "magento/module-configurable-import-export": "self.version",
        "magento/module-configurable-product": "self.version",
        "magento/module-contact": "self.version",
        "magento/module-cookie": "self.version",
        "magento/module-cron": "self.version",
        "magento/module-currency-symbol": "self.version",
        "magento/module-customer": "self.version",
        "magento/module-customer-import-export": "self.version",
        "magento/module-design-editor": "self.version",
        "magento/module-developer": "self.version",
        "magento/module-dhl": "self.version",
        "magento/module-directory": "self.version",
        "magento/module-downloadable": "self.version",
        "magento/module-eav": "self.version",
        "magento/module-email": "self.version",
        "magento/module-fedex": "self.version",
        "magento/module-gift-message": "self.version",
        "magento/module-google-adwords": "self.version",
        "magento/module-google-analytics": "self.version",
        "magento/module-google-optimizer": "self.version",
        "magento/module-grouped-import-export": "self.version",
        "magento/module-grouped-product": "self.version",
        "magento/module-import-export": "self.version",
        "magento/module-indexer": "self.version",
        "magento/module-integration": "self.version",
        "magento/module-layered-navigation": "self.version",
        "magento/module-media-storage": "self.version",
        "magento/module-msrp": "self.version",
        "magento/module-multishipping": "self.version",
        "magento/module-newsletter": "self.version",
        "magento/module-offline-payments": "self.version",
        "magento/module-offline-shipping": "self.version",
        "magento/module-page-cache": "self.version",
        "magento/module-payment": "self.version",
        "magento/module-paypal": "self.version",
        "magento/module-persistent": "self.version",
        "magento/module-product-alert": "self.version",
        "magento/module-quote": "self.version",
        "magento/module-reports": "self.version",
        "magento/module-require-js": "self.version",
        "magento/module-review": "self.version",
        "magento/module-rss": "self.version",
        "magento/module-rule": "self.version",
        "magento/module-sales": "self.version",
        "magento/module-sales-rule": "self.version",
        "magento/module-sales-sequence": "self.version",
        "magento/module-search": "self.version",
        "magento/module-send-friend": "self.version",
        "magento/module-shipping": "self.version",
        "magento/module-sitemap": "self.version",
        "magento/module-store": "self.version",
        "magento/module-swatches": "self.version",
        "magento/module-tax": "self.version",
        "magento/module-tax-import-export": "self.version",
        "magento/module-theme": "self.version",
        "magento/module-translation": "self.version",
        "magento/module-ui": "self.version",
        "magento/module-ups": "self.version",
        "magento/module-url-rewrite": "self.version",
        "magento/module-user": "self.version",
        "magento/module-usps": "self.version",
        "magento/module-variable": "self.version",
        "magento/module-version": "self.version",
        "magento/module-webapi": "self.version",
        "magento/module-weee": "self.version",
        "magento/module-widget": "self.version",
        "magento/module-wishlist": "self.version",
        "magento/theme-adminhtml-backend": "self.version",
        "magento/theme-frontend-blank": "self.version",
        "magento/theme-frontend-luma": "self.version",
        "magento/language-de_de": "self.version",
        "magento/language-en_us": "self.version",
        "magento/language-es_es": "self.version",
        "magento/language-fr_fr": "self.version",
        "magento/language-nl_nl": "self.version",
        "magento/language-pt_br": "self.version",
        "magento/language-zh_cn": "self.version",
        "magento/framework": "self.version",
        "trentrichardson/jquery-timepicker-addon": "1.4.3",
        "colinmollenhour/cache-backend-redis": "1.8",
        "colinmollenhour/credis": "1.5",
        "components/jquery": "1.11.0",
        "blueimp/jquery-file-upload": "5.6.14",
        "components/jqueryui": "1.10.4",
        "twbs/bootstrap": "3.1.0",
        "tinymce/tinymce": "3.4.7"
    },
    "extra": {
        "component_paths": {
            "trentrichardson/jquery-timepicker-addon": "lib/web/jquery/jquery-ui-timepicker-addon.js",
            "colinmollenhour/cache-backend-redis": "lib/internal/Cm/Cache/Backend/Redis.php",
            "colinmollenhour/credis": "lib/internal/Credis",
            "components/jquery": [
                "lib/web/jquery.js",
                "lib/web/jquery/jquery.min.js",
                "lib/web/jquery/jquery-migrate.js"
            ],
            "blueimp/jquery-file-upload": "lib/web/jquery/fileUploader",
            "components/jqueryui": [
                "lib/web/jquery/jquery-ui.js"
            ],
            "twbs/bootstrap": [
                "lib/web/jquery/jquery.tabs.js"
            ],
            "tinymce/tinymce": "lib/web/tiny_mce"
        }
    },
    "config": {
        "use-include-path": true
    },
    "autoload": {
        "psr-4": {
            "Magento\\Framework\\": "lib/internal/Magento/Framework/",
            "Magento\\Setup\\": "setup/src/Magento/Setup/"
        }
    },
    "autoload-dev": {
        "psr-4": {
            "Magento\\Sniffs\\": "dev/tests/static/framework/Magento/Sniffs/",
            "Magento\\Tools\\": "dev/tools/Magento/Tools/",
            "Magento\\Tools\\Sanity\\": "dev/build/publication/sanity/Magento/Tools/Sanity/",
            "Magento\\TestFramework\\Inspection\\": "dev/tests/static/framework/Magento/TestFramework/Inspection/",
            "Magento\\TestFramework\\Utility\\": "dev/tests/static/framework/Magento/TestFramework/Utility/"
        }
    },
    "minimum-stability": "alpha",
    "prefer-stable": true
}<|MERGE_RESOLUTION|>--- conflicted
+++ resolved
@@ -46,12 +46,9 @@
         "magento/magento-composer-installer": "*",
         "braintree/braintree_php": "2.39.0",
         "symfony/console": "~2.3 <2.7",
-<<<<<<< HEAD
+        "phpseclib/phpseclib": "~0.3",
+        "tedivm/jshrink": "~1.0.1",
         "magento/composer": "~1.0.0"
-=======
-        "phpseclib/phpseclib": "~0.3",
-        "tedivm/jshrink": "~1.0.1"
->>>>>>> 5cc709f0
     },
     "require-dev": {
         "phpunit/phpunit": "4.1.0",
