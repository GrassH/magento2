{
    "name": "magento/magento2ce",
    "description": "Magento 2 (Open Source)",
    "type": "project",
    "license": [
        "OSL-3.0",
        "AFL-3.0"
    ],
    "config": {
        "allow-plugins": {
            "dealerdirect/phpcodesniffer-composer-installer": true,
            "laminas/laminas-dependency-plugin": true,
            "magento/*": true,
            "php-http/discovery": true
        },
        "preferred-install": "dist",
        "sort-packages": true
    },
    "repositories": [
        {
            "type": "vcs",
            "url": "git@github.com:magento-gl/composer.git"
        },
        {
            "type": "vcs",
            "url": "git@github.com:magento-gl/magento-coding-standard.git"
        },
        {
            "type": "vcs",
            "url": "git@github.com:glo71317/laminas-db.git"
        }
    ],
    "require": {
        "php": "~8.1.0||~8.2.0||~8.3.0",
        "ext-bcmath": "*",
        "ext-ctype": "*",
        "ext-curl": "*",
        "ext-dom": "*",
        "ext-gd": "*",
        "ext-hash": "*",
        "ext-iconv": "*",
        "ext-intl": "*",
        "ext-mbstring": "*",
        "ext-openssl": "*",
        "ext-pdo_mysql": "*",
        "ext-simplexml": "*",
        "ext-soap": "*",
        "ext-sodium": "*",
        "ext-xsl": "*",
        "ext-zip": "*",
        "lib-libxml": "*",
        "colinmollenhour/cache-backend-file": "^1.4",
        "colinmollenhour/cache-backend-redis": "^1.14",
        "colinmollenhour/credis": "^1.13",
        "colinmollenhour/php-redis-session-abstract": "^1.5",
        "composer/composer": "^2.0, !=2.2.16",
        "elasticsearch/elasticsearch": "~7.17.0 || ~8.5.0",
        "ezyang/htmlpurifier": "^4.17",
        "guzzlehttp/guzzle": "^7.5",
        "laminas/laminas-captcha": "^2.17",
        "laminas/laminas-code": "^4.13",
        "laminas/laminas-di": "^3.13",
        "laminas/laminas-file": "^2.13",
        "laminas/laminas-db": "dev-php8.3_support",
        "laminas/laminas-oauth": "^2.6",
        "laminas/laminas-escaper": "^2.13",
        "laminas/laminas-eventmanager": "^3.11",
        "laminas/laminas-feed": "^2.22",
        "laminas/laminas-filter": "^2.33",
        "laminas/laminas-http": "^2.15",
        "laminas/laminas-i18n": "^2.17",
        "laminas/laminas-mail": "^2.16",
        "laminas/laminas-mime": "^2.9",
        "laminas/laminas-modulemanager": "^2.11",
        "laminas/laminas-mvc": "^3.6",
        "laminas/laminas-permissions-acl": "^2.10",
        "laminas/laminas-servicemanager": "^3.16",
        "laminas/laminas-soap": "^2.10",
        "laminas/laminas-stdlib": "^3.11",
        "laminas/laminas-uri": "^2.9",
        "laminas/laminas-validator": "^2.23",
        "league/flysystem": "^2.4",
        "league/flysystem-aws-s3-v3": "^2.4",
        "magento/composer": "dev-AC-9499",
        "magento/composer-dependency-version-audit-plugin": "^0.1",
        "magento/magento-composer-installer": ">=0.4.0",
        "magento/zend-cache": "^1.16",
        "magento/zend-db": "^1.16",
        "magento/zend-pdf": "^1.16",
        "monolog/monolog": "^2.7",
        "opensearch-project/opensearch-php": "^1.0 || ^2.0, <2.0.1",
        "pelago/emogrifier": "dev-main",
        "php-amqplib/php-amqplib": "^3.2, <3.6",
        "phpseclib/mcrypt_compat": "^2.0",
        "phpseclib/phpseclib": "^3.0",
        "ramsey/uuid": "^4.2",
        "symfony/console": "^5.4",
        "symfony/intl": "^5.4",
        "symfony/process": "<=5.4.23",
        "symfony/string": "^5.4",
        "tedivm/jshrink": "^1.4",
        "tubalmartin/cssmin": "^4.1",
        "web-token/jwt-framework": "^3.1",
        "webonyx/graphql-php": "^15.0",
        "wikimedia/less.php": "^3.2"
    },
    "require-dev": {
        "allure-framework/allure-phpunit": "^2",
        "dealerdirect/phpcodesniffer-composer-installer": "^1.0",
        "dg/bypass-finals": "^1.4",
        "friendsofphp/php-cs-fixer": "^3.22",
        "lusitanian/oauth": "^0.8",
<<<<<<< HEAD
        "magento/magento-coding-standard": "dev-AC-9670",
        "magento/magento2-functional-testing-framework": "^4.4.2",
=======
        "magento/magento-coding-standard": "*",
        "magento/magento2-functional-testing-framework": "^4.6",
>>>>>>> 92c44212
        "pdepend/pdepend": "^2.10",
        "phpmd/phpmd": "^2.12",
        "phpstan/phpstan": "^1.9",
        "phpunit/phpunit": "^9.5",
        "sebastian/phpcpd": "^6.0",
        "symfony/finder": "^5.4"
    },
    "suggest": {
        "ext-pcntl": "Need for run processes in parallel mode"
    },
    "replace": {
        "magento/module-marketplace": "*",
        "magento/module-admin-analytics": "*",
        "magento/module-admin-notification": "*",
        "magento/module-advanced-pricing-import-export": "*",
        "magento/module-advanced-search": "*",
        "magento/module-amqp": "*",
        "magento/module-analytics": "*",
        "magento/module-application-performance-monitor": "*",
        "magento/module-application-performance-monitor-new-relic": "*",
        "magento/module-asynchronous-operations": "*",
        "magento/module-authorization": "*",
        "magento/module-backend": "*",
        "magento/module-backup": "*",
        "magento/module-bundle": "*",
        "magento/module-bundle-graph-ql": "*",
        "magento/module-bundle-import-export": "*",
        "magento/module-cache-invalidate": "*",
        "magento/module-captcha": "*",
        "magento/module-cardinal-commerce": "*",
        "magento/module-catalog": "*",
        "magento/module-catalog-customer-graph-ql": "*",
        "magento/module-catalog-analytics": "*",
        "magento/module-catalog-import-export": "*",
        "magento/module-catalog-inventory": "*",
        "magento/module-catalog-inventory-graph-ql": "*",
        "magento/module-catalog-rule": "*",
        "magento/module-catalog-rule-graph-ql": "*",
        "magento/module-catalog-rule-configurable": "*",
        "magento/module-catalog-search": "*",
        "magento/module-catalog-url-rewrite": "*",
        "magento/module-catalog-widget": "*",
        "magento/module-checkout": "*",
        "magento/module-checkout-agreements": "*",
        "magento/module-checkout-agreements-graph-ql": "*",
        "magento/module-cms": "*",
        "magento/module-cms-url-rewrite": "*",
        "magento/module-compare-list-graph-ql": "*",
        "magento/module-config": "*",
        "magento/module-async-config": "*",
        "magento/module-configurable-import-export": "*",
        "magento/module-configurable-product": "*",
        "magento/module-configurable-product-sales": "*",
        "magento/module-contact": "*",
        "magento/module-contact-graph-ql": "*",
        "magento/module-cookie": "*",
        "magento/module-cron": "*",
        "magento/module-currency-symbol": "*",
        "magento/module-customer": "*",
        "magento/module-customer-analytics": "*",
        "magento/module-customer-downloadable-graph-ql": "*",
        "magento/module-customer-import-export": "*",
        "magento/module-deploy": "*",
        "magento/module-developer": "*",
        "magento/module-dhl": "*",
        "magento/module-directory": "*",
        "magento/module-directory-graph-ql": "*",
        "magento/module-downloadable": "*",
        "magento/module-downloadable-graph-ql": "*",
        "magento/module-downloadable-import-export": "*",
        "magento/module-eav": "*",
        "magento/module-open-search": "*",
        "magento/module-elasticsearch": "*",
        "magento/module-elasticsearch-7": "*",
        "magento/module-email": "*",
        "magento/module-encryption-key": "*",
        "magento/module-fedex": "*",
        "magento/module-gift-message": "*",
        "magento/module-gift-message-graph-ql": "*",
        "magento/module-google-adwords": "*",
        "magento/module-google-analytics": "*",
        "magento/module-google-optimizer": "*",
        "magento/module-google-gtag": "*",
        "magento/module-graph-ql": "*",
        "magento/module-graph-ql-cache": "*",
        "magento/module-graph-ql-new-relic": "*",
        "magento/module-graph-ql-resolver-cache": "*",
        "magento/module-catalog-graph-ql": "*",
        "magento/module-catalog-cms-graph-ql": "*",
        "magento/module-catalog-url-rewrite-graph-ql": "*",
        "magento/module-configurable-product-graph-ql": "*",
        "magento/module-customer-graph-ql": "*",
        "magento/module-eav-graph-ql": "*",
        "magento/module-swatches-graph-ql": "*",
        "magento/module-tax-graph-ql": "*",
        "magento/module-url-rewrite-graph-ql": "*",
        "magento/module-cms-url-rewrite-graph-ql": "*",
        "magento/module-weee-graph-ql": "*",
        "magento/module-cms-graph-ql": "*",
        "magento/module-grouped-import-export": "*",
        "magento/module-grouped-product": "*",
        "magento/module-grouped-catalog-inventory": "*",
        "magento/module-grouped-product-graph-ql": "*",
        "magento/module-import-export": "*",
        "magento/module-indexer": "*",
        "magento/module-instant-purchase": "*",
        "magento/module-integration": "*",
        "magento/module-layered-navigation": "*",
        "magento/module-login-as-customer": "*",
        "magento/module-login-as-customer-admin-ui": "*",
        "magento/module-login-as-customer-api": "*",
        "magento/module-login-as-customer-assistance": "*",
        "magento/module-login-as-customer-frontend-ui": "*",
        "magento/module-login-as-customer-graph-ql": "*",
        "magento/module-login-as-customer-log": "*",
        "magento/module-login-as-customer-quote": "*",
        "magento/module-login-as-customer-page-cache": "*",
        "magento/module-login-as-customer-sales": "*",
        "magento/module-media-content": "*",
        "magento/module-media-content-api": "*",
        "magento/module-media-content-catalog": "*",
        "magento/module-media-content-cms": "*",
        "magento/module-media-gallery": "*",
        "magento/module-media-gallery-api": "*",
        "magento/module-media-gallery-ui": "*",
        "magento/module-media-gallery-ui-api": "*",
        "magento/module-media-gallery-integration": "*",
        "magento/module-media-gallery-synchronization": "*",
        "magento/module-media-gallery-synchronization-api": "*",
        "magento/module-media-content-synchronization": "*",
        "magento/module-media-content-synchronization-api": "*",
        "magento/module-media-content-synchronization-catalog": "*",
        "magento/module-media-content-synchronization-cms": "*",
        "magento/module-media-gallery-synchronization-metadata": "*",
        "magento/module-media-gallery-metadata": "*",
        "magento/module-media-gallery-metadata-api": "*",
        "magento/module-media-gallery-catalog-ui": "*",
        "magento/module-media-gallery-cms-ui": "*",
        "magento/module-media-gallery-catalog-integration": "*",
        "magento/module-media-gallery-catalog": "*",
        "magento/module-media-gallery-renditions": "*",
        "magento/module-media-gallery-renditions-api": "*",
        "magento/module-media-storage": "*",
        "magento/module-message-queue": "*",
        "magento/module-msrp": "*",
        "magento/module-msrp-configurable-product": "*",
        "magento/module-msrp-grouped-product": "*",
        "magento/module-multishipping": "*",
        "magento/module-mysql-mq": "*",
        "magento/module-new-relic-reporting": "*",
        "magento/module-newsletter": "*",
        "magento/module-newsletter-graph-ql": "*",
        "magento/module-offline-payments": "*",
        "magento/module-offline-shipping": "*",
        "magento/module-order-cancellation": "*",
        "magento/module-order-cancellation-graph-ql": "*",
        "magento/module-order-cancellation-ui": "*",
        "magento/module-page-cache": "*",
        "magento/module-payment": "*",
        "magento/module-payment-graph-ql": "*",
        "magento/module-paypal": "*",
        "magento/module-paypal-captcha": "*",
        "magento/module-paypal-graph-ql": "*",
        "magento/module-persistent": "*",
        "magento/module-product-alert": "*",
        "magento/module-product-video": "*",
        "magento/module-quote": "*",
        "magento/module-quote-analytics": "*",
        "magento/module-quote-bundle-options": "*",
        "magento/module-quote-configurable-options": "*",
        "magento/module-quote-downloadable-links": "*",
        "magento/module-quote-graph-ql": "*",
        "magento/module-related-product-graph-ql": "*",
        "magento/module-release-notification": "*",
        "magento/module-reports": "*",
        "magento/module-require-js": "*",
        "magento/module-review": "*",
        "magento/module-review-graph-ql": "*",
        "magento/module-review-analytics": "*",
        "magento/module-robots": "*",
        "magento/module-rss": "*",
        "magento/module-rule": "*",
        "magento/module-sales": "*",
        "magento/module-sales-analytics": "*",
        "magento/module-sales-graph-ql": "*",
        "magento/module-sales-inventory": "*",
        "magento/module-sales-rule": "*",
        "magento/module-sales-sequence": "*",
        "magento/module-sample-data": "*",
        "magento/module-search": "*",
        "magento/module-security": "*",
        "magento/module-send-friend": "*",
        "magento/module-send-friend-graph-ql": "*",
        "magento/module-shipping": "*",
        "magento/module-sitemap": "*",
        "magento/module-store": "*",
        "magento/module-store-graph-ql": "*",
        "magento/module-swagger": "*",
        "magento/module-swagger-webapi": "*",
        "magento/module-swagger-webapi-async": "*",
        "magento/module-swatches": "*",
        "magento/module-swatches-layered-navigation": "*",
        "magento/module-tax": "*",
        "magento/module-tax-import-export": "*",
        "magento/module-theme": "*",
        "magento/module-theme-graph-ql": "*",
        "magento/module-translation": "*",
        "magento/module-ui": "*",
        "magento/module-ups": "*",
        "magento/module-url-rewrite": "*",
        "magento/module-user": "*",
        "magento/module-usps": "*",
        "magento/module-variable": "*",
        "magento/module-vault": "*",
        "magento/module-vault-graph-ql": "*",
        "magento/module-version": "*",
        "magento/module-webapi": "*",
        "magento/module-webapi-async": "*",
        "magento/module-webapi-security": "*",
        "magento/module-weee": "*",
        "magento/module-widget": "*",
        "magento/module-wishlist": "*",
        "magento/module-wishlist-graph-ql": "*",
        "magento/module-wishlist-analytics": "*",
        "magento/theme-adminhtml-backend": "*",
        "magento/theme-frontend-blank": "*",
        "magento/theme-frontend-luma": "*",
        "magento/language-de_de": "*",
        "magento/language-en_us": "*",
        "magento/language-es_es": "*",
        "magento/language-fr_fr": "*",
        "magento/language-nl_nl": "*",
        "magento/language-pt_br": "*",
        "magento/language-zh_hans_cn": "*",
        "magento/framework": "*",
        "magento/framework-amqp": "*",
        "magento/framework-bulk": "*",
        "magento/framework-message-queue": "*",
        "trentrichardson/jquery-timepicker-addon": "1.4.3",
        "components/jquery": "1.11.0",
        "blueimp/jquery-file-upload": "5.6.14",
        "components/jqueryui": "1.10.4",
        "twbs/bootstrap": "3.1.0",
        "tinymce/tinymce": "3.4.7",
        "magento/module-csp": "*",
        "magento/module-aws-s3": "*",
        "magento/module-remote-storage": "*",
        "magento/module-jwt-framework-adapter": "*",
        "magento/module-jwt-user-token": "*"
    },
    "conflict": {
        "gene/bluefoot": "*"
    },
    "extra": {
        "component_paths": {
            "trentrichardson/jquery-timepicker-addon": "lib/web/jquery/jquery-ui-timepicker-addon.js",
            "components/jquery": [
                "lib/web/jquery.js",
                "lib/web/jquery/jquery.min.js"
            ],
            "blueimp/jquery-file-upload": "lib/web/jquery/fileUploader",
            "components/jqueryui": [
                "lib/web/jquery/jquery-ui.js"
            ],
            "twbs/bootstrap": [
                "lib/web/jquery/jquery.tabs.js"
            ],
            "tinymce/tinymce": "lib/web/tiny_mce_5"
        }
    },
    "autoload": {
        "psr-4": {
            "Magento\\Framework\\": "lib/internal/Magento/Framework/",
            "Magento\\Setup\\": "setup/src/Magento/Setup/",
            "Magento\\": "app/code/Magento/"
        },
        "psr-0": {
            "": [
                "app/code/",
                "generated/code/"
            ]
        },
        "files": [
            "app/etc/NonComposerComponentRegistration.php"
        ],
        "exclude-from-classmap": [
            "**/dev/**",
            "**/update/**",
            "**/Test/**"
        ]
    },
    "autoload-dev": {
        "psr-4": {
            "Magento\\Sniffs\\": "dev/tests/static/framework/Magento/Sniffs/",
            "Magento\\Tools\\": "dev/tools/Magento/Tools/",
            "Magento\\Tools\\Sanity\\": "dev/build/publication/sanity/Magento/Tools/Sanity/",
            "Magento\\TestFramework\\Inspection\\": "dev/tests/static/framework/Magento/TestFramework/Inspection/",
            "Magento\\TestFramework\\Utility\\": "dev/tests/static/framework/Magento/TestFramework/Utility/",
            "Magento\\PhpStan\\": "dev/tests/static/framework/Magento/PhpStan/"
        }
    },
    "prefer-stable": true
}<|MERGE_RESOLUTION|>--- conflicted
+++ resolved
@@ -110,13 +110,8 @@
         "dg/bypass-finals": "^1.4",
         "friendsofphp/php-cs-fixer": "^3.22",
         "lusitanian/oauth": "^0.8",
-<<<<<<< HEAD
         "magento/magento-coding-standard": "dev-AC-9670",
-        "magento/magento2-functional-testing-framework": "^4.4.2",
-=======
-        "magento/magento-coding-standard": "*",
         "magento/magento2-functional-testing-framework": "^4.6",
->>>>>>> 92c44212
         "pdepend/pdepend": "^2.10",
         "phpmd/phpmd": "^2.12",
         "phpstan/phpstan": "^1.9",
