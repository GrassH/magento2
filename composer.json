--- conflicted
+++ resolved
@@ -87,12 +87,8 @@
         "zendframework/zend-view": "~2.10.0"
     },
     "require-dev": {
-<<<<<<< HEAD
         "magento/magento2-functional-testing-framework": "dev-develop",
-        "friendsofphp/php-cs-fixer": "~2.10.0",
-=======
         "friendsofphp/php-cs-fixer": "~2.12.0",
->>>>>>> 1d469f82
         "lusitanian/oauth": "~0.8.10",
         "pdepend/pdepend": "2.5.2",
         "phpmd/phpmd": "@stable",
