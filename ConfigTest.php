--- conflicted
+++ resolved
@@ -90,13 +90,6 @@
             ->willReturn($content);
         $objectManager = \Magento\TestFramework\Helper\Bootstrap::getObjectManager();
 
-<<<<<<< HEAD
-        $deprecatedConverter = $objectManager->create(
-            \Magento\Framework\MessageQueue\Config\Reader\Xml\Converter\DeprecatedFormat::class
-        );
-
-=======
->>>>>>> f4cb8e7e
         $topicConverter = $objectManager->create(
             \Magento\Framework\MessageQueue\Config\Reader\Xml\Converter\TopicConfig::class,
             [
