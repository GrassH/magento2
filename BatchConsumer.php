<?php
/**
 * Copyright © Magento, Inc. All rights reserved.
 * See COPYING.txt for license details.
 */
namespace Magento\Framework\MessageQueue;

use Magento\Framework\MessageQueue\ConfigInterface as MessageQueueConfig;
use Magento\Framework\App\ResourceConnection;
use Magento\Framework\MessageQueue\Consumer\ConfigInterface as ConsumerConfig;

/**
 * Class BatchConsumer
 * @SuppressWarnings(PHPMD.CouplingBetweenObjects)
 */
class BatchConsumer implements ConsumerInterface
{
    /**
     * @var ConsumerConfigurationInterface
     */
    private $configuration;

    /**
     * @var MessageEncoder
     */
    private $messageEncoder;

    /**
     * @var QueueRepository
     */
    private $queueRepository;

    /**
     * @var MergerFactory
     */
    private $mergerFactory;

    /**
     * @var int
     */
    private $interval;

    /**
     * @var int
     * @since 2.2.0
     */
    private $batchSize;

    /**
     * @var array
     */
    private $messageProcessors;

    /**
     * @var Resource
     */
    private $resource;

    /**
     * @var MessageController
     * @since 2.1.0
     */
    private $messageController;

    /**
     * @var ConsumerConfig
     * @since 2.2.0
     */
    private $consumerConfig;

    /**
     * @var string
     */
    private $mergedMessageProcessorKey = 'merged';

    /**
     * @var string
     */
    private $defaultMessageProcessorKey = 'default';

    /**
     * This getter serves as a workaround to add this dependency to this class without breaking constructor structure.
     *
     * @return MessageController
     *
     * @deprecated 2.1.0
     * @since 2.1.0
     */
    private function getMessageController()
    {
        if ($this->messageController === null) {
            $this->messageController = \Magento\Framework\App\ObjectManager::getInstance()
                ->get(\Magento\Framework\MessageQueue\MessageController::class);
        }
        return $this->messageController;
    }

    /**
     * @param ConfigInterface $messageQueueConfig
     * @param MessageEncoder $messageEncoder
     * @param QueueRepository $queueRepository
     * @param MergerFactory $mergerFactory
     * @param ResourceConnection $resource
     * @param ConsumerConfigurationInterface $configuration
     * @param int $interval [optional]
     * @param int $batchSize [optional]
     * @param array $messageProcessors [optional]
     *
     * @SuppressWarnings(PHPMD.UnusedFormalParameter)
     */
    public function __construct(
        MessageQueueConfig $messageQueueConfig,
        MessageEncoder $messageEncoder,
        QueueRepository $queueRepository,
        MergerFactory $mergerFactory,
        ResourceConnection $resource,
        ConsumerConfigurationInterface $configuration,
        $interval = 5,
        $batchSize = 0,
        array $messageProcessors = []
    ) {
        $this->messageEncoder = $messageEncoder;
        $this->queueRepository = $queueRepository;
        $this->mergerFactory = $mergerFactory;
        $this->interval = $interval;
        $this->batchSize = $batchSize;
        $this->resource = $resource;
        $this->configuration = $configuration;
        $this->messageProcessors = $messageProcessors;
    }

    /**
     * {@inheritdoc}
     */
    public function process($maxNumberOfMessages = null)
    {
        $queueName = $this->configuration->getQueueName();
        $consumerName = $this->configuration->getConsumerName();
        $connectionName = $this->getConsumerConfig()->getConsumer($consumerName)->getConnection();

        $queue = $this->queueRepository->get($connectionName, $queueName);
        $merger = $this->mergerFactory->create($consumerName);

        if (!isset($maxNumberOfMessages)) {
            $this->runDaemonMode($queue, $merger);
        } else {
            $this->run($queue, $merger, $maxNumberOfMessages);
        }
    }

    /**
<<<<<<< HEAD
     * Run process in a daemon mode.
=======
     * Decode message and invoke callbacks method
     *
     * @param array $messageList
     * @return void
     * @throws LocalizedException
     */
    private function dispatchMessage(array $messageList)
    {
        foreach ($messageList as $topicName => $messages) {
            foreach ($messages as $message) {
                $callbacks = $this->configuration->getHandlers($topicName);
                foreach ($callbacks as $callback) {
                    call_user_func($callback, $message);
                }
            }
        }
    }

    /**
     * Run process in the daemon mode
>>>>>>> 4175cb23
     *
     * @param QueueInterface $queue
     * @param MergerInterface $merger
     * @return void
     */
    private function runDaemonMode(QueueInterface $queue, MergerInterface $merger)
    {
        $transactionCallback = $this->getTransactionCallback($queue, $merger);

        while (true) {
            $messages = $this->batchSize > 0
                ? $this->getMessages($queue, $this->batchSize)
                : $this->getAllMessages($queue);
            $transactionCallback($messages);
            sleep($this->interval);
        }
    }

    /**
     * Run short running process.
     *
     * @param QueueInterface $queue
     * @param MergerInterface $merger
     * @param int $maxNumberOfMessages
     * @return void
     */
    private function run(QueueInterface $queue, MergerInterface $merger, $maxNumberOfMessages)
    {
        $count = $maxNumberOfMessages
            ? $maxNumberOfMessages
            : $this->configuration->getMaxMessages() ?: 1;
        $transactionCallback = $this->getTransactionCallback($queue, $merger);

        if ($this->batchSize) {
            while ($count > 0) {
                $messages = $this->getMessages($queue, $count > $this->batchSize ? $this->batchSize : $count);
                $transactionCallback($messages);
                $count -= $this->batchSize;
            }
        } else {
            $messages = $this->getMessages($queue, $count);
            $transactionCallback($messages);
        }
    }

    /**
<<<<<<< HEAD
     * Get all messages from a queue.
=======
     * Acknowledge all given messages
     *
     * @param QueueInterface $queue
     * @param EnvelopeInterface[] $messages
     * @return void
     */
    private function acknowledgeAll(QueueInterface $queue, array $messages)
    {
        foreach ($messages as $message) {
            $queue->acknowledge($message);
        }
    }

    /**
     * Get all messages from queue
>>>>>>> 4175cb23
     *
     * @param QueueInterface $queue
     * @return EnvelopeInterface[]
     */
    private function getAllMessages(QueueInterface $queue)
    {
        $messages = [];
        while ($message = $queue->dequeue()) {
            $messages[] = $message;
        }

        return $messages;
    }

    /**
     * Get $count messages from a queue.
     *
     * @param QueueInterface $queue
     * @param int $count
     * @return EnvelopeInterface[]
     */
    private function getMessages(QueueInterface $queue, $count)
    {
        $messages = [];
        for ($i = $count; $i > 0; $i--) {
            $message = $queue->dequeue();
            if ($message === null) {
                break;
            }
            $messages[] = $message;
        }

        return $messages;
    }

    /**
<<<<<<< HEAD
     * Decode provided messages.
=======
     * Reject all given messages
     *
     * @param QueueInterface $queue
     * @param EnvelopeInterface[] $messages
     * @return void
     */
    private function rejectAll(QueueInterface $queue, array $messages)
    {
        foreach ($messages as $message) {
            $queue->reject($message);
        }
    }

    /**
     * Decode message
>>>>>>> 4175cb23
     *
     * @param EnvelopeInterface[] $messages
     * @return object[]
     */
    private function decodeMessages(array $messages)
    {
        $decodedMessages = [];
        foreach ($messages as $messageId => $message) {
            $properties = $message->getProperties();
            $topicName = $properties['topic_name'];
            $decodedMessages[$topicName][$messageId] = $this->messageEncoder->decode($topicName, $message->getBody());
        }

        return $decodedMessages;
    }

    /**
     * Get transaction callback.
     *
     * @param QueueInterface $queue
     * @param MergerInterface $merger
     * @return \Closure
     */
    private function getTransactionCallback(QueueInterface $queue, MergerInterface $merger)
    {
        return function (array $messages) use ($queue, $merger) {
            list($messages, $messagesToAcknowledge) = $this->lockMessages($messages);
            $decodedMessages = $this->decodeMessages($messages);
            $mergedMessages = $merger->merge($decodedMessages);

            /**
             * @var \Magento\Framework\MessageQueue\MessageProcessorInterface $messageProcessor
             */
            if ($this->getMergedMessage($mergedMessages) instanceof MergedMessageInterface) {
                $messageProcessor = $this->messageProcessors[$this->mergedMessageProcessorKey];
            } else {
                $messageProcessor = $this->messageProcessors[$this->defaultMessageProcessorKey];
            }

            $messageProcessor->process(
                $queue,
                $this->configuration,
                $messages,
                $messagesToAcknowledge,
                $mergedMessages
            );
        };
    }

    /**
     * Create lock for the messages.
     *
     * @param array $messages
     * @return array
     * @since 2.1.0
     */
    private function lockMessages(array $messages)
    {
        $toProcess = [];
        $toAcknowledge = [];
        foreach ($messages as $message) {
            try {
                $this->getMessageController()->lock($message, $this->configuration->getConsumerName());
                $toProcess[] = $message;
            } catch (MessageLockException $exception) {
                $toAcknowledge[] = $message;
            }
        }
        return [$toProcess, $toAcknowledge];
    }

    /**
     * Get first merged message from the list of merged messages.
     *
     * @param array $mergedMessages
     * @return object|null
     */
    private function getMergedMessage(array $mergedMessages)
    {
        $mergedMessage = null;

        if ($mergedMessages) {
            $topicMessages = array_shift($mergedMessages);

            if ($topicMessages) {
                $mergedMessage = array_shift($topicMessages);
            }
        }

        return $mergedMessage;
    }

    /**
     * Get consumer config.
     *
     * @return ConsumerConfig
     *
     * @deprecated 2.2.0
     * @since 2.2.0
     */
    private function getConsumerConfig()
    {
        if ($this->consumerConfig === null) {
            $this->consumerConfig = \Magento\Framework\App\ObjectManager::getInstance()->get(ConsumerConfig::class);
        }
        return $this->consumerConfig;
    }
}<|MERGE_RESOLUTION|>--- conflicted
+++ resolved
@@ -149,30 +149,7 @@
     }
 
     /**
-<<<<<<< HEAD
      * Run process in a daemon mode.
-=======
-     * Decode message and invoke callbacks method
-     *
-     * @param array $messageList
-     * @return void
-     * @throws LocalizedException
-     */
-    private function dispatchMessage(array $messageList)
-    {
-        foreach ($messageList as $topicName => $messages) {
-            foreach ($messages as $message) {
-                $callbacks = $this->configuration->getHandlers($topicName);
-                foreach ($callbacks as $callback) {
-                    call_user_func($callback, $message);
-                }
-            }
-        }
-    }
-
-    /**
-     * Run process in the daemon mode
->>>>>>> 4175cb23
      *
      * @param QueueInterface $queue
      * @param MergerInterface $merger
@@ -219,25 +196,7 @@
     }
 
     /**
-<<<<<<< HEAD
      * Get all messages from a queue.
-=======
-     * Acknowledge all given messages
-     *
-     * @param QueueInterface $queue
-     * @param EnvelopeInterface[] $messages
-     * @return void
-     */
-    private function acknowledgeAll(QueueInterface $queue, array $messages)
-    {
-        foreach ($messages as $message) {
-            $queue->acknowledge($message);
-        }
-    }
-
-    /**
-     * Get all messages from queue
->>>>>>> 4175cb23
      *
      * @param QueueInterface $queue
      * @return EnvelopeInterface[]
@@ -274,25 +233,7 @@
     }
 
     /**
-<<<<<<< HEAD
      * Decode provided messages.
-=======
-     * Reject all given messages
-     *
-     * @param QueueInterface $queue
-     * @param EnvelopeInterface[] $messages
-     * @return void
-     */
-    private function rejectAll(QueueInterface $queue, array $messages)
-    {
-        foreach ($messages as $message) {
-            $queue->reject($message);
-        }
-    }
-
-    /**
-     * Decode message
->>>>>>> 4175cb23
      *
      * @param EnvelopeInterface[] $messages
      * @return object[]
