--- conflicted
+++ resolved
@@ -14,12 +14,9 @@
             <url>
                 <signup>http://drakelair1.corp.magento.com/mamock/signup</signup>
                 <update>http://drakelair1.corp.magento.com/mamock/update</update>
-<<<<<<< HEAD
                 <basic_tier>https://dashboard.rjmetrics.com/v2/magento/signup</basic_tier>
-=======
                 <otp>http://drakelair1.corp.magento.com/mamock/otp</otp>
                 <report>http://drakelair1.corp.magento.com/mamock/report</report>
->>>>>>> 19a144ee
             </url>
             <integration_name>Magento Analytics user</integration_name>
         </analytics>
