--- conflicted
+++ resolved
@@ -14,14 +14,6 @@
         <div class="dashboard-advanced-reports-content">
             <?= $block->escapeHtml(__('Gain new insights and take command of your business\' performance,' .
                 ' using our dynamic product, order, and customer reports tailored to your customer data.')) ?>
-<<<<<<< HEAD
-=======
-            <a href="<?= $block->escapeUrl($block->getUrl('analytics/reports/show')) ?>"
-               target="_blank"
-               data-index="analytics-service-info-link">
-                <?= $block->escapeHtml(__('View details')) ?>
-            </a>
->>>>>>> 4994418e
         </div>
     </div>
     <div class="dashboard-advanced-reports-actions">
