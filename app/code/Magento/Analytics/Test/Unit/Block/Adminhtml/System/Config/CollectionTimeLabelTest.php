--- conflicted
+++ resolved
@@ -74,17 +74,8 @@
             ->setMethods(['getLocaleDate'])
             ->disableOriginalConstructor()
             ->getMock();
-<<<<<<< HEAD
-        $this->formMock = $this->getMockBuilder(Form::class)
-            ->disableOriginalConstructor()
-            ->getMock();
-        $this->timeZoneMock = $this->getMockBuilder(TimezoneInterface::class)
-            ->disableOriginalConstructor()
-            ->getMockForAbstractClass();
-=======
         $this->formMock = $this->createMock(Form::class);
         $this->timeZoneMock = $this->createMock(TimezoneInterface::class);
->>>>>>> b2f063af
         $this->contextMock->method('getLocaleDate')
             ->willReturn($this->timeZoneMock);
         $this->localeResolverMock = $this->getMockBuilder(ResolverInterface::class)
@@ -116,7 +107,7 @@
         $this->localeResolverMock->expects($this->once())
             ->method('getLocale')
             ->willReturn('en_US');
-        $this->assertMatchesRegularExpression(
+        $this->assertRegExp(
             "/Eastern Standard Time \(America\/New_York\)/",
             $this->collectionTimeLabel->render($this->abstractElementMock)
         );
