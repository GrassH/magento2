--- conflicted
+++ resolved
@@ -22,29 +22,17 @@
     private $vertical;
 
     /**
-<<<<<<< HEAD
-     * @var AbstractElement|\PHPUnit\Framework\MockObject\MockObject
-=======
      * @var AbstractElement|MockObject
->>>>>>> b2f063af
      */
     private $abstractElementMock;
 
     /**
-<<<<<<< HEAD
-     * @var Context|\PHPUnit\Framework\MockObject\MockObject
-=======
      * @var Context|MockObject
->>>>>>> b2f063af
      */
     private $contextMock;
 
     /**
-<<<<<<< HEAD
-     * @var Form|\PHPUnit\Framework\MockObject\MockObject
-=======
      * @var Form|MockObject
->>>>>>> b2f063af
      */
     private $formMock;
 
@@ -84,11 +72,11 @@
             ->method('getHint')
             ->willReturn('New hint');
         $html = $this->vertical->render($this->abstractElementMock);
-        $this->assertMatchesRegularExpression(
+        $this->assertRegExp(
             "/New comment/",
             $html
         );
-        $this->assertMatchesRegularExpression(
+        $this->assertRegExp(
             "/New hint/",
             $html
         );
