--- conflicted
+++ resolved
@@ -22,38 +22,22 @@
 class ReportUrlProviderTest extends TestCase
 {
     /**
-<<<<<<< HEAD
-     * @var ScopeConfigInterface|\PHPUnit\Framework\MockObject\MockObject
-=======
      * @var ScopeConfigInterface|MockObject
->>>>>>> b2f063af
      */
     private $configMock;
 
     /**
-<<<<<<< HEAD
-     * @var AnalyticsToken|\PHPUnit\Framework\MockObject\MockObject
-=======
      * @var AnalyticsToken|MockObject
->>>>>>> b2f063af
      */
     private $analyticsTokenMock;
 
     /**
-<<<<<<< HEAD
-     * @var OTPRequest|\PHPUnit\Framework\MockObject\MockObject
-=======
      * @var OTPRequest|MockObject
->>>>>>> b2f063af
      */
     private $otpRequestMock;
 
     /**
-<<<<<<< HEAD
-     * @var FlagManager|\PHPUnit\Framework\MockObject\MockObject
-=======
      * @var FlagManager|MockObject
->>>>>>> b2f063af
      */
     private $flagManagerMock;
 
@@ -77,13 +61,7 @@
      */
     protected function setUp(): void
     {
-<<<<<<< HEAD
-        $this->configMock = $this->getMockBuilder(ScopeConfigInterface::class)
-            ->disableOriginalConstructor()
-            ->getMockForAbstractClass();
-=======
         $this->configMock = $this->createMock(ScopeConfigInterface::class);
->>>>>>> b2f063af
 
         $this->analyticsTokenMock = $this->createMock(AnalyticsToken::class);
 
