--- conflicted
+++ resolved
@@ -22,11 +22,7 @@
     /**
      * @return void
      */
-<<<<<<< HEAD
-    protected function setUp(): void
-=======
     public function setUp(): void
->>>>>>> b2f063af
     {
         $this->objectManagerHelper = new ObjectManagerHelper($this);
     }
@@ -60,11 +56,7 @@
     }
 
     /**
-<<<<<<< HEAD
-     * @return \PHPUnit\Framework\MockObject\MockObject
-=======
      * @return MockObject
->>>>>>> b2f063af
      */
     private function createExportDataHandlerMock()
     {
@@ -72,11 +64,7 @@
     }
 
     /**
-<<<<<<< HEAD
-     * @return \PHPUnit\Framework\MockObject\MockObject
-=======
      * @return MockObject
->>>>>>> b2f063af
      */
     private function createAnalyticsConnectorMock()
     {
