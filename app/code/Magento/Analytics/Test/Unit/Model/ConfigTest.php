<?php declare(strict_types=1);
/**
 * Copyright © Magento, Inc. All rights reserved.
 * See COPYING.txt for license details.
 */
namespace Magento\Analytics\Test\Unit\Model;

use Magento\Analytics\Model\Config;
use Magento\Framework\Config\DataInterface;
use Magento\Framework\TestFramework\Unit\Helper\ObjectManager as ObjectManagerHelper;
use PHPUnit\Framework\MockObject\MockObject;
use PHPUnit\Framework\TestCase;

/**
 * @SuppressWarnings(PHPMD.CouplingBetweenObjects)
 */
class ConfigTest extends TestCase
{
    /**
<<<<<<< HEAD
     * @var DataInterface|\PHPUnit\Framework\MockObject\MockObject
=======
     * @var DataInterface|MockObject
>>>>>>> b2f063af
     */
    private $dataInterfaceMock;

    /**
     * @var ObjectManagerHelper
     */
    private $objectManagerHelper;

    /**
     * @var Config
     */
    private $config;

    /**
     * @return void
     */
    protected function setUp(): void
    {
<<<<<<< HEAD
        $this->dataInterfaceMock = $this->getMockBuilder(DataInterface::class)
            ->disableOriginalConstructor()
            ->getMockForAbstractClass();
=======
        $this->dataInterfaceMock = $this->createMock(DataInterface::class);
>>>>>>> b2f063af

        $this->objectManagerHelper = new ObjectManagerHelper($this);

        $this->config = $this->objectManagerHelper->getObject(
            Config::class,
            [
                'data' => $this->dataInterfaceMock,
            ]
        );
    }

    /**
     * @return void
     */
    public function testGet()
    {
        $key = 'configKey';
        $defaultValue = 'mock';
        $configValue = 'emptyString';

        $this->dataInterfaceMock
            ->expects($this->once())
            ->method('get')
            ->with($key, $defaultValue)
            ->willReturn($configValue);

        $this->assertSame($configValue, $this->config->get($key, $defaultValue));
    }
}<|MERGE_RESOLUTION|>--- conflicted
+++ resolved
@@ -17,11 +17,7 @@
 class ConfigTest extends TestCase
 {
     /**
-<<<<<<< HEAD
-     * @var DataInterface|\PHPUnit\Framework\MockObject\MockObject
-=======
      * @var DataInterface|MockObject
->>>>>>> b2f063af
      */
     private $dataInterfaceMock;
 
@@ -40,13 +36,7 @@
      */
     protected function setUp(): void
     {
-<<<<<<< HEAD
-        $this->dataInterfaceMock = $this->getMockBuilder(DataInterface::class)
-            ->disableOriginalConstructor()
-            ->getMockForAbstractClass();
-=======
         $this->dataInterfaceMock = $this->createMock(DataInterface::class);
->>>>>>> b2f063af
 
         $this->objectManagerHelper = new ObjectManagerHelper($this);
 
