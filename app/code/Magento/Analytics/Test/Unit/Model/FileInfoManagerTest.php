<?php declare(strict_types=1);
/**
 * Copyright © Magento, Inc. All rights reserved.
 * See COPYING.txt for license details.
 */
namespace Magento\Analytics\Test\Unit\Model;

use Magento\Analytics\Model\FileInfo;
use Magento\Analytics\Model\FileInfoFactory;
use Magento\Analytics\Model\FileInfoManager;
use Magento\Framework\FlagManager;
use Magento\Framework\TestFramework\Unit\Helper\ObjectManager as ObjectManagerHelper;
use PHPUnit\Framework\MockObject\MockObject;
use PHPUnit\Framework\TestCase;

class FileInfoManagerTest extends TestCase
{
    /**
<<<<<<< HEAD
     * @var FlagManager|\PHPUnit\Framework\MockObject\MockObject
=======
     * @var FlagManager|MockObject
>>>>>>> b2f063af
     */
    private $flagManagerMock;

    /**
<<<<<<< HEAD
     * @var FileInfoFactory|\PHPUnit\Framework\MockObject\MockObject
=======
     * @var FileInfoFactory|MockObject
>>>>>>> b2f063af
     */
    private $fileInfoFactoryMock;

    /**
<<<<<<< HEAD
     * @var FileInfo|\PHPUnit\Framework\MockObject\MockObject
=======
     * @var FileInfo|MockObject
>>>>>>> b2f063af
     */
    private $fileInfoMock;

    /**
     * @var ObjectManagerHelper
     */
    private $objectManagerHelper;

    /**
     * @var FileInfoManager
     */
    private $fileInfoManager;

    /**
     * @var string
     */
    private $flagCode = 'analytics_file_info';

    /**
     * @var array
     */
    private $encodedParameters = [
        'initializationVector'
    ];

    /**
     * @return void
     */
    protected function setUp(): void
    {
        $this->flagManagerMock = $this->createMock(FlagManager::class);

        $this->fileInfoFactoryMock = $this->getMockBuilder(FileInfoFactory::class)
            ->setMethods(['create'])
            ->disableOriginalConstructor()
            ->getMock();

        $this->fileInfoMock = $this->createMock(FileInfo::class);

        $this->objectManagerHelper = new ObjectManagerHelper($this);

        $this->fileInfoManager = $this->objectManagerHelper->getObject(
            FileInfoManager::class,
            [
                'flagManager' => $this->flagManagerMock,
                'fileInfoFactory' => $this->fileInfoFactoryMock,
                'flagCode' => $this->flagCode,
                'encodedParameters' => $this->encodedParameters,
            ]
        );
    }

    /**
     * @return void
     */
    public function testSave()
    {
        $path = 'path/to/file';
        $initializationVector = openssl_random_pseudo_bytes(16);
        $parameters = [
            'path' => $path,
            'initializationVector' => $initializationVector,
        ];

        $this->fileInfoMock
            ->expects($this->once())
            ->method('getPath')
            ->with()
            ->willReturn($path);
        $this->fileInfoMock
            ->expects($this->once())
            ->method('getInitializationVector')
            ->with()
            ->willReturn($initializationVector);

        foreach ($this->encodedParameters as $encodedParameter) {
            $parameters[$encodedParameter] = base64_encode($parameters[$encodedParameter]);
        }
        $this->flagManagerMock
            ->expects($this->once())
            ->method('saveFlag')
            ->with($this->flagCode, $parameters);

        $this->assertTrue($this->fileInfoManager->save($this->fileInfoMock));
    }

    /**
     * @param string|null $path
     * @param string|null $initializationVector
     * @dataProvider saveWithLocalizedExceptionDataProvider
     */
    public function testSaveWithLocalizedException($path, $initializationVector)
    {
<<<<<<< HEAD
        $this->expectException(\Magento\Framework\Exception\LocalizedException::class);

=======
        $this->expectException('Magento\Framework\Exception\LocalizedException');
>>>>>>> b2f063af
        $this->fileInfoMock
            ->expects($this->once())
            ->method('getPath')
            ->with()
            ->willReturn($path);
        $this->fileInfoMock
            ->expects($this->once())
            ->method('getInitializationVector')
            ->with()
            ->willReturn($initializationVector);

        $this->fileInfoManager->save($this->fileInfoMock);
    }

    /**
     * @return array
     */
    public function saveWithLocalizedExceptionDataProvider()
    {
        return [
            'Empty FileInfo' => [null, null],
            'FileInfo without IV' => ['path/to/file', null],
        ];
    }

    /**
     * @dataProvider loadDataProvider
     * @param array|null $parameters
     */
    public function testLoad($parameters)
    {
        $this->flagManagerMock
            ->expects($this->once())
            ->method('getFlagData')
            ->with($this->flagCode)
            ->willReturn($parameters);

        $processedParameters = $parameters ?: [];
        $encodedParameters = array_intersect($this->encodedParameters, array_keys($processedParameters));
        foreach ($encodedParameters as $encodedParameter) {
            $processedParameters[$encodedParameter] = base64_decode($processedParameters[$encodedParameter]);
        }

        $this->fileInfoFactoryMock
            ->expects($this->once())
            ->method('create')
            ->with($processedParameters)
            ->willReturn($this->fileInfoMock);

        $this->assertSame($this->fileInfoMock, $this->fileInfoManager->load());
    }

    /**
     * @return array
     */
    public function loadDataProvider()
    {
        return [
            'Empty flag data' => [null],
            'Correct flag data' => [[
                'path' => 'path/to/file',
                'initializationVector' => 'xUJjl54MVke+FvMFSBpRSA==',
            ]],
        ];
    }
}<|MERGE_RESOLUTION|>--- conflicted
+++ resolved
@@ -16,29 +16,17 @@
 class FileInfoManagerTest extends TestCase
 {
     /**
-<<<<<<< HEAD
-     * @var FlagManager|\PHPUnit\Framework\MockObject\MockObject
-=======
      * @var FlagManager|MockObject
->>>>>>> b2f063af
      */
     private $flagManagerMock;
 
     /**
-<<<<<<< HEAD
-     * @var FileInfoFactory|\PHPUnit\Framework\MockObject\MockObject
-=======
      * @var FileInfoFactory|MockObject
->>>>>>> b2f063af
      */
     private $fileInfoFactoryMock;
 
     /**
-<<<<<<< HEAD
-     * @var FileInfo|\PHPUnit\Framework\MockObject\MockObject
-=======
      * @var FileInfo|MockObject
->>>>>>> b2f063af
      */
     private $fileInfoMock;
 
@@ -132,12 +120,7 @@
      */
     public function testSaveWithLocalizedException($path, $initializationVector)
     {
-<<<<<<< HEAD
-        $this->expectException(\Magento\Framework\Exception\LocalizedException::class);
-
-=======
         $this->expectException('Magento\Framework\Exception\LocalizedException');
->>>>>>> b2f063af
         $this->fileInfoMock
             ->expects($this->once())
             ->method('getPath')
