<?php declare(strict_types=1);
/**
 * Copyright © Magento, Inc. All rights reserved.
 * See COPYING.txt for license details.
 */
namespace Magento\Analytics\Test\Unit\Model;

use Magento\Analytics\Model\AnalyticsToken;
use Magento\Analytics\Model\Cryptographer;
use Magento\Analytics\Model\EncodedContext;
use Magento\Analytics\Model\EncodedContextFactory;
use Magento\Framework\TestFramework\Unit\Helper\ObjectManager as ObjectManagerHelper;
use PHPUnit\Framework\MockObject\MockObject;
use PHPUnit\Framework\TestCase;

class CryptographerTest extends TestCase
{
    /**
<<<<<<< HEAD
     * @var AnalyticsToken|\PHPUnit\Framework\MockObject\MockObject
=======
     * @var AnalyticsToken|MockObject
>>>>>>> b2f063af
     */
    private $analyticsTokenMock;

    /**
<<<<<<< HEAD
     * @var EncodedContextFactory|\PHPUnit\Framework\MockObject\MockObject
=======
     * @var EncodedContextFactory|MockObject
>>>>>>> b2f063af
     */
    private $encodedContextFactoryMock;

    /**
<<<<<<< HEAD
     * @var EncodedContext|\PHPUnit\Framework\MockObject\MockObject
=======
     * @var EncodedContext|MockObject
>>>>>>> b2f063af
     */
    private $encodedContextMock;

    /**
     * @var ObjectManagerHelper
     */
    private $objectManagerHelper;

    /**
     * @var Cryptographer
     */
    private $cryptographer;

    /**
     * @var string
     */
    private $key;

    /**
     * @var array
     */
    private $initializationVectors;

    /**
     * @var
     */
    private $source;

    /**
     * @var string
     */
    private $cipherMethod = 'AES-256-CBC';

    /**
     * @return void
     */
    protected function setUp(): void
    {
        $this->analyticsTokenMock = $this->createMock(AnalyticsToken::class);

        $this->encodedContextFactoryMock = $this->getMockBuilder(EncodedContextFactory::class)
            ->setMethods(['create'])
            ->disableOriginalConstructor()
            ->getMock();

        $this->encodedContextMock = $this->createMock(EncodedContext::class);

        $this->key = '';
        $this->source = '';
        $this->initializationVectors = [];

        $this->objectManagerHelper = new ObjectManagerHelper($this);

        $this->cryptographer = $this->objectManagerHelper->getObject(
            Cryptographer::class,
            [
                'analyticsToken' => $this->analyticsTokenMock,
                'encodedContextFactory' => $this->encodedContextFactoryMock,
                'cipherMethod' => $this->cipherMethod,
            ]
        );
    }

    /**
     * @return void
     */
    public function testEncode()
    {
        $token = 'some-token-value';
        $this->source = 'Some text';
        $this->key = hash('sha256', $token);

        $checkEncodedContext = function ($parameters) {
            $emptyRequiredParameters =
                array_diff(['content', 'initializationVector'], array_keys(array_filter($parameters)));
            if ($emptyRequiredParameters) {
                return false;
            }

            $encryptedData = openssl_encrypt(
                $this->source,
                $this->cipherMethod,
                $this->key,
                OPENSSL_RAW_DATA,
                $parameters['initializationVector']
            );

            return ($encryptedData === $parameters['content']);
        };

        $this->analyticsTokenMock
            ->expects($this->once())
            ->method('getToken')
            ->with()
            ->willReturn($token);

        $this->encodedContextFactoryMock
            ->expects($this->once())
            ->method('create')
            ->with($this->callback($checkEncodedContext))
            ->willReturn($this->encodedContextMock);

        $this->assertSame($this->encodedContextMock, $this->cryptographer->encode($this->source));
    }

    /**
     * @return void
     */
    public function testEncodeUniqueInitializationVector()
    {
        $this->source = 'Some text';
        $token = 'some-token-value';

        $registerInitializationVector = function ($parameters) {
            if (empty($parameters['initializationVector'])) {
                return false;
            }

            $this->initializationVectors[] = $parameters['initializationVector'];

            return true;
        };

        $this->analyticsTokenMock
            ->expects($this->exactly(2))
            ->method('getToken')
            ->with()
            ->willReturn($token);

        $this->encodedContextFactoryMock
            ->expects($this->exactly(2))
            ->method('create')
            ->with($this->callback($registerInitializationVector))
            ->willReturn($this->encodedContextMock);

        $this->assertSame($this->encodedContextMock, $this->cryptographer->encode($this->source));
        $this->assertSame($this->encodedContextMock, $this->cryptographer->encode($this->source));
        $this->assertCount(2, array_unique($this->initializationVectors));
    }

    /**
     * @dataProvider encodeNotValidSourceDataProvider
     */
    public function testEncodeNotValidSource($source)
    {
<<<<<<< HEAD
        $this->expectException(\Magento\Framework\Exception\LocalizedException::class);

=======
        $this->expectException('Magento\Framework\Exception\LocalizedException');
>>>>>>> b2f063af
        $this->cryptographer->encode($source);
    }

    /**
     * @return array
     */
    public function encodeNotValidSourceDataProvider()
    {
        return [
            'Array' => [[]],
            'Empty string' => [''],
        ];
    }

<<<<<<< HEAD
    /**
     */
    public function testEncodeNotValidCipherMethod()
    {
        $this->expectException(\Magento\Framework\Exception\LocalizedException::class);

=======
    public function testEncodeNotValidCipherMethod()
    {
        $this->expectException('Magento\Framework\Exception\LocalizedException');
>>>>>>> b2f063af
        $source = 'Some string';
        $cryptographer = $this->objectManagerHelper->getObject(
            Cryptographer::class,
            [
                'cipherMethod' => 'Wrong-method',
            ]
        );

        $cryptographer->encode($source);
    }

<<<<<<< HEAD
    /**
     */
    public function testEncodeTokenNotValid()
    {
        $this->expectException(\Magento\Framework\Exception\LocalizedException::class);

=======
    public function testEncodeTokenNotValid()
    {
        $this->expectException('Magento\Framework\Exception\LocalizedException');
>>>>>>> b2f063af
        $source = 'Some string';

        $this->analyticsTokenMock
            ->expects($this->once())
            ->method('getToken')
            ->with()
            ->willReturn(null);

        $this->cryptographer->encode($source);
    }
}<|MERGE_RESOLUTION|>--- conflicted
+++ resolved
@@ -16,29 +16,17 @@
 class CryptographerTest extends TestCase
 {
     /**
-<<<<<<< HEAD
-     * @var AnalyticsToken|\PHPUnit\Framework\MockObject\MockObject
-=======
      * @var AnalyticsToken|MockObject
->>>>>>> b2f063af
      */
     private $analyticsTokenMock;
 
     /**
-<<<<<<< HEAD
-     * @var EncodedContextFactory|\PHPUnit\Framework\MockObject\MockObject
-=======
      * @var EncodedContextFactory|MockObject
->>>>>>> b2f063af
      */
     private $encodedContextFactoryMock;
 
     /**
-<<<<<<< HEAD
-     * @var EncodedContext|\PHPUnit\Framework\MockObject\MockObject
-=======
      * @var EncodedContext|MockObject
->>>>>>> b2f063af
      */
     private $encodedContextMock;
 
@@ -184,12 +172,7 @@
      */
     public function testEncodeNotValidSource($source)
     {
-<<<<<<< HEAD
-        $this->expectException(\Magento\Framework\Exception\LocalizedException::class);
-
-=======
         $this->expectException('Magento\Framework\Exception\LocalizedException');
->>>>>>> b2f063af
         $this->cryptographer->encode($source);
     }
 
@@ -204,18 +187,9 @@
         ];
     }
 
-<<<<<<< HEAD
-    /**
-     */
     public function testEncodeNotValidCipherMethod()
     {
-        $this->expectException(\Magento\Framework\Exception\LocalizedException::class);
-
-=======
-    public function testEncodeNotValidCipherMethod()
-    {
         $this->expectException('Magento\Framework\Exception\LocalizedException');
->>>>>>> b2f063af
         $source = 'Some string';
         $cryptographer = $this->objectManagerHelper->getObject(
             Cryptographer::class,
@@ -227,18 +201,9 @@
         $cryptographer->encode($source);
     }
 
-<<<<<<< HEAD
-    /**
-     */
     public function testEncodeTokenNotValid()
     {
-        $this->expectException(\Magento\Framework\Exception\LocalizedException::class);
-
-=======
-    public function testEncodeTokenNotValid()
-    {
         $this->expectException('Magento\Framework\Exception\LocalizedException');
->>>>>>> b2f063af
         $source = 'Some string';
 
         $this->analyticsTokenMock
