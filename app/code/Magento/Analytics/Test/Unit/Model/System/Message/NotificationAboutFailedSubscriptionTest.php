<?php declare(strict_types=1);
/**
 * Copyright © Magento, Inc. All rights reserved.
 * See COPYING.txt for license details.
 */
namespace Magento\Analytics\Test\Unit\Model\System\Message;

use Magento\Analytics\Model\SubscriptionStatusProvider;
use Magento\Analytics\Model\System\Message\NotificationAboutFailedSubscription;
use Magento\Framework\TestFramework\Unit\Helper\ObjectManager as ObjectManagerHelper;
use Magento\Framework\UrlInterface;
use PHPUnit\Framework\MockObject\MockObject;
use PHPUnit\Framework\TestCase;

class NotificationAboutFailedSubscriptionTest extends TestCase
{
    /**
<<<<<<< HEAD
     * @var \PHPUnit\Framework\MockObject\MockObject|SubscriptionStatusProvider
=======
     * @var MockObject|SubscriptionStatusProvider
>>>>>>> b2f063af
     */
    private $subscriptionStatusMock;

    /**
<<<<<<< HEAD
     * @var \PHPUnit\Framework\MockObject\MockObject|UrlInterface
=======
     * @var MockObject|UrlInterface
>>>>>>> b2f063af
     */
    private $urlBuilderMock;

    /**
     * @var NotificationAboutFailedSubscription
     */
    private $notification;

    /**
     * @var ObjectManagerHelper
     */
    private $objectManagerHelper;

    /**
     * @return void
     */
    protected function setUp(): void
    {
        $this->subscriptionStatusMock = $this->createMock(SubscriptionStatusProvider::class);
        $this->urlBuilderMock = $this->getMockBuilder(UrlInterface::class)
            ->getMockForAbstractClass();
        $this->objectManagerHelper = new ObjectManagerHelper($this);
        $this->notification = $this->objectManagerHelper->getObject(
            NotificationAboutFailedSubscription::class,
            [
                'subscriptionStatusProvider' => $this->subscriptionStatusMock,
                'urlBuilder' => $this->urlBuilderMock
            ]
        );
    }

    public function testIsDisplayedWhenMessageShouldBeDisplayed()
    {
        $this->subscriptionStatusMock->expects($this->once())
            ->method('getStatus')
            ->willReturn(
                SubscriptionStatusProvider::FAILED
            );
        $this->assertTrue($this->notification->isDisplayed());
    }

    /**
     * @dataProvider notDisplayedNotificationStatuses
     *
     * @param $status
     */
    public function testIsDisplayedWhenMessageShouldNotBeDisplayed($status)
    {
        $this->subscriptionStatusMock->expects($this->once())
            ->method('getStatus')
            ->willReturn($status);
        $this->assertFalse($this->notification->isDisplayed());
    }

    public function testGetTextShouldBuildMessage()
    {
        $retryUrl = 'http://magento.dev/retryUrl';
        $this->urlBuilderMock->expects($this->once())
            ->method('getUrl')
            ->with('analytics/subscription/retry')
            ->willReturn($retryUrl);
        $messageDetails = 'Failed to synchronize data to the Magento Business Intelligence service. ';
        $messageDetails .= sprintf('<a href="%s">Retry Synchronization</a>', $retryUrl);
        $this->assertEquals($messageDetails, $this->notification->getText());
    }

    /**
     * Provide statuses according to which message should not be displayed.
     *
     * @return array
     */
    public function notDisplayedNotificationStatuses()
    {
        return [
            [SubscriptionStatusProvider::PENDING],
            [SubscriptionStatusProvider::DISABLED],
            [SubscriptionStatusProvider::ENABLED],
        ];
    }
}<|MERGE_RESOLUTION|>--- conflicted
+++ resolved
@@ -15,20 +15,12 @@
 class NotificationAboutFailedSubscriptionTest extends TestCase
 {
     /**
-<<<<<<< HEAD
-     * @var \PHPUnit\Framework\MockObject\MockObject|SubscriptionStatusProvider
-=======
      * @var MockObject|SubscriptionStatusProvider
->>>>>>> b2f063af
      */
     private $subscriptionStatusMock;
 
     /**
-<<<<<<< HEAD
-     * @var \PHPUnit\Framework\MockObject\MockObject|UrlInterface
-=======
      * @var MockObject|UrlInterface
->>>>>>> b2f063af
      */
     private $urlBuilderMock;
 
