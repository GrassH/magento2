<?php declare(strict_types=1);
/**
 * Copyright © Magento, Inc. All rights reserved.
 * See COPYING.txt for license details.
 */

namespace Magento\Analytics\Test\Unit\Model\Config\Backend;

use Magento\Analytics\Model\Config\Backend\Enabled;
use Magento\Analytics\Model\Config\Backend\Enabled\SubscriptionHandler;
use Magento\Framework\App\Config\ScopeConfigInterface;
use Magento\Framework\App\Config\Value;
use Magento\Framework\TestFramework\Unit\Helper\ObjectManager as ObjectManagerHelper;
use PHPUnit\Framework\MockObject\MockObject;
use PHPUnit\Framework\TestCase;
use Psr\Log\LoggerInterface;

class EnabledTest extends TestCase
{
    /**
<<<<<<< HEAD
     * @var SubscriptionHandler|\PHPUnit\Framework\MockObject\MockObject
=======
     * @var SubscriptionHandler|MockObject
>>>>>>> b2f063af
     */
    private $subscriptionHandlerMock;

    /**
<<<<<<< HEAD
     * @var LoggerInterface|\PHPUnit\Framework\MockObject\MockObject
=======
     * @var LoggerInterface|MockObject
>>>>>>> b2f063af
     */
    private $loggerMock;

    /**
<<<<<<< HEAD
     * @var Value|\PHPUnit\Framework\MockObject\MockObject
=======
     * @var Value|MockObject
>>>>>>> b2f063af
     */
    private $configMock;

    /**
     * @var ObjectManagerHelper
     */
    private $objectManagerHelper;

    /**
     * @var Enabled
     */
    private $enabledModel;

    /**
     * @var int
     */
    private $valueEnabled = 1;

    /**
     * @var int
     */
    private $valueDisabled = 0;

    /**
     * @return void
     */
    protected function setUp(): void
    {
        $this->subscriptionHandlerMock = $this->createMock(SubscriptionHandler::class);

<<<<<<< HEAD
        $this->loggerMock = $this->getMockBuilder(LoggerInterface::class)
            ->disableOriginalConstructor()
            ->getMockForAbstractClass();

        $this->configMock = $this->getMockBuilder(ScopeConfigInterface::class)
            ->disableOriginalConstructor()
            ->getMockForAbstractClass();
=======
        $this->loggerMock = $this->createMock(LoggerInterface::class);

        $this->configMock = $this->createMock(ScopeConfigInterface::class);
>>>>>>> b2f063af

        $this->objectManagerHelper = new ObjectManagerHelper($this);

        $this->enabledModel = $this->objectManagerHelper->getObject(
            Enabled::class,
            [
                'subscriptionHandler' => $this->subscriptionHandlerMock,
                '_logger' => $this->loggerMock,
                'config' => $this->configMock,
            ]
        );
    }

    /**
     * @return void
     */
    public function testAfterSaveSuccessEnabled()
    {
        $this->enabledModel->setData('value', $this->valueEnabled);

        $this->configMock
            ->method('getValue')
            ->willReturn(!$this->valueEnabled);

        $this->subscriptionHandlerMock
            ->expects($this->once())
            ->method('processEnabled')
            ->with()
            ->willReturn(true);

        $this->assertInstanceOf(
            Value::class,
            $this->enabledModel->afterSave()
        );
    }

    /**
     * @return void
     */
    public function testAfterSaveSuccessDisabled()
    {
        $this->enabledModel->setData('value', $this->valueDisabled);

        $this->configMock
            ->method('getValue')
            ->willReturn(!$this->valueDisabled);

        $this->subscriptionHandlerMock
            ->expects($this->once())
            ->method('processDisabled')
            ->with()
            ->willReturn(true);

        $this->assertInstanceOf(
            Value::class,
            $this->enabledModel->afterSave()
        );
    }

    /**
     * @return void
     */
    public function testAfterSaveSuccessValueNotChanged()
    {
        $this->enabledModel->setData('value', null);

        $this->configMock
            ->method('getValue')
            ->willReturn(null);

        $this->subscriptionHandlerMock
            ->expects($this->never())
            ->method('processEnabled')
            ->with()
            ->willReturn(true);
        $this->subscriptionHandlerMock
            ->expects($this->never())
            ->method('processDisabled')
            ->with()
            ->willReturn(true);

        $this->assertInstanceOf(
            Value::class,
            $this->enabledModel->afterSave()
        );
    }

    /**
     * @return void
     */
    public function testExecuteAfterSaveFailedWithLocalizedException()
    {
<<<<<<< HEAD
        $this->expectException(\Magento\Framework\Exception\LocalizedException::class);

=======
        $this->expectException('Magento\Framework\Exception\LocalizedException');
>>>>>>> b2f063af
        $exception = new \Exception('Message');
        $this->enabledModel->setData('value', $this->valueEnabled);

        $this->subscriptionHandlerMock
            ->expects($this->once())
            ->method('processEnabled')
            ->with()
            ->willThrowException($exception);

        $this->loggerMock
            ->expects($this->once())
            ->method('error')
            ->with($exception->getMessage());

        $this->enabledModel->afterSave();
    }
}<|MERGE_RESOLUTION|>--- conflicted
+++ resolved
@@ -18,29 +18,17 @@
 class EnabledTest extends TestCase
 {
     /**
-<<<<<<< HEAD
-     * @var SubscriptionHandler|\PHPUnit\Framework\MockObject\MockObject
-=======
      * @var SubscriptionHandler|MockObject
->>>>>>> b2f063af
      */
     private $subscriptionHandlerMock;
 
     /**
-<<<<<<< HEAD
-     * @var LoggerInterface|\PHPUnit\Framework\MockObject\MockObject
-=======
      * @var LoggerInterface|MockObject
->>>>>>> b2f063af
      */
     private $loggerMock;
 
     /**
-<<<<<<< HEAD
-     * @var Value|\PHPUnit\Framework\MockObject\MockObject
-=======
      * @var Value|MockObject
->>>>>>> b2f063af
      */
     private $configMock;
 
@@ -71,19 +59,9 @@
     {
         $this->subscriptionHandlerMock = $this->createMock(SubscriptionHandler::class);
 
-<<<<<<< HEAD
-        $this->loggerMock = $this->getMockBuilder(LoggerInterface::class)
-            ->disableOriginalConstructor()
-            ->getMockForAbstractClass();
-
-        $this->configMock = $this->getMockBuilder(ScopeConfigInterface::class)
-            ->disableOriginalConstructor()
-            ->getMockForAbstractClass();
-=======
         $this->loggerMock = $this->createMock(LoggerInterface::class);
 
         $this->configMock = $this->createMock(ScopeConfigInterface::class);
->>>>>>> b2f063af
 
         $this->objectManagerHelper = new ObjectManagerHelper($this);
 
@@ -176,12 +154,7 @@
      */
     public function testExecuteAfterSaveFailedWithLocalizedException()
     {
-<<<<<<< HEAD
-        $this->expectException(\Magento\Framework\Exception\LocalizedException::class);
-
-=======
         $this->expectException('Magento\Framework\Exception\LocalizedException');
->>>>>>> b2f063af
         $exception = new \Exception('Message');
         $this->enabledModel->setData('value', $this->valueEnabled);
 
