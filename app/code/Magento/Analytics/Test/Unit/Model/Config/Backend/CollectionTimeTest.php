--- conflicted
+++ resolved
@@ -16,20 +16,12 @@
 class CollectionTimeTest extends TestCase
 {
     /**
-<<<<<<< HEAD
-     * @var WriterInterface|\PHPUnit\Framework\MockObject\MockObject
-=======
      * @var WriterInterface|MockObject
->>>>>>> b2f063af
      */
     private $configWriterMock;
 
     /**
-<<<<<<< HEAD
-     * @var LoggerInterface|\PHPUnit\Framework\MockObject\MockObject
-=======
      * @var LoggerInterface|MockObject
->>>>>>> b2f063af
      */
     private $loggerMock;
 
@@ -48,19 +40,9 @@
      */
     protected function setUp(): void
     {
-<<<<<<< HEAD
-        $this->configWriterMock = $this->getMockBuilder(WriterInterface::class)
-            ->disableOriginalConstructor()
-            ->getMockForAbstractClass();
-
-        $this->loggerMock = $this->getMockBuilder(LoggerInterface::class)
-            ->disableOriginalConstructor()
-            ->getMockForAbstractClass();
-=======
         $this->configWriterMock = $this->createMock(WriterInterface::class);
 
         $this->loggerMock = $this->createMock(LoggerInterface::class);
->>>>>>> b2f063af
 
         $this->objectManagerHelper = new ObjectManagerHelper($this);
 
@@ -96,12 +78,7 @@
      */
     public function testAfterSaveWrongValue()
     {
-<<<<<<< HEAD
-        $this->expectException(\Magento\Framework\Exception\LocalizedException::class);
-
-=======
         $this->expectException('Magento\Framework\Exception\LocalizedException');
->>>>>>> b2f063af
         $this->collectionTime->setData('value', '00,01');
         $this->collectionTime->afterSave();
     }
@@ -111,12 +88,7 @@
      */
     public function testAfterSaveWithLocalizedException()
     {
-<<<<<<< HEAD
-        $this->expectException(\Magento\Framework\Exception\LocalizedException::class);
-
-=======
         $this->expectException('Magento\Framework\Exception\LocalizedException');
->>>>>>> b2f063af
         $exception = new \Exception('Test message');
         $this->collectionTime->setData('value', '05,04,03');
 
