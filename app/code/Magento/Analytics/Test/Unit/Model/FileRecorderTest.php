--- conflicted
+++ resolved
@@ -20,56 +20,32 @@
 class FileRecorderTest extends TestCase
 {
     /**
-<<<<<<< HEAD
-     * @var FileInfoManager|\PHPUnit\Framework\MockObject\MockObject
-=======
      * @var FileInfoManager|MockObject
->>>>>>> b2f063af
      */
     private $fileInfoManagerMock;
 
     /**
-<<<<<<< HEAD
-     * @var FileInfoFactory|\PHPUnit\Framework\MockObject\MockObject
-=======
      * @var FileInfoFactory|MockObject
->>>>>>> b2f063af
      */
     private $fileInfoFactoryMock;
 
     /**
-<<<<<<< HEAD
-     * @var Filesystem|\PHPUnit\Framework\MockObject\MockObject
-=======
      * @var Filesystem|MockObject
->>>>>>> b2f063af
      */
     private $filesystemMock;
 
     /**
-<<<<<<< HEAD
-     * @var FileInfo|\PHPUnit\Framework\MockObject\MockObject
-=======
      * @var FileInfo|MockObject
->>>>>>> b2f063af
      */
     private $fileInfoMock;
 
     /**
-<<<<<<< HEAD
-     * @var WriteInterface|\PHPUnit\Framework\MockObject\MockObject
-=======
      * @var WriteInterface|MockObject
->>>>>>> b2f063af
      */
     private $directoryMock;
 
     /**
-<<<<<<< HEAD
-     * @var EncodedContext|\PHPUnit\Framework\MockObject\MockObject
-=======
      * @var EncodedContext|MockObject
->>>>>>> b2f063af
      */
     private $encodedContextMock;
 
@@ -109,13 +85,7 @@
 
         $this->fileInfoMock = $this->createMock(FileInfo::class);
 
-<<<<<<< HEAD
-        $this->directoryMock = $this->getMockBuilder(WriteInterface::class)
-            ->disableOriginalConstructor()
-            ->getMockForAbstractClass();
-=======
         $this->directoryMock = $this->createMock(WriteInterface::class);
->>>>>>> b2f063af
 
         $this->encodedContextMock = $this->createMock(EncodedContext::class);
 
