<?php declare(strict_types=1);
/**
 * Copyright © Magento, Inc. All rights reserved.
 * See COPYING.txt for license details.
 */
namespace Magento\Analytics\Test\Unit\Model;

use Magento\Analytics\Model\AnalyticsToken;
use Magento\Analytics\Model\Config\Backend\Baseurl\SubscriptionUpdateHandler;
use Magento\Analytics\Model\Config\Backend\Enabled\SubscriptionHandler;
use Magento\Analytics\Model\SubscriptionStatusProvider;
use Magento\Framework\App\Config\ScopeConfigInterface;
use Magento\Framework\FlagManager;
use Magento\Framework\TestFramework\Unit\Helper\ObjectManager as ObjectManagerHelper;
use PHPUnit\Framework\MockObject\MockObject;
use PHPUnit\Framework\TestCase;

class SubscriptionStatusProviderTest extends TestCase
{
    /**
<<<<<<< HEAD
     * @var ScopeConfigInterface|\PHPUnit\Framework\MockObject\MockObject
=======
     * @var ScopeConfigInterface|MockObject
>>>>>>> b2f063af
     */
    private $scopeConfigMock;

    /**
<<<<<<< HEAD
     * @var AnalyticsToken|\PHPUnit\Framework\MockObject\MockObject
=======
     * @var AnalyticsToken|MockObject
>>>>>>> b2f063af
     */
    private $analyticsTokenMock;

    /**
<<<<<<< HEAD
     * @var FlagManager|\PHPUnit\Framework\MockObject\MockObject
=======
     * @var FlagManager|MockObject
>>>>>>> b2f063af
     */
    private $flagManagerMock;

    /**
     * @var ObjectManagerHelper
     */
    private $objectManagerHelper;

    /**
     * @var SubscriptionStatusProvider
     */
    private $statusProvider;

    /**
     * @return void
     */
    protected function setUp(): void
    {
        $this->scopeConfigMock = $this->getMockBuilder(ScopeConfigInterface::class)
            ->getMockForAbstractClass();

        $this->analyticsTokenMock = $this->createMock(AnalyticsToken::class);

        $this->flagManagerMock = $this->createMock(FlagManager::class);

        $this->objectManagerHelper = new ObjectManagerHelper($this);

        $this->statusProvider = $this->objectManagerHelper->getObject(
            SubscriptionStatusProvider::class,
            [
                'scopeConfig' => $this->scopeConfigMock,
                'analyticsToken' => $this->analyticsTokenMock,
                'flagManager' => $this->flagManagerMock,
            ]
        );
    }

    /**
     * @param array $flagManagerData
     * @dataProvider getStatusShouldBeFailedDataProvider
     */
    public function testGetStatusShouldBeFailed(array $flagManagerData)
    {
        $this->analyticsTokenMock->expects($this->once())
            ->method('isTokenExist')
            ->willReturn(false);
        $this->scopeConfigMock->expects($this->once())
            ->method('getValue')
            ->with('analytics/subscription/enabled')
            ->willReturn(true);

        $this->expectFlagManagerReturn($flagManagerData);
        $this->assertEquals(SubscriptionStatusProvider::FAILED, $this->statusProvider->getStatus());
    }

    /**
     * @return array
     */
    public function getStatusShouldBeFailedDataProvider()
    {
        return [
            'Subscription update doesn\'t active' => [
                'Flag Manager data mapping' => [
                    [SubscriptionUpdateHandler::PREVIOUS_BASE_URL_FLAG_CODE, null],
                    [SubscriptionHandler::ATTEMPTS_REVERSE_COUNTER_FLAG_CODE, null]
                ],
            ],
            'Subscription update is active' => [
                'Flag Manager data mapping' => [
                    [SubscriptionUpdateHandler::PREVIOUS_BASE_URL_FLAG_CODE, 'http://store.com'],
                    [SubscriptionHandler::ATTEMPTS_REVERSE_COUNTER_FLAG_CODE, null]
                ],
            ],
        ];
    }

    /**
     * @param array $flagManagerData
     * @param bool $isTokenExist
     * @dataProvider getStatusShouldBePendingDataProvider
     */
    public function testGetStatusShouldBePending(array $flagManagerData, bool $isTokenExist)
    {
        $this->analyticsTokenMock->expects($this->once())
            ->method('isTokenExist')
            ->willReturn($isTokenExist);
        $this->scopeConfigMock->expects($this->once())
            ->method('getValue')
            ->with('analytics/subscription/enabled')
            ->willReturn(true);

        $this->expectFlagManagerReturn($flagManagerData);
        $this->assertEquals(SubscriptionStatusProvider::PENDING, $this->statusProvider->getStatus());
    }

    /**
     * @return array
     */
    public function getStatusShouldBePendingDataProvider()
    {
        return [
            'Subscription update doesn\'t active and the token does not exist' => [
                'Flag Manager data mapping' => [
                    [SubscriptionUpdateHandler::PREVIOUS_BASE_URL_FLAG_CODE, null],
                    [SubscriptionHandler::ATTEMPTS_REVERSE_COUNTER_FLAG_CODE, 45]
                ],
                'isTokenExist' => false,
            ],
            'Subscription update is active and the token does not exist' => [
                'Flag Manager data mapping' => [
                    [SubscriptionUpdateHandler::PREVIOUS_BASE_URL_FLAG_CODE, 'http://store.com'],
                    [SubscriptionHandler::ATTEMPTS_REVERSE_COUNTER_FLAG_CODE, 45]
                ],
                'isTokenExist' => false,
            ],
            'Subscription update is active and token exist' => [
                'Flag Manager data mapping' => [
                    [SubscriptionUpdateHandler::PREVIOUS_BASE_URL_FLAG_CODE, 'http://store.com'],
                    [SubscriptionHandler::ATTEMPTS_REVERSE_COUNTER_FLAG_CODE, null]
                ],
                'isTokenExist' => true,
            ],
        ];
    }

    public function testGetStatusShouldBeEnabled()
    {
        $this->flagManagerMock
            ->method('getFlagData')
            ->with(SubscriptionUpdateHandler::PREVIOUS_BASE_URL_FLAG_CODE)
            ->willReturn(null);
        $this->analyticsTokenMock->expects($this->once())
            ->method('isTokenExist')
            ->willReturn(true);
        $this->scopeConfigMock->expects($this->once())
            ->method('getValue')
            ->with('analytics/subscription/enabled')
            ->willReturn(true);
        $this->assertEquals(SubscriptionStatusProvider::ENABLED, $this->statusProvider->getStatus());
    }

    public function testGetStatusShouldBeDisabled()
    {
        $this->scopeConfigMock->expects($this->once())
            ->method('getValue')
            ->with('analytics/subscription/enabled')
            ->willReturn(false);
        $this->assertEquals(SubscriptionStatusProvider::DISABLED, $this->statusProvider->getStatus());
    }

    /**
     * @param array $mapping
     */
    private function expectFlagManagerReturn(array $mapping)
    {
        $this->flagManagerMock
            ->method('getFlagData')
            ->willReturnMap($mapping);
    }
}<|MERGE_RESOLUTION|>--- conflicted
+++ resolved
@@ -18,29 +18,17 @@
 class SubscriptionStatusProviderTest extends TestCase
 {
     /**
-<<<<<<< HEAD
-     * @var ScopeConfigInterface|\PHPUnit\Framework\MockObject\MockObject
-=======
      * @var ScopeConfigInterface|MockObject
->>>>>>> b2f063af
      */
     private $scopeConfigMock;
 
     /**
-<<<<<<< HEAD
-     * @var AnalyticsToken|\PHPUnit\Framework\MockObject\MockObject
-=======
      * @var AnalyticsToken|MockObject
->>>>>>> b2f063af
      */
     private $analyticsTokenMock;
 
     /**
-<<<<<<< HEAD
-     * @var FlagManager|\PHPUnit\Framework\MockObject\MockObject
-=======
      * @var FlagManager|MockObject
->>>>>>> b2f063af
      */
     private $flagManagerMock;
 
