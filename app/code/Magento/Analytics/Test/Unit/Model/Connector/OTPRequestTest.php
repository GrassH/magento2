<?php declare(strict_types=1);
/**
 * Copyright © Magento, Inc. All rights reserved.
 * See COPYING.txt for license details.
 */
namespace Magento\Analytics\Test\Unit\Model\Connector;

use Magento\Analytics\Model\AnalyticsToken;
use Magento\Analytics\Model\Connector\Http\ClientInterface;
use Magento\Analytics\Model\Connector\Http\ResponseResolver;
use Magento\Analytics\Model\Connector\OTPRequest;
use Magento\Framework\App\Config\ScopeConfigInterface;
use Magento\Framework\HTTP\ZendClient;
use PHPUnit\Framework\MockObject\MockObject;
use PHPUnit\Framework\TestCase;
use Psr\Log\LoggerInterface;

/**
 * A unit test for testing of the representation of a 'OTP' request.
 */
class OTPRequestTest extends TestCase
{
    /**
     * @var OTPRequest
     */
    private $subject;

    /**
<<<<<<< HEAD
     * @var LoggerInterface|\PHPUnit\Framework\MockObject\MockObject
=======
     * @var LoggerInterface|MockObject
>>>>>>> b2f063af
     */
    private $loggerMock;

    /**
<<<<<<< HEAD
     * @var ScopeConfigInterface|\PHPUnit\Framework\MockObject\MockObject
=======
     * @var ScopeConfigInterface|MockObject
>>>>>>> b2f063af
     */
    private $configMock;

    /**
<<<<<<< HEAD
     * @var ClientInterface|\PHPUnit\Framework\MockObject\MockObject
=======
     * @var ClientInterface|MockObject
>>>>>>> b2f063af
     */
    private $httpClientMock;

    /**
<<<<<<< HEAD
     * @var AnalyticsToken|\PHPUnit\Framework\MockObject\MockObject
=======
     * @var AnalyticsToken|MockObject
>>>>>>> b2f063af
     */
    private $analyticsTokenMock;

    /**
<<<<<<< HEAD
     * @var ResponseResolver|\PHPUnit\Framework\MockObject\MockObject
=======
     * @var ResponseResolver|MockObject
>>>>>>> b2f063af
     */
    private $responseResolverMock;

    /**
     * @return void
     */
<<<<<<< HEAD
    protected function setUp(): void
    {
        $this->loggerMock = $this->getMockBuilder(LoggerInterface::class)
            ->disableOriginalConstructor()
            ->getMockForAbstractClass();

        $this->configMock = $this->getMockBuilder(ScopeConfigInterface::class)
            ->disableOriginalConstructor()
            ->getMockForAbstractClass();

        $this->httpClientMock = $this->getMockBuilder(ClientInterface::class)
            ->disableOriginalConstructor()
            ->getMockForAbstractClass();

        $this->analyticsTokenMock = $this->getMockBuilder(AnalyticsToken::class)
            ->disableOriginalConstructor()
            ->getMock();

        $this->responseResolverMock = $this->getMockBuilder(ResponseResolver::class)
            ->disableOriginalConstructor()
            ->getMock();
        
=======
    public function setUp(): void
    {
        $this->loggerMock = $this->createMock(LoggerInterface::class);

        $this->configMock = $this->createMock(ScopeConfigInterface::class);

        $this->httpClientMock = $this->createMock(ClientInterface::class);

        $this->analyticsTokenMock = $this->createMock(AnalyticsToken::class);

        $this->responseResolverMock = $this->createMock(ResponseResolver::class);

>>>>>>> b2f063af
        $this->subject = new OTPRequest(
            $this->analyticsTokenMock,
            $this->httpClientMock,
            $this->configMock,
            $this->responseResolverMock,
            $this->loggerMock
        );
    }

    /**
     * Returns test parameters for request.
     *
     * @return array
     */
    private function getTestData()
    {
        return [
            'otp' => 'thisisotp',
            'url' => 'http://www.mystore.com',
            'access-token' => 'thisisaccesstoken',
            'method' => ZendClient::POST,
            'body'=> ['access-token' => 'thisisaccesstoken','url' => 'http://www.mystore.com'],
        ];
    }

    /**
     * @return void
     */
    public function testCallSuccess()
    {
        $data = $this->getTestData();

        $this->analyticsTokenMock->expects($this->once())
            ->method('isTokenExist')
            ->willReturn(true);
        $this->analyticsTokenMock->expects($this->once())
            ->method('getToken')
            ->willReturn($data['access-token']);

        $this->configMock
            ->method('getValue')
            ->willReturn($data['url']);

        $this->httpClientMock->expects($this->once())
            ->method('request')
            ->with(
                $data['method'],
                $data['url'],
                $data['body']
            )
            ->willReturn(new \Zend_Http_Response(201, []));
        $this->responseResolverMock->expects($this->once())
            ->method('getResult')
            ->willReturn($data['otp']);

        $this->assertEquals(
            $data['otp'],
            $this->subject->call()
        );
    }

    /**
     * @return void
     */
    public function testCallNoAccessToken()
    {
        $this->analyticsTokenMock->expects($this->once())
            ->method('isTokenExist')
            ->willReturn(false);

        $this->httpClientMock->expects($this->never())
            ->method('request');

        $this->assertFalse($this->subject->call());
    }

    /**
     * @return void
     */
    public function testCallNoOtp()
    {
        $data = $this->getTestData();

        $this->analyticsTokenMock->expects($this->once())
            ->method('isTokenExist')
            ->willReturn(true);
        $this->analyticsTokenMock->expects($this->once())
            ->method('getToken')
            ->willReturn($data['access-token']);

        $this->configMock
            ->method('getValue')
            ->willReturn($data['url']);

        $this->httpClientMock->expects($this->once())
            ->method('request')
            ->with(
                $data['method'],
                $data['url'],
                $data['body']
            )
            ->willReturn(new \Zend_Http_Response(0, []));

        $this->responseResolverMock->expects($this->once())
            ->method('getResult')
            ->willReturn(false);

        $this->loggerMock->expects($this->once())
            ->method('warning');

        $this->assertFalse($this->subject->call());
    }
}<|MERGE_RESOLUTION|>--- conflicted
+++ resolved
@@ -26,77 +26,33 @@
     private $subject;
 
     /**
-<<<<<<< HEAD
-     * @var LoggerInterface|\PHPUnit\Framework\MockObject\MockObject
-=======
      * @var LoggerInterface|MockObject
->>>>>>> b2f063af
      */
     private $loggerMock;
 
     /**
-<<<<<<< HEAD
-     * @var ScopeConfigInterface|\PHPUnit\Framework\MockObject\MockObject
-=======
      * @var ScopeConfigInterface|MockObject
->>>>>>> b2f063af
      */
     private $configMock;
 
     /**
-<<<<<<< HEAD
-     * @var ClientInterface|\PHPUnit\Framework\MockObject\MockObject
-=======
      * @var ClientInterface|MockObject
->>>>>>> b2f063af
      */
     private $httpClientMock;
 
     /**
-<<<<<<< HEAD
-     * @var AnalyticsToken|\PHPUnit\Framework\MockObject\MockObject
-=======
      * @var AnalyticsToken|MockObject
->>>>>>> b2f063af
      */
     private $analyticsTokenMock;
 
     /**
-<<<<<<< HEAD
-     * @var ResponseResolver|\PHPUnit\Framework\MockObject\MockObject
-=======
      * @var ResponseResolver|MockObject
->>>>>>> b2f063af
      */
     private $responseResolverMock;
 
     /**
      * @return void
      */
-<<<<<<< HEAD
-    protected function setUp(): void
-    {
-        $this->loggerMock = $this->getMockBuilder(LoggerInterface::class)
-            ->disableOriginalConstructor()
-            ->getMockForAbstractClass();
-
-        $this->configMock = $this->getMockBuilder(ScopeConfigInterface::class)
-            ->disableOriginalConstructor()
-            ->getMockForAbstractClass();
-
-        $this->httpClientMock = $this->getMockBuilder(ClientInterface::class)
-            ->disableOriginalConstructor()
-            ->getMockForAbstractClass();
-
-        $this->analyticsTokenMock = $this->getMockBuilder(AnalyticsToken::class)
-            ->disableOriginalConstructor()
-            ->getMock();
-
-        $this->responseResolverMock = $this->getMockBuilder(ResponseResolver::class)
-            ->disableOriginalConstructor()
-            ->getMock();
-        
-=======
     public function setUp(): void
     {
         $this->loggerMock = $this->createMock(LoggerInterface::class);
@@ -109,7 +65,6 @@
 
         $this->responseResolverMock = $this->createMock(ResponseResolver::class);
 
->>>>>>> b2f063af
         $this->subject = new OTPRequest(
             $this->analyticsTokenMock,
             $this->httpClientMock,
