--- conflicted
+++ resolved
@@ -22,29 +22,17 @@
     private $objectManagerHelper;
 
     /**
-<<<<<<< HEAD
-     * @var ConverterInterface|\PHPUnit\Framework\MockObject\MockObject
-=======
      * @var ConverterInterface|MockObject
->>>>>>> b2f063af
      */
     private $converterMock;
 
     /**
-<<<<<<< HEAD
-     * @var ResponseHandlerInterface|\PHPUnit\Framework\MockObject\MockObject
-=======
      * @var ResponseHandlerInterface|MockObject
->>>>>>> b2f063af
      */
     private $successResponseHandlerMock;
 
     /**
-<<<<<<< HEAD
-     * @var ResponseHandlerInterface|\PHPUnit\Framework\MockObject\MockObject
-=======
      * @var ResponseHandlerInterface|MockObject
->>>>>>> b2f063af
      */
     private $notFoundResponseHandlerMock;
 
@@ -59,13 +47,7 @@
     protected function setUp(): void
     {
         $this->objectManagerHelper = new ObjectManagerHelper($this);
-<<<<<<< HEAD
-        $this->converterMock = $this->getMockBuilder(ConverterInterface::class)
-            ->disableOriginalConstructor()
-            ->getMockForAbstractClass();
-=======
         $this->converterMock = $this->createMock(ConverterInterface::class);
->>>>>>> b2f063af
         $this->successResponseHandlerMock = $this->getMockBuilder(ResponseHandlerInterface::class)
             ->getMockForAbstractClass();
         $this->notFoundResponseHandlerMock = $this->getMockBuilder(ResponseHandlerInterface::class)
