<?php declare(strict_types=1);
/**
 * Copyright © Magento, Inc. All rights reserved.
 * See COPYING.txt for license details.
 */
namespace Magento\Analytics\Test\Unit\Model\Connector;

use Magento\Analytics\Model\AnalyticsToken;
use Magento\Analytics\Model\Connector\Http\ClientInterface;
use Magento\Analytics\Model\Connector\Http\JsonConverter;
use Magento\Analytics\Model\Connector\Http\ResponseHandlerInterface;
use Magento\Analytics\Model\Connector\Http\ResponseResolver;
use Magento\Analytics\Model\Connector\NotifyDataChangedCommand;
use Magento\Framework\App\Config\ScopeConfigInterface;
use Magento\Framework\HTTP\ZendClient;
use Magento\Framework\Serialize\Serializer\Json;
use Magento\Framework\TestFramework\Unit\Helper\ObjectManager;
use PHPUnit\Framework\MockObject\MockObject;
use PHPUnit\Framework\TestCase;
use Psr\Log\LoggerInterface;

/**
 * @SuppressWarnings(PHPMD.CouplingBetweenObjects)
 */
class NotifyDataChangedCommandTest extends TestCase
{
    /**
     * @var NotifyDataChangedCommand
     */
    private $notifyDataChangedCommand;

    /**
<<<<<<< HEAD
     * @var AnalyticsToken|\PHPUnit\Framework\MockObject\MockObject
=======
     * @var AnalyticsToken|MockObject
>>>>>>> b2f063af
     */
    private $analyticsTokenMock;

    /**
<<<<<<< HEAD
     * @var ClientInterface|\PHPUnit\Framework\MockObject\MockObject
=======
     * @var ClientInterface|MockObject
>>>>>>> b2f063af
     */
    private $httpClientMock;

    /**
<<<<<<< HEAD
     * @var ScopeConfigInterface|\PHPUnit\Framework\MockObject\MockObject
=======
     * @var ScopeConfigInterface|MockObject
>>>>>>> b2f063af
     */
    public $configMock;

    /**
<<<<<<< HEAD
     * @var LoggerInterface|\PHPUnit\Framework\MockObject\MockObject
=======
     * @var LoggerInterface|MockObject
>>>>>>> b2f063af
     */
    private $loggerMock;

    protected function setUp(): void
    {
        $this->analyticsTokenMock =  $this->createMock(AnalyticsToken::class);

<<<<<<< HEAD
        $this->httpClientMock =  $this->getMockBuilder(ClientInterface::class)
            ->disableOriginalConstructor()
            ->getMockForAbstractClass();

        $this->configMock =  $this->getMockBuilder(ScopeConfigInterface::class)
            ->disableOriginalConstructor()
            ->getMockForAbstractClass();

        $this->loggerMock =  $this->getMockBuilder(LoggerInterface::class)
            ->disableOriginalConstructor()
            ->getMockForAbstractClass();
        $successHandler = $this->getMockBuilder(\Magento\Analytics\Model\Connector\Http\ResponseHandlerInterface::class)
=======
        $this->httpClientMock =  $this->createMock(ClientInterface::class);

        $this->configMock =  $this->createMock(ScopeConfigInterface::class);

        $this->loggerMock =  $this->createMock(LoggerInterface::class);
        $successHandler = $this->getMockBuilder(ResponseHandlerInterface::class)
>>>>>>> b2f063af
            ->getMockForAbstractClass();
        $successHandler->method('handleResponse')
            ->willReturn(true);
        $serializerMock = $this->createMock(Json::class);
        $serializerMock
            ->method('unserialize')
            ->willReturn(['unserialized data']);
        $objectManager = new ObjectManager($this);
        $this->notifyDataChangedCommand = $objectManager->getObject(
            NotifyDataChangedCommand::class,
            [
                'analyticsToken' => $this->analyticsTokenMock,
                'httpClient' => $this->httpClientMock,
                'config' => $this->configMock,
                'responseResolver' => $objectManager->getObject(
                    ResponseResolver::class,
                    [
                        'converter' => $objectManager->getObject(
                            JsonConverter::class,
                            ['serializer' => $serializerMock]
                        ),
                        'responseHandlers' => [201 => $successHandler]
                    ]
                ),
                'logger' => $this->loggerMock
            ]
        );
    }

    public function testExecuteSuccess()
    {
        $configVal = "Config val";
        $token = "Secret token!";
        $this->analyticsTokenMock->expects($this->once())
            ->method('isTokenExist')
            ->willReturn(true);
        $this->configMock
            ->method('getValue')
            ->willReturn($configVal);
        $this->analyticsTokenMock->expects($this->once())
            ->method('getToken')
            ->willReturn($token);
        $this->httpClientMock->expects($this->once())
            ->method('request')
            ->with(
                ZendClient::POST,
                $configVal,
                ['access-token' => $token, 'url' => $configVal]
            )->willReturn(new \Zend_Http_Response(201, []));
        $this->assertTrue($this->notifyDataChangedCommand->execute());
    }

    public function testExecuteWithoutToken()
    {
        $this->analyticsTokenMock->expects($this->once())
            ->method('isTokenExist')
            ->willReturn(false);
        $this->httpClientMock->expects($this->never())
            ->method('request');
        $this->assertFalse($this->notifyDataChangedCommand->execute());
    }
}<|MERGE_RESOLUTION|>--- conflicted
+++ resolved
@@ -30,38 +30,22 @@
     private $notifyDataChangedCommand;
 
     /**
-<<<<<<< HEAD
-     * @var AnalyticsToken|\PHPUnit\Framework\MockObject\MockObject
-=======
      * @var AnalyticsToken|MockObject
->>>>>>> b2f063af
      */
     private $analyticsTokenMock;
 
     /**
-<<<<<<< HEAD
-     * @var ClientInterface|\PHPUnit\Framework\MockObject\MockObject
-=======
      * @var ClientInterface|MockObject
->>>>>>> b2f063af
      */
     private $httpClientMock;
 
     /**
-<<<<<<< HEAD
-     * @var ScopeConfigInterface|\PHPUnit\Framework\MockObject\MockObject
-=======
      * @var ScopeConfigInterface|MockObject
->>>>>>> b2f063af
      */
     public $configMock;
 
     /**
-<<<<<<< HEAD
-     * @var LoggerInterface|\PHPUnit\Framework\MockObject\MockObject
-=======
      * @var LoggerInterface|MockObject
->>>>>>> b2f063af
      */
     private $loggerMock;
 
@@ -69,27 +53,12 @@
     {
         $this->analyticsTokenMock =  $this->createMock(AnalyticsToken::class);
 
-<<<<<<< HEAD
-        $this->httpClientMock =  $this->getMockBuilder(ClientInterface::class)
-            ->disableOriginalConstructor()
-            ->getMockForAbstractClass();
-
-        $this->configMock =  $this->getMockBuilder(ScopeConfigInterface::class)
-            ->disableOriginalConstructor()
-            ->getMockForAbstractClass();
-
-        $this->loggerMock =  $this->getMockBuilder(LoggerInterface::class)
-            ->disableOriginalConstructor()
-            ->getMockForAbstractClass();
-        $successHandler = $this->getMockBuilder(\Magento\Analytics\Model\Connector\Http\ResponseHandlerInterface::class)
-=======
         $this->httpClientMock =  $this->createMock(ClientInterface::class);
 
         $this->configMock =  $this->createMock(ScopeConfigInterface::class);
 
         $this->loggerMock =  $this->createMock(LoggerInterface::class);
         $successHandler = $this->getMockBuilder(ResponseHandlerInterface::class)
->>>>>>> b2f063af
             ->getMockForAbstractClass();
         $successHandler->method('handleResponse')
             ->willReturn(true);
