--- conflicted
+++ resolved
@@ -19,11 +19,7 @@
     private $objectManagerHelper;
 
     /**
-<<<<<<< HEAD
-     * @var Json|\PHPUnit\Framework\MockObject\MockObject
-=======
      * @var Json|MockObject
->>>>>>> b2f063af
      */
     private $serializerMock;
 
