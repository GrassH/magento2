<?php declare(strict_types=1);
/**
 * Copyright © Magento, Inc. All rights reserved.
 * See COPYING.txt for license details.
 */
namespace Magento\Analytics\Test\Unit\Model\Connector;

use Magento\Analytics\Model\AnalyticsToken;
use Magento\Analytics\Model\Config\Backend\Baseurl\SubscriptionUpdateHandler;
use Magento\Analytics\Model\Connector\Http\ClientInterface;
use Magento\Analytics\Model\Connector\Http\ResponseResolver;
use Magento\Analytics\Model\Connector\UpdateCommand;
use Magento\Framework\App\Config\ScopeConfigInterface;
use Magento\Framework\FlagManager;
use Magento\Framework\HTTP\ZendClient;
use PHPUnit\Framework\MockObject\MockObject;
use PHPUnit\Framework\TestCase;
use Psr\Log\LoggerInterface;

class UpdateCommandTest extends TestCase
{
    /**
     * @var UpdateCommand
     */
    private $updateCommand;

    /**
<<<<<<< HEAD
     * @var AnalyticsToken|\PHPUnit\Framework\MockObject\MockObject
=======
     * @var AnalyticsToken|MockObject
>>>>>>> b2f063af
     */
    private $analyticsTokenMock;

    /**
<<<<<<< HEAD
     * @var ClientInterface|\PHPUnit\Framework\MockObject\MockObject
=======
     * @var ClientInterface|MockObject
>>>>>>> b2f063af
     */
    private $httpClientMock;

    /**
<<<<<<< HEAD
     * @var ScopeConfigInterface|\PHPUnit\Framework\MockObject\MockObject
=======
     * @var ScopeConfigInterface|MockObject
>>>>>>> b2f063af
     */
    public $configMock;

    /**
<<<<<<< HEAD
     * @var LoggerInterface|\PHPUnit\Framework\MockObject\MockObject
=======
     * @var LoggerInterface|MockObject
>>>>>>> b2f063af
     */
    private $loggerMock;

    /**
<<<<<<< HEAD
     * @var FlagManager|\PHPUnit\Framework\MockObject\MockObject
=======
     * @var FlagManager|MockObject
>>>>>>> b2f063af
     */
    private $flagManagerMock;

    /**
<<<<<<< HEAD
     * @var ResponseResolver|\PHPUnit\Framework\MockObject\MockObject
=======
     * @var ResponseResolver|MockObject
>>>>>>> b2f063af
     */
    private $responseResolverMock;

    protected function setUp(): void
    {
        $this->analyticsTokenMock =  $this->createMock(AnalyticsToken::class);

<<<<<<< HEAD
        $this->httpClientMock =  $this->getMockBuilder(ClientInterface::class)
            ->disableOriginalConstructor()
            ->getMockForAbstractClass();

        $this->configMock =  $this->getMockBuilder(ScopeConfigInterface::class)
            ->disableOriginalConstructor()
            ->getMockForAbstractClass();

        $this->loggerMock =  $this->getMockBuilder(LoggerInterface::class)
            ->disableOriginalConstructor()
            ->getMockForAbstractClass();
=======
        $this->httpClientMock =  $this->createMock(ClientInterface::class);

        $this->configMock =  $this->createMock(ScopeConfigInterface::class);

        $this->loggerMock =  $this->createMock(LoggerInterface::class);
>>>>>>> b2f063af

        $this->flagManagerMock =  $this->createMock(FlagManager::class);

        $this->responseResolverMock = $this->createMock(ResponseResolver::class);

        $this->updateCommand = new UpdateCommand(
            $this->analyticsTokenMock,
            $this->httpClientMock,
            $this->configMock,
            $this->loggerMock,
            $this->flagManagerMock,
            $this->responseResolverMock
        );
    }

    public function testExecuteSuccess()
    {
        $url = "old.localhost.com";
        $configVal = "Config val";
        $token = "Secret token!";
        $this->analyticsTokenMock->expects($this->once())
            ->method('isTokenExist')
            ->willReturn(true);

        $this->configMock
            ->method('getValue')
            ->willReturn($configVal);

        $this->flagManagerMock->expects($this->once())
            ->method('getFlagData')
            ->with(SubscriptionUpdateHandler::PREVIOUS_BASE_URL_FLAG_CODE)
            ->willReturn($url);

        $this->analyticsTokenMock->expects($this->once())
            ->method('getToken')
            ->willReturn($token);

        $this->httpClientMock->expects($this->once())
            ->method('request')
            ->with(
                ZendClient::PUT,
                $configVal,
                [
                    'url' => $url,
                    'new-url' => $configVal,
                    'access-token' => $token
                ]
            )->willReturn(new \Zend_Http_Response(200, []));

        $this->responseResolverMock->expects($this->once())
            ->method('getResult')
            ->willReturn(true);

        $this->assertTrue($this->updateCommand->execute());
    }

    public function testExecuteWithoutToken()
    {
        $this->analyticsTokenMock->expects($this->once())
            ->method('isTokenExist')
            ->willReturn(false);

        $this->assertFalse($this->updateCommand->execute());
    }
}<|MERGE_RESOLUTION|>--- conflicted
+++ resolved
@@ -25,56 +25,32 @@
     private $updateCommand;
 
     /**
-<<<<<<< HEAD
-     * @var AnalyticsToken|\PHPUnit\Framework\MockObject\MockObject
-=======
      * @var AnalyticsToken|MockObject
->>>>>>> b2f063af
      */
     private $analyticsTokenMock;
 
     /**
-<<<<<<< HEAD
-     * @var ClientInterface|\PHPUnit\Framework\MockObject\MockObject
-=======
      * @var ClientInterface|MockObject
->>>>>>> b2f063af
      */
     private $httpClientMock;
 
     /**
-<<<<<<< HEAD
-     * @var ScopeConfigInterface|\PHPUnit\Framework\MockObject\MockObject
-=======
      * @var ScopeConfigInterface|MockObject
->>>>>>> b2f063af
      */
     public $configMock;
 
     /**
-<<<<<<< HEAD
-     * @var LoggerInterface|\PHPUnit\Framework\MockObject\MockObject
-=======
      * @var LoggerInterface|MockObject
->>>>>>> b2f063af
      */
     private $loggerMock;
 
     /**
-<<<<<<< HEAD
-     * @var FlagManager|\PHPUnit\Framework\MockObject\MockObject
-=======
      * @var FlagManager|MockObject
->>>>>>> b2f063af
      */
     private $flagManagerMock;
 
     /**
-<<<<<<< HEAD
-     * @var ResponseResolver|\PHPUnit\Framework\MockObject\MockObject
-=======
      * @var ResponseResolver|MockObject
->>>>>>> b2f063af
      */
     private $responseResolverMock;
 
@@ -82,25 +58,11 @@
     {
         $this->analyticsTokenMock =  $this->createMock(AnalyticsToken::class);
 
-<<<<<<< HEAD
-        $this->httpClientMock =  $this->getMockBuilder(ClientInterface::class)
-            ->disableOriginalConstructor()
-            ->getMockForAbstractClass();
-
-        $this->configMock =  $this->getMockBuilder(ScopeConfigInterface::class)
-            ->disableOriginalConstructor()
-            ->getMockForAbstractClass();
-
-        $this->loggerMock =  $this->getMockBuilder(LoggerInterface::class)
-            ->disableOriginalConstructor()
-            ->getMockForAbstractClass();
-=======
         $this->httpClientMock =  $this->createMock(ClientInterface::class);
 
         $this->configMock =  $this->createMock(ScopeConfigInterface::class);
 
         $this->loggerMock =  $this->createMock(LoggerInterface::class);
->>>>>>> b2f063af
 
         $this->flagManagerMock =  $this->createMock(FlagManager::class);
 
