--- conflicted
+++ resolved
@@ -15,28 +15,16 @@
 class ModuleIteratorTest extends TestCase
 {
     /**
-<<<<<<< HEAD
-     * @var ModuleManager|\PHPUnit\Framework\MockObject\MockObject
-=======
      * @var ModuleManager|MockObject
->>>>>>> b2f063af
      */
     private $moduleManagerMock;
 
     /**
-<<<<<<< HEAD
-     * @var ModuleIterator|\PHPUnit\Framework\MockObject\MockObject
-     */
-    private $moduleIterator;
-
-    protected function setUp(): void
-=======
      * @var ModuleIterator|MockObject
      */
     private $moduleIterator;
 
     public function setUp(): void
->>>>>>> b2f063af
     {
         $this->moduleManagerMock = $this->createMock(ModuleManager::class);
         $objectManagerHelper = new ObjectManagerHelper($this);
