<?php declare(strict_types=1);
/**
 * Copyright © Magento, Inc. All rights reserved.
 * See COPYING.txt for license details.
 */
namespace Magento\Analytics\Test\Unit\Model;

use Magento\Analytics\Model\ConfigInterface;
use Magento\Analytics\Model\ProviderFactory;
use Magento\Analytics\Model\ReportWriter;
use Magento\Analytics\ReportXml\DB\ReportValidator;
use Magento\Analytics\ReportXml\ReportProvider;
use Magento\Framework\Filesystem\Directory\WriteInterface;
use Magento\Framework\TestFramework\Unit\Helper\ObjectManager as ObjectManagerHelper;
use PHPUnit\Framework\MockObject\MockObject;
use PHPUnit\Framework\TestCase;

/**
 * @SuppressWarnings(PHPMD.CouplingBetweenObjects)
 */
class ReportWriterTest extends TestCase
{
    /**
<<<<<<< HEAD
     * @var ConfigInterface|\PHPUnit\Framework\MockObject\MockObject
=======
     * @var ConfigInterface|MockObject
>>>>>>> b2f063af
     */
    private $configInterfaceMock;

    /**
<<<<<<< HEAD
     * @var ReportValidator|\PHPUnit\Framework\MockObject\MockObject
=======
     * @var ReportValidator|MockObject
>>>>>>> b2f063af
     */
    private $reportValidatorMock;

    /**
<<<<<<< HEAD
     * @var ProviderFactory|\PHPUnit\Framework\MockObject\MockObject
=======
     * @var ProviderFactory|MockObject
>>>>>>> b2f063af
     */
    private $providerFactoryMock;

    /**
<<<<<<< HEAD
     * @var ReportProvider|\PHPUnit\Framework\MockObject\MockObject
=======
     * @var ReportProvider|MockObject
>>>>>>> b2f063af
     */
    private $reportProviderMock;

    /**
     * @var ObjectManagerHelper
     */
    private $objectManagerHelper;

    /**
<<<<<<< HEAD
     * @var WriteInterface|\PHPUnit\Framework\MockObject\MockObject
=======
     * @var WriteInterface|MockObject
>>>>>>> b2f063af
     */
    private $directoryMock;

    /**
     * @var ReportWriter
     */
    private $reportWriter;

    /**
     * @var string
     */
    private $reportName = 'testReport';

    /**
     * @var string
     */
    private $providerName = 'testProvider';

    /**
     * @var string
     */
    private $providerClass = 'Magento\Analytics\Provider';

    /**
     * @return void
     */
    protected function setUp(): void
    {
        $this->configInterfaceMock = $this->getMockBuilder(ConfigInterface::class)->getMockForAbstractClass();
        $this->reportValidatorMock = $this->createMock(ReportValidator::class);
        $this->providerFactoryMock = $this->createMock(ProviderFactory::class);
        $this->reportProviderMock = $this->createMock(ReportProvider::class);
        $this->directoryMock = $this->getMockBuilder(WriteInterface::class)->getMockForAbstractClass();
        $this->objectManagerHelper = new ObjectManagerHelper($this);

        $this->reportWriter = $this->objectManagerHelper->getObject(
            ReportWriter::class,
            [
                'config' => $this->configInterfaceMock,
                'reportValidator' => $this->reportValidatorMock,
                'providerFactory' => $this->providerFactoryMock
            ]
        );
    }

    /**
     * @param array $configData
     * @return void
     *
     * @dataProvider configDataProvider
     */
    public function testWrite(array $configData)
    {
        $errors = [];
        $fileData = [
            ['number' => 1, 'type' => 'Shoes Usual']
        ];
        $this->configInterfaceMock
            ->expects($this->once())
            ->method('get')
            ->with()
            ->willReturn([$configData]);
        $this->providerFactoryMock
            ->expects($this->once())
            ->method('create')
            ->with($this->providerClass)
            ->willReturn($this->reportProviderMock);
        $parameterName = isset(reset($configData)[0]['parameters']['name'])
            ? reset($configData)[0]['parameters']['name']
            : '';
        $this->reportProviderMock->expects($this->once())
            ->method('getReport')
            ->with($parameterName ?: null)
            ->willReturn($fileData);
        $errorStreamMock = $this->getMockBuilder(
            \Magento\Framework\Filesystem\File\WriteInterface::class
        )->getMockForAbstractClass();
        $errorStreamMock
            ->expects($this->once())
            ->method('lock')
            ->with();
        $errorStreamMock
            ->expects($this->exactly(2))
            ->method('writeCsv')
            ->withConsecutive(
                [array_keys($fileData[0])],
                [$fileData[0]]
            );
        $errorStreamMock->expects($this->once())->method('unlock');
        $errorStreamMock->expects($this->once())->method('close');
        if ($parameterName) {
            $this->reportValidatorMock
                ->expects($this->once())
                ->method('validate')
                ->with($parameterName)
                ->willReturn($errors);
        }
        $this->directoryMock
            ->expects($this->once())
            ->method('openFile')
            ->with(
                $this->stringContains('/var/tmp' . $parameterName ?: $this->reportName),
                'w+'
            )->willReturn($errorStreamMock);
        $this->assertTrue($this->reportWriter->write($this->directoryMock, '/var/tmp'));
    }

    /**
     * @param array $configData
     * @return void
     *
     * @dataProvider configDataProvider
     */
    public function testWriteErrorFile($configData)
    {
        $errors = ['orders', 'SQL Error: test'];
        $this->configInterfaceMock->expects($this->once())->method('get')->willReturn([$configData]);
        $errorStreamMock = $this->getMockBuilder(
            \Magento\Framework\Filesystem\File\WriteInterface::class
        )->getMockForAbstractClass();
        $errorStreamMock->expects($this->once())->method('lock');
        $errorStreamMock->expects($this->once())->method('writeCsv')->with($errors);
        $errorStreamMock->expects($this->once())->method('unlock');
        $errorStreamMock->expects($this->once())->method('close');
        $this->reportValidatorMock->expects($this->once())->method('validate')->willReturn($errors);
        $this->directoryMock->expects($this->once())->method('openFile')->with('/var/tmp' . 'errors.csv', 'w+')
            ->willReturn($errorStreamMock);
        $this->assertTrue($this->reportWriter->write($this->directoryMock, '/var/tmp'));
    }

    /**
     * @return void
     */
    public function testWriteEmptyReports()
    {
        $this->configInterfaceMock->expects($this->once())->method('get')->willReturn([]);
        $this->reportValidatorMock->expects($this->never())->method('validate');
        $this->directoryMock->expects($this->never())->method('openFile');
        $this->assertTrue($this->reportWriter->write($this->directoryMock, '/var/tmp'));
    }

    /**
     * @return array
     */
    public function configDataProvider()
    {
        return [
            'reportProvider' => [
                [
                    'providers' => [
                        [
                            'name' => $this->providerName,
                            'class' => $this->providerClass,
                            'parameters' => [
                                'name' => $this->reportName
                            ],
                        ]
                    ]
                ]
            ],
        ];
    }
}<|MERGE_RESOLUTION|>--- conflicted
+++ resolved
@@ -21,38 +21,22 @@
 class ReportWriterTest extends TestCase
 {
     /**
-<<<<<<< HEAD
-     * @var ConfigInterface|\PHPUnit\Framework\MockObject\MockObject
-=======
      * @var ConfigInterface|MockObject
->>>>>>> b2f063af
      */
     private $configInterfaceMock;
 
     /**
-<<<<<<< HEAD
-     * @var ReportValidator|\PHPUnit\Framework\MockObject\MockObject
-=======
      * @var ReportValidator|MockObject
->>>>>>> b2f063af
      */
     private $reportValidatorMock;
 
     /**
-<<<<<<< HEAD
-     * @var ProviderFactory|\PHPUnit\Framework\MockObject\MockObject
-=======
      * @var ProviderFactory|MockObject
->>>>>>> b2f063af
      */
     private $providerFactoryMock;
 
     /**
-<<<<<<< HEAD
-     * @var ReportProvider|\PHPUnit\Framework\MockObject\MockObject
-=======
      * @var ReportProvider|MockObject
->>>>>>> b2f063af
      */
     private $reportProviderMock;
 
@@ -62,11 +46,7 @@
     private $objectManagerHelper;
 
     /**
-<<<<<<< HEAD
-     * @var WriteInterface|\PHPUnit\Framework\MockObject\MockObject
-=======
      * @var WriteInterface|MockObject
->>>>>>> b2f063af
      */
     private $directoryMock;
 
