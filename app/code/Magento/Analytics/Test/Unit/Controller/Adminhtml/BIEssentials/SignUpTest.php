--- conflicted
+++ resolved
@@ -21,11 +21,7 @@
     private $objectManagerHelper;
 
     /**
-<<<<<<< HEAD
-     * @var ScopeConfigInterface|\PHPUnit\Framework\MockObject\MockObject
-=======
      * @var ScopeConfigInterface|MockObject
->>>>>>> b2f063af
      */
     private $configMock;
 
@@ -35,20 +31,12 @@
     private $signUpController;
 
     /**
-<<<<<<< HEAD
-     * @var RedirectFactory|\PHPUnit\Framework\MockObject\MockObject
-=======
      * @var RedirectFactory|MockObject
->>>>>>> b2f063af
      */
     private $resultRedirectFactoryMock;
 
     /**
-<<<<<<< HEAD
-     * @var Redirect|\PHPUnit\Framework\MockObject\MockObject
-=======
      * @var Redirect|MockObject
->>>>>>> b2f063af
      */
     private $redirectMock;
 
@@ -57,21 +45,9 @@
      */
     protected function setUp(): void
     {
-<<<<<<< HEAD
-        $this->configMock = $this->getMockBuilder(ScopeConfigInterface::class)
-            ->disableOriginalConstructor()
-            ->getMockForAbstractClass();
-        $this->resultRedirectFactoryMock = $this->getMockBuilder(RedirectFactory::class)
-            ->disableOriginalConstructor()
-            ->getMock();
-        $this->redirectMock = $this->getMockBuilder(Redirect::class)
-            ->disableOriginalConstructor()
-            ->getMock();
-=======
         $this->configMock = $this->createMock(ScopeConfigInterface::class);
         $this->resultRedirectFactoryMock = $this->createMock(RedirectFactory::class);
         $this->redirectMock = $this->createMock(Redirect::class);
->>>>>>> b2f063af
 
         $this->objectManagerHelper = new ObjectManagerHelper($this);
 
