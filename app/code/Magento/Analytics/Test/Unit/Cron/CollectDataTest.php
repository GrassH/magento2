--- conflicted
+++ resolved
@@ -15,20 +15,12 @@
 class CollectDataTest extends TestCase
 {
     /**
-<<<<<<< HEAD
-     * @var ExportDataHandlerInterface|\PHPUnit\Framework\MockObject\MockObject
-=======
      * @var ExportDataHandlerInterface|MockObject
->>>>>>> b2f063af
      */
     private $exportDataHandlerMock;
 
     /**
-<<<<<<< HEAD
-     * @var SubscriptionStatusProvider|\PHPUnit\Framework\MockObject\MockObject
-=======
      * @var SubscriptionStatusProvider|MockObject
->>>>>>> b2f063af
      */
     private $subscriptionStatusMock;
 
