--- conflicted
+++ resolved
@@ -20,38 +20,22 @@
 class SignUpTest extends TestCase
 {
     /**
-<<<<<<< HEAD
-     * @var Connector|\PHPUnit\Framework\MockObject\MockObject
-=======
      * @var Connector|MockObject
->>>>>>> b2f063af
      */
     private $connectorMock;
 
     /**
-<<<<<<< HEAD
-     * @var WriterInterface|\PHPUnit\Framework\MockObject\MockObject
-=======
      * @var WriterInterface|MockObject
->>>>>>> b2f063af
      */
     private $configWriterMock;
 
     /**
-<<<<<<< HEAD
-     * @var FlagManager|\PHPUnit\Framework\MockObject\MockObject
-=======
      * @var FlagManager|MockObject
->>>>>>> b2f063af
      */
     private $flagManagerMock;
 
     /**
-<<<<<<< HEAD
-     * @var ReinitableConfigInterface|\PHPUnit\Framework\MockObject\MockObject
-=======
      * @var ReinitableConfigInterface|MockObject
->>>>>>> b2f063af
      */
     private $reinitableConfigMock;
 
@@ -62,25 +46,10 @@
 
     protected function setUp(): void
     {
-<<<<<<< HEAD
-        $this->connectorMock =  $this->getMockBuilder(Connector::class)
-            ->disableOriginalConstructor()
-            ->getMock();
-        $this->configWriterMock =  $this->getMockBuilder(WriterInterface::class)
-            ->disableOriginalConstructor()
-            ->getMockForAbstractClass();
-        $this->flagManagerMock =  $this->getMockBuilder(FlagManager::class)
-            ->disableOriginalConstructor()
-            ->getMock();
-        $this->reinitableConfigMock = $this->getMockBuilder(ReinitableConfigInterface::class)
-            ->disableOriginalConstructor()
-            ->getMockForAbstractClass();
-=======
         $this->connectorMock = $this->createMock(Connector::class);
         $this->configWriterMock = $this->createMock(WriterInterface::class);
         $this->flagManagerMock = $this->createMock(FlagManager::class);
         $this->reinitableConfigMock = $this->createMock(ReinitableConfigInterface::class);
->>>>>>> b2f063af
 
         $this->signUp = new SignUp(
             $this->connectorMock,
