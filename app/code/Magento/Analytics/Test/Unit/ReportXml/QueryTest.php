<?php declare(strict_types=1);
/**
 * Copyright © Magento, Inc. All rights reserved.
 * See COPYING.txt for license details.
 */
namespace Magento\Analytics\Test\Unit\ReportXml;

use Magento\Analytics\ReportXml\Query;
use Magento\Analytics\ReportXml\SelectHydrator as selectHydrator;
use Magento\Framework\DB\Select;
use Magento\Framework\TestFramework\Unit\Helper\ObjectManager as ObjectManagerHelper;
use PHPUnit\Framework\MockObject\MockObject;
use PHPUnit\Framework\TestCase;

class QueryTest extends TestCase
{
    /**
<<<<<<< HEAD
     * @var Select|\PHPUnit\Framework\MockObject\MockObject
=======
     * @var Select|MockObject
>>>>>>> b2f063af
     */
    private $selectMock;

    /**
<<<<<<< HEAD
     * @var selectHydrator|\PHPUnit\Framework\MockObject\MockObject
=======
     * @var selectHydrator|MockObject
>>>>>>> b2f063af
     */
    private $selectHydratorMock;

    /**
     * @var ObjectManagerHelper
     */
    private $objectManagerHelper;

    /**
     * @var Query
     */
    private $query;

    /**
     * @var string
     */
    private $connectionName = 'test_connection';

    /**
     * @return void
     */
    protected function setUp(): void
    {
        $this->selectMock = $this->createMock(Select::class);

        $this->selectHydratorMock = $this->createMock(selectHydrator::class);

        $this->objectManagerHelper = new ObjectManagerHelper($this);

        $this->query = $this->objectManagerHelper->getObject(
            Query::class,
            [
                'select' => $this->selectMock,
                'connectionName' => $this->connectionName,
                'selectHydrator' => $this->selectHydratorMock,
                'config' => []
            ]
        );
    }

    /**
     * @return void
     */
    public function testJsonSerialize()
    {
        $selectParts = ['part' => 1];

        $this->selectHydratorMock
            ->expects($this->once())
            ->method('extract')
            ->with($this->selectMock)
            ->willReturn($selectParts);

        $expectedResult = [
            'connectionName' => $this->connectionName,
            'select_parts' => $selectParts,
            'config' => []
        ];

        $this->assertSame($expectedResult, $this->query->jsonSerialize());
    }
}<|MERGE_RESOLUTION|>--- conflicted
+++ resolved
@@ -15,20 +15,12 @@
 class QueryTest extends TestCase
 {
     /**
-<<<<<<< HEAD
-     * @var Select|\PHPUnit\Framework\MockObject\MockObject
-=======
      * @var Select|MockObject
->>>>>>> b2f063af
      */
     private $selectMock;
 
     /**
-<<<<<<< HEAD
-     * @var selectHydrator|\PHPUnit\Framework\MockObject\MockObject
-=======
      * @var selectHydrator|MockObject
->>>>>>> b2f063af
      */
     private $selectHydratorMock;
 
