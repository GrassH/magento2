--- conflicted
+++ resolved
@@ -14,11 +14,7 @@
 class ConfigTest extends TestCase
 {
     /**
-<<<<<<< HEAD
-     * @var DataInterface|\PHPUnit\Framework\MockObject\MockObject
-=======
      * @var DataInterface|MockObject
->>>>>>> b2f063af
      */
     private $dataMock;
 
@@ -37,13 +33,7 @@
      */
     protected function setUp(): void
     {
-<<<<<<< HEAD
-        $this->dataMock = $this->getMockBuilder(DataInterface::class)
-            ->disableOriginalConstructor()
-            ->getMockForAbstractClass();
-=======
         $this->dataMock = $this->createMock(DataInterface::class);
->>>>>>> b2f063af
 
         $this->objectManagerHelper = new ObjectManagerHelper($this);
 
