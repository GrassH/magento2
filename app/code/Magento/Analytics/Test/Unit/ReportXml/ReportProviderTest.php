<?php declare(strict_types=1);
/**
 * Copyright © Magento, Inc. All rights reserved.
 * See COPYING.txt for license details.
 */
namespace Magento\Analytics\Test\Unit\ReportXml;

use Magento\Analytics\ReportXml\ConnectionFactory;
use Magento\Analytics\ReportXml\IteratorFactory;
use Magento\Analytics\ReportXml\Query;
use Magento\Analytics\ReportXml\QueryFactory;
use Magento\Analytics\ReportXml\ReportProvider;
use Magento\Framework\DB\Adapter\AdapterInterface;
use Magento\Framework\DB\Select;
use Magento\Framework\DB\Statement\Pdo\Mysql;
use Magento\Framework\TestFramework\Unit\Helper\ObjectManager;
use PHPUnit\Framework\MockObject\MockObject;
use PHPUnit\Framework\TestCase;

/**
 * A unit test for testing of the reports provider.
 */
class ReportProviderTest extends TestCase
{
    /**
     * @var ReportProvider
     */
    private $subject;

    /**
<<<<<<< HEAD
     * @var \Magento\Analytics\ReportXml\Query|\PHPUnit\Framework\MockObject\MockObject
=======
     * @var Query|MockObject
>>>>>>> b2f063af
     */
    private $queryMock;

    /**
<<<<<<< HEAD
     * @var \Magento\Framework\DB\Select|\PHPUnit\Framework\MockObject\MockObject
=======
     * @var Select|MockObject
>>>>>>> b2f063af
     */
    private $selectMock;

    /**
<<<<<<< HEAD
     * @var \IteratorIterator|\PHPUnit\Framework\MockObject\MockObject
=======
     * @var \IteratorIterator|MockObject
>>>>>>> b2f063af
     */
    private $iteratorMock;

    /**
<<<<<<< HEAD
     * @var \Magento\Framework\DB\Statement\Pdo\Mysql|\PHPUnit\Framework\MockObject\MockObject
=======
     * @var Mysql|MockObject
>>>>>>> b2f063af
     */
    private $statementMock;

    /**
<<<<<<< HEAD
     * @var \Magento\Framework\DB\Adapter\AdapterInterface|\PHPUnit\Framework\MockObject\MockObject
=======
     * @var AdapterInterface|MockObject
>>>>>>> b2f063af
     */
    private $connectionMock;

    /**
<<<<<<< HEAD
     * @var \Magento\Analytics\ReportXml\QueryFactory|\PHPUnit\Framework\MockObject\MockObject
=======
     * @var QueryFactory|MockObject
>>>>>>> b2f063af
     */
    private $queryFactoryMock;

    /**
     * @var ObjectManager
     */
    private $objectManagerHelper;

    /**
<<<<<<< HEAD
     * @var \Magento\Analytics\ReportXml\ConnectionFactory|\PHPUnit\Framework\MockObject\MockObject
=======
     * @var ConnectionFactory|MockObject
>>>>>>> b2f063af
     */
    private $connectionFactoryMock;

    /**
<<<<<<< HEAD
     * @var \Magento\Analytics\ReportXml\IteratorFactory|\PHPUnit\Framework\MockObject\MockObject
=======
     * @var IteratorFactory|MockObject
>>>>>>> b2f063af
     */
    private $iteratorFactoryMock;

    /**
     * @return void
     */
    protected function setUp(): void
    {
        $this->selectMock = $this->createMock(Select::class);

        $this->queryMock = $this->createMock(Query::class);
        $this->queryMock
            ->method('getSelect')
            ->willReturn($this->selectMock);

        $this->iteratorMock = $this->createMock(\IteratorIterator::class);

        $this->statementMock = $this->createMock(Mysql::class);
        $this->statementMock
            ->method('getIterator')
            ->willReturn($this->iteratorMock);

        $this->connectionMock = $this->createMock(AdapterInterface::class);

        $this->queryFactoryMock = $this->createMock(QueryFactory::class);

        $this->iteratorFactoryMock = $this->createMock(IteratorFactory::class);
        $this->iteratorMock = $this->createMock(\IteratorIterator::class);
        $this->objectManagerHelper =
            new ObjectManager($this);

        $this->connectionFactoryMock = $this->createMock(ConnectionFactory::class);

        $this->subject = $this->objectManagerHelper->getObject(
            ReportProvider::class,
            [
                'queryFactory' => $this->queryFactoryMock,
                'connectionFactory' => $this->connectionFactoryMock,
                'iteratorFactory' => $this->iteratorFactoryMock
            ]
        );
    }

    /**
     * @return void
     */
    public function testGetReport()
    {
        $reportName = 'test_report';
        $connectionName = 'sales';

        $this->queryFactoryMock->expects($this->once())
            ->method('create')
            ->with($reportName)
            ->willReturn($this->queryMock);

        $this->connectionFactoryMock->expects($this->once())
            ->method('getConnection')
            ->with($connectionName)
            ->willReturn($this->connectionMock);

        $this->queryMock->expects($this->once())
            ->method('getConnectionName')
            ->willReturn($connectionName);

        $this->queryMock->expects($this->once())
            ->method('getConfig')
            ->willReturn(
                [
                    'connection' => $connectionName
                ]
            );

        $this->connectionMock->expects($this->once())
            ->method('query')
            ->with($this->selectMock)
            ->willReturn($this->statementMock);

        $this->iteratorFactoryMock->expects($this->once())
            ->method('create')
            ->with($this->statementMock, null)
            ->willReturn($this->iteratorMock);
        $this->assertEquals($this->iteratorMock, $this->subject->getReport($reportName));
    }
}<|MERGE_RESOLUTION|>--- conflicted
+++ resolved
@@ -28,56 +28,32 @@
     private $subject;
 
     /**
-<<<<<<< HEAD
-     * @var \Magento\Analytics\ReportXml\Query|\PHPUnit\Framework\MockObject\MockObject
-=======
      * @var Query|MockObject
->>>>>>> b2f063af
      */
     private $queryMock;
 
     /**
-<<<<<<< HEAD
-     * @var \Magento\Framework\DB\Select|\PHPUnit\Framework\MockObject\MockObject
-=======
      * @var Select|MockObject
->>>>>>> b2f063af
      */
     private $selectMock;
 
     /**
-<<<<<<< HEAD
-     * @var \IteratorIterator|\PHPUnit\Framework\MockObject\MockObject
-=======
      * @var \IteratorIterator|MockObject
->>>>>>> b2f063af
      */
     private $iteratorMock;
 
     /**
-<<<<<<< HEAD
-     * @var \Magento\Framework\DB\Statement\Pdo\Mysql|\PHPUnit\Framework\MockObject\MockObject
-=======
      * @var Mysql|MockObject
->>>>>>> b2f063af
      */
     private $statementMock;
 
     /**
-<<<<<<< HEAD
-     * @var \Magento\Framework\DB\Adapter\AdapterInterface|\PHPUnit\Framework\MockObject\MockObject
-=======
      * @var AdapterInterface|MockObject
->>>>>>> b2f063af
      */
     private $connectionMock;
 
     /**
-<<<<<<< HEAD
-     * @var \Magento\Analytics\ReportXml\QueryFactory|\PHPUnit\Framework\MockObject\MockObject
-=======
      * @var QueryFactory|MockObject
->>>>>>> b2f063af
      */
     private $queryFactoryMock;
 
@@ -87,20 +63,12 @@
     private $objectManagerHelper;
 
     /**
-<<<<<<< HEAD
-     * @var \Magento\Analytics\ReportXml\ConnectionFactory|\PHPUnit\Framework\MockObject\MockObject
-=======
      * @var ConnectionFactory|MockObject
->>>>>>> b2f063af
      */
     private $connectionFactoryMock;
 
     /**
-<<<<<<< HEAD
-     * @var \Magento\Analytics\ReportXml\IteratorFactory|\PHPUnit\Framework\MockObject\MockObject
-=======
      * @var IteratorFactory|MockObject
->>>>>>> b2f063af
      */
     private $iteratorFactoryMock;
 
