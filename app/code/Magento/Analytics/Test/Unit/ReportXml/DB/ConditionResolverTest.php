--- conflicted
+++ resolved
@@ -16,11 +16,7 @@
 class ConditionResolverTest extends TestCase
 {
     /**
-<<<<<<< HEAD
-     * @var ResourceConnection|\PHPUnit\Framework\MockObject\MockObject
-=======
      * @var ResourceConnection|MockObject
->>>>>>> b2f063af
      */
     private $resourceConnectionMock;
 
@@ -30,20 +26,12 @@
     private $conditionResolver;
 
     /**
-<<<<<<< HEAD
-     * @var SelectBuilder|\PHPUnit\Framework\MockObject\MockObject
-=======
      * @var SelectBuilder|MockObject
->>>>>>> b2f063af
      */
     private $selectBuilderMock;
 
     /**
-<<<<<<< HEAD
-     * @var AdapterInterface|\PHPUnit\Framework\MockObject\MockObject
-=======
      * @var AdapterInterface|MockObject
->>>>>>> b2f063af
      */
     private $connectionMock;
 
@@ -56,13 +44,7 @@
 
         $this->selectBuilderMock = $this->createMock(SelectBuilder::class);
 
-<<<<<<< HEAD
-        $this->connectionMock = $this->getMockBuilder(AdapterInterface::class)
-            ->disableOriginalConstructor()
-            ->getMockForAbstractClass();
-=======
         $this->connectionMock = $this->createMock(AdapterInterface::class);
->>>>>>> b2f063af
 
         $this->conditionResolver = new ConditionResolver($this->resourceConnectionMock);
     }
