<?php declare(strict_types=1);
/**
 * Copyright © Magento, Inc. All rights reserved.
 * See COPYING.txt for license details.
 */
namespace Magento\Analytics\Test\Unit\ReportXml\DB\Assembler;

use Magento\Analytics\ReportXml\DB\Assembler\FromAssembler;
use Magento\Analytics\ReportXml\DB\ColumnsResolver;
use Magento\Analytics\ReportXml\DB\NameResolver;
use Magento\Analytics\ReportXml\DB\SelectBuilder;
use Magento\Framework\App\ResourceConnection;
use Magento\Framework\TestFramework\Unit\Helper\ObjectManager;
use PHPUnit\Framework\MockObject\MockObject;
use PHPUnit\Framework\TestCase;

/**
 * A unit test for testing of the 'from' assembler.
 */
class FromAssemblerTest extends TestCase
{
    /**
     * @var FromAssembler
     */
    private $subject;

    /**
<<<<<<< HEAD
     * @var \Magento\Analytics\ReportXml\DB\NameResolver|\PHPUnit\Framework\MockObject\MockObject
=======
     * @var NameResolver|MockObject
>>>>>>> b2f063af
     */
    private $nameResolverMock;

    /**
<<<<<<< HEAD
     * @var \Magento\Analytics\ReportXml\DB\SelectBuilder|\PHPUnit\Framework\MockObject\MockObject
=======
     * @var SelectBuilder|MockObject
>>>>>>> b2f063af
     */
    private $selectBuilderMock;

    /**
     * @var ObjectManager
     */
    private $objectManagerHelper;

    /**
<<<<<<< HEAD
     * @var \Magento\Analytics\ReportXml\DB\ColumnsResolver|\PHPUnit\Framework\MockObject\MockObject
=======
     * @var ColumnsResolver|MockObject
>>>>>>> b2f063af
     */
    private $columnsResolverMock;

    /**
<<<<<<< HEAD
     * @var ResourceConnection|\PHPUnit\Framework\MockObject\MockObject
=======
     * @var ResourceConnection|MockObject
>>>>>>> b2f063af
     */
    private $resourceConnection;

    /**
     * @return void
     */
    protected function setUp(): void
    {
        $this->nameResolverMock = $this->createMock(NameResolver::class);

        $this->selectBuilderMock = $this->createMock(SelectBuilder::class);
        $this->selectBuilderMock
            ->method('getColumns')
            ->willReturn([]);

        $this->columnsResolverMock = $this->createMock(ColumnsResolver::class);

        $this->resourceConnection = $this->createMock(ResourceConnection::class);

        $this->objectManagerHelper =
            new ObjectManager($this);

        $this->subject = $this->objectManagerHelper->getObject(
            FromAssembler::class,
            [
                'nameResolver' => $this->nameResolverMock,
                'columnsResolver' => $this->columnsResolverMock,
                'resourceConnection' => $this->resourceConnection,
            ]
        );
    }

    /**
     * @dataProvider assembleDataProvider
     * @param array $queryConfig
     * @param string $tableName
     * @return void
     */
    public function testAssemble(array $queryConfig, $tableName)
    {
        $this->nameResolverMock
            ->method('getAlias')
            ->with($queryConfig['source'])
            ->willReturn($queryConfig['source']['alias']);

        $this->nameResolverMock->expects($this->once())
            ->method('getName')
            ->with($queryConfig['source'])
            ->willReturn($queryConfig['source']['name']);

        $this->resourceConnection
            ->expects($this->once())
            ->method('getTableName')
            ->with($queryConfig['source']['name'])
            ->willReturn($tableName);

        $this->selectBuilderMock->expects($this->once())
            ->method('setFrom')
            ->with([$queryConfig['source']['alias'] => $tableName]);

        $this->columnsResolverMock->expects($this->once())
            ->method('getColumns')
            ->with($this->selectBuilderMock, $queryConfig['source'])
            ->willReturn(['entity_id' => 'sales.entity_id']);

        $this->selectBuilderMock->expects($this->once())
            ->method('setColumns')
            ->with(['entity_id' => 'sales.entity_id']);

        $this->assertEquals(
            $this->selectBuilderMock,
            $this->subject->assemble($this->selectBuilderMock, $queryConfig)
        );
    }

    /**
     * @return array
     */
    public function assembleDataProvider()
    {
        return [
            'Tables without prefixes' => [
                [
                    'source' => [
                        'name' => 'sales_order',
                        'alias' => 'sales',
                        'attribute' => [
                            [
                                'name' => 'entity_id'
                            ]
                        ],
                    ],
                ],
                'sales_order',
            ],
            'Tables with prefixes' => [
                [
                    'source' => [
                        'name' => 'sales_order',
                        'alias' => 'sales',
                        'attribute' => [
                            [
                                'name' => 'entity_id'
                            ]
                        ],
                    ],
                ],
                'pref_sales_order',
            ]
        ];
    }
}<|MERGE_RESOLUTION|>--- conflicted
+++ resolved
@@ -25,20 +25,12 @@
     private $subject;
 
     /**
-<<<<<<< HEAD
-     * @var \Magento\Analytics\ReportXml\DB\NameResolver|\PHPUnit\Framework\MockObject\MockObject
-=======
      * @var NameResolver|MockObject
->>>>>>> b2f063af
      */
     private $nameResolverMock;
 
     /**
-<<<<<<< HEAD
-     * @var \Magento\Analytics\ReportXml\DB\SelectBuilder|\PHPUnit\Framework\MockObject\MockObject
-=======
      * @var SelectBuilder|MockObject
->>>>>>> b2f063af
      */
     private $selectBuilderMock;
 
@@ -48,20 +40,12 @@
     private $objectManagerHelper;
 
     /**
-<<<<<<< HEAD
-     * @var \Magento\Analytics\ReportXml\DB\ColumnsResolver|\PHPUnit\Framework\MockObject\MockObject
-=======
      * @var ColumnsResolver|MockObject
->>>>>>> b2f063af
      */
     private $columnsResolverMock;
 
     /**
-<<<<<<< HEAD
-     * @var ResourceConnection|\PHPUnit\Framework\MockObject\MockObject
-=======
      * @var ResourceConnection|MockObject
->>>>>>> b2f063af
      */
     private $resourceConnection;
 
