<?php declare(strict_types=1);
/**
 * Copyright © Magento, Inc. All rights reserved.
 * See COPYING.txt for license details.
 */
namespace Magento\Analytics\Test\Unit\ReportXml\DB\Assembler;

use Magento\Analytics\ReportXml\DB\Assembler\FilterAssembler;
use Magento\Analytics\ReportXml\DB\ConditionResolver;
use Magento\Analytics\ReportXml\DB\NameResolver;
use Magento\Analytics\ReportXml\DB\SelectBuilder;
use Magento\Framework\TestFramework\Unit\Helper\ObjectManager;
use PHPUnit\Framework\MockObject\MockObject;
use PHPUnit\Framework\TestCase;

/**
 * A unit test for testing of the 'filter' assembler.
 */
class FilterAssemblerTest extends TestCase
{
    /**
     * @var FilterAssembler
     */
    private $subject;

    /**
<<<<<<< HEAD
     * @var \Magento\Analytics\ReportXml\DB\NameResolver|\PHPUnit\Framework\MockObject\MockObject
=======
     * @var NameResolver|MockObject
>>>>>>> b2f063af
     */
    private $nameResolverMock;

    /**
<<<<<<< HEAD
     * @var \Magento\Analytics\ReportXml\DB\SelectBuilder|\PHPUnit\Framework\MockObject\MockObject
=======
     * @var SelectBuilder|MockObject
>>>>>>> b2f063af
     */
    private $selectBuilderMock;

    /**
     * @var ObjectManager
     */
    private $objectManagerHelper;

    /**
<<<<<<< HEAD
     * @var \Magento\Analytics\ReportXml\DB\ConditionResolver|\PHPUnit\Framework\MockObject\MockObject
=======
     * @var ConditionResolver|MockObject
>>>>>>> b2f063af
     */
    private $conditionResolverMock;

    /**
     * @return void
     */
    protected function setUp(): void
    {
        $this->nameResolverMock = $this->createMock(NameResolver::class);

        $this->selectBuilderMock = $this->createMock(SelectBuilder::class);
        $this->selectBuilderMock
            ->method('getFilters')
            ->willReturn([]);

        $this->conditionResolverMock = $this->createMock(ConditionResolver::class);

        $this->objectManagerHelper =
            new ObjectManager($this);

        $this->subject = $this->objectManagerHelper->getObject(
            FilterAssembler::class,
            [
                'conditionResolver' => $this->conditionResolverMock,
                'nameResolver' => $this->nameResolverMock
            ]
        );
    }

    /**
     * @return void
     */
    public function testAssembleEmpty()
    {
        $queryConfigMock = [
            'source' => [
                'name' => 'sales_order',
                'alias' => 'sales'
            ]
        ];

        $this->selectBuilderMock->expects($this->never())
            ->method('setFilters');

        $this->assertEquals(
            $this->selectBuilderMock,
            $this->subject->assemble($this->selectBuilderMock, $queryConfigMock)
        );
    }

    /**
     * @return void
     */
    public function testAssembleNotEmpty()
    {
        $queryConfigMock = [
            'source' => [
                'name' => 'sales_order',
                'alias' => 'sales',
                'filter' => [
                    [
                        'glue' => 'and',
                        'condition' => [
                            [
                                'attribute' => 'entity_id',
                                'operator' => 'null'
                            ]
                        ]
                    ]
                ]
            ]
        ];

        $this->nameResolverMock
            ->method('getAlias')
            ->with($queryConfigMock['source'])
            ->willReturn($queryConfigMock['source']['alias']);

        $this->conditionResolverMock->expects($this->once())
            ->method('getFilter')
            ->with(
                $this->selectBuilderMock,
                $queryConfigMock['source']['filter'],
                $queryConfigMock['source']['alias']
            )
            ->willReturn('(sales.entity_id IS NULL)');

        $this->selectBuilderMock->expects($this->once())
            ->method('setFilters')
            ->with(['(sales.entity_id IS NULL)']);

        $this->assertEquals(
            $this->selectBuilderMock,
            $this->subject->assemble($this->selectBuilderMock, $queryConfigMock)
        );
    }
}<|MERGE_RESOLUTION|>--- conflicted
+++ resolved
@@ -24,20 +24,12 @@
     private $subject;
 
     /**
-<<<<<<< HEAD
-     * @var \Magento\Analytics\ReportXml\DB\NameResolver|\PHPUnit\Framework\MockObject\MockObject
-=======
      * @var NameResolver|MockObject
->>>>>>> b2f063af
      */
     private $nameResolverMock;
 
     /**
-<<<<<<< HEAD
-     * @var \Magento\Analytics\ReportXml\DB\SelectBuilder|\PHPUnit\Framework\MockObject\MockObject
-=======
      * @var SelectBuilder|MockObject
->>>>>>> b2f063af
      */
     private $selectBuilderMock;
 
@@ -47,11 +39,7 @@
     private $objectManagerHelper;
 
     /**
-<<<<<<< HEAD
-     * @var \Magento\Analytics\ReportXml\DB\ConditionResolver|\PHPUnit\Framework\MockObject\MockObject
-=======
      * @var ConditionResolver|MockObject
->>>>>>> b2f063af
      */
     private $conditionResolverMock;
 
