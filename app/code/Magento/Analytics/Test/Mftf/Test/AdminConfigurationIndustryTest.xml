--- conflicted
+++ resolved
@@ -17,12 +17,6 @@
             <severity value="MAJOR"/>
             <testCaseId value="MAGETWO-63898"/>
             <group value="analytics"/>
-<<<<<<< HEAD
-            <skip>
-                <issueId value="MAGETWO-96223"/>
-            </skip>
-=======
->>>>>>> 8b7e6838
         </annotations>
 
         <actionGroup ref="LoginActionGroup" stepKey="loginAsAdmin"/>
