--- conflicted
+++ resolved
@@ -56,11 +56,6 @@
      */
     private function prepareLabelValue()
     {
-<<<<<<< HEAD
         return __('Subscription status').': '.__($this->subscriptionStatusProvider->getStatus());
-=======
-        parent::_getElementHtml($element);
-        return __('Subscription status'). ': ' . __($this->subscriptionStatusProvider->getStatus());
->>>>>>> 9ba00204
     }
 }