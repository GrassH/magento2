--- conflicted
+++ resolved
@@ -65,7 +65,7 @@
      */
     private function isFileReady(FileInfo $fileInfo)
     {
-        return ($fileInfo->getPath() !== null && $fileInfo->getInitializationVector() !== null);
+        return $fileInfo->getPath() && $fileInfo->getInitializationVector();
     }
 
     /**
@@ -74,13 +74,8 @@
     public function get()
     {
         $fileInfo = $this->fileInfoManager->load();
-<<<<<<< HEAD
-        if (!$fileInfo->getPath() || !$fileInfo->getInitializationVector()) {
-            throw new Exception(__('File is not ready yet.'), 0, Exception::HTTP_NOT_FOUND);
-=======
         if (!$this->isFileReady($fileInfo)) {
             throw new \Magento\Framework\Exception\NotFoundException(__('File is not ready yet.'));
->>>>>>> ba5de465
         }
         return $this->linkFactory->create(
             [
