--- conflicted
+++ resolved
@@ -1,17 +1,6 @@
 {
     "name": "magento/module-analytics",
     "description": "N/A",
-<<<<<<< HEAD
-    "require": {
-        "php": "~8.1.0||~8.2.0||~8.3.0",
-        "magento/module-backend": "*",
-        "magento/module-config": "*",
-        "magento/module-integration": "*",
-        "magento/module-store": "*",
-        "magento/framework": "*"
-    },
-=======
->>>>>>> 75f576f6
     "type": "magento2-module",
     "license": [
         "OSL-3.0",
@@ -19,7 +8,7 @@
     ],
     "version": "100.4.7-beta2",
     "require": {
-        "php": "~8.1.0||~8.2.0",
+        "php": "~8.1.0||~8.2.0||~8.3.0",
         "magento/module-backend": "102.0.*",
         "magento/module-config": "101.2.*",
         "magento/module-integration": "100.4.*",
