{
    "name": "magento/module-signifyd",
    "description": "Submitting Case Entry to Signifyd on Order Creation",
    "config": {
        "sort-packages": true
    },
    "require": {
<<<<<<< HEAD
        "magento/framework": "100.3.*",
        "magento/module-backend": "100.3.*",
        "magento/module-checkout": "100.3.*",
        "magento/module-config": "100.3.*",
        "magento/module-customer": "100.3.*",
        "magento/module-directory": "100.3.*",
        "magento/module-payment": "100.3.*",
        "magento/module-sales": "100.3.*",
        "magento/module-store": "100.3.*",
        "php": "~7.1.3||~7.2.0"
=======
        "magento/framework": "*",
        "magento/module-backend": "*",
        "magento/module-checkout": "*",
        "magento/module-config": "*",
        "magento/module-customer": "*",
        "magento/module-directory": "*",
        "magento/module-payment": "*",
        "magento/module-sales": "*",
        "magento/module-store": "*",
        "php": "7.0.2|7.0.4|~7.0.6|~7.1.0"
>>>>>>> 81b10b7b
    },
    "suggest": {
        "magento/module-config": "*"
    },
    "type": "magento2-module",
    "license": [
        "proprietary"
    ],
    "autoload": {
        "files": [
            "registration.php"
        ],
        "psr-4": {
            "Magento\\Signifyd\\": ""
        }
    }
}<|MERGE_RESOLUTION|>--- conflicted
+++ resolved
@@ -5,18 +5,6 @@
         "sort-packages": true
     },
     "require": {
-<<<<<<< HEAD
-        "magento/framework": "100.3.*",
-        "magento/module-backend": "100.3.*",
-        "magento/module-checkout": "100.3.*",
-        "magento/module-config": "100.3.*",
-        "magento/module-customer": "100.3.*",
-        "magento/module-directory": "100.3.*",
-        "magento/module-payment": "100.3.*",
-        "magento/module-sales": "100.3.*",
-        "magento/module-store": "100.3.*",
-        "php": "~7.1.3||~7.2.0"
-=======
         "magento/framework": "*",
         "magento/module-backend": "*",
         "magento/module-checkout": "*",
@@ -26,8 +14,7 @@
         "magento/module-payment": "*",
         "magento/module-sales": "*",
         "magento/module-store": "*",
-        "php": "7.0.2|7.0.4|~7.0.6|~7.1.0"
->>>>>>> 81b10b7b
+        "php": "~7.1.3||~7.2.0"
     },
     "suggest": {
         "magento/module-config": "*"
