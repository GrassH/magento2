--- conflicted
+++ resolved
@@ -118,16 +118,9 @@
         $collection = $link->getLinkCollection();
         $collection->addFieldToFilter('product_id', ['in' => array_keys($productsByActualIds)]);
         $collection->addLinkTypeIdFilter();
-<<<<<<< HEAD
-        $collection->addProductIdFilter();
-        $collection->joinAttributes();
-        $collection->setOrder('position', 'ASC');
-=======
         $collection->joinAttributes();
         $collection->addOrder('product_id');
         $collection->addOrder('position', 'asc');
-
->>>>>>> 8af9d330
         //Prepare map
         $map = [];
         /** @var Link $item */
