<?php
/**
 * Copyright © Magento, Inc. All rights reserved.
 * See COPYING.txt for license details.
 */
declare(strict_types=1);

namespace Magento\MediaGallery\Test\Unit\Model\Keyword\Command;

use Magento\Framework\App\ResourceConnection;
use Magento\Framework\DataObject;
use Magento\Framework\DB\Adapter\Pdo\Mysql;
use Magento\Framework\DB\Select;
use Magento\Framework\Exception\CouldNotSaveException;
use Magento\MediaGallery\Model\Keyword\Command\SaveAssetKeywords;
use Magento\MediaGallery\Model\ResourceModel\Keyword\SaveAssetLinks;
use PHPUnit\Framework\MockObject\MockObject;
use PHPUnit\Framework\TestCase;
use Psr\Log\LoggerInterface;

<<<<<<< HEAD
=======
/**
 * Test for SaveAssetKeywords
 */
>>>>>>> d4a90989
class SaveAssetKeywordsTest extends TestCase
{
    /**
     * @var SaveAssetKeywords
     */
    private $sut;

    /**
     * @var ResourceConnection|MockObject
     */
    private $resourceConnectionMock;

    /**
     * @var Mysql|MockObject
     */
    private $connectionMock;

    /**
     * @var SaveAssetLinks|MockObject
     */
    private $saveAssetLinksMock;

    /**
     * @var Select|MockObject
     */
    private $selectMock;

    /**
     * @var LoggerInterface|MockObject
     */
    private $loggerMock;

    /**
     * SetUp
     */
    public function setUp(): void
    {
        $this->resourceConnectionMock = $this->createMock(ResourceConnection::class);
        $this->saveAssetLinksMock = $this->createMock(SaveAssetLinks::class);
        $this->connectionMock = $this->getMockBuilder(Mysql::class)
            ->disableOriginalConstructor()
            ->getMock();
        $this->selectMock = $this->createMock(Select::class);
        $this->loggerMock = $this->createMock(LoggerInterface::class);

        $this->sut = new SaveAssetKeywords(
            $this->resourceConnectionMock,
            $this->saveAssetLinksMock,
            $this->loggerMock
        );
    }

    /**
     * Test saving the asset keywords
     *
     * @dataProvider assetKeywordsDataProvider
     *
     * @param array $keywords
     * @param int $assetId
     * @param array $items
     */
    public function testAssetKeywordsSave(array $keywords, int $assetId, array $items): void
    {
        $expectedCalls = (int) (count($keywords));

        if ($expectedCalls) {
            $this->prepareResourceConnection();
            $this->connectionMock->expects($this->once())
                ->method('insertArray')
                ->with(
                    'prefix_media_gallery_keyword',
                    ['keyword'],
                    $items,
                    2
                );
        }

        $this->sut->execute($keywords, $assetId);
    }

    /**
     * Testing throwing exception handling
     *
     * @throws CouldNotSaveException
     */
    public function testAssetNotSavingCausedByError(): void
    {
        $keyword = new DataObject(['keyword' => 'keyword-1']);

        $this->resourceConnectionMock
            ->method('getConnection')
            ->willThrowException((new \Exception()));
        $this->expectException(CouldNotSaveException::class);
        $this->loggerMock->expects($this->once())
            ->method('critical')
            ->willReturnSelf();

        $this->sut->execute([$keyword], 1);
    }

    /**
     * Preparing the resource connection
     */
    private function prepareResourceConnection(): void
    {
        $this->selectMock->method('from')->willReturnSelf();
        $this->selectMock->method('columns')->with('id')->willReturnSelf();
        $this->selectMock->method('where')->willReturnSelf();

        $this->connectionMock
            ->method('select')
            ->willReturn($this->selectMock);
        $this->connectionMock
            ->method('fetchCol')
            ->willReturn([['id'=> 1], ['id' => 2]]);
        $this->resourceConnectionMock->expects($this->any())
            ->method('getConnection')
            ->willReturn($this->connectionMock);
        $this->resourceConnectionMock->expects($this->any())
            ->method('getTableName')
            ->with('media_gallery_keyword')
            ->willReturn('prefix_media_gallery_keyword');
    }

    /**
     * Providing asset keywords
     *
     * @return array
     */
    public function assetKeywordsDataProvider(): array
    {
        return [
            [
                [],
                1,
                []
            ], [
                [
                    new DataObject(['keyword' => 'keyword-1']),
                    new DataObject(['keyword' => 'keyword-2']),
                ],
                1,
                ['keyword-1', 'keyword-2']
            ]
        ];
    }
}<|MERGE_RESOLUTION|>--- conflicted
+++ resolved
@@ -18,12 +18,9 @@
 use PHPUnit\Framework\TestCase;
 use Psr\Log\LoggerInterface;
 
-<<<<<<< HEAD
-=======
 /**
  * Test for SaveAssetKeywords
  */
->>>>>>> d4a90989
 class SaveAssetKeywordsTest extends TestCase
 {
     /**
