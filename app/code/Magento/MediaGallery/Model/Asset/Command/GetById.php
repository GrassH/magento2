--- conflicted
+++ resolved
@@ -73,27 +73,23 @@
                 ->where('amg.id = ?', $mediaAssetId);
             $mediaAssetData = $connection->query($select)->fetch();
         } catch (\Exception $exception) {
+            $this->logger->critical($exception);
             $message = __(
                 'En error occurred during get media asset data by id %id: %error',
                 ['id' => $mediaAssetId, 'error' => $exception->getMessage()]
             );
-            $this->logger->critical($message);
             throw new IntegrationException($message, $exception);
         }
 
         if (empty($mediaAssetData)) {
-            $message = __('There is no such media asset with id "%1"', $mediaAssetId);
+            $message = __('There is no such media asset with id %id', ['id' => $mediaAssetId]);
             throw new NoSuchEntityException($message);
         }
 
         try {
             return $this->assetFactory->create(['data' => $mediaAssetData]);
         } catch (\Exception $exception) {
-<<<<<<< HEAD
             $this->logger->critical($exception);
-=======
-            $this->logger->critical($exception->getMessage());
->>>>>>> e62c6753
             $message = __(
                 'En error occurred during initialize media asset with id %id: %error',
                 ['id' => $mediaAssetId, 'error' => $exception->getMessage()]
