<?php
/**
 * Copyright © 2015 Magento. All rights reserved.
 * See COPYING.txt for license details.
 */
namespace Magento\ConfigurableProduct\Ui\DataProvider\Product\Form\Modifier;

use Magento\Catalog\Ui\DataProvider\Product\Form\Modifier\AbstractModifier;
use Magento\Ui\Component\Modal;
use Magento\Ui\Component\Form;
use Magento\Ui\Component\Container;
use Magento\Framework\UrlInterface;

/**
 * Data provider for Attribute Set handler in the Configurable products
 */
class ConfigurableAttributeSetHandler extends AbstractModifier
{
    const ATTRIBUTE_SET_HANDLER_MODAL = 'configurable_attribute_set_handler_modal';

    /**
     * @var UrlInterface
     */
    private $urlBuilder;

    /**
     * @param UrlInterface $urlBuilder
     */
    public function __construct(
        UrlInterface $urlBuilder
    ) {
        $this->urlBuilder = $urlBuilder;
    }

    /**
     * {@inheritdoc}
     */
    public function modifyData(array $data)
    {
        return $data;
    }

    /**
     * {@inheritdoc}
     */
    public function modifyMeta(array $meta)
    {
        $meta = array_merge_recursive(
            $meta,
            [
                self::ATTRIBUTE_SET_HANDLER_MODAL => [
                    'arguments' => [
                        'data' => [
                            'config' => [
                                'componentType' => Modal::NAME,
                                'dataScope' => '',
                                'options' => [
                                    'title' => __('Choose Affected Attribute Set'),
                                    'type' => 'popup',
                                ],
                            ],
                        ],
                    ],
                    'children' => [
                        static::FORM_NAME . '.affectedAttributeSetError' => $this->getAttributeSetErrorContainer(),
                        'affectedAttributeSetCurrent' => [
                            'arguments' => [
                                'data' => [
                                    'config' => [
                                        'dataType' => Form\Element\DataType\Text::NAME,
                                        'componentType' => Form\Field::NAME,
                                        'formElement' => Form\Element\Checkbox::NAME,
                                        'prefer' => 'radio',
                                        'description' => __('Add configurable attributes to the current Attribute Set'),
                                        'dataScope' => 'configurableAffectedAttributeSet',
                                        'label' => ' ',
                                        'valueMap' => [
                                            'true' => 'current',
                                            'false' => '0',
                                        ],
                                        'value' => 'current',
                                        'sortOrder' => 20,
                                    ],
                                ],
                            ],
                        ],
                        'affectedAttributeSetNew' => [
                            'arguments' => [
                                'data' => [
                                    'config' => [
                                        'dataType' => Form\Element\DataType\Text::NAME,
                                        'componentType' => Form\Field::NAME,
                                        'formElement' => Form\Element\Checkbox::NAME,
                                        'prefer' => 'radio',
                                        'description' => __(
                                            'Add configurable attributes to the new Attribute Set based on current'
                                        ),
                                        'dataScope' => 'configurableAffectedAttributeSet',
                                        'label' => ' ',
                                        'valueMap' => [
                                            'true' => 'new',
                                            'false' => '0',
                                        ],
                                        'value' => '0',
                                        'sortOrder' => 30,
                                    ],
                                ],
                            ],
                        ],
                        'configurableNewAttributeSetName' => $this->getNewAttributeSet(),
                        'affectedAttributeSetExisting' => [
                            'arguments' => [
                                'data' => [
                                    'config' => [
                                        'dataType' => Form\Element\DataType\Text::NAME,
                                        'componentType' => Form\Field::NAME,
                                        'formElement' => Form\Element\Checkbox::NAME,
                                        'prefer' => 'radio',
                                        'description' => __(
                                            'Add configurable attributes to the existing Attribute Set'
                                        ),
                                        'dataScope' => 'configurableAffectedAttributeSet',
                                        'label' => ' ',
                                        'valueMap' => [
                                            'true' => 'existing',
                                            'false' => '0',
                                        ],
                                        'value' => '0',
                                        'sortOrder' => 50,
                                    ],
                                ],
                            ],
                        ],
                        'configurableExistingAttributeSetId' => $this->getExistingAttributeSet($meta),
                        'confirmButtonContainer' => $this->getConfirmButton(),
                    ],
                ],
            ]
        );

        return $meta;
    }

    /**
     * Returns confirm button configuration
     *
     * @return array
     */
    protected function getConfirmButton()
    {
        return [
            'arguments' => [
                'data' => [
                    'config' => [
                        'formElement' => 'container',
                        'componentType' => 'container',
                        'label' => false,
                        'template' => 'ui/form/components/complex',
                        'sortOrder' => 100,
                    ],
                ],
            ],
            'children' => [
                'confirm_button' => [
                    'arguments' => [
                        'data' => [
                            'config' => [
                                'formElement' => 'container',
                                'componentType' => 'container',
                                'component' => 'Magento_Ui/js/form/components/button',
                                'actions' => [
                                    [
                                        'targetName' => 'configurableVariations',
                                        'actionName' => 'addNewAttributeSetHandler',
                                    ],
                                ],
                                'title' => __('Confirm'),
                                'sortOrder' => 10
                            ],
                        ],
                    ],
                ],
            ],
        ];
    }

    /**
     * Returns new attribute set input configuration
     *
     * @return array
     */
    protected function getNewAttributeSet()
    {
        return [
            'arguments' => [
                'data' => [
                    'config' => [
                        'dataType' => Form\Element\DataType\Text::NAME,
                        'formElement' => Form\Element\Input::NAME,
                        'componentType' => Form\Field::NAME,
<<<<<<< HEAD
                        'dataScope' => 'configurable_new_attribute_set_name',
                        'additionalClasses' => 'new-attribute-set-name',
=======
                        'dataScope' => 'configurableNewAttributeSetName',
>>>>>>> c0803203
                        'label' => __('New Attribute Set Name'),
                        'sortOrder' => 40,
                        'validation' => ['required-entry' => true],
                        'imports' => [
                            'visible' => 'ns = ${ $.ns }, index = affectedAttributeSetNew:checked',
                            'disabled' =>
                                '!ns = ${ $.ns }, index = affectedAttributeSetNew:checked',
                        ]
                    ],
                ],
            ],
        ];
    }

    /**
     * Returns configuration for existing attribute set options
     *
     * @param array $meta
     * @return null|array
     */
    protected function getExistingAttributeSet($meta)
    {
        $ret = null;
        if ($name = $this->getGeneralPanelName($meta)) {
            if (!empty($meta[$name]['children']['attribute_set_id']['arguments']['data']['config']['options'])) {
                $options = $meta[$name]['children']['attribute_set_id']['arguments']['data']['config']['options'];
                $ret = [
                    'arguments' => [
                        'data' => [
                            'config' => [
                                'component' => 'Magento_Ui/js/form/element/ui-select',
                                'disableLabel' => true,
                                'filterOptions' => false,
                                'elementTmpl' => 'ui/grid/filters/elements/ui-select',
                                'formElement' => 'select',
                                'componentType' => Form\Field::NAME,
                                'options' => $options,
                                'label' => __('Choose existing Attribute Set'),
                                'dataScope' => 'configurableExistingAttributeSetId',
                                'sortOrder' => 60,
                                'multiple' => false,
                                'imports' => [
                                    'value' => 'ns = ${ $.ns }, index = attribute_set_id:value',
                                    'visible' => 'ns = ${ $.ns }, index = affectedAttributeSetExisting:checked',
                                    'disabled' =>
                                        '!ns = ${ $.ns }, index = affectedAttributeSetExisting:checked',
                                ],
                            ],
                        ],
                    ],
                ];
            }
        }

        return $ret;
    }

    /**
     * Returns configurations for the messages container
     *
     * @return array
     */
    protected function getAttributeSetErrorContainer()
    {
        return [
            'arguments' => [
                'data' => [
                    'config' => [
                        'component' => 'Magento_Ui/js/form/components/html',
                        'componentType' => Container::NAME,
                        'content' => '',
                        'sortOrder' => 10,
                        'visible' => 0,
                    ],
                ],
            ],
        ];
    }
}<|MERGE_RESOLUTION|>--- conflicted
+++ resolved
@@ -198,12 +198,7 @@
                         'dataType' => Form\Element\DataType\Text::NAME,
                         'formElement' => Form\Element\Input::NAME,
                         'componentType' => Form\Field::NAME,
-<<<<<<< HEAD
-                        'dataScope' => 'configurable_new_attribute_set_name',
-                        'additionalClasses' => 'new-attribute-set-name',
-=======
                         'dataScope' => 'configurableNewAttributeSetName',
->>>>>>> c0803203
                         'label' => __('New Attribute Set Name'),
                         'sortOrder' => 40,
                         'validation' => ['required-entry' => true],
