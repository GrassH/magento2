<?php
/**
 * Copyright © 2016 Magento. All rights reserved.
 * See COPYING.txt for license details.
 */
namespace Magento\ConfigurableProduct\Ui\DataProvider\Product\Form\Modifier;

use Magento\Catalog\Ui\DataProvider\Product\Form\Modifier\AbstractModifier;
use Magento\Ui\Component\Container;
use Magento\Ui\Component\Form;
use Magento\Ui\Component\DynamicRows;
use Magento\Ui\Component\Modal;
use Magento\Framework\UrlInterface;
use Magento\Catalog\Model\Locator\LocatorInterface;

/**
 * Data provider for Configurable panel
 * @SuppressWarnings(PHPMD.CouplingBetweenObjects)
 */
class ConfigurablePanel extends AbstractModifier
{
    const GROUP_CONFIGURABLE = 'configurable';
    const ASSOCIATED_PRODUCT_MODAL = 'configurable_associated_product_modal';
    const ASSOCIATED_PRODUCT_LISTING = 'configurable_associated_product_listing';
    const CONFIGURABLE_MATRIX = 'configurable-matrix';

    /**
     * @var string
     */
    private static $groupContent = 'content';

    /**
     * @var int
     */
    private static $sortOrder = 30;

    /**
     * @var UrlInterface
     */
    private $urlBuilder;

    /**
     * @var string
     */
    private $formName;

    /**
     * @var string
     */
    private $dataScopeName;

    /**
     * @var string
     */
    private $dataSourceName;

    /**
     * @var string
     */
    private $associatedListingPrefix;

    /**
     * @var LocatorInterface
     */
    private $locator;

    /**
     * @param LocatorInterface $locator
     * @param UrlInterface $urlBuilder
     * @param string $formName
     * @param string $dataScopeName
     * @param string $dataSourceName
     * @param string $associatedListingPrefix
     */
    public function __construct(
        LocatorInterface $locator,
        UrlInterface $urlBuilder,
        $formName,
        $dataScopeName,
        $dataSourceName,
        $associatedListingPrefix = ''
    ) {
        $this->locator = $locator;
        $this->urlBuilder = $urlBuilder;
        $this->formName = $formName;
        $this->dataScopeName = $dataScopeName;
        $this->dataSourceName = $dataSourceName;
        $this->associatedListingPrefix = $associatedListingPrefix;
    }

    /**
     * {@inheritdoc}
     */
    public function modifyData(array $data)
    {
        return $data;
    }

    /**
     * {@inheritdoc}
     * @SuppressWarnings(PHPMD.ExcessiveMethodLength)
     */
    public function modifyMeta(array $meta)
    {
        $meta = array_merge_recursive(
            $meta,
            [
                static::GROUP_CONFIGURABLE => [
                    'arguments' => [
                        'data' => [
                            'config' => [
                                'label' => __('Configurations'),
                                'collapsible' => true,
                                'opened' => true,
                                'componentType' => Form\Fieldset::NAME,
                                'sortOrder' => $this->getNextGroupSortOrder(
                                    $meta,
                                    self::$groupContent,
                                    self::$sortOrder
                                ),
                            ],
                        ],
                    ],
                    'children' => $this->getPanelChildren(),
                ],
                static::ASSOCIATED_PRODUCT_MODAL => [
                    'arguments' => [
                        'data' => [
                            'config' => [
                                'componentType' => Modal::NAME,
                                'dataScope' => '',
                                'provider' => $this->dataSourceName,
                                'options' => [
                                    'title' => __('Select Associated Product'),
                                    'buttons' => [
                                        [
                                            'text' => __('Done'),
                                            'class' => 'action-primary',
                                            'actions' => [
                                                [
                                                    'targetName' => 'ns= ' . $this->associatedListingPrefix
                                                        . static::ASSOCIATED_PRODUCT_LISTING
                                                        . ', index=' . static::ASSOCIATED_PRODUCT_LISTING,
                                                    'actionName' => 'save'
                                                ],
                                                'closeModal'
                                            ],
                                        ],
                                    ],
                                ],
                            ],
                        ],
                    ],
                    'children' => [
                        'information-block1' => [
                            'arguments' => [
                                'data' => [
                                    'config' => [
                                        'componentType' => Container::NAME,
                                        'component' => 'Magento_Ui/js/form/components/html',
                                        'additionalClasses' => 'message message-notice',
                                        'content' => __(
                                            'Choose a new product to delete and replace the current product configuration.'
                                        ),
                                        'imports' => [
                                            'visible' => '!ns = ${ $.ns }, index = '
                                                . ConfigurablePanel::CONFIGURABLE_MATRIX . ':isEmpty',
                                        ],
                                    ],
                                ],
                            ],
                        ],
                        'information-block2' => [
                            'arguments' => [
                                'data' => [
                                    'config' => [
                                        'componentType' => Container::NAME,
                                        'component' => 'Magento_Ui/js/form/components/html',
                                        'additionalClasses' => 'message message-notice',
                                        'content' => __(
                                            'For better results, add attributes and attribute values to your products.'
                                        ),
                                        'imports' => [
                                            'visible' => 'ns = ${ $.ns }, index = '
                                                . ConfigurablePanel::CONFIGURABLE_MATRIX . ':isEmpty',
                                        ],
                                    ],
                                ],
                            ],
                        ],
                        static::ASSOCIATED_PRODUCT_LISTING => [
                            'arguments' => [
                                'data' => [
                                    'config' => [
                                        'autoRender' => false,
                                        'componentType' => 'insertListing',
                                        'component' => 'Magento_ConfigurableProduct/js'
                                            .'/components/associated-product-insert-listing',
                                        'dataScope' => $this->associatedListingPrefix
                                            . static::ASSOCIATED_PRODUCT_LISTING,
                                        'externalProvider' => $this->associatedListingPrefix
                                            . static::ASSOCIATED_PRODUCT_LISTING . '.data_source',
                                        'selectionsProvider' => $this->associatedListingPrefix
                                            . static::ASSOCIATED_PRODUCT_LISTING . '.'
                                            . $this->associatedListingPrefix
                                            . static::ASSOCIATED_PRODUCT_LISTING . '.product_columns.ids',
                                        'ns' => $this->associatedListingPrefix . static::ASSOCIATED_PRODUCT_LISTING,
                                        'render_url' => $this->urlBuilder->getUrl('mui/index/render'),
                                        'realTimeLink' => true,
                                        'behaviourType' => 'simple',
                                        'externalFilterMode' => false,
                                        'currentProductId' => $this->locator->getProduct()->getId(),
                                        'dataLinks' => [
                                            'imports' => false,
                                            'exports' => true
                                        ],
                                        'changeProductProvider' => 'change_product',
<<<<<<< HEAD
                                        'productsProvider' => 'configurable_associated_product_listing.data_source',
                                        'productsColumns' => 'configurable_associated_product_listing'
                                            . '.configurable_associated_product_listing.product_columns',
                                        'productsMassAction' => 'configurable_associated_product_listing'
                                            . '.configurable_associated_product_listing.product_columns.ids',
                                        'productsFilters' => 'configurable_associated_product_listing'
                                            . '.configurable_associated_product_listing.listing_top.listing_filters',
                                        'modalWithGrid' => 'ns=' . static::FORM_NAME . ', index='
=======
                                        'productsProvider' => $this->associatedListingPrefix
                                            . 'configurable_associated_product_listing.data_source',
                                        'productsColumns' => $this->associatedListingPrefix
                                            . 'configurable_associated_product_listing'
                                            . '.' . $this->associatedListingPrefix
                                            . 'configurable_associated_product_listing.product_columns',
                                        'productsMassAction' => $this->associatedListingPrefix
                                            . 'configurable_associated_product_listing'
                                            . '.' . $this->associatedListingPrefix
                                            . 'configurable_associated_product_listing.product_columns.ids',
                                        'modalWithGrid' => 'ns=' . $this->formName . ', index='
>>>>>>> 3b7548af
                                            . static::ASSOCIATED_PRODUCT_MODAL,
                                    ],
                                ],
                            ],
                        ],
                    ],
                ],
            ]
        );

        return $meta;
    }

    /**
     * Prepares panel children configuration
     *
     * @return array
     */
    protected function getPanelChildren()
    {
        return [
            'configurable_products_button_set' => $this->getButtonSet(),
            'configurable-matrix' => $this->getGrid(),
        ];
    }

    /**
     * Returns Buttons Set configuration
     *
     * @return array
     */
    protected function getButtonSet()
    {
        return [
            'arguments' => [
                'data' => [
                    'config' => [
                        'component' => 'Magento_ConfigurableProduct/js/components/container-configurable-handler',
                        'formElement' => 'container',
                        'componentType' => 'container',
                        'label' => false,
                        'content1' => __(
                            'Configurable products allow customers to choose options '
                            . '(Ex: shirt color). You need to create a simple product for each '
                            . 'configuration (Ex: a product for each color).'
                        ),
                        'content2' => __(
                            'Configurations cannot be created for a standard product with downloadable files. '
                            . 'To create configurations, first remove all downloadable files.'
                        ),
                        'template' => 'ui/form/components/complex',
                        'createConfigurableButton' => 'ns = ${ $.ns }, index = create_configurable_products_button',
                    ],
                ],
            ],
            'children' => [
                'add_products_manually_button' => [
                    'arguments' => [
                        'data' => [
                            'config' => [
                                'formElement' => 'container',
                                'componentType' => 'container',
                                'component' => 'Magento_Ui/js/form/components/button',
                                'displayAsLink' => true,
                                'actions' => [
                                    [
                                        'targetName' => 'ns=' . $this->formName . ', index='
                                            . static::ASSOCIATED_PRODUCT_MODAL,
                                        'actionName' => 'openModal',
                                    ],
                                    [
                                        'targetName' => 'ns=' . $this->associatedListingPrefix
                                            . static::ASSOCIATED_PRODUCT_LISTING
                                            . ', index=' . static::ASSOCIATED_PRODUCT_LISTING,
                                        'actionName' => 'showGridAssignProduct',
                                    ],
                                ],
                                'title' => __('Add Products Manually'),
                                'sortOrder' => 10,
                                'imports' => [
                                    'visible' => '!ns = ${ $.ns }, index = '
                                        . ConfigurablePanel::CONFIGURABLE_MATRIX . ':isEmpty',
                                    'disabled' => 'ns = ${ $.ns }, index = '
                                        . ConfigurablePanel::CONFIGURABLE_MATRIX . ':isEmpty',
                                ],
                            ],
                        ],
                    ],
                ],
                'create_configurable_products_button' => [
                    'arguments' => [
                        'data' => [
                            'config' => [
                                'formElement' => 'container',
                                'componentType' => 'container',
                                'component' => 'Magento_Ui/js/form/components/button',
                                'actions' => [
                                    [
                                        'targetName' =>
                                            $this->dataScopeName . '.configurableModal',
                                        'actionName' => 'trigger',
                                        'params' => ['active', true],
                                    ],
                                    [
                                        'targetName' =>
                                            $this->dataScopeName . '.configurableModal',
                                        'actionName' => 'openModal',
                                    ],
                                ],
                                'title' => __('Create Configurations'),
                                'sortOrder' => 20,
                            ],
                        ],
                    ],
                ],
            ],
        ];
    }

    /**
     * Returns dynamic rows configuration
     *
     * @return array
     */
    protected function getGrid()
    {
        return [
            'arguments' => [
                'data' => [
                    'config' => [
                        'additionalClasses' => 'admin__field-wide',
                        'componentType' => DynamicRows::NAME,
                        'dndConfig' => [
                            'enabled' => false,
                        ],
                        'label' => __('Current Variations'),
                        'renderDefaultRecord' => false,
                        'template' => 'ui/dynamic-rows/templates/grid',
                        'component' => 'Magento_ConfigurableProduct/js/components/dynamic-rows-configurable',
                        'addButton' => false,
                        'isEmpty' => true,
                        'itemTemplate' => 'record',
                        'dataScope' => 'data',
                        'dataProviderFromGrid' => $this->associatedListingPrefix . static::ASSOCIATED_PRODUCT_LISTING,
                        'dataProviderChangeFromGrid' => 'change_product',
                        'dataProviderFromWizard' => 'variations',
                        'map' => [
                            'id' => 'entity_id',
                            'product_link' => 'product_link',
                            'name' => 'name',
                            'sku' => 'sku',
                            'price' => 'price_number',
                            'price_string' => 'price',
                            'price_currency' => 'price_currency',
                            'qty' => 'qty',
                            'weight' => 'weight',
                            'thumbnail_image' => 'thumbnail_src',
                            'status' => 'status',
                            'attributes' => 'attributes',
                        ],
                        'links' => [
                            'insertDataFromGrid' => '${$.provider}:${$.dataProviderFromGrid}',
                            'insertDataFromWizard' => '${$.provider}:${$.dataProviderFromWizard}',
                            'changeDataFromGrid' => '${$.provider}:${$.dataProviderChangeFromGrid}',
                        ],
                        'sortOrder' => 20,
                        'columnsHeader' => false,
                        'columnsHeaderAfterRender' => true,
                        'modalWithGrid' => 'ns=' . $this->formName . ', index='
                            . static::ASSOCIATED_PRODUCT_MODAL,
                        'gridWithProducts' => 'ns=' . $this->associatedListingPrefix
                            . static::ASSOCIATED_PRODUCT_LISTING
                            . ', index=' . static::ASSOCIATED_PRODUCT_LISTING,
                    ],
                ],
            ],
            'children' => $this->getRows(),
        ];
    }

    /**
     * Returns Dynamic rows records configuration
     *
     * @return array
     * @SuppressWarnings(PHPMD.ExcessiveMethodLength)
     */
    protected function getRows()
    {
        return [
            'record' => [
                'arguments' => [
                    'data' => [
                        'config' => [
                            'componentType' => Container::NAME,
                            'isTemplate' => true,
                            'is_collection' => true,
                            'component' => 'Magento_Ui/js/dynamic-rows/record',
                            'dataScope' => '',
                        ],
                    ],
                ],
                'children' => [
                    'thumbnail_image_container' => $this->getColumn(
                        'thumbnail_image',
                        __('Image'),
                        [
                            'fit' => true,
                            'formElement' => 'fileUploader',
                            'componentType' => 'fileUploader',
                            'component' => 'Magento_ConfigurableProduct/js/components/file-uploader',
                            'elementTmpl' => 'Magento_ConfigurableProduct/components/file-uploader',
                            'fileInputName' => 'image',
                            'isMultipleFiles' => false,
                            'imports' => [
                                'thumbnailUrl' => '${$.provider}:${$.parentScope}.thumbnail_image',
                                'thumbnail' => '${$.provider}:${$.parentScope}.thumbnail'
                            ],
                            'uploaderConfig' => [
                                'url' => $this->urlBuilder->addSessionParam()->getUrl(
                                    'catalog/product_gallery/upload'
                                ),
                            ],
                            'dataScope' => 'image',
                        ],
                        [
                            'elementTmpl' => 'ui/dynamic-rows/cells/thumbnail',
                            'fit' => true,
                            'sortOrder' => 0
                        ]
                    ),
                    'name_container' => $this->getColumn(
                        'name',
                        __('Name'),
                        [],
                        ['dataScope' => 'product_link']
                    ),
                    'sku_container' => $this->getColumn('sku', __('SKU')),
                    'price_container' => $this->getColumn(
                        'price',
                        __('Price'),
                        [
                            'imports' => ['addbefore' => '${$.provider}:${$.parentScope}.price_currency'],
                            'validation' => ['validate-zero-or-greater' => true]
                        ],
                        ['dataScope' => 'price_string']
                    ),
                    'quantity_container' => $this->getColumn(
                        'quantity',
                        __('Quantity'),
                        ['dataScope' => 'qty'],
                        ['dataScope' => 'qty']
                    ),
                    'price_weight' => $this->getColumn('weight', __('Weight')),
                    'status' => [
                        'arguments' => [
                            'data' => [
                                'config' => [
                                    'componentType' => 'text',
                                    'component' => 'Magento_Ui/js/form/element/abstract',
                                    'template' => 'Magento_ConfigurableProduct/components/cell-status',
                                    'label' => __('Status'),
                                    'dataScope' => 'status',
                                ],
                            ],
                        ],
                    ],
                    'attributes' => [
                        'arguments' => [
                            'data' => [
                                'config' => [
                                    'componentType' => Form\Field::NAME,
                                    'formElement' => Form\Element\Input::NAME,
                                    'elementTmpl' => 'ui/dynamic-rows/cells/text',
                                    'dataType' => Form\Element\DataType\Text::NAME,
                                    'label' => __('Attributes'),
                                ],
                            ],
                        ],
                    ],
                    'actionsList' => [
                        'arguments' => [
                            'data' => [
                                'config' => [
                                    'additionalClasses' => 'data-grid-actions-cell',
                                    'componentType' => 'text',
                                    'component' => 'Magento_Ui/js/form/element/abstract',
                                    'template' => 'Magento_ConfigurableProduct/components/actions-list',
                                    'label' => __('Actions'),
                                    'fit' => true,
                                    'dataScope' => 'status',
                                ],
                            ],
                        ],
                    ],
                ],
            ],
        ];
    }

    /**
     * Get configuration of column
     *
     * @param string $name
     * @param \Magento\Framework\Phrase $label
     * @param array $editConfig
     * @param array $textConfig
     * @return array
     */
    protected function getColumn(
        $name,
        \Magento\Framework\Phrase $label,
        $editConfig = [],
        $textConfig = []
    ) {
        $fieldEdit['arguments']['data']['config'] = [
            'dataType' => Form\Element\DataType\Number::NAME,
            'formElement' => Form\Element\Input::NAME,
            'componentType' => Form\Field::NAME,
            'dataScope' => $name,
            'fit' => true,
            'visibleIfCanEdit' => true,
            'imports' => [
                'visible' => '${$.provider}:${$.parentScope}.canEdit'
            ],
        ];
        $fieldText['arguments']['data']['config'] = [
            'componentType' => Form\Field::NAME,
            'formElement' => Form\Element\Input::NAME,
            'elementTmpl' => 'Magento_ConfigurableProduct/components/cell-html',
            'dataType' => Form\Element\DataType\Text::NAME,
            'dataScope' => $name,
            'visibleIfCanEdit' => false,
            'imports' => [
                'visible' => '!${$.provider}:${$.parentScope}.canEdit'
            ],
        ];
        $fieldEdit['arguments']['data']['config'] = array_replace_recursive(
            $fieldEdit['arguments']['data']['config'],
            $editConfig
        );
        $fieldText['arguments']['data']['config'] = array_replace_recursive(
            $fieldText['arguments']['data']['config'],
            $textConfig
        );
        $container['arguments']['data']['config'] = [
            'componentType' => Container::NAME,
            'formElement' => Container::NAME,
            'component' => 'Magento_Ui/js/form/components/group',
            'label' => $label,
            'dataScope' => '',
        ];
        $container['children'] = [
            $name . '_edit' => $fieldEdit,
            $name . '_text' => $fieldText,
        ];

        return $container;
    }
}<|MERGE_RESOLUTION|>--- conflicted
+++ resolved
@@ -129,7 +129,7 @@
                             'config' => [
                                 'componentType' => Modal::NAME,
                                 'dataScope' => '',
-                                'provider' => $this->dataSourceName,
+                                'provider' => static::FORM_NAME . '.product_form_data_source',
                                 'options' => [
                                     'title' => __('Select Associated Product'),
                                     'buttons' => [
@@ -138,9 +138,7 @@
                                             'class' => 'action-primary',
                                             'actions' => [
                                                 [
-                                                    'targetName' => 'ns= ' . $this->associatedListingPrefix
-                                                        . static::ASSOCIATED_PRODUCT_LISTING
-                                                        . ', index=' . static::ASSOCIATED_PRODUCT_LISTING,
+                                                    'targetName' => 'index=' . static::ASSOCIATED_PRODUCT_LISTING,
                                                     'actionName' => 'save'
                                                 ],
                                                 'closeModal'
@@ -215,16 +213,6 @@
                                             'exports' => true
                                         ],
                                         'changeProductProvider' => 'change_product',
-<<<<<<< HEAD
-                                        'productsProvider' => 'configurable_associated_product_listing.data_source',
-                                        'productsColumns' => 'configurable_associated_product_listing'
-                                            . '.configurable_associated_product_listing.product_columns',
-                                        'productsMassAction' => 'configurable_associated_product_listing'
-                                            . '.configurable_associated_product_listing.product_columns.ids',
-                                        'productsFilters' => 'configurable_associated_product_listing'
-                                            . '.configurable_associated_product_listing.listing_top.listing_filters',
-                                        'modalWithGrid' => 'ns=' . static::FORM_NAME . ', index='
-=======
                                         'productsProvider' => $this->associatedListingPrefix
                                             . 'configurable_associated_product_listing.data_source',
                                         'productsColumns' => $this->associatedListingPrefix
@@ -236,8 +224,11 @@
                                             . '.' . $this->associatedListingPrefix
                                             . 'configurable_associated_product_listing.product_columns.ids',
                                         'modalWithGrid' => 'ns=' . $this->formName . ', index='
->>>>>>> 3b7548af
                                             . static::ASSOCIATED_PRODUCT_MODAL,
+                                        'productsFilters' => $this->associatedListingPrefix
+                                            . 'configurable_associated_product_listing'
+                                            . '.' . $this->associatedListingPrefix
+                                            . '.configurable_associated_product_listing.listing_top.listing_filters',
                                     ],
                                 ],
                             ],
@@ -303,13 +294,12 @@
                                 'displayAsLink' => true,
                                 'actions' => [
                                     [
-                                        'targetName' => 'ns=' . $this->formName . ', index='
+                                        'targetName' => 'ns=' . static::FORM_NAME . ', index='
                                             . static::ASSOCIATED_PRODUCT_MODAL,
                                         'actionName' => 'openModal',
                                     ],
                                     [
-                                        'targetName' => 'ns=' . $this->associatedListingPrefix
-                                            . static::ASSOCIATED_PRODUCT_LISTING
+                                        'targetName' => 'ns=' . static::ASSOCIATED_PRODUCT_LISTING
                                             . ', index=' . static::ASSOCIATED_PRODUCT_LISTING,
                                         'actionName' => 'showGridAssignProduct',
                                     ],
@@ -336,13 +326,13 @@
                                 'actions' => [
                                     [
                                         'targetName' =>
-                                            $this->dataScopeName . '.configurableModal',
+                                            'product_form.product_form.configurableModal',
                                         'actionName' => 'trigger',
                                         'params' => ['active', true],
                                     ],
                                     [
                                         'targetName' =>
-                                            $this->dataScopeName . '.configurableModal',
+                                            'product_form.product_form.configurableModal',
                                         'actionName' => 'openModal',
                                     ],
                                 ],
@@ -380,7 +370,7 @@
                         'isEmpty' => true,
                         'itemTemplate' => 'record',
                         'dataScope' => 'data',
-                        'dataProviderFromGrid' => $this->associatedListingPrefix . static::ASSOCIATED_PRODUCT_LISTING,
+                        'dataProviderFromGrid' => static::ASSOCIATED_PRODUCT_LISTING,
                         'dataProviderChangeFromGrid' => 'change_product',
                         'dataProviderFromWizard' => 'variations',
                         'map' => [
@@ -405,10 +395,9 @@
                         'sortOrder' => 20,
                         'columnsHeader' => false,
                         'columnsHeaderAfterRender' => true,
-                        'modalWithGrid' => 'ns=' . $this->formName . ', index='
+                        'modalWithGrid' => 'ns=' . static::FORM_NAME . ', index='
                             . static::ASSOCIATED_PRODUCT_MODAL,
-                        'gridWithProducts' => 'ns=' . $this->associatedListingPrefix
-                            . static::ASSOCIATED_PRODUCT_LISTING
+                        'gridWithProducts' => 'ns=' . static::ASSOCIATED_PRODUCT_LISTING
                             . ', index=' . static::ASSOCIATED_PRODUCT_LISTING,
                     ],
                 ],
@@ -450,10 +439,6 @@
                             'elementTmpl' => 'Magento_ConfigurableProduct/components/file-uploader',
                             'fileInputName' => 'image',
                             'isMultipleFiles' => false,
-                            'imports' => [
-                                'thumbnailUrl' => '${$.provider}:${$.parentScope}.thumbnail_image',
-                                'thumbnail' => '${$.provider}:${$.parentScope}.thumbnail'
-                            ],
                             'uploaderConfig' => [
                                 'url' => $this->urlBuilder->addSessionParam()->getUrl(
                                     'catalog/product_gallery/upload'
