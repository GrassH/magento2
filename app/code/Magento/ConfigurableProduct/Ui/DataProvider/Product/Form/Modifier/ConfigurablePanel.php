--- conflicted
+++ resolved
@@ -178,17 +178,12 @@
                                         ],
                                         'changeProductProvider' => 'change_product',
                                         'productsProvider' => 'configurable_associated_product_listing.data_source',
-<<<<<<< HEAD
                                         'productsColumns' => 'configurable_associated_product_listing'
                                             . '.configurable_associated_product_listing.product_columns',
                                         'productsMassAction' => 'configurable_associated_product_listing'
                                             . '.configurable_associated_product_listing.product_columns.ids',
-=======
-                                        'productsColumns' => 'configurable_associated_product_listing.configurable_associated_product_listing.product_columns',
-                                        'productsMassAction' => 'configurable_associated_product_listing.configurable_associated_product_listing.product_columns.ids',
                                         'modalWithGrid' => 'ns=' . static::FORM_NAME . ', index='
                                             . static::ASSOCIATED_PRODUCT_MODAL,
->>>>>>> 21672a32
                                     ],
                                 ],
                             ],
