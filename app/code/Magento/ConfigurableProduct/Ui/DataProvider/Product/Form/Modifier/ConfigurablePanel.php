--- conflicted
+++ resolved
@@ -160,7 +160,7 @@
     protected function getPanelChildren() {
         return [
             'configurable_products_button_set' => $this->getButtonSet(),
-            self::CONFIGURABLE_MATRIX => $this->getGrid(),
+            'configurable-matrix' => $this->getGrid(),
         ];
     }
 
@@ -265,11 +265,8 @@
                         'template' => 'ui/dynamic-rows/templates/grid',
                         'component' => 'Magento_ConfigurableProduct/js/components/dynamic-rows-configurable',
                         'addButton' => false,
-<<<<<<< HEAD
+                        'isEmpty' => true,
                         'deleteButtonLabel' => __('Remove'),
-=======
-                        'isEmpty' => true,
->>>>>>> a9e3fb44
                         'itemTemplate' => 'record',
                         'dataScope' => 'data',
                         'dataProviderFromGrid' => static::ASSOCIATED_PRODUCT_LISTING,
