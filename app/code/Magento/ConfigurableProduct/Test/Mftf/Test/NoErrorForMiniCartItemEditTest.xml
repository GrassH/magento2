<?xml version="1.0" encoding="UTF-8"?>
<!--
 /**
  * Copyright © Magento, Inc. All rights reserved.
  * See COPYING.txt for license details.
  */
-->

<tests xmlns:xsi="http://www.w3.org/2001/XMLSchema-instance"
       xsi:noNamespaceSchemaLocation="urn:magento:mftf:Test/etc/testSchema.xsd">
    <test name="NoErrorForMiniCartItemEditTest">
        <annotations>
            <features value="ConfigurableProduct"/>
<<<<<<< HEAD
            <stories value="Edit minicart"/>
=======
            <stories value="Storefront Minicart Update"/>
>>>>>>> a25c107b
            <title value="No error for minicart item edit test"/>
            <description value="Already selected configurable option should be selected when configurable product is edited from minicart"/>
            <severity value="MAJOR"/>
            <group value="ConfigurableProduct"/>
        </annotations>
        <before>
            <actionGroup ref="LoginAsAdmin" stepKey="loginAsAdmin1"/>
            <createData entity="ApiCategory" stepKey="createCategory"/>
            <!-- Create Configurable product -->
            <actionGroup ref="CreateConfigurableProductActionGroup" stepKey="createProduct">
                <argument name="product" value="_defaultProduct"/>
                <argument name="category" value="$$createCategory$$"/>
            </actionGroup>
        </before>
        <after>
            <deleteData createDataKey="createCategory" stepKey="deleteCategory"/>
            <!-- Delete the first simple product -->
            <actionGroup stepKey="deleteProduct1" ref="DeleteProductBySkuActionGroup">
                <argument name="sku" value="{{_defaultProduct.sku}}"/>
            </actionGroup>
            <conditionalClick selector="{{AdminProductGridFilterSection.clearFilters}}"
                              dependentSelector="{{AdminProductGridFilterSection.clearFilters}}" visible="true"
                              stepKey="clickClearFilters"/>
            <actionGroup ref="logout" stepKey="logout"/>
        </after>

        <!-- Go To Created Product Page -->
        <amOnPage stepKey="goToCreatedProductPage" url="{{_defaultProduct.urlKey}}.html"/>
        <waitForPageLoad stepKey="waitForProductPageLoad2"/>

        <!-- Add Product to Cart -->
        <seeElement selector="{{StorefrontProductInfoMainSection.productAttributeOptions1}}"
                    stepKey="checkDropDownProductOption"/>
        <selectOption userInput="{{colorProductAttribute1.name}}"
                      selector="{{StorefrontProductInfoMainSection.productAttributeOptionsSelectButton}}"
                      stepKey="selectOption1"/>
        <selectOption userInput="{{colorProductAttribute2.name}}"
                      selector="{{StorefrontProductInfoMainSection.productAttributeOptionsSelectButton}}"
                      stepKey="selectOption2"/>
        <click selector="{{StorefrontProductInfoMainSection.productAttributeOptions1}}"
               stepKey="clickDropDownProductOption"/>
        <selectOption userInput="{{colorProductAttribute1.name}}"
                      selector="{{StorefrontProductInfoMainSection.productAttributeOptionsSelectButton}}"
                      stepKey="selectOptionForAddingToCart"/>
        <click selector="{{StorefrontProductInfoMainSection.AddToCart}}" stepKey="clickAddToCart"/>
        <waitForPageLoad stepKey="waitForMiniCart"/>

        <!-- Edit Item in Cart -->
        <click selector="{{StorefrontMinicartSection.showCart}}" stepKey="openMiniCart"/>
        <click selector="{{StorefrontMinicartSection.editMiniCartItem}}" stepKey="clickEditCartItem"/>

        <!-- Check if Product Configuration is still selected -->
        <see selector="{{StorefrontProductInfoMainSection.productAttributeOptionsSelectButton}}"
             userInput="{{colorProductAttribute1.name}}" stepKey="seeConfigurationSelected"/>
    </test>
</tests><|MERGE_RESOLUTION|>--- conflicted
+++ resolved
@@ -11,11 +11,7 @@
     <test name="NoErrorForMiniCartItemEditTest">
         <annotations>
             <features value="ConfigurableProduct"/>
-<<<<<<< HEAD
-            <stories value="Edit minicart"/>
-=======
             <stories value="Storefront Minicart Update"/>
->>>>>>> a25c107b
             <title value="No error for minicart item edit test"/>
             <description value="Already selected configurable option should be selected when configurable product is edited from minicart"/>
             <severity value="MAJOR"/>
