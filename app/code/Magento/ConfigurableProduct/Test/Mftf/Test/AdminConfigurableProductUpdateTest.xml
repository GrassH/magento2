--- conflicted
+++ resolved
@@ -34,10 +34,6 @@
         </before>
 
         <after>
-<<<<<<< HEAD
-=======
-            <actionGroup ref="logout" stepKey="adminLogout"/>
->>>>>>> 71c781df
             <deleteData createDataKey="createCategory" stepKey="deleteCategory"/>
             <deleteData createDataKey="createFirstProduct" stepKey="deleteFirstProduct"/>
             <deleteData createDataKey="createSecondProduct" stepKey="deleteSecondProduct"/>
