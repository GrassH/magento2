<?xml version="1.0" encoding="UTF-8"?>
<!--
 /**
  * Copyright © Magento, Inc. All rights reserved.
  * See COPYING.txt for license details.
  */
-->

<tests xmlns:xsi="http://www.w3.org/2001/XMLSchema-instance"
       xsi:noNamespaceSchemaLocation="urn:magento:mftf:Test/etc/testSchema.xsd">
    <test name="StorefrontCheckSortingByPriceForConfigurableWithCatalogRuleAppliedTest">
        <annotations>
            <features value="ConfigurableProduct"/>
            <stories value="Check sorting by price on storefront"/>
            <title value="Check sorting by price for Configurable product with Catalog Rule applied"/>
            <description value="Sort by price should be correct if the apply Catalog Rule to child product of configurable product"/>
            <severity value="CRITICAL"/>
            <testCaseId value="MC-11926"/>
            <useCaseId value="MAGETWO-66688"/>
            <group value="catalog"/>
            <group value="catalogRule"/>
            <group value="configurableProduct"/>
        </annotations>
        <before>
            <createData entity="ApiCategory" stepKey="createCategory"/>
            <createData entity="SimpleProduct" stepKey="createSimpleProduct">
                <requiredEntity createDataKey="createCategory"/>
                <field key="price">5.00</field>
            </createData>
            <createData entity="SimpleProduct" stepKey="createSimpleProduct2">
                <requiredEntity createDataKey="createCategory"/>
                <field key="price">10.00</field>
            </createData>
            <createData entity="ApiConfigurableProduct" stepKey="createConfigurableProduct">
                <requiredEntity createDataKey="createCategory"/>
            </createData>
            <createData entity="productAttributeWithTwoOptions" stepKey="createConfigurableProductAttribute"/>
            <createData entity="productAttributeOption1" stepKey="createConfigurableProductAttributeOption1">
                <requiredEntity createDataKey="createConfigurableProductAttribute"/>
            </createData>
            <createData entity="productAttributeOption2" stepKey="createConfigurableProductAttributeOption2">
                <requiredEntity createDataKey="createConfigurableProductAttribute"/>
            </createData>
            <createData entity="productAttributeOption3" stepKey="createConfigurableProductAttributeOption3">
                <requiredEntity createDataKey="createConfigurableProductAttribute"/>
            </createData>
            <createData entity="AddToDefaultSet" stepKey="createConfigAddToAttributeSet">
                <requiredEntity createDataKey="createConfigurableProductAttribute"/>
            </createData>
            <getData entity="ProductAttributeOptionGetter" index="1" stepKey="getConfigAttributeOption1">
                <requiredEntity createDataKey="createConfigurableProductAttribute"/>
            </getData>
            <getData entity="ProductAttributeOptionGetter" index="2" stepKey="getConfigAttributeOption2">
                <requiredEntity createDataKey="createConfigurableProductAttribute"/>
            </getData>
            <getData entity="ProductAttributeOptionGetter" index="3" stepKey="getConfigAttributeOption3">
                <requiredEntity createDataKey="createConfigurableProductAttribute"/>
            </getData>
            <createData entity="ApiSimpleOne" stepKey="createConfigChildProduct1">
                <requiredEntity createDataKey="createConfigurableProductAttribute"/>
                <requiredEntity createDataKey="getConfigAttributeOption1"/>
                <field key="price">15.00</field>
            </createData>
            <createData entity="ApiSimpleTwo" stepKey="createConfigChildProduct2">
                <requiredEntity createDataKey="createConfigurableProductAttribute"/>
                <requiredEntity createDataKey="getConfigAttributeOption2"/>
                <field key="price">20.00</field>
            </createData>
            <createData entity="ApiSimpleTwo" stepKey="createConfigChildProduct3">
                <requiredEntity createDataKey="createConfigurableProductAttribute"/>
                <requiredEntity createDataKey="getConfigAttributeOption3"/>
                <field key="price">25.00</field>
            </createData>
            <createData entity="ConfigurableProductThreeOptions" stepKey="createConfigurableProductOption">
                <requiredEntity createDataKey="createConfigurableProduct"/>
                <requiredEntity createDataKey="createConfigurableProductAttribute"/>
                <requiredEntity createDataKey="getConfigAttributeOption1"/>
                <requiredEntity createDataKey="getConfigAttributeOption2"/>
                <requiredEntity createDataKey="getConfigAttributeOption3"/>
            </createData>
            <createData entity="ConfigurableProductAddChild" stepKey="createConfigurableProductAddChild1">
                <requiredEntity createDataKey="createConfigurableProduct"/>
                <requiredEntity createDataKey="createConfigChildProduct1"/>
            </createData>
            <createData entity="ConfigurableProductAddChild" stepKey="createConfigurableProductAddChild2">
                <requiredEntity createDataKey="createConfigurableProduct"/>
                <requiredEntity createDataKey="createConfigChildProduct2"/>
            </createData>
            <createData entity="ConfigurableProductAddChild" stepKey="createConfigurableProductAddChild3">
                <requiredEntity createDataKey="createConfigurableProduct"/>
                <requiredEntity createDataKey="createConfigChildProduct3"/>
            </createData>
            <actionGroup ref="LoginAsAdmin" stepKey="loginAsAdmin"/>
            <!--SKU Product Attribute is enabled for Promo Rule Conditions-->
            <actionGroup ref="NavigateToEditProductAttributeActionGroup" stepKey="navigateToSkuProductAttribute">
                <argument name="ProductAttribute" value="sku"/>
            </actionGroup>
            <actionGroup ref="ChangeUseForPromoRuleConditionsProductAttributeActionGroup" stepKey="changeUseForPromoRuleConditionsProductAttributeToYes">
                <argument name="option" value="Yes"/>
            </actionGroup>

            <actionGroup ref="CliRunReindexUsingCronJobsActionGroup" stepKey="reindexInvalidatedIndices"/>
        </before>

        <after>
            <deleteData createDataKey="createCategory" stepKey="deleteCategory"/>
            <deleteData createDataKey="createSimpleProduct" stepKey="deleteSimpleProduct"/>
            <deleteData createDataKey="createSimpleProduct2" stepKey="deleteSimpleProduct2"/>
            <deleteData createDataKey="createConfigChildProduct1" stepKey="deleteConfigChildProduct1"/>
            <deleteData createDataKey="createConfigChildProduct2" stepKey="deleteConfigChildProduct2"/>
            <deleteData createDataKey="createConfigChildProduct3" stepKey="deleteConfigChildProduct3"/>
            <deleteData createDataKey="createConfigurableProduct" stepKey="deleteConfigProduct"/>
            <deleteData createDataKey="createConfigurableProductAttribute" stepKey="deleteConfigProductAttribute"/>

            <!--SKU Product Attribute is disable for Promo Rule Conditions-->
            <actionGroup ref="NavigateToEditProductAttributeActionGroup" stepKey="navigateToSkuProductAttribute">
                <argument name="ProductAttribute" value="sku"/>
            </actionGroup>
            <actionGroup ref="ChangeUseForPromoRuleConditionsProductAttributeActionGroup" stepKey="changeUseForPromoRuleConditionsProductAttributeToNo">
                <argument name="option" value="No"/>
            </actionGroup>
<<<<<<< HEAD
            <actionGroup ref="RemoveCatalogPriceRuleActionGroup" stepKey="deleteCatalogPriceRule">
                <argument name="ruleName" value="{{_defaultCatalogRule.name}}"/>
            </actionGroup>
            <actionGroup ref="logout" stepKey="logoutFromAdmin"/>
=======
            <actionGroup ref="AdminCatalogPriceRuleDeleteAllActionGroup" stepKey="deleteAllRules"/>
            <actionGroup ref="AdminLogoutActionGroup" stepKey="logoutFromAdmin"/>
>>>>>>> 6bcc25b6

            <!-- Reindex invalidated indices after product attribute has been created/deleted -->
            <actionGroup ref="CliRunReindexUsingCronJobsActionGroup" stepKey="reindexInvalidatedIndices"/>
        </after>

        <!--Open category with products and Sort by price desc-->
        <actionGroup ref="GoToStorefrontCategoryPageByParametersActionGroup" stepKey="goToStorefrontCategoryPage">
            <argument name="category" value="$$createCategory.custom_attributes[url_key]$$"/>
            <argument name="mode" value="grid"/>
            <argument name="numOfProductsPerPage" value="25"/>
            <argument name="sortBy" value="price"/>
            <argument name="sort" value="desc"/>
        </actionGroup>
        <see selector="{{StorefrontCategoryMainSection.lineProductName('1')}}" userInput="$$createConfigurableProduct.name$$" stepKey="seeConfigurableProduct"/>
        <see selector="{{StorefrontCategoryMainSection.lineProductName('2')}}" userInput="$$createSimpleProduct2.name$$" stepKey="seeSimpleProductTwo"/>
        <see selector="{{StorefrontCategoryMainSection.lineProductName('3')}}" userInput="$$createSimpleProduct.name$$" stepKey="seeSimpleProduct"/>

        <!--Create and apply catalog price rule-->
        <actionGroup ref="AdminOpenNewCatalogPriceRuleFormPageActionGroup" stepKey="startCreatingCatalogPriceRule"/>
        <actionGroup ref="AdminCatalogPriceRuleFillMainInfoActionGroup" stepKey="fillMainInfoForCatalogPriceRule">
            <argument name="groups" value="'NOT LOGGED IN'"/>
        </actionGroup>
        <actionGroup ref="AdminCatalogPriceRuleAddSkuConditionActionGroup" stepKey="addProductSkuBasedCondition">
            <argument name="productSku" value="$createConfigChildProduct3.sku$"/>
        </actionGroup>
        <actionGroup ref="AdminCatalogPriceRuleFillActionsActionGroup" stepKey="fillActionsForCatalogPriceRule">
            <argument name="apply" value="{{CatalogRuleByPercentWith96Amount.simple_action}}"/>
            <argument name="discountAmount" value="{{CatalogRuleByPercentWith96Amount.discount_amount}}"/>
        </actionGroup>
        <actionGroup ref="AdminCatalogPriceRuleSaveAndApplyActionGroup" stepKey="saveAndApplyCatalogPriceRule"/>
        <magentoCLI command="indexer:reindex" arguments="catalogsearch_fulltext catalog_category_product catalog_product_price catalogrule_rule" stepKey="reindexIndices"/>
        <magentoCLI command="cache:clean" arguments="full_page" stepKey="flushCache"/>

        <!--Reopen category with products and Sort by price desc-->
        <actionGroup ref="GoToStorefrontCategoryPageByParametersActionGroup" stepKey="goToStorefrontCategoryPage2">
            <argument name="category" value="$$createCategory.custom_attributes[url_key]$$"/>
            <argument name="mode" value="grid"/>
            <argument name="numOfProductsPerPage" value="9"/>
            <argument name="sortBy" value="price"/>
            <argument name="sort" value="desc"/>
        </actionGroup>
        <see selector="{{StorefrontCategoryMainSection.lineProductName('1')}}" userInput="$$createSimpleProduct2.name$$" stepKey="seeSimpleProductTwo2"/>
        <see selector="{{StorefrontCategoryMainSection.lineProductName('2')}}" userInput="$$createSimpleProduct.name$$" stepKey="seeSimpleProduct2"/>
        <see selector="{{StorefrontCategoryMainSection.lineProductName('3')}}" userInput="$$createConfigurableProduct.name$$" stepKey="seeConfigurableProduct2"/>
    </test>
</tests><|MERGE_RESOLUTION|>--- conflicted
+++ resolved
@@ -119,15 +119,10 @@
             <actionGroup ref="ChangeUseForPromoRuleConditionsProductAttributeActionGroup" stepKey="changeUseForPromoRuleConditionsProductAttributeToNo">
                 <argument name="option" value="No"/>
             </actionGroup>
-<<<<<<< HEAD
             <actionGroup ref="RemoveCatalogPriceRuleActionGroup" stepKey="deleteCatalogPriceRule">
                 <argument name="ruleName" value="{{_defaultCatalogRule.name}}"/>
             </actionGroup>
-            <actionGroup ref="logout" stepKey="logoutFromAdmin"/>
-=======
-            <actionGroup ref="AdminCatalogPriceRuleDeleteAllActionGroup" stepKey="deleteAllRules"/>
             <actionGroup ref="AdminLogoutActionGroup" stepKey="logoutFromAdmin"/>
->>>>>>> 6bcc25b6
 
             <!-- Reindex invalidated indices after product attribute has been created/deleted -->
             <actionGroup ref="CliRunReindexUsingCronJobsActionGroup" stepKey="reindexInvalidatedIndices"/>
