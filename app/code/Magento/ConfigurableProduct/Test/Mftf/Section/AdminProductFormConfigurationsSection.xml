<?xml version="1.0" encoding="UTF-8"?>
<!--
 /**
  * Copyright © Magento, Inc. All rights reserved.
  * See COPYING.txt for license details.
  */
-->

<sections xmlns:xsi="http://www.w3.org/2001/XMLSchema-instance"
        xsi:noNamespaceSchemaLocation="urn:magento:mftf:Page/etc/SectionObject.xsd">
    <section name="AdminProductFormConfigurationsSection">
        <element name="sectionHeader" type="text" selector=".admin__collapsible-block-wrapper[data-index='configurable']"/>
        <element name="createConfigurations" type="button" selector="button[data-index='create_configurable_products_button']" timeout="30"/>
        <element name="currentVariationsRows" type="button" selector=".data-row"/>
        <element name="currentVariationsNameCells" type="textarea" selector=".admin__control-fields[data-index='name_container']"/>
        <element name="currentVariationsSkuCells" type="textarea" selector=".admin__control-fields[data-index='sku_container']"/>
        <element name="currentVariationsPriceCells" type="textarea" selector=".admin__control-fields[data-index='price_container']"/>
        <element name="currentVariationsQuantityCells" type="textarea" selector=".admin__control-fields[data-index='quantity_container']"/>
        <element name="currentVariationsAttributesCells" type="textarea" selector=".admin__control-fields[data-index='attributes']"/>
        <element name="currentVariationsStatusCells" type="textarea" selector="._no-header[data-index='status']"/>
        <element name="actionsBtn" type="button" selector="(//button[@class='action-select']/span[contains(text(), 'Select')])[{{var1}}]" parameterized="true"/>
        <element name="removeProductBtn" type="button" selector="//a[text()='Remove Product']"/>
        <element name="disableProductBtn" type="button" selector="//a[text()='Disable Product']"/>
        <element name="enableProductBtn" type="button" selector="//a[text()='Enable Product']"/>
<<<<<<< HEAD
=======
        <element name="confProductSku" type="input" selector="//*[@name='configurable-matrix[{{arg}}][sku]']" parameterized="true"/>
        <element name="confProductSkuMessage" type="text" selector="//*[@name='configurable-matrix[{{arg}}][sku]']/following-sibling::label" parameterized="true"/>
>>>>>>> f2912196
        <element name="variationsSkuInputByRow" selector="[data-index='configurable-matrix'] table > tbody > tr:nth-of-type({{row}}) input[name*='sku']" type="input" parameterized="true"/>
        <element name="variationsSkuInputErrorByRow" selector="[data-index='configurable-matrix'] table > tbody > tr:nth-of-type({{row}}) .admin__field-error" type="text" parameterized="true"/>
    </section>
    <section name="AdminConfigurableProductFormSection">
        <element name="productWeight" type="input" selector=".admin__control-text[name='product[weight]']"/>
        <element name="productQuantity" type="input" selector=".admin__control-text[name='product[quantity_and_stock_status][qty]']"/>
        <element name="currentVariationsQuantityCells" type="button" selector="td[data-index='quantity_container']"/>
        <element name="rowByCode" type="textarea" selector="//span[contains(text(), '{{var1}}-{{var2}}')]//ancestor-or-self::tr" parameterized="true"/>
    </section>
    <section name="AdminConfigurableProductSelectAttributesSlideOut">
        <element name="grid" type="button" selector=".admin__data-grid-wrap tbody"/>
    </section>
    <section name="StorefrontConfigurableProductPage">
        <element name="productAttributeDropDown" type="select" selector="select[id*='attribute']"/>
    </section>
</sections><|MERGE_RESOLUTION|>--- conflicted
+++ resolved
@@ -22,11 +22,8 @@
         <element name="removeProductBtn" type="button" selector="//a[text()='Remove Product']"/>
         <element name="disableProductBtn" type="button" selector="//a[text()='Disable Product']"/>
         <element name="enableProductBtn" type="button" selector="//a[text()='Enable Product']"/>
-<<<<<<< HEAD
-=======
         <element name="confProductSku" type="input" selector="//*[@name='configurable-matrix[{{arg}}][sku]']" parameterized="true"/>
         <element name="confProductSkuMessage" type="text" selector="//*[@name='configurable-matrix[{{arg}}][sku]']/following-sibling::label" parameterized="true"/>
->>>>>>> f2912196
         <element name="variationsSkuInputByRow" selector="[data-index='configurable-matrix'] table > tbody > tr:nth-of-type({{row}}) input[name*='sku']" type="input" parameterized="true"/>
         <element name="variationsSkuInputErrorByRow" selector="[data-index='configurable-matrix'] table > tbody > tr:nth-of-type({{row}}) .admin__field-error" type="text" parameterized="true"/>
     </section>
