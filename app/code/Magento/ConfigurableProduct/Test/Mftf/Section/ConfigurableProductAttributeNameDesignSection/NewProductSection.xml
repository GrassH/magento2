--- conflicted
+++ resolved
@@ -29,12 +29,9 @@
         <element name="saveAttributeButton" type="button" selector="//*[@id='save']"/>
         <element name="advancedAttributeProperties" type="button" selector="//*[@id='advanced_fieldset-wrapper']//*[contains(text(),'Advanced Attribute Properties')]"/>
         <element name="attributeCodeField" type="input" selector="//*[@id='attribute_code']"/>
-<<<<<<< HEAD
-=======
         <element name="selectAttribute" type="button" selector=".steps-wizard-navigation .active"/>
         <element name="title" type="button" selector="//*[text()='{{title}}']" parameterized="true"/>
         <element name="titleContainsText" type="button" selector=".//*[contains(text(),'{{titleContainsText}}')]" parameterized="true"/>
->>>>>>> 71432aeb
         <element name="productSku" type="input" selector="//input[@name='product[sku]']"/>
     </section>
 </sections>