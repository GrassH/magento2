<?xml version="1.0" encoding="UTF-8"?>
<!--
 /**
  * Copyright © Magento, Inc. All rights reserved.
  * See COPYING.txt for license details.
  */
-->
<sections xmlns:xsi="http://www.w3.org/2001/XMLSchema-instance"
	xsi:noNamespaceSchemaLocation="urn:magento:mftf:Page/etc/SectionObject.xsd">
    <section name="CatalogProductsSection">
        <element name="catalogItem" type="button" selector="//*[@id='menu-magento-catalog-catalog']/a/span"/>
        <element name="productItem" type="button" selector="//*[@data-ui-id='menu-magento-catalog-catalog-products']/a"/>
        <element name="storesItem" type="button" selector="//*[@id='menu-magento-backend-stores']/a/span"/>
        <element name="searchDefaultLabelField" type="input" selector="//*[@id='attributeGrid_filter_frontend_label']"/>
        <element name="searchButton" type="button" selector="//div[@class='admin__filter-actions']//*[contains(text(), 'Search')]"/>
        <element name="storesProductItem" type="button" selector="//*[@data-ui-id='menu-magento-catalog-catalog-attributes-attributes']/a"/>
        <element name="createdAttributeItem" type="button" selector="//td[contains(@class, 'col-label') and normalize-space()='design123']"/>
<<<<<<< HEAD
=======
        <element name="createdTheAttributeItem" type="button" selector="//td[contains(@class, 'col-label') and normalize-space()='{{text}}']"  parameterized="true"/>
>>>>>>> 13c070e6
        <element name="deleteAttributeItem" type="button" selector="//*[@id='delete']"/>
        <element name="okButton" type="button" selector="//footer[@class='modal-footer']//*[contains(text(),'OK')]"/>
        <element name="messageSuccessSavedProduct" type="button" selector="//div[@data-ui-id='messages-message-success']"/>
        <element name="resetFilter" type="button" selector="//span[contains(text(), 'Reset Filter')]"/>
    </section>
</sections><|MERGE_RESOLUTION|>--- conflicted
+++ resolved
@@ -15,10 +15,7 @@
         <element name="searchButton" type="button" selector="//div[@class='admin__filter-actions']//*[contains(text(), 'Search')]"/>
         <element name="storesProductItem" type="button" selector="//*[@data-ui-id='menu-magento-catalog-catalog-attributes-attributes']/a"/>
         <element name="createdAttributeItem" type="button" selector="//td[contains(@class, 'col-label') and normalize-space()='design123']"/>
-<<<<<<< HEAD
-=======
         <element name="createdTheAttributeItem" type="button" selector="//td[contains(@class, 'col-label') and normalize-space()='{{text}}']"  parameterized="true"/>
->>>>>>> 13c070e6
         <element name="deleteAttributeItem" type="button" selector="//*[@id='delete']"/>
         <element name="okButton" type="button" selector="//footer[@class='modal-footer']//*[contains(text(),'OK')]"/>
         <element name="messageSuccessSavedProduct" type="button" selector="//div[@data-ui-id='messages-message-success']"/>
