--- conflicted
+++ resolved
@@ -33,8 +33,6 @@
         </arguments>
         <seeElement selector="{{StorefrontProductInfoMainSection.attributeOptionByAttributeID(attributeCode, optionName)}}" stepKey="verifyOptionExists"/>
     </actionGroup>
-<<<<<<< HEAD
-=======
 
     <!-- Verify configurable product options in storefront product view -->
     <actionGroup name="storefrontCheckConfigurableProductOptions">
@@ -80,5 +78,4 @@
         <see userInput="Regular Price" selector="{{StorefrontProductInfoMainSection.specialProductText}}" stepKey="seeText"/>
         <see userInput="{{price}}" selector="{{StorefrontProductInfoMainSection.oldProductPrice}}" stepKey="seeOldProductPrice"/>
     </actionGroup>
->>>>>>> bd049307
 </actionGroups>