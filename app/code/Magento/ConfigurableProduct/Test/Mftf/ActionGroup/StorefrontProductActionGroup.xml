--- conflicted
+++ resolved
@@ -25,7 +25,15 @@
         <see userInput="{{product.custom_attributes[short_description]}}" selector="{{StorefrontProductInfoMainSection.productShortDescription}}" stepKey="assertProductShortDescription"/>
     </actionGroup>
 
-<<<<<<< HEAD
+    <!-- Check Storefront Configurable Product Option -->
+    <actionGroup name="VerifyOptionInProductStorefront">
+        <arguments>
+            <argument name="attributeCode" type="string"/>
+            <argument name="optionName" type="string"/>
+        </arguments>
+        <seeElement selector="{{StorefrontProductInfoMainSection.attributeOptionByAttributeID(attributeCode, optionName)}}" stepKey="verifyOptionExists"/>
+    </actionGroup>
+
     <!-- Verify configurable product options in storefront product view -->
     <actionGroup name="storefrontCheckConfigurableProductOptions">
         <arguments>
@@ -69,14 +77,5 @@
         <see userInput="{{specialProductPrice.price}}" selector="{{StorefrontProductInfoMainSection.productSpecialPrice}}" stepKey="seeSpecialProductPrice"/>
         <see userInput="Regular Price" selector="{{StorefrontProductInfoMainSection.specialProductText}}" stepKey="seeText"/>
         <see userInput="{{price}}" selector="{{StorefrontProductInfoMainSection.oldProductPrice}}" stepKey="seeOldProductPrice"/>
-=======
-    <!-- Check Storefront Configurable Product Option -->
-    <actionGroup name="VerifyOptionInProductStorefront">
-        <arguments>
-            <argument name="attributeCode" type="string"/>
-            <argument name="optionName" type="string"/>
-        </arguments>
-        <seeElement selector="{{StorefrontProductInfoMainSection.attributeOptionByAttributeID(attributeCode, optionName)}}" stepKey="verifyOptionExists"/>
->>>>>>> 1c88235d
     </actionGroup>
 </actionGroups>