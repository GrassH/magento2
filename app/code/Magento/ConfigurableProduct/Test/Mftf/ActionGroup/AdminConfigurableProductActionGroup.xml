<?xml version="1.0" encoding="UTF-8"?>
<!--
 /**
  * Copyright © Magento, Inc. All rights reserved.
  * See COPYING.txt for license details.
  */
-->

<actionGroups xmlns:xsi="http://www.w3.org/2001/XMLSchema-instance"
              xsi:noNamespaceSchemaLocation="urn:magento:mftf:Test/etc/actionGroupSchema.xsd">
    <!--Filter the product grid and view expected products-->
    <actionGroup name="viewConfigurableProductInAdminGrid">
        <arguments>
            <argument name="product" defaultValue="_defaultProduct"/>
        </arguments>
        <amOnPage url="{{AdminProductIndexPage.url}}" stepKey="visitAdminProductPage"/>
        <waitForPageLoad stepKey="waitForPageLoadInitial"/>
        <conditionalClick selector="{{AdminProductGridFilterSection.clearFilters}}" dependentSelector="{{AdminProductGridFilterSection.clearFilters}}" visible="true" stepKey="clickClearFiltersInitial"/>
        <click selector="{{AdminProductGridFilterSection.filters}}" stepKey="openProductFilters"/>
        <fillField selector="{{AdminProductGridFilterSection.skuFilter}}" userInput="{{product.sku}}" stepKey="fillProductSkuFilter"/>
        <click selector="{{AdminProductGridFilterSection.applyFilters}}" stepKey="clickApplyFilters"/>
        <seeNumberOfElements selector="{{AdminProductGridSection.productGridRows}}" userInput="3" stepKey="seeCorrectNumberOfProducts"/>

        <click selector="{{AdminProductGridFilterSection.filters}}" stepKey="openProductFiltersSimple"/>
        <selectOption selector="{{AdminProductGridFilterSection.typeFilter}}" userInput="simple" stepKey="selectionProductType"/>
        <click selector="{{AdminProductGridFilterSection.applyFilters}}" stepKey="clickApplyFiltersWithSimpleType"/>
        <see selector="{{AdminProductGridSection.firstProductRow}}" userInput="{{product.name}}"  stepKey="seeSimpleProductNameInGrid"/>
        <see selector="{{AdminProductGridSection.firstProductRow}}" userInput="{{product.price}}"  stepKey="seeSimpleProductPriceInGrid"/>

        <click selector="{{AdminProductGridFilterSection.filters}}" stepKey="openProductFiltersConfigurable"/>
        <selectOption selector="{{AdminProductGridFilterSection.typeFilter}}" userInput="{{product.type_id}}" stepKey="selectionConfigurableProductType"/>
        <click selector="{{AdminProductGridFilterSection.applyFilters}}" stepKey="clickApplyFiltersWithConfigurableType"/>
        <see selector="{{AdminProductGridSection.firstProductRow}}" userInput="{{product.name}}"  stepKey="seeConfigurableProductNameInGrid"/>
        <dontSee selector="{{AdminProductGridSection.firstProductRow}}" userInput="{{product.price}}"  stepKey="dontSeeProductPriceNameInGrid"/>

        <click selector="{{AdminProductGridFilterSection.clearFilters}}" stepKey="clickClearFiltersAfter"/>
    </actionGroup>

    <!--

    Create a configurable product with three options for color: red, white, and blue

    Expected start state = logged in as an admin
    End state = on the product edit page in the admin

    -->
    <actionGroup name="createConfigurableProduct">
        <arguments>
            <argument name="product" defaultValue="_defaultProduct"/>
            <argument name="category" defaultValue="_defaultCategory"/>
        </arguments>

        <!-- fill in basic configurable product values -->
        <amOnPage url="{{AdminProductIndexPage.url}}" stepKey="amOnProductGridPage"/>
        <waitForPageLoad time="30" stepKey="wait1"/>
        <click selector="{{AdminProductGridActionSection.addProductToggle}}" stepKey="clickOnAddProductToggle"/>
        <click selector="{{AdminProductGridActionSection.addConfigurableProduct}}" stepKey="clickOnAddConfigurableProduct"/>
        <fillField userInput="{{product.name}}" selector="{{AdminProductFormSection.productName}}" stepKey="fillName"/>
        <fillField userInput="{{product.sku}}" selector="{{AdminProductFormSection.productSku}}" stepKey="fillSKU"/>
        <fillField userInput="{{product.price}}" selector="{{AdminProductFormSection.productPrice}}" stepKey="fillPrice"/>
        <fillField userInput="{{product.quantity}}" selector="{{AdminProductFormSection.productQuantity}}" stepKey="fillQuantity"/>
        <searchAndMultiSelectOption selector="{{AdminProductFormSection.categoriesDropdown}}" parameterArray="[{{category.name}}]" stepKey="fillCategory"/>
        <selectOption userInput="{{product.visibility}}" selector="{{AdminProductFormSection.visibility}}" stepKey="fillVisibility"/>
        <click selector="{{AdminProductSEOSection.sectionHeader}}" stepKey="openSeoSection"/>
        <fillField userInput="{{product.urlKey}}" selector="{{AdminProductSEOSection.urlKeyInput}}" stepKey="fillUrlKey"/>

        <!-- create configurations for colors the product is available in -->
        <click selector="{{AdminProductFormConfigurationsSection.createConfigurations}}" stepKey="clickOnCreateConfigurations"/>
        <click selector="{{AdminCreateProductConfigurationsPanel.createNewAttribute}}" stepKey="clickOnNewAttribute"/>
        <waitForPageLoad stepKey="waitForIFrame"/>
        <switchToIFrame selector="{{AdminNewAttributePanel.newAttributeIFrame}}" stepKey="switchToNewAttributeIFrame"/>
        <fillField selector="{{AdminNewAttributePanel.defaultLabel}}" userInput="{{colorProductAttribute.default_label}}" stepKey="fillDefaultLabel"/>
        <click selector="{{AdminNewAttributePanel.saveAttribute}}" stepKey="clickOnNewAttributePanel"/>
        <waitForPageLoad stepKey="waitForSaveAttribute"/>
        <switchToIFrame stepKey="switchOutOfIFrame"/>
        <waitForPageLoad stepKey="waitForFilters"/>
        <click selector="{{AdminCreateProductConfigurationsPanel.filters}}" stepKey="clickOnFilters"/>
        <fillField userInput="{{colorProductAttribute.default_label}}" selector="{{AdminCreateProductConfigurationsPanel.attributeCode}}" stepKey="fillFilterAttributeCodeField"/>
        <click selector="{{AdminCreateProductConfigurationsPanel.applyFilters}}" stepKey="clickApplyFiltersButton"/>
        <click selector="{{AdminCreateProductConfigurationsPanel.firstCheckbox}}" stepKey="clickOnFirstCheckbox"/>
        <click selector="{{AdminCreateProductConfigurationsPanel.next}}" stepKey="clickOnNextButton1"/>
        <click selector="{{AdminCreateProductConfigurationsPanel.createNewValue}}" stepKey="clickOnCreateNewValue1"/>
        <fillField userInput="{{colorProductAttribute1.name}}" selector="{{AdminCreateProductConfigurationsPanel.attributeName}}" stepKey="fillFieldForNewAttribute1"/>
        <click selector="{{AdminCreateProductConfigurationsPanel.saveAttribute}}" stepKey="clickOnSaveNewAttribute1"/>
        <click selector="{{AdminCreateProductConfigurationsPanel.createNewValue}}" stepKey="clickOnCreateNewValue2"/>
        <fillField userInput="{{colorProductAttribute2.name}}" selector="{{AdminCreateProductConfigurationsPanel.attributeName}}" stepKey="fillFieldForNewAttribute2"/>
        <click selector="{{AdminCreateProductConfigurationsPanel.saveAttribute}}" stepKey="clickOnSaveNewAttribute2"/>
        <click selector="{{AdminCreateProductConfigurationsPanel.createNewValue}}" stepKey="clickOnCreateNewValue3"/>
        <fillField userInput="{{colorProductAttribute3.name}}" selector="{{AdminCreateProductConfigurationsPanel.attributeName}}" stepKey="fillFieldForNewAttribute3"/>
        <click selector="{{AdminCreateProductConfigurationsPanel.saveAttribute}}" stepKey="clickOnSaveNewAttribute3"/>
        <click selector="{{AdminCreateProductConfigurationsPanel.selectAll}}" stepKey="clickOnSelectAll"/>
        <click selector="{{AdminCreateProductConfigurationsPanel.next}}" stepKey="clickOnNextButton2"/>
        <click selector="{{AdminCreateProductConfigurationsPanel.applyUniquePricesByAttributeToEachSku}}" stepKey="clickOnApplyUniquePricesByAttributeToEachSku"/>
        <selectOption selector="{{AdminCreateProductConfigurationsPanel.selectAttribute}}" userInput="{{colorProductAttribute.default_label}}" stepKey="selectAttributes"/>
        <fillField selector="{{AdminCreateProductConfigurationsPanel.attribute1}}" userInput="{{colorProductAttribute1.price}}" stepKey="fillAttributePrice1"/>
        <fillField selector="{{AdminCreateProductConfigurationsPanel.attribute2}}" userInput="{{colorProductAttribute2.price}}" stepKey="fillAttributePrice2"/>
        <fillField selector="{{AdminCreateProductConfigurationsPanel.attribute3}}" userInput="{{colorProductAttribute3.price}}" stepKey="fillAttributePrice3"/>
        <click selector="{{AdminCreateProductConfigurationsPanel.applySingleQuantityToEachSkus}}" stepKey="clickOnApplySingleQuantityToEachSku"/>
        <fillField selector="{{AdminCreateProductConfigurationsPanel.quantity}}" userInput="1" stepKey="enterAttributeQuantity"/>
        <click selector="{{AdminCreateProductConfigurationsPanel.next}}" stepKey="clickOnNextButton3"/>
        <click selector="{{AdminCreateProductConfigurationsPanel.next}}" stepKey="clickOnNextButton4"/>
        <click selector="{{AdminProductFormActionSection.saveButton}}" stepKey="clickOnSaveButton2"/>
        <click selector="{{AdminChooseAffectedAttributeSetPopup.confirm}}" stepKey="clickOnConfirmInPopup"/>
        <seeElement selector="{{AdminProductMessagesSection.successMessage}}" stepKey="seeSaveProductMessage"/>
        <seeInTitle userInput="{{product.name}}" stepKey="seeProductNameInTitle"/>
    </actionGroup>

    <actionGroup name="generateConfigurationsByAttributeCode">
        <arguments>
            <argument name="attributeCode" type="string" defaultValue="SomeString"/>
        </arguments>
        <click selector="{{AdminProductFormConfigurationsSection.createConfigurations}}" stepKey="clickCreateConfigurations"/>
        <click selector="{{AdminCreateProductConfigurationsPanel.filters}}" stepKey="clickFilters"/>
        <fillField selector="{{AdminCreateProductConfigurationsPanel.attributeCode}}" userInput="{{attributeCode}}" stepKey="fillFilterAttributeCodeField"/>
        <click selector="{{AdminCreateProductConfigurationsPanel.applyFilters}}" stepKey="clickApplyFiltersButton"/>
        <click selector="{{AdminCreateProductConfigurationsPanel.firstCheckbox}}" stepKey="clickOnFirstCheckbox"/>
        <click selector="{{AdminCreateProductConfigurationsPanel.next}}" stepKey="clickOnNextButton1"/>
        <click selector="{{AdminCreateProductConfigurationsPanel.selectAll}}" stepKey="clickOnSelectAll"/>
        <click selector="{{AdminCreateProductConfigurationsPanel.next}}" stepKey="clickOnNextButton2"/>
        <click selector="{{AdminCreateProductConfigurationsPanel.applySingleQuantityToEachSkus}}" stepKey="clickOnApplySingleQuantityToEachSku"/>
        <fillField selector="{{AdminCreateProductConfigurationsPanel.quantity}}" userInput="99" stepKey="enterAttributeQuantity"/>
        <click selector="{{AdminCreateProductConfigurationsPanel.next}}" stepKey="clickOnNextButton3"/>
        <click selector="{{AdminCreateProductConfigurationsPanel.next}}" stepKey="clickOnNextButton4"/>
    </actionGroup>

    <actionGroup name="createConfigurationsForAttribute" extends="generateConfigurationsByAttributeCode">
        <arguments>
            <argument name="attributeCode" type="string" defaultValue="SomeString"/>
        </arguments>
        <click selector="{{AdminProductFormActionSection.saveButton}}" stepKey="clickOnSaveButton2"/>
        <click selector="{{AdminChooseAffectedAttributeSetPopup.confirm}}" stepKey="clickOnConfirmInPopup"/>
    </actionGroup>

    <actionGroup name="createConfigurationsForTwoAttribute" extends="generateConfigurationsByAttributeCode">
        <arguments>
            <argument name="secondAttributeCode" type="string"/>
        </arguments>
        <remove keyForRemoval="clickOnSelectAll"/>
        <remove keyForRemoval="clickFilters"/>
        <remove keyForRemoval="fillFilterAttributeCodeField"/>
        <remove keyForRemoval="clickApplyFiltersButton"/>
        <remove keyForRemoval="clickOnFirstCheckbox"/>

        <click selector="{{AdminCreateProductConfigurationsPanel.attributeCheckbox(attributeCode)}}" stepKey="clickOnFirstAttributeCheckbox" after="clickCreateConfigurations"/>
        <click selector="{{AdminCreateProductConfigurationsPanel.attributeCheckbox(secondAttributeCode)}}" stepKey="clickOnSecondAttributeCheckbox" after="clickOnFirstAttributeCheckbox"/>
        <grabTextFrom selector="{{AdminCreateProductConfigurationsPanel.defaultLabel(attributeCode)}}" stepKey="grabFirstAttributeDefaultLabel" after="clickOnSecondAttributeCheckbox"/>
        <grabTextFrom selector="{{AdminCreateProductConfigurationsPanel.defaultLabel(secondAttributeCode)}}" stepKey="grabSecondAttributeDefaultLabel" after="grabFirstAttributeDefaultLabel"/>
        <click selector="{{AdminCreateProductConfigurationsPanel.selectAllByAttribute({$grabFirstAttributeDefaultLabel})}}" stepKey="clickOnSelectAllForFirstAttribute" after="clickOnNextButton1"/>
        <click selector="{{AdminCreateProductConfigurationsPanel.selectAllByAttribute({$grabSecondAttributeDefaultLabel})}}" stepKey="clickOnSelectAllForSecondAttribute" after="clickOnSelectAllForFirstAttribute"/>
        <click selector="{{AdminProductFormActionSection.saveButton}}" stepKey="clickOnSaveButton2"/>
        <click selector="{{AdminChooseAffectedAttributeSetPopup.confirm}}" stepKey="clickOnConfirmInPopup"/>
    </actionGroup>

    <actionGroup name="saveConfiguredProduct">
        <click selector="{{AdminProductFormActionSection.saveButton}}" stepKey="clickOnSaveButton2"/>
        <click selector="{{AdminChooseAffectedAttributeSetPopup.confirm}}" stepKey="clickOnConfirmInPopup"/>
        <seeElement selector="{{AdminProductMessagesSection.successMessage}}" stepKey="seeSaveProductMessage"/>
    </actionGroup>
<<<<<<< HEAD
=======

    <actionGroup name="addNewProductConfigurationAttribute">
        <arguments>
            <argument name="attribute" type="entity"/>
            <argument name="firstOption" type="entity"/>
            <argument name="secondOption" type="entity"/>
        </arguments>
        <!-- Create new attribute -->
        <click selector="{{AdminCreateProductConfigurationsPanel.createNewAttribute}}" stepKey="clickOnNewAttribute"/>
        <waitForPageLoad stepKey="waitForIFrame"/>
        <switchToIFrame selector="{{AdminNewAttributePanel.newAttributeIFrame}}" stepKey="switchToNewAttributeIFrame"/>
        <fillField selector="{{AdminNewAttributePanel.defaultLabel}}" userInput="{{attribute.default_label}}" stepKey="fillDefaultLabel"/>
        <click selector="{{AdminNewAttributePanel.saveAttribute}}" stepKey="clickOnNewAttributePanel"/>
        <waitForPageLoad stepKey="waitForSaveAttribute"/>
        <switchToIFrame stepKey="switchOutOfIFrame"/>
        <waitForPageLoad stepKey="waitForFilters"/>
        <!-- Find created below attribute and add option; save attribute -->
        <click selector="{{AdminCreateProductConfigurationsPanel.filters}}" stepKey="clickOnFilters"/>
        <fillField userInput="{{attribute.default_label}}" selector="{{AdminCreateProductConfigurationsPanel.attributeCode}}" stepKey="fillFilterAttributeCodeField"/>
        <click selector="{{AdminCreateProductConfigurationsPanel.applyFilters}}" stepKey="clickApplyFiltersButton"/>
        <click selector="{{AdminCreateProductConfigurationsPanel.firstCheckbox}}" stepKey="clickOnFirstCheckbox"/>
        <click selector="{{AdminCreateProductConfigurationsPanel.next}}" stepKey="clickOnNextButton"/>
        <click selector="{{AdminCreateProductConfigurationsPanel.createNewValue}}" stepKey="clickOnCreateFirstNewValue"/>
        <fillField userInput="{{firstOption.name}}" selector="{{AdminCreateProductConfigurationsPanel.attributeName}}" stepKey="fillFieldForNewFirstOption"/>
        <click selector="{{AdminCreateProductConfigurationsPanel.saveAttribute}}" stepKey="clickOnSaveNewAttribute"/>
        <click selector="{{AdminCreateProductConfigurationsPanel.createNewValue}}" stepKey="clickOnCreateSecondNewValue"/>
        <fillField userInput="{{secondOption.name}}" selector="{{AdminCreateProductConfigurationsPanel.attributeName}}" stepKey="fillFieldForNewSecondOption"/>
        <click selector="{{AdminCreateProductConfigurationsPanel.saveAttribute}}" stepKey="clickOnSaveAttribute"/>
        <click selector="{{AdminCreateProductConfigurationsPanel.selectAll}}" stepKey="clickOnSelectAll"/>
        <click selector="{{AdminCreateProductConfigurationsPanel.next}}" stepKey="clickOnSecondNextButton"/>
        <click selector="{{AdminCreateProductConfigurationsPanel.next}}" stepKey="clickOnThirdNextButton"/>
        <click selector="{{AdminCreateProductConfigurationsPanel.next}}" stepKey="clickOnFourthNextButton"/>
    </actionGroup>

    <actionGroup name="changeProductConfigurationsInGrid">
        <arguments>
            <argument name="firstOption" type="entity"/>
            <argument name="secondOption" type="entity"/>
        </arguments>
        <fillField userInput="{{firstOption.name}}" selector="{{AdminProductFormConfigurationsSection.confProductNameCell(firstOption.name)}}" stepKey="fillFieldNameForFirstAttributeOption"/>
        <fillField userInput="{{secondOption.name}}" selector="{{AdminProductFormConfigurationsSection.confProductNameCell(secondOption.name)}}" stepKey="fillFieldNameForSecondAttributeOption"/>
        <fillField userInput="{{firstOption.sku}}" selector="{{AdminProductFormConfigurationsSection.confProductSkuCell(firstOption.name)}}" stepKey="fillFieldSkuForFirstAttributeOption"/>
        <fillField userInput="{{secondOption.sku}}" selector="{{AdminProductFormConfigurationsSection.confProductSkuCell(secondOption.name)}}" stepKey="fillFieldSkuForSecondAttributeOption"/>
        <fillField userInput="{{firstOption.price}}" selector="{{AdminProductFormConfigurationsSection.confProductPriceCell(firstOption.name)}}" stepKey="fillFieldPriceForFirstAttributeOption"/>
        <fillField userInput="{{secondOption.price}}" selector="{{AdminProductFormConfigurationsSection.confProductPriceCell(secondOption.name)}}" stepKey="fillFieldPriceForSecondAttributeOption"/>
        <fillField userInput="{{firstOption.quantity}}" selector="{{AdminProductFormConfigurationsSection.confProductQuantityCell(firstOption.name)}}" stepKey="fillFieldQuantityForFirstAttributeOption"/>
        <fillField userInput="{{secondOption.quantity}}" selector="{{AdminProductFormConfigurationsSection.confProductQuantityCell(secondOption.name)}}" stepKey="fillFieldQuantityForSecondAttributeOption"/>
        <fillField userInput="{{firstOption.weight}}" selector="{{AdminProductFormConfigurationsSection.confProductWeightCell(firstOption.name)}}" stepKey="fillFieldWeightForFirstAttributeOption"/>
        <fillField userInput="{{secondOption.weight}}" selector="{{AdminProductFormConfigurationsSection.confProductWeightCell(secondOption.name)}}" stepKey="fillFieldWeightForSecondAttributeOption"/>
    </actionGroup>

    <actionGroup name="changeProductConfigurationsInGridExceptSku" extends="changeProductConfigurationsInGrid">
        <remove keyForRemoval="fillFieldSkuForFirstAttributeOption"/>
        <remove keyForRemoval="fillFieldSkuForSecondAttributeOption"/>
    </actionGroup>

    <actionGroup name="addProductToConfigurationsGrid">
        <arguments>
            <argument name="sku" type="string"/>
            <argument name="name" type="string"/>
        </arguments>
        <click selector="{{AdminProductFormConfigurationsSection.actionsBtnByProductName(name)}}" stepKey="clickToExpandFirstActions"/>
        <click selector="{{AdminProductFormConfigurationsSection.addProduct(name)}}" stepKey="clickChooseFirstDifferentProduct"/>
        <switchToIFrame stepKey="switchOutOfIFrame"/>
        <waitForPageLoad stepKey="waitForFilters"/>
        <click selector="{{AdminCreateProductConfigurationsPanel.filters}}" stepKey="clickFilters"/>
        <fillField selector="{{AdminProductGridFilterSection.skuFilter}}" userInput="{{sku}}" stepKey="fillProductSkuFilter"/>
        <click selector="{{AdminProductGridFilterSection.applyFilters}}" stepKey="clickApplyFilters"/>
        <click selector="{{AdminProductGridFilterSection.firstRowBySku(sku)}}" stepKey="clickOnFirstRow"/>
    </actionGroup>

    <actionGroup name="addUniqueImageToConfigurableProductOption">
        <arguments>
            <argument name="image" defaultValue="ProductImage"/>
            <argument name="frontend_label" type="string"/>
            <argument name="label" type="string"/>
        </arguments>
        <click selector="{{AdminCreateProductConfigurationsPanel.applyUniqueImagesToEachSkus}}" stepKey="clickOnApplyUniqueImagesToEachSku"/>
        <selectOption userInput="{{frontend_label}}" selector="{{AdminCreateProductConfigurationsPanel.selectImagesButton}}" stepKey="selectOption"/>
        <attachFile selector="{{AdminCreateProductConfigurationsPanel.uploadImagesButton(label)}}" userInput="{{image.file}}" stepKey="uploadFile"/>
        <waitForElementNotVisible selector="{{AdminCreateProductConfigurationsPanel.uploadProgressBar}}" stepKey="waitForUpload"/>
        <waitForElementVisible selector="{{AdminCreateProductConfigurationsPanel.imageFile(image.fileName)}}" stepKey="waitForThumbnail"/>
    </actionGroup>

    <actionGroup name="addUniquePriceToConfigurableProductOption">
        <arguments>
            <argument name="frontend_label" type="string"/>
            <argument name="label" type="string"/>
            <argument name="price" type="string"/>
        </arguments>
        <click selector="{{AdminCreateProductConfigurationsPanel.applyUniquePricesToEachSkus}}" stepKey="clickOnApplyUniquePricesToEachSku"/>
        <selectOption userInput="{{frontend_label}}" selector="{{AdminCreateProductConfigurationsPanel.selectPriceButton}}" stepKey="selectOption"/>
        <fillField selector="{{AdminCreateProductConfigurationsPanel.price(label)}}" userInput="{{price}}" stepKey="enterAttributeQuantity"/>
    </actionGroup>

    <actionGroup name="saveConfigurableProductWithNewAttributeSet">
        <click selector="{{AdminProductFormActionSection.saveButton}}" stepKey="clickSaveConfigurableProduct"/>
        <waitForElementVisible selector="{{AdminChooseAffectedAttributeSetPopup.confirm}}" time="30" stepKey="waitForAttributeSetConfirmation"/>
        <click selector="{{AdminChooseAffectedAttributeSetPopup.addNewAttrSet}}" stepKey="clickAddNewAttributeSet"/>
        <fillField selector="{{AdminChooseAffectedAttributeSetPopup.createNewAttrSetName}}" userInput="{{ProductAttributeFrontendLabel.label}}" stepKey="fillFieldNewAttrSetName"/>
        <click selector="{{AdminChooseAffectedAttributeSetPopup.confirm}}" stepKey="clickConfirmAttributeSet"/>
        <see selector="You saved the product" stepKey="seeConfigurableSaveConfirmation" after="clickConfirmAttributeSet"/>
    </actionGroup>

    <actionGroup name="saveConfigurableProductAddToCurrentAttributeSet">
        <waitForElementVisible selector="{{AdminProductFormActionSection.saveButton}}" stepKey="waitForSaveBtnVisible"/>
        <click selector="{{AdminProductFormActionSection.saveButton}}" stepKey="saveProductAgain"/>
        <waitForElementVisible selector="{{AdminChooseAffectedAttributeSetPopup.confirm}}" stepKey="waitPopUpVisible"/>
        <click selector="{{AdminChooseAffectedAttributeSetPopup.confirm}}" stepKey="clickOnConfirmPopup"/>
        <seeElement selector="{{AdminMessagesSection.success}}" stepKey="seeSaveProductMessage"/>
    </actionGroup>

    <actionGroup name="assertConfigurableProductOnAdminProductPage">
        <arguments>
            <argument name="product" type="entity"/>
        </arguments>
        <seeInField userInput="{{ApiConfigurableProduct.name}}" selector="{{AdminProductFormSection.productName}}" stepKey="seeNameRequired"/>
        <seeInField userInput="{{ApiConfigurableProduct.sku}}" selector="{{AdminProductFormSection.productSku}}" stepKey="seeSkuRequired"/>
        <dontSeeInField userInput="{{ApiConfigurableProduct.price}}" selector="{{AdminProductFormSection.productPrice}}" stepKey="dontSeePriceRequired"/>
    </actionGroup>
>>>>>>> bd049307
</actionGroups><|MERGE_RESOLUTION|>--- conflicted
+++ resolved
@@ -156,8 +156,6 @@
         <click selector="{{AdminChooseAffectedAttributeSetPopup.confirm}}" stepKey="clickOnConfirmInPopup"/>
         <seeElement selector="{{AdminProductMessagesSection.successMessage}}" stepKey="seeSaveProductMessage"/>
     </actionGroup>
-<<<<<<< HEAD
-=======
 
     <actionGroup name="addNewProductConfigurationAttribute">
         <arguments>
@@ -278,5 +276,4 @@
         <seeInField userInput="{{ApiConfigurableProduct.sku}}" selector="{{AdminProductFormSection.productSku}}" stepKey="seeSkuRequired"/>
         <dontSeeInField userInput="{{ApiConfigurableProduct.price}}" selector="{{AdminProductFormSection.productPrice}}" stepKey="dontSeePriceRequired"/>
     </actionGroup>
->>>>>>> bd049307
 </actionGroups>