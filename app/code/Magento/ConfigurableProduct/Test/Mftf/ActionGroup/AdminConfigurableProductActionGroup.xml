--- conflicted
+++ resolved
@@ -151,7 +151,12 @@
         <click selector="{{AdminChooseAffectedAttributeSetPopup.confirm}}" stepKey="clickOnConfirmInPopup"/>
     </actionGroup>
 
-<<<<<<< HEAD
+    <actionGroup name="saveConfiguredProduct">
+        <click selector="{{AdminProductFormActionSection.saveButton}}" stepKey="clickOnSaveButton2"/>
+        <click selector="{{AdminChooseAffectedAttributeSetPopup.confirm}}" stepKey="clickOnConfirmInPopup"/>
+        <seeElement selector="{{AdminProductMessagesSection.successMessage}}" stepKey="seeSaveProductMessage"/>
+    </actionGroup>
+
     <actionGroup name="addNewProductConfigurationAttribute">
         <arguments>
             <argument name="attribute"/>
@@ -306,11 +311,5 @@
         <seeInField userInput="{{ApiConfigurableProduct.name}}" selector="{{AdminProductFormSection.productName}}" stepKey="seeNameRequired"/>
         <seeInField userInput="{{ApiConfigurableProduct.sku}}" selector="{{AdminProductFormSection.productSku}}" stepKey="seeSkuRequired"/>
         <dontSeeInField userInput="{{ApiConfigurableProduct.price}}" selector="{{AdminProductFormSection.productPrice}}" stepKey="dontSeePriceRequired"/>
-=======
-    <actionGroup name="saveConfiguredProduct">
-        <click selector="{{AdminProductFormActionSection.saveButton}}" stepKey="clickOnSaveButton2"/>
-        <click selector="{{AdminChooseAffectedAttributeSetPopup.confirm}}" stepKey="clickOnConfirmInPopup"/>
-        <seeElement selector="{{AdminProductMessagesSection.successMessage}}" stepKey="seeSaveProductMessage"/>
->>>>>>> 1c88235d
     </actionGroup>
 </actionGroups>