--- conflicted
+++ resolved
@@ -23,38 +23,22 @@
     protected $suggestAttributes;
 
     /**
-<<<<<<< HEAD
-     * @var \PHPUnit\Framework\MockObject\MockObject
-=======
      * @var MockObject
->>>>>>> 7e14469b
      */
     protected $responseMock;
 
     /**
-<<<<<<< HEAD
-     * @var \PHPUnit\Framework\MockObject\MockObject
-=======
      * @var MockObject
->>>>>>> 7e14469b
      */
     protected $requestMock;
 
     /**
-<<<<<<< HEAD
-     * @var \PHPUnit\Framework\MockObject\MockObject
-=======
      * @var MockObject
->>>>>>> 7e14469b
      */
     protected $helperMock;
 
     /**
-<<<<<<< HEAD
-     * @var \PHPUnit\Framework\MockObject\MockObject
-=======
      * @var MockObject
->>>>>>> 7e14469b
      */
     protected $attributeListMock;
 
@@ -84,8 +68,8 @@
             'getParam'
         )->with(
             'label_part'
-        )->willReturn(
-            'attribute'
+        )->will(
+            $this->returnValue('attribute')
         );
         $this->attributeListMock->expects(
             $this->once()
@@ -93,8 +77,8 @@
             'getSuggestedAttributes'
         )->with(
             'attribute'
-        )->willReturn(
-            'some_value_for_json'
+        )->will(
+            $this->returnValue('some_value_for_json')
         );
         $this->helperMock->expects(
             $this->once()
@@ -102,8 +86,8 @@
             'jsonEncode'
         )->with(
             'some_value_for_json'
-        )->willReturn(
-            'body'
+        )->will(
+            $this->returnValue('body')
         );
         $this->responseMock->expects($this->once())->method('representJson')->with('body');
         $this->suggestAttributes->execute();
