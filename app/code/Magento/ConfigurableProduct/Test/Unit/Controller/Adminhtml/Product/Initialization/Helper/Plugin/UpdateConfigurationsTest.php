--- conflicted
+++ resolved
@@ -153,11 +153,7 @@
             ->willReturnMap(
                 [
                     ['store', 0, 0],
-<<<<<<< HEAD
-                    ['configurable-matrix-serialized', null, json_encode($configurableMatrix)],
-=======
                     ['configurable-matrix-serialized', "[]", json_encode($configurableMatrix)]
->>>>>>> 1e877220
                 ]
             );
         $this->variationHandlerMock->expects(static::once())
