--- conflicted
+++ resolved
@@ -22,11 +22,7 @@
 
 class AddAttributeTest extends TestCase
 {
-<<<<<<< HEAD
-    /** @var \Magento\Framework\Controller\ResultFactory|\PHPUnit\Framework\MockObject\MockObject */
-=======
     /** @var ResultFactory|MockObject */
->>>>>>> 7e14469b
     private $resultFactory;
 
     /** @var AddAttribute */
@@ -36,47 +32,27 @@
     protected $objectManagerHelper;
 
     /**
-<<<<<<< HEAD
-     * @var \PHPUnit\Framework\MockObject\MockObject|\Magento\Framework\App\RequestInterface
-=======
      * @var MockObject|RequestInterface
->>>>>>> 7e14469b
      */
     protected $request;
 
     /**
-<<<<<<< HEAD
-     * @var \PHPUnit\Framework\MockObject\MockObject|\Magento\Framework\App\ResponseInterface
-=======
      * @var MockObject|ResponseInterface
->>>>>>> 7e14469b
      */
     protected $response;
 
     /**
-<<<<<<< HEAD
-     * @var \PHPUnit\Framework\MockObject\MockObject|\Magento\Catalog\Controller\Adminhtml\Product\Builder
-=======
      * @var MockObject|Builder
->>>>>>> 7e14469b
      */
     protected $productBuilder;
 
     /**
-<<<<<<< HEAD
-     * @var \PHPUnit\Framework\MockObject\MockObject|\Magento\Framework\App\ViewInterface
-=======
      * @var MockObject|ViewInterface
->>>>>>> 7e14469b
      */
     protected $view;
 
     /**
-<<<<<<< HEAD
-     * @var \PHPUnit\Framework\MockObject\MockObject|\Magento\Backend\App\Action\Context
-=======
      * @var MockObject|Context
->>>>>>> 7e14469b
      */
     protected $context;
 
@@ -104,16 +80,16 @@
 
         $this->context->expects($this->any())
             ->method('getRequest')
-            ->willReturn($this->request);
+            ->will($this->returnValue($this->request));
         $this->context->expects($this->any())
             ->method('getResponse')
-            ->willReturn($this->response);
+            ->will($this->returnValue($this->response));
         $this->context->expects($this->any())
             ->method('getResultFactory')
-            ->willReturn($this->resultFactory);
+            ->will($this->returnValue($this->resultFactory));
         $this->context->expects($this->any())
             ->method('getView')
-            ->willReturn($this->view);
+            ->will($this->returnValue($this->view));
 
         $this->controller = $this->objectManagerHelper->getObject(
             AddAttribute::class,
