<?php
/**
 * Copyright © Magento, Inc. All rights reserved.
 * See COPYING.txt for license details.
 */
declare(strict_types=1);

namespace Magento\ConfigurableProduct\Test\Unit\Controller\Adminhtml\Product;

use Magento\Backend\App\Action\Context;
use Magento\Catalog\Controller\Adminhtml\Product\Builder;
use Magento\ConfigurableProduct\Controller\Adminhtml\Product\Wizard;
use Magento\Framework\App\RequestInterface;
use Magento\Framework\Controller\ResultFactory;
use Magento\Framework\TestFramework\Unit\Helper\ObjectManager as ObjectManagerHelper;
use PHPUnit\Framework\MockObject\MockObject;
use PHPUnit\Framework\TestCase;

class WizardTest extends TestCase
{
    /**
<<<<<<< HEAD
     * @var \PHPUnit\Framework\MockObject\MockObject
=======
     * @var MockObject
>>>>>>> 7e14469b
     */
    private $resultFactory;

    /**
<<<<<<< HEAD
     * @var \PHPUnit\Framework\MockObject\MockObject
=======
     * @var MockObject
>>>>>>> 7e14469b
     */
    private $productBuilder;

    /**
<<<<<<< HEAD
     * @var \PHPUnit\Framework\MockObject\MockObject
=======
     * @var MockObject
>>>>>>> 7e14469b
     */
    private $request;

    /**
     * @var Wizard
     */
    private $model;

    protected function setUp(): void
    {
        $this->resultFactory = $this->getMockBuilder(ResultFactory::class)
            ->disableOriginalConstructor()
            ->getMock();
        $this->productBuilder = $this->getMockBuilder(Builder::class)
            ->disableOriginalConstructor()
            ->setMethods(['build'])
            ->getMock();
        $this->request = $this->getMockBuilder(RequestInterface::class)
            ->disableOriginalConstructor()
            ->getMock();
        $context = $this->getMockBuilder(Context::class)
            ->disableOriginalConstructor()
            ->getMock();

        $context->expects($this->any())->method('getResultFactory')->willReturn($this->resultFactory);
        $context->expects($this->any())->method('getRequest')->willReturn($this->request);

        $objectManagerHelper = new ObjectManagerHelper($this);
        $this->model = $objectManagerHelper->getObject(
            Wizard::class,
            [
                'context' => $context,
                'productBuilder' => $this->productBuilder
            ]
        );
    }

    public function testExecute()
    {
        $this->productBuilder->expects($this->once())->method('build')->with($this->request);
        $this->resultFactory->expects($this->once())->method('create')->with(ResultFactory::TYPE_LAYOUT);

        $this->model->execute();
    }
}<|MERGE_RESOLUTION|>--- conflicted
+++ resolved
@@ -19,29 +19,17 @@
 class WizardTest extends TestCase
 {
     /**
-<<<<<<< HEAD
-     * @var \PHPUnit\Framework\MockObject\MockObject
-=======
      * @var MockObject
->>>>>>> 7e14469b
      */
     private $resultFactory;
 
     /**
-<<<<<<< HEAD
-     * @var \PHPUnit\Framework\MockObject\MockObject
-=======
      * @var MockObject
->>>>>>> 7e14469b
      */
     private $productBuilder;
 
     /**
-<<<<<<< HEAD
-     * @var \PHPUnit\Framework\MockObject\MockObject
-=======
      * @var MockObject
->>>>>>> 7e14469b
      */
     private $request;
 
