<?php
/**
 * Copyright © Magento, Inc. All rights reserved.
 * See COPYING.txt for license details.
 */
declare(strict_types=1);

namespace Magento\ConfigurableProduct\Test\Unit\Pricing\Price;

use Magento\Catalog\Model\Product;
use Magento\ConfigurableProduct\Model\Product\Type\Configurable;
use Magento\ConfigurableProduct\Pricing\Price\ConfigurablePriceResolver;
use Magento\ConfigurableProduct\Pricing\Price\LowestPriceOptionsProviderInterface;
use Magento\ConfigurableProduct\Pricing\Price\PriceResolverInterface;
use Magento\Framework\TestFramework\Unit\Helper\ObjectManager;
use PHPUnit\Framework\MockObject\MockObject;
use PHPUnit\Framework\TestCase;

class ConfigurablePriceResolverTest extends TestCase
{
    /**
<<<<<<< HEAD
     * @var LowestPriceOptionsProviderInterface|\PHPUnit\Framework\MockObject\MockObject
=======
     * @var LowestPriceOptionsProviderInterface|MockObject
>>>>>>> 7e14469b
     */
    private $lowestPriceOptionsProvider;

    /**
     * @var ConfigurablePriceResolver
     */
    protected $resolver;

    /**
<<<<<<< HEAD
     * @var \PHPUnit\Framework\MockObject\MockObject | \Magento\ConfigurableProduct\Model\Product\Type\Configurable
=======
     * @var MockObject|Configurable
>>>>>>> 7e14469b
     */
    protected $configurable;

    /**
<<<<<<< HEAD
     * @var \PHPUnit\Framework\MockObject\MockObject | \Magento\ConfigurableProduct\Pricing\Price\PriceResolverInterface
=======
     * @var MockObject|PriceResolverInterface
>>>>>>> 7e14469b
     */
    protected $priceResolver;

    protected function setUp(): void
    {
        $className = Configurable::class;
        $this->configurable = $this->createPartialMock($className, ['getUsedProducts']);

        $className = PriceResolverInterface::class;
        $this->priceResolver = $this->getMockForAbstractClass($className, [], '', false, true, true, ['resolvePrice']);

        $this->lowestPriceOptionsProvider = $this->getMockForAbstractClass(LowestPriceOptionsProviderInterface::class);

        $objectManager = new ObjectManager($this);
        $this->resolver = $objectManager->getObject(
            ConfigurablePriceResolver::class,
            [
                'priceResolver' => $this->priceResolver,
                'configurable' => $this->configurable,
                'lowestPriceOptionsProvider' => $this->lowestPriceOptionsProvider,
            ]
        );
    }

    /**
     * situation: one product is supplying the price, which could be a price of zero (0)
     *
     * @dataProvider resolvePriceDataProvider
     *
     * @param $variantPrices
     * @param $expectedPrice
     */
    public function testResolvePrice($variantPrices, $expectedPrice)
    {
        $product = $this->getMockBuilder(
            Product::class
        )->disableOriginalConstructor()->getMock();

        $product->expects($this->never())->method('getSku');

        $products = array_map(function () {
            return $this->getMockBuilder(Product::class)
                ->disableOriginalConstructor()
                ->getMock();
        }, $variantPrices);

        $this->lowestPriceOptionsProvider->expects($this->once())->method('getProducts')->willReturn($products);
        $this->priceResolver
            ->method('resolvePrice')
            ->willReturnOnConsecutiveCalls(...$variantPrices);

        $actualPrice = $this->resolver->resolvePrice($product);
        self::assertSame($expectedPrice, $actualPrice);
    }

    /**
     * @return array
     */
    public function resolvePriceDataProvider()
    {
        return [
            'Single variant at price 0.00 (float), should return 0.00 (float)' => [
                $variantPrices = [
                    0.00,
                ],
                $expectedPrice = 0.00,
            ],
            'Single variant at price 5 (integer), should return 5.00 (float)' => [
                $variantPrices = [
                    5,
                ],
                $expectedPrice = 5.00,
            ],
            'Single variants at price null (null), should return 0.00 (float)' => [
                $variantPrices = [
                    null,
                ],
                $expectedPrice = 0.00,
            ],
            'Multiple variants at price 0, 10, 20, should return 0.00 (float)' => [
                $variantPrices = [
                    0,
                    10,
                    20,
                ],
                $expectedPrice = 0.00,
            ],
            'Multiple variants at price 10, 0, 20, should return 0.00 (float)' => [
                $variantPrices = [
                    10,
                    0,
                    20,
                ],
                $expectedPrice = 0.00,
            ],
        ];
    }
}<|MERGE_RESOLUTION|>--- conflicted
+++ resolved
@@ -19,11 +19,7 @@
 class ConfigurablePriceResolverTest extends TestCase
 {
     /**
-<<<<<<< HEAD
-     * @var LowestPriceOptionsProviderInterface|\PHPUnit\Framework\MockObject\MockObject
-=======
      * @var LowestPriceOptionsProviderInterface|MockObject
->>>>>>> 7e14469b
      */
     private $lowestPriceOptionsProvider;
 
@@ -33,20 +29,12 @@
     protected $resolver;
 
     /**
-<<<<<<< HEAD
-     * @var \PHPUnit\Framework\MockObject\MockObject | \Magento\ConfigurableProduct\Model\Product\Type\Configurable
-=======
      * @var MockObject|Configurable
->>>>>>> 7e14469b
      */
     protected $configurable;
 
     /**
-<<<<<<< HEAD
-     * @var \PHPUnit\Framework\MockObject\MockObject | \Magento\ConfigurableProduct\Pricing\Price\PriceResolverInterface
-=======
      * @var MockObject|PriceResolverInterface
->>>>>>> 7e14469b
      */
     protected $priceResolver;
 
@@ -58,7 +46,7 @@
         $className = PriceResolverInterface::class;
         $this->priceResolver = $this->getMockForAbstractClass($className, [], '', false, true, true, ['resolvePrice']);
 
-        $this->lowestPriceOptionsProvider = $this->getMockForAbstractClass(LowestPriceOptionsProviderInterface::class);
+        $this->lowestPriceOptionsProvider = $this->createMock(LowestPriceOptionsProviderInterface::class);
 
         $objectManager = new ObjectManager($this);
         $this->resolver = $objectManager->getObject(
