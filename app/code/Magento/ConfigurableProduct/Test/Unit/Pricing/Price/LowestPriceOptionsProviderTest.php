<?php
/**
 * Copyright © Magento, Inc. All rights reserved.
 * See COPYING.txt for license details.
 */
declare(strict_types=1);

namespace Magento\ConfigurableProduct\Test\Unit\Pricing\Price;

use Magento\Catalog\Model\Product;
use Magento\Catalog\Model\ResourceModel\Product\Collection;
use Magento\Catalog\Model\ResourceModel\Product\CollectionFactory;
use Magento\Catalog\Model\ResourceModel\Product\LinkedProductSelectBuilderInterface;
use Magento\ConfigurableProduct\Pricing\Price\LowestPriceOptionsProvider;
use Magento\Framework\App\ResourceConnection;
use Magento\Framework\DB\Adapter\AdapterInterface;
use Magento\Framework\TestFramework\Unit\Helper\ObjectManager;
use Magento\Store\Api\Data\StoreInterface;
use Magento\Store\Model\Store;
use Magento\Store\Model\StoreManagerInterface;
use PHPUnit\Framework\MockObject\MockObject;
use PHPUnit\Framework\TestCase;

class LowestPriceOptionsProviderTest extends TestCase
{
    /**
     * @var LowestPriceOptionsProvider
     */
    private $model;

    /**
<<<<<<< HEAD
     * @var \Magento\Framework\App\ResourceConnection|\PHPUnit\Framework\MockObject\MockObject
=======
     * @var ResourceConnection|MockObject
>>>>>>> 7e14469b
     */
    private $resourceConnection;

    /**
<<<<<<< HEAD
     * @var \Magento\Framework\DB\Adapter\AdapterInterface|\PHPUnit\Framework\MockObject\MockObject
=======
     * @var AdapterInterface|MockObject
>>>>>>> 7e14469b
     */
    protected $connection;

    /**
<<<<<<< HEAD
     * @var LinkedProductSelectBuilderInterface|\PHPUnit\Framework\MockObject\MockObject
=======
     * @var LinkedProductSelectBuilderInterface|MockObject
>>>>>>> 7e14469b
     */
    private $linkedProductSelectBuilder;

    /**
<<<<<<< HEAD
     * @var \Magento\Catalog\Model\ResourceModel\Product\CollectionFactory|\PHPUnit\Framework\MockObject\MockObject
=======
     * @var CollectionFactory|MockObject
>>>>>>> 7e14469b
     */
    private $collectionFactory;

    /**
<<<<<<< HEAD
     * @var \Magento\Catalog\Model\ResourceModel\Product\Collection|\PHPUnit\Framework\MockObject\MockObject
=======
     * @var Collection|MockObject
>>>>>>> 7e14469b
     */
    private $productCollection;

    /**
<<<<<<< HEAD
     * @var StoreManagerInterface|\PHPUnit\Framework\MockObject\MockObject
=======
     * @var StoreManagerInterface|MockObject
>>>>>>> 7e14469b
     */
    private $storeManagerMock;

    /**
<<<<<<< HEAD
     * @var StoreInterface|\PHPUnit\Framework\MockObject\MockObject
=======
     * @var StoreInterface|MockObject
>>>>>>> 7e14469b
     */
    private $storeMock;

    protected function setUp(): void
    {
        $this->connection = $this
            ->getMockBuilder(AdapterInterface::class)
            ->getMock();
        $this->resourceConnection = $this
            ->getMockBuilder(ResourceConnection::class)
            ->disableOriginalConstructor()
            ->setMethods(['getConnection'])
            ->getMock();
        $this->resourceConnection->expects($this->once())->method('getConnection')->willReturn($this->connection);
        $this->linkedProductSelectBuilder = $this
            ->getMockBuilder(LinkedProductSelectBuilderInterface::class)
            ->setMethods(['build'])
            ->getMockForAbstractClass();
        $this->productCollection = $this
            ->getMockBuilder(Collection::class)
            ->disableOriginalConstructor()
            ->setMethods(['addAttributeToSelect', 'addIdFilter', 'getItems'])
            ->getMock();
        $this->collectionFactory = $this
            ->getMockBuilder(CollectionFactory::class)
            ->disableOriginalConstructor()
            ->setMethods(['create'])
            ->getMock();
        $this->collectionFactory->expects($this->once())->method('create')->willReturn($this->productCollection);
        $this->storeManagerMock = $this->getMockBuilder(StoreManagerInterface::class)
            ->getMockForAbstractClass();
        $this->storeMock = $this->getMockBuilder(StoreInterface::class)
            ->setMethods(['getId'])
            ->getMockForAbstractClass();

        $objectManager = new ObjectManager($this);
        $this->model = $objectManager->getObject(
            LowestPriceOptionsProvider::class,
            [
                'resourceConnection' => $this->resourceConnection,
                'linkedProductSelectBuilder' => $this->linkedProductSelectBuilder,
                'collectionFactory' => $this->collectionFactory,
                'storeManager' => $this->storeManagerMock,
            ]
        );
    }

    public function testGetProducts()
    {
        $productId = 1;
        $storeId = 1;
        $linkedProducts = ['some', 'linked', 'products', 'dataobjects'];
        $product = $this->createMock(Product::class);
        $product->expects($this->any())->method('getId')->willReturn($productId);
        $product->expects($this->any())->method('getStoreId')->willReturn($storeId);
        $this->linkedProductSelectBuilder->expects($this->any())->method('build')->with($productId)->willReturn([]);
        $this->productCollection
            ->expects($this->once())
            ->method('addAttributeToSelect')
            ->with(['price', 'special_price', 'special_from_date', 'special_to_date', 'tax_class_id'])
            ->willReturnSelf();
        $this->productCollection->expects($this->once())->method('addIdFilter')->willReturnSelf();
        $this->productCollection->expects($this->once())->method('getItems')->willReturn($linkedProducts);
        $this->storeManagerMock->expects($this->any())
            ->method('getStore')
            ->with(Store::DEFAULT_STORE_ID)
            ->willReturn($this->storeMock);
        $this->storeMock->expects($this->any())
            ->method('getId')
            ->willReturn(Store::DEFAULT_STORE_ID);

        $this->assertEquals($linkedProducts, $this->model->getProducts($product));
    }
}<|MERGE_RESOLUTION|>--- conflicted
+++ resolved
@@ -29,65 +29,37 @@
     private $model;
 
     /**
-<<<<<<< HEAD
-     * @var \Magento\Framework\App\ResourceConnection|\PHPUnit\Framework\MockObject\MockObject
-=======
      * @var ResourceConnection|MockObject
->>>>>>> 7e14469b
      */
     private $resourceConnection;
 
     /**
-<<<<<<< HEAD
-     * @var \Magento\Framework\DB\Adapter\AdapterInterface|\PHPUnit\Framework\MockObject\MockObject
-=======
      * @var AdapterInterface|MockObject
->>>>>>> 7e14469b
      */
     protected $connection;
 
     /**
-<<<<<<< HEAD
-     * @var LinkedProductSelectBuilderInterface|\PHPUnit\Framework\MockObject\MockObject
-=======
      * @var LinkedProductSelectBuilderInterface|MockObject
->>>>>>> 7e14469b
      */
     private $linkedProductSelectBuilder;
 
     /**
-<<<<<<< HEAD
-     * @var \Magento\Catalog\Model\ResourceModel\Product\CollectionFactory|\PHPUnit\Framework\MockObject\MockObject
-=======
      * @var CollectionFactory|MockObject
->>>>>>> 7e14469b
      */
     private $collectionFactory;
 
     /**
-<<<<<<< HEAD
-     * @var \Magento\Catalog\Model\ResourceModel\Product\Collection|\PHPUnit\Framework\MockObject\MockObject
-=======
      * @var Collection|MockObject
->>>>>>> 7e14469b
      */
     private $productCollection;
 
     /**
-<<<<<<< HEAD
-     * @var StoreManagerInterface|\PHPUnit\Framework\MockObject\MockObject
-=======
      * @var StoreManagerInterface|MockObject
->>>>>>> 7e14469b
      */
     private $storeManagerMock;
 
     /**
-<<<<<<< HEAD
-     * @var StoreInterface|\PHPUnit\Framework\MockObject\MockObject
-=======
      * @var StoreInterface|MockObject
->>>>>>> 7e14469b
      */
     private $storeMock;
 
@@ -105,7 +77,7 @@
         $this->linkedProductSelectBuilder = $this
             ->getMockBuilder(LinkedProductSelectBuilderInterface::class)
             ->setMethods(['build'])
-            ->getMockForAbstractClass();
+            ->getMock();
         $this->productCollection = $this
             ->getMockBuilder(Collection::class)
             ->disableOriginalConstructor()
