--- conflicted
+++ resolved
@@ -22,38 +22,22 @@
 class DataTest extends TestCase
 {
     /**
-<<<<<<< HEAD
-     * @var \Magento\ConfigurableProduct\Helper\Data|\PHPUnit\Framework\MockObject\MockObject
-=======
      * @var Data|MockObject
->>>>>>> 7e14469b
      */
     protected $_model;
 
     /**
-<<<<<<< HEAD
-     * @var \Magento\Catalog\Helper\Image|\PHPUnit\Framework\MockObject\MockObject
-=======
      * @var Image|MockObject
->>>>>>> 7e14469b
      */
     protected $_imageHelperMock;
 
     /**
-<<<<<<< HEAD
-     * @var \Magento\Catalog\Model\Product|\PHPUnit\Framework\MockObject\MockObject
-=======
      * @var Product|MockObject
->>>>>>> 7e14469b
      */
     protected $_productMock;
 
     /**
-<<<<<<< HEAD
-     * @var UrlBuilder|\PHPUnit\Framework\MockObject\MockObject
-=======
      * @var UrlBuilder|MockObject
->>>>>>> 7e14469b
      */
     protected $imageUrlBuilder;
 
@@ -84,7 +68,7 @@
 
         $this->_productMock->expects($this->once())
             ->method('getTypeInstance')
-            ->willReturn($typeInstanceMock);
+            ->will($this->returnValue($typeInstanceMock));
 
         $this->_model->getAllowAttributes($this->_productMock);
     }
@@ -156,22 +140,22 @@
             );
             $productAttribute->expects($this->any())
                 ->method('getId')
-                ->willReturn('attribute_id_' . $i);
+                ->will($this->returnValue('attribute_id_' . $i));
             $productAttribute->expects($this->any())
                 ->method('getAttributeCode')
-                ->willReturn('attribute_code_' . $i);
+                ->will($this->returnValue('attribute_code_' . $i));
             $attribute->expects($this->any())
                 ->method('getProductAttribute')
-                ->willReturn($productAttribute);
+                ->will($this->returnValue($productAttribute));
             $attributes[] = $attribute;
         }
         $typeInstanceMock = $this->createMock(Configurable::class);
         $typeInstanceMock->expects($this->any())
             ->method('getConfigurableAttributes')
-            ->willReturn($attributes);
+            ->will($this->returnValue($attributes));
         $currentProductMock->expects($this->any())
             ->method('getTypeInstance')
-            ->willReturn($typeInstanceMock);
+            ->will($this->returnValue($typeInstanceMock));
         $allowedProducts = [];
         for ($i = 1; $i <= 2; $i++) {
             $productMock = $this->createPartialMock(
@@ -180,18 +164,18 @@
             );
             $productMock->expects($this->any())
                 ->method('getData')
-                ->willReturnCallback([$this, 'getDataCallback']);
+                ->will($this->returnCallback([$this, 'getDataCallback']));
             $productMock->expects($this->any())
                 ->method('getId')
-                ->willReturn('product_id_' . $i);
+                ->will($this->returnValue('product_id_' . $i));
             $productMock
                 ->expects($this->any())
                 ->method('isSalable')
-                ->willReturn(true);
+                ->will($this->returnValue(true));
             if ($i == 2) {
                 $productMock->expects($this->any())
                     ->method('getImage')
-                    ->willReturn(true);
+                    ->will($this->returnValue(true));
             }
             $allowedProducts[] = $productMock;
         }
