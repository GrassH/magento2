<?php
/**
 * Copyright © Magento, Inc. All rights reserved.
 * See COPYING.txt for license details.
 */
declare(strict_types=1);

namespace Magento\ConfigurableProduct\Test\Unit\Helper\Product\Options;

use Magento\Catalog\Api\ProductAttributeRepositoryInterface;
use Magento\Catalog\Model\ResourceModel\Eav\Attribute as EavAttribute;
use Magento\ConfigurableProduct\Api\Data\OptionValueInterface;
use Magento\ConfigurableProduct\Api\Data\OptionValueInterfaceFactory;
use Magento\ConfigurableProduct\Helper\Product\Options\Factory;
use Magento\ConfigurableProduct\Model\Product\Type\Configurable;
use Magento\ConfigurableProduct\Model\Product\Type\Configurable\Attribute;
use Magento\ConfigurableProduct\Model\Product\Type\Configurable\AttributeFactory;
use Magento\Framework\TestFramework\Unit\Helper\ObjectManager;
<<<<<<< HEAD
use PHPUnit\Framework\MockObject\MockObject as MockObject;
=======
use PHPUnit\Framework\MockObject\MockObject;
use PHPUnit\Framework\TestCase;
>>>>>>> 7e14469b

/**
 * @SuppressWarnings(PHPMD.CouplingBetweenObjects)
 */
class FactoryTest extends TestCase
{
    /**
     * @var Configurable|MockObject
     */
    private $configurable;

    /**
     * @var AttributeFactory|MockObject
     */
    private $attributeFactory;

    /**
     * @var OptionValueInterfaceFactory|MockObject
     */
    private $optionValueFactory;

    /**
     * @var ProductAttributeRepositoryInterface|MockObject
     */
    private $productAttributeRepository;

    /**
     * @var ObjectManager
     */
    private $objectManager;

    /**
     * @var Factory
     */
    private $factory;

    /**
     * @inheritdoc
     */
    protected function setUp(): void
    {
        $this->objectManager = new ObjectManager($this);

        $this->configurable = $this->getMockBuilder(Configurable::class)
            ->disableOriginalConstructor()
            ->setMethods(['canUseAttribute'])
            ->getMock();

        $this->attributeFactory = $this->getMockBuilder(AttributeFactory::class)
            ->disableOriginalConstructor()
            ->setMethods(['create'])
            ->getMock();

        $this->optionValueFactory = $this->getMockBuilder(OptionValueInterfaceFactory::class)
            ->disableOriginalConstructor()
            ->setMethods(['create'])
            ->getMock();

        $this->productAttributeRepository = $this->getMockForAbstractClass(ProductAttributeRepositoryInterface::class);

        $this->factory = new Factory(
            $this->configurable,
            $this->attributeFactory,
            $this->optionValueFactory,
            $this->productAttributeRepository
        );
    }

    /**
     * @covers \Magento\ConfigurableProduct\Helper\Product\Options\Factory::create
     */
    public function testCreateWithException()
    {
<<<<<<< HEAD
        $this->expectException(\InvalidArgumentException::class);
        $this->expectExceptionMessage('Provided attribute can not be used with configurable product.');

=======
        $this->expectException('InvalidArgumentException');
        $this->expectExceptionMessage('Provided attribute can not be used with configurable product.');
>>>>>>> 7e14469b
        $attributeId = 90;
        $data = [
            ['attribute_id' => $attributeId, 'values' => [
                ['value_index' => 12], ['value_index' => 13]
            ]]
        ];

        $attribute = $this->getMockBuilder(Attribute::class)
            ->disableOriginalConstructor()
            ->setMethods(['setValues', 'getData'])
            ->getMock();

        $this->attributeFactory->expects(static::once())
            ->method('create')
            ->willReturn($attribute);

        $eavAttribute = $this->getMockBuilder(EavAttribute::class)
            ->disableOriginalConstructor()
            ->getMock();
        $this->productAttributeRepository->expects(static::once())
            ->method('get')
            ->with($attributeId)
            ->willReturn($eavAttribute);

        $this->configurable->expects(static::once())
            ->method('canUseAttribute')
            ->with($eavAttribute)
            ->willReturn(false);

        $this->factory->create($data);
    }

    /**
     * @covers \Magento\ConfigurableProduct\Helper\Product\Options\Factory::create
     */
    public function testCreate()
    {
        $attributeId = 90;
        $valueIndex = 12;
        $item = ['attribute_id' => $attributeId, 'values' => [['value_index' => $valueIndex]]];
        $data = [$item];

        $attribute = $this->getMockBuilder(Attribute::class)
            ->disableOriginalConstructor()
            ->setMethods(['setValues', 'setData', '__wakeup'])
            ->getMock();

        $this->attributeFactory->expects(static::once())
            ->method('create')
            ->willReturn($attribute);

        $eavAttribute = $this->getMockBuilder(EavAttribute::class)
            ->disableOriginalConstructor()
            ->getMock();
        $this->productAttributeRepository->expects(static::once())
            ->method('get')
            ->with($attributeId)
            ->willReturn($eavAttribute);

        $this->configurable->expects(static::once())
            ->method('canUseAttribute')
            ->with($eavAttribute)
            ->willReturn(true);

        $option = $this->getMockForAbstractClass(OptionValueInterface::class);
        $option->expects(static::once())
            ->method('setValueIndex')
            ->with($valueIndex)
            ->willReturnSelf();
        $this->optionValueFactory->expects(static::once())
            ->method('create')
            ->willReturn($option);

        $attribute->expects(static::once())
            ->method('setData')
            ->with($item);

        $attribute->expects(static::once())
            ->method('setValues')
            ->with([$option]);

        $result = $this->factory->create($data);
        static::assertSame([$attribute], $result);
    }
}<|MERGE_RESOLUTION|>--- conflicted
+++ resolved
@@ -16,12 +16,8 @@
 use Magento\ConfigurableProduct\Model\Product\Type\Configurable\Attribute;
 use Magento\ConfigurableProduct\Model\Product\Type\Configurable\AttributeFactory;
 use Magento\Framework\TestFramework\Unit\Helper\ObjectManager;
-<<<<<<< HEAD
-use PHPUnit\Framework\MockObject\MockObject as MockObject;
-=======
 use PHPUnit\Framework\MockObject\MockObject;
 use PHPUnit\Framework\TestCase;
->>>>>>> 7e14469b
 
 /**
  * @SuppressWarnings(PHPMD.CouplingBetweenObjects)
@@ -80,7 +76,7 @@
             ->setMethods(['create'])
             ->getMock();
 
-        $this->productAttributeRepository = $this->getMockForAbstractClass(ProductAttributeRepositoryInterface::class);
+        $this->productAttributeRepository = $this->createMock(ProductAttributeRepositoryInterface::class);
 
         $this->factory = new Factory(
             $this->configurable,
@@ -95,14 +91,8 @@
      */
     public function testCreateWithException()
     {
-<<<<<<< HEAD
-        $this->expectException(\InvalidArgumentException::class);
-        $this->expectExceptionMessage('Provided attribute can not be used with configurable product.');
-
-=======
         $this->expectException('InvalidArgumentException');
         $this->expectExceptionMessage('Provided attribute can not be used with configurable product.');
->>>>>>> 7e14469b
         $attributeId = 90;
         $data = [
             ['attribute_id' => $attributeId, 'values' => [
@@ -167,7 +157,7 @@
             ->with($eavAttribute)
             ->willReturn(true);
 
-        $option = $this->getMockForAbstractClass(OptionValueInterface::class);
+        $option = $this->createMock(OptionValueInterface::class);
         $option->expects(static::once())
             ->method('setValueIndex')
             ->with($valueIndex)
