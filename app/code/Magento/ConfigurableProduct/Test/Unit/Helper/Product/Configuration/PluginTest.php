<?php
/**
 * Copyright © Magento, Inc. All rights reserved.
 * See COPYING.txt for license details.
 */
declare(strict_types=1);

namespace Magento\ConfigurableProduct\Test\Unit\Helper\Product\Configuration;

use Magento\Catalog\Helper\Product\Configuration;
use Magento\Catalog\Model\Product;
use Magento\Catalog\Model\Product\Configuration\Item\ItemInterface;
use Magento\ConfigurableProduct\Helper\Product\Configuration\Plugin;
use Magento\ConfigurableProduct\Model\Product\Type\Configurable;
use PHPUnit\Framework\MockObject\MockObject;
use PHPUnit\Framework\TestCase;

class PluginTest extends TestCase
{
    /**
     * @var Plugin
     */
    protected $plugin;

    /**
<<<<<<< HEAD
     * @var \PHPUnit\Framework\MockObject\MockObject
=======
     * @var MockObject
>>>>>>> 7e14469b
     */
    protected $itemMock;

    /**
<<<<<<< HEAD
     * @var \PHPUnit\Framework\MockObject\MockObject
=======
     * @var MockObject
>>>>>>> 7e14469b
     */
    protected $productMock;

    /**
<<<<<<< HEAD
     * @var \PHPUnit\Framework\MockObject\MockObject
=======
     * @var MockObject
>>>>>>> 7e14469b
     */
    protected $typeInstanceMock;

    /**
<<<<<<< HEAD
     * @var \PHPUnit\Framework\MockObject\MockObject
=======
     * @var MockObject
>>>>>>> 7e14469b
     */
    protected $subjectMock;

    /**
     * @var \Closure
     */
    protected $closureMock;

    protected function setUp(): void
    {
        $this->itemMock = $this->createMock(ItemInterface::class);
        $this->productMock = $this->createMock(Product::class);
        $this->typeInstanceMock = $this->createPartialMock(
            Configurable::class,
            ['getSelectedAttributesInfo', '__wakeup']
        );
        $this->itemMock->expects($this->once())->method('getProduct')->willReturn($this->productMock);
        $this->closureMock = function () {
            return ['options'];
        };
        $this->subjectMock = $this->createMock(Configuration::class);
        $this->plugin = new Plugin();
    }

    public function testAroundGetOptionsWhenProductTypeIsConfigurable()
    {
        $this->productMock->expects(
            $this->once()
        )->method(
            'getTypeId'
<<<<<<< HEAD
        )->willReturn(
            \Magento\ConfigurableProduct\Model\Product\Type\Configurable::TYPE_CODE
=======
        )->will(
            $this->returnValue(Configurable::TYPE_CODE)
>>>>>>> 7e14469b
        );
        $this->productMock->expects(
            $this->once()
        )->method(
            'getTypeInstance'
        )->willReturn(
            $this->typeInstanceMock
        );
        $this->typeInstanceMock->expects(
            $this->once()
        )->method(
            'getSelectedAttributesInfo'
        )->with(
            $this->productMock
        )->willReturn(
            ['attributes']
        );
        $this->assertEquals(
            ['attributes', 'options'],
            $this->plugin->aroundGetOptions($this->subjectMock, $this->closureMock, $this->itemMock)
        );
    }

    public function testAroundGetOptionsWhenProductTypeIsSimple()
    {
        $this->productMock->expects($this->once())->method('getTypeId')->willReturn('simple');
        $this->productMock->expects($this->never())->method('getTypeInstance');
        $this->assertEquals(
            ['options'],
            $this->plugin->aroundGetOptions($this->subjectMock, $this->closureMock, $this->itemMock)
        );
    }
}<|MERGE_RESOLUTION|>--- conflicted
+++ resolved
@@ -23,38 +23,22 @@
     protected $plugin;
 
     /**
-<<<<<<< HEAD
-     * @var \PHPUnit\Framework\MockObject\MockObject
-=======
      * @var MockObject
->>>>>>> 7e14469b
      */
     protected $itemMock;
 
     /**
-<<<<<<< HEAD
-     * @var \PHPUnit\Framework\MockObject\MockObject
-=======
      * @var MockObject
->>>>>>> 7e14469b
      */
     protected $productMock;
 
     /**
-<<<<<<< HEAD
-     * @var \PHPUnit\Framework\MockObject\MockObject
-=======
      * @var MockObject
->>>>>>> 7e14469b
      */
     protected $typeInstanceMock;
 
     /**
-<<<<<<< HEAD
-     * @var \PHPUnit\Framework\MockObject\MockObject
-=======
      * @var MockObject
->>>>>>> 7e14469b
      */
     protected $subjectMock;
 
@@ -71,7 +55,7 @@
             Configurable::class,
             ['getSelectedAttributesInfo', '__wakeup']
         );
-        $this->itemMock->expects($this->once())->method('getProduct')->willReturn($this->productMock);
+        $this->itemMock->expects($this->once())->method('getProduct')->will($this->returnValue($this->productMock));
         $this->closureMock = function () {
             return ['options'];
         };
@@ -85,20 +69,15 @@
             $this->once()
         )->method(
             'getTypeId'
-<<<<<<< HEAD
-        )->willReturn(
-            \Magento\ConfigurableProduct\Model\Product\Type\Configurable::TYPE_CODE
-=======
         )->will(
             $this->returnValue(Configurable::TYPE_CODE)
->>>>>>> 7e14469b
         );
         $this->productMock->expects(
             $this->once()
         )->method(
             'getTypeInstance'
-        )->willReturn(
-            $this->typeInstanceMock
+        )->will(
+            $this->returnValue($this->typeInstanceMock)
         );
         $this->typeInstanceMock->expects(
             $this->once()
@@ -106,8 +85,8 @@
             'getSelectedAttributesInfo'
         )->with(
             $this->productMock
-        )->willReturn(
-            ['attributes']
+        )->will(
+            $this->returnValue(['attributes'])
         );
         $this->assertEquals(
             ['attributes', 'options'],
@@ -117,7 +96,7 @@
 
     public function testAroundGetOptionsWhenProductTypeIsSimple()
     {
-        $this->productMock->expects($this->once())->method('getTypeId')->willReturn('simple');
+        $this->productMock->expects($this->once())->method('getTypeId')->will($this->returnValue('simple'));
         $this->productMock->expects($this->never())->method('getTypeInstance');
         $this->assertEquals(
             ['options'],
