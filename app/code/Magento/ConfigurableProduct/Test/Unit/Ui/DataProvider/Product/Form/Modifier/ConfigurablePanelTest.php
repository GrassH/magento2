--- conflicted
+++ resolved
@@ -28,29 +28,17 @@
     private $objectManagerHelper;
 
     /**
-<<<<<<< HEAD
-     * @var LocatorInterface|\PHPUnit\Framework\MockObject\MockObject
-=======
      * @var LocatorInterface|MockObject
->>>>>>> 7e14469b
      */
     private $productLocatorMock;
 
     /**
-<<<<<<< HEAD
-     * @var UrlInterface|\PHPUnit\Framework\MockObject\MockObject
-=======
      * @var UrlInterface|MockObject
->>>>>>> 7e14469b
      */
     private $urlBuilderMock;
 
     /**
-<<<<<<< HEAD
-     * @var ProductInterface|\PHPUnit\Framework\MockObject\MockObject
-=======
      * @var ProductInterface|MockObject
->>>>>>> 7e14469b
      */
     private $productMock;
 
