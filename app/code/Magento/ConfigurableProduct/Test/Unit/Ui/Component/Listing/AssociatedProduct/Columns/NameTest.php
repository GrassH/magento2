--- conflicted
+++ resolved
@@ -28,29 +28,17 @@
     private $objectManagerHelper;
 
     /**
-<<<<<<< HEAD
-     * @var UrlInterface|\PHPUnit\Framework\MockObject\MockObject
-=======
      * @var UrlInterface|MockObject
->>>>>>> 7e14469b
      */
     private $urlBuilderMock;
 
     /**
-<<<<<<< HEAD
-     * @var ContextInterface|\PHPUnit\Framework\MockObject\MockObject
-=======
      * @var ContextInterface|MockObject
->>>>>>> 7e14469b
      */
     private $contextMock;
 
     /**
-<<<<<<< HEAD
-     * @var UiElementProcessor|\PHPUnit\Framework\MockObject\MockObject
-=======
      * @var UiElementProcessor|MockObject
->>>>>>> 7e14469b
      */
     private $uiElementProcessorMock;
 
