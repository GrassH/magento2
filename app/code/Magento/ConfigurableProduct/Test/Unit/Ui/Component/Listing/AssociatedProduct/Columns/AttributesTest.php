--- conflicted
+++ resolved
@@ -36,56 +36,32 @@
     private $objectManagerHelper;
 
     /**
-<<<<<<< HEAD
-     * @var ContextInterface|\PHPUnit\Framework\MockObject\MockObject
-=======
      * @var ContextInterface|MockObject
->>>>>>> 7e14469b
      */
     private $contextMock;
 
     /**
-<<<<<<< HEAD
-     * @var ProductAttributeRepositoryInterface|\PHPUnit\Framework\MockObject\MockObject
-=======
      * @var ProductAttributeRepositoryInterface|MockObject
->>>>>>> 7e14469b
      */
     private $attributeRepositoryMock;
 
     /**
-<<<<<<< HEAD
-     * @var SearchCriteriaBuilder|\PHPUnit\Framework\MockObject\MockObject
-=======
      * @var SearchCriteriaBuilder|MockObject
->>>>>>> 7e14469b
      */
     private $searchCriteriaBuilderMock;
 
     /**
-<<<<<<< HEAD
-     * @var UiElementProcessor|\PHPUnit\Framework\MockObject\MockObject
-=======
      * @var UiElementProcessor|MockObject
->>>>>>> 7e14469b
      */
     private $uiElementProcessorMock;
 
     /**
-<<<<<<< HEAD
-     * @var SearchCriteria|\PHPUnit\Framework\MockObject\MockObject
-=======
      * @var SearchCriteria|MockObject
->>>>>>> 7e14469b
      */
     private $searchCriteriaMock;
 
     /**
-<<<<<<< HEAD
-     * @var ProductAttributeSearchResultsInterface|\PHPUnit\Framework\MockObject\MockObject
-=======
      * @var ProductAttributeSearchResultsInterface|MockObject
->>>>>>> 7e14469b
      */
     private $searchResultsMock;
 
@@ -220,11 +196,7 @@
      * @param string $attributeCode
      * @param string $defaultFrontendLabel
      * @param array $options
-<<<<<<< HEAD
-     * @return ProductAttributeInterface|\PHPUnit\Framework\MockObject\MockObject
-=======
      * @return ProductAttributeInterface|MockObject
->>>>>>> 7e14469b
      */
     private function createAttributeMock($attributeCode, $defaultFrontendLabel, array $options = [])
     {
@@ -249,11 +221,7 @@
      *
      * @param string $value
      * @param string $label
-<<<<<<< HEAD
-     * @return AttributeOptionInterface|\PHPUnit\Framework\MockObject\MockObject
-=======
      * @return AttributeOptionInterface|MockObject
->>>>>>> 7e14469b
      */
     private function createAttributeOptionMock($value, $label)
     {
