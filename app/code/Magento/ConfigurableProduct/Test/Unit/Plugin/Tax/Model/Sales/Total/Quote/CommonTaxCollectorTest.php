<?php
/**
 * Copyright © Magento, Inc. All rights reserved.
 * See COPYING.txt for license details.
 */
declare(strict_types=1);

namespace Magento\ConfigurableProduct\Test\Unit\Plugin\Tax\Model\Sales\Total\Quote;

use Magento\Catalog\Model\Product;
use Magento\ConfigurableProduct\Model\Product\Type\Configurable;
use Magento\ConfigurableProduct\Plugin\Tax\Model\Sales\Total\Quote\CommonTaxCollector as CommonTaxCollectorPlugin;
use Magento\Framework\TestFramework\Unit\Helper\ObjectManager;
use Magento\Quote\Model\Quote\Item\AbstractItem;
use Magento\Tax\Api\Data\QuoteDetailsItemInterface;
use Magento\Tax\Api\Data\QuoteDetailsItemInterfaceFactory;
use Magento\Tax\Api\Data\TaxClassKeyInterface;
use Magento\Tax\Model\Sales\Total\Quote\CommonTaxCollector;
use PHPUnit\Framework\MockObject\MockObject;
use PHPUnit\Framework\TestCase;

/**
 * Test for CommonTaxCollector plugin
 */
class CommonTaxCollectorTest extends TestCase
{
    /**
     * @var ObjectManager
     */
    private $objectManager;

    /**
     * @var CommonTaxCollectorPlugin
     */
    private $commonTaxCollectorPlugin;

    /**
     * @inheritdoc
     */
<<<<<<< HEAD
    protected function setUp(): void
=======
    public function setUp(): void
>>>>>>> 7e14469b
    {
        $this->objectManager = new ObjectManager($this);
        $this->commonTaxCollectorPlugin = $this->objectManager->getObject(CommonTaxCollectorPlugin::class);
    }

    /**
     * Test to apply Tax Class Id from child item for configurable product
     */
    public function testAfterMapItem()
    {
        $childTaxClassId = 10;

        /** @var Product|MockObject $childProductMock */
        $childProductMock = $this->createPartialMock(
            Product::class,
            ['getTaxClassId']
        );
        $childProductMock->method('getTaxClassId')->willReturn($childTaxClassId);
        /* @var AbstractItem|MockObject $quoteItemMock */
        $childQuoteItemMock = $this->createMock(
            AbstractItem::class
        );
        $childQuoteItemMock->method('getProduct')->willReturn($childProductMock);

        /** @var Product|MockObject $productMock */
        $productMock = $this->createPartialMock(
            Product::class,
            ['getTypeId']
        );
        $productMock->method('getTypeId')->willReturn(Configurable::TYPE_CODE);
        /* @var AbstractItem|MockObject $quoteItemMock */
        $quoteItemMock = $this->createPartialMock(
            AbstractItem::class,
            ['getProduct', 'getHasChildren', 'getChildren', 'getQuote', 'getAddress', 'getOptionByCode']
        );
        $quoteItemMock->method('getProduct')->willReturn($productMock);
        $quoteItemMock->method('getHasChildren')->willReturn(true);
        $quoteItemMock->method('getChildren')->willReturn([$childQuoteItemMock]);

        /* @var TaxClassKeyInterface|MockObject $taxClassObjectMock */
        $taxClassObjectMock = $this->getMockForAbstractClass(TaxClassKeyInterface::class);
        $taxClassObjectMock->expects($this->once())->method('setValue')->with($childTaxClassId);

        /* @var QuoteDetailsItemInterface|MockObject $quoteDetailsItemMock */
        $quoteDetailsItemMock = $this->getMockForAbstractClass(QuoteDetailsItemInterface::class);
        $quoteDetailsItemMock->method('getTaxClassKey')->willReturn($taxClassObjectMock);

        $this->commonTaxCollectorPlugin->afterMapItem(
            $this->createMock(CommonTaxCollector::class),
            $quoteDetailsItemMock,
            $this->createMock(QuoteDetailsItemInterfaceFactory::class),
            $quoteItemMock
        );
    }
}<|MERGE_RESOLUTION|>--- conflicted
+++ resolved
@@ -37,11 +37,7 @@
     /**
      * @inheritdoc
      */
-<<<<<<< HEAD
-    protected function setUp(): void
-=======
     public function setUp(): void
->>>>>>> 7e14469b
     {
         $this->objectManager = new ObjectManager($this);
         $this->commonTaxCollectorPlugin = $this->objectManager->getObject(CommonTaxCollectorPlugin::class);
@@ -82,11 +78,11 @@
         $quoteItemMock->method('getChildren')->willReturn([$childQuoteItemMock]);
 
         /* @var TaxClassKeyInterface|MockObject $taxClassObjectMock */
-        $taxClassObjectMock = $this->getMockForAbstractClass(TaxClassKeyInterface::class);
+        $taxClassObjectMock = $this->createMock(TaxClassKeyInterface::class);
         $taxClassObjectMock->expects($this->once())->method('setValue')->with($childTaxClassId);
 
         /* @var QuoteDetailsItemInterface|MockObject $quoteDetailsItemMock */
-        $quoteDetailsItemMock = $this->getMockForAbstractClass(QuoteDetailsItemInterface::class);
+        $quoteDetailsItemMock = $this->createMock(QuoteDetailsItemInterface::class);
         $quoteDetailsItemMock->method('getTaxClassKey')->willReturn($taxClassObjectMock);
 
         $this->commonTaxCollectorPlugin->afterMapItem(
