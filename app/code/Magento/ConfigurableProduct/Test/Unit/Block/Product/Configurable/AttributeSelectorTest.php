--- conflicted
+++ resolved
@@ -21,11 +21,7 @@
     protected $attributeSelector;
 
     /**
-<<<<<<< HEAD
-     * @var \PHPUnit\Framework\MockObject\MockObject
-=======
      * @var MockObject
->>>>>>> 7e14469b
      */
     protected $urlBuilder;
 
@@ -47,8 +43,8 @@
             'getUrl'
         )->with(
             '*/product_set/save'
-        )->willReturn(
-            'some_url'
+        )->will(
+            $this->returnValue('some_url')
         );
         $this->assertEquals('some_url', $this->attributeSelector->getAttributeSetCreationUrl());
     }
@@ -62,8 +58,8 @@
             'getUrl'
         )->with(
             '*/product_attribute/suggestConfigurableAttributes'
-        )->willReturn(
-            $source
+        )->will(
+            $this->returnValue($source)
         );
         $expected = ['source' => $source, 'minLength' => 0, 'className' => 'category-select', 'showAll' => true];
         $this->assertEquals($expected, $this->attributeSelector->getSuggestWidgetOptions());
