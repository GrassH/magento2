<?php
/**
 * Copyright © Magento, Inc. All rights reserved.
 * See COPYING.txt for license details.
 */
declare(strict_types=1);

namespace Magento\ConfigurableProduct\Test\Unit\Block\Product\View\Type;

use Magento\Catalog\Block\Product\Context;
use Magento\Catalog\Helper\Product;
use Magento\Catalog\Model\Product\Attribute\Source\Status;
use Magento\Catalog\Pricing\Price\TierPriceInterface;
use Magento\ConfigurableProduct\Block\Product\View\Type\Configurable;
use Magento\ConfigurableProduct\Helper\Data;
use Magento\ConfigurableProduct\Model\ConfigurableAttributeData;
use Magento\ConfigurableProduct\Model\Product\Type\Configurable\Variations\Prices;
use Magento\Customer\Helper\Session\CurrentCustomer;
use Magento\Customer\Model\Session;
use Magento\Directory\Model\Currency;
use Magento\Framework\App\State;
use Magento\Framework\Json\EncoderInterface;
use Magento\Framework\Locale\Format;
use Magento\Framework\Pricing\Amount\AmountInterface;
use Magento\Framework\Pricing\Price\PriceInterface;
use Magento\Framework\Pricing\PriceCurrencyInterface;
use Magento\Framework\Pricing\PriceInfo\Base;
use Magento\Framework\Stdlib\ArrayUtils;
use Magento\Framework\UrlInterface;
use Magento\Framework\View\Element\Template\File\Resolver;
use Magento\Store\Api\Data\StoreInterface;
use Magento\Store\Model\StoreManagerInterface;
use PHPUnit\Framework\MockObject\MockObject;
use PHPUnit\Framework\TestCase;

/**
 * @SuppressWarnings(PHPMD.CouplingBetweenObjects)
 */
class ConfigurableTest extends TestCase
{
    /**
<<<<<<< HEAD
     * @var \Magento\Catalog\Block\Product\Context|\PHPUnit\Framework\MockObject\MockObject
=======
     * @var Context|MockObject
>>>>>>> 9e7b0882
     */
    private $context;

    /**
<<<<<<< HEAD
     * @var \Magento\Framework\Stdlib\ArrayUtils|\PHPUnit\Framework\MockObject\MockObject
=======
     * @var ArrayUtils|MockObject
>>>>>>> 9e7b0882
     */
    private $arrayUtils;

    /**
<<<<<<< HEAD
     * @var \Magento\Framework\Json\EncoderInterface|\PHPUnit\Framework\MockObject\MockObject
=======
     * @var EncoderInterface|MockObject
>>>>>>> 9e7b0882
     */
    private $jsonEncoder;

    /**
<<<<<<< HEAD
     * @var \Magento\ConfigurableProduct\Helper\Data|\PHPUnit\Framework\MockObject\MockObject
=======
     * @var Data|MockObject
>>>>>>> 9e7b0882
     */
    private $helper;

    /**
<<<<<<< HEAD
     * @var \Magento\Catalog\Helper\Product|\PHPUnit\Framework\MockObject\MockObject
=======
     * @var Product|MockObject
>>>>>>> 9e7b0882
     */
    private $product;

    /**
<<<<<<< HEAD
     * @var \Magento\Customer\Helper\Session\CurrentCustomer|\PHPUnit\Framework\MockObject\MockObject
=======
     * @var CurrentCustomer|MockObject
>>>>>>> 9e7b0882
     */
    private $currentCustomer;

    /**
<<<<<<< HEAD
     * @var \Magento\Framework\Pricing\PriceCurrencyInterface|\PHPUnit\Framework\MockObject\MockObject
=======
     * @var PriceCurrencyInterface|MockObject
>>>>>>> 9e7b0882
     */
    private $priceCurrency;

    /**
<<<<<<< HEAD
     * @var \Magento\Directory\Model\Currency|\PHPUnit\Framework\MockObject\MockObject
=======
     * @var Currency|MockObject
>>>>>>> 9e7b0882
     */
    private $currency;

    /**
<<<<<<< HEAD
     * @var \Magento\ConfigurableProduct\Model\ConfigurableAttributeData|\PHPUnit\Framework\MockObject\MockObject
=======
     * @var ConfigurableAttributeData|MockObject
>>>>>>> 9e7b0882
     */
    private $configurableAttributeData;

    /**
<<<<<<< HEAD
     * @var \Magento\Framework\Locale\Format|\PHPUnit\Framework\MockObject\MockObject
=======
     * @var Format|MockObject
>>>>>>> 9e7b0882
     */
    private $localeFormat;

    /**
<<<<<<< HEAD
     * @var \Magento\ConfigurableProduct\Block\Product\View\Type\Configurable|\PHPUnit\Framework\MockObject\MockObject
=======
     * @var Configurable|MockObject
>>>>>>> 9e7b0882
     */
    private $block;

    /**
<<<<<<< HEAD
     * @var \Magento\Store\Model\StoreManagerInterface|\PHPUnit\Framework\MockObject\MockObject
=======
     * @var StoreManagerInterface|MockObject
>>>>>>> 9e7b0882
     */
    private $storeManager;

    /**
<<<<<<< HEAD
     * @var \PHPUnit\Framework\MockObject\MockObject
=======
     * @var MockObject
>>>>>>> 9e7b0882
     */
    private $customerSession;

    /**
<<<<<<< HEAD
     * @var \PHPUnit\Framework\MockObject\MockObject
=======
     * @var MockObject
>>>>>>> 9e7b0882
     */
    private $variationPricesMock;

    /**
     * {@inheritDoc}
     */
    protected function setUp(): void
    {
        $this->mockContextObject();

        $this->arrayUtils = $this->getMockBuilder(ArrayUtils::class)
            ->disableOriginalConstructor()
            ->getMock();

        $this->jsonEncoder = $this->getMockBuilder(EncoderInterface::class)
            ->getMockForAbstractClass();

        $this->helper = $this->getMockBuilder(Data::class)
            ->disableOriginalConstructor()
            ->getMock();

        $this->product = $this->getMockBuilder(Product::class)
            ->disableOriginalConstructor()
            ->getMock();

        $this->currentCustomer = $this->getMockBuilder(CurrentCustomer::class)
            ->disableOriginalConstructor()
            ->getMock();

        $this->priceCurrency = $this->getMockBuilder(PriceCurrencyInterface::class)
            ->disableOriginalConstructor()
            ->getMockForAbstractClass();

        $appState = $this->getMockBuilder(State::class)
            ->disableOriginalConstructor()
            ->getMock();
        $this->context->expects($this->once())
            ->method('getAppState')
            ->willReturn($appState);
        $appState->expects($this->any())
            ->method('getAreaCode')
            ->willReturn('frontend');
        $urlBuilder = $this->getMockBuilder(UrlInterface::class)
            ->disableOriginalConstructor()
            ->getMockForAbstractClass();
        $this->context->expects($this->once())
            ->method('getUrlBuilder')
            ->willReturn($urlBuilder);
        $fileResolverMock = $this
            ->getMockBuilder(Resolver::class)
            ->disableOriginalConstructor()
            ->getMock();
        $this->context->expects($this->once())
            ->method('getResolver')
            ->willReturn($fileResolverMock);
        $this->currency = $this->getMockBuilder(Currency::class)
            ->disableOriginalConstructor()
            ->getMock();
        $this->configurableAttributeData = $this->getMockBuilder(
            ConfigurableAttributeData::class
        )
            ->disableOriginalConstructor()
            ->getMock();

        $this->localeFormat = $this->getMockBuilder(Format::class)
            ->disableOriginalConstructor()
            ->getMock();

        $this->customerSession = $this->getMockBuilder(Session::class)
            ->disableOriginalConstructor()
            ->getMock();

        $this->variationPricesMock = $this->createMock(
            Prices::class
        );

        $this->block = new Configurable(
            $this->context,
            $this->arrayUtils,
            $this->jsonEncoder,
            $this->helper,
            $this->product,
            $this->currentCustomer,
            $this->priceCurrency,
            $this->configurableAttributeData,
            [],
            $this->localeFormat,
            $this->customerSession,
            $this->variationPricesMock
        );
    }

    /**
     * Provide cache key info
     *
     * @return array
     */
    public function cacheKeyProvider(): array
    {
        return [
            'without_currency_and_customer_group' => [
                [
                    0 => 'BLOCK_TPL',
                    1 => 'default',
                    2 => null,
                    'base_url' => null,
                    'template' => null,
                    3 => null,
                    4 => null,
                ],
                null,
                null,
            ],
            'with_customer_group' => [
                [
                    0 => 'BLOCK_TPL',
                    1 => 'default',
                    2 => null,
                    'base_url' => null,
                    'template' => null,
                    3 => null,
                    4 => 1,
                ],
                null,
                1,
            ],
            'with_price_currency' => [
                [
                    0 => 'BLOCK_TPL',
                    1 => 'default',
                    2 => null,
                    'base_url' => null,
                    'template' => null,
                    3 => 'USD',
                    4 => null,
                ],
                'USD',
                null,
            ]
        ];
    }

    /**
     * Test cache Tags
     * @dataProvider cacheKeyProvider
     * @param array $expected
     * @param string|null $priceCurrency
     * @param int|null $customerGroupId
     */
<<<<<<< HEAD
    public function testGetCacheKeyInfo(
        array $expected,
        string $priceCurrency = null,
        string $customerGroupId = null
    ): void {
        $storeMock = $this->getMockBuilder(\Magento\Store\Api\Data\StoreInterface::class)
=======
    public function testGetCacheKeyInfo(array $expected, ?string $priceCurrency = null, ?int $customerGroupId = null)
    {
        $storeMock = $this->getMockBuilder(StoreInterface::class)
>>>>>>> 9e7b0882
            ->setMethods(['getCurrentCurrency'])
            ->getMockForAbstractClass();
        $storeMock->expects($this->any())
            ->method('getCode')
            ->willReturn('default');

        $this->storeManager->expects($this->any())
            ->method('getStore')
            ->willReturn($storeMock);
        $this->priceCurrency->expects($this->once())
            ->method('getCurrency')
            ->willReturn($this->currency);
        $this->currency->expects($this->once())
            ->method('getCode')
            ->willReturn($priceCurrency);
        $this->customerSession->expects($this->once())
            ->method('getCustomerGroupId')
            ->willReturn($customerGroupId);
        $actual = $this->block->getCacheKeyInfo();
        $this->assertEquals($expected, $actual);
    }

    /**
     * Check that getJsonConfig() method returns expected value
     */
    public function testGetJsonConfig(): void
    {
        $productId = 1;
        $amount = 10.50;
        $priceQty = 1;
        $percentage = 10;

        $amountMock = $this->getAmountMock($amount);

        $priceMock = $this->getMockBuilder(PriceInterface::class)
            ->setMethods(['getAmount'])
            ->getMockForAbstractClass();
        $priceMock->expects($this->any())->method('getAmount')->willReturn($amountMock);
        $tierPriceMock = $this->getTierPriceMock($amountMock, $priceQty, $percentage);
        $productMock = $this->getMockBuilder(\Magento\Catalog\Model\Product::class)
            ->disableOriginalConstructor()
            ->getMock();

        $productTypeMock = $this->getProductTypeMock($productMock);

        $priceInfoMock = $this->getMockBuilder(Base::class)
            ->disableOriginalConstructor()
            ->getMock();
        $priceInfoMock->expects($this->any())
            ->method('getPrice')
            ->willReturnMap(
                [
                    ['regular_price', $priceMock],
                    ['final_price', $priceMock],
                    ['tier_price', $tierPriceMock],
                ]
            );

        $productMock->expects($this->any())->method('getTypeInstance')->willReturn($productTypeMock);
        $productMock->expects($this->any())->method('getPriceInfo')->willReturn($priceInfoMock);
        $productMock->expects($this->any())->method('isSaleable')->willReturn(true);
        $productMock->expects($this->any())->method('getId')->willReturn($productId);
        $productMock->expects($this->any())->method('getStatus')
            ->willReturn(Status::STATUS_ENABLED);

        $this->helper->expects($this->any())
            ->method('getOptions')
            ->with($productMock, [$productMock])
            ->willReturn([]);

        $attributesData = [
            'attributes' => [],
            'defaultValues' => [],
        ];

        $this->configurableAttributeData->expects($this->any())
            ->method('getAttributesData')
            ->with($productMock, [])
            ->willReturn($attributesData);

        $this->localeFormat->expects($this->atLeastOnce())->method('getPriceFormat')->willReturn([]);
        $this->localeFormat->expects($this->any())
            ->method('getNumber')
            ->willReturnArgument(0);

        $this->variationPricesMock->expects($this->once())
            ->method('getFormattedPrices')
            ->with($priceInfoMock)
            ->willReturn(
                [
                    'baseOldPrice' => [
                        'amount' => $amount,
                    ],
                    'oldPrice' => [
                        'amount' => $amount,
                    ],
                    'basePrice' => [
                        'amount' => $amount,
                    ],
                    'finalPrice' => [
                        'amount' => $amount,
                    ],
                ]
            );

        $expectedArray = $this->getExpectedArray($productId, $amount, $priceQty, $percentage);
        $expectedJson = json_encode($expectedArray);

        $this->jsonEncoder->expects($this->once())->method('encode')->with($expectedArray)->willReturn($expectedJson);

        $this->block->setData('product', $productMock);
        $result = $this->block->getJsonConfig();
        $this->assertEquals($expectedJson, $result);
    }

    /**
     * Retrieve array with expected parameters for method getJsonConfig()
     *
     * @param int $productId
     * @param double $amount
     * @param int $priceQty
     * @param int $percentage
     * @return array
     */
    private function getExpectedArray($productId, $amount, $priceQty, $percentage): array
    {
        $expectedArray = [
            'attributes' => [],
            'template' => '<%- data.price %>',
            'currencyFormat' => '%s',
            'optionPrices' => [
                $productId => [
                    'baseOldPrice' => [
                        'amount' => $amount,
                    ],
                    'oldPrice' => [
                        'amount' => $amount,
                    ],
                    'basePrice' => [
                        'amount' => $amount,
                    ],
                    'finalPrice' => [
                        'amount' => $amount,
                    ],
                    'tierPrices' => [
                        0 => [
                            'qty' => $priceQty,
                            'price' => $amount,
                            'percentage' => $percentage,
                        ],
                    ],
                    'msrpPrice' => [
                        'amount' => null,
                    ]
                ],
            ],
            'priceFormat' => [],
            'prices' => [
                'baseOldPrice' => [
                    'amount' => $amount,
                ],
                'oldPrice' => [
                    'amount' => $amount,
                ],
                'basePrice' => [
                    'amount' => $amount,
                ],
                'finalPrice' => [
                    'amount' => $amount,
                ],
            ],
            'productId' => $productId,
            'chooseText' => __('Choose an Option...'),
            'images' => [],
            'index' => [],
        ];

        return $expectedArray;
    }

    /**
     * Retrieve mocks of \Magento\ConfigurableProduct\Model\Product\Type\Configurable object
     *
<<<<<<< HEAD
     * @param \PHPUnit\Framework\MockObject\MockObject $productMock
     * @return \PHPUnit\Framework\MockObject\MockObject
     */
    private function getProductTypeMock(
        \PHPUnit\Framework\MockObject\MockObject $productMock
    ): \PHPUnit\Framework\MockObject\MockObject {
        $currencyMock = $this->getMockBuilder(\Magento\Directory\Model\Currency::class)
=======
     * @param MockObject $productMock
     * @return MockObject
     */
    private function getProductTypeMock(MockObject $productMock)
    {
        $currencyMock = $this->getMockBuilder(Currency::class)
>>>>>>> 9e7b0882
            ->disableOriginalConstructor()
            ->getMock();
        $currencyMock->expects($this->any())
            ->method('getOutputFormat')
            ->willReturn('%s');

        $storeMock = $this->getMockBuilder(StoreInterface::class)
            ->setMethods(['getCurrentCurrency'])
            ->getMockForAbstractClass();
        $storeMock->expects($this->any())
            ->method('getCurrentCurrency')
            ->willReturn($currencyMock);

        $this->storeManager->expects($this->any())
            ->method('getStore')
            ->willReturn($storeMock);

        $productTypeMock = $this->getMockBuilder(\Magento\ConfigurableProduct\Model\Product\Type\Configurable::class)
            ->disableOriginalConstructor()
            ->getMock();
        $productTypeMock->expects($this->any())
            ->method('getStoreFilter')
            ->with($productMock)
            ->willReturn($storeMock);
        $productTypeMock->expects($this->any())
            ->method('getUsedProducts')
            ->with($productMock)
            ->willReturn([$productMock]);

        return $productTypeMock;
    }

    /**
     * Create mocks for \Magento\Catalog\Block\Product\Context object
     *
     * @return void
     */
    protected function mockContextObject(): void
    {
        $this->storeManager = $this->getMockBuilder(StoreManagerInterface::class)
            ->getMockForAbstractClass();

        $this->context = $this->getMockBuilder(Context::class)
            ->disableOriginalConstructor()
            ->getMock();
        $this->context->expects($this->any())
            ->method('getStoreManager')
            ->willReturn($this->storeManager);
    }

    /**
     * Retrieve mock of \Magento\Framework\Pricing\Amount\AmountInterface object
     *
     * @param float $amount
<<<<<<< HEAD
     * @return \Magento\Framework\Pricing\Amount\AmountInterface|\PHPUnit\Framework\MockObject\MockObject
     */
    protected function getAmountMock($amount): \PHPUnit\Framework\MockObject\MockObject
=======
     * @return MockObject
     */
    protected function getAmountMock($amount): MockObject
>>>>>>> 9e7b0882
    {
        $amountMock = $this->getMockBuilder(AmountInterface::class)
            ->setMethods(['getValue', 'getBaseAmount'])
            ->getMockForAbstractClass();
        $amountMock->expects($this->any())
            ->method('getValue')
            ->willReturn($amount);
        $amountMock->expects($this->any())
            ->method('getBaseAmount')
            ->willReturn($amount);

        return $amountMock;
    }

    /**
     * Retrieve mock of \Magento\Catalog\Pricing\Price\TierPriceInterface object
     *
<<<<<<< HEAD
     * @param \PHPUnit\Framework\MockObject\MockObject $amountMock
     * @param float $priceQty
     * @param int $percentage
     * @return \PHPUnit\Framework\MockObject\MockObject
     */
    protected function getTierPriceMock(
        \PHPUnit\Framework\MockObject\MockObject $amountMock,
        $priceQty,
        $percentage
    ): \PHPUnit\Framework\MockObject\MockObject {
=======
     * @param MockObject $amountMock
     * @param float $priceQty
     * @param int $percentage
     * @return MockObject
     */
    protected function getTierPriceMock(MockObject $amountMock, $priceQty, $percentage)
    {
>>>>>>> 9e7b0882
        $tierPrice = [
            'price_qty' => $priceQty,
            'price' => $amountMock,
        ];

        $tierPriceMock = $this->getMockBuilder(TierPriceInterface::class)
            ->setMethods(['getTierPriceList', 'getSavePercent'])
            ->getMockForAbstractClass();
        $tierPriceMock->expects($this->any())
            ->method('getTierPriceList')
            ->willReturn([$tierPrice]);
        $tierPriceMock->expects($this->any())
            ->method('getSavePercent')
            ->willReturn($percentage);

        return $tierPriceMock;
    }
}<|MERGE_RESOLUTION|>--- conflicted
+++ resolved
@@ -39,128 +39,72 @@
 class ConfigurableTest extends TestCase
 {
     /**
-<<<<<<< HEAD
-     * @var \Magento\Catalog\Block\Product\Context|\PHPUnit\Framework\MockObject\MockObject
-=======
      * @var Context|MockObject
->>>>>>> 9e7b0882
      */
     private $context;
 
     /**
-<<<<<<< HEAD
-     * @var \Magento\Framework\Stdlib\ArrayUtils|\PHPUnit\Framework\MockObject\MockObject
-=======
      * @var ArrayUtils|MockObject
->>>>>>> 9e7b0882
      */
     private $arrayUtils;
 
     /**
-<<<<<<< HEAD
-     * @var \Magento\Framework\Json\EncoderInterface|\PHPUnit\Framework\MockObject\MockObject
-=======
      * @var EncoderInterface|MockObject
->>>>>>> 9e7b0882
      */
     private $jsonEncoder;
 
     /**
-<<<<<<< HEAD
-     * @var \Magento\ConfigurableProduct\Helper\Data|\PHPUnit\Framework\MockObject\MockObject
-=======
      * @var Data|MockObject
->>>>>>> 9e7b0882
      */
     private $helper;
 
     /**
-<<<<<<< HEAD
-     * @var \Magento\Catalog\Helper\Product|\PHPUnit\Framework\MockObject\MockObject
-=======
      * @var Product|MockObject
->>>>>>> 9e7b0882
      */
     private $product;
 
     /**
-<<<<<<< HEAD
-     * @var \Magento\Customer\Helper\Session\CurrentCustomer|\PHPUnit\Framework\MockObject\MockObject
-=======
      * @var CurrentCustomer|MockObject
->>>>>>> 9e7b0882
      */
     private $currentCustomer;
 
     /**
-<<<<<<< HEAD
-     * @var \Magento\Framework\Pricing\PriceCurrencyInterface|\PHPUnit\Framework\MockObject\MockObject
-=======
      * @var PriceCurrencyInterface|MockObject
->>>>>>> 9e7b0882
      */
     private $priceCurrency;
 
     /**
-<<<<<<< HEAD
-     * @var \Magento\Directory\Model\Currency|\PHPUnit\Framework\MockObject\MockObject
-=======
      * @var Currency|MockObject
->>>>>>> 9e7b0882
      */
     private $currency;
 
     /**
-<<<<<<< HEAD
-     * @var \Magento\ConfigurableProduct\Model\ConfigurableAttributeData|\PHPUnit\Framework\MockObject\MockObject
-=======
      * @var ConfigurableAttributeData|MockObject
->>>>>>> 9e7b0882
      */
     private $configurableAttributeData;
 
     /**
-<<<<<<< HEAD
-     * @var \Magento\Framework\Locale\Format|\PHPUnit\Framework\MockObject\MockObject
-=======
      * @var Format|MockObject
->>>>>>> 9e7b0882
      */
     private $localeFormat;
 
     /**
-<<<<<<< HEAD
-     * @var \Magento\ConfigurableProduct\Block\Product\View\Type\Configurable|\PHPUnit\Framework\MockObject\MockObject
-=======
      * @var Configurable|MockObject
->>>>>>> 9e7b0882
      */
     private $block;
 
     /**
-<<<<<<< HEAD
-     * @var \Magento\Store\Model\StoreManagerInterface|\PHPUnit\Framework\MockObject\MockObject
-=======
      * @var StoreManagerInterface|MockObject
->>>>>>> 9e7b0882
      */
     private $storeManager;
 
     /**
-<<<<<<< HEAD
-     * @var \PHPUnit\Framework\MockObject\MockObject
-=======
      * @var MockObject
->>>>>>> 9e7b0882
      */
     private $customerSession;
 
     /**
-<<<<<<< HEAD
-     * @var \PHPUnit\Framework\MockObject\MockObject
-=======
      * @var MockObject
->>>>>>> 9e7b0882
      */
     private $variationPricesMock;
 
@@ -310,18 +254,12 @@
      * @param string|null $priceCurrency
      * @param int|null $customerGroupId
      */
-<<<<<<< HEAD
     public function testGetCacheKeyInfo(
         array $expected,
         string $priceCurrency = null,
         string $customerGroupId = null
     ): void {
         $storeMock = $this->getMockBuilder(\Magento\Store\Api\Data\StoreInterface::class)
-=======
-    public function testGetCacheKeyInfo(array $expected, ?string $priceCurrency = null, ?int $customerGroupId = null)
-    {
-        $storeMock = $this->getMockBuilder(StoreInterface::class)
->>>>>>> 9e7b0882
             ->setMethods(['getCurrentCurrency'])
             ->getMockForAbstractClass();
         $storeMock->expects($this->any())
@@ -505,22 +443,12 @@
     /**
      * Retrieve mocks of \Magento\ConfigurableProduct\Model\Product\Type\Configurable object
      *
-<<<<<<< HEAD
-     * @param \PHPUnit\Framework\MockObject\MockObject $productMock
-     * @return \PHPUnit\Framework\MockObject\MockObject
-     */
-    private function getProductTypeMock(
-        \PHPUnit\Framework\MockObject\MockObject $productMock
-    ): \PHPUnit\Framework\MockObject\MockObject {
-        $currencyMock = $this->getMockBuilder(\Magento\Directory\Model\Currency::class)
-=======
      * @param MockObject $productMock
      * @return MockObject
      */
-    private function getProductTypeMock(MockObject $productMock)
+    private function getProductTypeMock(MockObject $productMock): MockObject
     {
         $currencyMock = $this->getMockBuilder(Currency::class)
->>>>>>> 9e7b0882
             ->disableOriginalConstructor()
             ->getMock();
         $currencyMock->expects($this->any())
@@ -558,7 +486,7 @@
      *
      * @return void
      */
-    protected function mockContextObject(): void
+    protected function mockContextObject()
     {
         $this->storeManager = $this->getMockBuilder(StoreManagerInterface::class)
             ->getMockForAbstractClass();
@@ -575,15 +503,9 @@
      * Retrieve mock of \Magento\Framework\Pricing\Amount\AmountInterface object
      *
      * @param float $amount
-<<<<<<< HEAD
-     * @return \Magento\Framework\Pricing\Amount\AmountInterface|\PHPUnit\Framework\MockObject\MockObject
-     */
-    protected function getAmountMock($amount): \PHPUnit\Framework\MockObject\MockObject
-=======
      * @return MockObject
      */
     protected function getAmountMock($amount): MockObject
->>>>>>> 9e7b0882
     {
         $amountMock = $this->getMockBuilder(AmountInterface::class)
             ->setMethods(['getValue', 'getBaseAmount'])
@@ -601,18 +523,6 @@
     /**
      * Retrieve mock of \Magento\Catalog\Pricing\Price\TierPriceInterface object
      *
-<<<<<<< HEAD
-     * @param \PHPUnit\Framework\MockObject\MockObject $amountMock
-     * @param float $priceQty
-     * @param int $percentage
-     * @return \PHPUnit\Framework\MockObject\MockObject
-     */
-    protected function getTierPriceMock(
-        \PHPUnit\Framework\MockObject\MockObject $amountMock,
-        $priceQty,
-        $percentage
-    ): \PHPUnit\Framework\MockObject\MockObject {
-=======
      * @param MockObject $amountMock
      * @param float $priceQty
      * @param int $percentage
@@ -620,7 +530,6 @@
      */
     protected function getTierPriceMock(MockObject $amountMock, $priceQty, $percentage)
     {
->>>>>>> 9e7b0882
         $tierPrice = [
             'price_qty' => $priceQty,
             'price' => $amountMock,
