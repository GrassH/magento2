--- conflicted
+++ resolved
@@ -31,11 +31,7 @@
     protected $_block;
 
     /**
-<<<<<<< HEAD
-     * @var \Magento\CatalogInventory\Api\StockRegistryInterface|\PHPUnit\Framework\MockObject\MockObject
-=======
      * @var StockRegistryInterface|MockObject
->>>>>>> 7e14469b
      */
     protected $stockRegistryMock;
 
@@ -94,20 +90,20 @@
 
         $productMock->expects($this->once())
             ->method('getId')
-            ->willReturn($productId);
+            ->will($this->returnValue($productId));
         $productMock->expects($this->once())
             ->method('getStore')
-            ->willReturn($storeMock);
+            ->will($this->returnValue($storeMock));
         $storeMock->expects($this->once())
             ->method('getWebsiteId')
-            ->willReturn($websiteId);
+            ->will($this->returnValue($websiteId));
         $this->stockRegistryMock->expects($this->once())
             ->method('getStockItem')
             ->with($productId, $websiteId)
-            ->willReturn($stockItemMock);
+            ->will($this->returnValue($stockItemMock));
         $stockItemMock->expects($this->once())
             ->method('getQty')
-            ->willReturn($qty);
+            ->will($this->returnValue($qty));
 
         $this->assertEquals($qty, $this->_block->getProductStockQty($productMock));
     }
