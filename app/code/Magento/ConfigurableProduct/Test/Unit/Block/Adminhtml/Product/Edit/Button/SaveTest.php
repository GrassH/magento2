--- conflicted
+++ resolved
@@ -27,20 +27,12 @@
     private $objectManagerHelper;
 
     /**
-<<<<<<< HEAD
-     * @var Registry|\PHPUnit\Framework\MockObject\MockObject
-=======
      * @var Registry|MockObject
->>>>>>> 7e14469b
      */
     private $registryMock;
 
     /**
-<<<<<<< HEAD
-     * @var ProductInterface|\PHPUnit\Framework\MockObject\MockObject
-=======
      * @var ProductInterface|MockObject
->>>>>>> 7e14469b
      */
     private $productMock;
 
