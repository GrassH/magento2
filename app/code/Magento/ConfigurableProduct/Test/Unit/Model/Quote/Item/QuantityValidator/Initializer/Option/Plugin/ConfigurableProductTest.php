--- conflicted
+++ resolved
@@ -25,42 +25,28 @@
         );
 
         $quoteItemMock = $this->getMock(
-<<<<<<< HEAD
-            \Magento\Quote\Model\Quote\Item::class, ['getProductType', '__wakeup'], [], '', false
-=======
             \Magento\Quote\Model\Quote\Item::class,
             ['getProductType', '__wakeup'],
             [],
             '',
             false
->>>>>>> 7d1003b9
         );
         $quoteItemMock->expects($this->once())
             ->method('getProductType')
             ->will($this->returnValue($data['product_type']));
 
         $stockItemMock = $this->getMock(
-<<<<<<< HEAD
-            \Magento\CatalogInventory\Model\Stock\Item::class, ['setProductName', '__wakeup'], [], '', false
-=======
             \Magento\CatalogInventory\Model\Stock\Item::class,
             ['setProductName', '__wakeup'],
             [],
             '',
             false
->>>>>>> 7d1003b9
         );
         $matcherMethod = $data['matcher_method'];
         $stockItemMock->expects($this->$matcherMethod())
             ->method('setProductName');
 
         $optionMock = $this->getMock(
-<<<<<<< HEAD
-            \Magento\Quote\Model\Quote\Item\Option::class, ['getProduct', '__wakeup'], [], '', false
-        );
-
-        $model = new \Magento\ConfigurableProduct\Model\Quote\Item\QuantityValidator\Initializer\Option\Plugin\ConfigurableProduct();
-=======
             \Magento\Quote\Model\Quote\Item\Option::class,
             ['getProduct', '__wakeup'],
             [],
@@ -69,7 +55,6 @@
         );
 
         $model = new InitializerOptionPlugin();
->>>>>>> 7d1003b9
         $model->afterGetStockItem($subjectMock, $stockItemMock, $optionMock, $quoteItemMock, 0);
     }
 
