<?php
/**
 * Copyright © 2016 Magento. All rights reserved.
 * See COPYING.txt for license details.
 */
namespace Magento\ConfigurableProduct\Test\Unit\Model\Quote\Item;

use Magento\ConfigurableProduct\Test\Unit\Model\Product\ProductOptionExtensionAttributes;
use PHPUnit_Framework_MockObject_MockObject as MockObject;

/**
 * @SuppressWarnings(PHPMD.CouplingBetweenObjects)
 */
class CartItemProcessorTest extends \PHPUnit_Framework_TestCase
{
    /**
     * @var \Magento\ConfigurableProduct\Model\Quote\Item\CartItemProcessor
     */
    protected $model;

    /**
     * @var MockObject
     */
    protected $objectFactoryMock;

    /**
     * @var MockObject
     */
    protected $optionFactoryMock;

    /**
     * @var MockObject
     */
    protected $optionExtensionFactoryMock;

    /**
     * @var MockObject
     */
    protected $optionValueFactoryMock;

    /**
     * @var ProductOptionExtensionAttributes|MockObject
     */
    private $productOptionExtensionAttributes;

    /** @var \PHPUnit_Framework_MockObject_MockObject */
    private $serializer;

    protected function setUp()
    {
        $this->objectFactoryMock = $this->getMock(
            \Magento\Framework\DataObject\Factory::class,
            ['create'],
            [],
            '',
            false
        );
        $this->optionFactoryMock = $this->getMock(
            \Magento\Quote\Model\Quote\ProductOptionFactory::class,
            ['create'],
            [],
            '',
            false
        );
        $this->optionExtensionFactoryMock = $this->getMock(
            \Magento\Quote\Api\Data\ProductOptionExtensionFactory::class,
            ['create'],
            [],
            '',
            false
        );
        $this->optionValueFactoryMock = $this->getMock(
            \Magento\ConfigurableProduct\Model\Quote\Item\ConfigurableItemOptionValueFactory::class,
            ['create'],
            [],
            '',
            false
        );

        $this->productOptionExtensionAttributes = $this->getMockForAbstractClass(
            ProductOptionExtensionAttributes::class,
            [],
            '',
            false,
            true,
            true,
            ['setConfigurableItemOptions']
        );

        $this->serializer = $this->getMock(
<<<<<<< HEAD
            \Magento\Framework\Serialize\SerializerInterface::class,
=======
            \Magento\Framework\Serialize\Serializer\Json::class,
>>>>>>> 9b0ad97f
            [],
            [],
            '',
            false
        );

        $this->serializer->expects($this->any())
            ->method('serialize')
            ->willReturnCallback(
                function ($value) {
                    return json_encode($value);
                }
            );

        $this->serializer->expects($this->any())
            ->method('unserialize')
            ->willReturnCallback(
                function ($value) {
                    return json_decode($value, true);
                }
            );

        $this->model = new \Magento\ConfigurableProduct\Model\Quote\Item\CartItemProcessor(
            $this->objectFactoryMock,
            $this->optionFactoryMock,
            $this->optionExtensionFactoryMock,
            $this->optionValueFactoryMock,
            $this->serializer
        );
    }

    public function testConvertToBuyRequestIfNoProductOption()
    {
        $cartItemMock = $this->getMock(\Magento\Quote\Api\Data\CartItemInterface::class);
        $cartItemMock->expects($this->once())->method('getProductOption')->willReturn(null);
        $this->assertNull($this->model->convertToBuyRequest($cartItemMock));
    }

    public function testConvertToBuyRequest()
    {
        $optionId = 'option_id';
        $optionValue = 'option_value';

        $productOptionMock = $this->getMock(\Magento\Quote\Api\Data\ProductOptionInterface::class);
        $cartItemMock = $this->getMock(\Magento\Quote\Api\Data\CartItemInterface::class);
        $cartItemMock->expects($this->exactly(3))->method('getProductOption')->willReturn($productOptionMock);
        $extAttributesMock = $this->getMock(
            \Magento\Quote\Api\Data\ProductOption::class,
            ['getConfigurableItemOptions'],
            [],
            '',
            false
        );
        $productOptionMock
            ->expects($this->exactly(2))
            ->method('getExtensionAttributes')
            ->willReturn($extAttributesMock);

        $optionValueMock = $this->getMock(
            \Magento\ConfigurableProduct\Api\Data\ConfigurableItemOptionValueInterface::class
        );
        $extAttributesMock->expects($this->once())
            ->method('getConfigurableItemOptions')
            ->willReturn([$optionValueMock]);

        $optionValueMock->expects($this->once())->method('getOptionId')->willReturn($optionId);
        $optionValueMock->expects($this->once())->method('getOptionValue')->willReturn($optionValue);

        $requestData = [
            'super_attribute' => [
                $optionId => $optionValue
            ]
        ];
        $buyRequestMock = new \Magento\Framework\DataObject($requestData);
        $this->objectFactoryMock->expects($this->once())
            ->method('create')
            ->with($requestData)
            ->willReturn($buyRequestMock);

        $this->assertEquals($buyRequestMock, $this->model->convertToBuyRequest($cartItemMock));
    }

    public function testProcessProductOptionsIfOptionNotSelected()
    {
        $customOption = $this->getMock(
            \Magento\Catalog\Model\Product\Configuration\Item\Option::class,
            [],
            [],
            '',
            false
        );
        $customOption->expects($this->once())->method('getValue')->willReturn('');

        $productMock = $this->getMock(\Magento\Catalog\Model\Product::class, [], [], '', false);
        $productMock->expects($this->once())->method('getCustomOption')->with('attributes')->willReturn($customOption);

        $cartItemMock = $this->getMock(\Magento\Quote\Model\Quote\Item::class, ['getProduct'], [], '', false);
        $cartItemMock->expects($this->once())->method('getProduct')->willReturn($productMock);
        $this->assertEquals($cartItemMock, $this->model->processOptions($cartItemMock));
    }

    public function testProcessProductOptions()
    {
        $optionId = 'option_id';
        $optionValue = 'option_value';

        $customOption = $this->getMock(
            \Magento\Catalog\Model\Product\Configuration\Item\Option::class,
            [],
            [],
            '',
            false
        );
        $customOption->expects($this->once())->method('getValue')->willReturn(json_encode([$optionId => $optionValue]));
        $productMock = $this->getMock(\Magento\Catalog\Model\Product::class, [], [], '', false);
        $productMock->expects($this->once())->method('getCustomOption')->with('attributes')->willReturn($customOption);

        $cartItemMock = $this->getMock(
            \Magento\Quote\Model\Quote\Item::class,
            ['getProduct', 'getProductOption', 'setProductOption'],
            [],
            '',
            false
        );
        $cartItemMock->expects($this->once())->method('getProduct')->willReturn($productMock);
        $cartItemMock->expects($this->once())->method('getProductOption')->willReturn(null);

        $optionValueMock = $this->getMock(
            \Magento\ConfigurableProduct\Api\Data\ConfigurableItemOptionValueInterface::class
        );
        $this->optionValueFactoryMock->expects($this->once())->method('create')->willReturn($optionValueMock);
        $optionValueMock->expects($this->once())->method('setOptionId')->with($optionId)->willReturnSelf();
        $optionValueMock->expects($this->once())->method('setOptionValue')->with($optionValue)->willReturnSelf();

        $productOptionMock = $this->getMock(\Magento\Quote\Api\Data\ProductOptionInterface::class);
        $this->optionFactoryMock->expects($this->once())->method('create')->willReturn($productOptionMock);
        $productOptionMock->expects($this->once())->method('getExtensionAttributes')->willReturn(null);

        $this->optionExtensionFactoryMock->expects(static::once())
            ->method('create')
            ->willReturn($this->productOptionExtensionAttributes);
        $this->productOptionExtensionAttributes->expects($this->once())
            ->method('setConfigurableItemOptions')
            ->with([$optionValueMock])
            ->willReturnSelf();
        $productOptionMock->expects($this->once())
            ->method('setExtensionAttributes')
            ->with($this->productOptionExtensionAttributes)
            ->willReturnSelf();
        $cartItemMock->expects($this->once())->method('setProductOption')->with($productOptionMock)->willReturnSelf();

        $this->assertEquals($cartItemMock, $this->model->processOptions($cartItemMock));
    }

    public function testProcessProductOptionsIfOptionsExist()
    {
        $optionId = 'option_id';
        $optionValue = 'option_value';

        $customOption = $this->getMock(
            \Magento\Catalog\Model\Product\Configuration\Item\Option::class,
            [],
            [],
            '',
            false
        );
        $customOption->expects($this->once())->method('getValue')->willReturn(json_encode([$optionId => $optionValue]));
        $productMock = $this->getMock(\Magento\Catalog\Model\Product::class, [], [], '', false);
        $productMock->expects($this->once())->method('getCustomOption')->with('attributes')->willReturn($customOption);

        $cartItemMock = $this->getMock(
            \Magento\Quote\Model\Quote\Item::class,
            ['getProduct', 'getProductOption', 'setProductOption'],
            [],
            '',
            false
        );

        $optionValueMock = $this->getMock(
            \Magento\ConfigurableProduct\Api\Data\ConfigurableItemOptionValueInterface::class
        );
        $this->optionValueFactoryMock->expects($this->once())->method('create')->willReturn($optionValueMock);
        $optionValueMock->expects($this->once())->method('setOptionId')->with($optionId)->willReturnSelf();
        $optionValueMock->expects($this->once())->method('setOptionValue')->with($optionValue)->willReturnSelf();

        $this->productOptionExtensionAttributes->expects($this->once())
            ->method('setConfigurableItemOptions')
            ->with([$optionValueMock])
            ->willReturnSelf();

        $productOptionMock = $this->getMock(\Magento\Quote\Api\Data\ProductOptionInterface::class);
        $productOptionMock->expects(static::exactly(2))
            ->method('getExtensionAttributes')
            ->willReturn($this->productOptionExtensionAttributes);

        $cartItemMock->expects($this->once())->method('getProduct')->willReturn($productMock);
        $cartItemMock->expects($this->exactly(2))->method('getProductOption')->willReturn($productOptionMock);

        $productOptionMock->expects($this->once())
            ->method('setExtensionAttributes')
            ->with($this->productOptionExtensionAttributes)
            ->willReturnSelf();
        $cartItemMock->expects($this->once())->method('setProductOption')->with($productOptionMock)->willReturnSelf();

        $this->assertEquals($cartItemMock, $this->model->processOptions($cartItemMock));
    }
}<|MERGE_RESOLUTION|>--- conflicted
+++ resolved
@@ -88,11 +88,7 @@
         );
 
         $this->serializer = $this->getMock(
-<<<<<<< HEAD
-            \Magento\Framework\Serialize\SerializerInterface::class,
-=======
             \Magento\Framework\Serialize\Serializer\Json::class,
->>>>>>> 9b0ad97f
             [],
             [],
             '',
