--- conflicted
+++ resolved
@@ -43,11 +43,7 @@
      * Test data provider.
      */
     public static function variationProvider()
-<<<<<<< HEAD
-    {
-=======
     {   
->>>>>>> 306a9f26
         return [
             [
                 [
