<?php
/**
 * Copyright © Magento, Inc. All rights reserved.
 * See COPYING.txt for license details.
 */

declare(strict_types=1);

namespace Magento\ConfigurableProduct\Test\Unit\Model\Product\Type\Configurable\Variations;

use Magento\ConfigurableProduct\Model\Product\Type\Configurable\Variations\Prices;
use Magento\Framework\Locale\Format;
use Magento\Framework\Pricing\Amount\AmountInterface;
use Magento\Framework\Pricing\Price\PriceInterface;
use Magento\Framework\Pricing\PriceInfo\Base;
use PHPUnit\Framework\MockObject\MockObject;
use PHPUnit\Framework\TestCase;

class PricesTest extends TestCase
{
    /**
<<<<<<< HEAD
     * @var \PHPUnit\Framework\MockObject\MockObject
=======
     * @var MockObject
>>>>>>> 9e7b0882
     */
    private $localeFormatMock;

    /**
     * @var Prices
     */
    private $model;

    protected function setUp(): void
    {
        $this->localeFormatMock = $this->createMock(Format::class);
        $this->model = new Prices(
            $this->localeFormatMock
        );
    }

    public function testGetFormattedPrices(): void
    {
        $expected = [
            'baseOldPrice' => [
                'amount' => 1000
            ],
            'oldPrice' => [
                'amount' => 500
            ],
            'basePrice' => [
                'amount' => 1000
            ],
            'finalPrice' => [
                'amount' => 500
            ]
        ];
        $priceInfoMock = $this->createMock(Base::class);
        $priceMock = $this->getMockForAbstractClass(PriceInterface::class);
        $priceInfoMock->expects($this->atLeastOnce())->method('getPrice')->willReturn($priceMock);

        $amountMock = $this->getMockForAbstractClass(AmountInterface::class);
        $amountMock->expects($this->atLeastOnce())->method('getValue')->willReturn(500);
        $amountMock->expects($this->atLeastOnce())->method('getBaseAmount')->willReturn(1000);
        $priceMock->expects($this->atLeastOnce())->method('getAmount')->willReturn($amountMock);

        $this->localeFormatMock->expects($this->atLeastOnce())
            ->method('getNumber')
            ->withConsecutive([1000], [500], [1000], [500])
            ->will($this->onConsecutiveCalls(1000, 500, 1000, 500));

        $this->assertEquals($expected, $this->model->getFormattedPrices($priceInfoMock));
    }
}<|MERGE_RESOLUTION|>--- conflicted
+++ resolved
@@ -19,11 +19,7 @@
 class PricesTest extends TestCase
 {
     /**
-<<<<<<< HEAD
-     * @var \PHPUnit\Framework\MockObject\MockObject
-=======
      * @var MockObject
->>>>>>> 9e7b0882
      */
     private $localeFormatMock;
 
