<?php
/**
 * Copyright © Magento, Inc. All rights reserved.
 * See COPYING.txt for license details.
 */
declare(strict_types=1);

namespace Magento\ConfigurableProduct\Test\Unit\Model\Product\Type\Collection;

use Magento\Catalog\Api\Data\ProductInterface;
use Magento\Catalog\Model\Product\Attribute\Source\Status;
use Magento\Catalog\Model\ResourceModel\Product\Collection;
use Magento\CatalogInventory\Model\ResourceModel\Stock\StatusFactory;
use Magento\ConfigurableProduct\Model\Product\Type\Collection\SalableProcessor;
use Magento\Framework\TestFramework\Unit\Helper\ObjectManager;
use PHPUnit\Framework\MockObject\MockObject;
use PHPUnit\Framework\TestCase;

class SalableProcessorTest extends TestCase
{
    const STOCK_FLAG = 'has_stock_status_filter';

    /** @var ObjectManager */
    private $objectManager;

    /** @var SalableProcessor */
    protected $model;

<<<<<<< HEAD
    /** @var \PHPUnit\Framework\MockObject\MockObject */
=======
    /** @var MockObject */
>>>>>>> 7e14469b
    protected $stockStatusFactory;

    protected function setUp(): void
    {
        $this->objectManager = new ObjectManager($this);

        $this->stockStatusFactory = $this->getMockBuilder(
            StatusFactory::class
        )
            ->setMethods(['create'])
            ->disableOriginalConstructor()
            ->getMock();

        $this->model = $this->objectManager->getObject(
            SalableProcessor::class,
            [
                'stockStatusFactory' => $this->stockStatusFactory,
            ]
        );
    }

    public function testProcess()
    {
        $productCollection = $this->getMockBuilder(Collection::class)
            ->setMethods(['addAttributeToFilter'])
            ->disableOriginalConstructor()
            ->getMock();

        $productCollection->expects($this->once())
            ->method('addAttributeToFilter')
            ->with(ProductInterface::STATUS, Status::STATUS_ENABLED)
            ->willReturnSelf();

        $stockStatusResource = $this->getMockBuilder(\Magento\CatalogInventory\Model\ResourceModel\Stock\Status::class)
            ->setMethods(['addStockDataToCollection'])
            ->disableOriginalConstructor()
            ->getMock();
        $stockStatusResource->expects($this->once())
            ->method('addStockDataToCollection')
            ->with($productCollection, true)
            ->willReturnSelf();

        $this->stockStatusFactory
            ->expects($this->once())
            ->method('create')
            ->willReturn($stockStatusResource);

        $this->model->process($productCollection);

        $this->assertTrue($productCollection->hasFlag(self::STOCK_FLAG));
    }
}<|MERGE_RESOLUTION|>--- conflicted
+++ resolved
@@ -26,11 +26,7 @@
     /** @var SalableProcessor */
     protected $model;
 
-<<<<<<< HEAD
-    /** @var \PHPUnit\Framework\MockObject\MockObject */
-=======
     /** @var MockObject */
->>>>>>> 7e14469b
     protected $stockStatusFactory;
 
     protected function setUp(): void
@@ -62,7 +58,7 @@
         $productCollection->expects($this->once())
             ->method('addAttributeToFilter')
             ->with(ProductInterface::STATUS, Status::STATUS_ENABLED)
-            ->willReturnSelf();
+            ->will($this->returnSelf());
 
         $stockStatusResource = $this->getMockBuilder(\Magento\CatalogInventory\Model\ResourceModel\Stock\Status::class)
             ->setMethods(['addStockDataToCollection'])
@@ -71,12 +67,12 @@
         $stockStatusResource->expects($this->once())
             ->method('addStockDataToCollection')
             ->with($productCollection, true)
-            ->willReturnSelf();
+            ->will($this->returnSelf());
 
         $this->stockStatusFactory
             ->expects($this->once())
             ->method('create')
-            ->willReturn($stockStatusResource);
+            ->will($this->returnValue($stockStatusResource));
 
         $this->model->process($productCollection);
 
