--- conflicted
+++ resolved
@@ -124,11 +124,6 @@
      * @var Config
      */
     protected $catalogConfig;
-
-    /**
-     * @var \Magento\Catalog\Api\Data\ProductInterfaceFactory|\PHPUnit_Framework_MockObject_MockObject
-     */
-    private $productFactory;
 
     /**
      * @SuppressWarnings(PHPMD.ExcessiveMethodLength)
@@ -234,12 +229,9 @@
                 'cache' => $this->cache,
                 'catalogConfig' => $this->catalogConfig,
                 'serializer' => $this->serializer,
-<<<<<<< HEAD
-                'productFactory' => $this->productFactory,
-=======
                 'salableProcessor' => $this->salableProcessor,
                 'metadataPool' => $this->metadataPool,
->>>>>>> b7a8b32b
+                'productFactory' => $this->productFactory,
             ]
         );
         $refClass = new \ReflectionClass(Configurable::class);
