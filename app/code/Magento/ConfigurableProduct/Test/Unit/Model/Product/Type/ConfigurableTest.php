--- conflicted
+++ resolved
@@ -179,10 +179,7 @@
             '',
             false
         );
-<<<<<<< HEAD
-=======
         $this->productRepository = $this->getMock('Magento\Catalog\Api\ProductRepositoryInterface');
->>>>>>> b0372d69
         $this->extensionAttributesJoinProcessorMock = $this->getMock(
             'Magento\Framework\Api\ExtensionAttribute\JoinProcessorInterface',
             [],
@@ -209,12 +206,8 @@
                 'coreRegistry' => $coreRegistry,
                 'logger' => $logger,
                 'stockConfiguration' => $this->_stockConfiguration,
-<<<<<<< HEAD
-                'extensionAttributesJoinProcessor' => $this->extensionAttributesJoinProcessorMock
-=======
                 'productRepository' => $this->productRepository,
                 'extensionAttributesJoinProcessor' => $this->extensionAttributesJoinProcessorMock,
->>>>>>> b0372d69
             ]
         );
     }
