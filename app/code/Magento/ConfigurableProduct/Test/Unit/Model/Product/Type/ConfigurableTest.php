--- conflicted
+++ resolved
@@ -169,11 +169,7 @@
         $this->eavConfig = $this->getMockBuilder(\Magento\Eav\Model\Config::class)
             ->disableOriginalConstructor()
             ->getMock();
-<<<<<<< HEAD
-        $this->serializer = $this->getMockBuilder(\Magento\Framework\Serialize\SerializerInterface::class)
-=======
         $this->serializer = $this->getMockBuilder(\Magento\Framework\Serialize\Serializer\Json::class)
->>>>>>> 9b0ad97f
             ->disableOriginalConstructor()
             ->getMock();
 
