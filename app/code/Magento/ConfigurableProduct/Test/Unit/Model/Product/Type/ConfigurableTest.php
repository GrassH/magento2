--- conflicted
+++ resolved
@@ -179,9 +179,7 @@
             '',
             false
         );
-<<<<<<< HEAD
         $this->productRepository = $this->getMock('Magento\Catalog\Api\ProductRepositoryInterface');
-=======
         $this->extensionAttributesJoinProcessorMock = $this->getMock(
             'Magento\Framework\Api\ExtensionAttribute\JoinProcessorInterface',
             [],
@@ -190,7 +188,6 @@
             false
         );
 
->>>>>>> 2b818858
         $this->_model = $this->_objectHelper->getObject(
             'Magento\ConfigurableProduct\Model\Product\Type\Configurable',
             [
@@ -209,11 +206,8 @@
                 'coreRegistry' => $coreRegistry,
                 'logger' => $logger,
                 'stockConfiguration' => $this->_stockConfiguration,
-<<<<<<< HEAD
                 'productRepository' => $this->productRepository,
-=======
-                'extensionAttributesJoinProcessor' => $this->extensionAttributesJoinProcessorMock
->>>>>>> 2b818858
+                'extensionAttributesJoinProcessor' => $this->extensionAttributesJoinProcessorMock,
             ]
         );
     }
