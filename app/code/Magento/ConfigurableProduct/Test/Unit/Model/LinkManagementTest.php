--- conflicted
+++ resolved
@@ -16,20 +16,12 @@
 class LinkManagementTest extends \PHPUnit\Framework\TestCase
 {
     /**
-<<<<<<< HEAD
-     * @var \PHPUnit\Framework\MockObject\MockObject
-=======
      * @var MockObject
->>>>>>> b2f063af
      */
     protected $productRepository;
 
     /**
-<<<<<<< HEAD
-     * @var \PHPUnit\Framework\MockObject\MockObject
-=======
      * @var MockObject
->>>>>>> b2f063af
      */
     protected $productFactory;
 
@@ -39,11 +31,7 @@
     protected $objectManagerHelper;
 
     /**
-<<<<<<< HEAD
-     * @var \PHPUnit\Framework\MockObject\MockObject
-=======
      * @var MockObject
->>>>>>> b2f063af
      */
     protected $configurableType;
 
@@ -53,15 +41,11 @@
     protected $object;
 
     /**
-<<<<<<< HEAD
-     * @var \PHPUnit\Framework\MockObject\MockObject|\Magento\Framework\Api\DataObjectHelper
-=======
      * @var MockObject|\Magento\Framework\Api\DataObjectHelper
->>>>>>> b2f063af
      */
     protected $dataObjectHelperMock;
 
-    protected function setUp(): void
+    protected function setUp()
     {
         $this->productRepository = $this->createMock(\Magento\Catalog\Api\ProductRepositoryInterface::class);
         $this->objectManagerHelper = new \Magento\Framework\TestFramework\Unit\Helper\ObjectManager($this);
@@ -220,12 +204,12 @@
         $this->productRepository->expects($this->at(1))->method('get')->with($childSku)->willReturn($simple);
 
         $this->configurableType->expects($this->once())->method('getChildrenIds')->with(666)
-            ->willReturn(
-                [0 => [1, 2, 3]]
+            ->will(
+                $this->returnValue([0 => [1, 2, 3]])
             );
 
-        $configurable->expects($this->any())->method('getId')->willReturn(666);
-        $simple->expects($this->any())->method('getId')->willReturn(999);
+        $configurable->expects($this->any())->method('getId')->will($this->returnValue(666));
+        $simple->expects($this->any())->method('getId')->will($this->returnValue(999));
 
         $configurable->expects($this->any())->method('getExtensionAttributes')->willReturn($extensionAttributesMock);
         $extensionAttributesMock->expects($this->any())
@@ -251,12 +235,11 @@
     }
 
     /**
+     * @expectedException \Magento\Framework\Exception\StateException
+     * @expectedExceptionMessage The product is already attached.
      */
     public function testAddChildStateException()
     {
-        $this->expectException(\Magento\Framework\Exception\StateException::class);
-        $this->expectExceptionMessage('The product is already attached.');
-
         $productSku = 'configurable-sku';
         $childSku = 'simple-sku';
 
@@ -264,20 +247,20 @@
             ->disableOriginalConstructor()
             ->getMock();
 
-        $configurable->expects($this->any())->method('getId')->willReturn(666);
+        $configurable->expects($this->any())->method('getId')->will($this->returnValue(666));
 
         $simple = $this->getMockBuilder(\Magento\Catalog\Model\Product::class)
             ->disableOriginalConstructor()
             ->getMock();
 
-        $simple->expects($this->any())->method('getId')->willReturn(1);
+        $simple->expects($this->any())->method('getId')->will($this->returnValue(1));
 
         $this->productRepository->expects($this->at(0))->method('get')->with($productSku)->willReturn($configurable);
         $this->productRepository->expects($this->at(1))->method('get')->with($childSku)->willReturn($simple);
 
         $this->configurableType->expects($this->once())->method('getChildrenIds')->with(666)
-            ->willReturn(
-                [0 => [1, 2, 3]]
+            ->will(
+                $this->returnValue([0 => [1, 2, 3]])
             );
         $configurable->expects($this->never())->method('save');
         $this->object->addChild($productSku, $childSku);
@@ -301,21 +284,21 @@
 
         $product->expects($this->any())
             ->method('getTypeId')
-            ->willReturn(\Magento\ConfigurableProduct\Model\Product\Type\Configurable::TYPE_CODE);
+            ->will($this->returnValue(\Magento\ConfigurableProduct\Model\Product\Type\Configurable::TYPE_CODE));
         $this->productRepository->expects($this->any())
             ->method('get')
             ->with($productSku)
-            ->willReturn($product);
+            ->will($this->returnValue($product));
 
         $option = $this->getMockBuilder(\Magento\Catalog\Model\Product::class)
             ->setMethods(['getSku', 'getId', '__wakeup'])
             ->disableOriginalConstructor()
             ->getMock();
-        $option->expects($this->any())->method('getSku')->willReturn($childSku);
-        $option->expects($this->any())->method('getId')->willReturn(10);
+        $option->expects($this->any())->method('getSku')->will($this->returnValue($childSku));
+        $option->expects($this->any())->method('getId')->will($this->returnValue(10));
 
         $productType->expects($this->once())->method('getUsedProducts')
-            ->willReturn([$option]);
+            ->will($this->returnValue([$option]));
 
         $extensionAttributesMock = $this->getMockBuilder(\Magento\Framework\Api\ExtensionAttributesInterface::class)
             ->setMethods(['setConfigurableProductLinks'])
@@ -328,11 +311,10 @@
     }
 
     /**
+     * @expectedException \Magento\Framework\Exception\InputException
      */
     public function testRemoveChildForbidden()
     {
-        $this->expectException(\Magento\Framework\Exception\InputException::class);
-
         $productSku = 'configurable';
         $childSku = 'simple_10';
 
@@ -340,17 +322,16 @@
 
         $product->expects($this->any())
             ->method('getTypeId')
-            ->willReturn(\Magento\Catalog\Model\Product\Type::TYPE_SIMPLE);
-        $this->productRepository->expects($this->any())->method('get')->willReturn($product);
+            ->will($this->returnValue(\Magento\Catalog\Model\Product\Type::TYPE_SIMPLE));
+        $this->productRepository->expects($this->any())->method('get')->will($this->returnValue($product));
         $this->object->removeChild($productSku, $childSku);
     }
 
     /**
+     * @expectedException \Magento\Framework\Exception\NoSuchEntityException
      */
     public function testRemoveChildInvalidChildSku()
     {
-        $this->expectException(\Magento\Framework\Exception\NoSuchEntityException::class);
-
         $productSku = 'configurable';
         $childSku = 'simple_10';
 
@@ -360,23 +341,23 @@
             ->getMock();
         $product->expects($this->any())
             ->method('getTypeId')
-            ->willReturn(\Magento\ConfigurableProduct\Model\Product\Type\Configurable::TYPE_CODE);
+            ->will($this->returnValue(\Magento\ConfigurableProduct\Model\Product\Type\Configurable::TYPE_CODE));
         $productType = $this->getMockBuilder(\Magento\ConfigurableProduct\Model\Product\Type\Configurable::class)
             ->setMethods(['getUsedProducts'])
             ->disableOriginalConstructor()
             ->getMock();
         $product->expects($this->once())->method('getTypeInstance')->willReturn($productType);
 
-        $this->productRepository->expects($this->any())->method('get')->willReturn($product);
+        $this->productRepository->expects($this->any())->method('get')->will($this->returnValue($product));
 
         $option = $this->getMockBuilder(\Magento\Catalog\Model\Product::class)
             ->setMethods(['getSku', 'getId', '__wakeup'])
             ->disableOriginalConstructor()
             ->getMock();
-        $option->expects($this->any())->method('getSku')->willReturn($childSku . '_invalid');
-        $option->expects($this->any())->method('getId')->willReturn(10);
+        $option->expects($this->any())->method('getSku')->will($this->returnValue($childSku . '_invalid'));
+        $option->expects($this->any())->method('getId')->will($this->returnValue(10));
         $productType->expects($this->once())->method('getUsedProducts')
-            ->willReturn([$option]);
+            ->will($this->returnValue([$option]));
 
         $this->object->removeChild($productSku, $childSku);
     }
