--- conflicted
+++ resolved
@@ -31,47 +31,27 @@
     protected $model;
 
     /**
-<<<<<<< HEAD
-     * @var \PHPUnit\Framework\MockObject\MockObject
-=======
      * @var MockObject
->>>>>>> 7e14469b
      */
     protected $productRepositoryMock;
 
     /**
-<<<<<<< HEAD
-     * @var \PHPUnit\Framework\MockObject\MockObject
-=======
      * @var MockObject
->>>>>>> 7e14469b
      */
     protected $productMock;
 
     /**
-<<<<<<< HEAD
-     * @var \PHPUnit\Framework\MockObject\MockObject
-=======
      * @var MockObject
->>>>>>> 7e14469b
      */
     protected $configurableTypeResource;
 
     /**
-<<<<<<< HEAD
-     * @var \PHPUnit\Framework\MockObject\MockObject
-=======
      * @var MockObject
->>>>>>> 7e14469b
      */
     protected $optionResource;
 
     /**
-<<<<<<< HEAD
-     * @var Loader|\PHPUnit\Framework\MockObject\MockObject
-=======
      * @var Loader|MockObject
->>>>>>> 7e14469b
      */
     private $optionLoader;
 
@@ -122,7 +102,7 @@
             ->with($productSku)
             ->willReturn($this->productMock);
 
-        $optionMock = $this->getMockForAbstractClass(OptionInterface::class);
+        $optionMock = $this->createMock(OptionInterface::class);
         $optionMock->expects(self::once())
             ->method('getId')
             ->willReturn($optionId);
@@ -138,20 +118,10 @@
         );
     }
 
-<<<<<<< HEAD
-    /**
-     */
-    public function testGetNotConfigurableProduct()
-    {
-        $this->expectException(\Magento\Framework\Exception\InputException::class);
-        $this->expectExceptionMessage('This is implemented for the "configurable" configurable product only.');
-
-=======
     public function testGetNotConfigurableProduct()
     {
         $this->expectException('Magento\Framework\Exception\InputException');
         $this->expectExceptionMessage('This is implemented for the "configurable" configurable product only.');
->>>>>>> 7e14469b
         $productSku = "configurable";
         $optionId = 3;
 
@@ -164,7 +134,7 @@
             ->with($productSku)
             ->willReturn($this->productMock);
 
-        $optionMock = $this->getMockForAbstractClass(OptionInterface::class);
+        $optionMock = $this->createMock(OptionInterface::class);
         $optionMock->expects(self::never())
             ->method('getId');
 
@@ -174,23 +144,13 @@
         $this->model->get($productSku, $optionId);
     }
 
-<<<<<<< HEAD
-    /**
-     */
-    public function testGetNotProductById()
-    {
-        $this->expectException(\Magento\Framework\Exception\InputException::class);
-        $this->expectExceptionMessage('This is implemented for the "3" configurable product only.');
-
-=======
     public function testGetNotProductById()
     {
         $this->expectException('Magento\Framework\Exception\InputException');
         $this->expectExceptionMessage('This is implemented for the "3" configurable product only.');
->>>>>>> 7e14469b
         $entityId = 3;
         /** @var OptionInterface $optionMock */
-        $optionMock = $this->getMockForAbstractClass(OptionInterface::class);
+        $optionMock = $this->createMock(OptionInterface::class);
 
         $this->configurableTypeResource->expects(self::once())
             ->method('getEntityIdByAttribute')
@@ -209,23 +169,13 @@
         $this->model->delete($optionMock);
     }
 
-<<<<<<< HEAD
-    /**
-     */
-    public function testDeleteCantSaveProducts()
-    {
-        $this->expectException(\Magento\Framework\Exception\StateException::class);
-        $this->expectExceptionMessage('The variations from the "3" product can\'t be deleted.');
-
-=======
     public function testDeleteCantSaveProducts()
     {
         $this->expectException('Magento\Framework\Exception\StateException');
         $this->expectExceptionMessage('The variations from the "3" product can\'t be deleted.');
->>>>>>> 7e14469b
         $entityId = 3;
         /** @var OptionInterface $optionMock */
-        $optionMock = $this->getMockForAbstractClass(OptionInterface::class);
+        $optionMock = $this->createMock(OptionInterface::class);
 
         $this->configurableTypeResource->expects(self::once())
             ->method('getEntityIdByAttribute')
@@ -249,20 +199,10 @@
         $this->model->delete($optionMock);
     }
 
-<<<<<<< HEAD
-    /**
-     */
-    public function testDeleteCantDeleteOption()
-    {
-        $this->expectException(\Magento\Framework\Exception\StateException::class);
-        $this->expectExceptionMessage('The option with "33" ID can\'t be deleted.');
-
-=======
     public function testDeleteCantDeleteOption()
     {
         $this->expectException('Magento\Framework\Exception\StateException');
         $this->expectExceptionMessage('The option with "33" ID can\'t be deleted.');
->>>>>>> 7e14469b
         $entityId = 3;
         $optionMock = $this->getMockBuilder(Attribute::class)
             ->disableOriginalConstructor()
@@ -333,22 +273,12 @@
         $this->assertTrue($result);
     }
 
-<<<<<<< HEAD
-    /**
-     */
-    public function testGetEmptyExtensionAttribute()
-    {
-        $this->expectException(\Magento\Framework\Exception\NoSuchEntityException::class);
-        $this->expectExceptionMessage('The "3" entity that was requested doesn\'t exist. Verify the entity and try again.');
-
-=======
     public function testGetEmptyExtensionAttribute()
     {
         $this->expectException('Magento\Framework\Exception\NoSuchEntityException');
         $this->expectExceptionMessage(
             'The "3" entity that was requested doesn\'t exist. Verify the entity and try again.'
         );
->>>>>>> 7e14469b
         $optionId = 3;
         $productSku = "configurable";
 
@@ -361,7 +291,7 @@
             ->with($productSku)
             ->willReturn($this->productMock);
 
-        $optionMock = $this->getMockForAbstractClass(OptionInterface::class);
+        $optionMock = $this->createMock(OptionInterface::class);
         $optionMock->expects(self::never())
             ->method('getId');
 
@@ -386,7 +316,7 @@
             ->with($productSku)
             ->willReturn($this->productMock);
 
-        $optionMock = $this->getMockForAbstractClass(OptionInterface::class);
+        $optionMock = $this->createMock(OptionInterface::class);
 
         $this->optionLoader->expects(self::once())
             ->method('load')
@@ -396,20 +326,10 @@
         $this->assertEquals([$optionMock], $this->model->getList($productSku));
     }
 
-<<<<<<< HEAD
-    /**
-     */
-    public function testGetListNotConfigurableProduct()
-    {
-        $this->expectException(\Magento\Framework\Exception\InputException::class);
-        $this->expectExceptionMessage('This is implemented for the "configurable" configurable product only.');
-
-=======
     public function testGetListNotConfigurableProduct()
     {
         $this->expectException('Magento\Framework\Exception\InputException');
         $this->expectExceptionMessage('This is implemented for the "configurable" configurable product only.');
->>>>>>> 7e14469b
         $productSku = "configurable";
 
         $this->productRepositoryMock->expects($this->once())
