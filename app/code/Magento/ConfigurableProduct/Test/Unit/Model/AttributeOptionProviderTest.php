<?php
/**
 * Copyright © Magento, Inc. All rights reserved.
 * See COPYING.txt for license details.
 */
declare(strict_types=1);

namespace Magento\ConfigurableProduct\Test\Unit\Model;

use Magento\ConfigurableProduct\Model\AttributeOptionProvider;
use Magento\ConfigurableProduct\Model\ResourceModel\Attribute\OptionSelectBuilderInterface;
use Magento\ConfigurableProduct\Model\ResourceModel\Product\Type\Configurable\Attribute;
use Magento\Eav\Model\Entity\Attribute\AbstractAttribute;
use Magento\Eav\Model\Entity\Attribute\Source\AbstractSource;
use Magento\Framework\App\ScopeInterface;
use Magento\Framework\App\ScopeResolverInterface;
use Magento\Framework\DB\Adapter\AdapterInterface;
use Magento\Framework\DB\Select;
use Magento\Framework\TestFramework\Unit\Helper\ObjectManager as ObjectManagerHelper;
use PHPUnit\Framework\MockObject\MockObject;
use PHPUnit\Framework\TestCase;

/**
 * @SuppressWarnings(PHPMD.CouplingBetweenObjects)
 */
class AttributeOptionProviderTest extends TestCase
{
    /**
     * @var AttributeOptionProvider
     */
    private $model;

    /**
     * @var ObjectManagerHelper
     */
    private $objectManagerHelper;

    /**
<<<<<<< HEAD
     * @var ScopeResolverInterface|\PHPUnit\Framework\MockObject\MockObject
=======
     * @var ScopeResolverInterface|MockObject
>>>>>>> 7e14469b
     */
    private $scopeResolver;

    /**
<<<<<<< HEAD
     * @var Select|\PHPUnit\Framework\MockObject\MockObject
=======
     * @var Select|MockObject
>>>>>>> 7e14469b
     */
    private $select;

    /**
<<<<<<< HEAD
     * @var AdapterInterface|\PHPUnit\Framework\MockObject\MockObject
=======
     * @var AdapterInterface|MockObject
>>>>>>> 7e14469b
     */
    private $connectionMock;

    /**
<<<<<<< HEAD
     * @var AbstractAttribute|\PHPUnit\Framework\MockObject\MockObject
=======
     * @var AbstractAttribute|MockObject
>>>>>>> 7e14469b
     */
    private $abstractAttribute;

    /**
<<<<<<< HEAD
     * @var ScopeInterface|\PHPUnit\Framework\MockObject\MockObject
=======
     * @var ScopeInterface|MockObject
>>>>>>> 7e14469b
     */
    private $scope;

    /**
<<<<<<< HEAD
     * @var Attribute|\PHPUnit\Framework\MockObject\MockObject
=======
     * @var Attribute|MockObject
>>>>>>> 7e14469b
     */
    private $attributeResource;

    /**
<<<<<<< HEAD
     * @var OptionSelectBuilderInterface|\PHPUnit\Framework\MockObject\MockObject
=======
     * @var OptionSelectBuilderInterface|MockObject
>>>>>>> 7e14469b
     */
    private $optionSelectBuilder;

    protected function setUp(): void
    {
        $this->select = $this->getMockBuilder(Select::class)
            ->setMethods([])
            ->disableOriginalConstructor()
            ->getMock();

        $this->connectionMock = $this->getMockBuilder(AdapterInterface::class)
            ->disableOriginalConstructor()
            ->getMockForAbstractClass();

        $this->scope = $this->getMockBuilder(ScopeInterface::class)
            ->disableOriginalConstructor()
            ->getMockForAbstractClass();

        $this->scopeResolver = $this->getMockBuilder(ScopeResolverInterface::class)
            ->disableOriginalConstructor()
            ->getMockForAbstractClass();

        $this->attributeResource = $this->getMockBuilder(Attribute::class)
            ->disableOriginalConstructor()
            ->getMock();

        $this->optionSelectBuilder = $this->getMockBuilder(OptionSelectBuilderInterface::class)
            ->disableOriginalConstructor()
            ->getMockForAbstractClass();

        $this->abstractAttribute = $this->getMockBuilder(AbstractAttribute::class)
            ->setMethods(['getSourceModel', 'getSource'])
            ->disableOriginalConstructor()
            ->getMockForAbstractClass();

        $this->objectManagerHelper = new ObjectManagerHelper($this);
        $this->model = $this->objectManagerHelper->getObject(
            AttributeOptionProvider::class,
            [
                'attributeResource' => $this->attributeResource,
                'scopeResolver' => $this->scopeResolver,
                'optionSelectBuilder' => $this->optionSelectBuilder,
            ]
        );
    }

    /**
     * @param array $options
     * @dataProvider getAttributeOptionsDataProvider
     */
    public function testGetAttributeOptions(array $options)
    {
        $this->scopeResolver->expects($this->any())
            ->method('getScope')
            ->willReturn($this->scope);

        $this->optionSelectBuilder->expects($this->any())
            ->method('getSelect')
            ->with($this->abstractAttribute, 4, $this->scope)
            ->willReturn($this->select);

        $this->attributeResource->expects($this->once())
            ->method('getConnection')
            ->willReturn($this->connectionMock);

        $this->connectionMock->expects($this->once())
            ->method('fetchAll')
            ->with($this->select)
            ->willReturn($options);

        $this->assertEquals(
            $options,
            $this->model->getAttributeOptions($this->abstractAttribute, 4)
        );
    }

    /**
     * @param array $options
     * @dataProvider optionsWithBackendModelDataProvider
     */
    public function testGetAttributeOptionsWithBackendModel(array $options)
    {
        $this->scopeResolver->expects($this->any())
            ->method('getScope')
            ->willReturn($this->scope);

        $source = $this->getMockBuilder(AbstractSource::class)
            ->disableOriginalConstructor()
            ->setMethods(['getAllOptions'])
            ->getMockForAbstractClass();
        $source->expects($this->once())
            ->method('getAllOptions')
            ->willReturn([
                ['value' => 13, 'label' => 'Option Value for index 13'],
                ['value' => 14, 'label' => 'Option Value for index 14'],
                ['value' => 15, 'label' => 'Option Value for index 15']
            ]);

        $this->abstractAttribute->expects($this->any())
            ->method('getSource')
            ->willReturn($source);
        $this->abstractAttribute->expects($this->atLeastOnce())
            ->method('getSourceModel')
            ->willReturn('getSourceModel value');

        $this->optionSelectBuilder->expects($this->any())
            ->method('getSelect')
            ->with($this->abstractAttribute, 1, $this->scope)
            ->willReturn($this->select);

        $this->attributeResource->expects($this->once())
            ->method('getConnection')
            ->willReturn($this->connectionMock);

        $this->connectionMock->expects($this->once())
            ->method('fetchAll')
            ->with($this->select)
            ->willReturn($options);

        $this->assertEquals(
            $options,
            $this->model->getAttributeOptions($this->abstractAttribute, 1)
        );
    }

    /**
     * @return array
     */
    public function getAttributeOptionsDataProvider()
    {
        return [
            [
                [
                    [
                        'sku' => 'Configurable1-Black',
                        'product_id' => 4,
                        'attribute_code' => 'color',
                        'value_index' => '13',
                        'option_title' => 'Black',
                    ],
                    [
                        'sku' => 'Configurable1-White',
                        'product_id' => 4,
                        'attribute_code' => 'color',
                        'value_index' => '14',
                        'option_title' => 'White',
                    ],
                    [
                        'sku' => 'Configurable1-Red',
                        'product_id' => 4,
                        'attribute_code' => 'color',
                        'value_index' => '15',
                        'option_title' => 'Red',
                    ],
                ],
            ],
        ];
    }

    /**
     * @return array
     */
    public function optionsWithBackendModelDataProvider()
    {
        return [
            [
                [
                    [
                        'sku' => 'Configurable1-Black',
                        'product_id' => 4,
                        'attribute_code' => 'color',
                        'value_index' => '13',
                        'option_title' => 'Option Value for index 13',
                        'default_title' => 'Option Value for index 13',
                    ],
                    [
                        'sku' => 'Configurable1-White',
                        'product_id' => 4,
                        'attribute_code' => 'color',
                        'value_index' => '14',
                        'option_title' => 'Option Value for index 14',
                        'default_title' => 'Option Value for index 14',
                    ],
                    [
                        'sku' => 'Configurable1-Red',
                        'product_id' => 4,
                        'attribute_code' => 'color',
                        'value_index' => '15',
                        'option_title' => 'Option Value for index 15',
                        'default_title' => 'Option Value for index 15',
                    ],
                ],
            ],
        ];
    }
}<|MERGE_RESOLUTION|>--- conflicted
+++ resolved
@@ -36,65 +36,37 @@
     private $objectManagerHelper;
 
     /**
-<<<<<<< HEAD
-     * @var ScopeResolverInterface|\PHPUnit\Framework\MockObject\MockObject
-=======
      * @var ScopeResolverInterface|MockObject
->>>>>>> 7e14469b
      */
     private $scopeResolver;
 
     /**
-<<<<<<< HEAD
-     * @var Select|\PHPUnit\Framework\MockObject\MockObject
-=======
      * @var Select|MockObject
->>>>>>> 7e14469b
      */
     private $select;
 
     /**
-<<<<<<< HEAD
-     * @var AdapterInterface|\PHPUnit\Framework\MockObject\MockObject
-=======
      * @var AdapterInterface|MockObject
->>>>>>> 7e14469b
      */
     private $connectionMock;
 
     /**
-<<<<<<< HEAD
-     * @var AbstractAttribute|\PHPUnit\Framework\MockObject\MockObject
-=======
      * @var AbstractAttribute|MockObject
->>>>>>> 7e14469b
      */
     private $abstractAttribute;
 
     /**
-<<<<<<< HEAD
-     * @var ScopeInterface|\PHPUnit\Framework\MockObject\MockObject
-=======
      * @var ScopeInterface|MockObject
->>>>>>> 7e14469b
      */
     private $scope;
 
     /**
-<<<<<<< HEAD
-     * @var Attribute|\PHPUnit\Framework\MockObject\MockObject
-=======
      * @var Attribute|MockObject
->>>>>>> 7e14469b
      */
     private $attributeResource;
 
     /**
-<<<<<<< HEAD
-     * @var OptionSelectBuilderInterface|\PHPUnit\Framework\MockObject\MockObject
-=======
      * @var OptionSelectBuilderInterface|MockObject
->>>>>>> 7e14469b
      */
     private $optionSelectBuilder;
 
