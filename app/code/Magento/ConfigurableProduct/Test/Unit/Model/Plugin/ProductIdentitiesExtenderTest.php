<?php
/**
 * Copyright © Magento, Inc. All rights reserved.
 * See COPYING.txt for license details.
 */
declare(strict_types=1);

namespace Magento\ConfigurableProduct\Test\Unit\Model\Plugin;

use Magento\Catalog\Api\ProductRepositoryInterface;
use Magento\Catalog\Model\Product;
use Magento\ConfigurableProduct\Model\Plugin\ProductIdentitiesExtender;
use Magento\ConfigurableProduct\Model\Product\Type\Configurable;
use PHPUnit\Framework\MockObject\MockObject;
use PHPUnit\Framework\TestCase;

class ProductIdentitiesExtenderTest extends TestCase
{
    /**
<<<<<<< HEAD
     * @var \PHPUnit\Framework\MockObject\MockObject|Configurable
=======
     * @var MockObject|Configurable
>>>>>>> 7e14469b
     */
    private $configurableTypeMock;

    /**
<<<<<<< HEAD
     * @var \PHPUnit\Framework\MockObject\MockObject|ProductRepositoryInterface
=======
     * @var MockObject|ProductRepositoryInterface
>>>>>>> 7e14469b
     */
    private $productRepositoryMock;

    /**
     * @var ProductIdentitiesExtender
     */
    private $plugin;

    protected function setUp(): void
    {
        $this->configurableTypeMock = $this->getMockBuilder(Configurable::class)
            ->disableOriginalConstructor()
            ->getMock();
        $this->productRepositoryMock = $this->getMockBuilder(ProductRepositoryInterface::class)
            ->getMock();

        $this->plugin = new ProductIdentitiesExtender($this->configurableTypeMock, $this->productRepositoryMock);
    }

    public function testAfterGetIdentities()
    {
        $productId = 1;
        $productIdentity = 'cache_tag_1';
        $productMock = $this->getMockBuilder(Product::class)
            ->disableOriginalConstructor()
            ->getMock();
        $parentProductId = 2;
        $parentProductIdentity = 'cache_tag_2';
        $parentProductMock = $this->getMockBuilder(Product::class)
            ->disableOriginalConstructor()
            ->getMock();

        $productMock->expects($this->once())
            ->method('getId')
            ->willReturn($productId);
        $this->configurableTypeMock->expects($this->once())
            ->method('getParentIdsByChild')
            ->with($productId)
            ->willReturn([$parentProductId]);
        $this->productRepositoryMock->expects($this->once())
            ->method('getById')
            ->with($parentProductId)
            ->willReturn($parentProductMock);
        $parentProductMock->expects($this->once())
            ->method('getIdentities')
            ->willReturn([$parentProductIdentity]);

        $productIdentities = $this->plugin->afterGetIdentities($productMock, [$productIdentity]);
        $this->assertEquals([$productIdentity, $parentProductIdentity], $productIdentities);
    }
}<|MERGE_RESOLUTION|>--- conflicted
+++ resolved
@@ -17,20 +17,12 @@
 class ProductIdentitiesExtenderTest extends TestCase
 {
     /**
-<<<<<<< HEAD
-     * @var \PHPUnit\Framework\MockObject\MockObject|Configurable
-=======
      * @var MockObject|Configurable
->>>>>>> 7e14469b
      */
     private $configurableTypeMock;
 
     /**
-<<<<<<< HEAD
-     * @var \PHPUnit\Framework\MockObject\MockObject|ProductRepositoryInterface
-=======
      * @var MockObject|ProductRepositoryInterface
->>>>>>> 7e14469b
      */
     private $productRepositoryMock;
 
