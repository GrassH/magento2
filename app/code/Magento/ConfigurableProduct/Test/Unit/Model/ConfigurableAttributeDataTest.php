--- conflicted
+++ resolved
@@ -18,30 +18,17 @@
 class ConfigurableAttributeDataTest extends TestCase
 {
     /**
-<<<<<<< HEAD
-     * @var \Magento\Catalog\Model\Product|\PHPUnit\Framework\MockObject\MockObject
-=======
      * @var Product|MockObject
->>>>>>> 7e14469b
      */
     protected $product;
 
     /**
-<<<<<<< HEAD
-     * @var \Magento\ConfigurableProduct\Model\ConfigurableAttributeData|\PHPUnit\Framework\MockObject\MockObject
-=======
      * @var ConfigurableAttributeData|MockObject
->>>>>>> 7e14469b
      */
     protected $configurableAttributeData;
 
     /**
-<<<<<<< HEAD
-     * @var \Magento\ConfigurableProduct\Model\ResourceModel\Product\Type\Configurable\Attribute|
-     * \PHPUnit\Framework\MockObject\MockObject
-=======
      * @var Attribute|MockObject
->>>>>>> 7e14469b
      */
     protected $attributeMock;
 
