<?php
/**
 * Copyright © Magento, Inc. All rights reserved.
 * See COPYING.txt for license details.
 */
declare(strict_types=1);

namespace Magento\ConfigurableProduct\Test\Unit\Model;

use Magento\Catalog\Api\Data\ProductOptionExtensionInterface;
use Magento\Catalog\Api\Data\ProductOptionInterface;
use Magento\ConfigurableProduct\Api\Data\ConfigurableItemOptionValueInterface;
use Magento\ConfigurableProduct\Model\ProductOptionProcessor;
use Magento\ConfigurableProduct\Model\Quote\Item\ConfigurableItemOptionValue;
use Magento\ConfigurableProduct\Model\Quote\Item\ConfigurableItemOptionValueFactory;
use Magento\Framework\DataObject;
use Magento\Framework\DataObject\Factory as DataObjectFactory;
use Magento\Framework\TestFramework\Unit\Helper\ObjectManager;
use PHPUnit\Framework\MockObject\MockObject;
use PHPUnit\Framework\TestCase;

/**
 * @SuppressWarnings(PHPMD.CouplingBetweenObjects)
 */
class ProductOptionProcessorTest extends TestCase
{
    /**
     * @var ProductOptionProcessor
     */
    protected $processor;

    /**
<<<<<<< HEAD
     * @var DataObject | \PHPUnit\Framework\MockObject\MockObject
=======
     * @var DataObject|MockObject
>>>>>>> 7e14469b
     */
    protected $dataObject;

    /**
<<<<<<< HEAD
     * @var DataObjectFactory | \PHPUnit\Framework\MockObject\MockObject
=======
     * @var DataObjectFactory|MockObject
>>>>>>> 7e14469b
     */
    protected $dataObjectFactory;

    /**
<<<<<<< HEAD
     * @var ConfigurableItemOptionValueFactory | \PHPUnit\Framework\MockObject\MockObject
=======
     * @var ConfigurableItemOptionValueFactory|MockObject
>>>>>>> 7e14469b
     */
    protected $itemOptionValueFactory;

    /**
<<<<<<< HEAD
     * @var ConfigurableItemOptionValueInterface | \PHPUnit\Framework\MockObject\MockObject
=======
     * @var ConfigurableItemOptionValueInterface|MockObject
>>>>>>> 7e14469b
     */
    protected $itemOptionValue;

    protected function setUp(): void
    {
        $this->dataObject = $this->getMockBuilder(DataObject::class)
            ->setMethods([
                'getSuperAttribute', 'addData'
            ])
            ->disableOriginalConstructor()
            ->getMock();

        $this->dataObjectFactory = $this->getMockBuilder(\Magento\Framework\DataObject\Factory::class)
            ->setMethods(['create'])
            ->disableOriginalConstructor()
            ->getMock();
        $this->dataObjectFactory->expects($this->any())
            ->method('create')
            ->willReturn($this->dataObject);

        $this->itemOptionValue = $this->getMockBuilder(
            ConfigurableItemOptionValueInterface::class
        )
            ->getMockForAbstractClass();

        $this->itemOptionValueFactory = $this->getMockBuilder(
            ConfigurableItemOptionValueFactory::class
        )
            ->setMethods(['create'])
            ->disableOriginalConstructor()
            ->getMock();
        $this->itemOptionValueFactory->expects($this->any())
            ->method('create')
            ->willReturn($this->itemOptionValue);

        $this->processor = new ProductOptionProcessor(
            $this->dataObjectFactory,
            $this->itemOptionValueFactory
        );
    }

    /**
     * @param array|string $options
     * @param array $requestData
     * @dataProvider dataProviderConvertToBuyRequest
     */
    public function testConvertToBuyRequest(
        $options,
        $requestData
    ) {
        $productOptionMock = $this->getMockBuilder(ProductOptionInterface::class)
            ->getMockForAbstractClass();

        $productOptionExtensionMock = $this->getMockBuilder(
            ProductOptionExtensionInterface::class
        )
            ->setMethods([
                'getConfigurableItemOptions',
            ])
            ->getMockForAbstractClass();

        $productOptionMock->expects($this->any())
            ->method('getExtensionAttributes')
            ->willReturn($productOptionExtensionMock);

        $productOptionExtensionMock->expects($this->any())
            ->method('getConfigurableItemOptions')
            ->willReturn($options);

        $this->dataObject->expects($this->any())
            ->method('addData')
            ->with($requestData)
            ->willReturnSelf();

        $this->assertEquals($this->dataObject, $this->processor->convertToBuyRequest($productOptionMock));
    }

    /**
     * @return array
     */
    public function dataProviderConvertToBuyRequest()
    {
        $objectManager = new ObjectManager($this);

        /** @var ConfigurableItemOptionValue $option */
        $option = $objectManager->getObject(
            ConfigurableItemOptionValue::class
        );
        $option->setOptionId(1);
        $option->setOptionValue('test');

        return [
            [
                [$option],
                [
                    'super_attribute' => [
                        1 => 'test',
                    ],
                ],
            ],
            [[], []],
        ];
    }

    /**
     * @param array|string $options
     * @param string|null $expected
     * @dataProvider dataProviderConvertToProductOption
     */
    public function testConvertToProductOption(
        $options,
        $expected
    ) {
        $this->dataObject->expects($this->any())
            ->method('getSuperAttribute')
            ->willReturn($options);

        if (!empty($options) && is_array($options)) {
            $this->itemOptionValue->expects($this->any())
                ->method('setOptionId')
                ->with(1)
                ->willReturnSelf();
            $this->itemOptionValue->expects($this->any())
                ->method('setOptionValue')
                ->with($options[1])
                ->willReturnSelf();
        }

        $result = $this->processor->convertToProductOption($this->dataObject);

        if (!empty($expected)) {
            $this->assertArrayHasKey($expected, $result);
            $this->assertIsArray($result[$expected]);
        } else {
            $this->assertEmpty($result);
        }
    }

    /**
     * @return array
     */
    public function dataProviderConvertToProductOption()
    {
        return [
            [
                'options' => [
                    1 => 'value',
                ],
                'expected' => 'configurable_item_options',
            ],
            [
                'options' => [],
                'expected' => null,
            ],
            [
                'options' => 'is not array',
                'expected' => null,
            ],
        ];
    }
}<|MERGE_RESOLUTION|>--- conflicted
+++ resolved
@@ -30,38 +30,22 @@
     protected $processor;
 
     /**
-<<<<<<< HEAD
-     * @var DataObject | \PHPUnit\Framework\MockObject\MockObject
-=======
      * @var DataObject|MockObject
->>>>>>> 7e14469b
      */
     protected $dataObject;
 
     /**
-<<<<<<< HEAD
-     * @var DataObjectFactory | \PHPUnit\Framework\MockObject\MockObject
-=======
      * @var DataObjectFactory|MockObject
->>>>>>> 7e14469b
      */
     protected $dataObjectFactory;
 
     /**
-<<<<<<< HEAD
-     * @var ConfigurableItemOptionValueFactory | \PHPUnit\Framework\MockObject\MockObject
-=======
      * @var ConfigurableItemOptionValueFactory|MockObject
->>>>>>> 7e14469b
      */
     protected $itemOptionValueFactory;
 
     /**
-<<<<<<< HEAD
-     * @var ConfigurableItemOptionValueInterface | \PHPUnit\Framework\MockObject\MockObject
-=======
      * @var ConfigurableItemOptionValueInterface|MockObject
->>>>>>> 7e14469b
      */
     protected $itemOptionValue;
 
@@ -194,7 +178,7 @@
 
         if (!empty($expected)) {
             $this->assertArrayHasKey($expected, $result);
-            $this->assertIsArray($result[$expected]);
+            $this->assertTrue(is_array($result[$expected]));
         } else {
             $this->assertEmpty($result);
         }
