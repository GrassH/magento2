--- conflicted
+++ resolved
@@ -19,16 +19,6 @@
      * @var \Magento\ConfigurableProduct\Model\ConfigurableAttributeHandler|\PHPUnit_Framework_MockObject_MockObject
      */
     protected $configurableAttributeHandler;
-
-    /**
-     * @var \PHPUnit_Framework_MockObject_MockObject
-     */
-    protected $eventManagerMock;
-
-    /**
-     * @var \PHPUnit_Framework_MockObject_MockObject
-     */
-    protected $objectFactoryMock;
 
     /**
      * @var \PHPUnit_Framework_MockObject_MockObject
@@ -66,20 +56,6 @@
             '',
             false
         );
-        $this->eventManagerMock = $this->getMock(
-            '\Magento\Framework\Event\ManagerInterface',
-            [],
-            [],
-            '',
-            false
-        );
-        $this->objectFactoryMock = $this->getMock(
-            '\Magento\Framework\ObjectFactory',
-            ['create'],
-            [],
-            '',
-            false
-        );
         $this->collectionMock = $this->getMock(
             'Magento\Catalog\Model\Resource\Product\Attribute\Collection',
             [],
@@ -105,10 +81,6 @@
             $this->returnValue($this->collectionMock)
         );
         $valueMap = [
-<<<<<<< HEAD
-            ['main_table.frontend_input', ['in' => 123 ], $this->collectionMock],
-=======
->>>>>>> b0372d69
             ['frontend_label', ['like' => $this->labelPart], $this->collectionMock],
         ];
         $this->collectionMock->expects(
@@ -134,25 +106,13 @@
             $this->returnValue(['id' => $this->attributeMock])
         );
         $this->suggestedListModel = new \Magento\ConfigurableProduct\Model\SuggestedAttributeList(
-<<<<<<< HEAD
-            $this->attributeFactoryMock,
-            $this->resourceHelperMock,
-            $this->eventManagerMock,
-            $this->objectFactoryMock
-=======
             $this->configurableAttributeHandler,
             $this->resourceHelperMock
->>>>>>> b0372d69
         );
     }
 
     public function testGetSuggestedAttributesIfTheyApplicable()
     {
-        $object = $this->getMock('\Magento\Framework\Object', [], [], '', false);
-        $object->expects($this->once())->method('setData');
-        $object->expects($this->once())->method('getData')->willReturn(123);
-        $this->objectFactoryMock->expects($this->once())->method('create')->willReturn($object);
-
         $source = $this->getMock(
             'Magento\Eav\Model\Entity\Attribute\Source\AbstractSource',
             [],
@@ -174,14 +134,6 @@
 
     public function testGetSuggestedAttributesIfTheyNotApplicable()
     {
-<<<<<<< HEAD
-        $object = $this->getMock('\Magento\Framework\Object', [], [], '', false);
-        $object->expects($this->once())->method('setData');
-        $object->expects($this->once())->method('getData')->willReturn(123);
-        $this->objectFactoryMock->expects($this->once())->method('create')->willReturn($object);
-        $this->attributeMock->expects($this->any())->method('getApplyTo')->will($this->returnValue(['simple']));
-=======
->>>>>>> b0372d69
         $this->attributeMock->expects($this->never())->method('getId');
         $this->attributeMock->expects($this->never())->method('getFrontendLabel');
         $this->attributeMock->expects($this->never())->method('getAttributeCode');
