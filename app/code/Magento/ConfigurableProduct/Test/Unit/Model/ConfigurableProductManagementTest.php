<?php
/**
 * Copyright © 2015 Magento. All rights reserved.
 * See COPYING.txt for license details.
 */

namespace Magento\ConfigurableProduct\Test\Unit\Model;

use Magento\ConfigurableProduct\Model\ConfigurableProductManagement;
use Magento\ConfigurableProduct\Model\Resource\Product\Type\Configurable\Product\CollectionFactory;

class ConfigurableProductManagementTest extends \PHPUnit_Framework_TestCase
{
    /**
     * @var ConfigurableProductManagement
     */
    protected $model;

    /**
     * @var \Magento\Catalog\Api\ProductAttributeRepositoryInterface|\PHPUnit_Framework_MockObject_MockObject
     */
    protected $attributeRepository;

    /**
     * @var \Magento\ConfigurableProduct\Model\ProductVariationsBuilder|\PHPUnit_Framework_MockObject_MockObject
     */
    protected $productVariationBuilder;

    /**
     * @var \Magento\Catalog\Api\Data\ProductInterface
     */
    protected $product;

    /**
     * @var \PHPUnit_Framework_MockObject_MockObject
     */
    protected $option;

    /**
     * @var CollectionFactory|\PHPUnit_Framework_MockObject_MockObject
     */
    protected $productsFactoryMock;

    protected function setUp()
    {
        $this->attributeRepository = $this->getMock('\Magento\Catalog\Api\ProductAttributeRepositoryInterface');
        $this->product = $this->getMock('\Magento\Catalog\Api\Data\ProductInterface');
        $this->option = $this->getMock(
            '\Magento\ConfigurableProduct\Model\Product\Type\Configurable\Attribute',
            [],
            [],
            '',
            false
        );
        $this->productVariationBuilder = $this->getMock(
            '\Magento\ConfigurableProduct\Model\ProductVariationsBuilder',
            [],
            [],
            '',
            false
        );
        $this->productsFactoryMock = $this->getMock(
            '\Magento\ConfigurableProduct\Model\Resource\Product\Type\Configurable\Product\CollectionFactory',
            ['create'],
            [],
            '',
            false
        );

<<<<<<< HEAD
        $this->model = new \Magento\ConfigurableProduct\Model\ConfigurableProductManagement(
            $this->attributeRepository,
            $this->productVariationBuilder
=======
        $this->model = new ConfigurableProductManagement(
            $this->attributeRepository,
            $this->productVariationBuilder,
            $this->productsFactoryMock
>>>>>>> 2e2785cc
        );
    }

    public function testGenerateVariation()
    {
        $data = ['someKey' => 'someValue'];
        $attributeOption = $this->getMock('\Magento\Eav\Model\Entity\Attribute\Option', [], [], '', false);
        $attributeOption->expects($this->once())->method('getData')->willReturn(['key' => 'value']);

        $attribute = $this->getMock('\Magento\Catalog\Model\ResourceModel\Eav\Attribute', [], [], '', false);
        $attribute->expects($this->any())->method('getOptions')->willReturn([$attributeOption]);
        $attribute->expects($this->once())->method('getAttributeCode')->willReturn(10);

        $this->option->expects($this->any())->method('getAttributeId')->willReturn(1);
        $this->attributeRepository->expects($this->once())->method('get')->with(1)->willReturn($attribute);

        $this->option->expects($this->any())->method('getData')->willReturn($data);

        $expectedAttributes = [
            1 => [
                'someKey' => 'someValue',
                'options' => [['key' => 'value']],
                'attribute_code' => 10,
            ]
        ];

        $this->productVariationBuilder->expects($this->once())
            ->method('create')
            ->with($this->product, $expectedAttributes)
            ->willReturn(['someObject']);

        $expected = ['someObject'];
        $this->assertEquals($expected, $this->model->generateVariation($this->product, [$this->option]));
    }

    public function testGetEnabledCount()
    {
        $statusEnabled = 1;
        $productsMock = $this->getMock(
            'Magento\ConfigurableProduct\Model\Resource\Product\Type\Configurable\Product\Collection',
            [],
            [],
            '',
            false
        );

        $this->productsFactoryMock
            ->expects($this->once())
            ->method('create')
            ->willReturn($productsMock);
        $productsMock
            ->expects($this->once())
            ->method('addAttributeToFilter')
            ->with('status', $statusEnabled)
            ->willReturnSelf();
        $productsMock
            ->expects($this->once())
            ->method('getSize')
            ->willReturn('expected');

        $this->assertEquals(
            'expected',
            $this->model->getCount($statusEnabled)
        );
    }

    public function testGetDisabledCount()
    {
        $statusDisabled = 2;
        $productsMock = $this->getMock(
            'Magento\ConfigurableProduct\Model\Resource\Product\Type\Configurable\Product\Collection',
            [],
            [],
            '',
            false
        );

        $this->productsFactoryMock
            ->expects($this->once())
            ->method('create')
            ->willReturn($productsMock);
        $productsMock
            ->expects($this->once())
            ->method('addAttributeToFilter')
            ->with('status', $statusDisabled)
            ->willReturnSelf();
        $productsMock
            ->expects($this->once())
            ->method('getSize')
            ->willReturn('expected');

        $this->assertEquals(
            'expected',
            $this->model->getCount($statusDisabled)
        );
    }
}<|MERGE_RESOLUTION|>--- conflicted
+++ resolved
@@ -67,16 +67,10 @@
             false
         );
 
-<<<<<<< HEAD
-        $this->model = new \Magento\ConfigurableProduct\Model\ConfigurableProductManagement(
-            $this->attributeRepository,
-            $this->productVariationBuilder
-=======
         $this->model = new ConfigurableProductManagement(
             $this->attributeRepository,
             $this->productVariationBuilder,
             $this->productsFactoryMock
->>>>>>> 2e2785cc
         );
     }
 
