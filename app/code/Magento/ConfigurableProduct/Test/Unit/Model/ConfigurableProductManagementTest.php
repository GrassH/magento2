--- conflicted
+++ resolved
@@ -26,20 +26,12 @@
     protected $model;
 
     /**
-<<<<<<< HEAD
-     * @var \Magento\Catalog\Api\ProductAttributeRepositoryInterface|\PHPUnit\Framework\MockObject\MockObject
-=======
      * @var ProductAttributeRepositoryInterface|MockObject
->>>>>>> 7e14469b
      */
     protected $attributeRepository;
 
     /**
-<<<<<<< HEAD
-     * @var \Magento\ConfigurableProduct\Model\ProductVariationsBuilder|\PHPUnit\Framework\MockObject\MockObject
-=======
      * @var ProductVariationsBuilder|MockObject
->>>>>>> 7e14469b
      */
     protected $productVariationBuilder;
 
@@ -49,20 +41,12 @@
     protected $product;
 
     /**
-<<<<<<< HEAD
-     * @var \PHPUnit\Framework\MockObject\MockObject
-=======
      * @var MockObject
->>>>>>> 7e14469b
      */
     protected $option;
 
     /**
-<<<<<<< HEAD
-     * @var CollectionFactory|\PHPUnit\Framework\MockObject\MockObject
-=======
      * @var CollectionFactory|MockObject
->>>>>>> 7e14469b
      */
     protected $productsFactoryMock;
 
