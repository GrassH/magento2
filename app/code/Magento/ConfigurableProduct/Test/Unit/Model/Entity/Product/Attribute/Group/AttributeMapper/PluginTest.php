--- conflicted
+++ resolved
@@ -25,38 +25,22 @@
     private $model;
 
     /**
-<<<<<<< HEAD
-     * @var \Magento\Framework\Registry|\PHPUnit\Framework\MockObject\MockObject
-=======
      * @var Registry|MockObject
->>>>>>> 7e14469b
      */
     private $registry;
 
     /**
-<<<<<<< HEAD
-     * @var \PHPUnit\Framework\MockObject\MockObject
-=======
      * @var MockObject
->>>>>>> 7e14469b
      */
     private $attributeFactory;
 
     /**
-<<<<<<< HEAD
-     * @var \PHPUnit\Framework\MockObject\MockObject
-=======
      * @var MockObject
->>>>>>> 7e14469b
      */
     private $attribute;
 
     /**
-<<<<<<< HEAD
-     * @var \Magento\Framework\DataObject|\PHPUnit\Framework\MockObject\MockObject
-=======
      * @var DataObject|MockObject
->>>>>>> 7e14469b
      */
     private $magentoObject;
 
@@ -99,24 +83,15 @@
         $attrSetId = 333;
         $expected = ['is_configurable' => 1];
 
-<<<<<<< HEAD
-        /** @var \PHPUnit\Framework\MockObject\MockObject $attributeMapper */
-=======
         /** @var MockObject $attributeMapper */
->>>>>>> 7e14469b
         $attributeMapper = $this->getMockBuilder(
             AttributeMapperInterface::class
         )
             ->disableOriginalConstructor()
             ->getMock();
 
-<<<<<<< HEAD
-        /** @var \Magento\Eav\Model\Entity\Attribute|\PHPUnit\Framework\MockObject\MockObject $attribute */
-        $attribute = $this->getMockBuilder(\Magento\Eav\Model\Entity\Attribute::class)
-=======
         /** @var Attribute|MockObject $attribute */
         $attribute = $this->getMockBuilder(Attribute::class)
->>>>>>> 7e14469b
             ->disableOriginalConstructor()
             ->getMock();
 
@@ -125,20 +100,20 @@
         };
 
         $this->attributeFactory->expects($this->once())->method('create')
-            ->willReturn($this->attribute);
+            ->will($this->returnValue($this->attribute));
 
         $this->attribute->expects($this->once())->method('getUsedAttributes')
             ->with($this->equalTo($attrSetId))
-            ->willReturn([$attrSetId]);
+            ->will($this->returnValue([$attrSetId]));
 
         $attribute->expects($this->once())->method('getAttributeId')
-            ->willReturn($attrSetId);
+            ->will($this->returnValue($attrSetId));
 
         $this->registry->expects($this->once())->method('registry')
             ->with($this->equalTo('current_attribute_set'))
-            ->willReturn($this->magentoObject);
+            ->will($this->returnValue($this->magentoObject));
 
-        $this->magentoObject->expects($this->once())->method('getId')->willReturn($attrSetId);
+        $this->magentoObject->expects($this->once())->method('getId')->will($this->returnValue($attrSetId));
 
         $result = $this->model->aroundMap($attributeMapper, $proceed, $attribute);
         $this->assertEquals($expected, $result);
