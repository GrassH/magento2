--- conflicted
+++ resolved
@@ -20,11 +20,7 @@
 
 class AttributeTest extends TestCase
 {
-<<<<<<< HEAD
-    /** @var  \PHPUnit\Framework\MockObject\MockObject */
-=======
     /** @var  MockObject */
->>>>>>> 7e14469b
     protected $connection;
 
     /**
@@ -38,20 +34,12 @@
     protected $objectManagerHelper;
 
     /**
-<<<<<<< HEAD
-     * @var \Magento\Framework\App\ResourceConnection|\PHPUnit\Framework\MockObject\MockObject
-=======
      * @var ResourceConnection|MockObject
->>>>>>> 7e14469b
      */
     protected $resource;
 
     /**
-<<<<<<< HEAD
-     * @var \Magento\Catalog\Model\ResourceModel\Product\Relation|\PHPUnit\Framework\MockObject\MockObject
-=======
      * @var Relation|MockObject
->>>>>>> 7e14469b
      */
     protected $relation;
 
@@ -59,13 +47,8 @@
     {
         $this->connection = $this->getMockBuilder(AdapterInterface::class)->getMock();
 
-<<<<<<< HEAD
-        $this->resource = $this->createMock(\Magento\Framework\App\ResourceConnection::class);
-        $this->resource->expects($this->any())->method('getConnection')->willReturn($this->connection);
-=======
         $this->resource = $this->createMock(ResourceConnection::class);
         $this->resource->expects($this->any())->method('getConnection')->will($this->returnValue($this->connection));
->>>>>>> 7e14469b
         $this->resource->expects($this->any())->method('getTableName')->willReturnArgument(0);
 
         $this->objectManagerHelper = new ObjectManagerHelper($this);
