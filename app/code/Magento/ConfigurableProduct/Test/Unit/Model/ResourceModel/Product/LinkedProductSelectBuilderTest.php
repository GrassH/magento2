<?php
/**
 * Copyright © Magento, Inc. All rights reserved.
 * See COPYING.txt for license details.
 */
declare(strict_types=1);

namespace Magento\ConfigurableProduct\Test\Unit\Model\ResourceModel\Product;

use Magento\Catalog\Model\ResourceModel\Product\BaseSelectProcessorInterface;
use Magento\Catalog\Model\ResourceModel\Product\LinkedProductSelectBuilderInterface;
use Magento\ConfigurableProduct\Model\ResourceModel\Product\LinkedProductSelectBuilder;
use Magento\Framework\DB\Select;
use Magento\Framework\TestFramework\Unit\Helper\ObjectManager;
use PHPUnit\Framework\MockObject\MockObject;
use PHPUnit\Framework\TestCase;

class LinkedProductSelectBuilderTest extends TestCase
{
    /**
     * @var LinkedProductSelectBuilder
     */
    private $subject;

    /**
<<<<<<< HEAD
     * @var BaseSelectProcessorInterface|\PHPUnit\Framework\MockObject\MockObject
=======
     * @var BaseSelectProcessorInterface|MockObject
>>>>>>> 7e14469b
     */
    private $baseSelectProcessorMock;

    /**
<<<<<<< HEAD
     * @var LinkedProductSelectBuilderInterface|\PHPUnit\Framework\MockObject\MockObject
=======
     * @var LinkedProductSelectBuilderInterface|MockObject
>>>>>>> 7e14469b
     */
    private $linkedProductSelectBuilderMock;

    protected function setUp(): void
    {
        $this->baseSelectProcessorMock = $this->getMockBuilder(BaseSelectProcessorInterface::class)
            ->disableOriginalConstructor()
            ->getMockForAbstractClass();

        $this->linkedProductSelectBuilderMock = $this->getMockBuilder(LinkedProductSelectBuilderInterface::class)
            ->disableOriginalConstructor()
            ->getMockForAbstractClass();

        $this->subject = (new ObjectManager($this))->getObject(
            LinkedProductSelectBuilder::class,
            [
                'baseSelectProcessor' => $this->baseSelectProcessorMock,
                'linkedProductSelectBuilder' => $this->linkedProductSelectBuilderMock,
            ]
        );
    }

    public function testBuild()
    {
        $productId = 42;
        $storeId = 1;

<<<<<<< HEAD
        /** @var Select|\PHPUnit\Framework\MockObject\MockObject $selectMock */
=======
        /** @var Select|MockObject $selectMock */
>>>>>>> 7e14469b
        $selectMock = $this->getMockBuilder(Select::class)
            ->disableOriginalConstructor()
            ->getMock();

        $expectedResult = [$selectMock];

        $this->linkedProductSelectBuilderMock->expects($this->any())
            ->method('build')
            ->with($productId)
            ->willReturn($expectedResult);

        $this->baseSelectProcessorMock->expects($this->once())
            ->method('process')
            ->with($selectMock);

        $this->assertEquals($expectedResult, $this->subject->build($productId, $storeId));
    }
}<|MERGE_RESOLUTION|>--- conflicted
+++ resolved
@@ -23,20 +23,12 @@
     private $subject;
 
     /**
-<<<<<<< HEAD
-     * @var BaseSelectProcessorInterface|\PHPUnit\Framework\MockObject\MockObject
-=======
      * @var BaseSelectProcessorInterface|MockObject
->>>>>>> 7e14469b
      */
     private $baseSelectProcessorMock;
 
     /**
-<<<<<<< HEAD
-     * @var LinkedProductSelectBuilderInterface|\PHPUnit\Framework\MockObject\MockObject
-=======
      * @var LinkedProductSelectBuilderInterface|MockObject
->>>>>>> 7e14469b
      */
     private $linkedProductSelectBuilderMock;
 
@@ -64,11 +56,7 @@
         $productId = 42;
         $storeId = 1;
 
-<<<<<<< HEAD
-        /** @var Select|\PHPUnit\Framework\MockObject\MockObject $selectMock */
-=======
         /** @var Select|MockObject $selectMock */
->>>>>>> 7e14469b
         $selectMock = $this->getMockBuilder(Select::class)
             ->disableOriginalConstructor()
             ->getMock();
