<?php
/**
 * Copyright © Magento, Inc. All rights reserved.
 * See COPYING.txt for license details.
 */
declare(strict_types=1);

namespace Magento\ConfigurableProduct\Test\Unit\Model\ResourceModel\Product\Type;

use Magento\Catalog\Model\Product;
use Magento\Catalog\Model\ResourceModel\Product\Relation as ProductRelation;
use Magento\ConfigurableProduct\Model\AttributeOptionProvider;
use Magento\ConfigurableProduct\Model\ResourceModel\Attribute\OptionProvider;
use Magento\ConfigurableProduct\Model\ResourceModel\Product\Type\Configurable;
use Magento\Eav\Model\Entity\Attribute\AbstractAttribute;
use Magento\Framework\App\ResourceConnection;
use Magento\Framework\App\ScopeResolverInterface;
use Magento\Framework\DB\Adapter\AdapterInterface;
use Magento\Framework\DB\Select;
use Magento\Framework\Model\ResourceModel\Db\Context;
use Magento\Framework\TestFramework\Unit\Helper\ObjectManager as ObjectManagerHelper;
use PHPUnit\Framework\MockObject\MockObject;
use PHPUnit\Framework\TestCase;

/**
 * @SuppressWarnings(PHPMD.CouplingBetweenObjects)
 */
class ConfigurableTest extends TestCase
{
    /**
     * @var Configurable
     */
    private $configurable;

    /**
     * @var ObjectManagerHelper
     */
    private $objectManagerHelper;

    /**
<<<<<<< HEAD
     * @var ResourceConnection|\PHPUnit\Framework\MockObject\MockObject
=======
     * @var ResourceConnection|MockObject
>>>>>>> 7e14469b
     */
    private $resource;

    /**
<<<<<<< HEAD
     * @var ProductRelation|\PHPUnit\Framework\MockObject\MockObject
=======
     * @var ProductRelation|MockObject
>>>>>>> 7e14469b
     */
    private $relation;

    /**
<<<<<<< HEAD
     * @var AdapterInterface|\PHPUnit\Framework\MockObject\MockObject
=======
     * @var AdapterInterface|MockObject
>>>>>>> 7e14469b
     */
    private $connectionMock;

    /**
<<<<<<< HEAD
     * @var AbstractAttribute|\PHPUnit\Framework\MockObject\MockObject
=======
     * @var AbstractAttribute|MockObject
>>>>>>> 7e14469b
     */
    private $abstractAttribute;

    /**
<<<<<<< HEAD
     * @var Product|\PHPUnit\Framework\MockObject\MockObject
=======
     * @var Product|MockObject
>>>>>>> 7e14469b
     */
    private $product;

    /**
<<<<<<< HEAD
     * @var AttributeOptionProvider|\PHPUnit\Framework\MockObject\MockObject
=======
     * @var AttributeOptionProvider|MockObject
>>>>>>> 7e14469b
     */
    private $attributeOptionProvider;

    /**
<<<<<<< HEAD
     * @var OptionProvider|\PHPUnit\Framework\MockObject\MockObject
     */
    private $optionProvider;

    /**
     * @var ScopeResolverInterface|\PHPUnit\Framework\MockObject\MockObject
     */
    private $scopeResolver;

=======
     * @var OptionProvider|MockObject
     */
    private $optionProvider;

>>>>>>> 7e14469b
    protected function setUp(): void
    {
        $this->connectionMock = $this->getMockBuilder(AdapterInterface::class)
            ->setMethods(['select', 'fetchAll', 'insertOnDuplicate'])
            ->disableOriginalConstructor()
            ->getMockForAbstractClass();
        $this->resource = $this->getMockBuilder(ResourceConnection::class)
            ->setMethods(['getConnection', 'getTableName'])
            ->disableOriginalConstructor()
            ->getMock();

        $this->relation = $this->getMockBuilder(ProductRelation::class)
            ->disableOriginalConstructor()
            ->getMock();
        $scopeResolver = $this->getMockBuilder(ScopeResolverInterface::class)
            ->disableOriginalConstructor()
            ->getMockForAbstractClass();
        $this->abstractAttribute = $this->getMockBuilder(AbstractAttribute::class)
            ->setMethods(['getBackendTable', 'getAttributeId'])
            ->disableOriginalConstructor()
            ->getMockForAbstractClass();
        $this->product = $this->getMockBuilder(Product::class)
            ->setMethods(['__sleep', '__wakeup', 'getData'])
            ->disableOriginalConstructor()
            ->getMock();
        $this->attributeOptionProvider = $this->getMockBuilder(AttributeOptionProvider::class)
            ->disableOriginalConstructor()
            ->getMock();
        $this->optionProvider = $this->getMockBuilder(OptionProvider::class)
            ->disableOriginalConstructor()
            ->getMock();

        $this->objectManagerHelper = new ObjectManagerHelper($this);
        $context = $this->getMockBuilder(Context::class)
            ->setMethods(['getResources'])
            ->setConstructorArgs(
                $this->objectManagerHelper->getConstructArguments(
                    Context::class,
                    [
                        'resources' => $this->resource
                    ]
                )
            )
            ->getMock();
        $context->expects($this->once())->method('getResources')->willReturn($this->resource);

        $this->configurable = $this->objectManagerHelper->getObject(
            Configurable::class,
            [
                'catalogProductRelation' => $this->relation,
                'scopeResolver' => $scopeResolver,
                'attributeOptionProvider' => $this->attributeOptionProvider,
                'optionProvider' => $this->optionProvider,
                'context' => $context
            ]
        );
    }

    public function testSaveProducts()
    {
        $this->product->expects($this->once())
            ->method('getData')
            ->willReturn(3);
        $this->optionProvider->expects($this->once())
            ->method('getProductEntityLinkField')
            ->willReturnSelf();
        $this->resource->expects($this->any())->method('getConnection')->willReturn($this->connectionMock);
        $this->resource->expects($this->any())->method('getTableName')->willReturn('table name');

        $select = $this->getMockBuilder(Select::class)
            ->setMethods(['from', 'where'])
            ->disableOriginalConstructor()
            ->getMock();
        $select->expects($this->exactly(1))->method('from')->willReturnSelf();
        $select->expects($this->exactly(1))->method('where')->willReturnSelf();

        $this->connectionMock->expects($this->atLeastOnce())
            ->method('select')
            ->willReturn($select);

        $existingProductIds = [1, 2];
        $this->connectionMock->expects($this->once())
            ->method('fetchCol')
            ->with($select)
            ->willReturn($existingProductIds);

        $this->connectionMock->expects($this->once())
            ->method('insertMultiple')
            ->with(
                'table name',
                [
                    ['product_id' => 3, 'parent_id' => 3],
                    ['product_id' => 4, 'parent_id' => 3],
                ]
            )
            ->willReturnSelf();

        $this->connectionMock->expects($this->once())
            ->method('delete')
            ->with(
                'table name',
                ['parent_id = ?' => 3, 'product_id IN (?)' => [1]]
            )
            ->willReturnSelf();

        $this->assertSame(
            $this->configurable,
            $this->configurable->saveProducts($this->product, [2, 3, 4])
        );
    }

    public function testGetConfigurableOptions()
    {
        $this->product->expects($this->once())
            ->method('getData')
            ->with('link')
            ->willReturn('getId value');

        $this->abstractAttribute->expects($this->any())
            ->method('getBackendTable')
            ->willReturn('getBackendTable value');
        $this->abstractAttribute->expects($this->any())
            ->method('getAttributeId')
            ->willReturn('getAttributeId value');
        $attributes = [
            $this->abstractAttribute,
        ];

        $this->optionProvider->expects($this->once())
            ->method('getProductEntityLinkField')
            ->willReturn('link');
        $this->attributeOptionProvider->expects($this->once())
            ->method('getAttributeOptions')
            ->willReturn('fetchAll value');

        $expectedAttributesOptionsData = [
            'getAttributeId value' => 'fetchAll value',
        ];
        $actualAttributesOptionsData = $this->configurable->getConfigurableOptions($this->product, $attributes);
        $this->assertEquals($expectedAttributesOptionsData, $actualAttributesOptionsData);
    }
}<|MERGE_RESOLUTION|>--- conflicted
+++ resolved
@@ -38,76 +38,40 @@
     private $objectManagerHelper;
 
     /**
-<<<<<<< HEAD
-     * @var ResourceConnection|\PHPUnit\Framework\MockObject\MockObject
-=======
      * @var ResourceConnection|MockObject
->>>>>>> 7e14469b
      */
     private $resource;
 
     /**
-<<<<<<< HEAD
-     * @var ProductRelation|\PHPUnit\Framework\MockObject\MockObject
-=======
      * @var ProductRelation|MockObject
->>>>>>> 7e14469b
      */
     private $relation;
 
     /**
-<<<<<<< HEAD
-     * @var AdapterInterface|\PHPUnit\Framework\MockObject\MockObject
-=======
      * @var AdapterInterface|MockObject
->>>>>>> 7e14469b
      */
     private $connectionMock;
 
     /**
-<<<<<<< HEAD
-     * @var AbstractAttribute|\PHPUnit\Framework\MockObject\MockObject
-=======
      * @var AbstractAttribute|MockObject
->>>>>>> 7e14469b
      */
     private $abstractAttribute;
 
     /**
-<<<<<<< HEAD
-     * @var Product|\PHPUnit\Framework\MockObject\MockObject
-=======
      * @var Product|MockObject
->>>>>>> 7e14469b
      */
     private $product;
 
     /**
-<<<<<<< HEAD
-     * @var AttributeOptionProvider|\PHPUnit\Framework\MockObject\MockObject
-=======
      * @var AttributeOptionProvider|MockObject
->>>>>>> 7e14469b
      */
     private $attributeOptionProvider;
 
     /**
-<<<<<<< HEAD
-     * @var OptionProvider|\PHPUnit\Framework\MockObject\MockObject
+     * @var OptionProvider|MockObject
      */
     private $optionProvider;
 
-    /**
-     * @var ScopeResolverInterface|\PHPUnit\Framework\MockObject\MockObject
-     */
-    private $scopeResolver;
-
-=======
-     * @var OptionProvider|MockObject
-     */
-    private $optionProvider;
-
->>>>>>> 7e14469b
     protected function setUp(): void
     {
         $this->connectionMock = $this->getMockBuilder(AdapterInterface::class)
