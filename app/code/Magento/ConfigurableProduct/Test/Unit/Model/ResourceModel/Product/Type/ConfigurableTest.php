--- conflicted
+++ resolved
@@ -26,7 +26,7 @@
     /**
      * @var \Magento\Framework\App\ResourceConnection|\PHPUnit_Framework_MockObject_MockObject
      */
-    protected $context;
+    protected $resource;
 
     /**
      * @var \Magento\Catalog\Model\ResourceModel\Product\Relation|\PHPUnit_Framework_MockObject_MockObject
@@ -45,30 +45,15 @@
 
     protected function setUp()
     {
-        $dbAdapterMock = $this->getMockBuilder('\Magento\Framework\DB\Adapter\AdapterInterface')->getMock();
-        $resourceConnectionMock = $this->getMock('\Magento\Framework\App\ResourceConnection', [], [], '', false);
-        $this->context = $this->getMock('Magento\Framework\Model\ResourceModel\Db\Context', [], [], '', false);
-        $this->context->expects($this->any())
-            ->method('getResources')
-            ->will(
-                $this->returnValue($resourceConnectionMock)
-            );
-        $resourceConnectionMock->expects($this->any())
-            ->method('getConnection')
-            ->will(
-                $this->returnValue($dbAdapterMock)
-            );
+        $connectionMock = $this->getMockBuilder('\Magento\Framework\DB\Adapter\AdapterInterface')->getMock();
+
+        $this->resource = $this->getMock('Magento\Framework\App\ResourceConnection', [], [], '', false);
+        $this->resource->expects($this->any())->method('getConnection')->will($this->returnValue($connectionMock));
+
         $this->relation = $this->getMock('Magento\Catalog\Model\ResourceModel\Product\Relation', [], [], '', false);
-<<<<<<< HEAD
-        $metadata = $this->getMock('Magento\Framework\Model\Entity\EntityMetadata', [], [], '', false);
-        $metadata->expects($this->any())
-            ->method('getLinkField')
-            ->willReturn('entity_id');
-=======
 
         $this->metadata = $this->getMock('Magento\Framework\Model\Entity\EntityMetadata', [], [], '', false);
 
->>>>>>> 056a02ad
         $this->metadataPool = $this->getMock('Magento\Framework\Model\Entity\MetadataPool', [], [], '', false);
         $this->metadataPool->expects($this->any())
             ->method('getMetadata')
@@ -79,24 +64,13 @@
         $this->configurable = $this->objectManagerHelper->getObject(
             'Magento\ConfigurableProduct\Model\ResourceModel\Product\Type\Configurable',
             [
-                'context' => $this->context,
+                'resource' => $this->resource,
                 'catalogProductRelation' => $this->relation,
                 'metadataPool' => $this->metadataPool
             ]
         );
     }
 
-<<<<<<< HEAD
-    public function testSaveProductsForDuplicate()
-    {
-        $mainProduct = $this->getMockBuilder('Magento\Catalog\Model\Product')
-            ->setMethods(['getIsDuplicate', '__sleep', '__wakeup', 'getTypeInstance', 'getConnection'])
-            ->disableOriginalConstructor()
-            ->getMock();
-
-        $mainProduct->expects($this->once())->method('getIsDuplicate')->will($this->returnValue(true));
-        $mainProduct->expects($this->never())->method('getTypeInstance')->will($this->returnSelf());
-=======
     public function testSaveProducts()
     {
         /** @var \Magento\Catalog\Model\Product|\PHPUnit_Framework_MockObject_MockObject $mainProduct */
@@ -112,7 +86,6 @@
             ->method('getData')
             ->with('link')
             ->willReturn(3);
->>>>>>> 056a02ad
 
         $this->configurable->saveProducts($mainProduct, [1, 2, 3]);
     }
@@ -122,20 +95,6 @@
      */
     public function testGetConfigurableOptions()
     {
-<<<<<<< HEAD
-        $configurable = $this->getMock(
-            'Magento\ConfigurableProduct\Model\ResourceModel\Product\Type\Configurable',
-            [
-                'getTable',
-                'getConnection',
-            ],
-            [
-                $this->context,
-                $this->relation,
-                $this->metadataPool
-            ]
-        );
-=======
         $context = $this->getMockBuilder(Context::class)
             ->disableOriginalConstructor()
             ->getMock();
@@ -144,7 +103,6 @@
             ->setMethods(['getTable', 'getConnection'])
             ->setConstructorArgs([$context, $this->relation, $this->metadataPool])
             ->getMock();
->>>>>>> 056a02ad
 
         /** @var \Magento\Catalog\Model\Product|\PHPUnit_Framework_MockObject_MockObject $product */
         $product = $this->getMockBuilder('Magento\Catalog\Model\Product')
