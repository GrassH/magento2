--- conflicted
+++ resolved
@@ -6,15 +6,12 @@
 
 namespace Magento\ConfigurableProduct\Test\Unit\Model\ResourceModel\Product\Type;
 
-use Magento\Catalog\Api\Data\ProductInterface;
-use Magento\ConfigurableProduct\Model\ResourceModel\Product\Type\Configurable;
-use Magento\Framework\Model\ResourceModel\Db\Context;
 use Magento\Framework\TestFramework\Unit\Helper\ObjectManager as ObjectManagerHelper;
 
 class ConfigurableTest extends \PHPUnit_Framework_TestCase
 {
     /**
-     * @var Configurable
+     * @var \Magento\ConfigurableProduct\Model\ResourceModel\Product\Type\Configurable
      */
     protected $configurable;
 
@@ -26,7 +23,7 @@
     /**
      * @var \Magento\Framework\App\ResourceConnection|\PHPUnit_Framework_MockObject_MockObject
      */
-    protected $resource;
+    protected $context;
 
     /**
      * @var \Magento\Catalog\Model\ResourceModel\Product\Relation|\PHPUnit_Framework_MockObject_MockObject
@@ -37,61 +34,53 @@
      * @var \Magento\Framework\Model\Entity\MetadataPool|\PHPUnit_Framework_MockObject_MockObject
      */
     protected $metadataPool;
-
-    /**
-     * @var \Magento\Framework\Model\Entity\EntityMetadata|\PHPUnit_Framework_MockObject_MockObject
-     */
-    protected $metadata;
 
     protected function setUp()
     {
-        $connectionMock = $this->getMockBuilder('\Magento\Framework\DB\Adapter\AdapterInterface')->getMock();
-
-        $this->resource = $this->getMock('Magento\Framework\App\ResourceConnection', [], [], '', false);
-        $this->resource->expects($this->any())->method('getConnection')->will($this->returnValue($connectionMock));
-
+        $dbAdapterMock = $this->getMockBuilder('\Magento\Framework\DB\Adapter\AdapterInterface')->getMock();
+        $resourceConnectionMock = $this->getMock('\Magento\Framework\App\ResourceConnection', [], [], '', false);
+        $this->context = $this->getMock('Magento\Framework\Model\ResourceModel\Db\Context', [], [], '', false);
+        $this->context->expects($this->any())
+            ->method('getResources')
+            ->will(
+                $this->returnValue($resourceConnectionMock)
+            );
+        $resourceConnectionMock->expects($this->any())
+            ->method('getConnection')
+            ->will(
+                $this->returnValue($dbAdapterMock)
+            );
         $this->relation = $this->getMock('Magento\Catalog\Model\ResourceModel\Product\Relation', [], [], '', false);
-
-        $this->metadata = $this->getMock('Magento\Framework\Model\Entity\EntityMetadata', [], [], '', false);
-
+        $metadata = $this->getMock('Magento\Framework\Model\Entity\EntityMetadata', [], [], '', false);
+        $metadata->expects($this->any())
+            ->method('getLinkField')
+            ->willReturn('entity_id');
         $this->metadataPool = $this->getMock('Magento\Framework\Model\Entity\MetadataPool', [], [], '', false);
         $this->metadataPool->expects($this->any())
             ->method('getMetadata')
-            ->with(ProductInterface::class)
-            ->willReturn($this->metadata);
+            ->with(\Magento\Catalog\Api\Data\ProductInterface::class)
+            ->willReturn($metadata);
 
         $this->objectManagerHelper = new ObjectManagerHelper($this);
         $this->configurable = $this->objectManagerHelper->getObject(
             'Magento\ConfigurableProduct\Model\ResourceModel\Product\Type\Configurable',
             [
-<<<<<<< HEAD
-                'resource' => $this->resource,
-                'catalogProductRelation' => $this->relation,
-                'metadataPool' => $this->metadataPool
-=======
                 'context' => $this->context,
                 'catalogProductRelation' => $this->relation
->>>>>>> 299d1f0d
             ]
         );
         $this->configurable->setMetadataPool($this->metadataPool);
     }
 
-    public function testSaveProducts()
+    public function testSaveProductsForDuplicate()
     {
-        /** @var \Magento\Catalog\Model\Product|\PHPUnit_Framework_MockObject_MockObject $mainProduct */
         $mainProduct = $this->getMockBuilder('Magento\Catalog\Model\Product')
-            ->setMethods(['__sleep', '__wakeup', 'getData'])
+            ->setMethods(['getIsDuplicate', '__sleep', '__wakeup', 'getTypeInstance', 'getConnection'])
             ->disableOriginalConstructor()
             ->getMock();
 
-        $this->metadata->expects($this->once())
-            ->method('getLinkField')
-            ->willReturn('link');
-        $mainProduct->expects($this->once())
-            ->method('getData')
-            ->with('link')
-            ->willReturn(3);
+        $mainProduct->expects($this->once())->method('getIsDuplicate')->will($this->returnValue(true));
+        $mainProduct->expects($this->never())->method('getTypeInstance')->will($this->returnSelf());
 
         $this->configurable->saveProducts($mainProduct, [1, 2, 3]);
     }
@@ -101,16 +90,6 @@
      */
     public function testGetConfigurableOptions()
     {
-<<<<<<< HEAD
-        $context = $this->getMockBuilder(Context::class)
-            ->disableOriginalConstructor()
-            ->getMock();
-        /** @var Configurable|\PHPUnit_Framework_MockObject_MockObject $configurable */
-        $configurable = $this->getMockBuilder(Configurable::class)
-            ->setMethods(['getTable', 'getConnection'])
-            ->setConstructorArgs([$context, $this->relation, $this->metadataPool])
-            ->getMock();
-=======
         /** @var \Magento\ConfigurableProduct\Model\ResourceModel\Product\Type\Configurable $configurable */
         $configurable = $this->getMock(
             'Magento\ConfigurableProduct\Model\ResourceModel\Product\Type\Configurable',
@@ -124,35 +103,27 @@
             ]
         );
         $configurable->setMetadataPool($this->metadataPool);
->>>>>>> 299d1f0d
-
-        /** @var \Magento\Catalog\Model\Product|\PHPUnit_Framework_MockObject_MockObject $product */
+
         $product = $this->getMockBuilder('Magento\Catalog\Model\Product')
             ->setMethods(
                 [
                     '__sleep',
                     '__wakeup',
-                    'getData',
+                    'getId',
                 ]
             )
             ->disableOriginalConstructor()
             ->getMock();
-
-        $this->metadata->expects(self::exactly(2))
-            ->method('getLinkField')
-            ->willReturn('link');
         $product->expects($this->once())
-            ->method('getData')
-            ->with('link')
+            ->method('getId')
             ->willReturn('getId value');
 
-        $configurable->expects($this->exactly(7))
+        $configurable->expects($this->exactly(6))
             ->method('getTable')
             ->will(
                 $this->returnValueMap(
                     [
                         ['catalog_product_super_attribute', 'catalog_product_super_attribute value'],
-                        ['catalog_product_entity', 'catalog_product_entity value'],
                         ['catalog_product_super_link', 'catalog_product_super_link value'],
                         ['eav_attribute', 'eav_attribute value'],
                         ['catalog_product_entity', 'catalog_product_entity value'],
@@ -179,7 +150,7 @@
                 ['super_attribute' => 'catalog_product_super_attribute value'],
                 [
                     'sku' => 'entity.sku',
-                    'product_id' => 'product_entity.entity_id',
+                    'product_id' => 'super_attribute.product_id',
                     'attribute_code' => 'attribute.attribute_code',
                     'option_title' => 'option_value.value',
                     'super_attribute_label' =>  'attribute_label.value'
@@ -207,15 +178,10 @@
             $superAttribute,
         ];
 
-        $select->expects($this->exactly(5))
+        $select->expects($this->exactly(4))
             ->method('joinInner')
             ->will($this->returnSelf())
             ->withConsecutive(
-                [
-                    ['product_entity' => 'catalog_product_entity value'],
-                    'product_entity.link = super_attribute.product_id',
-                    []
-                ],
                 [
                     ['product_link' => 'catalog_product_super_link value'],
                     'product_link.parent_id = super_attribute.product_id',
