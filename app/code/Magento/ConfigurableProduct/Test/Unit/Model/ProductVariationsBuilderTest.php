--- conflicted
+++ resolved
@@ -25,38 +25,22 @@
     protected $model;
 
     /**
-<<<<<<< HEAD
-     * @var \PHPUnit\Framework\MockObject\MockObject
-=======
      * @var MockObject
->>>>>>> 7e14469b
      */
     private $customAttributeFactory;
 
     /**
-<<<<<<< HEAD
-     * @var \PHPUnit\Framework\MockObject\MockObject
-=======
      * @var MockObject
->>>>>>> 7e14469b
      */
     protected $productFactory;
 
     /**
-<<<<<<< HEAD
-     * @var \PHPUnit\Framework\MockObject\MockObject
-=======
      * @var MockObject
->>>>>>> 7e14469b
      */
     private $variationMatrix;
 
     /**
-<<<<<<< HEAD
-     * @var \PHPUnit\Framework\MockObject\MockObject
-=======
      * @var MockObject
->>>>>>> 7e14469b
      */
     protected $product;
 
