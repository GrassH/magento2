{
    "name": "magento/module-configurable-product",
    "description": "N/A",
    "require": {
        "php": "~5.6.0|7.0.2|~7.0.6",
        "magento/module-store": "100.2.*",
        "magento/module-catalog": "101.1.*",
        "magento/module-catalog-inventory": "100.2.*",
        "magento/module-checkout": "100.2.*",
        "magento/module-msrp": "100.2.*",
        "magento/module-backend": "100.2.*",
        "magento/module-eav": "100.2.*",
        "magento/module-customer": "100.2.*",
        "magento/framework": "100.2.*",
        "magento/module-media-storage": "100.2.*",
        "magento/module-quote": "100.2.*",
        "magento/module-ui": "100.2.*"
    },
    "suggest": {
<<<<<<< HEAD
        "magento/module-webapi": "100.1.*",
        "magento/module-sales": "100.1.*",
        "magento/module-product-video": "100.1.*",
        "magento/module-configurable-sample-data": "Sample Data version:100.1.*",
        "magento/module-product-links-sample-data": "Sample Data version:100.1.*"
=======
        "magento/module-webapi": "100.2.*",
        "magento/module-sales": "100.2.*",
        "magento/module-configurable-sample-data": "Sample Data version:100.2.*",
        "magento/module-product-links-sample-data": "Sample Data version:100.2.*"
>>>>>>> 7e9d1812
    },
    "type": "magento2-module",
    "version": "100.2.0-dev",
    "license": [
        "OSL-3.0",
        "AFL-3.0"
    ],
    "autoload": {
        "files": [
            "registration.php"
        ],
        "psr-4": {
            "Magento\\ConfigurableProduct\\": ""
        }
    }
}<|MERGE_RESOLUTION|>--- conflicted
+++ resolved
@@ -17,18 +17,11 @@
         "magento/module-ui": "100.2.*"
     },
     "suggest": {
-<<<<<<< HEAD
-        "magento/module-webapi": "100.1.*",
-        "magento/module-sales": "100.1.*",
-        "magento/module-product-video": "100.1.*",
-        "magento/module-configurable-sample-data": "Sample Data version:100.1.*",
-        "magento/module-product-links-sample-data": "Sample Data version:100.1.*"
-=======
         "magento/module-webapi": "100.2.*",
         "magento/module-sales": "100.2.*",
+        "magento/module-product-video": "100.2.*",
         "magento/module-configurable-sample-data": "Sample Data version:100.2.*",
         "magento/module-product-links-sample-data": "Sample Data version:100.2.*"
->>>>>>> 7e9d1812
     },
     "type": "magento2-module",
     "version": "100.2.0-dev",
