{
    "name": "magento/module-configurable-product",
    "description": "N/A",
    "type": "magento2-module",
    "license": [
        "OSL-3.0",
        "AFL-3.0"
    ],
    "config": {
        "sort-packages": true
    },
    "version": "100.4.5",
    "require": {
<<<<<<< HEAD
        "php": "~8.1.0||~8.2.0",
        "magento/framework": "*",
        "magento/module-backend": "*",
        "magento/module-catalog": "*",
        "magento/module-catalog-inventory": "*",
        "magento/module-checkout": "*",
        "magento/module-customer": "*",
        "magento/module-eav": "*",
        "magento/module-media-storage": "*",
        "magento/module-quote": "*",
        "magento/module-store": "*",
        "magento/module-ui": "*"
=======
        "php": "~7.4.0||~8.1.0",
        "magento/framework": "103.0.*",
        "magento/module-backend": "102.0.*",
        "magento/module-catalog": "104.0.*",
        "magento/module-catalog-inventory": "100.4.*",
        "magento/module-checkout": "100.4.*",
        "magento/module-customer": "103.0.*",
        "magento/module-eav": "102.1.*",
        "magento/module-media-storage": "100.4.*",
        "magento/module-quote": "101.2.*",
        "magento/module-store": "101.1.*",
        "magento/module-ui": "101.2.*"
>>>>>>> 1df45659
    },
    "suggest": {
        "magento/module-msrp": "100.4.*",
        "magento/module-webapi": "100.4.*",
        "magento/module-sales": "103.0.*",
        "magento/module-sales-rule": "101.2.*",
        "magento/module-product-video": "100.4.*",
        "magento/module-configurable-sample-data": "Sample Data version: 100.4.*",
        "magento/module-product-links-sample-data": "Sample Data version: 100.4.*",
        "magento/module-tax": "100.4.*"
    },
    "autoload": {
        "files": [
            "registration.php"
        ],
        "psr-4": {
            "Magento\\ConfigurableProduct\\": ""
        }
    }
}
<|MERGE_RESOLUTION|>--- conflicted
+++ resolved
@@ -11,21 +11,7 @@
     },
     "version": "100.4.5",
     "require": {
-<<<<<<< HEAD
         "php": "~8.1.0||~8.2.0",
-        "magento/framework": "*",
-        "magento/module-backend": "*",
-        "magento/module-catalog": "*",
-        "magento/module-catalog-inventory": "*",
-        "magento/module-checkout": "*",
-        "magento/module-customer": "*",
-        "magento/module-eav": "*",
-        "magento/module-media-storage": "*",
-        "magento/module-quote": "*",
-        "magento/module-store": "*",
-        "magento/module-ui": "*"
-=======
-        "php": "~7.4.0||~8.1.0",
         "magento/framework": "103.0.*",
         "magento/module-backend": "102.0.*",
         "magento/module-catalog": "104.0.*",
@@ -37,7 +23,6 @@
         "magento/module-quote": "101.2.*",
         "magento/module-store": "101.1.*",
         "magento/module-ui": "101.2.*"
->>>>>>> 1df45659
     },
     "suggest": {
         "magento/module-msrp": "100.4.*",
