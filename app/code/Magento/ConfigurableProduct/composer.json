{
    "name": "magento/module-configurable-product",
    "description": "N/A",
    "type": "magento2-module",
    "license": [
        "OSL-3.0",
        "AFL-3.0"
    ],
    "config": {
        "sort-packages": true
    },
    "version": "100.4.7-beta2",
    "require": {
<<<<<<< HEAD
        "php": "~8.1.0||~8.2.0||~8.3.0",
        "magento/framework": "*",
        "magento/module-backend": "*",
        "magento/module-catalog": "*",
        "magento/module-catalog-inventory": "*",
        "magento/module-checkout": "*",
        "magento/module-customer": "*",
        "magento/module-eav": "*",
        "magento/module-media-storage": "*",
        "magento/module-quote": "*",
        "magento/module-store": "*",
        "magento/module-ui": "*"
    },
    "suggest": {
        "magento/module-msrp": "*",
        "magento/module-webapi": "*",
        "magento/module-sales": "*",
        "magento/module-sales-rule": "*",
        "magento/module-product-video": "*",
        "magento/module-configurable-sample-data": "*",
        "magento/module-product-links-sample-data": "*",
        "magento/module-tax": "*",
        "magento/module-catalog-widget": "*"
=======
        "php": "~8.1.0||~8.2.0",
        "magento/framework": "103.0.*",
        "magento/module-backend": "102.0.*",
        "magento/module-catalog": "104.0.*",
        "magento/module-catalog-inventory": "100.4.*",
        "magento/module-checkout": "100.4.*",
        "magento/module-customer": "103.0.*",
        "magento/module-eav": "102.1.*",
        "magento/module-media-storage": "100.4.*",
        "magento/module-quote": "101.2.*",
        "magento/module-store": "101.1.*",
        "magento/module-ui": "101.2.*"
    },
    "suggest": {
        "magento/module-msrp": "100.4.*",
        "magento/module-webapi": "100.4.*",
        "magento/module-sales": "103.0.*",
        "magento/module-sales-rule": "101.2.*",
        "magento/module-product-video": "100.4.*",
        "magento/module-configurable-sample-data": "Sample Data version: 100.4.*",
        "magento/module-product-links-sample-data": "Sample Data version: 100.4.*",
        "magento/module-tax": "100.4.*"
>>>>>>> 75f576f6
    },
    "autoload": {
        "files": [
            "registration.php"
        ],
        "psr-4": {
            "Magento\\ConfigurableProduct\\": ""
        }
    }
}
<|MERGE_RESOLUTION|>--- conflicted
+++ resolved
@@ -11,32 +11,7 @@
     },
     "version": "100.4.7-beta2",
     "require": {
-<<<<<<< HEAD
         "php": "~8.1.0||~8.2.0||~8.3.0",
-        "magento/framework": "*",
-        "magento/module-backend": "*",
-        "magento/module-catalog": "*",
-        "magento/module-catalog-inventory": "*",
-        "magento/module-checkout": "*",
-        "magento/module-customer": "*",
-        "magento/module-eav": "*",
-        "magento/module-media-storage": "*",
-        "magento/module-quote": "*",
-        "magento/module-store": "*",
-        "magento/module-ui": "*"
-    },
-    "suggest": {
-        "magento/module-msrp": "*",
-        "magento/module-webapi": "*",
-        "magento/module-sales": "*",
-        "magento/module-sales-rule": "*",
-        "magento/module-product-video": "*",
-        "magento/module-configurable-sample-data": "*",
-        "magento/module-product-links-sample-data": "*",
-        "magento/module-tax": "*",
-        "magento/module-catalog-widget": "*"
-=======
-        "php": "~8.1.0||~8.2.0",
         "magento/framework": "103.0.*",
         "magento/module-backend": "102.0.*",
         "magento/module-catalog": "104.0.*",
@@ -58,7 +33,6 @@
         "magento/module-configurable-sample-data": "Sample Data version: 100.4.*",
         "magento/module-product-links-sample-data": "Sample Data version: 100.4.*",
         "magento/module-tax": "100.4.*"
->>>>>>> 75f576f6
     },
     "autoload": {
         "files": [
