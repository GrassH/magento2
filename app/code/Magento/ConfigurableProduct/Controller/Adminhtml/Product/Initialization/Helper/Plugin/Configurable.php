<?php
/**
 * Product initialization helper
 *
 * Copyright © 2015 Magento. All rights reserved.
 * See COPYING.txt for license details.
 */
namespace Magento\ConfigurableProduct\Controller\Adminhtml\Product\Initialization\Helper\Plugin;

use Magento\Catalog\Api\Data\ProductExtensionInterface;
use Magento\Catalog\Api\Data\ProductInterface;
use Magento\Catalog\Controller\Adminhtml\Product\Initialization\Helper;
use Magento\ConfigurableProduct\Helper\Product\Options\Factory;
use Magento\ConfigurableProduct\Model\Product\Type\Configurable as ConfigurableProduct;
use Magento\ConfigurableProduct\Model\Product\VariationHandler;
use Magento\Framework\App\RequestInterface;

/**
 * Class Configurable
 *
 * @SuppressWarnings(PHPMD.CouplingBetweenObjects)
 */
class Configurable
{
    /**
     * @var VariationHandler
     */
    private $variationHandler;

    /**
     * @var RequestInterface
     */
    private $request;

    /**
     * @var Factory
     */
    private $optionsFactory;

    /**
     * @var array
     */
<<<<<<< HEAD
    private $keysPOST = [
=======
    private $keysPost = [
>>>>>>> eb72c0ca
        'status',
        'sku',
        'name',
        'price',
        'configurable_attribute',
        'weight',
        'media_gallery',
        'swatch_image',
        'small_image',
        'thumbnail',
        'image'
    ];

    /**
     * Constructor
     *
     * @param VariationHandler $variationHandler
     * @param RequestInterface $request
     * @param Factory $optionsFactory
     */
    public function __construct(
        VariationHandler $variationHandler,
        RequestInterface $request,
        Factory $optionsFactory
    ) {
        $this->variationHandler = $variationHandler;
        $this->request = $request;
        $this->optionsFactory = $optionsFactory;
    }

    /**
     * Initialize data for configurable product
     *
     * @param Helper $subject
     * @param ProductInterface $product
     * @return ProductInterface
     * @throws \InvalidArgumentException
     *
     * @SuppressWarnings(PHPMD.UnusedFormalParameter)
     */
    public function afterInitialize(Helper $subject, ProductInterface $product)
    {
        $attributes = $this->request->getParam('attributes');
        $productData = $this->request->getPost('product', []);

        if ($product->getTypeId() !== ConfigurableProduct::TYPE_CODE || empty($attributes)) {
            return $product;
        }

        $setId = $this->request->getPost('new-variations-attribute-set-id');
        if ($setId) {
            $product->setAttributeSetId($setId);
        }
        $extensionAttributes = $product->getExtensionAttributes();

        $product->setNewVariationsAttributeSetId($setId);

        $configurableOptions = [];
        if (!empty($productData['configurable_attributes_data'])) {
            $configurableOptions = $this->optionsFactory->create(
                (array) $productData['configurable_attributes_data']
            );
        }

        $extensionAttributes->setConfigurableProductOptions($configurableOptions);

        $this->setLinkedProducts($product, $extensionAttributes);
        $product->setCanSaveConfigurableAttributes(
            (bool) $this->request->getPost('affect_configurable_product_attributes')
        );

        $product->setExtensionAttributes($extensionAttributes);

        return $product;
    }

    /**
     * Relate simple products to configurable
     *
     * @param ProductInterface $product
     * @param ProductExtensionInterface $extensionAttributes
     * @return void
     * @throws \Magento\Framework\Exception\LocalizedException
     */
    private function setLinkedProducts(ProductInterface $product, ProductExtensionInterface $extensionAttributes)
    {
        $associatedProductIds = $this->request->getPost('associated_product_ids', []);
        $variationsMatrix = $this->getVariationMatrix();
        if (!empty($variationsMatrix)) {
            $generatedProductIds = $this->variationHandler->generateSimpleProducts($product, $variationsMatrix);
            $associatedProductIds = array_merge($associatedProductIds, $generatedProductIds);
        }
        $extensionAttributes->setConfigurableProductLinks(array_filter($associatedProductIds));
    }

    /**
     * Get variation-matrix from request
     *
     * @return array
     */
    protected function getVariationMatrix()
    {
        $result = [];
        $configurableMatrix = $this->request->getParam('configurable-matrix', []);

        foreach ($configurableMatrix as $item) {
            if ($item['newProduct']) {
                $result[$item['variationKey']] = $this->mapData($item);

                if (isset($item['qty'])) {
                    $result[$item['variationKey']]['quantity_and_stock_status']['qty'] = $item['qty'];
                }
            }
        }

        return $result;
    }

    /**
     * Map data from POST
     *
     * @param array $item
     * @return array
     */
    private function mapData(array $item)
    {
        $result = [];

<<<<<<< HEAD
        foreach ($this->keysPOST as $key) {
=======
        foreach ($this->keysPost as $key) {
>>>>>>> eb72c0ca
            if (isset($item[$key])) {
                $result[$key] = $item[$key];
            }
        }

        return $result;
    }
}<|MERGE_RESOLUTION|>--- conflicted
+++ resolved
@@ -40,11 +40,7 @@
     /**
      * @var array
      */
-<<<<<<< HEAD
-    private $keysPOST = [
-=======
     private $keysPost = [
->>>>>>> eb72c0ca
         'status',
         'sku',
         'name',
@@ -173,11 +169,7 @@
     {
         $result = [];
 
-<<<<<<< HEAD
-        foreach ($this->keysPOST as $key) {
-=======
         foreach ($this->keysPost as $key) {
->>>>>>> eb72c0ca
             if (isset($item[$key])) {
                 $result[$key] = $item[$key];
             }
