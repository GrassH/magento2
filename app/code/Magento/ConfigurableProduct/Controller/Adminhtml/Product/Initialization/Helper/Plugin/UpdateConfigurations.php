--- conflicted
+++ resolved
@@ -21,11 +21,7 @@
     /**
      * @var array
      */
-<<<<<<< HEAD
-    private $keysPOST = [
-=======
     private $keysPost = [
->>>>>>> eb72c0ca
         'status',
         'sku',
         'name',
@@ -67,10 +63,6 @@
         \Magento\Catalog\Controller\Adminhtml\Product\Initialization\Helper $subject,
         \Magento\Catalog\Model\Product $configurableProduct
     ) {
-<<<<<<< HEAD
-        //$configurations = $this->request->getParam('configurations', []);
-=======
->>>>>>> eb72c0ca
         $configurations = $this->getConfigurations();
         $configurations = $this->variationHandler->duplicateImagesForVariations($configurations);
         foreach ($configurations as $productId => $productData) {
@@ -117,11 +109,7 @@
     {
         $result = [];
 
-<<<<<<< HEAD
-        foreach ($this->keysPOST as $key) {
-=======
         foreach ($this->keysPost as $key) {
->>>>>>> eb72c0ca
             if (isset($item[$key])) {
                 $result[$key] = $item[$key];
             }
