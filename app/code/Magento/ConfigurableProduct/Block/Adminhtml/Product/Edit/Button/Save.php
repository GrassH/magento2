--- conflicted
+++ resolved
@@ -15,11 +15,7 @@
 class Save extends Generic
 {
     /**
-<<<<<<< HEAD
-     * {@inheritdoc}
-=======
      * @inheritdoc
->>>>>>> d8e1ae18
      */
     public function getButtonData()
     {
