--- conflicted
+++ resolved
@@ -332,23 +332,13 @@
                 "components": {
                     "configurableVariations": {
                         "component": "Magento_ConfigurableProduct/js/variations/variations",
-<<<<<<< HEAD
-                        "variations": <?= $this->helper('Magento\Framework\Json\Helper\Data')->jsonEncode($productMatrix) ?>,
-                        "productAttributes": <?= $this->helper('Magento\Framework\Json\Helper\Data')->jsonEncode($attributes) ?>,
-                        "productUrl": "<?= $block->getUrl('catalog/product/edit', ['id' => '%id%']) ?>",
+                        "variations": <?= /* @noEscape */ $this->helper('Magento\Framework\Json\Helper\Data')->jsonEncode($productMatrix) ?>,
+                        "productAttributes": <?= /* @noEscape */ $this->helper('Magento\Framework\Json\Helper\Data')->jsonEncode($attributes) ?>,
+                        "productUrl": "<?= /* @noEscape */ $block->getUrl('catalog/product/edit', ['id' => '%id%']) ?>",
                         "configurableProductGrid": "configurableProductGrid"
-=======
-                        "variations": <?= /* @escapeNotVerified */  $this->helper('Magento\Framework\Json\Helper\Data')->jsonEncode($productMatrix) ?>,
-                        "productAttributes": <?= /* @escapeNotVerified */  $this->helper('Magento\Framework\Json\Helper\Data')->jsonEncode($attributes) ?>,
-                        "productUrl": "<?= /* @escapeNotVerified */  $block->getUrl('catalog/product/edit', ['id' => '%id%']) ?>",
-                        "associatedProductsFilter": "configurable_associated_product_listing.configurable_associated_product_listing.listing_top.listing_filters",
-                        "associatedProductsProvider": "configurable_associated_product_listing.data_source"
-
->>>>>>> 4f869e99
                     }
                 }
             }
         }
     }
-
 </script>