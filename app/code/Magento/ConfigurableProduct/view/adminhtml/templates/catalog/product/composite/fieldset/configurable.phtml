--- conflicted
+++ resolved
@@ -20,14 +20,8 @@
     <div class="product-options fieldset admin__fieldset">
         <?php foreach ($_attributes as $_attribute): ?>
             <div class="field admin__field _required required">
-<<<<<<< HEAD
-                <label class="label admin__field-label"><?php
-                    /* @escapeNotVerified */ echo $_attribute->getProductAttribute()
-                        ->getStoreLabel($_product->getStoreId());
-=======
                 <label class="label admin__field-label"><?=
                     $block->escapeHtml($_attribute->getProductAttribute()->getStoreLabel($_product->getStoreId()));
->>>>>>> bd049307
                     ?></label>
                 <div class="control admin__field-control <?php
                     if ($_attribute->getDecoratedIsLast()):
