<?php
/**
 * Copyright © Magento, Inc. All rights reserved.
 * See COPYING.txt for license details.
 */

// @codingStandardsIgnoreFile

 ?>

<?php /* @var $block \Magento\ConfigurableProduct\Block\Adminhtml\Product\Composite\Fieldset\Configurable */ ?>
<?php $_product = $block->getProduct(); ?>
<?php $_attributes = $block->decorateArray($block->getAllowAttributes()); ?>
<?php $_skipSaleableCheck = $this->helper('Magento\Catalog\Helper\Product')->getSkipSaleableCheck(); ?>
<?php if (($_product->isSaleable() || $_skipSaleableCheck) && count($_attributes)):?>
<fieldset id="catalog_product_composite_configure_fields_configurable" class="fieldset admin__fieldset">
    <legend class="legend admin__legend">
        <span><?= /* @escapeNotVerified */ __('Associated Products') ?></span>
    </legend>
<<<<<<< HEAD
    <div class="product-options">
        <div class="field admin__field _required required">
            <?php foreach ($_attributes as $_attribute): ?>
                <label class="label admin__field-label"><?=
                    $block->escapeHtml($_attribute->getProductAttribute()->getStoreLabel($_product->getStoreId()));
=======
    <div class="product-options fieldset admin__fieldset">
        <?php foreach ($_attributes as $_attribute): ?>
            <div class="field admin__field _required required">
                <label class="label admin__field-label"><?php
                    /* @escapeNotVerified */ echo $_attribute->getProductAttribute()
                        ->getStoreLabel($_product->getStoreId());
>>>>>>> 310648c7
                    ?></label>
                <div class="control admin__field-control <?php
                    if ($_attribute->getDecoratedIsLast()):
                        ?> last<?php
                    endif; ?>">
                    <select name="super_attribute[<?= /* @escapeNotVerified */ $_attribute->getAttributeId() ?>]"
                            id="attribute<?= /* @escapeNotVerified */ $_attribute->getAttributeId() ?>"
                            class="admin__control-select required-entry super-attribute-select">
                        <option><?= /* @escapeNotVerified */ __('Choose an Option...') ?></option>
                    </select>
                </div>
            </div>
        <?php endforeach; ?>
    </div>
</fieldset>
<script>
require([
    "Magento_ConfigurableProduct/js/configurable",
    "Magento_Catalog/catalog/product/composite/configure"
], function(){

    var config = <?= /* @escapeNotVerified */ $block->getJsonConfig() ?>;
    if (window.productConfigure) {
        config.containerId = window.productConfigure.blockFormFields.id;
        if (window.productConfigure.restorePhase) {
            config.inputsInitialized = true;
        }
    }

    ProductConfigure.spConfig = new Product.Config(config);

});
</script>
<?php endif;?><|MERGE_RESOLUTION|>--- conflicted
+++ resolved
@@ -17,20 +17,11 @@
     <legend class="legend admin__legend">
         <span><?= /* @escapeNotVerified */ __('Associated Products') ?></span>
     </legend>
-<<<<<<< HEAD
-    <div class="product-options">
-        <div class="field admin__field _required required">
-            <?php foreach ($_attributes as $_attribute): ?>
-                <label class="label admin__field-label"><?=
-                    $block->escapeHtml($_attribute->getProductAttribute()->getStoreLabel($_product->getStoreId()));
-=======
     <div class="product-options fieldset admin__fieldset">
         <?php foreach ($_attributes as $_attribute): ?>
             <div class="field admin__field _required required">
-                <label class="label admin__field-label"><?php
-                    /* @escapeNotVerified */ echo $_attribute->getProductAttribute()
-                        ->getStoreLabel($_product->getStoreId());
->>>>>>> 310648c7
+                <label class="label admin__field-label"><?=
+                    $block->escapeHtml($_attribute->getProductAttribute()->getStoreLabel($_product->getStoreId()));
                     ?></label>
                 <div class="control admin__field-control <?php
                     if ($_attribute->getDecoratedIsLast()):
