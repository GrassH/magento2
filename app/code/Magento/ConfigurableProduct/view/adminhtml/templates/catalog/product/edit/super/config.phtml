<?php
/**
 * Copyright © 2015 Magento. All rights reserved.
 * See COPYING.txt for license details.
 */

// @codingStandardsIgnoreFile

 /** @var $block \Magento\ConfigurableProduct\Block\Adminhtml\Product\Edit\Tab\Super\Config */
?>
<div class="entry-edit form-inline" id="<?php /* @escapeNotVerified */ echo $block->getId() ?>" data-panel="product-variations">
    <div data-bind="scope: 'variation-steps-wizard'" class="product-create-configuration">
        <div class="product-create-configuration-info">
            <div class="note">
                <?= /* @escapeNotVerified */  __('Configurable products allow customers to choose options (Ex: shirt color).
            You need to create a simple product for each configuration (Ex: a product for each color).');?>
            </div>
        </div>
        <div class="product-create-configuration-actions">
            <div class="product-create-configuration-action">
                <button data-action="open-steps-wizard" title="Create Product Configurations"
                        class="action-secondary" data-bind="click: open">
                <span data-role="button-label" data-edit-label="<?= /* @escapeNotVerified */  __('Edit Configurations') ?>">
<<<<<<< HEAD
                    <?= /* @escapeNotVerified */  $block->getProduct()->getId() && $block->isConfigurableProduct()
=======
                    <?= /* @escapeNotVerified */  $block->getProduct()->getId()
                    && $block->getProduct()->getTypeId() === 'configurable'
>>>>>>> af0365eb
                        ? __('Edit Configurations')
                        : __('Create Configurations')
                    ?>
                </span>
                </button>
            </div>
            <div class="product-create-configuration-action" data-bind="scope: 'configurableProductGrid'">
                <button class="action-tertiary action-menu-item" type="button" data-action="choose"
                        data-bind="click: showManuallyGrid, visible: button">
                    <?= /* @noEscape */ __('Add Products Manually');?>
                </button>
            </div>
        </div>
    </div>
    <fieldset class="fieldset">
        <?php echo $block->getChildHtml('generator'); ?>

        <!-- Select Associated Product popup -->
        <div data-grid-id="associated-products-container">
            <div class="admin__data-grid-outer-wrap" data-bind="scope: 'configurable_associated_product_listing.configurable_associated_product_listing'">
                <div data-role="spinner" data-component="configurable_associated_product_listing.configurable_associated_product_listing.product_columns" class="admin__data-grid-loading-mask">
                    <div class="spinner">
                        <span></span><span></span><span></span><span></span><span></span><span></span><span></span><span></span>
                    </div>
                </div>
                <!-- ko template: getTemplate() --><!-- /ko -->

            </div>
        </div>

        <input type="hidden" name="affect_configurable_product_attributes" value="1" />
    </fieldset>
</div>
<script>
require([
    'jquery',
    'Magento_ConfigurableProduct/js/advanced-pricing-handler',
    'Magento_ConfigurableProduct/js/options/price-type-handler',
    'collapsible',
    'Magento_Ui/js/modal/modal',
    'mage/translate',
    'domReady!'
], function($, advancedPricingHandler, priceTypeHandler){
    'use strict';

    advancedPricingHandler.init();
    priceTypeHandler.init();

    var blockId = '#<?= /* @noEscape */ $block->getId()?>',
        hasVariations = <?= /* @noEscape */ $block->isConfigurableProduct() ? 'true' : 'false' ?>,
        setElementDisabled = function ($element, state, triggerEvent) {
            if (!$element.is('[data-locked]')) {
                $element.prop('disabled', state);
    
                if (triggerEvent) {
                    $element.trigger('change');
                }
            }
        },
        configurableTypeHandler = function (isConfigurable) {
            isConfigurable = hasVariations ? true : isConfigurable;
            $('[data-form=edit-product]').trigger("change_configurable_type", isConfigurable);
        };

    $('[data-tab=<?= $block->getTabId()?>]')
        .on('dimensionsChanged', function (event, data) {
            var suggestContainer = $('#product-template-suggest-container .action-dropdown > .action-toggle');
            if (data.opened) {
                suggestContainer
                    .addClass('disabled')
                    .prop('disabled', true);
                $(blockId + ' input[name="attributes[]"]').prop('disabled', false);
                $('#inventory_qty').prop('disabled', true);
                $('#inventory_stock_availability').removeProp('disabled');
                setElementDisabled($('#qty'), true, true);
                setElementDisabled($('#quantity_and_stock_status'), false, false);
                configurableTypeHandler(true);
            } else {
                suggestContainer
                    .removeClass('disabled')
                    .removeProp('disabled');
                $('#inventory_qty').removeProp('disabled');
                $('#inventory_stock_availability').prop('disabled', true);
                setElementDisabled($('#quantity_and_stock_status'), true, false);
                setElementDisabled($('#qty'), false, true);
                configurableTypeHandler(false);
            }
        })
        .on('collapsiblecreated', function() {
            $(this).collapsible(hasVariations ? 'activate' : 'deactivate');
        });
});
</script>
<script type="text/x-magento-init">
    {
        "*": {
            "Magento_Ui/js/core/app": {
                "components": {
                    "configurableProductGrid": {
                        "component": "Magento_ConfigurableProduct/js/variations/product-grid",
                        "productsFilter": "configurable_associated_product_listing.configurable_associated_product_listing.listing_top.listing_filters",
                        "productsProvider": "configurable_associated_product_listing.data_source",
                        "productsMassAction": "configurable_associated_product_listing.configurable_associated_product_listing.product_columns.ids",
                        "productsColumns": "configurable_associated_product_listing.configurable_associated_product_listing.product_columns",
                        "productsGridUrl": "<?= /* @noEscape */ $block->getUrl('catalog/product/associated_grid', ['componentJson' => true])?>",
                        "configurableVariations": "configurableVariations"
                    }
                }
            }
        }
    }
</script><|MERGE_RESOLUTION|>--- conflicted
+++ resolved
@@ -21,12 +21,7 @@
                 <button data-action="open-steps-wizard" title="Create Product Configurations"
                         class="action-secondary" data-bind="click: open">
                 <span data-role="button-label" data-edit-label="<?= /* @escapeNotVerified */  __('Edit Configurations') ?>">
-<<<<<<< HEAD
                     <?= /* @escapeNotVerified */  $block->getProduct()->getId() && $block->isConfigurableProduct()
-=======
-                    <?= /* @escapeNotVerified */  $block->getProduct()->getId()
-                    && $block->getProduct()->getTypeId() === 'configurable'
->>>>>>> af0365eb
                         ? __('Edit Configurations')
                         : __('Create Configurations')
                     ?>
