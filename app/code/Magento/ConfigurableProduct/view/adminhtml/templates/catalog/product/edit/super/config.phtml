<?php
/**
 * Copyright © 2015 Magento. All rights reserved.
 * See COPYING.txt for license details.
 */

// @codingStandardsIgnoreFile

 /** @var $block \Magento\ConfigurableProduct\Block\Adminhtml\Product\Edit\Tab\Super\Config */
?>
<div class="entry-edit form-inline" id="<?php /* @escapeNotVerified */ echo $block->getId() ?>">
    <div class="fieldset-wrapper admin__collapsible-block-wrapper" id="<?php /* @escapeNotVerified */ echo $block->getId() ?>-wrapper" data-panel="product-variations">
        <div class="fieldset-wrapper-title">
            <strong class="admin__collapsible-title" data-toggle="collapse" data-target="#<?php /* @escapeNotVerified */ echo $block->getId() ?>-content">
                <span><?= /* @escapeNotVerified */  __('Configurations') ?></span>
            </strong>
        </div>

        <div class="fieldset-wrapper-content collapse" data-collapsed="true" id="<?php /* @escapeNotVerified */ echo $block->getId() ?>-content">
            <div data-bind="scope: 'variation-steps-wizard'" class="product-create-configuration">
                <div class="product-create-configuration-info">
                    <div class="note">
                        <?= /* @escapeNotVerified */  __('Configurable products allow customers to choose options (Ex: shirt color).
                    You need to create a simple product for each configuration (Ex: a product for each color).');?>
                    </div>
                </div>
                <div class="product-create-configuration-actions">
                    <button data-action="open-steps-wizard" title="Create Product Configurations"
                            class="action-secondary" data-bind="click: open">
                        <span data-role="button-label" data-edit-label="<?= /* @escapeNotVerified */  __('Edit Configurations') ?>">
                            <?= /* @escapeNotVerified */  $block->getProduct()->getId()
                                && $block->getProduct()->getTypeId() === 'configurable'
                                ? __('Edit Configurations')
                                : __('Create Configurations')
                            ?>
                        </span>
                    </button>
                </div>
                <div class="product-create-configuration-actions" data-bind="scope: 'configurableProductGrid'">
                    <a class="action-menu-item" data-action="choose" data-bind="click: showManuallyGrid, visible: button">
                        <?= __('Add Products Manually');?>
                    </a>
                </div>
            </div>
            <fieldset class="fieldset">
                <?php echo $block->getChildHtml('generator'); ?>

                <!-- Select Associated Product popup -->
                <div data-grid-id="associated-products-container">
                    <div class="admin__data-grid-outer-wrap" data-bind="scope: 'configurable_associated_product_listing.configurable_associated_product_listing'">
                        <div data-role="spinner" data-component="configurable_associated_product_listing.configurable_associated_product_listing.product_columns" class="admin__data-grid-loading-mask">
                            <div class="spinner">
                                <span></span><span></span><span></span><span></span><span></span><span></span><span></span><span></span>
                            </div>
                        </div>
                        <!-- ko template: getTemplate() --><!-- /ko -->

                    </div>
                </div>

                <input type="hidden" name="affect_configurable_product_attributes" value="1" />
            </fieldset>
        </div>
    </div>
</div>
<script>
require([
    'jquery',
    'Magento_ConfigurableProduct/js/advanced-pricing-handler',
    'Magento_ConfigurableProduct/js/options/price-type-handler',
    'mage/mage',
    'Magento_Ui/js/modal/modal',
    'mage/translate',
    'domReady!'
], function($, advancedPricingHandler, priceTypeHandler){
    'use strict';

<<<<<<< HEAD
    advancedPricingHandler.init();
    priceTypeHandler.init();

    var blockId = '#<?=$block->getId()?>',
        hasVariations = <?= $block->isConfigurableProduct() ? 'true' : 'false' ?>,
        setElementDisabled = function ($element, state, triggerEvent) {
            if (!$element.is('[data-locked]')) {
                $element.prop('disabled', state);
    
=======
    var variationsContainer = $("#<?php /* @escapeNotVerified */ echo $block->getId()?>"),
        collapsableWrapper = $("#<?php /* @escapeNotVerified */ echo $block->getId()?>-wrapper"),
        collapsableArea = $('> .collapse', collapsableWrapper),
        stockAvailabilityField = $('#quantity_and_stock_status'),
        qtyField = $('#qty'),
        inventoryQty = $('#inventory_qty'),
        inventoryAvailabilityField = $('#inventory_stock_availability'),
        currentProductTemplateControl = $('#product-template-suggest-container .action-dropdown > .action-toggle'),
        attributesInput = $("input[name='attributes[]']", variationsContainer),
        hasVariations = <?php /* @escapeNotVerified */ echo($block->getProduct()->getTypeId() === Configurable::TYPE_CODE || $block->getRequest()->has('attributes')) ? 'true' : 'false' ?>,
        noImageUrl = '<?= /* @escapeNotVerified */  $block->getNoImageUrl() ?>',
        isLocked = function (element) {
            return element.is('[data-locked]');
        },
        setElementDisabled = function (element, state, triggerEvent) {
            if (!isLocked(element)) {
                element.prop('disabled', state);
>>>>>>> 4f869e99
                if (triggerEvent) {
                    $element.trigger('change');
                }
            }
        },
        configurableTypeHandler = function (isConfigurable) {
            isConfigurable = hasVariations ? true : isConfigurable;
            $('[data-form=edit-product]').trigger("change_configurable_type", isConfigurable);
        };


    $(blockId + '-wrapper > .collapse')
        .on('show', function() {
            $('#product-template-suggest-container .action-dropdown > .action-toggle')
                .addClass('disabled')
                .prop('disabled', true);
            $(blockId + ' input[name="attributes[]"]').prop('disabled', false);
            $('#inventory_qty').prop('disabled', true);
            $('#inventory_stock_availability').removeProp('disabled');
            setElementDisabled($('#qty'), true, true);
            setElementDisabled($('#quantity_and_stock_status'), false, false);
            configurableTypeHandler(true);
        })
        .on('hide', function() {
            $('#product-template-suggest-container .action-dropdown > .action-toggle')
                .removeClass('disabled')
                .removeProp('disabled');
            $('#inventory_qty').removeProp('disabled');
            $('#inventory_stock_availability').prop('disabled', true);
            setElementDisabled($('#quantity_and_stock_status'), true, false);
            setElementDisabled($('#qty'), false, true);
            configurableTypeHandler(false);
        })
        .collapse(hasVariations ? 'show' : 'hide');
});
</script>
<script type="text/x-magento-init">
    {
        "*": {
            "Magento_Ui/js/core/app": {
                "components": {
                    "configurableProductGrid": {
                        "component": "Magento_ConfigurableProduct/js/variations/product-grid",
                        "productsFilter": "configurable_associated_product_listing.configurable_associated_product_listing.listing_top.listing_filters",
                        "productsProvider": "configurable_associated_product_listing.data_source",
                        "productsMassAction": "configurable_associated_product_listing.configurable_associated_product_listing.product_columns.ids",
                        "productsColumns": "configurable_associated_product_listing.configurable_associated_product_listing.product_columns",
                        "productsGridUrl": "<?= $block->getUrl('catalog/product/associated_grid', ['componentJson' => true])?>",
                        "configurableVariations": "configurableVariations"
                    }
                }
            }
        }
    }
</script><|MERGE_RESOLUTION|>--- conflicted
+++ resolved
@@ -38,7 +38,7 @@
                 </div>
                 <div class="product-create-configuration-actions" data-bind="scope: 'configurableProductGrid'">
                     <a class="action-menu-item" data-action="choose" data-bind="click: showManuallyGrid, visible: button">
-                        <?= __('Add Products Manually');?>
+                        <?= /* @noEscape */ __('Add Products Manually');?>
                     </a>
                 </div>
             </div>
@@ -75,35 +75,15 @@
 ], function($, advancedPricingHandler, priceTypeHandler){
     'use strict';
 
-<<<<<<< HEAD
     advancedPricingHandler.init();
     priceTypeHandler.init();
 
-    var blockId = '#<?=$block->getId()?>',
-        hasVariations = <?= $block->isConfigurableProduct() ? 'true' : 'false' ?>,
+    var blockId = '#<?= /* @noEscape */ $block->getId()?>',
+        hasVariations = <?= /* @noEscape */ $block->isConfigurableProduct() ? 'true' : 'false' ?>,
         setElementDisabled = function ($element, state, triggerEvent) {
             if (!$element.is('[data-locked]')) {
                 $element.prop('disabled', state);
     
-=======
-    var variationsContainer = $("#<?php /* @escapeNotVerified */ echo $block->getId()?>"),
-        collapsableWrapper = $("#<?php /* @escapeNotVerified */ echo $block->getId()?>-wrapper"),
-        collapsableArea = $('> .collapse', collapsableWrapper),
-        stockAvailabilityField = $('#quantity_and_stock_status'),
-        qtyField = $('#qty'),
-        inventoryQty = $('#inventory_qty'),
-        inventoryAvailabilityField = $('#inventory_stock_availability'),
-        currentProductTemplateControl = $('#product-template-suggest-container .action-dropdown > .action-toggle'),
-        attributesInput = $("input[name='attributes[]']", variationsContainer),
-        hasVariations = <?php /* @escapeNotVerified */ echo($block->getProduct()->getTypeId() === Configurable::TYPE_CODE || $block->getRequest()->has('attributes')) ? 'true' : 'false' ?>,
-        noImageUrl = '<?= /* @escapeNotVerified */  $block->getNoImageUrl() ?>',
-        isLocked = function (element) {
-            return element.is('[data-locked]');
-        },
-        setElementDisabled = function (element, state, triggerEvent) {
-            if (!isLocked(element)) {
-                element.prop('disabled', state);
->>>>>>> 4f869e99
                 if (triggerEvent) {
                     $element.trigger('change');
                 }
