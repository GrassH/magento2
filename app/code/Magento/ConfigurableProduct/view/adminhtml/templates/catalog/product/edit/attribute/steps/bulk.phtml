--- conflicted
+++ resolved
@@ -83,11 +83,7 @@
                     <div class="image image-placeholder">
                         <div data-role="uploader" class="uploader">
                             <div class="image-browse">
-<<<<<<< HEAD
-                                <span><?= $block->escapeHtml(__('Browse Files...')) ?></span>
-=======
                                 <span><?= $escaper->escapeHtml(__('Browse Files...')) ?></span>
->>>>>>> b2178e44
                                 <span class="browse-file" data-url="<?= /* @noEscape */ $uploadUrl ?>"></span>
                             </div>
                         </div>
@@ -332,11 +328,7 @@
                             <div class="image image-placeholder">
                                 <div data-role="uploader" class="uploader">
                                     <div class="image-browse">
-<<<<<<< HEAD
-                                        <span><?= $block->escapeHtml(__('Browse Files...')); ?></span>
-=======
                                         <span><?= $escaper->escapeHtml(__('Browse Files...')); ?></span>
->>>>>>> b2178e44
                                         <span class="browse-file" data-url="<?= /* @noEscape */ $uploadUrl ?>"></span>
                                     </div>
                                 </div>
@@ -500,11 +492,7 @@
                                                                        type="checkbox"
                                                                 // @codingStandardsIgnoreLine
                                                                 value="<?=
-<<<<<<< HEAD
-                                                                $block->escapeHtmlAttr($attribute->getAttributeCode())
-=======
                                                                 $escaper->escapeHtmlAttr($attribute->getAttributeCode())
->>>>>>> b2178e44
                                                                 ?>"
                                                                 />
                                                                 <?=
