--- conflicted
+++ resolved
@@ -128,24 +128,16 @@
                                 <button type="button"
                                         class="action-remove"
                                         data-role="delete-button"
-<<<<<<< HEAD
-                                        title="<?= $block->escapeHtml(__('Delete image')) ?>">
-                                    <span><?= /* @escapeNotVerified */  __('Delete image') ?></span>
-=======
                                         title="<?= $block->escapeHtml(__('Remove image')) ?>">
                                     <span><?= /* @escapeNotVerified */  __('Remove image') ?></span>
->>>>>>> 2cab5186
                                 </button>
                                 <div class="draggable-handle"></div>
                             </div>
                             <div class="image-fade"><span><?= /* @escapeNotVerified */  __('Hidden') ?></span></div>
                         </div>
-<<<<<<< HEAD
-=======
                         <!--<ul class="item-roles">
                             <li class="item-role item-role-base">Base</li>
                         </ul>-->
->>>>>>> 2cab5186
                     </div>
                 </script>
 
@@ -161,13 +153,8 @@
                                 <button type="button"
                                         class="action-remove"
                                         data-role="delete-button"
-<<<<<<< HEAD
-                                        title="<?= $block->escapeHtml(__('Delete image')) ?>">
-                                    <span><?= /* @escapeNotVerified */  __('Delete image') ?></span>
-=======
                                         title="<?= $block->escapeHtml(__('Remove image')) ?>">
                                     <span><?= /* @escapeNotVerified */  __('Remove image') ?></span>
->>>>>>> 2cab5186
                                 </button>
 
                                 <div class="draggable-handle"></div>
@@ -175,12 +162,9 @@
 
                             <div class="image-fade"><span><?= /* @escapeNotVerified */  __('Hidden') ?></span></div>
                         </div>
-<<<<<<< HEAD
-=======
                         <!--<ul class="item-roles">
                             <li class="item-role item-role-base">Base</li>
                         </ul>-->
->>>>>>> 2cab5186
                     </div>
                 </script>
 
@@ -353,12 +337,9 @@
                                     </div>
                                     <div class="image-fade"><span><?= /* @escapeNotVerified */  __('Hidden') ?></span></div>
                                 </div>
-<<<<<<< HEAD
-=======
                                 <!--<ul class="item-roles">
                                     <li class="item-role item-role-base">Base</li>
                                 </ul>-->
->>>>>>> 2cab5186
                             </div>
                         </script>
 
@@ -380,12 +361,9 @@
                                     </div>
                                     <div class="image-fade"><span><?= /* @escapeNotVerified */  __('Hidden') ?></span></div>
                                 </div>
-<<<<<<< HEAD
-=======
                                 <!--<ul class="item-roles">
                                     <li class="item-role item-role-base">Base</li>
                                 </ul>-->
->>>>>>> 2cab5186
                             </div>
                         </script>
 
