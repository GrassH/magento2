--- conflicted
+++ resolved
@@ -42,146 +42,6 @@
             </tbody>
         </table>
     </div>
-<<<<<<< HEAD
-
-    <div style="display: none" data-role="product-variations-matrix-tmp">
-        <script data-template-for="variation-image" type="text/x-magento-template">
-            <img src="<%- data.url %>" class="variation" data-role="image"/>
-        </script>
-        <div class="field">
-            <div data-role="configurable-attribute">
-                <!-- ko foreach: {data: attributes, as: 'attribute'} -->
-                <div data-role="attribute-info">
-                    <input name="attributes[]" data-bind="value: attribute.id, attr:{id: 'configurable_attribute_' + attribute.id}" type="hidden"/>
-                    <input data-bind="value: attribute.id, attr: {name: $parent.getAttributeRowName(attribute, 'attribute_id')}" type="hidden"/>
-                    <input data-bind="value: attribute.code, attr: {name: $parent.getAttributeRowName(attribute, 'code')}" type="hidden"/>
-                    <input data-bind="value: attribute.label, attr: {name: $parent.getAttributeRowName(attribute, 'label')}" type="hidden"/>
-                    <input data-bind="value: $index(), attr: {name: $parent.getAttributeRowName(attribute, 'position')}" type="hidden"/>
-                    <!-- ko foreach: {data: attribute.chosen, as: 'option'} -->
-                    <div data-role="option-info">
-                        <input value="1" data-bind="attr: {name: $parents[1].getOptionRowName(attribute, option, 'include')}" type="hidden"/>
-                        <input data-bind="value: option.value, attr: {name: $parents[1].getOptionRowName(attribute, option, 'value_index')}" type="hidden"/>
-                    </div>
-                    <!-- /ko -->
-                </div>
-                <!-- /ko -->
-            </div>
-            <div class="admin__data-grid-wrap">
-                <table class="data-grid">
-                    <thead>
-                        <tr>
-                            <th class="data-grid-th col-display" data-column="display">
-                                <?= __('Display'); ?>
-                            </th>
-                            <th class="data-grid-th col-image" data-column="image">
-                                <?= __('Image'); ?>
-                            </th>
-                            <th class="data-grid-th col-name" data-column="name">
-                                <?= __('Name'); ?>
-                            </th>
-                            <th class="data-grid-th col-sku" data-column="sku">
-                                <?= __('SKU'); ?>
-                            </th>
-                            <th class="data-grid-th col-price" data-column="price">
-                                <?= __('Price'); ?>
-                            </th>
-                            <th class="data-grid-th col-qty" data-column="qty">
-                                <?= __('Quantity'); ?>
-                            </th>
-                            <th class="data-grid-th col-weight" data-column="weight">
-                                <?= __('Weight'); ?>
-                            </th>
-                            <!-- ko if: productMatrix()[0] -->
-                                <!-- ko foreach: productMatrix()[0].options -->
-                                    <th data-bind="attr: {class:'data-grid-th col-' + $data.attribute_code}, text: $data.attribute_label"></th>
-                                <!-- /ko -->
-                            <!-- /ko -->
-                        </tr>
-                    </thead>
-                    <tbody data-bind="foreach: {data: productMatrix, as: 'variation'}">
-                    <tr data-role="row" data-bind="attr: {class:  $index() % 2 ? 'even' : ''}">
-                        <td class="col-display" data-column="display">
-                            <input type="checkbox"
-                                   name="associated_product_ids[]"
-                                   value=""
-                                   class="checkbox"
-                                   data-column="entity_id" checked="checked"/>
-                        </td>
-                        <td class="col-image" data-column="image">
-                            <div class="actions split actions-image-uploader">
-                                <!-- ko ifnot: variation.images.file -->
-                                <div class="action-upload action split" data-action="upload-image">
-                                    <input type="hidden"
-                                           data-bind="attr: {id: $parent.getRowId(variation, 'image'), name: $parent.getVariationRowName(variation, 'image')}"/>
-                                    <span><?= __('Upload Image'); ?></span>
-                                    <input name="image" type="file"
-                                           data-url="<?= $block->escapeHtml($block->getImageUploadUrl()) ?>"
-                                           title="<?= $block->escapeHtml(__('Upload image')); ?>"/>
-                                </div>
-                                <button type="button" class="action toggle no-display" data-toggle="dropdown"
-                                        data-mage-init='{"dropdown":{}}'>
-                                    <span><?= __('Select'); ?></span>
-                                </button>
-                                <!-- /ko -->
-                                <!-- ko if: variation.images.file -->
-                                <img data-bind='attr: {src: variation.images.preview}' class="variation"
-                                     data-role="image"/>
-                                    <span data-bind="html: $parent.generateImageGallery(variation)"></span>
-                                <!-- /ko -->
-                                <ul class="dropdown">
-                                    <li>
-                                        <a class="item" data-action="no-image"><?= __('No Image'); ?></a>
-                                    </li>
-                                </ul>
-                            </div>
-                        </td>
-                        <td class="col-name" data-column="name">
-                            <input type="text"
-                                   data-bind="attr: {id: $parent.getRowId(variation, 'name'), name: $parent.getVariationRowName(variation, 'name'), value: variation.sku}"/>
-                            <input type="hidden"
-                                   data-bind="attr: {id: $parent.getRowId(variation, 'configurable_attribute'), name: $parent.getVariationRowName(variation, 'configurable_attribute'), value: variation.attribute}"/>
-                            <button type="button"
-                                    data-action="choose"
-                                    class="action-choose"
-                                    title="<?= $block->escapeHtml(__('Choose')); ?>"
-                                    data-bind="attr: {'data-attributes': variation.attribute}">
-                                <span><?= __('Choose'); ?></span>
-                            </button>
-                        </td>
-                        <td class="col-sku" data-column="sku">
-                            <input type="text"
-                                   data-bind="attr: {id: $parent.getRowId(variation, 'sku'), name: $parent.getVariationRowName(variation, 'sku'), value: variation.sku}"/>
-                        </td>
-                        <td class="col-price" data-column="price">
-                            <div class="addon">
-                                <input type="text"
-                                       id=""
-                                       class="validate-zero-or-greater"
-                                       data-bind="attr: {id: $parent.getRowId(variation, 'price'), name: $parent.getVariationRowName(variation, 'price'), value: variation.price}"/>
-                                <label class="addafter"
-                                       data-bind="attr: {for: $parent.getRowId(variation, 'price')"><strong>$</strong></label>
-                            </div>
-                        </td>
-                        <td class="col-qty" data-column="qty">
-                            <input type="text"
-                                   class="validate-number"
-                                   data-bind="attr: {id: $parent.getRowId(variation, 'qty'), name: $parent.getVariationRowName(variation, 'quantity_and_stock_status/qty'), value: variation.inventory}"/>
-                        </td>
-                        <td class="col-weight" data-column="weight">
-                            <input type="text"
-                                   data-bind="attr: {id: $parent.getRowId(variation, 'weight'), name: $parent.getVariationRowName(variation, 'weight'), value: variation.weight}"/>
-                        </td>
-                        <!-- ko foreach: variation.options -->
-                        <td data-bind="text: label"></td>
-                        <!-- /ko -->
-                    </tr>
-                    </tbody>
-                </table>
-            </div>
-        </div>
-    </div>
-=======
->>>>>>> 6ba65967
 </div>
 
 <script type="text/x-magento-init">
