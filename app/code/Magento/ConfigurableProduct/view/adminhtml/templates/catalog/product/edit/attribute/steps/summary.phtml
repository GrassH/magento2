<?php
/**
 * Copyright © 2015 Magento. All rights reserved.
 * See COPYING.txt for license details.
 */

// @codingStandardsIgnoreFile

/* @var $block \Magento\ConfigurableProduct\Block\Adminhtml\Product\Steps\Summary */
?>
<div data-bind="scope: '<?= $block->getComponentName()?>'">
    <h2 class="steps-wizard-title"><?= __('Step 4: Summary') ?></h2>

    <div class="admin__data-grid-wrap admin__data-grid-wrap-static">
<<<<<<< HEAD
        <table class="data-grid data-grid-configurable">
            <thead>
            <tr>
                <!-- ko foreach: attributesName -->
                <th class="data-grid-th" data-bind="text: $data"></th>
                <!-- /ko -->
            </tr>
            </thead>
=======
        <!-- ko if: gridNew().length -->
            <!-- ko template: {name: getGridTemplate(), data: {
                grid: gridNew(),
                id: getGridId(),
                title: $t('New Product Review'),
                note: $t('Here are the products you\'re about to create.')
            }} --><!-- /ko -->
        <!-- /ko -->

        <!-- ko if: gridExisting().length -->
            <!-- ko template: {name: getGridTemplate(), data: {
                grid: gridExisting(),
                id: getGridId(),
                title: $t('Associated Products'),
                note: $t('You created these products for this configuration.')
            }} --><!-- /ko -->
        <!-- /ko -->
>>>>>>> 50d6f9ab

        <!-- ko if: gridDeleted().length -->
            <!-- ko template: {name: getGridTemplate(), data: {
                grid: gridDeleted(),
                id: getGridId(),
                title: $t('Disassociated Products'),
                note: $t('These products are not associated.')
            }} --><!-- /ko -->
        <!-- /ko -->
    </div>
</div>

<script type="text/x-magento-init">
    {
        "*": {
            "Magento_Ui/js/core/app": {
                "components": {
                    "<?= $block->getComponentName()?>": {
                        "component": "Magento_ConfigurableProduct/js/variations/steps/summary",
                        "appendTo": "<?= $block->getParentComponentName()?>",
                        "variationsComponent": "configurableVariations"
                    }
                }
            }
        }
    }
</script><|MERGE_RESOLUTION|>--- conflicted
+++ resolved
@@ -12,16 +12,6 @@
     <h2 class="steps-wizard-title"><?= __('Step 4: Summary') ?></h2>
 
     <div class="admin__data-grid-wrap admin__data-grid-wrap-static">
-<<<<<<< HEAD
-        <table class="data-grid data-grid-configurable">
-            <thead>
-            <tr>
-                <!-- ko foreach: attributesName -->
-                <th class="data-grid-th" data-bind="text: $data"></th>
-                <!-- /ko -->
-            </tr>
-            </thead>
-=======
         <!-- ko if: gridNew().length -->
             <!-- ko template: {name: getGridTemplate(), data: {
                 grid: gridNew(),
@@ -39,7 +29,6 @@
                 note: $t('You created these products for this configuration.')
             }} --><!-- /ko -->
         <!-- /ko -->
->>>>>>> 50d6f9ab
 
         <!-- ko if: gridDeleted().length -->
             <!-- ko template: {name: getGridTemplate(), data: {
