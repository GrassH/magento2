<?php
/**
 * Copyright © 2015 Magento. All rights reserved.
 * See COPYING.txt for license details.
 */

// @codingStandardsIgnoreFile

/* @var $block \Magento\ConfigurableProduct\Block\Adminhtml\Product\Steps\Summary */
?>
<div data-bind="scope: '<?= $block->getComponentName()?>'">
    <h2 class="steps-wizard-title"><?= __('Step 4: Summary') ?></h2>

<<<<<<< HEAD
    <div class="admin__data-grid-wrap admin__data-grid-wrap-static">
        <table class="data-grid data-grid-configurable">
            <thead>
            <tr>
                <!-- ko foreach: attributesName -->
                <th class="data-grid-th" data-bind="text: $data"></th>
                <!-- /ko -->
            </tr>
            </thead>
=======
    <div class="admin__data-grid-wrap">
        <!-- ko if: gridNew().length -->
            <!-- ko template: {name: getGridTemplate(), data: {
                grid: gridNew(),
                id: getGridId(),
                title: $t('New Product Review'),
                note: $t('Here are the products you\'re about to create.')
            }} --><!-- /ko -->
        <!-- /ko -->

        <!-- ko if: gridExisting().length -->
            <!-- ko template: {name: getGridTemplate(), data: {
                grid: gridExisting(),
                id: getGridId(),
                title: $t('Associated Products'),
                note: $t('You created these products for this configuration.')
            }} --><!-- /ko -->
        <!-- /ko -->
>>>>>>> 574f3079

        <!-- ko if: gridDeleted().length -->
            <!-- ko template: {name: getGridTemplate(), data: {
                grid: gridDeleted(),
                id: getGridId(),
                title: $t('Disassociated Products'),
                note: $t('These products are not associated.')
            }} --><!-- /ko -->
        <!-- /ko -->
    </div>
</div>

<script type="text/x-magento-init">
    {
        "*": {
            "Magento_Ui/js/core/app": {
                "components": {
                    "<?= $block->getComponentName()?>": {
                        "component": "Magento_ConfigurableProduct/js/variations/steps/summary",
                        "appendTo": "<?= $block->getParentComponentName()?>",
                        "variationsComponent": "configurableVariations"
                    }
                }
            }
        }
    }
</script><|MERGE_RESOLUTION|>--- conflicted
+++ resolved
@@ -11,18 +11,7 @@
 <div data-bind="scope: '<?= $block->getComponentName()?>'">
     <h2 class="steps-wizard-title"><?= __('Step 4: Summary') ?></h2>
 
-<<<<<<< HEAD
     <div class="admin__data-grid-wrap admin__data-grid-wrap-static">
-        <table class="data-grid data-grid-configurable">
-            <thead>
-            <tr>
-                <!-- ko foreach: attributesName -->
-                <th class="data-grid-th" data-bind="text: $data"></th>
-                <!-- /ko -->
-            </tr>
-            </thead>
-=======
-    <div class="admin__data-grid-wrap">
         <!-- ko if: gridNew().length -->
             <!-- ko template: {name: getGridTemplate(), data: {
                 grid: gridNew(),
@@ -40,7 +29,6 @@
                 note: $t('You created these products for this configuration.')
             }} --><!-- /ko -->
         <!-- /ko -->
->>>>>>> 574f3079
 
         <!-- ko if: gridDeleted().length -->
             <!-- ko template: {name: getGridTemplate(), data: {
