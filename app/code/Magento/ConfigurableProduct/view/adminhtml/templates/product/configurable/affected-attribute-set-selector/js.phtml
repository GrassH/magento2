--- conflicted
+++ resolved
@@ -15,13 +15,8 @@
     var $form;
 
     require([
-<<<<<<< HEAD
         'jquery',
         'jquery/ui',
-=======
-        "jquery",
-        "jquery/ui",
->>>>>>> bcd9adfd
         'Magento_Ui/js/modal/modal'
     ], function($){
         $form = $('[data-role=affected-attribute-set-selector]');
@@ -45,7 +40,6 @@
             'data-role': 'new-variations-attribute-set-id'
         }));
 
-<<<<<<< HEAD
         $form
             .modal({
                 title: '<?php /* @escapeNotVerified */ echo __('Choose Affected Product Template'); ?>',
@@ -94,96 +88,25 @@
                                     $form.find('.messages .message.error').replaceWith($(data.messages).find('.message.error'));
                                 }
                             });
-=======
-        $form.modal({
-            title: '<?php /* @escapeNotVerified */ echo __('Choose Affected Product Template'); ?>',
-            type: 'popup',
-            closed: function () {
-                resetValidation();
-            },
-            buttons: [{
-                text: '<?php /* @escapeNotVerified */ echo __('Confirm'); ?>',
-                'class': 'action-primary',
-                attr: {
-                    'id': '<?php /* @escapeNotVerified */ echo $block->getJsId('confirm-button') ?>'
-                },
-                click: function() {
-                    if ($form.find('input[name=affected-attribute-set]:checked').val() == 'current') {
-                        $('#new-variations-attribute-set-id').val($('#attribute_set_id').val());
-                        $form.modal('closeModal')
-                            .data('target').click();
-                        return;
-                    }
->>>>>>> bcd9adfd
 
-                    $form.find('.messages .message.error').hide();
-                    if (!$form.find('form').validation().valid()) {
-                        $form.find('input[name=new-attribute-set-name]').focus();
                         return false;
                     }
-<<<<<<< HEAD
                 },{
                     text: '<?php /* @escapeNotVerified */ echo __('Cancel'); ?>',
+                    id: '<?php /* @escapeNotVerified */ echo $block->getJsId('close-button') ?>',
                     'class': 'action-close',
                     click: function() {
-                        $form.modal('closeModal');
+                        $form.dialog('close');
                     }
                 }]
             })
             .find('input[name=affected-attribute-set]').on('change', function() {
-                var affectedAttributeSet = $(this).val();
-                newAttributeSetContainer[affectedAttributeSet == 'new' ? 'show' : 'hide']();
-                existingAttributeSetContainer[affectedAttributeSet == 'existing' ? 'show' : 'hide']();
+                $('#affected-attribute-set-new-name-container')[$(this).val() == 'new' ? 'show' : 'hide']();
                 resetValidation();
-                if (affectedAttributeSet == 'new') {
-                    newAttributeSetContainer.find('input[name=new-attribute-set-name]').focus();
-=======
-
-                    $.ajax({
-                        type: 'POST',
-                        url: '<?php /* @escapeNotVerified */  echo $block->getAttributeSetCreationUrl()?>',
-                        data: {
-                            gotoEdit: 1,
-                            attribute_set_name: $form.find('input[name=new-attribute-set-name]').val(),
-                            skeleton_set: $('#attribute_set_id').val(),
-                            form_key: '<?php /* @escapeNotVerified */ echo $block->getFormKey()?>',
-                            return_session_messages_only: 1
-                        },
-                        dataType: 'json',
-                        showLoader: true,
-                        context: $form
-                    })
-                        .success(function (data) {
-                            if (!data.error) {
-                                $('#new-variations-attribute-set-id').val(data.id);
-                                $form.modal('closeModal')
-                                    .data('target').click();
-                            } else {
-                                $form.find('.messages .message.error').replaceWith($(data.messages).find('.message.error'));
-                            }
-                        });
-
-                    return false;
->>>>>>> bcd9adfd
+                if ($(this).val() == 'new') {
+                    $form.find('input[name=new-attribute-set-name]').focus();
                 }
-            },{
-                text: '<?php /* @escapeNotVerified */  echo __('Cancel'); ?>',
-                'class': 'action-close',
-                attr: {
-                    'id': '<?php /* @escapeNotVerified */  echo $block->getJsId('close-button') ?>'
-                },
-                click: function() {
-                    this.closeModal();
-                }
-            }]
-        })
-        .find('input[name=affected-attribute-set]').on('change', function() {
-            $('#affected-attribute-set-new-name-container')[$(this).val() == 'new' ? 'show' : 'hide']();
-            resetValidation();
-            if ($(this).val() == 'new') {
-                $form.find('input[name=new-attribute-set-name]').focus();
-            }
-        });
+            });
     });
     
     require([
