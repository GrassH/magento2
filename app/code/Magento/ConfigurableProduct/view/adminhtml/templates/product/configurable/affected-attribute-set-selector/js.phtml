<?php
/**
 * Copyright © 2015 Magento. All rights reserved.
 * See COPYING.txt for license details.
 */

// @codingStandardsIgnoreFile

/* @var $block \Magento\ConfigurableProduct\Block\Product\Configurable\AttributeSelector */
?>
<script>
(function(){
    'use strict';
    
    var $form;

    require([
        "jquery",
        "jquery/ui",
        'Magento_Ui/js/modal/modal'
    ], function($){
        $form = $('#affected-attribute-set-form');

        var resetValidation = function() {
            $form.find('.messages .message.error').hide();
            $form.find('form').validation().data('validator').resetForm();
        };

        $('[data-form=edit-product]').append($('<input>', {
            type: 'hidden',
            name: 'new-variations-attribute-set-id',
            id: 'new-variations-attribute-set-id'
        }));

<<<<<<< HEAD
        $form.modal({
            title: '<?php echo __('Choose Affected Product Template'); ?>',
            type: 'popup',
            closed: function () {
                resetValidation();
            },
            buttons: [{
                text: '<?php echo __('Confirm'); ?>',
                'class': 'action-primary',
                attr: {
                    'id': '<?php echo $block->getJsId('confirm-button') ?>'
                },
                click: function() {
                    if ($form.find('input[name=affected-attribute-set]:checked').val() == 'current') {
                        $('#new-variations-attribute-set-id').val($('#attribute_set_id').val());
                        $form.modal('closeModal')
                            .data('target').click();
                        return;
                    }
=======
        $form
            .dialog({
                title: '<?php /* @escapeNotVerified */ echo __('Choose Affected Product Template'); ?>',
                autoOpen: false,
                id: '<?php /* @escapeNotVerified */ echo $block->getJsId() ?>',
                width: '75%',
                modal: true,
                resizable: false,
                position: {
                    my: 'left top',
                    at: 'center top',
                    of: 'body'
                },
                open: function () {
                    $(this).closest('.ui-dialog').addClass('ui-dialog-active');

                    var topMargin = $(this).closest('.ui-dialog').children('.ui-dialog-titlebar').outerHeight();
                    $(this).closest('.ui-dialog').css('margin-top', topMargin);
                },
                close: function () {
                    resetValidation();
                    $(this).closest('.ui-dialog').removeClass('ui-dialog-active');
                },
                buttons: [{
                    text: '<?php /* @escapeNotVerified */ echo __('Confirm'); ?>',
                    id: '<?php /* @escapeNotVerified */ echo $block->getJsId('confirm-button') ?>',
                    'class': 'action-primary',
                    click: function() {
                        if ($form.find('input[name=affected-attribute-set]:checked').val() == 'current') {
                            $('#new-variations-attribute-set-id').val($('#attribute_set_id').val());
                            $form.dialog('close')
                                .data('target').click();
                            return;
                        }

                        $form.find('.messages .message.error').hide();
                        if (!$form.find('form').validation().valid()) {
                            $form.find('input[name=new-attribute-set-name]').focus();
                            return false;
                        }

                        $.ajax({
                            type: 'POST',
                            url: '<?php /* @escapeNotVerified */ echo $block->getAttributeSetCreationUrl()?>',
                            data: {
                                gotoEdit: 1,
                                attribute_set_name: $form.find('input[name=new-attribute-set-name]').val(),
                                skeleton_set: $('#attribute_set_id').val(),
                                form_key: '<?php /* @escapeNotVerified */ echo $block->getFormKey()?>',
                                return_session_messages_only: 1
                            },
                            dataType: 'json',
                            showLoader: true,
                            context: $form
                        })
                            .success(function (data) {
                                if (!data.error) {
                                    $('#new-variations-attribute-set-id').val(data.id);
                                    $form.dialog('close')
                                        .data('target').click();
                                } else {
                                    $form.find('.messages .message.error').replaceWith($(data.messages).find('.message.error'));
                                }
                            });
>>>>>>> b2cbffb8

                    $form.find('.messages .message.error').hide();
                    if (!$form.find('form').validation().valid()) {
                        $form.find('input[name=new-attribute-set-name]').focus();
                        return false;
                    }
<<<<<<< HEAD

                    $.ajax({
                        type: 'POST',
                        url: '<?php echo $block->getAttributeSetCreationUrl()?>',
                        data: {
                            gotoEdit: 1,
                            attribute_set_name: $form.find('input[name=new-attribute-set-name]').val(),
                            skeleton_set: $('#attribute_set_id').val(),
                            form_key: '<?php echo $block->getFormKey()?>',
                            return_session_messages_only: 1
                        },
                        dataType: 'json',
                        showLoader: true,
                        context: $form
                    })
                        .success(function (data) {
                            if (!data.error) {
                                $('#new-variations-attribute-set-id').val(data.id);
                                $form.modal('closeModal')
                                    .data('target').click();
                            } else {
                                $form.find('.messages .message.error').replaceWith($(data.messages).find('.message.error'));
                            }
                        });

                    return false;
=======
                },{
                    text: '<?php /* @escapeNotVerified */ echo __('Cancel'); ?>',
                    id: '<?php /* @escapeNotVerified */ echo $block->getJsId('close-button') ?>',
                    'class': 'action-close',
                    click: function() {
                        $form.dialog('close');
                    }
                }]
            })
            .find('input[name=affected-attribute-set]').on('change', function() {
                $('#affected-attribute-set-new-name-container')[$(this).val() == 'new' ? 'show' : 'hide']();
                resetValidation();
                if ($(this).val() == 'new') {
                    $form.find('input[name=new-attribute-set-name]').focus();
>>>>>>> b2cbffb8
                }
            },{
                text: '<?php echo __('Cancel'); ?>',
                'class': 'action-close',
                attr: {
                    'id': '<?php echo $block->getJsId('close-button') ?>'
                },
                click: function() {
                    this.closeModal();
                }
            }]
        })
        .find('input[name=affected-attribute-set]').on('change', function() {
            $('#affected-attribute-set-new-name-container')[$(this).val() == 'new' ? 'show' : 'hide']();
            resetValidation();
            if ($(this).val() == 'new') {
                $form.find('input[name=new-attribute-set-name]').focus();
            }
        });
    });
    
    require([
        'jquery'
    ], function ($) {

        /**
         * Retrieve list of attributes
         *
         * @return {Array}
         */
        var getAttributes = function ($node) {
            return $.map(
                $node.find('[data-role=configurable-attributes-container] [data-role=attribute-info]') || [],
                function (attribute) {
                    var $attribute = $(attribute);

                    return {
                        id: $attribute.find('[name$="[attribute_id]"]').val(),
                        code: $attribute.find('[name$="[code]"]').val(),
                        label: $attribute.find('[name$="[label]"]').val(),
                        position: $attribute.find('[name$="[position]"]').val()
                    };
                }
            );
        };

        /**
         * This fix was made in order to properly handle 'stopImmediatePropagation'.
         */
        $('#save-split-button .item').on('click', function(event) {
            if ($('#new-variations-attribute-set-id').val() != '') {
                return; // affected attribute set was already chosen
            }

            var extendingAttributes = [];

            $.each(getAttributes($('[data-role=product-variations-matrix]')), function () {
                if (!$('#attribute-' + this.code + '-container').length) {
                    extendingAttributes.push(this.id);
                }
            });
            if (!extendingAttributes.length) {
                $('#new-variations-attribute-set-id').val($('#attribute_set_id').val());
                return; // all selected configurable attributes belong to current attribute set
            }
            if (!$('[data-role=product-variations-matrix] [data-column=entity_id]')
                .closest('tr').has('input[name$="[name]"]').length
            ) {
                return; // no new simple products to save from matrix: uniting attribute set is not needed
            }

            event.stopImmediatePropagation();

            $form.data('target', event.target).modal('openModal');
        });

    });

})();
</script><|MERGE_RESOLUTION|>--- conflicted
+++ resolved
@@ -32,18 +32,17 @@
             id: 'new-variations-attribute-set-id'
         }));
 
-<<<<<<< HEAD
         $form.modal({
-            title: '<?php echo __('Choose Affected Product Template'); ?>',
+            title: '<?php /* @escapeNotVerified */ echo __('Choose Affected Product Template'); ?>',
             type: 'popup',
             closed: function () {
                 resetValidation();
             },
             buttons: [{
-                text: '<?php echo __('Confirm'); ?>',
+                text: '<?php /* @escapeNotVerified */ echo __('Confirm'); ?>',
                 'class': 'action-primary',
                 attr: {
-                    'id': '<?php echo $block->getJsId('confirm-button') ?>'
+                    'id': '<?php /* @escapeNotVerified */ echo $block->getJsId('confirm-button') ?>'
                 },
                 click: function() {
                     if ($form.find('input[name=affected-attribute-set]:checked').val() == 'current') {
@@ -52,88 +51,21 @@
                             .data('target').click();
                         return;
                     }
-=======
-        $form
-            .dialog({
-                title: '<?php /* @escapeNotVerified */ echo __('Choose Affected Product Template'); ?>',
-                autoOpen: false,
-                id: '<?php /* @escapeNotVerified */ echo $block->getJsId() ?>',
-                width: '75%',
-                modal: true,
-                resizable: false,
-                position: {
-                    my: 'left top',
-                    at: 'center top',
-                    of: 'body'
-                },
-                open: function () {
-                    $(this).closest('.ui-dialog').addClass('ui-dialog-active');
-
-                    var topMargin = $(this).closest('.ui-dialog').children('.ui-dialog-titlebar').outerHeight();
-                    $(this).closest('.ui-dialog').css('margin-top', topMargin);
-                },
-                close: function () {
-                    resetValidation();
-                    $(this).closest('.ui-dialog').removeClass('ui-dialog-active');
-                },
-                buttons: [{
-                    text: '<?php /* @escapeNotVerified */ echo __('Confirm'); ?>',
-                    id: '<?php /* @escapeNotVerified */ echo $block->getJsId('confirm-button') ?>',
-                    'class': 'action-primary',
-                    click: function() {
-                        if ($form.find('input[name=affected-attribute-set]:checked').val() == 'current') {
-                            $('#new-variations-attribute-set-id').val($('#attribute_set_id').val());
-                            $form.dialog('close')
-                                .data('target').click();
-                            return;
-                        }
-
-                        $form.find('.messages .message.error').hide();
-                        if (!$form.find('form').validation().valid()) {
-                            $form.find('input[name=new-attribute-set-name]').focus();
-                            return false;
-                        }
-
-                        $.ajax({
-                            type: 'POST',
-                            url: '<?php /* @escapeNotVerified */ echo $block->getAttributeSetCreationUrl()?>',
-                            data: {
-                                gotoEdit: 1,
-                                attribute_set_name: $form.find('input[name=new-attribute-set-name]').val(),
-                                skeleton_set: $('#attribute_set_id').val(),
-                                form_key: '<?php /* @escapeNotVerified */ echo $block->getFormKey()?>',
-                                return_session_messages_only: 1
-                            },
-                            dataType: 'json',
-                            showLoader: true,
-                            context: $form
-                        })
-                            .success(function (data) {
-                                if (!data.error) {
-                                    $('#new-variations-attribute-set-id').val(data.id);
-                                    $form.dialog('close')
-                                        .data('target').click();
-                                } else {
-                                    $form.find('.messages .message.error').replaceWith($(data.messages).find('.message.error'));
-                                }
-                            });
->>>>>>> b2cbffb8
 
                     $form.find('.messages .message.error').hide();
                     if (!$form.find('form').validation().valid()) {
                         $form.find('input[name=new-attribute-set-name]').focus();
                         return false;
                     }
-<<<<<<< HEAD
 
                     $.ajax({
                         type: 'POST',
-                        url: '<?php echo $block->getAttributeSetCreationUrl()?>',
+                        url: '<?php /* @escapeNotVerified */  echo $block->getAttributeSetCreationUrl()?>',
                         data: {
                             gotoEdit: 1,
                             attribute_set_name: $form.find('input[name=new-attribute-set-name]').val(),
                             skeleton_set: $('#attribute_set_id').val(),
-                            form_key: '<?php echo $block->getFormKey()?>',
+                            form_key: '<?php /* @escapeNotVerified */ echo $block->getFormKey()?>',
                             return_session_messages_only: 1
                         },
                         dataType: 'json',
@@ -151,28 +83,12 @@
                         });
 
                     return false;
-=======
-                },{
-                    text: '<?php /* @escapeNotVerified */ echo __('Cancel'); ?>',
-                    id: '<?php /* @escapeNotVerified */ echo $block->getJsId('close-button') ?>',
-                    'class': 'action-close',
-                    click: function() {
-                        $form.dialog('close');
-                    }
-                }]
-            })
-            .find('input[name=affected-attribute-set]').on('change', function() {
-                $('#affected-attribute-set-new-name-container')[$(this).val() == 'new' ? 'show' : 'hide']();
-                resetValidation();
-                if ($(this).val() == 'new') {
-                    $form.find('input[name=new-attribute-set-name]').focus();
->>>>>>> b2cbffb8
                 }
             },{
-                text: '<?php echo __('Cancel'); ?>',
+                text: '<?php /* @escapeNotVerified */  echo __('Cancel'); ?>',
                 'class': 'action-close',
                 attr: {
-                    'id': '<?php echo $block->getJsId('close-button') ?>'
+                    'id': '<?php /* @escapeNotVerified */  echo $block->getJsId('close-button') ?>'
                 },
                 click: function() {
                     this.closeModal();
