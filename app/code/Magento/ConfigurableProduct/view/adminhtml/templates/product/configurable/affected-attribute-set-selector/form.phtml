--- conflicted
+++ resolved
@@ -4,13 +4,9 @@
  * See COPYING.txt for license details.
  */
 
-<<<<<<< HEAD
-/* @var $block \Magento\Framework\View\Element\Template */
-=======
 // @codingStandardsIgnoreFile
 
-/* @var $this \Magento\Framework\View\Element\Template */
->>>>>>> c2cfbbfd
+/* @var $block \Magento\Framework\View\Element\Template */
 ?>
 <div id="<?php echo $block->getNameInLayout() ?>" style="display:none" data-role="dialog" data-id="affected-attribute-set-selector">
     <form action="">
