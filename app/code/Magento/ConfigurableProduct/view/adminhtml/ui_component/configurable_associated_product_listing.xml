--- conflicted
+++ resolved
@@ -40,10 +40,9 @@
         <filters name="listing_filters" class="Magento\ConfigurableProduct\Ui\Component\Listing\AssociatedProduct\Filters">
             <argument name="data" xsi:type="array">
                 <item name="config" xsi:type="array">
-<<<<<<< HEAD
                     <item name="columnsProvider" xsi:type="string">configurable_associated_product_listing.configurable_associated_product_listing.product_columns</item>
-                    <item name="links" xsi:type="array">
-                        <item name="applied" xsi:type="string">not-save-filter</item>
+                    <item name="params" xsi:type="array">
+                        <item name="filters_modifier" xsi:type="array" />
                     </item>
                     <item name="childDefaults" xsi:type="array">
                         <item name="provider" xsi:type="string">configurable_associated_product_listing.configurable_associated_product_listing.listing_top.listing_filters</item>
@@ -53,80 +52,6 @@
                     </item>
                 </item>
             </argument>
-            <filterSelect name="attribute_set_id">
-                <argument name="optionsProvider" xsi:type="configurableObject">
-                    <argument name="class" xsi:type="string">Magento\Catalog\Model\Product\AttributeSet\Options</argument>
-                </argument>
-=======
-                    <item name="params" xsi:type="array">
-                        <item name="filters_modifier" xsi:type="array" />
-                    </item>
-                    <item name="displayArea" xsi:type="string">dataGridFilters</item>
-                    <item name="dataScope" xsi:type="string">filters</item>
-                    <item name="childDefaults" xsi:type="array">
-                        <item name="provider" xsi:type="string">configurable_associated_product_listing.configurable_associated_product_listing.listing_top.listing_filters</item>
-                    </item>
-                </item>
-            </argument>
-            <filterInput name="entity_id">
-                <argument name="data" xsi:type="array">
-                    <item name="config" xsi:type="array">
-                        <item name="component" xsi:type="string" />
-                        <item name="dataScope" xsi:type="string">entity_id</item>
-                        <item name="label" xsi:type="string" translate="true">Name</item>
-                    </item>
-                </argument>
-            </filterInput>
-            <filterInput name="name">
->>>>>>> c077da60
-                <argument name="data" xsi:type="array">
-                    <item name="config" xsi:type="array">
-                        <item name="dataScope" xsi:type="string">name</item>
-                        <item name="label" xsi:type="string" translate="true">Name</item>
-                    </item>
-                </argument>
-<<<<<<< HEAD
-            </filterSelect>
-=======
-            </filterInput>
-            <filterInput name="sku">
-                <argument name="data" xsi:type="array">
-                    <item name="config" xsi:type="array">
-                        <item name="dataScope" xsi:type="string">sku</item>
-                        <item name="label" xsi:type="string" translate="true">SKU</item>
-                    </item>
-                </argument>
-            </filterInput>
-            <filterRange name="price">
-                <argument name="data" xsi:type="array">
-                    <item name="config" xsi:type="array">
-                        <item name="dataScope" xsi:type="string">price</item>
-                        <item name="label" xsi:type="string" translate="true">Price</item>
-                        <item name="childDefaults" xsi:type="array">
-                            <item name="provider" xsi:type="string">configurable_associated_product_listing.configurable_associated_product_listing.listing_top.listing_filters</item>
-                        </item>
-                    </item>
-                </argument>
-                <filterInput name="from">
-                    <argument name="data" xsi:type="array">
-                        <item name="config" xsi:type="array">
-                            <item name="dataScope" xsi:type="string">from</item>
-                            <item name="label" xsi:type="string" translate="true">from</item>
-                            <item name="placeholder" xsi:type="string" translate="true">From</item>
-                        </item>
-                    </argument>
-                </filterInput>
-                <filterInput name="to">
-                    <argument name="data" xsi:type="array">
-                        <item name="config" xsi:type="array">
-                            <item name="dataScope" xsi:type="string">to</item>
-                            <item name="label" xsi:type="string" translate="true">to</item>
-                            <item name="placeholder" xsi:type="string" translate="true">To</item>
-                        </item>
-                    </argument>
-                </filterInput>
-            </filterRange>
->>>>>>> c077da60
             <filterSelect name="status">
                 <argument name="optionsProvider" xsi:type="configurableObject">
                     <argument name="class" xsi:type="string">Magento\Catalog\Model\Product\Attribute\Source\Status</argument>
@@ -144,32 +69,6 @@
             <argument name="data" xsi:type="array">
                 <item name="config" xsi:type="array">
                     <item name="selectProvider" xsi:type="string">configurable_associated_product_listing.configurable_associated_product_listing.product_columns.ids</item>
-<<<<<<< HEAD
-=======
-                    <item name="displayArea" xsi:type="string">bottom</item>
-                    <item name="options" xsi:type="array">
-                        <item name="20" xsi:type="array">
-                            <item name="value" xsi:type="number">20</item>
-                            <item name="label" xsi:type="string" translate="true">20</item>
-                        </item>
-                        <item name="30" xsi:type="array">
-                            <item name="value" xsi:type="number">30</item>
-                            <item name="label" xsi:type="string" translate="true">30</item>
-                        </item>
-                        <item name="50" xsi:type="array">
-                            <item name="value" xsi:type="number">50</item>
-                            <item name="label" xsi:type="string" translate="true">50</item>
-                        </item>
-                        <item name="100" xsi:type="array">
-                            <item name="value" xsi:type="number">100</item>
-                            <item name="label" xsi:type="string" translate="true">100</item>
-                        </item>
-                        <item name="200" xsi:type="array">
-                            <item name="value" xsi:type="number">200</item>
-                            <item name="label" xsi:type="string" translate="true">200</item>
-                        </item>
-                    </item>
->>>>>>> c077da60
                 </item>
             </argument>
         </paging>
@@ -185,10 +84,6 @@
                             <item name="0" xsi:type="string">${ $.$data.rowIndex }</item>
                         </item>
                     </item>
-<<<<<<< HEAD
-=======
-                    <item name="controlVisibility" xsi:type="boolean">true</item>
->>>>>>> c077da60
                 </item>
             </item>
         </argument>
@@ -203,6 +98,7 @@
         <column name="entity_id">
             <argument name="data" xsi:type="array">
                 <item name="config" xsi:type="array">
+                    <item name="filter" xsi:type="string">text</item>
                     <item name="sorting" xsi:type="string">asc</item>
                     <item name="label" xsi:type="string" translate="true">ID</item>
                     <item name="sortOrder" xsi:type="number">10</item>
@@ -217,6 +113,7 @@
                     <item name="sortable" xsi:type="boolean">false</item>
                     <item name="altField" xsi:type="string">name</item>
                     <item name="has_preview" xsi:type="string">1</item>
+                    <item name="align" xsi:type="string">left</item>
                     <item name="label" xsi:type="string" translate="true">Thumbnail</item>
                     <item name="sortOrder" xsi:type="number">20</item>
                 </item>
