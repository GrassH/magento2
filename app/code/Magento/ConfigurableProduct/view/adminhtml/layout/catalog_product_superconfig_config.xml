<?xml version="1.0"?>
<!--
/**
 * Copyright © 2015 Magento. All rights reserved.
 * See COPYING.txt for license details.
 */
-->
<page xmlns:xsi="http://www.w3.org/2001/XMLSchema-instance" xsi:noNamespaceSchemaLocation="urn:magento:framework:View/Layout/etc/page_configuration.xsd">
    <body>
        <referenceBlock name="product_tabs">
            <block class="Magento\ConfigurableProduct\Block\Adminhtml\Product\Edit\Tab\Variations\Config" name="admin.product.edit.tab.super.config.grid.container">
                <block class="Magento\ConfigurableProduct\Block\Adminhtml\Product\Edit\Tab\Variations\Config\Matrix" template="Magento_ConfigurableProduct::catalog/product/edit/super/matrix.phtml" as="matrix">
                    <block class="Magento\Ui\Block\Component\StepsWizard">
                        <block class="Magento\ConfigurableProduct\Block\Adminhtml\Product\Steps\SelectAttributes" template="Magento_ConfigurableProduct::catalog/product/edit/attribute/steps/select_attributes.phtml">
                            <uiComponent name="product_attributes_listing"/>
                        </block>
                        <block class="Magento\ConfigurableProduct\Block\Adminhtml\Product\Steps\AttributeValues" template="Magento_ConfigurableProduct::catalog/product/edit/attribute/steps/attributes_values.phtml"/>
                        <block class="Magento\ConfigurableProduct\Block\Adminhtml\Product\Steps\Bulk" template="Magento_ConfigurableProduct::catalog/product/edit/attribute/steps/bulk.phtml"/>
                        <block class="Magento\ConfigurableProduct\Block\Adminhtml\Product\Steps\Summary" template="Magento_ConfigurableProduct::catalog/product/edit/attribute/steps/summary.phtml"/>
                    </block>
                </block>
            </block>
            <action method="addTab">
                <argument name="name" xsi:type="string">super_config</argument>
                <argument name="block" xsi:type="string">admin.product.edit.tab.super.config.grid.container</argument>
            </action>
        </referenceBlock>
        <referenceBlock name="product_form">
<<<<<<< HEAD
            <block class="Magento\ConfigurableProduct\Block\Adminhtml\Product\Edit\Tab\Variations\Config\Matrix" template="Magento_ConfigurableProduct::catalog/product/edit/super/wizard.phtml" as="matrix">
=======
            <block name="product.form.configurable.matrix" class="Magento\ConfigurableProduct\Block\Adminhtml\Product\Edit\Tab\Variations\Config\Matrix" template="Magento_ConfigurableProduct::catalog/product/edit/super/wizard.phtml" as="matrix">
>>>>>>> 33d5862e
                <arguments>
                    <argument name="config" xsi:type="array">
                        <item name="collapsible" xsi:type="boolean">false</item>
                        <item name="label" xsi:type="string" translate="true" />
                        <item name="sortOrder" xsi:type="string">3333</item>
                        <item name="canShow" xsi:type="boolean">true</item>
                        <item name="componentType" xsi:type="string">fieldset</item>
                        <item name="provider" xsi:type="string">product_form.product_form_data_source</item>
                    </argument>
                </arguments>
                <block class="Magento\Ui\Block\Component\StepsWizard">
                    <block class="Magento\ConfigurableProduct\Block\Adminhtml\Product\Steps\SelectAttributes" template="Magento_ConfigurableProduct::catalog/product/edit/attribute/steps/select_attributes.phtml">
                        <uiComponent name="product_attributes_listing"/>
                    </block>
                    <block class="Magento\ConfigurableProduct\Block\Adminhtml\Product\Steps\AttributeValues" template="Magento_ConfigurableProduct::catalog/product/edit/attribute/steps/attributes_values.phtml"/>
                    <block class="Magento\ConfigurableProduct\Block\Adminhtml\Product\Steps\Bulk" template="Magento_ConfigurableProduct::catalog/product/edit/attribute/steps/bulk.phtml"/>
                    <block class="Magento\ConfigurableProduct\Block\Adminhtml\Product\Steps\Summary" template="Magento_ConfigurableProduct::catalog/product/edit/attribute/steps/summary.phtml"/>
                </block>
            </block>
        </referenceBlock>
    </body>
</page><|MERGE_RESOLUTION|>--- conflicted
+++ resolved
@@ -26,11 +26,7 @@
             </action>
         </referenceBlock>
         <referenceBlock name="product_form">
-<<<<<<< HEAD
-            <block class="Magento\ConfigurableProduct\Block\Adminhtml\Product\Edit\Tab\Variations\Config\Matrix" template="Magento_ConfigurableProduct::catalog/product/edit/super/wizard.phtml" as="matrix">
-=======
             <block name="product.form.configurable.matrix" class="Magento\ConfigurableProduct\Block\Adminhtml\Product\Edit\Tab\Variations\Config\Matrix" template="Magento_ConfigurableProduct::catalog/product/edit/super/wizard.phtml" as="matrix">
->>>>>>> 33d5862e
                 <arguments>
                     <argument name="config" xsi:type="array">
                         <item name="collapsible" xsi:type="boolean">false</item>
