<?xml version="1.0"?>
<!--
/**
 * Copyright © 2015 Magento. All rights reserved.
 * See COPYING.txt for license details.
 */
-->
<page xmlns:xsi="http://www.w3.org/2001/XMLSchema-instance" xsi:noNamespaceSchemaLocation="urn:magento:framework:View/Layout/etc/page_configuration.xsd">
    <body>
        <referenceBlock name="product_tabs">
            <block class="Magento\ConfigurableProduct\Block\Adminhtml\Product\Edit\Tab\Variations\Config" name="admin.product.edit.tab.super.config.grid.container">
                <block class="Magento\ConfigurableProduct\Block\Adminhtml\Product\Edit\Tab\Variations\Config\Matrix" template="Magento_ConfigurableProduct::catalog/product/edit/super/matrix.phtml" as="matrix">
                    <block class="Magento\Ui\Block\Component\StepsWizard">
                        <block class="Magento\ConfigurableProduct\Block\Adminhtml\Product\Steps\SelectAttributes" template="Magento_ConfigurableProduct::catalog/product/edit/attribute/steps/select_attributes.phtml">
                            <uiComponent name="product_attributes_listing"/>
                        </block>
                        <block class="Magento\ConfigurableProduct\Block\Adminhtml\Product\Steps\AttributeValues" template="Magento_ConfigurableProduct::catalog/product/edit/attribute/steps/attributes_values.phtml"/>
                        <block class="Magento\ConfigurableProduct\Block\Adminhtml\Product\Steps\Bulk" template="Magento_ConfigurableProduct::catalog/product/edit/attribute/steps/bulk.phtml"/>
                        <block class="Magento\ConfigurableProduct\Block\Adminhtml\Product\Steps\Summary" template="Magento_ConfigurableProduct::catalog/product/edit/attribute/steps/summary.phtml"/>
                    </block>
                </block>
            </block>
            <action method="addTab">
                <argument name="name" xsi:type="string">super_config</argument>
                <argument name="block" xsi:type="string">admin.product.edit.tab.super.config.grid.container</argument>
            </action>
        </referenceBlock>
<<<<<<< HEAD
       <!-- <referenceBlock name="product_form">
            <block class="Magento\ConfigurableProduct\Block\Adminhtml\Product\Edit\Tab\Variations\Config" name="admin.product.edit.tab.super.config.grid.container">
                <arguments>
                    <argument name="config" xsi:type="array">
                        <item name="collapsible" xsi:type="boolean">false</item>
                        <item name="label" xsi:type="string" translate="true" />
                        <item name="sortOrder" xsi:type="string">3333</item>
                        <item name="canShow" xsi:type="boolean">true</item>
                        <item name="componentType" xsi:type="string">fieldset</item>
                    </argument>
                </arguments>
                <block class="Magento\ConfigurableProduct\Block\Adminhtml\Product\Edit\Tab\Variations\Config\Matrix" template="Magento_ConfigurableProduct::catalog/product/edit/super/matrix.phtml" as="matrix">
                    <block class="Magento\Ui\Block\Component\StepsWizard">
                        <block class="Magento\ConfigurableProduct\Block\Adminhtml\Product\Steps\SelectAttributes" template="Magento_ConfigurableProduct::catalog/product/edit/attribute/steps/select_attributes.phtml">
                            <uiComponent name="product_attributes_listing"/>
                        </block>
                        <block class="Magento\ConfigurableProduct\Block\Adminhtml\Product\Steps\AttributeValues" template="Magento_ConfigurableProduct::catalog/product/edit/attribute/steps/attributes_values.phtml"/>
                        <block class="Magento\ConfigurableProduct\Block\Adminhtml\Product\Steps\Bulk" template="Magento_ConfigurableProduct::catalog/product/edit/attribute/steps/bulk.phtml"/>
                        <block class="Magento\ConfigurableProduct\Block\Adminhtml\Product\Steps\Summary" template="Magento_ConfigurableProduct::catalog/product/edit/attribute/steps/summary.phtml"/>
                    </block>
                </block>
            </block>
        </referenceBlock>-->
=======
>>>>>>> 2e1694c3
        <referenceBlock name="product_form">
            <block class="Magento\ConfigurableProduct\Block\Adminhtml\Product\Edit\Tab\Variations\Config\Matrix" template="Magento_ConfigurableProduct::catalog/product/edit/super/wizard.phtml" as="matrix">
                <arguments>
                    <argument name="config" xsi:type="array">
                        <item name="collapsible" xsi:type="boolean">false</item>
                        <item name="label" xsi:type="string" translate="true" />
                        <item name="sortOrder" xsi:type="string">3333</item>
                        <item name="canShow" xsi:type="boolean">true</item>
                        <item name="componentType" xsi:type="string">fieldset</item>
                        <item name="provider" xsi:type="string">product_form.product_form_data_source</item>
                    </argument>
                </arguments>
                <block class="Magento\Ui\Block\Component\StepsWizard">
                    <block class="Magento\ConfigurableProduct\Block\Adminhtml\Product\Steps\SelectAttributes" template="Magento_ConfigurableProduct::catalog/product/edit/attribute/steps/select_attributes.phtml">
                        <uiComponent name="product_attributes_listing"/>
                    </block>
                    <block class="Magento\ConfigurableProduct\Block\Adminhtml\Product\Steps\AttributeValues" template="Magento_ConfigurableProduct::catalog/product/edit/attribute/steps/attributes_values.phtml"/>
                    <block class="Magento\ConfigurableProduct\Block\Adminhtml\Product\Steps\Bulk" template="Magento_ConfigurableProduct::catalog/product/edit/attribute/steps/bulk.phtml"/>
                    <block class="Magento\ConfigurableProduct\Block\Adminhtml\Product\Steps\Summary" template="Magento_ConfigurableProduct::catalog/product/edit/attribute/steps/summary.phtml"/>
                </block>
            </block>
        </referenceBlock>
    </body>
</page><|MERGE_RESOLUTION|>--- conflicted
+++ resolved
@@ -25,32 +25,6 @@
                 <argument name="block" xsi:type="string">admin.product.edit.tab.super.config.grid.container</argument>
             </action>
         </referenceBlock>
-<<<<<<< HEAD
-       <!-- <referenceBlock name="product_form">
-            <block class="Magento\ConfigurableProduct\Block\Adminhtml\Product\Edit\Tab\Variations\Config" name="admin.product.edit.tab.super.config.grid.container">
-                <arguments>
-                    <argument name="config" xsi:type="array">
-                        <item name="collapsible" xsi:type="boolean">false</item>
-                        <item name="label" xsi:type="string" translate="true" />
-                        <item name="sortOrder" xsi:type="string">3333</item>
-                        <item name="canShow" xsi:type="boolean">true</item>
-                        <item name="componentType" xsi:type="string">fieldset</item>
-                    </argument>
-                </arguments>
-                <block class="Magento\ConfigurableProduct\Block\Adminhtml\Product\Edit\Tab\Variations\Config\Matrix" template="Magento_ConfigurableProduct::catalog/product/edit/super/matrix.phtml" as="matrix">
-                    <block class="Magento\Ui\Block\Component\StepsWizard">
-                        <block class="Magento\ConfigurableProduct\Block\Adminhtml\Product\Steps\SelectAttributes" template="Magento_ConfigurableProduct::catalog/product/edit/attribute/steps/select_attributes.phtml">
-                            <uiComponent name="product_attributes_listing"/>
-                        </block>
-                        <block class="Magento\ConfigurableProduct\Block\Adminhtml\Product\Steps\AttributeValues" template="Magento_ConfigurableProduct::catalog/product/edit/attribute/steps/attributes_values.phtml"/>
-                        <block class="Magento\ConfigurableProduct\Block\Adminhtml\Product\Steps\Bulk" template="Magento_ConfigurableProduct::catalog/product/edit/attribute/steps/bulk.phtml"/>
-                        <block class="Magento\ConfigurableProduct\Block\Adminhtml\Product\Steps\Summary" template="Magento_ConfigurableProduct::catalog/product/edit/attribute/steps/summary.phtml"/>
-                    </block>
-                </block>
-            </block>
-        </referenceBlock>-->
-=======
->>>>>>> 2e1694c3
         <referenceBlock name="product_form">
             <block class="Magento\ConfigurableProduct\Block\Adminhtml\Product\Edit\Tab\Variations\Config\Matrix" template="Magento_ConfigurableProduct::catalog/product/edit/super/wizard.phtml" as="matrix">
                 <arguments>
