--- conflicted
+++ resolved
@@ -39,13 +39,11 @@
             }
         },
 
-<<<<<<< HEAD
-        /**
-         * Get ids of used products.
-         *
-         * @returns {Array}
-         */
-=======
+        /**
+         * Initialize observables.
+         * 
+         * @returns {Object} Chainable.
+         */
         initObservable: function () {
             this._super().observe(
                 'changeProductData'
@@ -54,7 +52,11 @@
             return this;
         },
 
->>>>>>> 21672a32
+        /**
+         * Get ids of used products.
+         *
+         * @returns {Array}
+         */
         getUsedProductIds: function () {
             return this.source.get(this.dataScopeAssociatedProduct);
         },
@@ -77,25 +79,34 @@
             return this.render();
         },
 
-<<<<<<< HEAD
-        /**
-         * Set visibility state for mass action column
-         *
-         * @private
-         */
-=======
+        /**
+         * Show grid with assigned product.
+         * 
+         * @returns {Object}
+         */
         showGridAssignProduct: function () {
             this.product = {};
             this.rowIndexForChange = undefined;
             return this.doRender(true, 'assignProduct');
         },
 
+        /**
+         * Show grid with changed product.
+         * 
+         * @param {String} rowIndex
+         * @param {String} product
+         */
         showGridChangeProduct: function (rowIndex, product) {
             this.rowIndexForChange = rowIndex;
             this.product = product;
             this.doRender(false, 'changeProduct');
         },
 
+        /**
+         * Select product.
+         * 
+         * @param {String} rowIndex
+         */
         selectProduct: function (rowIndex) {
             this.changeProductData({
                 rowIndex: this.rowIndexForChange,
@@ -104,7 +115,11 @@
             this.modalWithGrid().closeModal();
         },
 
->>>>>>> 21672a32
+        /**
+         * Set visibility state for mass action column
+         *
+         * @private
+         */
         _setVisibilityMassActionColumn: function () {
             this.productsMassAction(function (massActionComponent) {
                 this.productsColumns().elems().each(function (rowElement) {
@@ -121,20 +136,17 @@
          * @private
          */
         _setFilters: function (params) {
-            var filter = {},
-                attrCodes;
+            var filterModifier = {},
+                attrCodes,
+                usedProductIds,
+                attributes;
 
             if (!this.paramsUpdated) {
                 this.gridInitialized = true;
                 this.paramsUpdated = true;
 
-<<<<<<< HEAD
-                attrCodes = this._getAttributesCodes();
-=======
-                var filterModifier = {},
-                    attrCodes = this._getAttributesCodes(),
-                    usedProductIds = this.getUsedProductIds();
->>>>>>> 21672a32
+                attrCodes = this._getAttributesCodes(),
+                usedProductIds = this.getUsedProductIds();
 
                 if (this.currentProductId) {
                     usedProductIds.push(this.currentProductId);
@@ -149,8 +161,8 @@
                     };
                 });
 
-                if (this.typeGrid == 'changeProduct') {
-                    var attributes = JSON.parse(this.product.attributes);
+                if (this.typeGrid === 'changeProduct') {
+                    attributes = JSON.parse(this.product.attributes);
 
                     filterModifier = _.extend(filterModifier, _.mapObject(attributes, function (value) {
                         return {
@@ -199,7 +211,7 @@
          * @private
          */
         _handleManualGridOpening: function (data) {
-            if (data.items.length && this.typeGrid == 'assignProduct') {
+            if (data.items.length && this.typeGrid === 'assignProduct') {
                 this.productsColumns().elems().each(function (rowElement) {
                     rowElement.disableAction = true;
                 });
@@ -215,22 +227,16 @@
          * @private
          */
         _handleManualGridSelect: function (selected) {
-<<<<<<< HEAD
-            var selectedRows = _.filter(this.productsProvider().data.items, function (row) {
-                    return selected.indexOf(row['entity_id']) !== -1;
-                }),
+            var selectedRows,
+                selectedVariationKeys;
+            
+            if (this.typeGrid === 'assignProduct') {
+                selectedRows = _.filter(this.productsProvider().data.items, function (row) {
+                    return selected.indexOf(row['entity_id']) != -1;
+                });
                 selectedVariationKeys = _.values(this._getVariationKeyMap(selectedRows));
-
-            this._disableRows(this.productsProvider().data.items, selectedVariationKeys, selected);
-=======
-            if (this.typeGrid == 'assignProduct') {
-                var selectedRows = _.filter(this.productsProvider().data.items, function (row) {
-                        return selected.indexOf(row['entity_id']) != -1;
-                    }),
-                    selectedVariationKeys = _.values(this._getVariationKeyMap(selectedRows));
                 this._disableRows(this.productsProvider().data.items, selectedVariationKeys, selected);
             }
->>>>>>> 21672a32
         },
 
         /**
