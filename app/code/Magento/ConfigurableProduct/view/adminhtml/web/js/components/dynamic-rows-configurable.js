/**
 * Copyright © 2015 Magento. All rights reserved.
 * See COPYING.txt for license details.
 */

define([
    'underscore',
    'uiRegistry',
    'Magento_Ui/js/dynamic-rows/dynamic-rows'
], function (_, registry, dynamicRows) {
    'use strict';

    return dynamicRows.extend({
        defaults: {
            actionsListOpened: false,
            canEditField: 'canEdit',
            newProductField: 'newProduct',
            dataScopeAssociatedProduct: 'data.associated_product_ids',
            dataProviderFromGrid: '',
            dataProviderChangeFromGrid: '',
            insertDataFromGrid: [],
            changeDataFromGrid: [],
            dataProviderFromWizard: '',
            insertDataFromWizard: [],
            map: null,
            isEmpty: true,
            cacheGridData: [],
            unionInsertData: [],
            deleteProperty: false,
            dataLength: 0,
            identificationProperty: 'id',
            'attribute_set_id': '',
            listens: {
                'insertDataFromGrid': 'processingInsertDataFromGrid',
                'insertDataFromWizard': 'processingInsertDataFromWizard',
                'unionInsertData': 'processingUnionInsertData',
                'changeDataFromGrid': 'processingChangeDataFromGrid'
            },
            imports: {
                'attribute_set_id': '${$.provider}:data.product.attribute_set_id'
            },
            'exports': {
                'attribute_set_id': '${$.provider}:data.new-variations-attribute-set-id'
            },
            modules: {
                modalWithGrid: '${ $.modalWithGrid }',
                gridWithProducts: '${ $.gridWithProducts}'
            }
        },

        /**
         * Open modal with grid.
         *
         * @param {String} rowIndex
         */
        openModalWithGrid: function (rowIndex) {
            var productSource = this.source.get(this.dataScope + '.' + this.index + '.' + rowIndex),
                product = {
                'id': productSource.id,
                'attributes': productSource['configurable_attribute']
            };

            this.modalWithGrid().openModal();
            this.gridWithProducts().showGridChangeProduct(rowIndex, product);
        },

        /**
         * Initialize children
         *
         * @returns {Object} Chainable.
         */
        initChildren: function () {
            var tmpArray = [];

            this.recordData.each(function (recordData) {
                tmpArray.push(recordData);
            }, this);

            this.unionInsertData(tmpArray);

            return this;
        },

        /**
         * Delete record
         *
         * @param {Number} index - row index
         */
        deleteRecord: function (index) {
            var tmpArray;

            this.reRender = false;
            tmpArray = this.unionInsertData();
            tmpArray.splice(index, 1);

            this.unionInsertData(tmpArray);
            this.reRender = true;
        },

        /**
         * Generate associated products
         */
        generateAssociatedProducts: function () {
            var productsIds = [];

            this.unionInsertData().each(function (data) {
                if (data.id !== null) {
                    productsIds.push(data.id);
                }
            });

            this.source.set(this.dataScopeAssociatedProduct, productsIds);
        },

        /**
         * Calls 'initObservable' of parent
         *
         * @returns {Object} Chainable.
         */
        initObservable: function () {
            this._super()
                .observe([
                    'insertDataFromGrid', 'unionInsertData', 'isEmpty', 'actionsListOpened'
                ]);

            return this;
        },

        /**
         * Process union insert data.
         *
         * @param {Array} data
         */
        processingUnionInsertData: function (data) {
            var dataInc = 0,
                diff = 0,
                dataCount,
                elemsCount,
                lastRecord;

            this.source.remove(this.dataScope + '.' + this.index);
            this.isEmpty(data.length === 0);

            _.each(data, function (row) {
                _.each(row, function (value, key) {
                    var path = this.dataScope + '.' + this.index + '.' + dataInc + '.' + key;

                    this.source.set(path, value);
                }, this);

                ++dataInc;
            }, this);

            // Render
            dataCount = data.length;
            elemsCount = this.elems().length;

            if (dataCount > elemsCount) {
                for (diff = dataCount - elemsCount; diff > 0; diff--) {
                    this.addChild(data, false);
                }
            } else {
                for (diff = elemsCount - dataCount; diff > 0; diff--) {
                    lastRecord =
                        _.findWhere(this.elems(), {
                            index: this.recordIterator - 1
                        }) ||
                        _.findWhere(this.elems(), {
                            index: (this.recordIterator - 1).toString()
                        });
                    lastRecord.destroy();
                    --this.recordIterator;
                }
            }

            this.generateAssociatedProducts();
        },

        /**
         * Parsed data
         *
         * @param {Array} data - array with data
         * about selected records
         */
        processingInsertDataFromGrid: function (data) {
            var changes,
                tmpArray;

            if (!data.length) {
                return;
            }

            tmpArray = this.unionInsertData();

            changes = this._checkGridData(data);
            this.cacheGridData = data;

            changes.each(function (changedObject) {
                var mappedData = this.mappingValue(changedObject);

                mappedData[this.canEditField] = 0;
                mappedData[this.newProductField] = 0;
                mappedData.variationKey = this._getVariationKey(changedObject);
                mappedData['configurable_attribute'] = this._getConfigurableAttribute(changedObject);
                tmpArray.push(mappedData);
            }, this);

            this.unionInsertData(tmpArray);
        },

        /**
         * Process changes from grid.
         *
         * @param {Object} data
         */
        processingChangeDataFromGrid: function (data) {
            var tmpArray = this.unionInsertData(),
                mappedData = this.mappingValue(data.product);

            mappedData[this.canEditField] = 0;
            mappedData[this.newProductField] = 0;
            mappedData.variationKey = this._getVariationKey(data.product);
            mappedData['configurable_attribute'] = this._getConfigurableAttribute(data.product);
            tmpArray[data.rowIndex] = mappedData;

            this.unionInsertData(tmpArray);
        },

        /**
         * Get variation key.
         *
         * @param {Object} data
         * @returns {String}
         * @private
         */
        _getVariationKey: function (data) {
            var attrCodes = this.source.get('data.attribute_codes'),
                key = [];

            attrCodes.each(function (code) {
                key.push(data[code]);
            });

            return key.sort().join('-');
        },

        /**
         * Get configurable attribute.
         *
         * @param {Object} data
         * @returns {String}
         * @private
         */
        _getConfigurableAttribute: function (data) {
            var attrCodes = this.source.get('data.attribute_codes'),
                confAttrs = {};

            attrCodes.each(function (code) {
                confAttrs[code] = data[code];
            });

            return JSON.stringify(confAttrs);
        },

        /**
         * Process data insertion from wizard
         *
         * @param {Object} data
         */
        processingInsertDataFromWizard: function (data) {
            var tmpArray = this.unionInsertData(),
                productIdsToDelete = this.source.get(this.dataScopeAssociatedProduct),
                index,
                product = {};

            tmpArray = this.unsetArrayItem(
                tmpArray,
                {
                    id: null
                }
            );

            _.each(data, function (row) {
                if (row.productId) {
                    index = _.indexOf(productIdsToDelete, row.productId);

                    if (index > -1) {
                        productIdsToDelete.splice(index, 1);
                        tmpArray = this.unsetArrayItem(
                            tmpArray,
                            {
                                id: row.productId
                            }
                        );
                    }
                }

                var attributesText = '';
                _.each(row.options, function (attribute) {
                    if (attributesText) {
                        attributesText += ', ';
                    }
                    attributesText += attribute['attribute_label'] + ': ' + attribute['label'];
                }, this);

                product = {
                    'id': row.productId,
                    'product_link': row.productUrl,
                    'name': row.name,
                    'sku': row.sku,
                    'status': row.status,
                    'price': row.price,
                    'price_currency': row.priceCurrency,
                    'price_string': row.priceCurrency + row.price,
                    'weight': row.weight,
                    'qty': row.quantity,
                    'variationKey': row.variationKey,
                    'configurable_attribute': row.attribute,
                    'thumbnail_image': row.images.preview,
<<<<<<< HEAD
                    'media_gallery': row['media_gallery'],
                    'swatch_image': row['swatch_image'],
                    'small_image': row['small_image'],
                    'thumbnail': row.thumbnail
=======
                    'media_gallery': row.media_gallery,
                    'swatch_image': row.swatch_image,
                    'small_image': row.small_image,
                    'thumbnail': row.thumbnail,
                    'attributes': attributesText
>>>>>>> 00c52372
                };
                product[this.canEditField] = row.editable;
                product[this.newProductField] = row.newProduct;

                tmpArray.push(product);
            }, this);

            _.each(productIdsToDelete, function (id) {
                tmpArray = this.unsetArrayItem(
                    tmpArray,
                    {
                        id: id
                    }
                );
            }, this);

            this.unionInsertData(tmpArray);
        },

        /**
         * Remove array items matching condition.
         *
         * @param {Array} data
         * @param {Object} condition
         * @returns {Array}
         */
        unsetArrayItem: function (data, condition) {
            var objs = _.where(data, condition);

            _.each(objs, function (obj) {
                var index = _.indexOf(data, obj);

                if (index > -1) {
                    data.splice(index, 1);
                }
            });

            return data;
        },

        /**
         * Check changed records
         *
         * @param {Array} data - array with records data
         * @returns {Array} Changed records
         */
        _checkGridData: function (data) {
            var cacheLength = this.cacheGridData.length,
                curData = data.length,
                max = cacheLength > curData ? this.cacheGridData : data,
                changes = [],
                obj = {};

            max.each(function (record, index) {
                obj[this.map.id] = record[this.map.id];

                if (!_.where(this.cacheGridData, obj).length) {
                    changes.push(data[index]);
                }
            }, this);

            return changes;
        },

        /**
         * Mapped value
         */
        mappingValue: function (data) {
            var result = {};

            _.each(this.map, function (prop, index) {
                result[index] = data[prop];
            });

            return result;
        },

        /**
         * Toggle actions list.
         *
         * @param {Number} rowIndex
         * @returns {Object} Chainable.
         */
        toggleActionsList: function (rowIndex) {
            var state = false;

            if (rowIndex !== this.actionsListOpened()) {
                state = rowIndex;
            }
            this.actionsListOpened(state);

            return this;
        },

        /**
         * Close action list.
         *
         * @param {Number} rowIndex
         * @returns {Object} Chainable
         */
        closeList: function (rowIndex) {
            if (this.actionsListOpened() === rowIndex) {
                this.actionsListOpened(false);
            }

            return this;
        },

        /**
         * Toggle product status.
         *
         * @param {Number} rowIndex
         */
        toggleStatusProduct: function (rowIndex) {
            var tmpArray = this.unionInsertData(),
                status = tmpArray[rowIndex].status;

            if (status === 1) {
                tmpArray[rowIndex].status = 2;
            } else {
                tmpArray[rowIndex].status = 1;
            }

            this.unionInsertData(tmpArray);
        }
    });
});<|MERGE_RESOLUTION|>--- conflicted
+++ resolved
@@ -281,6 +281,8 @@
             );
 
             _.each(data, function (row) {
+                var attributesText;
+                
                 if (row.productId) {
                     index = _.indexOf(productIdsToDelete, row.productId);
 
@@ -295,7 +297,7 @@
                     }
                 }
 
-                var attributesText = '';
+                attributesText = '';
                 _.each(row.options, function (attribute) {
                     if (attributesText) {
                         attributesText += ', ';
@@ -317,18 +319,11 @@
                     'variationKey': row.variationKey,
                     'configurable_attribute': row.attribute,
                     'thumbnail_image': row.images.preview,
-<<<<<<< HEAD
                     'media_gallery': row['media_gallery'],
                     'swatch_image': row['swatch_image'],
                     'small_image': row['small_image'],
-                    'thumbnail': row.thumbnail
-=======
-                    'media_gallery': row.media_gallery,
-                    'swatch_image': row.swatch_image,
-                    'small_image': row.small_image,
                     'thumbnail': row.thumbnail,
                     'attributes': attributesText
->>>>>>> 00c52372
                 };
                 product[this.canEditField] = row.editable;
                 product[this.newProductField] = row.newProduct;
