/**
 * Copyright © 2015 Magento. All rights reserved.
 * See COPYING.txt for license details.
 */

define([
    'underscore',
    'uiRegistry',
    'Magento_Ui/js/dynamic-rows/dynamic-rows'
], function (_, registry, dynamicRows) {
    'use strict';

    return dynamicRows.extend({
        defaults: {
            actionsListOpened: false,
            canEditField: 'canEdit',
            newProductField: 'newProduct',
            dataScopeAssociatedProduct: 'data.associated_product_ids',
            dataProviderFromGrid: '',
            dataProviderChangeFromGrid: '',
            insertDataFromGrid: [],
            changeDataFromGrid: [],
            dataProviderFromWizard: '',
            insertDataFromWizard: [],
            map: null,
            isEmpty: true,
            cacheGridData: [],
            unionInsertData: [],
            deleteProperty: false,
            dataLength: 0,
            identificationProperty: 'id',
            'attribute_set_id': '',
            listens: {
                'insertDataFromGrid': 'processingInsertDataFromGrid',
                'insertDataFromWizard': 'processingInsertDataFromWizard',
                'unionInsertData': 'processingUnionInsertData',
                'changeDataFromGrid': 'processingChangeDataFromGrid',
                'isEmpty': 'changeVisibility'
            },
            imports: {
                'attribute_set_id': '${$.provider}:data.product.attribute_set_id'
            },
            'exports': {
                'attribute_set_id': '${$.provider}:data.new-variations-attribute-set-id'
            },
            modules: {
                modalWithGrid: '${ $.modalWithGrid }',
                gridWithProducts: '${ $.gridWithProducts}'
            }
        },

        /**
<<<<<<< HEAD
         * Invokes initialize method of parent class,
         * contains initialization logic
         */
        initialize: function () {
            this._super()
                .changeVisibility(this.isEmpty());

            return this;
        },

        /**
         * Change visibility
         *
         * When isEmpty = true, then visbible = false
         *
         * @param {Boolean} isEmpty
         */
        changeVisibility: function (isEmpty) {
            this.visible(!isEmpty);
        },

=======
         * Open modal with grid.
         *
         * @param {String} rowIndex
         */
>>>>>>> cda19e4a
        openModalWithGrid: function (rowIndex) {
            var productSource = this.source.get(this.dataScope + '.' + this.index + '.' + rowIndex),
                product = {
                'id': productSource.id,
                'attributes': productSource['configurable_attribute']
            };

            this.modalWithGrid().openModal();
            this.gridWithProducts().showGridChangeProduct(rowIndex, product);
        },

        /**
         * Initialize children
         *
         * @returns {Object} Chainable.
         */
        initChildren: function () {
            var tmpArray = [];

            this.recordData.each(function (recordData) {
                tmpArray.push(recordData);
            }, this);

            this.unionInsertData(tmpArray);

            return this;
        },

        /**
         * Delete record
         *
         * @param {Number} index - row index
         */
        deleteRecord: function (index) {
            var tmpArray;

            this.reRender = false;
            tmpArray = this.unionInsertData();
            tmpArray.splice(index, 1);

            if (!tmpArray.length) {
                this.source.set('data.attributes', []);
            }

            this.unionInsertData(tmpArray);
            this.reRender = true;
        },

        /**
         * Generate associated products
         */
        generateAssociatedProducts: function () {
            var productsIds = [];

            this.unionInsertData().each(function (data) {
                if (data.id !== null) {
                    productsIds.push(data.id);
                }
            });

            this.source.set(this.dataScopeAssociatedProduct, productsIds);
        },

        /**
         * Calls 'initObservable' of parent
         *
         * @returns {Object} Chainable.
         */
        initObservable: function () {
            this._super()
                .observe([
                    'insertDataFromGrid', 'unionInsertData', 'isEmpty', 'actionsListOpened'
                ]);

            return this;
        },

        /**
         * Process union insert data.
         *
         * @param {Array} data
         */
        processingUnionInsertData: function (data) {
            var dataInc = 0,
                diff = 0,
                dataCount,
                elemsCount,
                lastRecord;

            this.source.remove(this.dataScope + '.' + this.index);
            this.isEmpty(data.length === 0);

            _.each(data, function (row) {
                _.each(row, function (value, key) {
                    var path = this.dataScope + '.' + this.index + '.' + dataInc + '.' + key;

                    this.source.set(path, value);
                }, this);

                ++dataInc;
            }, this);

            // Render
            dataCount = data.length;
            elemsCount = this.elems().length;

            if (dataCount > elemsCount) {
                for (diff = dataCount - elemsCount; diff > 0; diff--) {
                    this.addChild(data, false);
                }
            } else {
                for (diff = elemsCount - dataCount; diff > 0; diff--) {
                    lastRecord =
                        _.findWhere(this.elems(), {
                            index: this.recordIterator - 1
                        }) ||
                        _.findWhere(this.elems(), {
                            index: (this.recordIterator - 1).toString()
                        });
                    lastRecord.destroy();
                    --this.recordIterator;
                }
            }

            this.generateAssociatedProducts();
        },

        /**
         * Parsed data
         *
         * @param {Array} data - array with data
         * about selected records
         */
        processingInsertDataFromGrid: function (data) {
            var changes,
                tmpArray;

            if (!data.length) {
                return;
            }

            tmpArray = this.unionInsertData();

            changes = this._checkGridData(data);
            this.cacheGridData = data;

            changes.each(function (changedObject) {
                var mappedData = this.mappingValue(changedObject);

                mappedData[this.canEditField] = 0;
                mappedData[this.newProductField] = 0;
                mappedData.variationKey = this._getVariationKey(changedObject);
                mappedData['configurable_attribute'] = this._getConfigurableAttribute(changedObject);
                tmpArray.push(mappedData);
            }, this);

            this.unionInsertData(tmpArray);
        },

        /**
         * Process changes from grid.
         *
         * @param {Object} data
         */
        processingChangeDataFromGrid: function (data) {
            var tmpArray = this.unionInsertData(),
                mappedData = this.mappingValue(data.product);

            mappedData[this.canEditField] = 0;
            mappedData[this.newProductField] = 0;
            mappedData.variationKey = this._getVariationKey(data.product);
            mappedData['configurable_attribute'] = this._getConfigurableAttribute(data.product);
            tmpArray[data.rowIndex] = mappedData;

            this.unionInsertData(tmpArray);
        },

        /**
         * Get variation key.
         *
         * @param {Object} data
         * @returns {String}
         * @private
         */
        _getVariationKey: function (data) {
            var attrCodes = this.source.get('data.attribute_codes'),
                key = [];

            attrCodes.each(function (code) {
                key.push(data[code]);
            });

            return key.sort().join('-');
        },

        /**
         * Get configurable attribute.
         *
         * @param {Object} data
         * @returns {String}
         * @private
         */
        _getConfigurableAttribute: function (data) {
            var attrCodes = this.source.get('data.attribute_codes'),
                confAttrs = {};

            attrCodes.each(function (code) {
                confAttrs[code] = data[code];
            });

            return JSON.stringify(confAttrs);
        },

        /**
         * Process data insertion from wizard
         *
         * @param {Object} data
         */
        processingInsertDataFromWizard: function (data) {
            var tmpArray = this.unionInsertData(),
                productIdsToDelete = this.source.get(this.dataScopeAssociatedProduct),
                index,
                product = {};

            tmpArray = this.unsetArrayItem(
                tmpArray,
                {
                    id: null
                }
            );

            _.each(data, function (row) {
                var attributesText;

                if (row.productId) {
                    index = _.indexOf(productIdsToDelete, row.productId);

                    if (index > -1) {
                        productIdsToDelete.splice(index, 1);
                        tmpArray = this.unsetArrayItem(
                            tmpArray,
                            {
                                id: row.productId
                            }
                        );
                    }
                }

                attributesText = '';
                _.each(row.options, function (attribute) {
                    if (attributesText) {
                        attributesText += ', ';
                    }
                    attributesText += attribute['attribute_label'] + ': ' + attribute.label;
                }, this);

                product = {
                    'id': row.productId,
                    'product_link': row.productUrl,
                    'name': row.name,
                    'sku': row.sku,
                    'status': row.status,
                    'price': row.price,
                    'price_currency': row.priceCurrency,
                    'price_string': row.priceCurrency + row.price,
                    'weight': row.weight,
                    'qty': row.quantity,
                    'variationKey': row.variationKey,
                    'configurable_attribute': row.attribute,
                    'thumbnail_image': row.images.preview,
                    'media_gallery': row['media_gallery'],
                    'swatch_image': row['swatch_image'],
                    'small_image': row['small_image'],
                    'thumbnail': row.thumbnail,
                    'attributes': attributesText
                };
                product[this.canEditField] = row.editable;
                product[this.newProductField] = row.newProduct;

                tmpArray.push(product);
            }, this);

            _.each(productIdsToDelete, function (id) {
                tmpArray = this.unsetArrayItem(
                    tmpArray,
                    {
                        id: id
                    }
                );
            }, this);

            this.unionInsertData(tmpArray);
        },

        /**
         * Remove array items matching condition.
         *
         * @param {Array} data
         * @param {Object} condition
         * @returns {Array}
         */
        unsetArrayItem: function (data, condition) {
            var objs = _.where(data, condition);

            _.each(objs, function (obj) {
                var index = _.indexOf(data, obj);

                if (index > -1) {
                    data.splice(index, 1);
                }
            });

            return data;
        },

        /**
         * Check changed records
         *
         * @param {Array} data - array with records data
         * @returns {Array} Changed records
         */
        _checkGridData: function (data) {
            var cacheLength = this.cacheGridData.length,
                curData = data.length,
                max = cacheLength > curData ? this.cacheGridData : data,
                changes = [],
                obj = {};

            max.each(function (record, index) {
                obj[this.map.id] = record[this.map.id];

                if (!_.where(this.cacheGridData, obj).length) {
                    changes.push(data[index]);
                }
            }, this);

            return changes;
        },

        /**
         * Mapped value
         */
        mappingValue: function (data) {
            var result = {};

            _.each(this.map, function (prop, index) {
                result[index] = data[prop];
            });

            return result;
        },

        /**
         * Toggle actions list.
         *
         * @param {Number} rowIndex
         * @returns {Object} Chainable.
         */
        toggleActionsList: function (rowIndex) {
            var state = false;

            if (rowIndex !== this.actionsListOpened()) {
                state = rowIndex;
            }
            this.actionsListOpened(state);

            return this;
        },

        /**
         * Close action list.
         *
         * @param {Number} rowIndex
         * @returns {Object} Chainable
         */
        closeList: function (rowIndex) {
            if (this.actionsListOpened() === rowIndex) {
                this.actionsListOpened(false);
            }

            return this;
        },

        /**
         * Toggle product status.
         *
         * @param {Number} rowIndex
         */
        toggleStatusProduct: function (rowIndex) {
            var tmpArray = this.unionInsertData(),
                status = tmpArray[rowIndex].status;

            if (status === 1) {
                tmpArray[rowIndex].status = 2;
            } else {
                tmpArray[rowIndex].status = 1;
            }

            this.unionInsertData(tmpArray);
        }
    });
});<|MERGE_RESOLUTION|>--- conflicted
+++ resolved
@@ -50,7 +50,6 @@
         },
 
         /**
-<<<<<<< HEAD
          * Invokes initialize method of parent class,
          * contains initialization logic
          */
@@ -72,12 +71,11 @@
             this.visible(!isEmpty);
         },
 
-=======
+        /**
          * Open modal with grid.
          *
          * @param {String} rowIndex
          */
->>>>>>> cda19e4a
         openModalWithGrid: function (rowIndex) {
             var productSource = this.source.get(this.dataScope + '.' + this.index + '.' + rowIndex),
                 product = {
