--- conflicted
+++ resolved
@@ -21,12 +21,7 @@
          */
         openModal: function () {
             this.form().validate();
-<<<<<<< HEAD
-
-            if (this.form().source.get('params.invalid') === false && this.targetWizard()) {
-=======
             if (this.form().source.get('params.invalid') === false) {
->>>>>>> 2e1694c3
                 this._super();
 
                 //this.targetWizard().open();
