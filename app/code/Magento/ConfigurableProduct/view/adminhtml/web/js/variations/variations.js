--- conflicted
+++ resolved
@@ -10,14 +10,9 @@
     'ko',
     'underscore',
     'Magento_Ui/js/modal/alert',
-<<<<<<< HEAD
-    'uiRegistry'
-], function (Component, $, ko, _, alert, registry) {
-=======
     'uiRegistry',
     'mage/translate'
 ], function (Component, $, ko, _, alert, registry, $t) {
->>>>>>> 9ad62555
     'use strict';
 
     function UserException(message) {
@@ -46,9 +41,6 @@
                 associatedProductGrid: '${ $.configurableProductGrid }',
                 wizardButtonElement: '${ $.wizardModalButtonName }',
                 formElement: '${ $.formName }',
-<<<<<<< HEAD
-                attributeSetHandlerModal: '${ $.attributeSetHandler }'
-=======
                 attributeSetHandlerModal: '${ $.attributeSetHandler }',
                 messageBoxElement: 'ns = ${ $.ns }, index = affectedAttributeSetError'
             },
@@ -56,18 +48,13 @@
                 attributeSetName: '${ $.provider }:configurableNewAttributeSetName',
                 attributeSetId: '${ $.provider }:configurableExistingAttributeSetId',
                 attributeSetSelection: '${ $.provider }:configurableAffectedAttributeSet'
->>>>>>> 9ad62555
             },
             links: {
                 value: '${ $.provider }:${ $.dataScopeVariations }',
                 usedAttributes: '${ $.provider }:${ $.dataScopeAttributes }',
                 attributesData: '${ $.provider }:${ $.dataScopeAttributesData }',
-<<<<<<< HEAD
-                attributeCodes: '${ $.provider }:${ $.dataScopeAttributeCodes }'
-=======
                 attributeCodes: '${ $.provider }:${ $.dataScopeAttributeCodes }',
                 skeletonAttributeSet: '${ $.provider }:data.new-variations-attribute-set-id'
->>>>>>> 9ad62555
             }
         },
         initialize: function () {
@@ -289,21 +276,6 @@
         },
         disableConfigurableAttributes: function (attributes) {
             var element;
-<<<<<<< HEAD
-
-            _.each(this.disabledAttributes, function (attribute) {
-                registry.get('index = ' + attribute).disabled(false);
-            });
-            this.disabledAttributes = [];
-
-            _.each(attributes, function (attribute) {
-                element = registry.get('index = ' + attribute.code);
-                if (!_.isUndefined(element)) {
-                    element.disabled(true);
-                    this.disabledAttributes.push(attribute.code);
-                }
-            }, this);
-=======
 
             _.each(this.disabledAttributes, function (attribute) {
                 registry.get('index = ' + attribute).disabled(false);
@@ -436,49 +408,14 @@
                 });
 
             return false;
->>>>>>> 9ad62555
         },
 
         /**
          * Closes attribute set handler modal and process product form
          */
-<<<<<<< HEAD
-        getCurrencySymbol: function () {
-            return this.currencySymbol;
-        },
-
-        /**
-         * Chose action for the form save button
-         * @param {Object} params
-         */
-        saveFormHandler: function(params) {
-            if (this.checkForNewAttributes()) {
-                this.attributeSetHandlerModal().openModal();
-            } else {
-                this.formElement().save(params);
-            }
-        },
-
-        /**
-         * Check for newly added attributes
-         * @returns {Boolean}
-         */
-        checkForNewAttributes: function () {
-            var element, newAttributes = false;
-
-            _.each(this.source.get('data.attribute_codes'), function (attribute) {
-                element = registry.get('index = ' + attribute);
-
-                if (_.isUndefined(element)) {
-                    newAttributes = true;
-                }
-            }, this);
-            return newAttributes;
-=======
         closeDialogAndProcessForm: function() {
             this.attributeSetHandlerModal().closeModal();
             this.formElement().save(this.formSaveParams[0], this.formSaveParams[1]);
->>>>>>> 9ad62555
         }
     });
 });