/**
 * Copyright © Magento, Inc. All rights reserved.
 * See COPYING.txt for license details.
 */

/* eslint-disable no-undef */

/* global FORM_KEY, byteConvert */
define([
    'uiComponent',
    'jquery',
    'ko',
    'underscore',
    'Magento_Ui/js/lib/collapsible',
    'mage/template',
    'Magento_Ui/js/modal/alert',
    'Magento_Catalog/js/product-gallery',
    'jquery/uppy-core',
    'mage/translate',
    'Magento_ConfigurableProduct/js/variations/variations'
], function (Component, $, ko, _, Collapsible, mageTemplate, alert) {
    'use strict';

    return Component.extend({
        defaults: {
            modules: {
                variationsComponent: '${ $.variationsComponent }'
            },
            countVariations: 0,
            attributes: [],
            sections: {},
            images: null,
            price: '',
            quantity: '',
            notificationMessage: {
                text: null,
                error: null
            }
        },

        /** @inheritdoc */
        initObservable: function () {
            this._super().observe('countVariations attributes sections');

            return this;
        },

        /** @inheritdoc */
        initialize: function () {
            var self = this;

            this._super();
            this.sections({
                images: {
                    label: 'images',
                    type: ko.observable('none'),
                    value: ko.observable(),
                    attribute: ko.observable()
                },
                price: {
                    label: 'price',
                    type: ko.observable('none'),
                    value: ko.observable(),
                    attribute: ko.observable(),
                    currencySymbol: ''
                },
                quantity: {
                    label: 'quantity',
                    type: ko.observable('none'),
                    value: ko.observable(),
                    attribute: ko.observable()
                }
            });

            this.variationsComponent(function (variationsComponent) {
                this.sections().price.currencySymbol = variationsComponent.getCurrencySymbol();
            }.bind(this));

            /**
             * Make options sections.
             */
            this.makeOptionSections = function () {
                return {
                    images: new this.makeImages(null),
                    price: this.price,
                    quantity: this.quantity
                };
            }.bind(this);

            /**
             * @param {Object} images
             * @param {*} typePreview
             */
            this.makeImages = function (images, typePreview) {
                var preview;

                if (!images) {
                    this.images = [];
                    this.preview = self.noImage;
                    this.file = null;
                } else {
                    this.images = images;
                    preview = _.find(this.images, function (image) {
                        return _.contains(image.galleryTypes, typePreview);
                    });

                    if (preview) {
                        this.file = preview.file;
                        this.preview = preview.url;
                    } else {
                        this.file = null;
                        this.preview = self.noImage;
                    }
                }
            };
            this.images = new this.makeImages();
            _.each(this.sections(), function (section) {
                section.type.subscribe(function () {
                    this.setWizardNotifyMessageDependOnSectionType();
                }.bind(this));
            }, this);
        },
        types: ['each', 'single', 'none'],

        /**
         * Set Wizard notify message depend on section type
         */
        setWizardNotifyMessageDependOnSectionType: function () {
            var flag = false;

            _.each(this.sections(), function (section) {
                if (section.type() !== 'none') {
                    flag = true;
                }
            }, this);

            if (flag) {
                this.wizard.setNotificationMessage(
                    $.mage.__('Choose this option to delete and replace extension data for all past configurations.')
                );
            } else {
                this.wizard.cleanNotificationMessage();
            }
        },

        /**
         * @param {Object} wizard
         */
        render: function (wizard) {
            this.wizard = wizard;
            this.attributes(wizard.data.attributes());

            if (this.mode === 'edit') {
                this.setWizardNotifyMessageDependOnSectionType();
            }
            //fill option section data
            this.attributes.each(function (attribute) {
                attribute.chosen.each(function (option) {
                    option.sections = ko.observable(this.makeOptionSections());
                }, this);
            }, this);
            //reset section.attribute
            _.each(this.sections(), function (section) {
                section.attribute(null);
            });

            this.initCountVariations();
            this.bindGalleries();
        },

        /**
         * Init count variations.
         */
        initCountVariations: function () {
            var variations = this.generateVariation(this.attributes()),
                newVariations = _.map(variations, function (options) {
                    return this.variationsComponent().getVariationKey(options);
                }.bind(this)),
                existingVariations = _.keys(this.variationsComponent().productAttributesMap);

            this.countVariations(_.difference(newVariations, existingVariations).length);
        },

        /**
         * @param {Object} attributes - example [['b1', 'b2'],['a1', 'a2', 'a3'],['c1', 'c2', 'c3'],['d1']]
         * @returns {*} example [['b1','a1','c1','d1'],['b1','a1','c2','d1']...]
         */
        generateVariation: function (attributes) {
            return _.reduce(attributes, function (matrix, attribute) {
                var tmp = [];

                _.each(matrix, function (variations) {
                    _.each(attribute.chosen, function (option) {
                        option['attribute_code'] = attribute.code;
                        option['attribute_label'] = attribute.label;
                        tmp.push(_.union(variations, [option]));
                    });
                });

                if (!tmp.length) {
                    return _.map(attribute.chosen, function (option) {
                        option['attribute_code'] = attribute.code;
                        option['attribute_label'] = attribute.label;

                        return [option];
                    });
                }

                return tmp;
            }, []);
        },

        /**
         * @param {*} section
         * @param {Object} options
         * @return {*}
         */
        getSectionValue: function (section, options) {
            switch (this.sections()[section].type()) {
            case 'each':
                return _.find(this.sections()[section].attribute().chosen, function (chosen) {
                    return _.find(options, function (option) {
                        return chosen.id == option.id; //eslint-disable-line eqeqeq
                    });
                }).sections()[section];

            case 'single':
                return this.sections()[section].value();

            case 'none':
                return this[section];
            }
        },

        /**
         * @param {*} node
         * @return {Promise|*}
         */
        getImageProperty: function (node) {
            var types = node.find('[data-role=gallery]').productGallery('option').types,
                images = _.map(node.find('[data-role=image]'), function (image) {
                    var imageData = $(image).data('imageData'),
                        positionElement;

                    imageData.galleryTypes = _.pluck(_.filter(types, function (type) {
                        return type.value === imageData.file;
                    }), 'code');

                    //jscs:disable requireCamelCaseOrUpperCaseIdentifiers
                    positionElement =
                        $(image).find('[name="product[media_gallery][images][' + imageData.file_id + '][position]"]');
                    //jscs:enable requireCamelCaseOrUpperCaseIdentifiers
                    if (!_.isEmpty(positionElement.val())) {
                        imageData.position = positionElement.val();
                    }

                    return imageData;
                });

            return _.reject(images, function (image) {
                return !!image.isRemoved;
            });
        },

        /**
         * Fill images section.
         */
        fillImagesSection: function () {
            switch (this.sections().images.type()) {
            case 'each':
                if (this.sections().images.attribute()) {
                    this.sections().images.attribute().chosen.each(function (option) {
                        option.sections().images = new this.makeImages(
                            this.getImageProperty($('[data-role=step-gallery-option-' + option.id + ']')),
                            'thumbnail'
                        );
                    }, this);
                }
                break;

            case 'single':
                this.sections().images.value(new this.makeImages(
                    this.getImageProperty($('[data-role=step-gallery-single]')),
                    'thumbnail'
                ));
                break;

            default:
                this.sections().images.value(new this.makeImages());
                break;
            }
        },

        /**
         * @param {Object} wizard
         */
        force: function (wizard) {
            this.fillImagesSection();
            this.validate();
            this.validateImage();
            wizard.data.sections = this.sections;
            wizard.data.sectionHelper = this.getSectionValue.bind(this);
            wizard.data.variations = this.generateVariation(this.attributes());
        },

        /**
         * Validate.
         */
        validate: function () {
            var formValid;

            _.each(this.sections(), function (section) {
                switch (section.type()) {
                case 'each':
                    if (!section.attribute()) {
                        throw new Error($.mage.__('Please select attribute for {section} section.')
                            .replace('{section}', section.label));
                    }
                    break;

                case 'single':
                    if (!section.value()) {
                        throw new Error($.mage.__('Please fill in the values for {section} section.')
                            .replace('{section}', section.label));
                    }
                    break;
                }
            }, this);
            formValid = true;
            _.each($('[data-role=attributes-values-form]'), function (form) {
                formValid = $(form).valid() && formValid;
            });

            if (!formValid) {
                throw new Error($.mage.__('Please fill-in correct values.'));
            }
        },

        /**
         * Validate image.
         */
        validateImage: function () {
            switch (this.sections().images.type()) {
            case 'each':
                _.each(this.sections().images.attribute().chosen, function (option) {
                    if (!option.sections().images.images.length) {
                        throw new Error($.mage.__('Please select image(s) for your attribute.'));
                    }
                });
                break;

            case 'single':
                if (this.sections().images.value().file == null) {
                    throw new Error($.mage.__('Please choose image(s).'));
                }
                break;
            }
        },

        /**
         * Back.
         */
        back: function () {
            this.setWizardNotifyMessageDependOnSectionType();
        },

        /**
         * Bind galleries.
         */
        bindGalleries: function () {
            $('[data-role=bulk-step] [data-role=gallery]').each(function (index, element) {
                var gallery = $(element),
                    uploadInput = $(gallery.find('.uploader'))[0],
                    uploadUrl = $(gallery.find('.browse-file')).attr('data-url'),
                    dropZone = $(gallery).find('.image-placeholder')[0];

                if (!gallery.data('gallery-initialized')) {
                    gallery.mage('productGallery', {
                        template: '[data-template=gallery-content]',
                        dialogTemplate: '.dialog-template',
                        dialogContainerTmpl: '[data-role=img-dialog-container-tmpl]'
                    });

                    // uppy implementation
                    let targetElement = uploadInput,
                        fileId = null,
                        arrayFromObj = Array.from,
                        options = {
                            proudlyDisplayPoweredByUppy: false,
                            target: targetElement,
                            hideUploadButton: true,
                            hideRetryButton: true,
                            hideCancelButton: true,
                            inline: true,
                            debug:true,
                            showRemoveButtonAfterComplete: true,
                            showProgressDetails: false,
                            showSelectedFiles: false,
                            allowMultipleUploads: false,
                            hideProgressAfterFinish: true
                        };

                    gallery.find('.product-image-wrapper').on('click', function () {
                        gallery.find('.uppy-Dashboard-browse').trigger('click');
                    });

                    const uppy = new Uppy.Uppy({
                        autoProceed: true,

                        onBeforeFileAdded: (currentFile) => {
                            let progressTmpl = mageTemplate('[data-template=uploader]'),
                                fileSize,
                                tmpl;

                            fileSize = typeof currentFile.size == 'undefined' ?
                                $.mage.__('We could not detect a size.') :
                                byteConvert(currentFile.size);

                            fileId = Math.random().toString(33).substr(2, 18);

                            tmpl = progressTmpl({
                                data: {
                                    name: currentFile.name,
                                    size: fileSize,
                                    id: fileId
                                }
                            });

                            // code to allow duplicate files from same folder
                            const modifiedFile = {
                                ...currentFile,
                                id:  currentFile.id + '-' + fileId,
                                tempFileId:  fileId
                            };

                            $(tmpl).appendTo(gallery.find('[data-role=uploader]'));
                            return modifiedFile;
                        },

                        meta: {
                            'form_key': FORM_KEY
                        }
                    });

                    // initialize Uppy upload
                    uppy.use(Uppy.Dashboard, options);

                    // drop area for file upload
                    uppy.use(Uppy.DropTarget, {
                        target: dropZone,
                        onDragOver: () => {
                            // override Array.from method of legacy-build.min.js file
                            Array.from = null;
                        },
                        onDragLeave: () => {
                            Array.from = arrayFromObj;
                        }
                    });

                    // upload files on server
                    uppy.use(Uppy.XHRUpload, {
                        endpoint: uploadUrl,
                        fieldName: 'image'
                    });

                    uppy.on('upload-success', (file, response) => {
                        if (response.body && !response.body.error) {
                            gallery.trigger('addItem', response.body);
                        } else {
                            $('#' + file.tempFileId)
                                .delay(2000)
                                .hide('highlight');
                            alert({
                                content: $.mage.__('We don\'t recognize or support this file extension type.')
                            });
                        }
                        $('#' + file.tempFileId).remove();
                    });

                    uppy.on('upload-progress', (file, progress) => {
                        let progressWidth = parseInt(progress.bytesUploaded / progress.bytesTotal * 100, 10),
                            progressSelector = '#' + file.tempFileId + ' .progressbar-container .progressbar';

                        $(progressSelector).css('width', progressWidth + '%');
<<<<<<< HEAD
                    });

                    uppy.on('upload-error', (error, file) => {
                        let progressSelector = '#' + file.tempFileId;

                        $(progressSelector).removeClass('upload-progress').addClass('upload-failure')
                            .delay(2000)
                            .hide('highlight')
                            .remove();
                    });

=======
                    });

                    uppy.on('upload-error', (error, file) => {
                        let progressSelector = '#' + file.tempFileId;

                        $(progressSelector).removeClass('upload-progress').addClass('upload-failure')
                            .delay(2000)
                            .hide('highlight')
                            .remove();
                    });

>>>>>>> b2178e44
                    uppy.on('complete', () => {
                        Array.from = arrayFromObj;
                    });

                    gallery.data('gallery-initialized', 1);
                }
            });
        }
    });
});<|MERGE_RESOLUTION|>--- conflicted
+++ resolved
@@ -482,7 +482,6 @@
                             progressSelector = '#' + file.tempFileId + ' .progressbar-container .progressbar';
 
                         $(progressSelector).css('width', progressWidth + '%');
-<<<<<<< HEAD
                     });
 
                     uppy.on('upload-error', (error, file) => {
@@ -494,19 +493,6 @@
                             .remove();
                     });
 
-=======
-                    });
-
-                    uppy.on('upload-error', (error, file) => {
-                        let progressSelector = '#' + file.tempFileId;
-
-                        $(progressSelector).removeClass('upload-progress').addClass('upload-failure')
-                            .delay(2000)
-                            .hide('highlight')
-                            .remove();
-                    });
-
->>>>>>> b2178e44
                     uppy.on('complete', () => {
                         Array.from = arrayFromObj;
                     });
