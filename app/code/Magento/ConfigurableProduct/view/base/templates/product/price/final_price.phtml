--- conflicted
+++ resolved
@@ -27,11 +27,7 @@
 ?>
 </span>
 
-<<<<<<< HEAD
 <?php if ($block->hasSpecialPrice()): ?>
-=======
-<?php if (!$block->isProductList() && $block->hasSpecialPrice()): ?>
->>>>>>> 601dec40
     <span class="old-price sly-old-price no-display">
         <?= /* @noEscape */ $block->renderAmount($priceModel->getAmount(), [
             'display_label'     => __('Regular Price'),
@@ -44,11 +40,9 @@
 <?php endif; ?>
 
 <?php if ($block->showMinimalPrice()): ?>
-<<<<<<< HEAD
     <?php if ($block->getUseLinkForAsLowAs()): ?>
-=======
+<?php if ($block->showMinimalPrice()): ?>
     <?php if ($block->getUseLinkForAsLowAs()):?>
->>>>>>> 601dec40
         <a href="<?= $block->escapeUrl($block->getSaleableItem()->getProductUrl()) ?>" class="minimal-price-link">
             <?= /* @noEscape */ $block->renderAmountMinimal() ?>
         </a>
