<?php
/**
 * Catalog Configurable Product Attribute Collection
 *
 * Copyright © 2016 Magento. All rights reserved.
 * See COPYING.txt for license details.
 */
namespace Magento\ConfigurableProduct\Model\ResourceModel\Product\Type\Configurable\Attribute;

<<<<<<< HEAD
use Magento\ConfigurableProduct\Model\ResourceModel\Product\Type\Configurable as ConfigurableResource;
use Magento\Eav\Model\Entity\Attribute\AbstractAttribute;
use Magento\Framework\App\ObjectManager;
=======
use Magento\ConfigurableProduct\Model\Product\Type\Configurable;
use Magento\ConfigurableProduct\Model\ResourceModel\Product\Type\Configurable\Attribute;
use Magento\Eav\Model\Entity\Attribute\AbstractAttribute;
use Magento\Framework\App\ObjectManager;
use Magento\Framework\Model\Entity\MetadataPool;
use Magento\Catalog\Api\Data\ProductInterface;
>>>>>>> 071b6a40

/**
 * @SuppressWarnings(PHPMD.LongVariable)
 * @SuppressWarnings(PHPMD.CouplingBetweenObjects)
 */
class Collection extends \Magento\Framework\Model\ResourceModel\Db\Collection\AbstractCollection
{
    /** @var ConfigurableResource */
    private $configurableResource;

    /**
     * Configurable attributes label table name
     *
     * @var string
     */
    protected $_labelTable;

    /**
     * Product instance
     *
     * @var \Magento\Catalog\Model\Product
     */
    protected $_product;

    /**
     * Catalog data
     *
     * @var \Magento\Catalog\Helper\Data
     */
    protected $_catalogData = null;

    /**
     * Catalog product type configurable
     *
     * @var Configurable
     */
    protected $_productTypeConfigurable;

    /**
     * Store manager
     *
     * @var \Magento\Store\Model\StoreManagerInterface
     */
    protected $_storeManager;

    /**
     * @param \Magento\Framework\Data\Collection\EntityFactory $entityFactory
     * @param \Psr\Log\LoggerInterface $logger
     * @param \Magento\Framework\Data\Collection\Db\FetchStrategyInterface $fetchStrategy
     * @param \Magento\Framework\Event\ManagerInterface $eventManager
     * @param \Magento\Store\Model\StoreManagerInterface $storeManager
     * @param Configurable $catalogProductTypeConfigurable
     * @param \Magento\Catalog\Helper\Data $catalogData
     * @param Attribute $resource
     * @param \Magento\Framework\DB\Adapter\AdapterInterface $connection
     * @SuppressWarnings(PHPMD.ExcessiveParameterList)
     */
    public function __construct(
        \Magento\Framework\Data\Collection\EntityFactory $entityFactory,
        \Psr\Log\LoggerInterface $logger,
        \Magento\Framework\Data\Collection\Db\FetchStrategyInterface $fetchStrategy,
        \Magento\Framework\Event\ManagerInterface $eventManager,
        \Magento\Store\Model\StoreManagerInterface $storeManager,
        Configurable $catalogProductTypeConfigurable,
        \Magento\Catalog\Helper\Data $catalogData,
<<<<<<< HEAD
        \Magento\ConfigurableProduct\Model\ResourceModel\Product\Type\Configurable\Attribute $resource,
        ConfigurableResource $configurableResource = null,
=======
        Attribute $resource,
>>>>>>> 071b6a40
        \Magento\Framework\DB\Adapter\AdapterInterface $connection = null
    ) {
        $this->_storeManager = $storeManager;
        $this->_productTypeConfigurable = $catalogProductTypeConfigurable;
        $this->_catalogData = $catalogData;
        $this->configurableResource = $configurableResource;
        parent::__construct($entityFactory, $logger, $fetchStrategy, $eventManager, $connection, $resource);
    }

    /**
     * Initialize connection and define table names
     *
     * @return void
     */
    protected function _construct()
    {
        $this->_init(
            'Magento\ConfigurableProduct\Model\Product\Type\Configurable\Attribute',
            'Magento\ConfigurableProduct\Model\ResourceModel\Product\Type\Configurable\Attribute'
        );
        $this->_labelTable = $this->getTable('catalog_product_super_attribute_label');
    }

    /**
     * Set Product filter (Configurable)
     *
     * @param \Magento\Catalog\Model\Product $product
     * @return $this
     */
    public function setProductFilter($product)
    {
        $this->_product = $product;
        return $this->addFieldToFilter('product_id', $product->getId());
    }

    /**
     * Get product type
     *
     * @return Configurable
     */
    private function getProductType()
    {
        return $this->_productTypeConfigurable;
    }

    /**
     * Set order collection by Position
     *
     * @param string $dir
     * @return $this
     */
    public function orderByPosition($dir = self::SORT_ORDER_ASC)
    {
        $this->setOrder('position ', $dir);
        return $this;
    }

    /**
     * Retrieve Store Id
     *
     * @return int
     */
    public function getStoreId()
    {
        return (int)$this->_product->getStoreId();
    }

    /**
     * After load collection process
     *
     * @return $this
     */
    protected function _afterLoad()
    {
        parent::_afterLoad();
        \Magento\Framework\Profiler::start('TTT1:' . __METHOD__, ['group' => 'TTT1', 'method' => __METHOD__]);
        $this->_addProductAttributes();
        \Magento\Framework\Profiler::stop('TTT1:' . __METHOD__);
        \Magento\Framework\Profiler::start('TTT2:' . __METHOD__, ['group' => 'TTT2', 'method' => __METHOD__]);
        $this->_addAssociatedProductFilters();
        \Magento\Framework\Profiler::stop('TTT2:' . __METHOD__);
        \Magento\Framework\Profiler::start('TTT3:' . __METHOD__, ['group' => 'TTT3', 'method' => __METHOD__]);
        $this->_loadLabels();
        \Magento\Framework\Profiler::stop('TTT3:' . __METHOD__);
        \Magento\Framework\Profiler::start('TTT4:' . __METHOD__, ['group' => 'TTT4', 'method' => __METHOD__]);
        $this->loadOptions();
        \Magento\Framework\Profiler::stop('TTT4:' . __METHOD__);
        return $this;
    }

    /**
     * Add product attributes to collection items
     *
     * @return $this
     */
    protected function _addProductAttributes()
    {
        foreach ($this->_items as $item) {
            $productAttribute = $this->getProductType()->getAttributeById(
                $item->getAttributeId(),
                $this->getProduct()
            );
            $item->setProductAttribute($productAttribute);
        }
        return $this;
    }

    /**
     * Add Associated Product Filters (From Product Type Instance)
     *
     * @return $this
     */
    public function _addAssociatedProductFilters()
    {
        $this->getProductType()->getUsedProducts(
            $this->getProduct(),
            $this->getColumnValues('attribute_id') // Filter associated products
        );
        return $this;
    }

    /**
     * Load attribute labels
     *
     * @return $this
     */
    protected function _loadLabels()
    {
        if ($this->count()) {
            $useDefaultCheck = $this->getConnection()->getCheckSql(
                'store.use_default IS NULL',
                'def.use_default',
                'store.use_default'
            );

            $labelCheck = $this->getConnection()->getCheckSql('store.value IS NULL', 'def.value', 'store.value');

            $select = $this->getConnection()->select()->from(
                ['def' => $this->_labelTable]
            )->joinLeft(
                ['store' => $this->_labelTable],
                $this->getConnection()->quoteInto(
                    'store.product_super_attribute_id = def.product_super_attribute_id AND store.store_id = ?',
                    $this->getStoreId()
                ),
                ['use_default' => $useDefaultCheck, 'label' => $labelCheck]
            )->where(
                'def.product_super_attribute_id IN (?)',
                array_keys($this->_items)
            )->where(
                'def.store_id = ?',
                0
            );

            $result = $this->getConnection()->fetchAll($select);
            foreach ($result as $data) {
                $item = $this->getItemById($data['product_super_attribute_id']);
                $item->setLabel($data['label']);
                $item->setUseDefault($data['use_default']);
            }
        }
        return $this;
    }

    /**
     * @return void
     */
    protected function loadOptions()
    {
        /** @var ConfigurableResource $configurableResource */
        $configurableResource = $this->getConfigurableResource();
        foreach ($this->_items as $item) {
            $values = [];

            $productAttribute = $item->getProductAttribute();

            $itemId = $item->getId();
            $options = $configurableResource->getAttributeOptions($productAttribute, $this->getProduct()->getId());
            foreach ($options as $option) {
                $values[$itemId . ':' . $option['value_index']] = [
                    'value_index' => $option['value_index'],
                    'label' => $option['option_title'],
                    'product_super_attribute_id' => $itemId,
                    'default_label' => $option['default_title'],
                    'store_label' => $option['default_title'],
                    'use_default_value' => true
                ];
            }
            $values = array_values($values);
            $item->setOptions($values);
        }
    }

    /**
     * Get options for all product attribute values from used products
     *
     * @param \Magento\Catalog\Model\Product[] $usedProducts
     * @param AbstractAttribute $productAttribute
     * @return array
     */
    protected function getIncludedOptions(array $usedProducts, AbstractAttribute $productAttribute)
    {
        $attributeValues = [];
        foreach ($usedProducts as $associatedProduct) {
            $attributeValues[] = $associatedProduct->getData($productAttribute->getAttributeCode());
        }
        $options = $productAttribute->getSource()->getSpecificOptions(array_unique($attributeValues));
        return $options;
    }

    /**
     * Retrieve product instance
     *
     * @return \Magento\Catalog\Model\Product
     */
    public function getProduct()
    {
        return $this->_product;
    }

    /**
<<<<<<< HEAD
     * Get Configurable Resource
     *
     * @return ConfigurableResource
     */
    private function getConfigurableResource()
    {
        if (!($this->configurableResource instanceof ConfigurableResource)) {
            $this->configurableResource = ObjectManager::getInstance()->get(
                ConfigurableResource::class
            );
        }
        return $this->configurableResource;
=======
     * @inheritdoc
     */
    public function __sleep()
    {
        return array_diff(
            parent::__sleep(),
            [
                '_product',
                '_catalogData',
                '_productTypeConfigurable',
                '_storeManager',
            ]
        );
    }

    /**
     * @inheritdoc
     */
    public function __wakeup()
    {
        parent::__wakeup();
        $objectManager = ObjectManager::getInstance();
        $this->_storeManager = $objectManager->get(\Magento\Store\Model\StoreManagerInterface::class);
        $this->_productTypeConfigurable = $objectManager->get(Configurable::class);
        $this->_catalogData = $objectManager->get(\Magento\Catalog\Helper\Data::class);
>>>>>>> 071b6a40
    }
}<|MERGE_RESOLUTION|>--- conflicted
+++ resolved
@@ -7,18 +7,11 @@
  */
 namespace Magento\ConfigurableProduct\Model\ResourceModel\Product\Type\Configurable\Attribute;
 
-<<<<<<< HEAD
 use Magento\ConfigurableProduct\Model\ResourceModel\Product\Type\Configurable as ConfigurableResource;
-use Magento\Eav\Model\Entity\Attribute\AbstractAttribute;
-use Magento\Framework\App\ObjectManager;
-=======
 use Magento\ConfigurableProduct\Model\Product\Type\Configurable;
 use Magento\ConfigurableProduct\Model\ResourceModel\Product\Type\Configurable\Attribute;
 use Magento\Eav\Model\Entity\Attribute\AbstractAttribute;
 use Magento\Framework\App\ObjectManager;
-use Magento\Framework\Model\Entity\MetadataPool;
-use Magento\Catalog\Api\Data\ProductInterface;
->>>>>>> 071b6a40
 
 /**
  * @SuppressWarnings(PHPMD.LongVariable)
@@ -84,12 +77,8 @@
         \Magento\Store\Model\StoreManagerInterface $storeManager,
         Configurable $catalogProductTypeConfigurable,
         \Magento\Catalog\Helper\Data $catalogData,
-<<<<<<< HEAD
-        \Magento\ConfigurableProduct\Model\ResourceModel\Product\Type\Configurable\Attribute $resource,
+        Attribute $resource,
         ConfigurableResource $configurableResource = null,
-=======
-        Attribute $resource,
->>>>>>> 071b6a40
         \Magento\Framework\DB\Adapter\AdapterInterface $connection = null
     ) {
         $this->_storeManager = $storeManager;
@@ -168,9 +157,6 @@
         \Magento\Framework\Profiler::start('TTT1:' . __METHOD__, ['group' => 'TTT1', 'method' => __METHOD__]);
         $this->_addProductAttributes();
         \Magento\Framework\Profiler::stop('TTT1:' . __METHOD__);
-        \Magento\Framework\Profiler::start('TTT2:' . __METHOD__, ['group' => 'TTT2', 'method' => __METHOD__]);
-        $this->_addAssociatedProductFilters();
-        \Magento\Framework\Profiler::stop('TTT2:' . __METHOD__);
         \Magento\Framework\Profiler::start('TTT3:' . __METHOD__, ['group' => 'TTT3', 'method' => __METHOD__]);
         $this->_loadLabels();
         \Magento\Framework\Profiler::stop('TTT3:' . __METHOD__);
@@ -194,20 +180,6 @@
             );
             $item->setProductAttribute($productAttribute);
         }
-        return $this;
-    }
-
-    /**
-     * Add Associated Product Filters (From Product Type Instance)
-     *
-     * @return $this
-     */
-    public function _addAssociatedProductFilters()
-    {
-        $this->getProductType()->getUsedProducts(
-            $this->getProduct(),
-            $this->getColumnValues('attribute_id') // Filter associated products
-        );
         return $this;
     }
 
@@ -311,20 +283,6 @@
     }
 
     /**
-<<<<<<< HEAD
-     * Get Configurable Resource
-     *
-     * @return ConfigurableResource
-     */
-    private function getConfigurableResource()
-    {
-        if (!($this->configurableResource instanceof ConfigurableResource)) {
-            $this->configurableResource = ObjectManager::getInstance()->get(
-                ConfigurableResource::class
-            );
-        }
-        return $this->configurableResource;
-=======
      * @inheritdoc
      */
     public function __sleep()
@@ -336,6 +294,7 @@
                 '_catalogData',
                 '_productTypeConfigurable',
                 '_storeManager',
+                'configurableResource'
             ]
         );
     }
@@ -350,6 +309,21 @@
         $this->_storeManager = $objectManager->get(\Magento\Store\Model\StoreManagerInterface::class);
         $this->_productTypeConfigurable = $objectManager->get(Configurable::class);
         $this->_catalogData = $objectManager->get(\Magento\Catalog\Helper\Data::class);
->>>>>>> 071b6a40
+        $this->configurableResource = $objectManager->get(ConfigurableResource::class);
+    }
+
+    /**
+     * Get Configurable Resource
+     *
+     * @return ConfigurableResource
+     */
+    private function getConfigurableResource()
+    {
+        if (!($this->configurableResource instanceof ConfigurableResource)) {
+            $this->configurableResource = ObjectManager::getInstance()->get(
+                ConfigurableResource::class
+            );
+        }
+        return $this->configurableResource;
     }
 }