<?php
/**
 * Copyright © Magento, Inc. All rights reserved.
 * See COPYING.txt for license details.
 */

namespace Magento\ConfigurableProduct\Model;

use Magento\ConfigurableProduct\Model\ResourceModel\Attribute\OptionSelectBuilderInterface;
use Magento\Eav\Model\Entity\Attribute\AbstractAttribute;
use Magento\Framework\App\ScopeResolverInterface;
use Magento\ConfigurableProduct\Model\ResourceModel\Product\Type\Configurable\Attribute;
use Magento\Framework\DB\Select;

/**
 * Provider for retrieving configurable options.
 */
class AttributeOptionProvider implements AttributeOptionProviderInterface
{
    /**
     * @var ScopeResolverInterface
     */
    private $scopeResolver;

    /**
     * @var Attribute
     */
    private $attributeResource;

    /**
     * @var OptionSelectBuilderInterface
     */
    private $optionSelectBuilder;

    /**
     * @param Attribute $attributeResource
<<<<<<< HEAD
     * @param ScopeResolverInterface $scopeResolver,
     * @param OptionSelectBuilderInterface $optionSelectBuilder
=======
     * @param OptionProvider $attributeOptionProvider ,
     * @param ScopeResolverInterface $scopeResolver
>>>>>>> 83e7b3b0
     */
    public function __construct(
        Attribute $attributeResource,
        ScopeResolverInterface $scopeResolver,
        OptionSelectBuilderInterface $optionSelectBuilder
    ) {
        $this->attributeResource = $attributeResource;
        $this->scopeResolver = $scopeResolver;
        $this->optionSelectBuilder = $optionSelectBuilder;
    }

    /**
     * {@inheritdoc}
     */
    public function getAttributeOptions(AbstractAttribute $superAttribute, $productId)
    {
<<<<<<< HEAD
        $scope  = $this->scopeResolver->getScope();
        $select = $this->optionSelectBuilder->getSelect($superAttribute, $productId, $scope);
=======
        $scope = $this->scopeResolver->getScope();
        $select = $this->getAttributeOptionsSelect($superAttribute, $productId, $scope);
        $data = $this->attributeResource->getConnection()->fetchAll($select);

        if ($superAttribute->getSourceModel()) {
            $options = $superAttribute->getSource()->getAllOptions(false);

            $optionLabels = [];
            foreach ($options as $option) {
                $optionLabels[$option['value']] = $option['label'];
            }
>>>>>>> 83e7b3b0

            foreach ($data as $key => $value) {
                $optionText = isset($optionLabels[$value['value_index']])
                    ? $optionLabels[$value['value_index']]
                    : false;
                $data[$key]['default_title'] = $optionText;
                $data[$key]['option_title'] = $optionText;
            }
        }

        return $data;
    }
<<<<<<< HEAD
=======

    /**
     * Get load options for attribute select
     *
     * @param AbstractAttribute $superAttribute
     * @param int $productId
     * @param ScopeInterface $scope
     * @return Select
     */
    private function getAttributeOptionsSelect(AbstractAttribute $superAttribute, $productId, ScopeInterface $scope)
    {
        $select = $this->attributeResource->getConnection()->select()->from(
            ['super_attribute' => $this->attributeResource->getTable('catalog_product_super_attribute')],
            [
                'sku' => 'entity.sku',
                'product_id' => 'product_entity.entity_id',
                'attribute_code' => 'attribute.attribute_code',
                'value_index' => 'entity_value.value',
                'super_attribute_label' => 'attribute_label.value',
            ]
        )->joinInner(
            ['product_entity' => $this->attributeResource->getTable('catalog_product_entity')],
            "product_entity.{$this->attributeOptionProvider->getProductEntityLinkField()} = super_attribute.product_id",
            []
        )->joinInner(
            ['product_link' => $this->attributeResource->getTable('catalog_product_super_link')],
            'product_link.parent_id = super_attribute.product_id',
            []
        )->joinInner(
            ['attribute' => $this->attributeResource->getTable('eav_attribute')],
            'attribute.attribute_id = super_attribute.attribute_id',
            []
        )->joinInner(
            ['entity' => $this->attributeResource->getTable('catalog_product_entity')],
            'entity.entity_id = product_link.product_id',
            []
        )->joinInner(
            ['entity_value' => $superAttribute->getBackendTable()],
            implode(
                ' AND ',
                [
                    'entity_value.attribute_id = super_attribute.attribute_id',
                    'entity_value.store_id = 0',
                    "entity_value.{$this->attributeOptionProvider->getProductEntityLinkField()} = "
                    . "entity.{$this->attributeOptionProvider->getProductEntityLinkField()}",
                ]
            ),
            []
        )->joinLeft(
            ['attribute_label' => $this->attributeResource->getTable('catalog_product_super_attribute_label')],
            implode(
                ' AND ',
                [
                    'super_attribute.product_super_attribute_id = attribute_label.product_super_attribute_id',
                    'attribute_label.store_id = ' . \Magento\Store\Model\Store::DEFAULT_STORE_ID,
                ]
            ),
            []
        )->where(
            'super_attribute.product_id = ?',
            $productId
        )->where(
            'attribute.attribute_id = ?',
            $superAttribute->getAttributeId()
        );

        if (!$superAttribute->getSourceModel()) {
            $select->columns(
                [
                    'option_title' => $this->attributeResource->getConnection()->getIfNullSql(
                        'option_value.value',
                        'default_option_value.value'
                    ),
                    'default_title' => 'default_option_value.value',
                ]
            )->joinLeft(
                ['option_value' => $this->attributeResource->getTable('eav_attribute_option_value')],
                implode(
                    ' AND ',
                    [
                        'option_value.option_id = entity_value.value',
                        'option_value.store_id = ' . $scope->getId(),
                    ]
                ),
                []
            )->joinLeft(
                ['default_option_value' => $this->attributeResource->getTable('eav_attribute_option_value')],
                implode(
                    ' AND ',
                    [
                        'default_option_value.option_id = entity_value.value',
                        'default_option_value.store_id = ' . \Magento\Store\Model\Store::DEFAULT_STORE_ID,
                    ]
                ),
                []
            );
        }

        return $select;
    }
>>>>>>> 83e7b3b0
}<|MERGE_RESOLUTION|>--- conflicted
+++ resolved
@@ -34,13 +34,8 @@
 
     /**
      * @param Attribute $attributeResource
-<<<<<<< HEAD
      * @param ScopeResolverInterface $scopeResolver,
      * @param OptionSelectBuilderInterface $optionSelectBuilder
-=======
-     * @param OptionProvider $attributeOptionProvider ,
-     * @param ScopeResolverInterface $scopeResolver
->>>>>>> 83e7b3b0
      */
     public function __construct(
         Attribute $attributeResource,
@@ -57,12 +52,8 @@
      */
     public function getAttributeOptions(AbstractAttribute $superAttribute, $productId)
     {
-<<<<<<< HEAD
         $scope  = $this->scopeResolver->getScope();
         $select = $this->optionSelectBuilder->getSelect($superAttribute, $productId, $scope);
-=======
-        $scope = $this->scopeResolver->getScope();
-        $select = $this->getAttributeOptionsSelect($superAttribute, $productId, $scope);
         $data = $this->attributeResource->getConnection()->fetchAll($select);
 
         if ($superAttribute->getSourceModel()) {
@@ -72,7 +63,6 @@
             foreach ($options as $option) {
                 $optionLabels[$option['value']] = $option['label'];
             }
->>>>>>> 83e7b3b0
 
             foreach ($data as $key => $value) {
                 $optionText = isset($optionLabels[$value['value_index']])
@@ -85,107 +75,4 @@
 
         return $data;
     }
-<<<<<<< HEAD
-=======
-
-    /**
-     * Get load options for attribute select
-     *
-     * @param AbstractAttribute $superAttribute
-     * @param int $productId
-     * @param ScopeInterface $scope
-     * @return Select
-     */
-    private function getAttributeOptionsSelect(AbstractAttribute $superAttribute, $productId, ScopeInterface $scope)
-    {
-        $select = $this->attributeResource->getConnection()->select()->from(
-            ['super_attribute' => $this->attributeResource->getTable('catalog_product_super_attribute')],
-            [
-                'sku' => 'entity.sku',
-                'product_id' => 'product_entity.entity_id',
-                'attribute_code' => 'attribute.attribute_code',
-                'value_index' => 'entity_value.value',
-                'super_attribute_label' => 'attribute_label.value',
-            ]
-        )->joinInner(
-            ['product_entity' => $this->attributeResource->getTable('catalog_product_entity')],
-            "product_entity.{$this->attributeOptionProvider->getProductEntityLinkField()} = super_attribute.product_id",
-            []
-        )->joinInner(
-            ['product_link' => $this->attributeResource->getTable('catalog_product_super_link')],
-            'product_link.parent_id = super_attribute.product_id',
-            []
-        )->joinInner(
-            ['attribute' => $this->attributeResource->getTable('eav_attribute')],
-            'attribute.attribute_id = super_attribute.attribute_id',
-            []
-        )->joinInner(
-            ['entity' => $this->attributeResource->getTable('catalog_product_entity')],
-            'entity.entity_id = product_link.product_id',
-            []
-        )->joinInner(
-            ['entity_value' => $superAttribute->getBackendTable()],
-            implode(
-                ' AND ',
-                [
-                    'entity_value.attribute_id = super_attribute.attribute_id',
-                    'entity_value.store_id = 0',
-                    "entity_value.{$this->attributeOptionProvider->getProductEntityLinkField()} = "
-                    . "entity.{$this->attributeOptionProvider->getProductEntityLinkField()}",
-                ]
-            ),
-            []
-        )->joinLeft(
-            ['attribute_label' => $this->attributeResource->getTable('catalog_product_super_attribute_label')],
-            implode(
-                ' AND ',
-                [
-                    'super_attribute.product_super_attribute_id = attribute_label.product_super_attribute_id',
-                    'attribute_label.store_id = ' . \Magento\Store\Model\Store::DEFAULT_STORE_ID,
-                ]
-            ),
-            []
-        )->where(
-            'super_attribute.product_id = ?',
-            $productId
-        )->where(
-            'attribute.attribute_id = ?',
-            $superAttribute->getAttributeId()
-        );
-
-        if (!$superAttribute->getSourceModel()) {
-            $select->columns(
-                [
-                    'option_title' => $this->attributeResource->getConnection()->getIfNullSql(
-                        'option_value.value',
-                        'default_option_value.value'
-                    ),
-                    'default_title' => 'default_option_value.value',
-                ]
-            )->joinLeft(
-                ['option_value' => $this->attributeResource->getTable('eav_attribute_option_value')],
-                implode(
-                    ' AND ',
-                    [
-                        'option_value.option_id = entity_value.value',
-                        'option_value.store_id = ' . $scope->getId(),
-                    ]
-                ),
-                []
-            )->joinLeft(
-                ['default_option_value' => $this->attributeResource->getTable('eav_attribute_option_value')],
-                implode(
-                    ' AND ',
-                    [
-                        'default_option_value.option_id = entity_value.value',
-                        'default_option_value.store_id = ' . \Magento\Store\Model\Store::DEFAULT_STORE_ID,
-                    ]
-                ),
-                []
-            );
-        }
-
-        return $select;
-    }
->>>>>>> 83e7b3b0
 }