<?php
/**
 * Catalog super product attribute resource model
 *
 * Copyright © 2015 Magento. All rights reserved.
 * See COPYING.txt for license details.
 */
namespace Magento\ConfigurableProduct\Model\Resource\Product\Type\Configurable;

use Magento\ConfigurableProduct\Model\Product\Type\Configurable\Attribute as ConfigurableAttribute;

class Attribute extends \Magento\Framework\Model\Resource\Db\AbstractDb
{
    /**
     * Label table name cache
     *
     * @var string
     */
    protected $_labelTable;

    /**
     * Price table name cache
     *
     * @var string
     */
    protected $_priceTable;

    /**
     * Catalog data
     *
     * @var \Magento\Catalog\Helper\Data
     */
    protected $_catalogData = null;

    /**
     * Store manager
     *
     * @var \Magento\Framework\Store\StoreManagerInterface
     */
    protected $_storeManager;

    /**
     * @param \Magento\Framework\App\Resource $resource
     * @param \Magento\Framework\Store\StoreManagerInterface $storeManager
     * @param \Magento\Catalog\Helper\Data $catalogData
     * @param string|null $resourcePrefix
     */
    public function __construct(
        \Magento\Framework\App\Resource $resource,
<<<<<<< HEAD
        \Magento\Store\Model\StoreManagerInterface $storeManager,
        \Magento\Catalog\Helper\Data $catalogData,
        $resourcePrefix = null
=======
        \Magento\Framework\Store\StoreManagerInterface $storeManager,
        \Magento\Catalog\Helper\Data $catalogData
>>>>>>> 7e07209f
    ) {
        $this->_storeManager = $storeManager;
        $this->_catalogData = $catalogData;
        parent::__construct($resource, $resourcePrefix);
    }

    /**
     * Inititalize connection and define tables
     *
     * @return void
     */
    protected function _construct()
    {
        $this->_init('catalog_product_super_attribute', 'product_super_attribute_id');
        $this->_labelTable = $this->getTable('catalog_product_super_attribute_label');
        $this->_priceTable = $this->getTable('catalog_product_super_attribute_pricing');
    }

    /**
     * Retrieve Catalog Helper
     *
     * @return \Magento\Catalog\Helper\Data
     */
    public function getCatalogHelper()
    {
        return $this->_catalogData;
    }

    /**
     * Save Custom labels for Attribute name
     *
     * @param \Magento\ConfigurableProduct\Model\Product\Type\Configurable\Attribute $attribute
     * @return $this
     */
    public function saveLabel($attribute)
    {
        $adapter = $this->_getWriteAdapter();

        $select = $adapter->select()->from(
            $this->_labelTable,
            'value_id'
        )->where(
            'product_super_attribute_id = :product_super_attribute_id'
        )->where(
            'store_id = :store_id'
        );
        $bind = [
            'product_super_attribute_id' => (int)$attribute->getId(),
            'store_id' => (int)$attribute->getStoreId(),
        ];
        $valueId = $adapter->fetchOne($select, $bind);
        if ($valueId) {
            $adapter->update(
                $this->_labelTable,
                ['use_default' => (int)$attribute->getUseDefault(), 'value' => $attribute->getLabel()],
                $adapter->quoteInto('value_id = ?', (int)$valueId)
            );
        } else {
            $adapter->insert(
                $this->_labelTable,
                [
                    'product_super_attribute_id' => (int)$attribute->getId(),
                    'store_id' => (int)$attribute->getStoreId(),
                    'use_default' => (int)$attribute->getUseDefault(),
                    'value' => $attribute->getLabel()
                ]
            );
        }
        return $this;
    }

    /**
     * Save Options prices (Depends from price save scope)
     *
     * @param \Magento\ConfigurableProduct\Model\Product\Type\Configurable\Attribute $attribute
     * @return $this
     * @SuppressWarnings(PHPMD.CyclomaticComplexity)
     * @SuppressWarnings(PHPMD.NPathComplexity)
     * @SuppressWarnings(PHPMD.ExcessiveMethodLength)
     */
    public function savePrices($attribute)
    {
        $write = $this->_getWriteAdapter();
        // define website id scope
        if ($this->getCatalogHelper()->isPriceGlobal()) {
            $websiteId = 0;
        } else {
            $websiteId = (int)$this->_storeManager->getStore($attribute->getStoreId())->getWebsite()->getId();
        }

        $values = $attribute->getValues();
        if (!is_array($values)) {
            $values = [];
        }

        $new = [];
        $old = [];

        // retrieve old values
        $select = $write->select()->from(
            $this->_priceTable
        )->where(
            'product_super_attribute_id = :product_super_attribute_id'
        )->where(
            'website_id = :website_id'
        );

        $bind = ['product_super_attribute_id' => (int)$attribute->getId(), 'website_id' => $websiteId];
        $rowSet = $write->fetchAll($select, $bind);
        foreach ($rowSet as $row) {
            $key = implode('-', [$row['website_id'], $row['value_index']]);
            if (!isset($old[$key])) {
                $old[$key] = $row;
            } else {
                // delete invalid (duplicate row)
                $where = $write->quoteInto('value_id = ?', $row['value_id']);
                $write->delete($this->_priceTable, $where);
            }
        }

        // prepare new values
        foreach ($values as $v) {
            if (empty($v['value_index'])) {
                continue;
            }
            $key = implode('-', [$websiteId, $v['value_index']]);
            $new[$key] = [
                'value_index' => $v['value_index'],
                'pricing_value' => $v['pricing_value'],
                'is_percent' => $v['is_percent'],
                'website_id' => $websiteId,
                'use_default' => !empty($v['use_default_value']) ? true : false,
            ];
        }

        $insert = [];
        $update = [];
        $delete = [];

        foreach ($old as $k => $v) {
            if (!isset($new[$k])) {
                $delete[] = $v['value_id'];
            }
        }
        foreach ($new as $k => $v) {
            $needInsert = false;
            $needUpdate = false;
            $needDelete = false;

            $isGlobal = true;
            if (!$this->getCatalogHelper()->isPriceGlobal() && $websiteId != 0) {
                $isGlobal = false;
            }

            $hasValue = $isGlobal && !empty($v['pricing_value']) || !$isGlobal && !$v['use_default'];

            if (isset($old[$k])) {
                // data changed
                $dataChanged = $old[$k]['is_percent'] != $v['is_percent'] ||
                    $old[$k]['pricing_value'] != $v['pricing_value'];
                if (!$hasValue) {
                    $needDelete = true;
                } elseif ($dataChanged) {
                    $needUpdate = true;
                }
            } elseif ($hasValue) {
                $needInsert = true;
            }

            if (!$isGlobal && empty($v['pricing_value'])) {
                $v['pricing_value'] = 0;
                $v['is_percent'] = 0;
            }

            if ($needInsert) {
                $insert[] = [
                    'product_super_attribute_id' => $attribute->getId(),
                    'value_index' => $v['value_index'],
                    'is_percent' => $v['is_percent'],
                    'pricing_value' => $v['pricing_value'],
                    'website_id' => $websiteId,
                ];
            }
            if ($needUpdate) {
                $update[$old[$k]['value_id']] = [
                    'is_percent' => $v['is_percent'],
                    'pricing_value' => $v['pricing_value'],
                ];
            }
            if ($needDelete) {
                $delete[] = $old[$k]['value_id'];
            }
        }

        if (!empty($delete)) {
            $where = $write->quoteInto('value_id IN(?)', $delete);
            $write->delete($this->_priceTable, $where);
        }
        if (!empty($update)) {
            foreach ($update as $valueId => $bind) {
                $where = $write->quoteInto('value_id=?', $valueId);
                $write->update($this->_priceTable, $bind, $where);
            }
        }
        if (!empty($insert)) {
            $write->insertMultiple($this->_priceTable, $insert);
        }

        return $this;
    }

    /**
     * Retrieve Used in Configurable Products Attributes
     *
     * @param int $setId The specific attribute set
     * @return array
     */
    public function getUsedAttributes($setId)
    {
        $adapter = $this->_getReadAdapter();
        $select = $adapter->select()->distinct(
            true
        )->from(
            ['e' => $this->getTable('catalog_product_entity')],
            null
        )->join(
            ['a' => $this->getMainTable()],
            'e.entity_id = a.product_id',
            ['attribute_id']
        )->where(
            'e.attribute_set_id = :attribute_set_id'
        )->where(
            'e.type_id = :type_id'
        );

        $bind = [
            'attribute_set_id' => $setId,
            'type_id' => \Magento\ConfigurableProduct\Model\Product\Type\Configurable::TYPE_CODE,
        ];

        return $adapter->fetchCol($select, $bind);
    }

    /**
     * Get configurable attribute id by product id and attribute id
     *
     * @param \Magento\ConfigurableProduct\Model\Product\Type\Configurable\Attribute $attribute
     * @param mixed $productId
     * @param mixed $attributeId
     *
     * @return string
     * @SuppressWarnings(PHPMD.UnusedFormalParameter)
     */
    public function getIdByProductIdAndAttributeId($attribute, $productId, $attributeId)
    {
        $select = $this->_getReadAdapter()->select()->from(
            $this->getMainTable(),
            $this->getIdFieldName()
        )->where(
            'product_id = ?',
            $productId
        )->where(
            'attribute_id = ?',
            $attributeId
        );
        return $this->_getReadAdapter()->fetchOne($select);
    }

    /**
     * Delete configurable attributes by product id
     *
     * @param mixed $productId
     * @return void
     */
    public function deleteAttributesByProductId($productId)
    {
        $select = $this->_getReadAdapter()->select()->from(
            $this->getMainTable(),
            $this->getIdFieldName()
        )->where(
            'product_id = ?',
            $productId
        );
        $this->_getWriteAdapter()->query($this->_getReadAdapter()->deleteFromSelect($select, $this->getMainTable()));
    }

    /**
     * @param \Magento\Framework\Model\AbstractModel $object
     * @return $this
     */
    protected function _afterLoad(\Magento\Framework\Model\AbstractModel $object)
    {
        parent::_afterLoad($object);
        $this->loadLabel($object);
        $this->loadPrices($object);
        return $this;
    }

    /**
     * Load label for configurable attribute
     *
     * @param ConfigurableAttribute $object
     * @return $this
     */
    protected function loadLabel(ConfigurableAttribute $object)
    {
        $storeId = (int)$this->_storeManager->getStore()->getId();
        $connection = $this->_getReadAdapter();
        $useDefaultCheck = $connection
            ->getCheckSql('store.use_default IS NULL', 'def.use_default', 'store.use_default');
        $labelCheck = $connection->getCheckSql('store.value IS NULL', 'def.value', 'store.value');
        $select = $connection
            ->select()
            ->from(['def' => $this->_labelTable])
            ->joinLeft(
                ['store' => $this->_labelTable],
                $connection->quoteInto(
                    'store.product_super_attribute_id = def.product_super_attribute_id AND store.store_id = ?',
                    $storeId
                ),
                ['use_default' => $useDefaultCheck, 'label' => $labelCheck]
            )
            ->where('def.product_super_attribute_id = ?', $object->getId())
            ->where('def.store_id = ?', 0);

        $data = $connection->fetchRow($select);
        $object->setLabel($data['label']);
        $object->setUseDefault($data['use_default']);
        return $this;
    }

    /**
     * Load prices for configurable attribute
     *
     * @param ConfigurableAttribute $object
     * @return $this
     */
    protected function loadPrices(ConfigurableAttribute $object)
    {
        $websiteId = $this->_catalogData->isPriceGlobal() ? 0 : (int)$this->_storeManager->getStore()->getWebsiteId();
        $select = $this->_getReadAdapter()->select()
            ->from($this->_priceTable)
            ->where('product_super_attribute_id = ?', $object->getId())
            ->where('website_id = ?', $websiteId);

        foreach ($select->query() as $row) {
            $data = [
                'value_index'   => $row['value_index'],
                'is_percent'    => $row['is_percent'],
                'pricing_value' => $row['pricing_value'],
            ];
            $object->addPrice($data);
        }
        return $this;
    }
}<|MERGE_RESOLUTION|>--- conflicted
+++ resolved
@@ -47,14 +47,9 @@
      */
     public function __construct(
         \Magento\Framework\App\Resource $resource,
-<<<<<<< HEAD
-        \Magento\Store\Model\StoreManagerInterface $storeManager,
+        \Magento\Framework\Store\StoreManagerInterface $storeManager,
         \Magento\Catalog\Helper\Data $catalogData,
         $resourcePrefix = null
-=======
-        \Magento\Framework\Store\StoreManagerInterface $storeManager,
-        \Magento\Catalog\Helper\Data $catalogData
->>>>>>> 7e07209f
     ) {
         $this->_storeManager = $storeManager;
         $this->_catalogData = $catalogData;
