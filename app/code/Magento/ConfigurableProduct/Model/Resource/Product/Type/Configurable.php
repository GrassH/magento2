<?php
/**
 * Configurable product type resource model
 *
 * Copyright © 2015 Magento. All rights reserved.
 * See COPYING.txt for license details.
 */
namespace Magento\ConfigurableProduct\Model\Resource\Product\Type;

class Configurable extends \Magento\Framework\Model\Resource\Db\AbstractDb
{
    /**
     * Catalog product relation
     *
     * @var \Magento\Catalog\Model\Resource\Product\Relation
     */
    protected $_catalogProductRelation;

    /**
     * @param \Magento\Framework\Model\Resource\Db\Context $context
     * @param \Magento\Catalog\Model\Resource\Product\Relation $catalogProductRelation
     * @param string|null $resourcePrefix
     */
    public function __construct(
        \Magento\Framework\Model\Resource\Db\Context $context,
        \Magento\Catalog\Model\Resource\Product\Relation $catalogProductRelation,
        $resourcePrefix = null
    ) {
        $this->_catalogProductRelation = $catalogProductRelation;
        parent::__construct($context, $resourcePrefix);
    }

    /**
     * Init resource
     *
     * @return void
     */
    protected function _construct()
    {
        $this->_init('catalog_product_super_link', 'link_id');
    }

    /**
     * Save configurable product relations
     *
     * @param \Magento\Catalog\Model\Product $mainProduct the parent id
     * @param array $productIds the children id array
     * @return $this
     */
    public function saveProducts($mainProduct, $productIds)
    {
        $isProductInstance = false;
        if ($mainProduct instanceof \Magento\Catalog\Model\Product) {
            $mainProductId = $mainProduct->getId();
            $isProductInstance = true;
        }
        $old = [];
        if (!$mainProduct->getIsDuplicate()) {
            $old = $mainProduct->getTypeInstance()->getUsedProductIds($mainProduct);
        }

        $insert = array_diff($productIds, $old);
        $delete = array_diff($old, $productIds);

        if ((!empty($insert) || !empty($delete)) && $isProductInstance) {
            $mainProduct->setIsRelationsChanged(true);
        }

        if (!empty($delete)) {
            $where = ['parent_id = ?' => $mainProductId, 'product_id IN(?)' => $delete];
            $this->_getWriteAdapter()->delete($this->getMainTable(), $where);
        }
        if (!empty($insert)) {
            $data = [];
            foreach ($insert as $childId) {
                $data[] = ['product_id' => (int)$childId, 'parent_id' => (int)$mainProductId];
            }
            $this->_getWriteAdapter()->insertMultiple($this->getMainTable(), $data);
        }

        // configurable product relations should be added to relation table
        $this->_catalogProductRelation->processRelations($mainProductId, $productIds);

        return $this;
    }

    /**
     * Retrieve Required children ids
     * Return grouped array, ex array(
     *   group => array(ids)
     * )
     *
     * @param int $parentId
     * @param bool $required
     * @return array
     * @SuppressWarnings(PHPMD.UnusedFormalParameter)
     */
    public function getChildrenIds($parentId, $required = true)
    {
        $childrenIds = [];
        $select = $this->_getReadAdapter()->select()->from(
            ['l' => $this->getMainTable()],
            ['product_id', 'parent_id']
        )->join(
            ['e' => $this->getTable('catalog_product_entity')],
            'e.entity_id = l.product_id AND e.required_options = 0',
            []
        )->where(
            'parent_id = ?',
            $parentId
        );

        $childrenIds = [0 => []];
        foreach ($this->_getReadAdapter()->fetchAll($select) as $row) {
            $childrenIds[0][$row['product_id']] = $row['product_id'];
        }

        return $childrenIds;
    }

    /**
     * Retrieve parent ids array by requered child
     *
     * @param int|array $childId
     * @return string[]
     */
    public function getParentIdsByChild($childId)
    {
        $parentIds = [];

        $select = $this->_getReadAdapter()->select()->from(
            $this->getMainTable(),
            ['product_id', 'parent_id']
        )->where(
            'product_id IN(?)',
            $childId
        );
        foreach ($this->_getReadAdapter()->fetchAll($select) as $row) {
            $parentIds[] = $row['parent_id'];
        }

        return $parentIds;
    }

    /**
     * Collect product options with values according to the product instance and attributes, that were received
     *
     * @param \Magento\Catalog\Model\Product $product
     * @param array $attributes
     * @return array
     */
    public function getConfigurableOptions($product, $attributes)
    {
        $attributesOptionsData = [];
        foreach ($attributes as $superAttribute) {
            $select = $this->_getReadAdapter()->select()->from(
                ['super_attribute' => $this->getTable('catalog_product_super_attribute')],
                [
                    'sku' => 'entity.sku',
                    'product_id' => 'super_attribute.product_id',
                    'attribute_code' => 'attribute.attribute_code',
                    'option_title' => 'option_value.value',
<<<<<<< HEAD
=======
                    'pricing_value' => 'attribute_pricing.pricing_value',
                    'pricing_is_percent' => 'attribute_pricing.is_percent',
                    'super_attribute_label' =>  'attribute_label.value'
>>>>>>> 2b818858
                ]
            )->joinInner(
                ['product_link' => $this->getTable('catalog_product_super_link')],
                'product_link.parent_id = super_attribute.product_id',
                []
            )->joinInner(
                ['attribute' => $this->getTable('eav_attribute')],
                'attribute.attribute_id = super_attribute.attribute_id',
                []
            )->joinInner(
                ['entity' => $this->getTable('catalog_product_entity')],
                'entity.entity_id = product_link.product_id',
                []
            )->joinInner(
                ['entity_value' => $superAttribute->getBackendTable()],
                implode(
                    ' AND ',
                    [
                        'entity_value.attribute_id = super_attribute.attribute_id',
                        'entity_value.store_id = 0',
                        'entity_value.entity_id = product_link.product_id'
                    ]
                ),
                []
            )->joinLeft(
                ['option_value' => $this->getTable('eav_attribute_option_value')],
                implode(
                    ' AND ',
                    [
                        'option_value.option_id = entity_value.value',
                        'option_value.store_id = ' . \Magento\Store\Model\Store::DEFAULT_STORE_ID
                    ]
                ),
                []
<<<<<<< HEAD
=======
            )->joinLeft(
                ['attribute_pricing' => $this->getTable('catalog_product_super_attribute_pricing')],
                implode(
                    ' AND ',
                    [
                        'super_attribute.product_super_attribute_id = attribute_pricing.product_super_attribute_id',
                        'entity_value.value = attribute_pricing.value_index'
                    ]
                ),
                []
            )->joinLeft(
                ['attribute_label' => $this->getTable('catalog_product_super_attribute_label')],
                implode(
                    ' AND ',
                    [
                        'super_attribute.product_super_attribute_id = attribute_label.product_super_attribute_id',
                        'attribute_label.store_id = ' . \Magento\Store\Model\Store::DEFAULT_STORE_ID
                    ]
                ),
                []
>>>>>>> 2b818858
            )->where(
                'super_attribute.product_id = ?',
                $product->getId()
            );

            $attributesOptionsData[$superAttribute->getAttributeId()] = $this->_getReadAdapter()->fetchAll($select);
        }
        return $attributesOptionsData;
    }
}<|MERGE_RESOLUTION|>--- conflicted
+++ resolved
@@ -160,12 +160,7 @@
                     'product_id' => 'super_attribute.product_id',
                     'attribute_code' => 'attribute.attribute_code',
                     'option_title' => 'option_value.value',
-<<<<<<< HEAD
-=======
-                    'pricing_value' => 'attribute_pricing.pricing_value',
-                    'pricing_is_percent' => 'attribute_pricing.is_percent',
-                    'super_attribute_label' =>  'attribute_label.value'
->>>>>>> 2b818858
+                    'super_attribute_label' => 'attribute_label.value',
                 ]
             )->joinInner(
                 ['product_link' => $this->getTable('catalog_product_super_link')],
@@ -200,18 +195,6 @@
                     ]
                 ),
                 []
-<<<<<<< HEAD
-=======
-            )->joinLeft(
-                ['attribute_pricing' => $this->getTable('catalog_product_super_attribute_pricing')],
-                implode(
-                    ' AND ',
-                    [
-                        'super_attribute.product_super_attribute_id = attribute_pricing.product_super_attribute_id',
-                        'entity_value.value = attribute_pricing.value_index'
-                    ]
-                ),
-                []
             )->joinLeft(
                 ['attribute_label' => $this->getTable('catalog_product_super_attribute_label')],
                 implode(
@@ -222,7 +205,6 @@
                     ]
                 ),
                 []
->>>>>>> 2b818858
             )->where(
                 'super_attribute.product_id = ?',
                 $product->getId()
