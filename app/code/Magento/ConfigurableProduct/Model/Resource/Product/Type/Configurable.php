--- conflicted
+++ resolved
@@ -22,20 +22,12 @@
      * @param string|null $resourcePrefix
      */
     public function __construct(
-<<<<<<< HEAD
         \Magento\Framework\Model\Resource\Db\Context $context,
-        \Magento\Catalog\Model\Resource\Product\Relation $catalogProductRelation
-    ) {
-        $this->_catalogProductRelation = $catalogProductRelation;
-        parent::__construct($context);
-=======
-        \Magento\Framework\App\Resource $resource,
         \Magento\Catalog\Model\Resource\Product\Relation $catalogProductRelation,
         $resourcePrefix = null
     ) {
         $this->_catalogProductRelation = $catalogProductRelation;
-        parent::__construct($resource, $resourcePrefix);
->>>>>>> f6216a13
+        parent::__construct($context, $resourcePrefix);
     }
 
     /**
