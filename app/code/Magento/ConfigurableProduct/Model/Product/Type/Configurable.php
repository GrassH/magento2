<?php
/**
 * Copyright © 2016 Magento. All rights reserved.
 * See COPYING.txt for license details.
 */
namespace Magento\ConfigurableProduct\Model\Product\Type;

use Magento\Catalog\Api\Data\ProductInterface;
use Magento\Framework\Model\Entity\MetadataPool;
use Magento\Catalog\Api\ProductRepositoryInterface;
use Magento\Catalog\Model\Product\Gallery\ReadHandler as GalleryReadHandler;

/**
 * Configurable product type implementation
 *
 * This type builds in product attributes and existing simple products
 *
 * @SuppressWarnings(PHPMD.TooManyFields)
 * @SuppressWarnings(PHPMD.ExcessiveClassComplexity)
 * @SuppressWarnings(PHPMD.CouplingBetweenObjects)
 */
class Configurable extends \Magento\Catalog\Model\Product\Type\AbstractType
{
    /**
     * Product type code
     */
    const TYPE_CODE = 'configurable';

    /**
     * Cache key for Used Product Attribute Ids
     *
     * @var string
     */
    protected $usedProductAttributeIds = '_cache_instance_used_product_attribute_ids';

    /**
     * Cache key for Used Product Attributes
     *
     * @var string
     */
    protected $usedProductAttributes = '_cache_instance_used_product_attributes';

    /**
     * Cache key for Used Attributes
     *
     * @var string
     */
    protected $_usedAttributes = '_cache_instance_used_attributes';

    /**
     * Cache key for configurable attributes
     *
     * @var string
     */
    protected $_configurableAttributes = '_cache_instance_configurable_attributes';

    /**
     * Cache key for Used product ids
     *
     * @var string
     */
    protected $_usedProductIds = '_cache_instance_product_ids';

    /**
     * Cache key for used products
     *
     * @var string
     */
    protected $_usedProducts = '_cache_instance_products';

    /**
     * Product is composite
     *
     * @var bool
     */
    protected $_isComposite = true;

    /**
     * Product is configurable
     *
     * @var bool
     */
    protected $_canConfigure = true;

    /**
     * @var \Magento\Framework\App\Config\ScopeConfigInterface
     */
    protected $_scopeConfig;

    /**
     * Catalog product type configurable
     *
     * @var \Magento\ConfigurableProduct\Model\ResourceModel\Product\Type\Configurable
     */
    protected $_catalogProductTypeConfigurable;

    /**
     * Attribute collection factory
     *
     * @var
     * \Magento\ConfigurableProduct\Model\ResourceModel\Product\Type\Configurable\Attribute\CollectionFactory
     */
    protected $_attributeCollectionFactory;

    /**
     * Product collection factory
     *
     * @var \Magento\ConfigurableProduct\Model\ResourceModel\Product\Type\Configurable\Product\CollectionFactory
     */
    protected $_productCollectionFactory;

    /**
     * Configurable attribute factory
     *
     * @var \Magento\ConfigurableProduct\Model\Product\Type\Configurable\AttributeFactory
     */
    protected $configurableAttributeFactory;

    /**
     * Eav attribute factory
     *
     * @var \Magento\Catalog\Model\ResourceModel\Eav\AttributeFactory
     */
    protected $_eavAttributeFactory;

    /**
     * Type configurable factory
     *
     * @var \Magento\ConfigurableProduct\Model\ResourceModel\Product\Type\ConfigurableFactory
     */
    protected $typeConfigurableFactory;

    /**
     * @var \Magento\Framework\Api\ExtensionAttribute\JoinProcessorInterface
     */
    protected $extensionAttributesJoinProcessor;

    /**
     * @var \Magento\Framework\Cache\FrontendInterface
     */
    private $cache;

    /**
     * @var MetadataPool
     */
    private $metadataPool;

    /**
     * @var GalleryReadHandler
     */
    private $productGalleryReadHandler;

    /**
     * @codingStandardsIgnoreStart/End
     *
     * @param \Magento\Catalog\Model\Product\Option $catalogProductOption
     * @param \Magento\Eav\Model\Config $eavConfig
     * @param \Magento\Catalog\Model\Product\Type $catalogProductType
     * @param \Magento\Framework\Event\ManagerInterface $eventManager
     * @param \Magento\MediaStorage\Helper\File\Storage\Database $fileStorageDb
     * @param \Magento\Framework\Filesystem $filesystem
     * @param \Magento\Framework\Registry $coreRegistry
     * @param \Psr\Log\LoggerInterface $logger
     * @param ProductRepositoryInterface $productRepository
     * @param \Magento\ConfigurableProduct\Model\ResourceModel\Product\Type\ConfigurableFactory $typeConfigurableFactory
     * @param \Magento\Catalog\Model\ResourceModel\Eav\AttributeFactory $eavAttributeFactory
     * @param \Magento\ConfigurableProduct\Model\Product\Type\Configurable\AttributeFactory $configurableAttributeFactory
     * @param \Magento\ConfigurableProduct\Model\ResourceModel\Product\Type\Configurable\Product\CollectionFactory $productCollectionFactory
     * @param \Magento\ConfigurableProduct\Model\ResourceModel\Product\Type\Configurable\Attribute\CollectionFactory $attributeCollectionFactory
     * @param \Magento\ConfigurableProduct\Model\ResourceModel\Product\Type\Configurable $catalogProductTypeConfigurable
     * @param \Magento\Framework\App\Config\ScopeConfigInterface $scopeConfig
     * @param \Magento\Framework\Api\ExtensionAttribute\JoinProcessorInterface $extensionAttributesJoinProcessor
     *
     * @SuppressWarnings(PHPMD.ExcessiveParameterList)
     */
    public function __construct(
        \Magento\Catalog\Model\Product\Option $catalogProductOption,
        \Magento\Eav\Model\Config $eavConfig,
        \Magento\Catalog\Model\Product\Type $catalogProductType,
        \Magento\Framework\Event\ManagerInterface $eventManager,
        \Magento\MediaStorage\Helper\File\Storage\Database $fileStorageDb,
        \Magento\Framework\Filesystem $filesystem,
        \Magento\Framework\Registry $coreRegistry,
        \Psr\Log\LoggerInterface $logger,
        ProductRepositoryInterface $productRepository,
        \Magento\ConfigurableProduct\Model\ResourceModel\Product\Type\ConfigurableFactory $typeConfigurableFactory,
        \Magento\Catalog\Model\ResourceModel\Eav\AttributeFactory $eavAttributeFactory,
        \Magento\ConfigurableProduct\Model\Product\Type\Configurable\AttributeFactory $configurableAttributeFactory,
        \Magento\ConfigurableProduct\Model\ResourceModel\Product\Type\Configurable\Product\CollectionFactory $productCollectionFactory,
        \Magento\ConfigurableProduct\Model\ResourceModel\Product\Type\Configurable\Attribute\CollectionFactory $attributeCollectionFactory,
        \Magento\ConfigurableProduct\Model\ResourceModel\Product\Type\Configurable $catalogProductTypeConfigurable,
        \Magento\Framework\App\Config\ScopeConfigInterface $scopeConfig,
        \Magento\Framework\Api\ExtensionAttribute\JoinProcessorInterface $extensionAttributesJoinProcessor,
        \Magento\Framework\Cache\FrontendInterface $cache,
        MetadataPool $metadataPool
    ) {
        $this->typeConfigurableFactory = $typeConfigurableFactory;
        $this->_eavAttributeFactory = $eavAttributeFactory;
        $this->configurableAttributeFactory = $configurableAttributeFactory;
        $this->_productCollectionFactory = $productCollectionFactory;
        $this->_attributeCollectionFactory = $attributeCollectionFactory;
        $this->_catalogProductTypeConfigurable = $catalogProductTypeConfigurable;
        $this->_scopeConfig = $scopeConfig;
        $this->extensionAttributesJoinProcessor = $extensionAttributesJoinProcessor;
        $this->metadataPool = $metadataPool;
        $this->cache = $cache;
        parent::__construct(
            $catalogProductOption,
            $eavConfig,
            $catalogProductType,
            $eventManager,
            $fileStorageDb,
            $filesystem,
            $coreRegistry,
            $logger,
            $productRepository
        );

    }

    /**
     * Return relation info about used products
     *
     * @return \Magento\Framework\DataObject Object with information data
     */
    public function getRelationInfo()
    {
        $info = new \Magento\Framework\DataObject();
        $info->setTable(
            'catalog_product_super_link'
        )->setParentFieldName(
            'parent_id'
        )->setChildFieldName(
            'product_id'
        );
        return $info;
    }

    /**
     * Retrieve Required children ids
     * Return grouped array, ex array(
     *   group => array(ids)
     * )
     *
     * @param  array|int $parentId
     * @param  bool $required
     * @return array
     */
    public function getChildrenIds($parentId, $required = true)
    {
        return $this->_catalogProductTypeConfigurable->getChildrenIds($parentId, $required);
    }

    /**
     * Retrieve parent ids array by required child
     *
     * @param  int|array $childId
     * @return array
     */
    public function getParentIdsByChild($childId)
    {
        return $this->_catalogProductTypeConfigurable->getParentIdsByChild($childId);
    }

    /**
     * Check attribute availability for super product creation
     *
     * @param  \Magento\Catalog\Model\ResourceModel\Eav\Attribute $attribute
     * @return bool
     */
    public function canUseAttribute(\Magento\Catalog\Model\ResourceModel\Eav\Attribute $attribute)
    {
        return $attribute->getIsGlobal() == \Magento\Eav\Model\Entity\Attribute\ScopedAttributeInterface::SCOPE_GLOBAL &&
            $attribute->getIsVisible() &&
            $attribute->usesSource() &&
            $attribute->getIsUserDefined();
    }

    /**
     * Declare attribute identifiers used for assign subproducts
     *
     * @param   array $ids
     * @param   \Magento\Catalog\Model\Product $product
     * @return  \Magento\ConfigurableProduct\Model\Product\Type\Configurable
     * @deprecated use \Magento\ConfigurableProduct\Model\Product\Type\Configurable::setUsedProductAttributes instead
     */
    public function setUsedProductAttributeIds($ids, $product)
    {
        $usedProductAttributes = [];
        $configurableAttributes = [];

        foreach ($ids as $attributeId) {
            $usedProductAttributes[] = $this->getAttributeById($attributeId, $product);
            $configurableAttributes[] = $this->configurableAttributeFactory->create()->setProductAttribute(
                $this->getAttributeById($attributeId, $product)
            );
        }
        $product->setData($this->usedProductAttributes, $usedProductAttributes);
        $product->setData($this->usedProductAttributeIds, $ids);
        $product->setData($this->_configurableAttributes, $configurableAttributes);

        return $this;
    }

    /**
     * Set list of used attributes to product
     *
     * @param ProductInterface $product
     * @param array $ids
     * @return $this
     */
    public function setUsedProductAttributes(ProductInterface $product, array $ids)
    {
        $usedProductAttributes = [];

        foreach ($ids as $attributeId) {
            $usedProductAttributes[] = $this->getAttributeById($attributeId, $product);
        }
        $product->setData($this->usedProductAttributes, $usedProductAttributes);
        $product->setData($this->usedProductAttributeIds, $ids);

        return $this;
    }

    /**
     * Retrieve identifiers of used product attributes
     *
     * @param  \Magento\Catalog\Model\Product $product
     * @return array
     */
    public function getUsedProductAttributeIds($product)
    {
        if (!$product->hasData($this->usedProductAttributeIds)) {
            $usedProductAttributeIds = [];
            foreach ($this->getUsedProductAttributes($product) as $attribute) {
                $usedProductAttributeIds[] = $attribute->getId();
            }
            $product->setData($this->usedProductAttributeIds, $usedProductAttributeIds);
        }
        return $product->getData($this->usedProductAttributeIds);
    }

    /**
     * Retrieve used product attributes
     *
     * @param  \Magento\Catalog\Model\Product $product
     * @return array
     */
    public function getUsedProductAttributes($product)
    {
        if (!$product->hasData($this->usedProductAttributes)) {
            $usedProductAttributes = [];
            $usedAttributes = [];
            foreach ($this->getConfigurableAttributes($product) as $attribute) {
                if (!is_null($attribute->getProductAttribute())) {
                    $id = $attribute->getProductAttribute()->getId();
                    $usedProductAttributes[$id] = $attribute->getProductAttribute();
                    $usedAttributes[$id] = $attribute;
                }
            }
            $product->setData($this->_usedAttributes, $usedAttributes);
            $product->setData($this->usedProductAttributes, $usedProductAttributes);
        }
        return $product->getData($this->usedProductAttributes);
    }

    /**
     * Retrieve configurable attributes data
     *
     * @param  \Magento\Catalog\Model\Product $product
     * @return \Magento\ConfigurableProduct\Model\Product\Type\Configurable\Attribute[]
     */
    public function getConfigurableAttributes($product)
    {
        \Magento\Framework\Profiler::start(
            'CONFIGURABLE:' . __METHOD__,
            ['group' => 'CONFIGURABLE', 'method' => __METHOD__]
        );
        if (!$product->hasData($this->_configurableAttributes)) {
<<<<<<< HEAD
            $metadata = $this->metadataPool->getMetadata(ProductInterface::class);
            $cacheId =  __CLASS__ . $product->getData($metadata->getLinkField());

=======
            $cacheId =  __CLASS__ . $product->getId() . '_' . $product->getStoreId();
>>>>>>> 3cc19fe1
            $configurableAttributes = $this->cache->load($cacheId);
            $configurableAttributes = $this->hasCacheData($configurableAttributes);
            if ($configurableAttributes) {
                $configurableAttributes->setProductFilter($product);
            } else {
                $configurableAttributes = $this->getConfigurableAttributeCollection($product);
                $this->extensionAttributesJoinProcessor->process($configurableAttributes);
                $configurableAttributes->orderByPosition()->load();
                $this->cache->save(
                    serialize($configurableAttributes),
                    $cacheId,
                    $product->getIdentities()
                );
            }
            $product->setData($this->_configurableAttributes, $configurableAttributes);
        }
        \Magento\Framework\Profiler::stop('CONFIGURABLE:' . __METHOD__);
        return $product->getData($this->_configurableAttributes);
    }

    /**
     * @param mixed $configurableAttributes
     * @return bool
     */
    protected function hasCacheData($configurableAttributes)
    {
        $configurableAttributes = unserialize($configurableAttributes);
        if ($configurableAttributes && count($configurableAttributes)) {
            foreach ($configurableAttributes as $attribute) {
                /** @var \Magento\ConfigurableProduct\Model\Product\Type\Configurable\Attribute $attribute */
                if ($attribute->getData('options')) {
                    return $configurableAttributes;
                }
            }
        }
        return false;
    }

    /**
     * Reset the cached configurable attributes of a product
     *
     * @param \Magento\Catalog\Model\Product $product
     * @return $this
     */
    public function resetConfigurableAttributes($product)
    {
        $product->unsetData($this->_configurableAttributes);
        return $this;
    }

    /**
     * Retrieve Configurable Attributes as array
     *
     * @param  \Magento\Catalog\Model\Product $product
     * @return array
     */
    public function getConfigurableAttributesAsArray($product)
    {
        $res = [];
        foreach ($this->getConfigurableAttributes($product) as $attribute) {
            $eavAttribute = $attribute->getProductAttribute();
            $storeId = 0;
            if ($product->getStoreId() !== null) {
                $storeId = $product->getStoreId();
            }
            $eavAttribute->setStoreId($storeId);
            /* @var $attribute \Magento\ConfigurableProduct\Model\Product\Type\Configurable\Attribute */
            $res[$eavAttribute->getId()] = [
                'id' => $attribute->getId(),
                'label' => $attribute->getLabel(),
                'use_default' => $attribute->getUseDefault(),
                'position' => $attribute->getPosition(),
                'values' => $attribute->getOptions() ? $attribute->getOptions() : [],
                'attribute_id' => $eavAttribute->getId(),
                'attribute_code' => $eavAttribute->getAttributeCode(),
                'frontend_label' => $eavAttribute->getFrontend()->getLabel(),
                'store_label' => $eavAttribute->getStoreLabel(),
                'options' => $eavAttribute->getSource()->getAllOptions(false),
            ];
        }
        return $res;
    }

    /**
     * Retrieve configurable attribute collection
     *
     * @param \Magento\Catalog\Model\Product $product
     * @return \Magento\ConfigurableProduct\Model\ResourceModel\Product\Type\Configurable\Attribute\Collection
     */
    public function getConfigurableAttributeCollection(\Magento\Catalog\Model\Product $product)
    {
        return $this->_attributeCollectionFactory->create()->setProductFilter($product);
    }

    /**
     * Retrieve subproducts identifiers
     *
     * @param  \Magento\Catalog\Model\Product $product
     * @return array
     */
    public function getUsedProductIds($product)
    {
        if (!$product->hasData($this->_usedProductIds)) {
            $usedProductIds = [];
            foreach ($this->getUsedProducts($product) as $product) {
                $usedProductIds[] = $product->getId();
            }
            $product->setData($this->_usedProductIds, $usedProductIds);
        }
        return $product->getData($this->_usedProductIds);
    }

    /**
     * Retrieve array of "subproducts"
     *
     * @param  \Magento\Catalog\Model\Product $product
     * @param  array $requiredAttributeIds
     * @return array
     */
    public function getUsedProducts($product, $requiredAttributeIds = null)
    {
        \Magento\Framework\Profiler::start(
            'CONFIGURABLE:' . __METHOD__,
            ['group' => 'CONFIGURABLE', 'method' => __METHOD__]
        );
        if (!$product->hasData($this->_usedProducts)) {
            $usedProducts = [];
            $collection = $this->getUsedProductCollection($product)
                ->addAttributeToSelect('name')
                ->addAttributeToSelect('price')
//                ->addAttributeToSelect('msrp')
//                ->addAttributeToSelect('media_gallery')
                ->addFilterByRequiredOptions()
                ->setStoreId($product->getStoreId());

            if (is_array($requiredAttributeIds)) {
                foreach ($requiredAttributeIds as $attributeId) {
                    $attribute = $this->getAttributeById($attributeId, $product);
                    if (!is_null($attribute)) {
                        $collection->addAttributeToFilter($attribute->getAttributeCode(), ['notnull' => 1]);
                    }
                }
            }

            foreach ($collection as $item) {
                /** @var \Magento\Catalog\Model\Product $item */
                $this->getGalleryReadHandler()->execute('', $item);
                $usedProducts[] = $item;
            }

            $product->setData($this->_usedProducts, $usedProducts);
        }
        \Magento\Framework\Profiler::stop('CONFIGURABLE:' . __METHOD__);
        return $product->getData($this->_usedProducts);
    }

    /**
     * Retrieve GalleryReadHandler
     *
     * @return GalleryReadHandler
     */
    protected function getGalleryReadHandler()
    {
        if ($this->productGalleryReadHandler === null) {
            $this->productGalleryReadHandler = \Magento\Framework\App\ObjectManager::getInstance()
                ->get(GalleryReadHandler::class);
        }
        return $this->productGalleryReadHandler;
    }

    /**
     * Retrieve related products collection
     *
     * @param  \Magento\Catalog\Model\Product $product
     * @return \Magento\ConfigurableProduct\Model\ResourceModel\Product\Type\Configurable\Product\Collection
     */
    public function getUsedProductCollection($product)
    {
        $collection = $this->_productCollectionFactory->create()->setFlag(
            'require_stock_items',
            true
        )->setFlag(
            'product_children',
            true
        )->setProductFilter(
            $product
        );
        if (!is_null($this->getStoreFilter($product))) {
            $collection->addStoreFilter($this->getStoreFilter($product));
        }

        return $collection;
    }

    /**
     * Before save process
     *
     * @param  \Magento\Catalog\Model\Product $product
     * @return $this
     */
    public function beforeSave($product)
    {
        parent::beforeSave($product);

        $product->canAffectOptions(false);

        if ($product->getCanSaveConfigurableAttributes()) {
            $product->canAffectOptions(true);
            $data = $product->getConfigurableAttributesData();
            if (!empty($data)) {
                foreach ($data as $attribute) {
                    if (!empty($attribute['values'])) {
                        $product->setTypeHasOptions(true);
                        $product->setTypeHasRequiredOptions(true);
                        break;
                    }
                }
            }
        }
        foreach ($this->getConfigurableAttributes($product) as $attribute) {
            $product->setData($attribute->getProductAttribute()->getAttributeCode(), null);
        }

        return $this;
    }

    /**
     * Save configurable product depended data
     *
     * @param \Magento\Catalog\Model\Product $product
     * @return $this
     * @throws \InvalidArgumentException
     * @deprecated the \Magento\ConfigurableProduct\Model\Product\SaveHandler::execute should be used instead
     */
    public function save($product)
    {
        parent::save($product);
<<<<<<< HEAD
        $metadata = $this->metadataPool->getMetadata(ProductInterface::class);
        $cacheId =  __CLASS__ . $product->getData($metadata->getLinkField());
=======
        $cacheId =  __CLASS__ . $product->getId() . '_' . $product->getStoreId();
>>>>>>> 3cc19fe1
        $this->cache->remove($cacheId);

        $extensionAttributes = $product->getExtensionAttributes();

        // this approach is needed for 3rd-party extensions which are not using extension attributes
        if (empty($extensionAttributes->getConfigurableProductOptions())) {
            $this->saveConfigurableOptions($product);
        }

        if (empty($extensionAttributes->getConfigurableProductLinks())) {
            $this->saveRelatedProducts($product);
        }
        return $this;
    }

    /**
     * Save configurable product attributes
     *
     * @param ProductInterface $product
     * @return void
     * @throws \Exception
     * @deprecated
     */
    private function saveConfigurableOptions(ProductInterface $product)
    {
        $data = $product->getConfigurableAttributesData();
        if (!$data) {
            return;
        }

        $metadata = $this->metadataPool->getMetadata(ProductInterface::class);

        foreach ($data as $attributeData) {
            /** @var $configurableAttribute \Magento\ConfigurableProduct\Model\Product\Type\Configurable\Attribute */
            $configurableAttribute = $this->configurableAttributeFactory->create();
            if (!$product->getIsDuplicate()) {
                if (!empty($attributeData['id'])) {
                    $configurableAttribute->load($attributeData['id']);
                    $attributeData['attribute_id'] = $configurableAttribute->getAttributeId();
                } elseif (!empty($attributeData['attribute_id'])) {
                    $attribute = $this->_eavConfig->getAttribute(
                        \Magento\Catalog\Model\Product::ENTITY, $attributeData['attribute_id']
                    );
                    $attributeData['attribute_id'] = $attribute->getId();
                    if (!$this->canUseAttribute($attribute)) {
                        throw new \InvalidArgumentException(
                            'Provided attribute can not be used with configurable product'
                        );
                    }
                    $configurableAttribute->loadByProductAndAttribute($product, $attribute);
                }
            }
            unset($attributeData['id']);
            $configurableAttribute
                ->addData($attributeData)
                ->setStoreId($product->getStoreId())
                ->setProductId($product->getData($metadata->getLinkField()))
                ->save();
        }
        /** @var $configurableAttributesCollection \Magento\ConfigurableProduct\Model\ResourceModel\Product\Type\Configurable\Attribute\Collection  */
        $configurableAttributesCollection = $this->_attributeCollectionFactory->create();
        $configurableAttributesCollection->setProductFilter($product);
        $configurableAttributesCollection->addFieldToFilter(
            'attribute_id',
            ['nin' => $this->getUsedProductAttributeIds($product)]
        );
        $configurableAttributesCollection->walk('delete');
    }

    /**
     * Save related products
     *
     * @param ProductInterface $product
     * @return void
     * @deprecated
     */
    private function saveRelatedProducts(ProductInterface $product)
    {
        $productIds = $product->getAssociatedProductIds();
        if (is_array($productIds)) {
            $this->typeConfigurableFactory->create()->saveProducts($product, $productIds);
        }
    }

    /**
     * Check is product available for sale
     *
     * @param \Magento\Catalog\Model\Product $product
     * @return bool
     */
    public function isSalable($product)
    {
        $salable = parent::isSalable($product);

        if ($salable !== false) {
            $salable = false;
            if (!is_null($product)) {
                $this->setStoreFilter($product->getStoreId(), $product);
            }
            /** @var \Magento\Catalog\Model\Product $child */
            foreach ($this->getUsedProducts($product) as $child) {
                if ($child->isSalable()) {
                    $salable = true;
                    break;
                }
            }
        }

        return $salable;
    }

    /**
     * Check whether the product is available for sale
     * is alias to isSalable for compatibility
     *
     * @param \Magento\Catalog\Model\Product $product
     * @return bool
     * @SuppressWarnings(PHPMD.BooleanGetMethodName)
     */
    public function getIsSalable($product)
    {
        return $this->isSalable($product);
    }

    /**
     * Retrieve used product by attribute values
     *  $attributesInfo = array(
     *      $attributeId => $attributeValue
     *  )
     *
     * @param  array $attributesInfo
     * @param  \Magento\Catalog\Model\Product $product
     * @return \Magento\Catalog\Model\Product|null
     */
    public function getProductByAttributes($attributesInfo, $product)
    {
        if (is_array($attributesInfo) && !empty($attributesInfo)) {
            $productCollection = $this->getUsedProductCollection($product)->addAttributeToSelect('name');
            foreach ($attributesInfo as $attributeId => $attributeValue) {
                $productCollection->addAttributeToFilter($attributeId, $attributeValue);
            }
            /** @var \Magento\Catalog\Model\Product $productObject */
            $productObject = $productCollection->getFirstItem();
            $productLinkFieldId = $productObject->getId();
            if ($productLinkFieldId) {
                return $this->productRepository->getById($productLinkFieldId);
            }

            foreach ($this->getUsedProducts($product) as $productObject) {
                $checkRes = true;
                foreach ($attributesInfo as $attributeId => $attributeValue) {
                    $code = $this->getAttributeById($attributeId, $product)->getAttributeCode();
                    if ($productObject->getData($code) != $attributeValue) {
                        $checkRes = false;
                    }
                }
                if ($checkRes) {
                    return $productObject;
                }
            }
        }
        return null;
    }

    /**
     * Retrieve Selected Attributes info
     *
     * @param  \Magento\Catalog\Model\Product $product
     * @return array
     */
    public function getSelectedAttributesInfo($product)
    {
        $attributes = [];
        \Magento\Framework\Profiler::start(
            'CONFIGURABLE:' . __METHOD__,
            ['group' => 'CONFIGURABLE', 'method' => __METHOD__]
        );
        if ($attributesOption = $product->getCustomOption('attributes')) {
            $data = unserialize($attributesOption->getValue());
            $this->getUsedProductAttributeIds($product);

            $usedAttributes = $product->getData($this->_usedAttributes);

            foreach ($data as $attributeId => $attributeValue) {
                if (isset($usedAttributes[$attributeId])) {
                    /** @var \Magento\Catalog\Model\ResourceModel\Eav\Attribute $attribute */
                    $attribute = $usedAttributes[$attributeId]->getProductAttribute();
                    $label = $attribute->getStoreLabel();
                    $value = $attribute;
                    if ($value->getSourceModel()) {
                        $value = $value->getSource()->getOptionText($attributeValue);
                    } else {
                        $value = '';
                    }

                    $attributes[] = ['label' => $label, 'value' => $value];
                }
            }
        }
        \Magento\Framework\Profiler::stop('CONFIGURABLE:' . __METHOD__);
        return $attributes;
    }

    /**
     * Prepare product and its configuration to be added to some products list.
     * Perform standard preparation process and then add Configurable specific options.
     *
     * @param \Magento\Framework\DataObject $buyRequest
     * @param \Magento\Catalog\Model\Product $product
     * @param string $processMode
     * @return \Magento\Framework\Phrase|array|string
     * @SuppressWarnings(PHPMD.CyclomaticComplexity)
     * @SuppressWarnings(PHPMD.NPathComplexity)
     */
    protected function _prepareProduct(\Magento\Framework\DataObject $buyRequest, $product, $processMode)
    {
        $attributes = $buyRequest->getSuperAttribute();
        if ($attributes || !$this->_isStrictProcessMode($processMode)) {
            if (!$this->_isStrictProcessMode($processMode)) {
                if (is_array($attributes)) {
                    foreach ($attributes as $key => $val) {
                        if (empty($val)) {
                            unset($attributes[$key]);
                        }
                    }
                } else {
                    $attributes = [];
                }
            }

            $result = parent::_prepareProduct($buyRequest, $product, $processMode);
            if (is_array($result)) {
                //TODO: MAGETWO-23739 get id from _POST and retrieve product from repository immediately.

                /**
                 * $attributes = array($attributeId=>$attributeValue)
                 */
                $subProduct = true;
                if ($this->_isStrictProcessMode($processMode)) {
                    foreach ($this->getConfigurableAttributes($product) as $attributeItem) {
                        /* @var $attributeItem \Magento\Framework\DataObject */
                        $attrId = $attributeItem->getData('attribute_id');
                        if (!isset($attributes[$attrId]) || empty($attributes[$attrId])) {
                            $subProduct = null;
                            break;
                        }
                    }
                }
                if ($subProduct) {
                    $subProduct = $this->getProductByAttributes($attributes, $product);
                }

                if ($subProduct) {
                    $subProductLinkFieldId = $subProduct->getId();
                    $product->addCustomOption('attributes', serialize($attributes));
                    $product->addCustomOption('product_qty_' . $subProductLinkFieldId, 1, $subProduct);
                    $product->addCustomOption('simple_product', $subProductLinkFieldId, $subProduct);

                    $_result = $subProduct->getTypeInstance()->processConfiguration(
                        $buyRequest,
                        $subProduct,
                        $processMode
                    );
                    if (is_string($_result) && !is_array($_result)) {
                        return $_result;
                    }

                    if (!isset($_result[0])) {
                        return __('You can\'t add the item to shopping cart.')->render();
                    }

                    /**
                     * Adding parent product custom options to child product
                     * to be sure that it will be unique as its parent
                     */
                    if ($optionIds = $product->getCustomOption('option_ids')) {
                        $optionIds = explode(',', $optionIds->getValue());
                        foreach ($optionIds as $optionId) {
                            if ($option = $product->getCustomOption('option_' . $optionId)) {
                                $_result[0]->addCustomOption('option_' . $optionId, $option->getValue());
                            }
                        }
                    }

                    $productLinkFieldId = $product->getId();
                    $_result[0]->setParentProductId($productLinkFieldId)
                        ->addCustomOption('parent_product_id', $productLinkFieldId);
                    if ($this->_isStrictProcessMode($processMode)) {
                        $_result[0]->setCartQty(1);
                    }
                    $result[] = $_result[0];
                    return $result;
                } else {
                    if (!$this->_isStrictProcessMode($processMode)) {
                        return $result;
                    }
                }
            }
        }

        return $this->getSpecifyOptionMessage()->render();
    }

    /**
     * Check if product can be bought
     *
     * @param  \Magento\Catalog\Model\Product $product
     * @return $this
     * @throws \Magento\Framework\Exception\LocalizedException
     */
    public function checkProductBuyState($product)
    {
        parent::checkProductBuyState($product);
        $option = $product->getCustomOption('info_buyRequest');
        if ($option instanceof \Magento\Quote\Model\Quote\Item\Option) {
            $buyRequest = new \Magento\Framework\DataObject(unserialize($option->getValue()));
            $attributes = $buyRequest->getSuperAttribute();
            if (is_array($attributes)) {
                foreach ($attributes as $key => $val) {
                    if (empty($val)) {
                        unset($attributes[$key]);
                    }
                }
            }
            if (empty($attributes)) {
                throw new \Magento\Framework\Exception\LocalizedException($this->getSpecifyOptionMessage());
            }
        }
        return $this;
    }

    /**
     * Retrieve message for specify option(s)
     *
     * @return \Magento\Framework\Phrase
     */
    public function getSpecifyOptionMessage()
    {
        return __('You need to choose options for your item.');
    }

    /**
     * Prepare additional options/information for order item which will be
     * created from this product
     *
     * @param  \Magento\Catalog\Model\Product $product
     * @return array
     */
    public function getOrderOptions($product)
    {
        $options = parent::getOrderOptions($product);
        $options['attributes_info'] = $this->getSelectedAttributesInfo($product);
        if ($simpleOption = $product->getCustomOption('simple_product')) {
            $options['simple_name'] = $simpleOption->getProduct()->getName();
            $options['simple_sku'] = $simpleOption->getProduct()->getSku();
        }

        $options['product_calculations'] = self::CALCULATE_PARENT;
        $options['shipment_type'] = self::SHIPMENT_TOGETHER;

        return $options;
    }

    /**
     * Check is virtual product
     *
     * @param \Magento\Catalog\Model\Product $product
     * @return bool
     */
    public function isVirtual($product)
    {
        if ($productOption = $product->getCustomOption('simple_product')) {
            if ($optionProduct = $productOption->getProduct()) {
                /* @var $optionProduct \Magento\Catalog\Model\Product */
                return $optionProduct->isVirtual();
            }
        }
        return parent::isVirtual($product);
    }

    /**
     * Return true if product has options
     *
     * @param  \Magento\Catalog\Model\Product $product
     * @return bool
     */
    public function hasOptions($product)
    {
        if ($product->getOptions()) {
            return true;
        }

        $attributes = $this->getConfigurableAttributes($product);
        if (count($attributes)) {
            return true;
        }

        return false;
    }

    /**
     * Return product weight based on simple product
     * weight or configurable product weight
     *
     * @param  \Magento\Catalog\Model\Product $product
     * @return float
     */
    public function getWeight($product)
    {
        if ($product->hasCustomOptions() && ($simpleProductOption = $product->getCustomOption('simple_product'))) {
            $simpleProduct = $simpleProductOption->getProduct();
            if ($simpleProduct) {
                return $simpleProduct->getWeight();
            }
        }

        return $product->getData('weight');
    }

    /**
     * Implementation of product specify logic of which product needs to be assigned to option.
     * For example if product which was added to option already removed from catalog.
     *
     * @param  \Magento\Catalog\Model\Product|null $optionProduct
     * @param  \Magento\Quote\Model\Quote\Item\Option $option
     * @param  \Magento\Catalog\Model\Product|null $product
     * @return $this
     * @SuppressWarnings(PHPMD.UnusedFormalParameter)
     */
    public function assignProductToOption($optionProduct, $option, $product)
    {
        if ($optionProduct) {
            $option->setProduct($optionProduct);
        } else {
            $option->getItem()->setHasConfigurationUnavailableError(true);
        }
        return $this;
    }

    /**
     * Retrieve products divided into groups required to purchase
     * At least one product in each group has to be purchased
     *
     * @param  \Magento\Catalog\Model\Product $product
     * @return array
     */
    public function getProductsToPurchaseByReqGroups($product)
    {
        return [$this->getUsedProducts($product)];
    }

    /**
     * Get sku of product
     *
     * @param  \Magento\Catalog\Model\Product $product
     * @return string
     */
    public function getSku($product)
    {
        $simpleOption = $product->getCustomOption('simple_product');
        if ($simpleOption) {
            $optionProduct = $simpleOption->getProduct();
            $simpleSku = null;
            if ($optionProduct) {
                $simpleSku = $simpleOption->getProduct()->getSku();
            }
            $sku = parent::getOptionSku($product, $simpleSku);
        } else {
            $sku = parent::getSku($product);
        }

        return $sku;
    }

    /**
     * Prepare selected options for configurable product
     *
     * @param  \Magento\Catalog\Model\Product $product
     * @param  \Magento\Framework\DataObject $buyRequest
     * @return array
     * @SuppressWarnings(PHPMD.UnusedFormalParameter)
     */
    public function processBuyRequest($product, $buyRequest)
    {
        $superAttribute = $buyRequest->getSuperAttribute();
        $superAttribute = is_array($superAttribute) ? array_filter($superAttribute, 'intval') : [];

        $options = ['super_attribute' => $superAttribute];

        return $options;
    }

    /**
     * Prepare and retrieve options values with product data
     *
     * @param \Magento\Catalog\Model\Product $product
     * @return array
     */
    public function getConfigurableOptions($product)
    {
        return $this->_catalogProductTypeConfigurable->getConfigurableOptions(
            $product,
            $this->getUsedProductAttributes($product)
        );
    }

    /**
     * Delete data specific for Configurable product type
     *
     * @param \Magento\Catalog\Model\Product $product
     */
    public function deleteTypeSpecificData(\Magento\Catalog\Model\Product $product)
    {
        $this->typeConfigurableFactory->create()->saveProducts($product, []);
        /** @var $configurableAttribute \Magento\ConfigurableProduct\Model\Product\Type\Configurable\Attribute */
        $configurableAttribute = $this->configurableAttributeFactory->create();
        $configurableAttribute->deleteByProduct($product);
    }

    /**
     * Retrieve product attribute by identifier
     * Difference from abstract: any attribute is available, not just the ones from $product's attribute set
     *
     * @param  int $attributeId
     * @param  \Magento\Catalog\Model\Product $product
     * @return \Magento\Catalog\Model\ResourceModel\Eav\Attribute
     */
    public function getAttributeById($attributeId, $product)
    {
        $attribute = parent::getAttributeById($attributeId, $product);
        return $attribute ?: $this->_eavAttributeFactory->create()->load($attributeId);
    }

    /**
     * Set image for product without image if possible
     *
     * @param \Magento\Catalog\Model\Product $product
     * @return \Magento\ConfigurableProduct\Model\Product\Type\Configurable
     */
    public function setImageFromChildProduct(\Magento\Catalog\Model\Product $product)
    {
        if (!$product->getData('image') || $product->getData('image') === 'no_selection') {
            foreach ($this->getUsedProducts($product) as $childProduct) {
                if ($childProduct->getData('image') && $childProduct->getData('image') !== 'no_selection') {
                    $product->setImage($childProduct->getData('image'));
                    break;
                }
            }
        }
        return parent::setImageFromChildProduct($product);
    }
}<|MERGE_RESOLUTION|>--- conflicted
+++ resolved
@@ -377,13 +377,7 @@
             ['group' => 'CONFIGURABLE', 'method' => __METHOD__]
         );
         if (!$product->hasData($this->_configurableAttributes)) {
-<<<<<<< HEAD
-            $metadata = $this->metadataPool->getMetadata(ProductInterface::class);
-            $cacheId =  __CLASS__ . $product->getData($metadata->getLinkField());
-
-=======
             $cacheId =  __CLASS__ . $product->getId() . '_' . $product->getStoreId();
->>>>>>> 3cc19fe1
             $configurableAttributes = $this->cache->load($cacheId);
             $configurableAttributes = $this->hasCacheData($configurableAttributes);
             if ($configurableAttributes) {
@@ -621,12 +615,7 @@
     public function save($product)
     {
         parent::save($product);
-<<<<<<< HEAD
-        $metadata = $this->metadataPool->getMetadata(ProductInterface::class);
-        $cacheId =  __CLASS__ . $product->getData($metadata->getLinkField());
-=======
         $cacheId =  __CLASS__ . $product->getId() . '_' . $product->getStoreId();
->>>>>>> 3cc19fe1
         $this->cache->remove($cacheId);
 
         $extensionAttributes = $product->getExtensionAttributes();
