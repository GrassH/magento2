<?php
/**
 * Copyright © Magento, Inc. All rights reserved.
 * See COPYING.txt for license details.
 */
namespace Magento\ConfigurableProduct\Model\Product\Type;

use Magento\Catalog\Api\Data\ProductAttributeInterface;
use Magento\Catalog\Api\Data\ProductInterface;
use Magento\Catalog\Api\Data\ProductInterfaceFactory;
use Magento\Catalog\Api\ProductRepositoryInterface;
use Magento\ConfigurableProduct\Model\Product\Type\Collection\SalableProcessor;
use Magento\Catalog\Model\Config;
use Magento\Framework\App\ObjectManager;
use Magento\Framework\EntityManager\MetadataPool;
use Magento\Catalog\Model\Product\Gallery\ReadHandler as GalleryReadHandler;

/**
 * Configurable product type implementation
 *
 * This type builds in product attributes and existing simple products
 *
 * @SuppressWarnings(PHPMD.TooManyFields)
 * @SuppressWarnings(PHPMD.ExcessiveClassComplexity)
 * @SuppressWarnings(PHPMD.CouplingBetweenObjects)
 */
class Configurable extends \Magento\Catalog\Model\Product\Type\AbstractType
{
    /**
     * Product type code
     */
    const TYPE_CODE = 'configurable';

    /**
     * Cache key for Used Product Attribute Ids
     *
     * @var string
     */
    protected $usedProductAttributeIds = '_cache_instance_used_product_attribute_ids';

    /**
     * Cache key for Used Product Attributes
     *
     * @var string
     */
    protected $usedProductAttributes = '_cache_instance_used_product_attributes';

    /**
     * Cache key for Used Attributes
     *
     * @var string
     */
    protected $_usedAttributes = '_cache_instance_used_attributes';

    /**
     * Cache key for configurable attributes
     *
     * @var string
     */
    protected $_configurableAttributes = '_cache_instance_configurable_attributes';

    /**
     * Cache key for Used product ids
     *
     * @var string
     */
    protected $_usedProductIds = '_cache_instance_product_ids';

    /**
     * Cache key for used products
     *
     * @var string
     */
    protected $_usedProducts = '_cache_instance_products';

    /**
     * Product is composite
     *
     * @var bool
     */
    protected $_isComposite = true;

    /**
     * Product is configurable
     *
     * @var bool
     */
    protected $_canConfigure = true;

    /**
     * @var \Magento\Framework\App\Config\ScopeConfigInterface
     */
    protected $_scopeConfig;

    /**
     * Catalog product type configurable
     *
     * @var \Magento\ConfigurableProduct\Model\ResourceModel\Product\Type\Configurable
     */
    protected $_catalogProductTypeConfigurable;

    /**
     * Attribute collection factory
     *
     * @var
     * \Magento\ConfigurableProduct\Model\ResourceModel\Product\Type\Configurable\Attribute\CollectionFactory
     */
    protected $_attributeCollectionFactory;

    /**
     * Product collection factory
     *
     * @var \Magento\ConfigurableProduct\Model\ResourceModel\Product\Type\Configurable\Product\CollectionFactory
     */
    protected $_productCollectionFactory;

    /**
     * Configurable attribute factory
     *
     * @var \Magento\ConfigurableProduct\Model\Product\Type\Configurable\AttributeFactory
     */
    protected $configurableAttributeFactory;

    /**
     * Eav attribute factory
     *
     * @var \Magento\Catalog\Model\ResourceModel\Eav\AttributeFactory
     */
    protected $_eavAttributeFactory;

    /**
     * Type configurable factory
     *
     * @var \Magento\ConfigurableProduct\Model\ResourceModel\Product\Type\ConfigurableFactory
     */
    protected $typeConfigurableFactory;

    /**
     * @var \Magento\Framework\Api\ExtensionAttribute\JoinProcessorInterface
     */
    protected $extensionAttributesJoinProcessor;

    /**
     * @var \Magento\Framework\Cache\FrontendInterface
     */
    private $cache;

    /**
     * @var MetadataPool
     */
    private $metadataPool;

    /**
     * @var GalleryReadHandler
     */
    private $productGalleryReadHandler;

    /**
     * @var Config
     */
    private $catalogConfig;

    /**
     * @var \Magento\Customer\Model\Session
     */
    private $customerSession;

    /**
     * @var ProductInterfaceFactory
     */
    private $productFactory;

    /**
     * @codingStandardsIgnoreStart/End
     *
     * @param \Magento\Catalog\Model\Product\Option $catalogProductOption
     * @param \Magento\Eav\Model\Config $eavConfig
     * @param \Magento\Catalog\Model\Product\Type $catalogProductType
     * @param \Magento\Framework\Event\ManagerInterface $eventManager
     * @param \Magento\MediaStorage\Helper\File\Storage\Database $fileStorageDb
     * @param \Magento\Framework\Filesystem $filesystem
     * @param \Magento\Framework\Registry $coreRegistry
     * @param \Psr\Log\LoggerInterface $logger
     * @param ProductRepositoryInterface $productRepository
     * @param \Magento\ConfigurableProduct\Model\ResourceModel\Product\Type\ConfigurableFactory $typeConfigurableFactory
     * @param \Magento\Catalog\Model\ResourceModel\Eav\AttributeFactory $eavAttributeFactory
     * @param \Magento\ConfigurableProduct\Model\Product\Type\Configurable\AttributeFactory $configurableAttributeFactory
     * @param \Magento\ConfigurableProduct\Model\ResourceModel\Product\Type\Configurable\Product\CollectionFactory $productCollectionFactory
     * @param \Magento\ConfigurableProduct\Model\ResourceModel\Product\Type\Configurable\Attribute\CollectionFactory $attributeCollectionFactory
     * @param \Magento\ConfigurableProduct\Model\ResourceModel\Product\Type\Configurable $catalogProductTypeConfigurable
     * @param \Magento\Framework\App\Config\ScopeConfigInterface $scopeConfig
     * @param \Magento\Framework\Api\ExtensionAttribute\JoinProcessorInterface $extensionAttributesJoinProcessor
     * @param \Magento\Framework\Serialize\Serializer\Json $serializer
     * @param ProductInterfaceFactory $productFactory
     * @SuppressWarnings(PHPMD.ExcessiveParameterList)
     */
    public function __construct(
        \Magento\Catalog\Model\Product\Option $catalogProductOption,
        \Magento\Eav\Model\Config $eavConfig,
        \Magento\Catalog\Model\Product\Type $catalogProductType,
        \Magento\Framework\Event\ManagerInterface $eventManager,
        \Magento\MediaStorage\Helper\File\Storage\Database $fileStorageDb,
        \Magento\Framework\Filesystem $filesystem,
        \Magento\Framework\Registry $coreRegistry,
        \Psr\Log\LoggerInterface $logger,
        ProductRepositoryInterface $productRepository,
        \Magento\ConfigurableProduct\Model\ResourceModel\Product\Type\ConfigurableFactory $typeConfigurableFactory,
        \Magento\Catalog\Model\ResourceModel\Eav\AttributeFactory $eavAttributeFactory,
        \Magento\ConfigurableProduct\Model\Product\Type\Configurable\AttributeFactory $configurableAttributeFactory,
        \Magento\ConfigurableProduct\Model\ResourceModel\Product\Type\Configurable\Product\CollectionFactory $productCollectionFactory,
        \Magento\ConfigurableProduct\Model\ResourceModel\Product\Type\Configurable\Attribute\CollectionFactory $attributeCollectionFactory,
        \Magento\ConfigurableProduct\Model\ResourceModel\Product\Type\Configurable $catalogProductTypeConfigurable,
        \Magento\Framework\App\Config\ScopeConfigInterface $scopeConfig,
        \Magento\Framework\Api\ExtensionAttribute\JoinProcessorInterface $extensionAttributesJoinProcessor,
        \Magento\Framework\Cache\FrontendInterface $cache = null,
        \Magento\Customer\Model\Session $customerSession = null,
        \Magento\Framework\Serialize\Serializer\Json $serializer = null,
<<<<<<< HEAD
        ProductInterfaceFactory $productFactory = null
=======
        SalableProcessor $salableProcessor = null
>>>>>>> b7a8b32b
    ) {
        $this->typeConfigurableFactory = $typeConfigurableFactory;
        $this->_eavAttributeFactory = $eavAttributeFactory;
        $this->configurableAttributeFactory = $configurableAttributeFactory;
        $this->_productCollectionFactory = $productCollectionFactory;
        $this->_attributeCollectionFactory = $attributeCollectionFactory;
        $this->_catalogProductTypeConfigurable = $catalogProductTypeConfigurable;
        $this->_scopeConfig = $scopeConfig;
        $this->extensionAttributesJoinProcessor = $extensionAttributesJoinProcessor;
        $this->cache = $cache;
        $this->customerSession = $customerSession;
<<<<<<< HEAD
        $this->productFactory = $productFactory ?: ObjectManager::getInstance()
            ->get(ProductInterfaceFactory::class);
=======
        $this->salableProcessor = $salableProcessor ?: ObjectManager::getInstance()->get(SalableProcessor::class);
>>>>>>> b7a8b32b
        parent::__construct(
            $catalogProductOption,
            $eavConfig,
            $catalogProductType,
            $eventManager,
            $fileStorageDb,
            $filesystem,
            $coreRegistry,
            $logger,
            $productRepository,
            $serializer
        );

    }

    /**
     * @deprecated
     * @return \Magento\Framework\Cache\FrontendInterface
     */
    private function getCache()
    {
        if (null === $this->cache) {
            $this->cache = ObjectManager::getInstance()->get(\Magento\Framework\Cache\FrontendInterface::class);
        }
        return $this->cache;
    }

    /**
     * @deprecated
     * @return \Magento\Customer\Model\Session
     */
    private function getCustomerSession()
    {
        if (null === $this->customerSession) {
            $this->customerSession = ObjectManager::getInstance()->get(\Magento\Customer\Model\Session::class);
        }
        return $this->customerSession;
    }

    /**
     * Return relation info about used products
     *
     * @return \Magento\Framework\DataObject Object with information data
     */
    public function getRelationInfo()
    {
        $info = new \Magento\Framework\DataObject();
        $info->setTable(
            'catalog_product_super_link'
        )->setParentFieldName(
            'parent_id'
        )->setChildFieldName(
            'product_id'
        );
        return $info;
    }

    /**
     * Retrieve Required children ids
     * Return grouped array, ex array(
     *   group => array(ids)
     * )
     *
     * @param  array|int $parentId
     * @param  bool $required
     * @return array
     */
    public function getChildrenIds($parentId, $required = true)
    {
        return $this->_catalogProductTypeConfigurable->getChildrenIds($parentId, $required);
    }

    /**
     * Retrieve parent ids array by required child
     *
     * @param  int|array $childId
     * @return array
     */
    public function getParentIdsByChild($childId)
    {
        return $this->_catalogProductTypeConfigurable->getParentIdsByChild($childId);
    }

    /**
     * Check attribute availability for super product creation
     *
     * @param  \Magento\Catalog\Model\ResourceModel\Eav\Attribute $attribute
     * @return bool
     */
    public function canUseAttribute(\Magento\Catalog\Model\ResourceModel\Eav\Attribute $attribute)
    {
        return $attribute->getIsGlobal() == \Magento\Eav\Model\Entity\Attribute\ScopedAttributeInterface::SCOPE_GLOBAL &&
            $attribute->getIsVisible() &&
            $attribute->usesSource() &&
            $attribute->getIsUserDefined();
    }

    /**
     * Declare attribute identifiers used for assign subproducts
     *
     * @param   array $ids
     * @param   \Magento\Catalog\Model\Product $product
     * @return  \Magento\ConfigurableProduct\Model\Product\Type\Configurable
     * @deprecated use \Magento\ConfigurableProduct\Model\Product\Type\Configurable::setUsedProductAttributes instead
     */
    public function setUsedProductAttributeIds($ids, $product)
    {
        $usedProductAttributes = [];
        $configurableAttributes = [];

        foreach ($ids as $attributeId) {
            $usedProductAttributes[] = $this->getAttributeById($attributeId, $product);
            $configurableAttributes[] = $this->configurableAttributeFactory->create()->setProductAttribute(
                $this->getAttributeById($attributeId, $product)
            );
        }
        $product->setData($this->usedProductAttributes, $usedProductAttributes);
        $product->setData($this->usedProductAttributeIds, $ids);
        $product->setData($this->_configurableAttributes, $configurableAttributes);

        return $this;
    }

    /**
     * Set list of used attributes to product
     *
     * @param ProductInterface $product
     * @param array $ids
     * @return $this
     */
    public function setUsedProductAttributes(ProductInterface $product, array $ids)
    {
        $usedProductAttributes = [];

        foreach ($ids as $attributeId) {
            $usedProductAttributes[] = $this->getAttributeById($attributeId, $product);
        }
        $product->setData($this->usedProductAttributes, $usedProductAttributes);
        $product->setData($this->usedProductAttributeIds, $ids);

        return $this;
    }

    /**
     * Retrieve identifiers of used product attributes
     *
     * @param  \Magento\Catalog\Model\Product $product
     * @return array
     */
    public function getUsedProductAttributeIds($product)
    {
        if (!$product->hasData($this->usedProductAttributeIds)) {
            $usedProductAttributeIds = [];
            foreach ($this->getUsedProductAttributes($product) as $attribute) {
                $usedProductAttributeIds[] = $attribute->getId();
            }
            $product->setData($this->usedProductAttributeIds, $usedProductAttributeIds);
        }
        return $product->getData($this->usedProductAttributeIds);
    }

    /**
     * Retrieve used product attributes
     *
     * @param  \Magento\Catalog\Model\Product $product
     * @return array
     */
    public function getUsedProductAttributes($product)
    {
        if (!$product->hasData($this->usedProductAttributes)) {
            $usedProductAttributes = [];
            $usedAttributes = [];
            foreach ($this->getConfigurableAttributes($product) as $attribute) {
                if (null !== $attribute->getProductAttribute()) {
                    $id = $attribute->getProductAttribute()->getId();
                    $usedProductAttributes[$id] = $attribute->getProductAttribute();
                    $usedAttributes[$id] = $attribute;
                }
            }
            $product->setData($this->_usedAttributes, $usedAttributes);
            $product->setData($this->usedProductAttributes, $usedProductAttributes);
        }
        return $product->getData($this->usedProductAttributes);
    }

    /**
     * Retrieve configurable attributes data
     *
     * @param  \Magento\Catalog\Model\Product $product
     * @return \Magento\ConfigurableProduct\Model\Product\Type\Configurable\Attribute[]
     */
    public function getConfigurableAttributes($product)
    {
        \Magento\Framework\Profiler::start(
            'CONFIGURABLE:' . __METHOD__,
            ['group' => 'CONFIGURABLE', 'method' => __METHOD__]
        );
        if (!$product->hasData($this->_configurableAttributes)) {
            $configurableAttributes = $this->getConfigurableAttributeCollection($product);
            $this->extensionAttributesJoinProcessor->process($configurableAttributes);
            $configurableAttributes->orderByPosition()->load();
            $product->setData($this->_configurableAttributes, $configurableAttributes);
        }
        \Magento\Framework\Profiler::stop('CONFIGURABLE:' . __METHOD__);
        return $product->getData($this->_configurableAttributes);
    }

    /**
     * Reset the cached configurable attributes of a product
     *
     * @param \Magento\Catalog\Model\Product $product
     * @return $this
     */
    public function resetConfigurableAttributes($product)
    {
        $product->unsetData($this->_configurableAttributes);
        return $this;
    }

    /**
     * Retrieve Configurable Attributes as array
     *
     * @param  \Magento\Catalog\Model\Product $product
     * @return array
     */
    public function getConfigurableAttributesAsArray($product)
    {
        $res = [];
        foreach ($this->getConfigurableAttributes($product) as $attribute) {
            $eavAttribute = $attribute->getProductAttribute();
            $storeId = 0;
            if ($product->getStoreId() !== null) {
                $storeId = $product->getStoreId();
            }
            $eavAttribute->setStoreId($storeId);
            /* @var $attribute \Magento\ConfigurableProduct\Model\Product\Type\Configurable\Attribute */
            $res[$eavAttribute->getId()] = [
                'id' => $attribute->getId(),
                'label' => $attribute->getLabel(),
                'use_default' => $attribute->getUseDefault(),
                'position' => $attribute->getPosition(),
                'values' => $attribute->getOptions() ? $attribute->getOptions() : [],
                'attribute_id' => $eavAttribute->getId(),
                'attribute_code' => $eavAttribute->getAttributeCode(),
                'frontend_label' => $eavAttribute->getFrontend()->getLabel(),
                'store_label' => $eavAttribute->getStoreLabel(),
                'options' => $eavAttribute->getSource()->getAllOptions(false),
            ];
        }
        return $res;
    }

    /**
     * Retrieve configurable attribute collection
     *
     * @param \Magento\Catalog\Model\Product $product
     * @return \Magento\ConfigurableProduct\Model\ResourceModel\Product\Type\Configurable\Attribute\Collection
     */
    public function getConfigurableAttributeCollection(\Magento\Catalog\Model\Product $product)
    {
        return $this->_attributeCollectionFactory->create()->setProductFilter($product);
    }

    /**
     * Retrieve subproducts identifiers
     *
     * @deprecated
     * @param  \Magento\Catalog\Model\Product $product
     * @return array
     */
    public function getUsedProductIds($product)
    {
        if (!$product->hasData($this->_usedProductIds)) {
            $usedProductIds = [];
            foreach ($this->getUsedProducts($product) as $product) {
                $usedProductIds[] = $product->getId();
            }
            $product->setData($this->_usedProductIds, $usedProductIds);
        }
        return $product->getData($this->_usedProductIds);
    }

    /**
     * Retrieve array of "subproducts"
     *
     * @param  \Magento\Catalog\Model\Product $product
     * @param  array $requiredAttributeIds
     * @return array
     */
    public function getUsedProducts($product, $requiredAttributeIds = null)
    {
        \Magento\Framework\Profiler::start(
            'CONFIGURABLE:' . __METHOD__,
            ['group' => 'CONFIGURABLE', 'method' => __METHOD__]
        );
        if (!$product->hasData($this->_usedProducts)) {
            $metadata = $this->getMetadataPool()->getMetadata(ProductInterface::class);
            $productId = $product->getData($metadata->getLinkField());

            $key = md5(
                implode(
                    '_',
                    [
                        __METHOD__,
                        $productId,
                        $product->getStoreId(),
                        $this->getCustomerSession()->getCustomerGroupId(),
                        json_encode($requiredAttributeIds)
                    ]
                )
            );
            $data = $this->serializer->unserialize($this->getCache()->load($key));
            if (!empty($data)) {
                $usedProducts = [];
                foreach ($data as $item) {
                    $productItem = $this->productFactory->create();
                    $productItem->setData($item);
                    $usedProducts[] = $productItem;
                }
            } else {
                $collection = $this->getUsedProductCollection($product);
                $collection
                    ->setFlag('has_stock_status_filter', true)
                    ->addAttributeToSelect($this->getCatalogConfig()->getProductAttributes())
                    ->addFilterByRequiredOptions()
                    ->setStoreId($product->getStoreId());

                $requiredAttributes = ['name', 'price', 'weight', 'image', 'thumbnail', 'status', 'media_gallery'];
                foreach ($requiredAttributes as $attributeCode) {
                    $collection->addAttributeToSelect($attributeCode);
                }
                foreach ($this->getUsedProductAttributes($product) as $usedProductAttribute) {
                    $collection->addAttributeToSelect($usedProductAttribute->getAttributeCode());
                }
                $collection->addMediaGalleryData();
                $collection->addTierPriceData();
                $usedProducts = $collection->getItems();

                $this->getCache()->save(
                    $this->serializer->serialize(array_map(
                        function ($item) {
                            return $item->getData();
                        },
                        $usedProducts
                    )),
                    $key,
                    array_merge(
                        $product->getIdentities(),
                        [
                            \Magento\Catalog\Model\Category::CACHE_TAG,
                            \Magento\Catalog\Model\Product::CACHE_TAG,
                            'price',
                            self::TYPE_CODE . '_' . $productId
                        ]
                    )
                );
            }
            $product->setData($this->_usedProducts, $usedProducts);
        }
        \Magento\Framework\Profiler::stop('CONFIGURABLE:' . __METHOD__);
        $usedProducts = $product->getData($this->_usedProducts);
        return $usedProducts;
    }

    /**
     * Retrieve GalleryReadHandler
     *
     * @return GalleryReadHandler
     * @deprecated
     */
    protected function getGalleryReadHandler()
    {
        if ($this->productGalleryReadHandler === null) {
            $this->productGalleryReadHandler = ObjectManager::getInstance()
                ->get(GalleryReadHandler::class);
        }
        return $this->productGalleryReadHandler;
    }

    /**
     * Retrieve related products collection
     *
     * @param  \Magento\Catalog\Model\Product $product
     * @return \Magento\ConfigurableProduct\Model\ResourceModel\Product\Type\Configurable\Product\Collection
     */
    public function getUsedProductCollection($product)
    {
        $collection = $this->_productCollectionFactory->create()->setFlag(
            'product_children',
            true
        )->setProductFilter(
            $product
        );
        if (null !== $this->getStoreFilter($product)) {
            $collection->addStoreFilter($this->getStoreFilter($product));
        }

        return $collection;
    }

    /**
     * Before save process
     *
     * @param  \Magento\Catalog\Model\Product $product
     * @return $this
     */
    public function beforeSave($product)
    {
        $metadata = $this->getMetadataPool()->getMetadata(ProductInterface::class);
        $productId = $product->getData($metadata->getLinkField());

        $this->getCache()->clean(\Zend_Cache::CLEANING_MODE_MATCHING_TAG, [self::TYPE_CODE . '_' . $productId]);
        parent::beforeSave($product);

        $product->canAffectOptions(false);

        if ($product->getCanSaveConfigurableAttributes()) {
            $product->canAffectOptions(true);
            $data = $product->getConfigurableAttributesData();
            if (!empty($data)) {
                foreach ($data as $attribute) {
                    if (!empty($attribute['values'])) {
                        $product->setTypeHasOptions(true);
                        $product->setTypeHasRequiredOptions(true);
                        break;
                    }
                }
            }
        }
        foreach ($this->getConfigurableAttributes($product) as $attribute) {
            $product->setData($attribute->getProductAttribute()->getAttributeCode(), null);
        }

        return $this;
    }

    /**
     * Save configurable product depended data
     *
     * @param \Magento\Catalog\Model\Product $product
     * @return $this
     * @throws \InvalidArgumentException
     * @deprecated the \Magento\ConfigurableProduct\Model\Product\SaveHandler::execute should be used instead
     */
    public function save($product)
    {
        parent::save($product);
        $metadata = $this->getMetadataPool()->getMetadata(ProductInterface::class);
        $cacheId = __CLASS__ . $product->getData($metadata->getLinkField()) . '_' . $product->getStoreId();
        $this->cache->remove($cacheId);

        $extensionAttributes = $product->getExtensionAttributes();

        // this approach is needed for 3rd-party extensions which are not using extension attributes
        if (empty($extensionAttributes->getConfigurableProductOptions())) {
            $this->saveConfigurableOptions($product);
        }

        if (empty($extensionAttributes->getConfigurableProductLinks())) {
            $this->saveRelatedProducts($product);
        }
        return $this;
    }

    /**
     * Save configurable product attributes
     *
     * @param ProductInterface $product
     * @return void
     * @throws \Exception
     * @deprecated
     */
    private function saveConfigurableOptions(ProductInterface $product)
    {
        $data = $product->getConfigurableAttributesData();
        if (!$data) {
            return;
        }

        $metadata = $this->getMetadataPool()->getMetadata(ProductInterface::class);

        foreach ($data as $attributeData) {
            /** @var $configurableAttribute \Magento\ConfigurableProduct\Model\Product\Type\Configurable\Attribute */
            $configurableAttribute = $this->configurableAttributeFactory->create();
            if (!$product->getIsDuplicate()) {
                if (!empty($attributeData['id'])) {
                    $configurableAttribute->load($attributeData['id']);
                    $attributeData['attribute_id'] = $configurableAttribute->getAttributeId();
                } elseif (!empty($attributeData['attribute_id'])) {
                    $attribute = $this->_eavConfig->getAttribute(
                        \Magento\Catalog\Model\Product::ENTITY, $attributeData['attribute_id']
                    );
                    $attributeData['attribute_id'] = $attribute->getId();
                    if (!$this->canUseAttribute($attribute)) {
                        throw new \InvalidArgumentException(
                            'Provided attribute can not be used with configurable product'
                        );
                    }
                    $configurableAttribute->loadByProductAndAttribute($product, $attribute);
                }
            }
            unset($attributeData['id']);
            $configurableAttribute
                ->addData($attributeData)
                ->setStoreId($product->getStoreId())
                ->setProductId($product->getData($metadata->getLinkField()))
                ->save();
        }
        /** @var $configurableAttributesCollection \Magento\ConfigurableProduct\Model\ResourceModel\Product\Type\Configurable\Attribute\Collection  */
        $configurableAttributesCollection = $this->_attributeCollectionFactory->create();
        $configurableAttributesCollection->setProductFilter($product);
        $configurableAttributesCollection->addFieldToFilter(
            'attribute_id',
            ['nin' => $this->getUsedProductAttributeIds($product)]
        );
        $configurableAttributesCollection->walk('delete');
    }

    /**
     * Save related products
     *
     * @param ProductInterface $product
     * @return void
     * @deprecated
     */
    private function saveRelatedProducts(ProductInterface $product)
    {
        $productIds = $product->getAssociatedProductIds();
        if (is_array($productIds)) {
            $this->typeConfigurableFactory->create()->saveProducts($product, $productIds);
        }
        $this->resetConfigurableAttributes($product);

        return $this;
    }

    /**
     * Check is product available for sale
     *
     * @param \Magento\Catalog\Model\Product $product
     * @return bool
     */
    public function isSalable($product)
    {
        $salable = parent::isSalable($product);

        if ($salable !== false) {
            $collection = $this->getUsedProductCollection($product);
            $collection->addStoreFilter($this->getStoreFilter($product));
            $collection = $this->salableProcessor->process($collection);
            $salable = 0 !== $collection->getSize();
        }

        return $salable;
    }

    /**
     * Check whether the product is available for sale
     * is alias to isSalable for compatibility
     *
     * @param \Magento\Catalog\Model\Product $product
     * @return bool
     * @SuppressWarnings(PHPMD.BooleanGetMethodName)
     */
    public function getIsSalable($product)
    {
        return $this->isSalable($product);
    }

    /**
     * Retrieve used product by attribute values
     *  $attributesInfo = array(
     *      $attributeId => $attributeValue
     *  )
     *
     * @param  array $attributesInfo
     * @param  \Magento\Catalog\Model\Product $product
     * @return \Magento\Catalog\Model\Product|null
     */
    public function getProductByAttributes($attributesInfo, $product)
    {
        if (is_array($attributesInfo) && !empty($attributesInfo)) {
            $productCollection = $this->getUsedProductCollection($product)->addAttributeToSelect('name');
            foreach ($attributesInfo as $attributeId => $attributeValue) {
                $productCollection->addAttributeToFilter($attributeId, $attributeValue);
            }
            /** @var \Magento\Catalog\Model\Product $productObject */
            $productObject = $productCollection->getFirstItem();
            $productLinkFieldId = $productObject->getId();
            if ($productLinkFieldId) {
                return $this->productRepository->getById($productLinkFieldId);
            }

            foreach ($productCollection as $productObject) {
                $checkRes = true;
                foreach ($attributesInfo as $attributeId => $attributeValue) {
                    $code = $this->getAttributeById($attributeId, $product)->getAttributeCode();
                    if ($productObject->getData($code) != $attributeValue) {
                        $checkRes = false;
                    }
                }
                if ($checkRes) {
                    return $productObject;
                }
            }
        }
        return null;
    }

    /**
     * Retrieve Selected Attributes info
     *
     * @param  \Magento\Catalog\Model\Product $product
     * @return array
     */
    public function getSelectedAttributesInfo($product)
    {
        $attributes = [];
        \Magento\Framework\Profiler::start(
            'CONFIGURABLE:' . __METHOD__,
            ['group' => 'CONFIGURABLE', 'method' => __METHOD__]
        );
        if ($attributesOption = $product->getCustomOption('attributes')) {
            $data = $this->serializer->unserialize($attributesOption->getValue());
            $this->getUsedProductAttributeIds($product);

            $usedAttributes = $product->getData($this->_usedAttributes);

            foreach ($data as $attributeId => $attributeValue) {
                if (isset($usedAttributes[$attributeId])) {
                    /** @var \Magento\Catalog\Model\ResourceModel\Eav\Attribute $attribute */
                    $attribute = $usedAttributes[$attributeId]->getProductAttribute();
                    $label = $attribute->getStoreLabel();
                    $value = $attribute;
                    if ($value->getSourceModel()) {
                        $value = $value->getSource()->getOptionText($attributeValue);
                    } else {
                        $value = '';
                        $attributeValue = '';
                    }

                    $attributes[] = [
                        'label' => $label,
                        'value' => $value,
                        'option_id' => $attributeId,
                        'option_value' => $attributeValue
                    ];
                }
            }
        }
        \Magento\Framework\Profiler::stop('CONFIGURABLE:' . __METHOD__);
        return $attributes;
    }

    /**
     * Prepare product and its configuration to be added to some products list.
     * Perform standard preparation process and then add Configurable specific options.
     *
     * @param \Magento\Framework\DataObject $buyRequest
     * @param \Magento\Catalog\Model\Product $product
     * @param string $processMode
     * @return \Magento\Framework\Phrase|array|string
     * @SuppressWarnings(PHPMD.CyclomaticComplexity)
     * @SuppressWarnings(PHPMD.NPathComplexity)
     */
    protected function _prepareProduct(\Magento\Framework\DataObject $buyRequest, $product, $processMode)
    {
        $attributes = $buyRequest->getSuperAttribute();
        if ($attributes || !$this->_isStrictProcessMode($processMode)) {
            if (!$this->_isStrictProcessMode($processMode)) {
                if (is_array($attributes)) {
                    foreach ($attributes as $key => $val) {
                        if (empty($val)) {
                            unset($attributes[$key]);
                        }
                    }
                } else {
                    $attributes = [];
                }
            }

            $result = parent::_prepareProduct($buyRequest, $product, $processMode);
            if (is_array($result)) {
                //TODO: MAGETWO-23739 get id from _POST and retrieve product from repository immediately.

                /**
                 * $attributes = array($attributeId=>$attributeValue)
                 */
                $subProduct = true;
                if ($this->_isStrictProcessMode($processMode)) {
                    foreach ($this->getConfigurableAttributes($product) as $attributeItem) {
                        /* @var $attributeItem \Magento\Framework\DataObject */
                        $attrId = $attributeItem->getData('attribute_id');
                        if (!isset($attributes[$attrId]) || empty($attributes[$attrId])) {
                            $subProduct = null;
                            break;
                        }
                    }
                }
                if ($subProduct) {
                    $subProduct = $this->getProductByAttributes($attributes, $product);
                }

                if ($subProduct) {
                    $subProductLinkFieldId = $subProduct->getId();
                    $product->addCustomOption('attributes', $this->serializer->serialize($attributes));
                    $product->addCustomOption('product_qty_' . $subProductLinkFieldId, 1, $subProduct);
                    $product->addCustomOption('simple_product', $subProductLinkFieldId, $subProduct);

                    $_result = $subProduct->getTypeInstance()->processConfiguration(
                        $buyRequest,
                        $subProduct,
                        $processMode
                    );
                    if (is_string($_result) && !is_array($_result)) {
                        return $_result;
                    }

                    if (!isset($_result[0])) {
                        return __('You can\'t add the item to shopping cart.')->render();
                    }

                    /**
                     * Adding parent product custom options to child product
                     * to be sure that it will be unique as its parent
                     */
                    if ($optionIds = $product->getCustomOption('option_ids')) {
                        $optionIds = explode(',', $optionIds->getValue());
                        foreach ($optionIds as $optionId) {
                            if ($option = $product->getCustomOption('option_' . $optionId)) {
                                $_result[0]->addCustomOption('option_' . $optionId, $option->getValue());
                            }
                        }
                    }

                    $productLinkFieldId = $product->getId();
                    $_result[0]->setParentProductId($productLinkFieldId)
                        ->addCustomOption('parent_product_id', $productLinkFieldId);
                    if ($this->_isStrictProcessMode($processMode)) {
                        $_result[0]->setCartQty(1);
                    }
                    $result[] = $_result[0];
                    return $result;
                } else {
                    if (!$this->_isStrictProcessMode($processMode)) {
                        return $result;
                    }
                }
            }
        }

        return $this->getSpecifyOptionMessage()->render();
    }

    /**
     * Check if product can be bought
     *
     * @param  \Magento\Catalog\Model\Product $product
     * @return $this
     * @throws \Magento\Framework\Exception\LocalizedException
     */
    public function checkProductBuyState($product)
    {
        parent::checkProductBuyState($product);
        $option = $product->getCustomOption('info_buyRequest');
        if ($option instanceof \Magento\Quote\Model\Quote\Item\Option) {
            $buyRequest = new \Magento\Framework\DataObject($this->serializer->unserialize($option->getValue()));
            $attributes = $buyRequest->getSuperAttribute();
            if (is_array($attributes)) {
                foreach ($attributes as $key => $val) {
                    if (empty($val)) {
                        unset($attributes[$key]);
                    }
                }
            }
            if (empty($attributes)) {
                throw new \Magento\Framework\Exception\LocalizedException($this->getSpecifyOptionMessage());
            }
        }
        return $this;
    }

    /**
     * Retrieve message for specify option(s)
     *
     * @return \Magento\Framework\Phrase
     */
    public function getSpecifyOptionMessage()
    {
        return __('You need to choose options for your item.');
    }

    /**
     * Prepare additional options/information for order item which will be
     * created from this product
     *
     * @param  \Magento\Catalog\Model\Product $product
     * @return array
     */
    public function getOrderOptions($product)
    {
        $options = parent::getOrderOptions($product);
        $options['attributes_info'] = $this->getSelectedAttributesInfo($product);
        if ($simpleOption = $product->getCustomOption('simple_product')) {
            $options['simple_name'] = $simpleOption->getProduct()->getName();
            $options['simple_sku'] = $simpleOption->getProduct()->getSku();
        }

        $options['product_calculations'] = self::CALCULATE_PARENT;
        $options['shipment_type'] = self::SHIPMENT_TOGETHER;

        return $options;
    }

    /**
     * Check is virtual product
     *
     * @param \Magento\Catalog\Model\Product $product
     * @return bool
     */
    public function isVirtual($product)
    {
        if ($productOption = $product->getCustomOption('simple_product')) {
            if ($optionProduct = $productOption->getProduct()) {
                /* @var $optionProduct \Magento\Catalog\Model\Product */
                return $optionProduct->isVirtual();
            }
        }
        return parent::isVirtual($product);
    }

    /**
     * Return true if product has options
     *
     * @param  \Magento\Catalog\Model\Product $product
     * @return bool
     */
    public function hasOptions($product)
    {
        if ($product->getOptions()) {
            return true;
        }

        $attributes = $this->getConfigurableAttributes($product);
        if (count($attributes)) {
            return true;
        }

        return false;
    }

    /**
     * Return product weight based on simple product
     * weight or configurable product weight
     *
     * @param  \Magento\Catalog\Model\Product $product
     * @return float
     */
    public function getWeight($product)
    {
        if ($product->hasCustomOptions() && ($simpleProductOption = $product->getCustomOption('simple_product'))) {
            $simpleProduct = $simpleProductOption->getProduct();
            if ($simpleProduct) {
                return $simpleProduct->getWeight();
            }
        }

        return $product->getData('weight');
    }

    /**
     * Implementation of product specify logic of which product needs to be assigned to option.
     * For example if product which was added to option already removed from catalog.
     *
     * @param  \Magento\Catalog\Model\Product|null $optionProduct
     * @param  \Magento\Quote\Model\Quote\Item\Option $option
     * @param  \Magento\Catalog\Model\Product|null $product
     * @return $this
     * @SuppressWarnings(PHPMD.UnusedFormalParameter)
     */
    public function assignProductToOption($optionProduct, $option, $product)
    {
        if ($optionProduct) {
            $option->setProduct($optionProduct);
        } else {
            $option->getItem()->setHasConfigurationUnavailableError(true);
        }
        return $this;
    }

    /**
     * Retrieve products divided into groups required to purchase
     * At least one product in each group has to be purchased
     *
     * @param  \Magento\Catalog\Model\Product $product
     * @return array
     */
    public function getProductsToPurchaseByReqGroups($product)
    {
        return [$this->getUsedProducts($product)];
    }

    /**
     * Get sku of product
     *
     * @param  \Magento\Catalog\Model\Product $product
     * @return string
     */
    public function getSku($product)
    {
        $simpleOption = $product->getCustomOption('simple_product');
        if ($simpleOption) {
            $optionProduct = $simpleOption->getProduct();
            $simpleSku = null;
            if ($optionProduct) {
                $simpleSku = $simpleOption->getProduct()->getSku();
            }
            $sku = parent::getOptionSku($product, $simpleSku);
        } else {
            $sku = parent::getSku($product);
        }

        return $sku;
    }

    /**
     * Prepare selected options for configurable product
     *
     * @param  \Magento\Catalog\Model\Product $product
     * @param  \Magento\Framework\DataObject $buyRequest
     * @return array
     * @SuppressWarnings(PHPMD.UnusedFormalParameter)
     */
    public function processBuyRequest($product, $buyRequest)
    {
        $superAttribute = $buyRequest->getSuperAttribute();
        $superAttribute = is_array($superAttribute) ? array_filter($superAttribute, 'intval') : [];

        $options = ['super_attribute' => $superAttribute];

        return $options;
    }

    /**
     * Prepare and retrieve options values with product data
     *
     * @param \Magento\Catalog\Model\Product $product
     * @return array
     */
    public function getConfigurableOptions($product)
    {
        return $this->_catalogProductTypeConfigurable->getConfigurableOptions(
            $product,
            $this->getUsedProductAttributes($product)
        );
    }

    /**
     * Delete data specific for Configurable product type
     *
     * @param \Magento\Catalog\Model\Product $product
     */
    public function deleteTypeSpecificData(\Magento\Catalog\Model\Product $product)
    {
        $this->typeConfigurableFactory->create()->saveProducts($product, []);
        /** @var $configurableAttribute \Magento\ConfigurableProduct\Model\Product\Type\Configurable\Attribute */
        $configurableAttribute = $this->configurableAttributeFactory->create();
        $configurableAttribute->deleteByProduct($product);
    }

    /**
     * Retrieve product attribute by identifier
     * Difference from abstract: any attribute is available, not just the ones from $product's attribute set
     *
     * @param  int $attributeId
     * @param  \Magento\Catalog\Model\Product $product
     * @return \Magento\Catalog\Model\ResourceModel\Eav\Attribute
     * @SuppressWarnings(PHPMD.UnusedFormalParameter)
     */
    public function getAttributeById($attributeId, $product)
    {
        return $this->_eavConfig->getAttribute(ProductAttributeInterface::ENTITY_TYPE_CODE, $attributeId);
    }

    /**
     * Set image for product without image if possible
     *
     * @param \Magento\Catalog\Model\Product $product
     * @return \Magento\ConfigurableProduct\Model\Product\Type\Configurable
     */
    public function setImageFromChildProduct(\Magento\Catalog\Model\Product $product)
    {
        if (!$product->getData('image') || $product->getData('image') === 'no_selection') {
            foreach ($this->getUsedProducts($product) as $childProduct) {
                if ($childProduct->getData('image') && $childProduct->getData('image') !== 'no_selection') {
                    $product->setImage($childProduct->getData('image'));
                    break;
                }
            }
        }
        return parent::setImageFromChildProduct($product);
    }

    /**
     * Get MetadataPool instance
     * @return MetadataPool
     */
    private function getMetadataPool()
    {
        if (!$this->metadataPool) {
            $this->metadataPool = ObjectManager::getInstance()->get(MetadataPool::class);
        }
        return $this->metadataPool;
    }

    /**
     * Get Config instance
     * @return Config
     * @deprecated
     */
    private function getCatalogConfig()
    {
        if (!$this->catalogConfig) {
            $this->catalogConfig = ObjectManager::getInstance()->get(Config::class);
        }
        return $this->catalogConfig;
    }

    /**
     * @inheritdoc
     */
    public function isPossibleBuyFromList($product)
    {
        $isAllCustomOptionsDisplayed = true;
        foreach ($this->getConfigurableAttributes($product) as $attribute) {
            $eavAttribute = $attribute->getProductAttribute();

            $isAllCustomOptionsDisplayed = ($isAllCustomOptionsDisplayed && $eavAttribute->getUsedInProductListing());
        }

        return $isAllCustomOptionsDisplayed;
    }
}<|MERGE_RESOLUTION|>--- conflicted
+++ resolved
@@ -215,11 +215,8 @@
         \Magento\Framework\Cache\FrontendInterface $cache = null,
         \Magento\Customer\Model\Session $customerSession = null,
         \Magento\Framework\Serialize\Serializer\Json $serializer = null,
-<<<<<<< HEAD
-        ProductInterfaceFactory $productFactory = null
-=======
+        ProductInterfaceFactory $productFactory = null,
         SalableProcessor $salableProcessor = null
->>>>>>> b7a8b32b
     ) {
         $this->typeConfigurableFactory = $typeConfigurableFactory;
         $this->_eavAttributeFactory = $eavAttributeFactory;
@@ -231,12 +228,9 @@
         $this->extensionAttributesJoinProcessor = $extensionAttributesJoinProcessor;
         $this->cache = $cache;
         $this->customerSession = $customerSession;
-<<<<<<< HEAD
         $this->productFactory = $productFactory ?: ObjectManager::getInstance()
             ->get(ProductInterfaceFactory::class);
-=======
         $this->salableProcessor = $salableProcessor ?: ObjectManager::getInstance()->get(SalableProcessor::class);
->>>>>>> b7a8b32b
         parent::__construct(
             $catalogProductOption,
             $eavConfig,
