--- conflicted
+++ resolved
@@ -462,27 +462,6 @@
     }
 
     /**
-<<<<<<< HEAD
-     * @param mixed $configurableAttributes
-     * @return bool
-     */
-    protected function hasCacheData($configurableAttributes)
-    {
-        $configurableAttributes = $configurableAttributes ? unserialize($configurableAttributes) : $configurableAttributes;
-        if ((is_array($configurableAttributes) || $configurableAttributes instanceof \Traversable) && count($configurableAttributes)) {
-            foreach ($configurableAttributes as $attribute) {
-                /** @var \Magento\ConfigurableProduct\Model\Product\Type\Configurable\Attribute $attribute */
-                if ($attribute->getData('options')) {
-                    return $configurableAttributes;
-                }
-            }
-      	}
-        return false;
-    }
-
-    /**
-=======
->>>>>>> d19e900f
      * Reset the cached configurable attributes of a product
      *
      * @param \Magento\Catalog\Model\Product $product
