<?php
/**
 * Copyright © 2016 Magento. All rights reserved.
 * See COPYING.txt for license details.
 */
namespace Magento\ConfigurableProduct\Model\Product\Type;

use Magento\Catalog\Api\Data\ProductInterface;
use Magento\Catalog\Api\ProductRepositoryInterface;
use Magento\Catalog\Model\Config;
use Magento\Framework\App\ObjectManager;
use Magento\Framework\Model\Entity\MetadataPool;
use Magento\Catalog\Model\Product\Gallery\ReadHandler as GalleryReadHandler;

/**
 * Configurable product type implementation
 *
 * This type builds in product attributes and existing simple products
 *
 * @SuppressWarnings(PHPMD.TooManyFields)
 * @SuppressWarnings(PHPMD.ExcessiveClassComplexity)
 * @SuppressWarnings(PHPMD.CouplingBetweenObjects)
 */
class Configurable extends \Magento\Catalog\Model\Product\Type\AbstractType
{
    /**
     * Product type code
     */
    const TYPE_CODE = 'configurable';

    /**
     * Cache key for Used Product Attribute Ids
     *
     * @var string
     */
    protected $usedProductAttributeIds = '_cache_instance_used_product_attribute_ids';

    /**
     * Cache key for Used Product Attributes
     *
     * @var string
     */
    protected $usedProductAttributes = '_cache_instance_used_product_attributes';

    /**
     * Cache key for Used Attributes
     *
     * @var string
     */
    protected $_usedAttributes = '_cache_instance_used_attributes';

    /**
     * Cache key for configurable attributes
     *
     * @var string
     */
    protected $_configurableAttributes = '_cache_instance_configurable_attributes';

    /**
     * Cache key for Used product ids
     *
     * @var string
     */
    protected $_usedProductIds = '_cache_instance_product_ids';

    /**
     * Cache key for used products
     *
     * @var string
     */
    protected $_usedProducts = '_cache_instance_products';

    /**
     * Product is composite
     *
     * @var bool
     */
    protected $_isComposite = true;

    /**
     * Product is configurable
     *
     * @var bool
     */
    protected $_canConfigure = true;

    /**
     * @var \Magento\Framework\App\Config\ScopeConfigInterface
     */
    protected $_scopeConfig;

    /**
     * Catalog product type configurable
     *
     * @var \Magento\ConfigurableProduct\Model\ResourceModel\Product\Type\Configurable
     */
    protected $_catalogProductTypeConfigurable;

    /**
     * Attribute collection factory
     *
     * @var
     * \Magento\ConfigurableProduct\Model\ResourceModel\Product\Type\Configurable\Attribute\CollectionFactory
     */
    protected $_attributeCollectionFactory;

    /**
     * Product collection factory
     *
     * @var \Magento\ConfigurableProduct\Model\ResourceModel\Product\Type\Configurable\Product\CollectionFactory
     */
    protected $_productCollectionFactory;

    /**
     * Configurable attribute factory
     *
     * @var \Magento\ConfigurableProduct\Model\Product\Type\Configurable\AttributeFactory
     */
    protected $configurableAttributeFactory;

    /**
     * Eav attribute factory
     *
     * @var \Magento\Catalog\Model\ResourceModel\Eav\AttributeFactory
     */
    protected $_eavAttributeFactory;

    /**
     * Type configurable factory
     *
     * @var \Magento\ConfigurableProduct\Model\ResourceModel\Product\Type\ConfigurableFactory
     */
    protected $typeConfigurableFactory;

    /**
     * @var \Magento\Framework\Api\ExtensionAttribute\JoinProcessorInterface
     */
    protected $extensionAttributesJoinProcessor;

    /**
     * @var \Magento\Framework\Cache\FrontendInterface
     */
    private $cache;

    /**
     * @var MetadataPool
     */
    private $metadataPool;

    /**
     * @var GalleryReadHandler
     */
    private $productGalleryReadHandler;

    /**
     * @var Config
     */
    private $catalogConfig;

    /**
     * @codingStandardsIgnoreStart/End
     *
     * @param \Magento\Catalog\Model\Product\Option $catalogProductOption
     * @param \Magento\Eav\Model\Config $eavConfig
     * @param \Magento\Catalog\Model\Product\Type $catalogProductType
     * @param \Magento\Framework\Event\ManagerInterface $eventManager
     * @param \Magento\MediaStorage\Helper\File\Storage\Database $fileStorageDb
     * @param \Magento\Framework\Filesystem $filesystem
     * @param \Magento\Framework\Registry $coreRegistry
     * @param \Psr\Log\LoggerInterface $logger
     * @param ProductRepositoryInterface $productRepository
     * @param \Magento\ConfigurableProduct\Model\ResourceModel\Product\Type\ConfigurableFactory $typeConfigurableFactory
     * @param \Magento\Catalog\Model\ResourceModel\Eav\AttributeFactory $eavAttributeFactory
     * @param \Magento\ConfigurableProduct\Model\Product\Type\Configurable\AttributeFactory $configurableAttributeFactory
     * @param \Magento\ConfigurableProduct\Model\ResourceModel\Product\Type\Configurable\Product\CollectionFactory $productCollectionFactory
     * @param \Magento\ConfigurableProduct\Model\ResourceModel\Product\Type\Configurable\Attribute\CollectionFactory $attributeCollectionFactory
     * @param \Magento\ConfigurableProduct\Model\ResourceModel\Product\Type\Configurable $catalogProductTypeConfigurable
     * @param \Magento\Framework\App\Config\ScopeConfigInterface $scopeConfig
     * @param \Magento\Framework\Api\ExtensionAttribute\JoinProcessorInterface $extensionAttributesJoinProcessor
     *
     * @SuppressWarnings(PHPMD.ExcessiveParameterList)
     */
    public function __construct(
        \Magento\Catalog\Model\Product\Option $catalogProductOption,
        \Magento\Eav\Model\Config $eavConfig,
        \Magento\Catalog\Model\Product\Type $catalogProductType,
        \Magento\Framework\Event\ManagerInterface $eventManager,
        \Magento\MediaStorage\Helper\File\Storage\Database $fileStorageDb,
        \Magento\Framework\Filesystem $filesystem,
        \Magento\Framework\Registry $coreRegistry,
        \Psr\Log\LoggerInterface $logger,
        ProductRepositoryInterface $productRepository,
        \Magento\ConfigurableProduct\Model\ResourceModel\Product\Type\ConfigurableFactory $typeConfigurableFactory,
        \Magento\Catalog\Model\ResourceModel\Eav\AttributeFactory $eavAttributeFactory,
        \Magento\ConfigurableProduct\Model\Product\Type\Configurable\AttributeFactory $configurableAttributeFactory,
        \Magento\ConfigurableProduct\Model\ResourceModel\Product\Type\Configurable\Product\CollectionFactory $productCollectionFactory,
        \Magento\ConfigurableProduct\Model\ResourceModel\Product\Type\Configurable\Attribute\CollectionFactory $attributeCollectionFactory,
        \Magento\ConfigurableProduct\Model\ResourceModel\Product\Type\Configurable $catalogProductTypeConfigurable,
        \Magento\Framework\App\Config\ScopeConfigInterface $scopeConfig,
        \Magento\Framework\Api\ExtensionAttribute\JoinProcessorInterface $extensionAttributesJoinProcessor,
        \Magento\Framework\Cache\FrontendInterface $cache
    ) {
        $this->typeConfigurableFactory = $typeConfigurableFactory;
        $this->_eavAttributeFactory = $eavAttributeFactory;
        $this->configurableAttributeFactory = $configurableAttributeFactory;
        $this->_productCollectionFactory = $productCollectionFactory;
        $this->_attributeCollectionFactory = $attributeCollectionFactory;
        $this->_catalogProductTypeConfigurable = $catalogProductTypeConfigurable;
        $this->_scopeConfig = $scopeConfig;
        $this->extensionAttributesJoinProcessor = $extensionAttributesJoinProcessor;
        $this->cache = $cache;
        parent::__construct(
            $catalogProductOption,
            $eavConfig,
            $catalogProductType,
            $eventManager,
            $fileStorageDb,
            $filesystem,
            $coreRegistry,
            $logger,
            $productRepository
        );

    }

    /**
     * Return relation info about used products
     *
     * @return \Magento\Framework\DataObject Object with information data
     */
    public function getRelationInfo()
    {
        $info = new \Magento\Framework\DataObject();
        $info->setTable(
            'catalog_product_super_link'
        )->setParentFieldName(
            'parent_id'
        )->setChildFieldName(
            'product_id'
        );
        return $info;
    }

    /**
     * Retrieve Required children ids
     * Return grouped array, ex array(
     *   group => array(ids)
     * )
     *
     * @param  array|int $parentId
     * @param  bool $required
     * @return array
     */
    public function getChildrenIds($parentId, $required = true)
    {
        return $this->_catalogProductTypeConfigurable->getChildrenIds($parentId, $required);
    }

    /**
     * Retrieve parent ids array by required child
     *
     * @param  int|array $childId
     * @return array
     */
    public function getParentIdsByChild($childId)
    {
        return $this->_catalogProductTypeConfigurable->getParentIdsByChild($childId);
    }

    /**
     * Check attribute availability for super product creation
     *
     * @param  \Magento\Catalog\Model\ResourceModel\Eav\Attribute $attribute
     * @return bool
     */
    public function canUseAttribute(\Magento\Catalog\Model\ResourceModel\Eav\Attribute $attribute)
    {
        return $attribute->getIsGlobal() == \Magento\Eav\Model\Entity\Attribute\ScopedAttributeInterface::SCOPE_GLOBAL &&
            $attribute->getIsVisible() &&
            $attribute->usesSource() &&
            $attribute->getIsUserDefined();
    }

    /**
     * Declare attribute identifiers used for assign subproducts
     *
     * @param   array $ids
     * @param   \Magento\Catalog\Model\Product $product
     * @return  \Magento\ConfigurableProduct\Model\Product\Type\Configurable
     * @deprecated use \Magento\ConfigurableProduct\Model\Product\Type\Configurable::setUsedProductAttributes instead
     */
    public function setUsedProductAttributeIds($ids, $product)
    {
        $usedProductAttributes = [];
        $configurableAttributes = [];

        foreach ($ids as $attributeId) {
            $usedProductAttributes[] = $this->getAttributeById($attributeId, $product);
            $configurableAttributes[] = $this->configurableAttributeFactory->create()->setProductAttribute(
                $this->getAttributeById($attributeId, $product)
            );
        }
        $product->setData($this->usedProductAttributes, $usedProductAttributes);
        $product->setData($this->usedProductAttributeIds, $ids);
        $product->setData($this->_configurableAttributes, $configurableAttributes);

        return $this;
    }

    /**
     * Set list of used attributes to product
     *
     * @param ProductInterface $product
     * @param array $ids
     * @return $this
     */
    public function setUsedProductAttributes(ProductInterface $product, array $ids)
    {
        $usedProductAttributes = [];

        foreach ($ids as $attributeId) {
            $usedProductAttributes[] = $this->getAttributeById($attributeId, $product);
        }
        $product->setData($this->usedProductAttributes, $usedProductAttributes);
        $product->setData($this->usedProductAttributeIds, $ids);

        return $this;
    }

    /**
     * Retrieve identifiers of used product attributes
     *
     * @param  \Magento\Catalog\Model\Product $product
     * @return array
     */
    public function getUsedProductAttributeIds($product)
    {
        if (!$product->hasData($this->usedProductAttributeIds)) {
            $usedProductAttributeIds = [];
            foreach ($this->getUsedProductAttributes($product) as $attribute) {
                $usedProductAttributeIds[] = $attribute->getId();
            }
            $product->setData($this->usedProductAttributeIds, $usedProductAttributeIds);
        }
        return $product->getData($this->usedProductAttributeIds);
    }

    /**
     * Retrieve used product attributes
     *
     * @param  \Magento\Catalog\Model\Product $product
     * @return array
     */
    public function getUsedProductAttributes($product)
    {
        if (!$product->hasData($this->usedProductAttributes)) {
            $usedProductAttributes = [];
            $usedAttributes = [];
            foreach ($this->getConfigurableAttributes($product) as $attribute) {
                if (!is_null($attribute->getProductAttribute())) {
                    $id = $attribute->getProductAttribute()->getId();
                    $usedProductAttributes[$id] = $attribute->getProductAttribute();
                    $usedAttributes[$id] = $attribute;
                }
            }
            $product->setData($this->_usedAttributes, $usedAttributes);
            $product->setData($this->usedProductAttributes, $usedProductAttributes);
        }
        return $product->getData($this->usedProductAttributes);
    }

    /**
     * Retrieve configurable attributes data
     *
     * @param  \Magento\Catalog\Model\Product $product
     * @return \Magento\ConfigurableProduct\Model\Product\Type\Configurable\Attribute[]
     */
    public function getConfigurableAttributes($product)
    {
        \Magento\Framework\Profiler::start(
            'CONFIGURABLE:' . __METHOD__,
            ['group' => 'CONFIGURABLE', 'method' => __METHOD__]
        );
        if (!$product->hasData($this->_configurableAttributes)) {
            $metadata = $this->getMetadataPool()->getMetadata(ProductInterface::class);
            $cacheId =  __CLASS__ . $product->getData($metadata->getLinkField()) . '_' . $product->getStoreId();
            $configurableAttributes = $this->cache->load($cacheId);
            $configurableAttributes = $this->hasCacheData($configurableAttributes);
            if ($configurableAttributes) {
                $configurableAttributes->setProductFilter($product);
            } else {
                $configurableAttributes = $this->getConfigurableAttributeCollection($product);
                $this->extensionAttributesJoinProcessor->process($configurableAttributes);
                $configurableAttributes->orderByPosition()->load();
                $this->cache->save(
                    serialize($configurableAttributes),
                    $cacheId,
                    $product->getIdentities()
                );
            }
            $product->setData($this->_configurableAttributes, $configurableAttributes);
        }
        \Magento\Framework\Profiler::stop('CONFIGURABLE:' . __METHOD__);
        return $product->getData($this->_configurableAttributes);
    }

    /**
     * @param mixed $configurableAttributes
     * @return bool
     */
    protected function hasCacheData($configurableAttributes)
    {
        $configurableAttributes = unserialize($configurableAttributes);
        if ($configurableAttributes && count($configurableAttributes)) {
            foreach ($configurableAttributes as $attribute) {
                /** @var \Magento\ConfigurableProduct\Model\Product\Type\Configurable\Attribute $attribute */
                if ($attribute->getData('options')) {
                    return $configurableAttributes;
                }
            }
        }
        return false;
    }

    /**
     * Reset the cached configurable attributes of a product
     *
     * @param \Magento\Catalog\Model\Product $product
     * @return $this
     */
    public function resetConfigurableAttributes($product)
    {
        $product->unsetData($this->_configurableAttributes);
        return $this;
    }

    /**
     * Retrieve Configurable Attributes as array
     *
     * @param  \Magento\Catalog\Model\Product $product
     * @return array
     */
    public function getConfigurableAttributesAsArray($product)
    {
        $res = [];
        foreach ($this->getConfigurableAttributes($product) as $attribute) {
            $eavAttribute = $attribute->getProductAttribute();
            $storeId = 0;
            if ($product->getStoreId() !== null) {
                $storeId = $product->getStoreId();
            }
            $eavAttribute->setStoreId($storeId);
            /* @var $attribute \Magento\ConfigurableProduct\Model\Product\Type\Configurable\Attribute */
            $res[$eavAttribute->getId()] = [
                'id' => $attribute->getId(),
                'label' => $attribute->getLabel(),
                'use_default' => $attribute->getUseDefault(),
                'position' => $attribute->getPosition(),
                'values' => $attribute->getOptions() ? $attribute->getOptions() : [],
                'attribute_id' => $eavAttribute->getId(),
                'attribute_code' => $eavAttribute->getAttributeCode(),
                'frontend_label' => $eavAttribute->getFrontend()->getLabel(),
                'store_label' => $eavAttribute->getStoreLabel(),
                'options' => $eavAttribute->getSource()->getAllOptions(false),
            ];
        }
        return $res;
    }

    /**
     * Retrieve configurable attribute collection
     *
     * @param \Magento\Catalog\Model\Product $product
     * @return \Magento\ConfigurableProduct\Model\ResourceModel\Product\Type\Configurable\Attribute\Collection
     */
    public function getConfigurableAttributeCollection(\Magento\Catalog\Model\Product $product)
    {
        return $this->_attributeCollectionFactory->create()->setProductFilter($product);
    }

    /**
     * Retrieve subproducts identifiers
     *
     * @param  \Magento\Catalog\Model\Product $product
     * @return array
     */
    public function getUsedProductIds($product)
    {
        if (!$product->hasData($this->_usedProductIds)) {
            $usedProductIds = [];
            foreach ($this->getUsedProducts($product) as $product) {
                $usedProductIds[] = $product->getId();
            }
            $product->setData($this->_usedProductIds, $usedProductIds);
        }
        return $product->getData($this->_usedProductIds);
    }

    /**
     * Retrieve array of "subproducts"
     *
     * @param  \Magento\Catalog\Model\Product $product
     * @param  array $requiredAttributeIds
     * @return array
     */
    public function getUsedProducts($product, $requiredAttributeIds = null)
    {
        \Magento\Framework\Profiler::start(
            'CONFIGURABLE:' . __METHOD__,
            ['group' => 'CONFIGURABLE', 'method' => __METHOD__]
        );
        if (!$product->hasData($this->_usedProducts)) {
            $usedProducts = [];
            $collection = $this->getUsedProductCollection($product)
                ->addAttributeToSelect('name')
                ->addAttributeToSelect('price')
                ->addAttributeToSelect('weight')
<<<<<<< HEAD
//                ->addAttributeToSelect('msrp')
//                ->addAttributeToSelect('media_gallery')
                ->addPriceData()
                ->addAttributeToSelect($this->getCatalogConfig()->getProductAttributes())
=======
                ->addAttributeToSelect('image')
                ->addAttributeToSelect('status')
>>>>>>> 72007663
                ->addFilterByRequiredOptions()
                ->setStoreId($product->getStoreId());

            if (is_array($requiredAttributeIds)) {
                foreach ($requiredAttributeIds as $attributeId) {
                    $attribute = $this->getAttributeById($attributeId, $product);
                    if (!is_null($attribute)) {
                        $collection->addAttributeToFilter($attribute->getAttributeCode(), ['notnull' => 1]);
                    }
                }
            }

            foreach ($collection as $item) {
                /** @var \Magento\Catalog\Model\Product $item */
                $this->getGalleryReadHandler()->execute('', $item);
                $usedProducts[] = $item;
            }

            $product->setData($this->_usedProducts, $usedProducts);
        }
        \Magento\Framework\Profiler::stop('CONFIGURABLE:' . __METHOD__);
        return $product->getData($this->_usedProducts);
    }

    /**
     * Retrieve GalleryReadHandler
     *
     * @return GalleryReadHandler
     */
    protected function getGalleryReadHandler()
    {
        if ($this->productGalleryReadHandler === null) {
            $this->productGalleryReadHandler = ObjectManager::getInstance()
                ->get(GalleryReadHandler::class);
        }
        return $this->productGalleryReadHandler;
    }

    /**
     * Retrieve related products collection
     *
     * @param  \Magento\Catalog\Model\Product $product
     * @return \Magento\ConfigurableProduct\Model\ResourceModel\Product\Type\Configurable\Product\Collection
     */
    public function getUsedProductCollection($product)
    {
        $collection = $this->_productCollectionFactory->create()->setFlag(
            'require_stock_items',
            true
        )->setFlag(
            'product_children',
            true
        )->setProductFilter(
            $product
        );
        if (!is_null($this->getStoreFilter($product))) {
            $collection->addStoreFilter($this->getStoreFilter($product));
        }

        return $collection;
    }

    /**
     * Before save process
     *
     * @param  \Magento\Catalog\Model\Product $product
     * @return $this
     */
    public function beforeSave($product)
    {
        parent::beforeSave($product);

        $product->canAffectOptions(false);

        if ($product->getCanSaveConfigurableAttributes()) {
            $product->canAffectOptions(true);
            $data = $product->getConfigurableAttributesData();
            if (!empty($data)) {
                foreach ($data as $attribute) {
                    if (!empty($attribute['values'])) {
                        $product->setTypeHasOptions(true);
                        $product->setTypeHasRequiredOptions(true);
                        break;
                    }
                }
            }
        }
        foreach ($this->getConfigurableAttributes($product) as $attribute) {
            $product->setData($attribute->getProductAttribute()->getAttributeCode(), null);
        }

        return $this;
    }

    /**
     * Save configurable product depended data
     *
     * @param \Magento\Catalog\Model\Product $product
     * @return $this
     * @throws \InvalidArgumentException
     * @deprecated the \Magento\ConfigurableProduct\Model\Product\SaveHandler::execute should be used instead
     */
    public function save($product)
    {
        parent::save($product);
        $metadata = $this->getMetadataPool()->getMetadata(ProductInterface::class);
        $cacheId =  __CLASS__ . $product->getData($metadata->getLinkField()) . '_' . $product->getStoreId();
        $this->cache->remove($cacheId);

        $extensionAttributes = $product->getExtensionAttributes();

        // this approach is needed for 3rd-party extensions which are not using extension attributes
        if (empty($extensionAttributes->getConfigurableProductOptions())) {
            $this->saveConfigurableOptions($product);
        }

        if (empty($extensionAttributes->getConfigurableProductLinks())) {
            $this->saveRelatedProducts($product);
        }
        return $this;
    }

    /**
     * Save configurable product attributes
     *
     * @param ProductInterface $product
     * @return void
     * @throws \Exception
     * @deprecated
     */
    private function saveConfigurableOptions(ProductInterface $product)
    {
        $data = $product->getConfigurableAttributesData();
        if (!$data) {
            return;
        }

        $metadata = $this->getMetadataPool()->getMetadata(ProductInterface::class);

        foreach ($data as $attributeData) {
            /** @var $configurableAttribute \Magento\ConfigurableProduct\Model\Product\Type\Configurable\Attribute */
            $configurableAttribute = $this->configurableAttributeFactory->create();
            if (!$product->getIsDuplicate()) {
                if (!empty($attributeData['id'])) {
                    $configurableAttribute->load($attributeData['id']);
                    $attributeData['attribute_id'] = $configurableAttribute->getAttributeId();
                } elseif (!empty($attributeData['attribute_id'])) {
                    $attribute = $this->_eavConfig->getAttribute(
                        \Magento\Catalog\Model\Product::ENTITY, $attributeData['attribute_id']
                    );
                    $attributeData['attribute_id'] = $attribute->getId();
                    if (!$this->canUseAttribute($attribute)) {
                        throw new \InvalidArgumentException(
                            'Provided attribute can not be used with configurable product'
                        );
                    }
                    $configurableAttribute->loadByProductAndAttribute($product, $attribute);
                }
            }
            unset($attributeData['id']);
            $configurableAttribute
                ->addData($attributeData)
                ->setStoreId($product->getStoreId())
                ->setProductId($product->getData($metadata->getLinkField()))
                ->save();
        }
        /** @var $configurableAttributesCollection \Magento\ConfigurableProduct\Model\ResourceModel\Product\Type\Configurable\Attribute\Collection  */
        $configurableAttributesCollection = $this->_attributeCollectionFactory->create();
        $configurableAttributesCollection->setProductFilter($product);
        $configurableAttributesCollection->addFieldToFilter(
            'attribute_id',
            ['nin' => $this->getUsedProductAttributeIds($product)]
        );
        $configurableAttributesCollection->walk('delete');
    }

    /**
     * Save related products
     *
     * @param ProductInterface $product
     * @return void
     * @deprecated
     */
    private function saveRelatedProducts(ProductInterface $product)
    {
        $productIds = $product->getAssociatedProductIds();
        if (is_array($productIds)) {
            $this->typeConfigurableFactory->create()->saveProducts($product, $productIds);
        }
    }

    /**
     * Check is product available for sale
     *
     * @param \Magento\Catalog\Model\Product $product
     * @return bool
     */
    public function isSalable($product)
    {
        $salable = parent::isSalable($product);

        if ($salable !== false) {
            $salable = false;
            if (!is_null($product)) {
                $this->setStoreFilter($product->getStoreId(), $product);
            }
            /** @var \Magento\Catalog\Model\Product $child */
            foreach ($this->getUsedProducts($product) as $child) {
                if ($child->isSalable()) {
                    $salable = true;
                    break;
                }
            }
        }

        return $salable;
    }

    /**
     * Check whether the product is available for sale
     * is alias to isSalable for compatibility
     *
     * @param \Magento\Catalog\Model\Product $product
     * @return bool
     * @SuppressWarnings(PHPMD.BooleanGetMethodName)
     */
    public function getIsSalable($product)
    {
        return $this->isSalable($product);
    }

    /**
     * Retrieve used product by attribute values
     *  $attributesInfo = array(
     *      $attributeId => $attributeValue
     *  )
     *
     * @param  array $attributesInfo
     * @param  \Magento\Catalog\Model\Product $product
     * @return \Magento\Catalog\Model\Product|null
     */
    public function getProductByAttributes($attributesInfo, $product)
    {
        if (is_array($attributesInfo) && !empty($attributesInfo)) {
            $productCollection = $this->getUsedProductCollection($product)->addAttributeToSelect('name');
            foreach ($attributesInfo as $attributeId => $attributeValue) {
                $productCollection->addAttributeToFilter($attributeId, $attributeValue);
            }
            /** @var \Magento\Catalog\Model\Product $productObject */
            $productObject = $productCollection->getFirstItem();
            $productLinkFieldId = $productObject->getId();
            if ($productLinkFieldId) {
                return $this->productRepository->getById($productLinkFieldId);
            }

            foreach ($this->getUsedProducts($product) as $productObject) {
                $checkRes = true;
                foreach ($attributesInfo as $attributeId => $attributeValue) {
                    $code = $this->getAttributeById($attributeId, $product)->getAttributeCode();
                    if ($productObject->getData($code) != $attributeValue) {
                        $checkRes = false;
                    }
                }
                if ($checkRes) {
                    return $productObject;
                }
            }
        }
        return null;
    }

    /**
     * Retrieve Selected Attributes info
     *
     * @param  \Magento\Catalog\Model\Product $product
     * @return array
     */
    public function getSelectedAttributesInfo($product)
    {
        $attributes = [];
        \Magento\Framework\Profiler::start(
            'CONFIGURABLE:' . __METHOD__,
            ['group' => 'CONFIGURABLE', 'method' => __METHOD__]
        );
        if ($attributesOption = $product->getCustomOption('attributes')) {
            $data = unserialize($attributesOption->getValue());
            $this->getUsedProductAttributeIds($product);

            $usedAttributes = $product->getData($this->_usedAttributes);

            foreach ($data as $attributeId => $attributeValue) {
                if (isset($usedAttributes[$attributeId])) {
                    /** @var \Magento\Catalog\Model\ResourceModel\Eav\Attribute $attribute */
                    $attribute = $usedAttributes[$attributeId]->getProductAttribute();
                    $label = $attribute->getStoreLabel();
                    $value = $attribute;
                    if ($value->getSourceModel()) {
                        $value = $value->getSource()->getOptionText($attributeValue);
                    } else {
                        $value = '';
                    }

                    $attributes[] = ['label' => $label, 'value' => $value];
                }
            }
        }
        \Magento\Framework\Profiler::stop('CONFIGURABLE:' . __METHOD__);
        return $attributes;
    }

    /**
     * Prepare product and its configuration to be added to some products list.
     * Perform standard preparation process and then add Configurable specific options.
     *
     * @param \Magento\Framework\DataObject $buyRequest
     * @param \Magento\Catalog\Model\Product $product
     * @param string $processMode
     * @return \Magento\Framework\Phrase|array|string
     * @SuppressWarnings(PHPMD.CyclomaticComplexity)
     * @SuppressWarnings(PHPMD.NPathComplexity)
     */
    protected function _prepareProduct(\Magento\Framework\DataObject $buyRequest, $product, $processMode)
    {
        $attributes = $buyRequest->getSuperAttribute();
        if ($attributes || !$this->_isStrictProcessMode($processMode)) {
            if (!$this->_isStrictProcessMode($processMode)) {
                if (is_array($attributes)) {
                    foreach ($attributes as $key => $val) {
                        if (empty($val)) {
                            unset($attributes[$key]);
                        }
                    }
                } else {
                    $attributes = [];
                }
            }

            $result = parent::_prepareProduct($buyRequest, $product, $processMode);
            if (is_array($result)) {
                //TODO: MAGETWO-23739 get id from _POST and retrieve product from repository immediately.

                /**
                 * $attributes = array($attributeId=>$attributeValue)
                 */
                $subProduct = true;
                if ($this->_isStrictProcessMode($processMode)) {
                    foreach ($this->getConfigurableAttributes($product) as $attributeItem) {
                        /* @var $attributeItem \Magento\Framework\DataObject */
                        $attrId = $attributeItem->getData('attribute_id');
                        if (!isset($attributes[$attrId]) || empty($attributes[$attrId])) {
                            $subProduct = null;
                            break;
                        }
                    }
                }
                if ($subProduct) {
                    $subProduct = $this->getProductByAttributes($attributes, $product);
                }

                if ($subProduct) {
                    $subProductLinkFieldId = $subProduct->getId();
                    $product->addCustomOption('attributes', serialize($attributes));
                    $product->addCustomOption('product_qty_' . $subProductLinkFieldId, 1, $subProduct);
                    $product->addCustomOption('simple_product', $subProductLinkFieldId, $subProduct);

                    $_result = $subProduct->getTypeInstance()->processConfiguration(
                        $buyRequest,
                        $subProduct,
                        $processMode
                    );
                    if (is_string($_result) && !is_array($_result)) {
                        return $_result;
                    }

                    if (!isset($_result[0])) {
                        return __('You can\'t add the item to shopping cart.')->render();
                    }

                    /**
                     * Adding parent product custom options to child product
                     * to be sure that it will be unique as its parent
                     */
                    if ($optionIds = $product->getCustomOption('option_ids')) {
                        $optionIds = explode(',', $optionIds->getValue());
                        foreach ($optionIds as $optionId) {
                            if ($option = $product->getCustomOption('option_' . $optionId)) {
                                $_result[0]->addCustomOption('option_' . $optionId, $option->getValue());
                            }
                        }
                    }

                    $productLinkFieldId = $product->getId();
                    $_result[0]->setParentProductId($productLinkFieldId)
                        ->addCustomOption('parent_product_id', $productLinkFieldId);
                    if ($this->_isStrictProcessMode($processMode)) {
                        $_result[0]->setCartQty(1);
                    }
                    $result[] = $_result[0];
                    return $result;
                } else {
                    if (!$this->_isStrictProcessMode($processMode)) {
                        return $result;
                    }
                }
            }
        }

        return $this->getSpecifyOptionMessage()->render();
    }

    /**
     * Check if product can be bought
     *
     * @param  \Magento\Catalog\Model\Product $product
     * @return $this
     * @throws \Magento\Framework\Exception\LocalizedException
     */
    public function checkProductBuyState($product)
    {
        parent::checkProductBuyState($product);
        $option = $product->getCustomOption('info_buyRequest');
        if ($option instanceof \Magento\Quote\Model\Quote\Item\Option) {
            $buyRequest = new \Magento\Framework\DataObject(unserialize($option->getValue()));
            $attributes = $buyRequest->getSuperAttribute();
            if (is_array($attributes)) {
                foreach ($attributes as $key => $val) {
                    if (empty($val)) {
                        unset($attributes[$key]);
                    }
                }
            }
            if (empty($attributes)) {
                throw new \Magento\Framework\Exception\LocalizedException($this->getSpecifyOptionMessage());
            }
        }
        return $this;
    }

    /**
     * Retrieve message for specify option(s)
     *
     * @return \Magento\Framework\Phrase
     */
    public function getSpecifyOptionMessage()
    {
        return __('You need to choose options for your item.');
    }

    /**
     * Prepare additional options/information for order item which will be
     * created from this product
     *
     * @param  \Magento\Catalog\Model\Product $product
     * @return array
     */
    public function getOrderOptions($product)
    {
        $options = parent::getOrderOptions($product);
        $options['attributes_info'] = $this->getSelectedAttributesInfo($product);
        if ($simpleOption = $product->getCustomOption('simple_product')) {
            $options['simple_name'] = $simpleOption->getProduct()->getName();
            $options['simple_sku'] = $simpleOption->getProduct()->getSku();
        }

        $options['product_calculations'] = self::CALCULATE_PARENT;
        $options['shipment_type'] = self::SHIPMENT_TOGETHER;

        return $options;
    }

    /**
     * Check is virtual product
     *
     * @param \Magento\Catalog\Model\Product $product
     * @return bool
     */
    public function isVirtual($product)
    {
        if ($productOption = $product->getCustomOption('simple_product')) {
            if ($optionProduct = $productOption->getProduct()) {
                /* @var $optionProduct \Magento\Catalog\Model\Product */
                return $optionProduct->isVirtual();
            }
        }
        return parent::isVirtual($product);
    }

    /**
     * Return true if product has options
     *
     * @param  \Magento\Catalog\Model\Product $product
     * @return bool
     */
    public function hasOptions($product)
    {
        if ($product->getOptions()) {
            return true;
        }

        $attributes = $this->getConfigurableAttributes($product);
        if (count($attributes)) {
            return true;
        }

        return false;
    }

    /**
     * Return product weight based on simple product
     * weight or configurable product weight
     *
     * @param  \Magento\Catalog\Model\Product $product
     * @return float
     */
    public function getWeight($product)
    {
        if ($product->hasCustomOptions() && ($simpleProductOption = $product->getCustomOption('simple_product'))) {
            $simpleProduct = $simpleProductOption->getProduct();
            if ($simpleProduct) {
                return $simpleProduct->getWeight();
            }
        }

        return $product->getData('weight');
    }

    /**
     * Implementation of product specify logic of which product needs to be assigned to option.
     * For example if product which was added to option already removed from catalog.
     *
     * @param  \Magento\Catalog\Model\Product|null $optionProduct
     * @param  \Magento\Quote\Model\Quote\Item\Option $option
     * @param  \Magento\Catalog\Model\Product|null $product
     * @return $this
     * @SuppressWarnings(PHPMD.UnusedFormalParameter)
     */
    public function assignProductToOption($optionProduct, $option, $product)
    {
        if ($optionProduct) {
            $option->setProduct($optionProduct);
        } else {
            $option->getItem()->setHasConfigurationUnavailableError(true);
        }
        return $this;
    }

    /**
     * Retrieve products divided into groups required to purchase
     * At least one product in each group has to be purchased
     *
     * @param  \Magento\Catalog\Model\Product $product
     * @return array
     */
    public function getProductsToPurchaseByReqGroups($product)
    {
        return [$this->getUsedProducts($product)];
    }

    /**
     * Get sku of product
     *
     * @param  \Magento\Catalog\Model\Product $product
     * @return string
     */
    public function getSku($product)
    {
        $simpleOption = $product->getCustomOption('simple_product');
        if ($simpleOption) {
            $optionProduct = $simpleOption->getProduct();
            $simpleSku = null;
            if ($optionProduct) {
                $simpleSku = $simpleOption->getProduct()->getSku();
            }
            $sku = parent::getOptionSku($product, $simpleSku);
        } else {
            $sku = parent::getSku($product);
        }

        return $sku;
    }

    /**
     * Prepare selected options for configurable product
     *
     * @param  \Magento\Catalog\Model\Product $product
     * @param  \Magento\Framework\DataObject $buyRequest
     * @return array
     * @SuppressWarnings(PHPMD.UnusedFormalParameter)
     */
    public function processBuyRequest($product, $buyRequest)
    {
        $superAttribute = $buyRequest->getSuperAttribute();
        $superAttribute = is_array($superAttribute) ? array_filter($superAttribute, 'intval') : [];

        $options = ['super_attribute' => $superAttribute];

        return $options;
    }

    /**
     * Prepare and retrieve options values with product data
     *
     * @param \Magento\Catalog\Model\Product $product
     * @return array
     */
    public function getConfigurableOptions($product)
    {
        return $this->_catalogProductTypeConfigurable->getConfigurableOptions(
            $product,
            $this->getUsedProductAttributes($product)
        );
    }

    /**
     * Delete data specific for Configurable product type
     *
     * @param \Magento\Catalog\Model\Product $product
     */
    public function deleteTypeSpecificData(\Magento\Catalog\Model\Product $product)
    {
        $this->typeConfigurableFactory->create()->saveProducts($product, []);
        /** @var $configurableAttribute \Magento\ConfigurableProduct\Model\Product\Type\Configurable\Attribute */
        $configurableAttribute = $this->configurableAttributeFactory->create();
        $configurableAttribute->deleteByProduct($product);
    }

    /**
     * Retrieve product attribute by identifier
     * Difference from abstract: any attribute is available, not just the ones from $product's attribute set
     *
     * @param  int $attributeId
     * @param  \Magento\Catalog\Model\Product $product
     * @return \Magento\Catalog\Model\ResourceModel\Eav\Attribute
     */
    public function getAttributeById($attributeId, $product)
    {
        $attribute = parent::getAttributeById($attributeId, $product);
        return $attribute ?: $this->_eavAttributeFactory->create()->load($attributeId);
    }

    /**
     * Set image for product without image if possible
     *
     * @param \Magento\Catalog\Model\Product $product
     * @return \Magento\ConfigurableProduct\Model\Product\Type\Configurable
     */
    public function setImageFromChildProduct(\Magento\Catalog\Model\Product $product)
    {
        if (!$product->getData('image') || $product->getData('image') === 'no_selection') {
            foreach ($this->getUsedProducts($product) as $childProduct) {
                if ($childProduct->getData('image') && $childProduct->getData('image') !== 'no_selection') {
                    $product->setImage($childProduct->getData('image'));
                    break;
                }
            }
        }
        return parent::setImageFromChildProduct($product);
    }

    /**
     * Get MetadataPool instance
     * @return MetadataPool
     */
    private function getMetadataPool()
    {
        if (!$this->metadataPool) {
            $this->metadataPool = ObjectManager::getInstance()->get(MetadataPool::class);
        }
        return $this->metadataPool;
    }

    /**
     * Get Config instance
     * @return Config
     * @deprecated
     */
    private function getCatalogConfig()
    {
        if (!$this->catalogConfig) {
            $this->catalogConfig = ObjectManager::getInstance()->get(Config::class);
        }
        return $this->catalogConfig;
    }
}<|MERGE_RESOLUTION|>--- conflicted
+++ resolved
@@ -515,15 +515,10 @@
                 ->addAttributeToSelect('name')
                 ->addAttributeToSelect('price')
                 ->addAttributeToSelect('weight')
-<<<<<<< HEAD
-//                ->addAttributeToSelect('msrp')
-//                ->addAttributeToSelect('media_gallery')
+                ->addAttributeToSelect('image')
+                ->addAttributeToSelect('status')
                 ->addPriceData()
                 ->addAttributeToSelect($this->getCatalogConfig()->getProductAttributes())
-=======
-                ->addAttributeToSelect('image')
-                ->addAttributeToSelect('status')
->>>>>>> 72007663
                 ->addFilterByRequiredOptions()
                 ->setStoreId($product->getStoreId());
 
