<?php
/**
 * Copyright © Magento, Inc. All rights reserved.
 * See COPYING.txt for license details.
 */
namespace Magento\ConfigurableProduct\Model\Product\Type;

use Magento\Catalog\Api\Data\ProductAttributeInterface;
use Magento\Catalog\Api\Data\ProductInterface;
use Magento\Catalog\Api\Data\ProductInterfaceFactory;
use Magento\Catalog\Api\ProductRepositoryInterface;
use Magento\ConfigurableProduct\Model\Product\Type\Collection\SalableProcessor;
use Magento\Catalog\Model\Config;
use Magento\Framework\App\ObjectManager;
use Magento\Framework\EntityManager\MetadataPool;
use Magento\Catalog\Model\Product\Gallery\ReadHandler as GalleryReadHandler;

/**
 * Configurable product type implementation
 *
 * This type builds in product attributes and existing simple products
 *
 * @SuppressWarnings(PHPMD.TooManyFields)
 * @SuppressWarnings(PHPMD.ExcessiveClassComplexity)
 * @SuppressWarnings(PHPMD.CouplingBetweenObjects)
 */
class Configurable extends \Magento\Catalog\Model\Product\Type\AbstractType
{
    /**
     * Product type code
     */
    const TYPE_CODE = 'configurable';

    /**
     * Cache key for Used Product Attribute Ids
     *
     * @var string
     */
    protected $usedProductAttributeIds = '_cache_instance_used_product_attribute_ids';

    /**
     * Cache key for Used Product Attributes
     *
     * @var string
     */
    protected $usedProductAttributes = '_cache_instance_used_product_attributes';

    /**
     * Cache key for Used Attributes
     *
     * @var string
     */
    protected $_usedAttributes = '_cache_instance_used_attributes';

    /**
     * Cache key for configurable attributes
     *
     * @var string
     */
    protected $_configurableAttributes = '_cache_instance_configurable_attributes';

    /**
     * Cache key for Used product ids
     *
     * @var string
     */
    protected $_usedProductIds = '_cache_instance_product_ids';

    /**
     * Cache key for used products
     *
     * @var string
     */
    protected $_usedProducts = '_cache_instance_products';

    /**
     * Cache key for salable used products
     *
     * @var string
     */
    private $usedSalableProducts = '_cache_instance_salable_products';

    /**
     * Product is composite
     *
     * @var bool
     */
    protected $_isComposite = true;

    /**
     * Product is configurable
     *
     * @var bool
     */
    protected $_canConfigure = true;

    /**
     * @var \Magento\Framework\App\Config\ScopeConfigInterface
     */
    protected $_scopeConfig;

    /**
     * Catalog product type configurable
     *
     * @var \Magento\ConfigurableProduct\Model\ResourceModel\Product\Type\Configurable
     */
    protected $_catalogProductTypeConfigurable;

    /**
     * Attribute collection factory
     *
     * @var
     * \Magento\ConfigurableProduct\Model\ResourceModel\Product\Type\Configurable\Attribute\CollectionFactory
     */
    protected $_attributeCollectionFactory;

    /**
     * Product collection factory
     *
     * @var \Magento\ConfigurableProduct\Model\ResourceModel\Product\Type\Configurable\Product\CollectionFactory
     */
    protected $_productCollectionFactory;

    /**
     * Configurable attribute factory
     *
     * @var \Magento\ConfigurableProduct\Model\Product\Type\Configurable\AttributeFactory
     */
    protected $configurableAttributeFactory;

    /**
     * Eav attribute factory
     *
     * @var \Magento\Catalog\Model\ResourceModel\Eav\AttributeFactory
     */
    protected $_eavAttributeFactory;

    /**
     * Type configurable factory
     *
     * @var \Magento\ConfigurableProduct\Model\ResourceModel\Product\Type\ConfigurableFactory
     */
    protected $typeConfigurableFactory;

    /**
     * @var \Magento\Framework\Api\ExtensionAttribute\JoinProcessorInterface
     */
    protected $extensionAttributesJoinProcessor;

    /**
     * @var \Magento\Framework\Cache\FrontendInterface
     */
    private $cache;

    /**
     * @var MetadataPool
     */
    private $metadataPool;

    /**
     * @var GalleryReadHandler
     */
    private $productGalleryReadHandler;

    /**
     * @var Config
     */
    private $catalogConfig;

    /**
     * @var \Magento\Customer\Model\Session
     */
    private $customerSession;

    /**
<<<<<<< HEAD
=======
     * Product factory
     *
>>>>>>> 6fe51999
     * @var ProductInterfaceFactory
     */
    private $productFactory;

    /**
<<<<<<< HEAD
=======
     * Collection salable processor
     *
     * @var SalableProcessor
     */
    private $salableProcessor;

    /**
>>>>>>> 6fe51999
     * @codingStandardsIgnoreStart/End
     *
     * @param \Magento\Catalog\Model\Product\Option $catalogProductOption
     * @param \Magento\Eav\Model\Config $eavConfig
     * @param \Magento\Catalog\Model\Product\Type $catalogProductType
     * @param \Magento\Framework\Event\ManagerInterface $eventManager
     * @param \Magento\MediaStorage\Helper\File\Storage\Database $fileStorageDb
     * @param \Magento\Framework\Filesystem $filesystem
     * @param \Magento\Framework\Registry $coreRegistry
     * @param \Psr\Log\LoggerInterface $logger
     * @param ProductRepositoryInterface $productRepository
     * @param \Magento\ConfigurableProduct\Model\ResourceModel\Product\Type\ConfigurableFactory $typeConfigurableFactory
     * @param \Magento\Catalog\Model\ResourceModel\Eav\AttributeFactory $eavAttributeFactory
     * @param \Magento\ConfigurableProduct\Model\Product\Type\Configurable\AttributeFactory $configurableAttributeFactory
     * @param \Magento\ConfigurableProduct\Model\ResourceModel\Product\Type\Configurable\Product\CollectionFactory $productCollectionFactory
     * @param \Magento\ConfigurableProduct\Model\ResourceModel\Product\Type\Configurable\Attribute\CollectionFactory $attributeCollectionFactory
     * @param \Magento\ConfigurableProduct\Model\ResourceModel\Product\Type\Configurable $catalogProductTypeConfigurable
     * @param \Magento\Framework\App\Config\ScopeConfigInterface $scopeConfig
     * @param \Magento\Framework\Api\ExtensionAttribute\JoinProcessorInterface $extensionAttributesJoinProcessor
     * @param \Magento\Framework\Serialize\Serializer\Json $serializer
     * @param ProductInterfaceFactory $productFactory
<<<<<<< HEAD
=======
     * @param SalableProcessor $salableProcessor
>>>>>>> 6fe51999
     * @SuppressWarnings(PHPMD.ExcessiveParameterList)
     */
    public function __construct(
        \Magento\Catalog\Model\Product\Option $catalogProductOption,
        \Magento\Eav\Model\Config $eavConfig,
        \Magento\Catalog\Model\Product\Type $catalogProductType,
        \Magento\Framework\Event\ManagerInterface $eventManager,
        \Magento\MediaStorage\Helper\File\Storage\Database $fileStorageDb,
        \Magento\Framework\Filesystem $filesystem,
        \Magento\Framework\Registry $coreRegistry,
        \Psr\Log\LoggerInterface $logger,
        ProductRepositoryInterface $productRepository,
        \Magento\ConfigurableProduct\Model\ResourceModel\Product\Type\ConfigurableFactory $typeConfigurableFactory,
        \Magento\Catalog\Model\ResourceModel\Eav\AttributeFactory $eavAttributeFactory,
        \Magento\ConfigurableProduct\Model\Product\Type\Configurable\AttributeFactory $configurableAttributeFactory,
        \Magento\ConfigurableProduct\Model\ResourceModel\Product\Type\Configurable\Product\CollectionFactory $productCollectionFactory,
        \Magento\ConfigurableProduct\Model\ResourceModel\Product\Type\Configurable\Attribute\CollectionFactory $attributeCollectionFactory,
        \Magento\ConfigurableProduct\Model\ResourceModel\Product\Type\Configurable $catalogProductTypeConfigurable,
        \Magento\Framework\App\Config\ScopeConfigInterface $scopeConfig,
        \Magento\Framework\Api\ExtensionAttribute\JoinProcessorInterface $extensionAttributesJoinProcessor,
        \Magento\Framework\Cache\FrontendInterface $cache = null,
        \Magento\Customer\Model\Session $customerSession = null,
        \Magento\Framework\Serialize\Serializer\Json $serializer = null,
        ProductInterfaceFactory $productFactory = null,
        SalableProcessor $salableProcessor = null
    ) {
        $this->typeConfigurableFactory = $typeConfigurableFactory;
        $this->_eavAttributeFactory = $eavAttributeFactory;
        $this->configurableAttributeFactory = $configurableAttributeFactory;
        $this->_productCollectionFactory = $productCollectionFactory;
        $this->_attributeCollectionFactory = $attributeCollectionFactory;
        $this->_catalogProductTypeConfigurable = $catalogProductTypeConfigurable;
        $this->_scopeConfig = $scopeConfig;
        $this->extensionAttributesJoinProcessor = $extensionAttributesJoinProcessor;
        $this->cache = $cache;
        $this->customerSession = $customerSession;
        $this->productFactory = $productFactory ?: ObjectManager::getInstance()
            ->get(ProductInterfaceFactory::class);
        $this->salableProcessor = $salableProcessor ?: ObjectManager::getInstance()->get(SalableProcessor::class);
        $this->productFactory = $productFactory ?: ObjectManager::getInstance()
            ->get(ProductInterfaceFactory::class);
        parent::__construct(
            $catalogProductOption,
            $eavConfig,
            $catalogProductType,
            $eventManager,
            $fileStorageDb,
            $filesystem,
            $coreRegistry,
            $logger,
            $productRepository,
            $serializer
        );

    }

    /**
     * @deprecated
     * @return \Magento\Framework\Cache\FrontendInterface
     */
    private function getCache()
    {
        if (null === $this->cache) {
            $this->cache = ObjectManager::getInstance()->get(\Magento\Framework\Cache\FrontendInterface::class);
        }
        return $this->cache;
    }

    /**
     * @deprecated
     * @return \Magento\Customer\Model\Session
     */
    private function getCustomerSession()
    {
        if (null === $this->customerSession) {
            $this->customerSession = ObjectManager::getInstance()->get(\Magento\Customer\Model\Session::class);
        }
        return $this->customerSession;
    }

    /**
     * Return relation info about used products
     *
     * @return \Magento\Framework\DataObject Object with information data
     */
    public function getRelationInfo()
    {
        $info = new \Magento\Framework\DataObject();
        $info->setTable(
            'catalog_product_super_link'
        )->setParentFieldName(
            'parent_id'
        )->setChildFieldName(
            'product_id'
        );
        return $info;
    }

    /**
     * Retrieve Required children ids
     * Return grouped array, ex array(
     *   group => array(ids)
     * )
     *
     * @param  array|int $parentId
     * @param  bool $required
     * @return array
     */
    public function getChildrenIds($parentId, $required = true)
    {
        return $this->_catalogProductTypeConfigurable->getChildrenIds($parentId, $required);
    }

    /**
     * Retrieve parent ids array by required child
     *
     * @param  int|array $childId
     * @return array
     */
    public function getParentIdsByChild($childId)
    {
        return $this->_catalogProductTypeConfigurable->getParentIdsByChild($childId);
    }

    /**
     * Check attribute availability for super product creation
     *
     * @param  \Magento\Catalog\Model\ResourceModel\Eav\Attribute $attribute
     * @return bool
     */
    public function canUseAttribute(\Magento\Catalog\Model\ResourceModel\Eav\Attribute $attribute)
    {
        return $attribute->getIsGlobal() == \Magento\Eav\Model\Entity\Attribute\ScopedAttributeInterface::SCOPE_GLOBAL &&
            $attribute->getIsVisible() &&
            $attribute->usesSource() &&
            $attribute->getIsUserDefined();
    }

    /**
     * Declare attribute identifiers used for assign subproducts
     *
     * @param   array $ids
     * @param   \Magento\Catalog\Model\Product $product
     * @return  \Magento\ConfigurableProduct\Model\Product\Type\Configurable
     * @deprecated use \Magento\ConfigurableProduct\Model\Product\Type\Configurable::setUsedProductAttributes instead
     */
    public function setUsedProductAttributeIds($ids, $product)
    {
        $usedProductAttributes = [];
        $configurableAttributes = [];

        foreach ($ids as $attributeId) {
            $usedProductAttributes[] = $this->getAttributeById($attributeId, $product);
            $configurableAttributes[] = $this->configurableAttributeFactory->create()->setProductAttribute(
                $this->getAttributeById($attributeId, $product)
            );
        }
        $product->setData($this->usedProductAttributes, $usedProductAttributes);
        $product->setData($this->usedProductAttributeIds, $ids);
        $product->setData($this->_configurableAttributes, $configurableAttributes);

        return $this;
    }

    /**
     * Set list of used attributes to product
     *
     * @param ProductInterface $product
     * @param array $ids
     * @return $this
     */
    public function setUsedProductAttributes(ProductInterface $product, array $ids)
    {
        $usedProductAttributes = [];

        foreach ($ids as $attributeId) {
            $usedProductAttributes[] = $this->getAttributeById($attributeId, $product);
        }
        $product->setData($this->usedProductAttributes, $usedProductAttributes);
        $product->setData($this->usedProductAttributeIds, $ids);

        return $this;
    }

    /**
     * Retrieve identifiers of used product attributes
     *
     * @param  \Magento\Catalog\Model\Product $product
     * @return array
     */
    public function getUsedProductAttributeIds($product)
    {
        if (!$product->hasData($this->usedProductAttributeIds)) {
            $usedProductAttributeIds = [];
            foreach ($this->getUsedProductAttributes($product) as $attribute) {
                $usedProductAttributeIds[] = $attribute->getId();
            }
            $product->setData($this->usedProductAttributeIds, $usedProductAttributeIds);
        }
        return $product->getData($this->usedProductAttributeIds);
    }

    /**
     * Retrieve used product attributes
     *
     * @param  \Magento\Catalog\Model\Product $product
     * @return array
     */
    public function getUsedProductAttributes($product)
    {
        if (!$product->hasData($this->usedProductAttributes)) {
            $usedProductAttributes = [];
            $usedAttributes = [];
            foreach ($this->getConfigurableAttributes($product) as $attribute) {
                if (null !== $attribute->getProductAttribute()) {
                    $id = $attribute->getProductAttribute()->getId();
                    $usedProductAttributes[$id] = $attribute->getProductAttribute();
                    $usedAttributes[$id] = $attribute;
                }
            }
            $product->setData($this->_usedAttributes, $usedAttributes);
            $product->setData($this->usedProductAttributes, $usedProductAttributes);
        }
        return $product->getData($this->usedProductAttributes);
    }

    /**
     * Retrieve configurable attributes data
     *
     * @param  \Magento\Catalog\Model\Product $product
     * @return \Magento\ConfigurableProduct\Model\Product\Type\Configurable\Attribute[]
     */
    public function getConfigurableAttributes($product)
    {
        \Magento\Framework\Profiler::start(
            'CONFIGURABLE:' . __METHOD__,
            ['group' => 'CONFIGURABLE', 'method' => __METHOD__]
        );
        if (!$product->hasData($this->_configurableAttributes)) {
            $configurableAttributes = $this->getConfigurableAttributeCollection($product);
            $this->extensionAttributesJoinProcessor->process($configurableAttributes);
            $configurableAttributes->orderByPosition()->load();
            $product->setData($this->_configurableAttributes, $configurableAttributes);
        }
        \Magento\Framework\Profiler::stop('CONFIGURABLE:' . __METHOD__);
        return $product->getData($this->_configurableAttributes);
    }

    /**
     * Reset the cached configurable attributes of a product
     *
     * @param \Magento\Catalog\Model\Product $product
     * @return $this
     */
    public function resetConfigurableAttributes($product)
    {
        $product->unsetData($this->_configurableAttributes);
        return $this;
    }

    /**
     * Retrieve Configurable Attributes as array
     *
     * @param  \Magento\Catalog\Model\Product $product
     * @return array
     */
    public function getConfigurableAttributesAsArray($product)
    {
        $res = [];
        foreach ($this->getConfigurableAttributes($product) as $attribute) {
            $eavAttribute = $attribute->getProductAttribute();
            $storeId = 0;
            if ($product->getStoreId() !== null) {
                $storeId = $product->getStoreId();
            }
            $eavAttribute->setStoreId($storeId);
            /* @var $attribute \Magento\ConfigurableProduct\Model\Product\Type\Configurable\Attribute */
            $res[$eavAttribute->getId()] = [
                'id' => $attribute->getId(),
                'label' => $attribute->getLabel(),
                'use_default' => $attribute->getUseDefault(),
                'position' => $attribute->getPosition(),
                'values' => $attribute->getOptions() ? $attribute->getOptions() : [],
                'attribute_id' => $eavAttribute->getId(),
                'attribute_code' => $eavAttribute->getAttributeCode(),
                'frontend_label' => $eavAttribute->getFrontend()->getLabel(),
                'store_label' => $eavAttribute->getStoreLabel(),
                'options' => $eavAttribute->getSource()->getAllOptions(false),
            ];
        }
        return $res;
    }

    /**
     * Retrieve configurable attribute collection
     *
     * @param \Magento\Catalog\Model\Product $product
     * @return \Magento\ConfigurableProduct\Model\ResourceModel\Product\Type\Configurable\Attribute\Collection
     */
    public function getConfigurableAttributeCollection(\Magento\Catalog\Model\Product $product)
    {
        return $this->_attributeCollectionFactory->create()->setProductFilter($product);
    }

    /**
     * Retrieve subproducts identifiers
     *
     * @deprecated
     * @param  \Magento\Catalog\Model\Product $product
     * @return array
     */
    public function getUsedProductIds($product)
    {
        if (!$product->hasData($this->_usedProductIds)) {
            $usedProductIds = [];
            foreach ($this->getUsedProducts($product) as $product) {
                $usedProductIds[] = $product->getId();
            }
            $product->setData($this->_usedProductIds, $usedProductIds);
        }
        return $product->getData($this->_usedProductIds);
    }

    /**
<<<<<<< HEAD
     * Retrieve array of "subproducts"
     *
     * @param  \Magento\Catalog\Model\Product $product
     * @param  array $requiredAttributeIds
     * @return array
     */
    public function getUsedProducts($product, $requiredAttributeIds = null)
    {
        \Magento\Framework\Profiler::start(
            'CONFIGURABLE:' . __METHOD__,
            ['group' => 'CONFIGURABLE', 'method' => __METHOD__]
        );
        if (!$product->hasData($this->_usedProducts)) {
            $metadata = $this->getMetadataPool()->getMetadata(ProductInterface::class);
            $productId = $product->getData($metadata->getLinkField());

            $key = md5(
                implode(
                    '_',
                    [
                        __METHOD__,
                        $productId,
                        $product->getStoreId(),
                        $this->getCustomerSession()->getCustomerGroupId(),
                        json_encode($requiredAttributeIds)
                    ]
                )
            );
            $data = $this->serializer->unserialize($this->getCache()->load($key));
            if (!empty($data)) {
                $usedProducts = [];
                foreach ($data as $item) {
                    $productItem = $this->productFactory->create();
                    $productItem->setData($item);
                    $usedProducts[] = $productItem;
                }
            } else {
                $collection = $this->getUsedProductCollection($product);
                $collection
                    ->setFlag('has_stock_status_filter', true)
                    ->addAttributeToSelect($this->getCatalogConfig()->getProductAttributes())
                    ->addFilterByRequiredOptions()
                    ->setStoreId($product->getStoreId());

                $requiredAttributes = ['name', 'price', 'weight', 'image', 'thumbnail', 'status', 'media_gallery'];
                foreach ($requiredAttributes as $attributeCode) {
                    $collection->addAttributeToSelect($attributeCode);
                }
                foreach ($this->getUsedProductAttributes($product) as $usedProductAttribute) {
                    $collection->addAttributeToSelect($usedProductAttribute->getAttributeCode());
                }
                $collection->addMediaGalleryData();
                $collection->addTierPriceData();
                $usedProducts = $collection->getItems();

                $this->getCache()->save(
                    $this->serializer->serialize(array_map(
                        function ($item) {
                            return $item->getData();
                        },
                        $usedProducts
                    )),
                    $key,
                    array_merge(
                        $product->getIdentities(),
                        [
                            \Magento\Catalog\Model\Category::CACHE_TAG,
                            \Magento\Catalog\Model\Product::CACHE_TAG,
                            'price',
                            self::TYPE_CODE . '_' . $productId
                        ]
                    )
                );
            }
            $product->setData($this->_usedProducts, $usedProducts);
        }
        \Magento\Framework\Profiler::stop('CONFIGURABLE:' . __METHOD__);
        $usedProducts = $product->getData($this->_usedProducts);
        return $usedProducts;
    }

    /**
=======
>>>>>>> 6fe51999
     * Retrieve GalleryReadHandler
     *
     * @return GalleryReadHandler
     * @deprecated
     */
    protected function getGalleryReadHandler()
    {
        if ($this->productGalleryReadHandler === null) {
            $this->productGalleryReadHandler = ObjectManager::getInstance()
                ->get(GalleryReadHandler::class);
        }
        return $this->productGalleryReadHandler;
    }

    /**
     * Retrieve related products collection
     *
     * @param  \Magento\Catalog\Model\Product $product
     * @return \Magento\ConfigurableProduct\Model\ResourceModel\Product\Type\Configurable\Product\Collection
     */
    public function getUsedProductCollection($product)
    {
        $collection = $this->_productCollectionFactory->create()->setFlag(
            'product_children',
            true
        )->setProductFilter(
            $product
        );
        if (null !== $this->getStoreFilter($product)) {
            $collection->addStoreFilter($this->getStoreFilter($product));
        }

        return $collection;
    }

    /**
     * Before save process
     *
     * @param  \Magento\Catalog\Model\Product $product
     * @return $this
     */
    public function beforeSave($product)
    {
        $metadata = $this->getMetadataPool()->getMetadata(ProductInterface::class);
        $productId = $product->getData($metadata->getLinkField());

        $this->getCache()->clean(\Zend_Cache::CLEANING_MODE_MATCHING_TAG, [self::TYPE_CODE . '_' . $productId]);
        parent::beforeSave($product);

        $product->canAffectOptions(false);

        if ($product->getCanSaveConfigurableAttributes()) {
            $product->canAffectOptions(true);
            $data = $product->getConfigurableAttributesData();
            if (!empty($data)) {
                foreach ($data as $attribute) {
                    if (!empty($attribute['values'])) {
                        $product->setTypeHasOptions(true);
                        $product->setTypeHasRequiredOptions(true);
                        break;
                    }
                }
            }
        }
        foreach ($this->getConfigurableAttributes($product) as $attribute) {
            $product->setData($attribute->getProductAttribute()->getAttributeCode(), null);
        }

        return $this;
    }

    /**
     * Save configurable product depended data
     *
     * @param \Magento\Catalog\Model\Product $product
     * @return $this
     * @throws \InvalidArgumentException
     * @deprecated the \Magento\ConfigurableProduct\Model\Product\SaveHandler::execute should be used instead
     */
    public function save($product)
    {
        parent::save($product);
        $metadata = $this->getMetadataPool()->getMetadata(ProductInterface::class);
        $cacheId = __CLASS__ . $product->getData($metadata->getLinkField()) . '_' . $product->getStoreId();
        $this->cache->remove($cacheId);

        $extensionAttributes = $product->getExtensionAttributes();

        // this approach is needed for 3rd-party extensions which are not using extension attributes
        if (empty($extensionAttributes->getConfigurableProductOptions())) {
            $this->saveConfigurableOptions($product);
        }

        if (empty($extensionAttributes->getConfigurableProductLinks())) {
            $this->saveRelatedProducts($product);
        }
        return $this;
    }

    /**
     * Save configurable product attributes
     *
     * @param ProductInterface $product
     * @return void
     * @throws \Exception
     * @deprecated
     */
    private function saveConfigurableOptions(ProductInterface $product)
    {
        $data = $product->getConfigurableAttributesData();
        if (!$data) {
            return;
        }

        $metadata = $this->getMetadataPool()->getMetadata(ProductInterface::class);

        foreach ($data as $attributeData) {
            /** @var $configurableAttribute \Magento\ConfigurableProduct\Model\Product\Type\Configurable\Attribute */
            $configurableAttribute = $this->configurableAttributeFactory->create();
            if (!$product->getIsDuplicate()) {
                if (!empty($attributeData['id'])) {
                    $configurableAttribute->load($attributeData['id']);
                    $attributeData['attribute_id'] = $configurableAttribute->getAttributeId();
                } elseif (!empty($attributeData['attribute_id'])) {
                    $attribute = $this->_eavConfig->getAttribute(
                        \Magento\Catalog\Model\Product::ENTITY, $attributeData['attribute_id']
                    );
                    $attributeData['attribute_id'] = $attribute->getId();
                    if (!$this->canUseAttribute($attribute)) {
                        throw new \InvalidArgumentException(
                            'Provided attribute can not be used with configurable product'
                        );
                    }
                    $configurableAttribute->loadByProductAndAttribute($product, $attribute);
                }
            }
            unset($attributeData['id']);
            $configurableAttribute
                ->addData($attributeData)
                ->setStoreId($product->getStoreId())
                ->setProductId($product->getData($metadata->getLinkField()))
                ->save();
        }
        /** @var $configurableAttributesCollection \Magento\ConfigurableProduct\Model\ResourceModel\Product\Type\Configurable\Attribute\Collection  */
        $configurableAttributesCollection = $this->_attributeCollectionFactory->create();
        $configurableAttributesCollection->setProductFilter($product);
        $configurableAttributesCollection->addFieldToFilter(
            'attribute_id',
            ['nin' => $this->getUsedProductAttributeIds($product)]
        );
        $configurableAttributesCollection->walk('delete');
    }

    /**
     * Save related products
     *
     * @param ProductInterface $product
     * @return void
     * @deprecated
     */
    private function saveRelatedProducts(ProductInterface $product)
    {
        $productIds = $product->getAssociatedProductIds();
        if (is_array($productIds)) {
            $this->typeConfigurableFactory->create()->saveProducts($product, $productIds);
        }
        $this->resetConfigurableAttributes($product);

        return $this;
    }

    /**
     * Check is product available for sale
     *
     * @param \Magento\Catalog\Model\Product $product
     * @return bool
     */
    public function isSalable($product)
    {
        $salable = parent::isSalable($product);

        if ($salable !== false) {
            $collection = $this->getUsedProductCollection($product);
            $collection->addStoreFilter($this->getStoreFilter($product));
            $collection = $this->salableProcessor->process($collection);
            $salable = 0 !== $collection->getSize();
        }

        return $salable;
    }

    /**
     * Check whether the product is available for sale
     * is alias to isSalable for compatibility
     *
     * @param \Magento\Catalog\Model\Product $product
     * @return bool
     * @SuppressWarnings(PHPMD.BooleanGetMethodName)
     */
    public function getIsSalable($product)
    {
        return $this->isSalable($product);
    }

    /**
     * Retrieve used product by attribute values
     *  $attributesInfo = array(
     *      $attributeId => $attributeValue
     *  )
     *
     * @param  array $attributesInfo
     * @param  \Magento\Catalog\Model\Product $product
     * @return \Magento\Catalog\Model\Product|null
     */
    public function getProductByAttributes($attributesInfo, $product)
    {
        if (is_array($attributesInfo) && !empty($attributesInfo)) {
            $productCollection = $this->getUsedProductCollection($product)->addAttributeToSelect('name');
            foreach ($attributesInfo as $attributeId => $attributeValue) {
                $productCollection->addAttributeToFilter($attributeId, $attributeValue);
            }
            /** @var \Magento\Catalog\Model\Product $productObject */
            $productObject = $productCollection->getFirstItem();
            $productLinkFieldId = $productObject->getId();
            if ($productLinkFieldId) {
                return $this->productRepository->getById($productLinkFieldId);
            }

            foreach ($productCollection as $productObject) {
                $checkRes = true;
                foreach ($attributesInfo as $attributeId => $attributeValue) {
                    $code = $this->getAttributeById($attributeId, $product)->getAttributeCode();
                    if ($productObject->getData($code) != $attributeValue) {
                        $checkRes = false;
                    }
                }
                if ($checkRes) {
                    return $productObject;
                }
            }
        }
        return null;
    }

    /**
     * Retrieve Selected Attributes info
     *
     * @param  \Magento\Catalog\Model\Product $product
     * @return array
     */
    public function getSelectedAttributesInfo($product)
    {
        $attributes = [];
        \Magento\Framework\Profiler::start(
            'CONFIGURABLE:' . __METHOD__,
            ['group' => 'CONFIGURABLE', 'method' => __METHOD__]
        );
        if ($attributesOption = $product->getCustomOption('attributes')) {
            $data = $this->serializer->unserialize($attributesOption->getValue());
            $this->getUsedProductAttributeIds($product);

            $usedAttributes = $product->getData($this->_usedAttributes);

            foreach ($data as $attributeId => $attributeValue) {
                if (isset($usedAttributes[$attributeId])) {
                    /** @var \Magento\Catalog\Model\ResourceModel\Eav\Attribute $attribute */
                    $attribute = $usedAttributes[$attributeId]->getProductAttribute();
                    $label = $attribute->getStoreLabel();
                    $value = $attribute;
                    if ($value->getSourceModel()) {
                        $value = $value->getSource()->getOptionText($attributeValue);
                    } else {
                        $value = '';
                        $attributeValue = '';
                    }

                    $attributes[] = [
                        'label' => $label,
                        'value' => $value,
                        'option_id' => $attributeId,
                        'option_value' => $attributeValue
                    ];
                }
            }
        }
        \Magento\Framework\Profiler::stop('CONFIGURABLE:' . __METHOD__);
        return $attributes;
    }

    /**
     * Prepare product and its configuration to be added to some products list.
     * Perform standard preparation process and then add Configurable specific options.
     *
     * @param \Magento\Framework\DataObject $buyRequest
     * @param \Magento\Catalog\Model\Product $product
     * @param string $processMode
     * @return \Magento\Framework\Phrase|array|string
     * @SuppressWarnings(PHPMD.CyclomaticComplexity)
     * @SuppressWarnings(PHPMD.NPathComplexity)
     */
    protected function _prepareProduct(\Magento\Framework\DataObject $buyRequest, $product, $processMode)
    {
        $attributes = $buyRequest->getSuperAttribute();
        if ($attributes || !$this->_isStrictProcessMode($processMode)) {
            if (!$this->_isStrictProcessMode($processMode)) {
                if (is_array($attributes)) {
                    foreach ($attributes as $key => $val) {
                        if (empty($val)) {
                            unset($attributes[$key]);
                        }
                    }
                } else {
                    $attributes = [];
                }
            }

            $result = parent::_prepareProduct($buyRequest, $product, $processMode);
            if (is_array($result)) {
                //TODO: MAGETWO-23739 get id from _POST and retrieve product from repository immediately.

                /**
                 * $attributes = array($attributeId=>$attributeValue)
                 */
                $subProduct = true;
                if ($this->_isStrictProcessMode($processMode)) {
                    foreach ($this->getConfigurableAttributes($product) as $attributeItem) {
                        /* @var $attributeItem \Magento\Framework\DataObject */
                        $attrId = $attributeItem->getData('attribute_id');
                        if (!isset($attributes[$attrId]) || empty($attributes[$attrId])) {
                            $subProduct = null;
                            break;
                        }
                    }
                }
                if ($subProduct) {
                    $subProduct = $this->getProductByAttributes($attributes, $product);
                }

                if ($subProduct) {
                    $subProductLinkFieldId = $subProduct->getId();
                    $product->addCustomOption('attributes', $this->serializer->serialize($attributes));
                    $product->addCustomOption('product_qty_' . $subProductLinkFieldId, 1, $subProduct);
                    $product->addCustomOption('simple_product', $subProductLinkFieldId, $subProduct);

                    $_result = $subProduct->getTypeInstance()->processConfiguration(
                        $buyRequest,
                        $subProduct,
                        $processMode
                    );
                    if (is_string($_result) && !is_array($_result)) {
                        return $_result;
                    }

                    if (!isset($_result[0])) {
                        return __('You can\'t add the item to shopping cart.')->render();
                    }

                    /**
                     * Adding parent product custom options to child product
                     * to be sure that it will be unique as its parent
                     */
                    if ($optionIds = $product->getCustomOption('option_ids')) {
                        $optionIds = explode(',', $optionIds->getValue());
                        foreach ($optionIds as $optionId) {
                            if ($option = $product->getCustomOption('option_' . $optionId)) {
                                $_result[0]->addCustomOption('option_' . $optionId, $option->getValue());
                            }
                        }
                    }

                    $productLinkFieldId = $product->getId();
                    $_result[0]->setParentProductId($productLinkFieldId)
                        ->addCustomOption('parent_product_id', $productLinkFieldId);
                    if ($this->_isStrictProcessMode($processMode)) {
                        $_result[0]->setCartQty(1);
                    }
                    $result[] = $_result[0];
                    return $result;
                } else {
                    if (!$this->_isStrictProcessMode($processMode)) {
                        return $result;
                    }
                }
            }
        }

        return $this->getSpecifyOptionMessage()->render();
    }

    /**
     * Check if product can be bought
     *
     * @param  \Magento\Catalog\Model\Product $product
     * @return $this
     * @throws \Magento\Framework\Exception\LocalizedException
     */
    public function checkProductBuyState($product)
    {
        parent::checkProductBuyState($product);
        $option = $product->getCustomOption('info_buyRequest');
        if ($option instanceof \Magento\Quote\Model\Quote\Item\Option) {
            $buyRequest = new \Magento\Framework\DataObject($this->serializer->unserialize($option->getValue()));
            $attributes = $buyRequest->getSuperAttribute();
            if (is_array($attributes)) {
                foreach ($attributes as $key => $val) {
                    if (empty($val)) {
                        unset($attributes[$key]);
                    }
                }
            }
            if (empty($attributes)) {
                throw new \Magento\Framework\Exception\LocalizedException($this->getSpecifyOptionMessage());
            }
        }
        return $this;
    }

    /**
     * Retrieve message for specify option(s)
     *
     * @return \Magento\Framework\Phrase
     */
    public function getSpecifyOptionMessage()
    {
        return __('You need to choose options for your item.');
    }

    /**
     * Prepare additional options/information for order item which will be
     * created from this product
     *
     * @param  \Magento\Catalog\Model\Product $product
     * @return array
     */
    public function getOrderOptions($product)
    {
        $options = parent::getOrderOptions($product);
        $options['attributes_info'] = $this->getSelectedAttributesInfo($product);
        if ($simpleOption = $product->getCustomOption('simple_product')) {
            $options['simple_name'] = $simpleOption->getProduct()->getName();
            $options['simple_sku'] = $simpleOption->getProduct()->getSku();
        }

        $options['product_calculations'] = self::CALCULATE_PARENT;
        $options['shipment_type'] = self::SHIPMENT_TOGETHER;

        return $options;
    }

    /**
     * Check is virtual product
     *
     * @param \Magento\Catalog\Model\Product $product
     * @return bool
     */
    public function isVirtual($product)
    {
        if ($productOption = $product->getCustomOption('simple_product')) {
            if ($optionProduct = $productOption->getProduct()) {
                /* @var $optionProduct \Magento\Catalog\Model\Product */
                return $optionProduct->isVirtual();
            }
        }
        return parent::isVirtual($product);
    }

    /**
     * Return true if product has options
     *
     * @param  \Magento\Catalog\Model\Product $product
     * @return bool
     */
    public function hasOptions($product)
    {
        if ($product->getOptions()) {
            return true;
        }

        $attributes = $this->getConfigurableAttributes($product);
        if (count($attributes)) {
            return true;
        }

        return false;
    }

    /**
     * Return product weight based on simple product
     * weight or configurable product weight
     *
     * @param  \Magento\Catalog\Model\Product $product
     * @return float
     */
    public function getWeight($product)
    {
        if ($product->hasCustomOptions() && ($simpleProductOption = $product->getCustomOption('simple_product'))) {
            $simpleProduct = $simpleProductOption->getProduct();
            if ($simpleProduct) {
                return $simpleProduct->getWeight();
            }
        }

        return $product->getData('weight');
    }

    /**
     * Implementation of product specify logic of which product needs to be assigned to option.
     * For example if product which was added to option already removed from catalog.
     *
     * @param  \Magento\Catalog\Model\Product|null $optionProduct
     * @param  \Magento\Quote\Model\Quote\Item\Option $option
     * @param  \Magento\Catalog\Model\Product|null $product
     * @return $this
     * @SuppressWarnings(PHPMD.UnusedFormalParameter)
     */
    public function assignProductToOption($optionProduct, $option, $product)
    {
        if ($optionProduct) {
            $option->setProduct($optionProduct);
        } else {
            $option->getItem()->setHasConfigurationUnavailableError(true);
        }
        return $this;
    }

    /**
     * Retrieve products divided into groups required to purchase
     * At least one product in each group has to be purchased
     *
     * @param  \Magento\Catalog\Model\Product $product
     * @return array
     */
    public function getProductsToPurchaseByReqGroups($product)
    {
        return [$this->getUsedProducts($product)];
    }

    /**
     * Get sku of product
     *
     * @param  \Magento\Catalog\Model\Product $product
     * @return string
     */
    public function getSku($product)
    {
        $simpleOption = $product->getCustomOption('simple_product');
        if ($simpleOption) {
            $optionProduct = $simpleOption->getProduct();
            $simpleSku = null;
            if ($optionProduct) {
                $simpleSku = $simpleOption->getProduct()->getSku();
            }
            $sku = parent::getOptionSku($product, $simpleSku);
        } else {
            $sku = parent::getSku($product);
        }

        return $sku;
    }

    /**
     * Prepare selected options for configurable product
     *
     * @param  \Magento\Catalog\Model\Product $product
     * @param  \Magento\Framework\DataObject $buyRequest
     * @return array
     * @SuppressWarnings(PHPMD.UnusedFormalParameter)
     */
    public function processBuyRequest($product, $buyRequest)
    {
        $superAttribute = $buyRequest->getSuperAttribute();
        $superAttribute = is_array($superAttribute) ? array_filter($superAttribute, 'intval') : [];

        $options = ['super_attribute' => $superAttribute];

        return $options;
    }

    /**
     * Prepare and retrieve options values with product data
     *
     * @param \Magento\Catalog\Model\Product $product
     * @return array
     */
    public function getConfigurableOptions($product)
    {
        return $this->_catalogProductTypeConfigurable->getConfigurableOptions(
            $product,
            $this->getUsedProductAttributes($product)
        );
    }

    /**
     * Delete data specific for Configurable product type
     *
     * @param \Magento\Catalog\Model\Product $product
     */
    public function deleteTypeSpecificData(\Magento\Catalog\Model\Product $product)
    {
        $this->typeConfigurableFactory->create()->saveProducts($product, []);
        /** @var $configurableAttribute \Magento\ConfigurableProduct\Model\Product\Type\Configurable\Attribute */
        $configurableAttribute = $this->configurableAttributeFactory->create();
        $configurableAttribute->deleteByProduct($product);
    }

    /**
     * Retrieve product attribute by identifier
     * Difference from abstract: any attribute is available, not just the ones from $product's attribute set
     *
     * @param  int $attributeId
     * @param  \Magento\Catalog\Model\Product $product
     * @return \Magento\Catalog\Model\ResourceModel\Eav\Attribute
     * @SuppressWarnings(PHPMD.UnusedFormalParameter)
     */
    public function getAttributeById($attributeId, $product)
    {
        return $this->_eavConfig->getAttribute(ProductAttributeInterface::ENTITY_TYPE_CODE, $attributeId);
    }

    /**
     * Set image for product without image if possible
     *
     * @param \Magento\Catalog\Model\Product $product
     * @return \Magento\ConfigurableProduct\Model\Product\Type\Configurable
     */
    public function setImageFromChildProduct(\Magento\Catalog\Model\Product $product)
    {
        if (!$product->getData('image') || $product->getData('image') === 'no_selection') {
            foreach ($this->getUsedProducts($product) as $childProduct) {
                if ($childProduct->getData('image') && $childProduct->getData('image') !== 'no_selection') {
                    $product->setImage($childProduct->getData('image'));
                    break;
                }
            }
        }
        return parent::setImageFromChildProduct($product);
    }

    /**
     * Get MetadataPool instance
     * @return MetadataPool
     */
    private function getMetadataPool()
    {
        if (!$this->metadataPool) {
            $this->metadataPool = ObjectManager::getInstance()->get(MetadataPool::class);
        }
        return $this->metadataPool;
    }

    /**
     * Get Config instance
     * @return Config
     * @deprecated
     */
    private function getCatalogConfig()
    {
        if (!$this->catalogConfig) {
            $this->catalogConfig = ObjectManager::getInstance()->get(Config::class);
        }
        return $this->catalogConfig;
    }

    /**
     * @inheritdoc
     */
    public function isPossibleBuyFromList($product)
    {
        $isAllCustomOptionsDisplayed = true;
        foreach ($this->getConfigurableAttributes($product) as $attribute) {
            $eavAttribute = $attribute->getProductAttribute();

            $isAllCustomOptionsDisplayed = ($isAllCustomOptionsDisplayed && $eavAttribute->getUsedInProductListing());
        }

        return $isAllCustomOptionsDisplayed;
    }

    /**
     * Returns array of sub-products for specified configurable product
     *
     * Result array contains all children for specified configurable product
     *
     * @param  \Magento\Catalog\Model\Product $product
     * @param  array $requiredAttributeIds
     * @return ProductInterface[]
     */
    public function getUsedProducts($product, $requiredAttributeIds = null)
    {
        $metadata = $this->getMetadataPool()->getMetadata(ProductInterface::class);
        $keyParts = [
            __METHOD__,
            $product->getData($metadata->getLinkField()),
            $product->getStoreId(),
            $this->getCustomerSession()->getCustomerGroupId(),
            $requiredAttributeIds
        ];
        $cacheKey = $this->getUsedProductsCacheKey($keyParts);
        return $this->loadUsedProducts($product, $cacheKey);
    }

    /**
     * Returns array of sub-products for specified configurable product filtered by salable status
     *
     * Result array contains only those children for specified configurable product which are salable on store front
     *
     * @deprecated Not used anymore. Keep it for backward compatibility.
     *
     * @param \Magento\Catalog\Model\Product $product
     * @param array|null $requiredAttributeIds
     * @return ProductInterface[]
     * @SuppressWarnings(PHPMD.UnusedFormalParameter)
     */
    public function getSalableUsedProducts(\Magento\Catalog\Model\Product $product, $requiredAttributeIds = null)
    {
        $metadata = $this->getMetadataPool()->getMetadata(ProductInterface::class);
        $keyParts = [
            __METHOD__,
            $product->getData($metadata->getLinkField()),
            $product->getStoreId(),
            $this->getCustomerSession()->getCustomerGroupId()
        ];
        $cacheKey = $this->getUsedProductsCacheKey($keyParts);

        return $this->loadUsedProducts($product, $cacheKey, true);
    }

    /**
     * Load collection on sub-products for specified configurable product
     *
     * Load collection of sub-products, apply result to specified configurable product and store result to cache
     * Number of loaded sub-products depends on $salableOnly parameter
     * $salableOnly = true - result array contains only salable sub-products
     * $salableOnly = false - result array contains all sub-products
     * $cacheKey - allow store result data in different cache records
     *
     * @param \Magento\Catalog\Model\Product $product
     * @param string $cacheKey
     * @param bool $salableOnly
     * @return ProductInterface[]
     */
    private function loadUsedProducts(\Magento\Catalog\Model\Product $product, $cacheKey, $salableOnly = false)
    {
        $dataFieldName = $salableOnly ? $this->usedSalableProducts : $this->_usedProducts;
        if (!$product->hasData($dataFieldName)) {
            $usedProducts = $this->readUsedProductsCacheData($cacheKey);
            if ($usedProducts === null) {
                $collection = $this->getConfiguredUsedProductCollection($product);
                if ($salableOnly) {
                    $collection = $this->salableProcessor->process($collection);
                }
                $usedProducts = $collection->getItems();
                $this->saveUsedProductsCacheData($product, $usedProducts, $cacheKey);
            }
            $product->setData($dataFieldName, $usedProducts);
        }

        return $product->getData($dataFieldName);
    }

    /**
     * Read used products data from cache
     *
     * Looking for cache record stored under provided $cacheKey
     * In case data exists turns it into array of products
     *
     * @param string $cacheKey
     * @return ProductInterface[]|null
     */
    private function readUsedProductsCacheData($cacheKey)
    {
        $usedProducts = null;
        $data = $this->serializer->unserialize($this->getCache()->load($cacheKey));
        if (!empty($data)) {
            $usedProducts = [];
            foreach ($data as $item) {
                $productItem = $this->productFactory->create();
                $productItem->setData($item);
                $usedProducts[] = $productItem;
            }
        }

        return $usedProducts;
    }

    /**
     * Save $subProducts to cache record identified with provided $cacheKey
     *
     * Cached data will be tagged with combined list of product tags and data specific tags i.e. 'price' etc.
     *
     * @param \Magento\Catalog\Model\Product $product
     * @param ProductInterface[] $subProducts
     * @param string $cacheKey
     * @return bool
     */
    private function saveUsedProductsCacheData(\Magento\Catalog\Model\Product $product, array $subProducts, $cacheKey)
    {
        $metadata = $this->getMetadataPool()->getMetadata(ProductInterface::class);
        return $this->getCache()->save(
            $this->serializer->serialize(array_map(
                function ($item) {
                    return $item->getData();
                },
                $subProducts
            )),
            $cacheKey,
            array_merge(
                $product->getIdentities(),
                [
                    \Magento\Catalog\Model\Category::CACHE_TAG,
                    \Magento\Catalog\Model\Product::CACHE_TAG,
                    'price',
                    self::TYPE_CODE . '_' . $product->getData($metadata->getLinkField())
                ]
            )
        );
    }

    /**
     * Create string key based on $keyParts
     *
     * $keyParts - one dimensional array of strings
     *
     * @param array $keyParts
     * @return string
     */
    private function getUsedProductsCacheKey($keyParts)
    {
        return md5(implode('_', $keyParts));
    }

    /**
     * Prepare collection for retrieving sub-products of specified configurable product
     *
     * Retrieve related products collection with additional configuration
     *
     * @param \Magento\Catalog\Model\Product $product
     * @return \Magento\ConfigurableProduct\Model\ResourceModel\Product\Type\Configurable\Product\Collection
     */
    private function getConfiguredUsedProductCollection(\Magento\Catalog\Model\Product $product)
    {
        $collection = $this->getUsedProductCollection($product);
        $collection
            ->setFlag('has_stock_status_filter', true)
            ->addAttributeToSelect($this->getCatalogConfig()->getProductAttributes())
            ->addFilterByRequiredOptions()
            ->setStoreId($product->getStoreId());

        $requiredAttributes = ['name', 'price', 'weight', 'image', 'thumbnail', 'status', 'media_gallery'];
        foreach ($requiredAttributes as $attributeCode) {
            $collection->addAttributeToSelect($attributeCode);
        }
        foreach ($this->getUsedProductAttributes($product) as $usedProductAttribute) {
            $collection->addAttributeToSelect($usedProductAttribute->getAttributeCode());
        }
        $collection->addMediaGalleryData();
        $collection->addTierPriceData();
        return $collection;
    }
}<|MERGE_RESOLUTION|>--- conflicted
+++ resolved
@@ -173,18 +173,13 @@
     private $customerSession;
 
     /**
-<<<<<<< HEAD
-=======
      * Product factory
      *
->>>>>>> 6fe51999
      * @var ProductInterfaceFactory
      */
     private $productFactory;
 
     /**
-<<<<<<< HEAD
-=======
      * Collection salable processor
      *
      * @var SalableProcessor
@@ -192,7 +187,6 @@
     private $salableProcessor;
 
     /**
->>>>>>> 6fe51999
      * @codingStandardsIgnoreStart/End
      *
      * @param \Magento\Catalog\Model\Product\Option $catalogProductOption
@@ -214,10 +208,7 @@
      * @param \Magento\Framework\Api\ExtensionAttribute\JoinProcessorInterface $extensionAttributesJoinProcessor
      * @param \Magento\Framework\Serialize\Serializer\Json $serializer
      * @param ProductInterfaceFactory $productFactory
-<<<<<<< HEAD
-=======
      * @param SalableProcessor $salableProcessor
->>>>>>> 6fe51999
      * @SuppressWarnings(PHPMD.ExcessiveParameterList)
      */
     public function __construct(
@@ -257,8 +248,6 @@
         $this->productFactory = $productFactory ?: ObjectManager::getInstance()
             ->get(ProductInterfaceFactory::class);
         $this->salableProcessor = $salableProcessor ?: ObjectManager::getInstance()->get(SalableProcessor::class);
-        $this->productFactory = $productFactory ?: ObjectManager::getInstance()
-            ->get(ProductInterfaceFactory::class);
         parent::__construct(
             $catalogProductOption,
             $eavConfig,
@@ -542,91 +531,6 @@
     }
 
     /**
-<<<<<<< HEAD
-     * Retrieve array of "subproducts"
-     *
-     * @param  \Magento\Catalog\Model\Product $product
-     * @param  array $requiredAttributeIds
-     * @return array
-     */
-    public function getUsedProducts($product, $requiredAttributeIds = null)
-    {
-        \Magento\Framework\Profiler::start(
-            'CONFIGURABLE:' . __METHOD__,
-            ['group' => 'CONFIGURABLE', 'method' => __METHOD__]
-        );
-        if (!$product->hasData($this->_usedProducts)) {
-            $metadata = $this->getMetadataPool()->getMetadata(ProductInterface::class);
-            $productId = $product->getData($metadata->getLinkField());
-
-            $key = md5(
-                implode(
-                    '_',
-                    [
-                        __METHOD__,
-                        $productId,
-                        $product->getStoreId(),
-                        $this->getCustomerSession()->getCustomerGroupId(),
-                        json_encode($requiredAttributeIds)
-                    ]
-                )
-            );
-            $data = $this->serializer->unserialize($this->getCache()->load($key));
-            if (!empty($data)) {
-                $usedProducts = [];
-                foreach ($data as $item) {
-                    $productItem = $this->productFactory->create();
-                    $productItem->setData($item);
-                    $usedProducts[] = $productItem;
-                }
-            } else {
-                $collection = $this->getUsedProductCollection($product);
-                $collection
-                    ->setFlag('has_stock_status_filter', true)
-                    ->addAttributeToSelect($this->getCatalogConfig()->getProductAttributes())
-                    ->addFilterByRequiredOptions()
-                    ->setStoreId($product->getStoreId());
-
-                $requiredAttributes = ['name', 'price', 'weight', 'image', 'thumbnail', 'status', 'media_gallery'];
-                foreach ($requiredAttributes as $attributeCode) {
-                    $collection->addAttributeToSelect($attributeCode);
-                }
-                foreach ($this->getUsedProductAttributes($product) as $usedProductAttribute) {
-                    $collection->addAttributeToSelect($usedProductAttribute->getAttributeCode());
-                }
-                $collection->addMediaGalleryData();
-                $collection->addTierPriceData();
-                $usedProducts = $collection->getItems();
-
-                $this->getCache()->save(
-                    $this->serializer->serialize(array_map(
-                        function ($item) {
-                            return $item->getData();
-                        },
-                        $usedProducts
-                    )),
-                    $key,
-                    array_merge(
-                        $product->getIdentities(),
-                        [
-                            \Magento\Catalog\Model\Category::CACHE_TAG,
-                            \Magento\Catalog\Model\Product::CACHE_TAG,
-                            'price',
-                            self::TYPE_CODE . '_' . $productId
-                        ]
-                    )
-                );
-            }
-            $product->setData($this->_usedProducts, $usedProducts);
-        }
-        \Magento\Framework\Profiler::stop('CONFIGURABLE:' . __METHOD__);
-        $usedProducts = $product->getData($this->_usedProducts);
-        return $usedProducts;
-    }
-
-    /**
-=======
->>>>>>> 6fe51999
      * Retrieve GalleryReadHandler
      *
      * @return GalleryReadHandler
