--- conflicted
+++ resolved
@@ -135,15 +135,14 @@
     protected $extensionAttributesJoinProcessor;
 
     /**
-<<<<<<< HEAD
      * @var \Magento\Framework\Cache\FrontendInterface
      */
     private $cache;
-=======
+
+    /**
      * @var MetadataPool
      */
     private $metadataPool;
->>>>>>> f2efe768
 
     /**
      * @codingStandardsIgnoreStart/End
@@ -165,12 +164,7 @@
      * @param \Magento\ConfigurableProduct\Model\ResourceModel\Product\Type\Configurable $catalogProductTypeConfigurable
      * @param \Magento\Framework\App\Config\ScopeConfigInterface $scopeConfig
      * @param \Magento\Framework\Api\ExtensionAttribute\JoinProcessorInterface $extensionAttributesJoinProcessor
-<<<<<<< HEAD
-     * @param \Magento\Framework\Cache\FrontendInterface $cache
-     *
-=======
-     * @param MetadataPool $metadataPool
->>>>>>> f2efe768
+     *
      * @SuppressWarnings(PHPMD.ExcessiveParameterList)
      */
     public function __construct(
@@ -191,11 +185,8 @@
         \Magento\ConfigurableProduct\Model\ResourceModel\Product\Type\Configurable $catalogProductTypeConfigurable,
         \Magento\Framework\App\Config\ScopeConfigInterface $scopeConfig,
         \Magento\Framework\Api\ExtensionAttribute\JoinProcessorInterface $extensionAttributesJoinProcessor,
-<<<<<<< HEAD
-        \Magento\Framework\Cache\FrontendInterface $cache
-=======
+        \Magento\Framework\Cache\FrontendInterface $cache,
         MetadataPool $metadataPool
->>>>>>> f2efe768
     ) {
         $this->typeConfigurableFactory = $typeConfigurableFactory;
         $this->_eavAttributeFactory = $eavAttributeFactory;
@@ -205,12 +196,8 @@
         $this->_catalogProductTypeConfigurable = $catalogProductTypeConfigurable;
         $this->_scopeConfig = $scopeConfig;
         $this->extensionAttributesJoinProcessor = $extensionAttributesJoinProcessor;
-<<<<<<< HEAD
+        $this->metadataPool = $metadataPool;
         $this->cache = $cache;
-=======
-        $this->metadataPool = $metadataPool;
-
->>>>>>> f2efe768
         parent::__construct(
             $catalogProductOption,
             $eavConfig,
