<?php
/**
 * Copyright © 2016 Magento. All rights reserved.
 * See COPYING.txt for license details.
 */
namespace Magento\ConfigurableProduct\Model\Product\Type;

use Magento\Catalog\Api\Data\ProductInterface;
use Magento\Catalog\Api\ProductRepositoryInterface;
use Magento\Framework\App\ObjectManager;
use Magento\Framework\Model\Entity\MetadataPool;
use Magento\Catalog\Model\Product\Gallery\ReadHandler as GalleryReadHandler;

/**
 * Configurable product type implementation
 *
 * This type builds in product attributes and existing simple products
 *
 * @SuppressWarnings(PHPMD.TooManyFields)
 * @SuppressWarnings(PHPMD.ExcessiveClassComplexity)
 * @SuppressWarnings(PHPMD.CouplingBetweenObjects)
 */
class Configurable extends \Magento\Catalog\Model\Product\Type\AbstractType
{
    /**
     * Product type code
     */
    const TYPE_CODE = 'configurable';

    /**
     * Cache key for Used Product Attribute Ids
     *
     * @var string
     */
    protected $usedProductAttributeIds = '_cache_instance_used_product_attribute_ids';

    /**
     * Cache key for Used Product Attributes
     *
     * @var string
     */
    protected $usedProductAttributes = '_cache_instance_used_product_attributes';

    /**
     * Cache key for Used Attributes
     *
     * @var string
     */
    protected $_usedAttributes = '_cache_instance_used_attributes';

    /**
     * Cache key for configurable attributes
     *
     * @var string
     */
    protected $_configurableAttributes = '_cache_instance_configurable_attributes';

    /**
     * Cache key for Used product ids
     *
     * @var string
     */
    protected $_usedProductIds = '_cache_instance_product_ids';

    /**
     * Cache key for used products
     *
     * @var string
     */
    protected $_usedProducts = '_cache_instance_products';

    /**
     * Product is composite
     *
     * @var bool
     */
    protected $_isComposite = true;

    /**
     * Product is configurable
     *
     * @var bool
     */
    protected $_canConfigure = true;

    /**
     * @var \Magento\Framework\App\Config\ScopeConfigInterface
     */
    protected $_scopeConfig;

    /**
     * Catalog product type configurable
     *
     * @var \Magento\ConfigurableProduct\Model\ResourceModel\Product\Type\Configurable
     */
    protected $_catalogProductTypeConfigurable;

    /**
     * Attribute collection factory
     *
     * @var
     * \Magento\ConfigurableProduct\Model\ResourceModel\Product\Type\Configurable\Attribute\CollectionFactory
     */
    protected $_attributeCollectionFactory;

    /**
     * Product collection factory
     *
     * @var \Magento\ConfigurableProduct\Model\ResourceModel\Product\Type\Configurable\Product\CollectionFactory
     */
    protected $_productCollectionFactory;

    /**
     * Configurable attribute factory
     *
     * @var \Magento\ConfigurableProduct\Model\Product\Type\Configurable\AttributeFactory
     */
    protected $configurableAttributeFactory;

    /**
     * Eav attribute factory
     *
     * @var \Magento\Catalog\Model\ResourceModel\Eav\AttributeFactory
     */
    protected $_eavAttributeFactory;

    /**
     * Type configurable factory
     *
     * @var \Magento\ConfigurableProduct\Model\ResourceModel\Product\Type\ConfigurableFactory
     */
    protected $typeConfigurableFactory;

    /**
     * @var \Magento\Framework\Api\ExtensionAttribute\JoinProcessorInterface
     */
    protected $extensionAttributesJoinProcessor;

    /**
     * @var \Magento\Framework\Cache\FrontendInterface
     */
    private $cache;

    /**
     * @var MetadataPool
     */
    private $metadataPool;

    /**
     * @var GalleryReadHandler
     */
    private $productGalleryReadHandler;

    /**
     * @codingStandardsIgnoreStart/End
     *
     * @param \Magento\Catalog\Model\Product\Option $catalogProductOption
     * @param \Magento\Eav\Model\Config $eavConfig
     * @param \Magento\Catalog\Model\Product\Type $catalogProductType
     * @param \Magento\Framework\Event\ManagerInterface $eventManager
     * @param \Magento\MediaStorage\Helper\File\Storage\Database $fileStorageDb
     * @param \Magento\Framework\Filesystem $filesystem
     * @param \Magento\Framework\Registry $coreRegistry
     * @param \Psr\Log\LoggerInterface $logger
     * @param ProductRepositoryInterface $productRepository
     * @param \Magento\ConfigurableProduct\Model\ResourceModel\Product\Type\ConfigurableFactory $typeConfigurableFactory
     * @param \Magento\Catalog\Model\ResourceModel\Eav\AttributeFactory $eavAttributeFactory
     * @param \Magento\ConfigurableProduct\Model\Product\Type\Configurable\AttributeFactory $configurableAttributeFactory
     * @param \Magento\ConfigurableProduct\Model\ResourceModel\Product\Type\Configurable\Product\CollectionFactory $productCollectionFactory
     * @param \Magento\ConfigurableProduct\Model\ResourceModel\Product\Type\Configurable\Attribute\CollectionFactory $attributeCollectionFactory
     * @param \Magento\ConfigurableProduct\Model\ResourceModel\Product\Type\Configurable $catalogProductTypeConfigurable
     * @param \Magento\Framework\App\Config\ScopeConfigInterface $scopeConfig
     * @param \Magento\Framework\Api\ExtensionAttribute\JoinProcessorInterface $extensionAttributesJoinProcessor
     *
     * @SuppressWarnings(PHPMD.ExcessiveParameterList)
     */
    public function __construct(
        \Magento\Catalog\Model\Product\Option $catalogProductOption,
        \Magento\Eav\Model\Config $eavConfig,
        \Magento\Catalog\Model\Product\Type $catalogProductType,
        \Magento\Framework\Event\ManagerInterface $eventManager,
        \Magento\MediaStorage\Helper\File\Storage\Database $fileStorageDb,
        \Magento\Framework\Filesystem $filesystem,
        \Magento\Framework\Registry $coreRegistry,
        \Psr\Log\LoggerInterface $logger,
        ProductRepositoryInterface $productRepository,
        \Magento\ConfigurableProduct\Model\ResourceModel\Product\Type\ConfigurableFactory $typeConfigurableFactory,
        \Magento\Catalog\Model\ResourceModel\Eav\AttributeFactory $eavAttributeFactory,
        \Magento\ConfigurableProduct\Model\Product\Type\Configurable\AttributeFactory $configurableAttributeFactory,
        \Magento\ConfigurableProduct\Model\ResourceModel\Product\Type\Configurable\Product\CollectionFactory $productCollectionFactory,
        \Magento\ConfigurableProduct\Model\ResourceModel\Product\Type\Configurable\Attribute\CollectionFactory $attributeCollectionFactory,
        \Magento\ConfigurableProduct\Model\ResourceModel\Product\Type\Configurable $catalogProductTypeConfigurable,
        \Magento\Framework\App\Config\ScopeConfigInterface $scopeConfig,
        \Magento\Framework\Api\ExtensionAttribute\JoinProcessorInterface $extensionAttributesJoinProcessor,
        \Magento\Framework\Cache\FrontendInterface $cache
    ) {
        $this->typeConfigurableFactory = $typeConfigurableFactory;
        $this->_eavAttributeFactory = $eavAttributeFactory;
        $this->configurableAttributeFactory = $configurableAttributeFactory;
        $this->_productCollectionFactory = $productCollectionFactory;
        $this->_attributeCollectionFactory = $attributeCollectionFactory;
        $this->_catalogProductTypeConfigurable = $catalogProductTypeConfigurable;
        $this->_scopeConfig = $scopeConfig;
        $this->extensionAttributesJoinProcessor = $extensionAttributesJoinProcessor;
        $this->cache = $cache;
        parent::__construct(
            $catalogProductOption,
            $eavConfig,
            $catalogProductType,
            $eventManager,
            $fileStorageDb,
            $filesystem,
            $coreRegistry,
            $logger,
            $productRepository
        );

    }

    /**
     * Return relation info about used products
     *
     * @return \Magento\Framework\DataObject Object with information data
     */
    public function getRelationInfo()
    {
        $info = new \Magento\Framework\DataObject();
        $info->setTable(
            'catalog_product_super_link'
        )->setParentFieldName(
            'parent_id'
        )->setChildFieldName(
            'product_id'
        );
        return $info;
    }

    /**
     * Retrieve Required children ids
     * Return grouped array, ex array(
     *   group => array(ids)
     * )
     *
     * @param  array|int $parentId
     * @param  bool $required
     * @return array
     */
    public function getChildrenIds($parentId, $required = true)
    {
        return $this->_catalogProductTypeConfigurable->getChildrenIds($parentId, $required);
    }

    /**
     * Retrieve parent ids array by required child
     *
     * @param  int|array $childId
     * @return array
     */
    public function getParentIdsByChild($childId)
    {
        return $this->_catalogProductTypeConfigurable->getParentIdsByChild($childId);
    }

    /**
     * Check attribute availability for super product creation
     *
     * @param  \Magento\Catalog\Model\ResourceModel\Eav\Attribute $attribute
     * @return bool
     */
    public function canUseAttribute(\Magento\Catalog\Model\ResourceModel\Eav\Attribute $attribute)
    {
        return $attribute->getIsGlobal() == \Magento\Eav\Model\Entity\Attribute\ScopedAttributeInterface::SCOPE_GLOBAL &&
            $attribute->getIsVisible() &&
            $attribute->usesSource() &&
            $attribute->getIsUserDefined();
    }

    /**
     * Declare attribute identifiers used for assign subproducts
     *
     * @param   array $ids
     * @param   \Magento\Catalog\Model\Product $product
     * @return  \Magento\ConfigurableProduct\Model\Product\Type\Configurable
     * @deprecated use \Magento\ConfigurableProduct\Model\Product\Type\Configurable::setUsedProductAttributes instead
     */
    public function setUsedProductAttributeIds($ids, $product)
    {
        $usedProductAttributes = [];
        $configurableAttributes = [];

        foreach ($ids as $attributeId) {
            $usedProductAttributes[] = $this->getAttributeById($attributeId, $product);
            $configurableAttributes[] = $this->configurableAttributeFactory->create()->setProductAttribute(
                $this->getAttributeById($attributeId, $product)
            );
        }
        $product->setData($this->usedProductAttributes, $usedProductAttributes);
        $product->setData($this->usedProductAttributeIds, $ids);
        $product->setData($this->_configurableAttributes, $configurableAttributes);

        return $this;
    }

    /**
     * Set list of used attributes to product
     *
     * @param ProductInterface $product
     * @param array $ids
     * @return $this
     */
    public function setUsedProductAttributes(ProductInterface $product, array $ids)
    {
        $usedProductAttributes = [];

        foreach ($ids as $attributeId) {
            $usedProductAttributes[] = $this->getAttributeById($attributeId, $product);
        }
        $product->setData($this->usedProductAttributes, $usedProductAttributes);
        $product->setData($this->usedProductAttributeIds, $ids);

        return $this;
    }

    /**
     * Retrieve identifiers of used product attributes
     *
     * @param  \Magento\Catalog\Model\Product $product
     * @return array
     */
    public function getUsedProductAttributeIds($product)
    {
        if (!$product->hasData($this->usedProductAttributeIds)) {
            $usedProductAttributeIds = [];
            foreach ($this->getUsedProductAttributes($product) as $attribute) {
                $usedProductAttributeIds[] = $attribute->getId();
            }
            $product->setData($this->usedProductAttributeIds, $usedProductAttributeIds);
        }
        return $product->getData($this->usedProductAttributeIds);
    }

    /**
     * Retrieve used product attributes
     *
     * @param  \Magento\Catalog\Model\Product $product
     * @return array
     */
    public function getUsedProductAttributes($product)
    {
        if (!$product->hasData($this->usedProductAttributes)) {
            $usedProductAttributes = [];
            $usedAttributes = [];
            foreach ($this->getConfigurableAttributes($product) as $attribute) {
                if (!is_null($attribute->getProductAttribute())) {
                    $id = $attribute->getProductAttribute()->getId();
                    $usedProductAttributes[$id] = $attribute->getProductAttribute();
                    $usedAttributes[$id] = $attribute;
                }
            }
            $product->setData($this->_usedAttributes, $usedAttributes);
            $product->setData($this->usedProductAttributes, $usedProductAttributes);
        }
        return $product->getData($this->usedProductAttributes);
    }

    /**
     * Retrieve configurable attributes data
     *
     * @param  \Magento\Catalog\Model\Product $product
     * @return \Magento\ConfigurableProduct\Model\Product\Type\Configurable\Attribute[]
     */
    public function getConfigurableAttributes($product)
    {
        \Magento\Framework\Profiler::start(
            'CONFIGURABLE:' . __METHOD__,
            ['group' => 'CONFIGURABLE', 'method' => __METHOD__]
        );
        if (!$product->hasData($this->_configurableAttributes)) {
            $metadata = $this->getMetadataPool()->getMetadata(ProductInterface::class);
            $cacheId =  __CLASS__ . $product->getData($metadata->getLinkField()) . '_' . $product->getStoreId();
            $configurableAttributes = $this->cache->load($cacheId);
            $configurableAttributes = $this->hasCacheData($configurableAttributes);
            if ($configurableAttributes) {
                $configurableAttributes->setProductFilter($product);
            } else {
                $configurableAttributes = $this->getConfigurableAttributeCollection($product);
                $this->extensionAttributesJoinProcessor->process($configurableAttributes);
                $configurableAttributes->orderByPosition()->load();
                $this->cache->save(
                    serialize($configurableAttributes),
                    $cacheId,
                    $product->getIdentities()
                );
            }
            $product->setData($this->_configurableAttributes, $configurableAttributes);
        }
        \Magento\Framework\Profiler::stop('CONFIGURABLE:' . __METHOD__);
        return $product->getData($this->_configurableAttributes);
    }

    /**
     * @param mixed $configurableAttributes
     * @return bool
     */
    protected function hasCacheData($configurableAttributes)
    {
        $configurableAttributes = unserialize($configurableAttributes);
        if ($configurableAttributes && count($configurableAttributes)) {
            foreach ($configurableAttributes as $attribute) {
                /** @var \Magento\ConfigurableProduct\Model\Product\Type\Configurable\Attribute $attribute */
                if ($attribute->getData('options')) {
                    return $configurableAttributes;
                }
            }
        }
        return false;
    }

    /**
     * Reset the cached configurable attributes of a product
     *
     * @param \Magento\Catalog\Model\Product $product
     * @return $this
     */
    public function resetConfigurableAttributes($product)
    {
        $product->unsetData($this->_configurableAttributes);
        return $this;
    }

    /**
     * Retrieve Configurable Attributes as array
     *
     * @param  \Magento\Catalog\Model\Product $product
     * @return array
     */
    public function getConfigurableAttributesAsArray($product)
    {
        $res = [];
        foreach ($this->getConfigurableAttributes($product) as $attribute) {
            $eavAttribute = $attribute->getProductAttribute();
            $storeId = 0;
            if ($product->getStoreId() !== null) {
                $storeId = $product->getStoreId();
            }
            $eavAttribute->setStoreId($storeId);
            /* @var $attribute \Magento\ConfigurableProduct\Model\Product\Type\Configurable\Attribute */
            $res[$eavAttribute->getId()] = [
                'id' => $attribute->getId(),
                'label' => $attribute->getLabel(),
                'use_default' => $attribute->getUseDefault(),
                'position' => $attribute->getPosition(),
                'values' => $attribute->getOptions() ? $attribute->getOptions() : [],
                'attribute_id' => $eavAttribute->getId(),
                'attribute_code' => $eavAttribute->getAttributeCode(),
                'frontend_label' => $eavAttribute->getFrontend()->getLabel(),
                'store_label' => $eavAttribute->getStoreLabel(),
                'options' => $eavAttribute->getSource()->getAllOptions(false),
            ];
        }
        return $res;
    }

    /**
     * Retrieve configurable attribute collection
     *
     * @param \Magento\Catalog\Model\Product $product
     * @return \Magento\ConfigurableProduct\Model\ResourceModel\Product\Type\Configurable\Attribute\Collection
     */
    public function getConfigurableAttributeCollection(\Magento\Catalog\Model\Product $product)
    {
        return $this->_attributeCollectionFactory->create()->setProductFilter($product);
    }

    /**
     * Retrieve subproducts identifiers
     *
     * @param  \Magento\Catalog\Model\Product $product
     * @return array
     */
    public function getUsedProductIds($product)
    {
        if (!$product->hasData($this->_usedProductIds)) {
            $usedProductIds = [];
            foreach ($this->getUsedProducts($product) as $product) {
                $usedProductIds[] = $product->getId();
            }
            $product->setData($this->_usedProductIds, $usedProductIds);
        }
        return $product->getData($this->_usedProductIds);
    }

    /**
     * Retrieve array of "subproducts"
     *
     * @param  \Magento\Catalog\Model\Product $product
     * @param  array $requiredAttributeIds
     * @return array
     */
    public function getUsedProducts($product, $requiredAttributeIds = null)
    {
        \Magento\Framework\Profiler::start(
            'CONFIGURABLE:' . __METHOD__,
            ['group' => 'CONFIGURABLE', 'method' => __METHOD__]
        );
        if (!$product->hasData($this->_usedProducts)) {
            $usedProducts = [];
            $collection = $this->getUsedProductCollection($product)
                ->addAttributeToSelect('name')
                ->addAttributeToSelect('price')
<<<<<<< HEAD
                ->addAttributeToSelect('image')
                ->addAttributeToSelect('status')
=======
                ->addAttributeToSelect('weight')
//                ->addAttributeToSelect('msrp')
//                ->addAttributeToSelect('media_gallery')
>>>>>>> 06c96e9a
                ->addFilterByRequiredOptions()
                ->setStoreId($product->getStoreId());

            if (is_array($requiredAttributeIds)) {
                foreach ($requiredAttributeIds as $attributeId) {
                    $attribute = $this->getAttributeById($attributeId, $product);
                    if (!is_null($attribute)) {
                        $collection->addAttributeToFilter($attribute->getAttributeCode(), ['notnull' => 1]);
                    }
                }
            }

            foreach ($collection as $item) {
                /** @var \Magento\Catalog\Model\Product $item */
                $this->getGalleryReadHandler()->execute('', $item);
                $usedProducts[] = $item;
            }

            $product->setData($this->_usedProducts, $usedProducts);
        }
        \Magento\Framework\Profiler::stop('CONFIGURABLE:' . __METHOD__);
        return $product->getData($this->_usedProducts);
    }

    /**
     * Retrieve GalleryReadHandler
     *
     * @return GalleryReadHandler
     */
    protected function getGalleryReadHandler()
    {
        if ($this->productGalleryReadHandler === null) {
            $this->productGalleryReadHandler = ObjectManager::getInstance()
                ->get(GalleryReadHandler::class);
        }
        return $this->productGalleryReadHandler;
    }

    /**
     * Retrieve related products collection
     *
     * @param  \Magento\Catalog\Model\Product $product
     * @return \Magento\ConfigurableProduct\Model\ResourceModel\Product\Type\Configurable\Product\Collection
     */
    public function getUsedProductCollection($product)
    {
        $collection = $this->_productCollectionFactory->create()->setFlag(
            'require_stock_items',
            true
        )->setFlag(
            'product_children',
            true
        )->setProductFilter(
            $product
        );
        if (!is_null($this->getStoreFilter($product))) {
            $collection->addStoreFilter($this->getStoreFilter($product));
        }

        return $collection;
    }

    /**
     * Before save process
     *
     * @param  \Magento\Catalog\Model\Product $product
     * @return $this
     */
    public function beforeSave($product)
    {
        parent::beforeSave($product);

        $product->canAffectOptions(false);

        if ($product->getCanSaveConfigurableAttributes()) {
            $product->canAffectOptions(true);
            $data = $product->getConfigurableAttributesData();
            if (!empty($data)) {
                foreach ($data as $attribute) {
                    if (!empty($attribute['values'])) {
                        $product->setTypeHasOptions(true);
                        $product->setTypeHasRequiredOptions(true);
                        break;
                    }
                }
            }
        }
        foreach ($this->getConfigurableAttributes($product) as $attribute) {
            $product->setData($attribute->getProductAttribute()->getAttributeCode(), null);
        }

        return $this;
    }

    /**
     * Save configurable product depended data
     *
     * @param \Magento\Catalog\Model\Product $product
     * @return $this
     * @throws \InvalidArgumentException
     * @deprecated the \Magento\ConfigurableProduct\Model\Product\SaveHandler::execute should be used instead
     */
    public function save($product)
    {
        parent::save($product);
        $metadata = $this->getMetadataPool()->getMetadata(ProductInterface::class);
        $cacheId =  __CLASS__ . $product->getData($metadata->getLinkField()) . '_' . $product->getStoreId();
        $this->cache->remove($cacheId);

        $extensionAttributes = $product->getExtensionAttributes();

        // this approach is needed for 3rd-party extensions which are not using extension attributes
        if (empty($extensionAttributes->getConfigurableProductOptions())) {
            $this->saveConfigurableOptions($product);
        }

        if (empty($extensionAttributes->getConfigurableProductLinks())) {
            $this->saveRelatedProducts($product);
        }
        return $this;
    }

    /**
     * Save configurable product attributes
     *
     * @param ProductInterface $product
     * @return void
     * @throws \Exception
     * @deprecated
     */
    private function saveConfigurableOptions(ProductInterface $product)
    {
        $data = $product->getConfigurableAttributesData();
        if (!$data) {
            return;
        }

        $metadata = $this->getMetadataPool()->getMetadata(ProductInterface::class);

        foreach ($data as $attributeData) {
            /** @var $configurableAttribute \Magento\ConfigurableProduct\Model\Product\Type\Configurable\Attribute */
            $configurableAttribute = $this->configurableAttributeFactory->create();
            if (!$product->getIsDuplicate()) {
                if (!empty($attributeData['id'])) {
                    $configurableAttribute->load($attributeData['id']);
                    $attributeData['attribute_id'] = $configurableAttribute->getAttributeId();
                } elseif (!empty($attributeData['attribute_id'])) {
                    $attribute = $this->_eavConfig->getAttribute(
                        \Magento\Catalog\Model\Product::ENTITY, $attributeData['attribute_id']
                    );
                    $attributeData['attribute_id'] = $attribute->getId();
                    if (!$this->canUseAttribute($attribute)) {
                        throw new \InvalidArgumentException(
                            'Provided attribute can not be used with configurable product'
                        );
                    }
                    $configurableAttribute->loadByProductAndAttribute($product, $attribute);
                }
            }
            unset($attributeData['id']);
            $configurableAttribute
                ->addData($attributeData)
                ->setStoreId($product->getStoreId())
                ->setProductId($product->getData($metadata->getLinkField()))
                ->save();
        }
        /** @var $configurableAttributesCollection \Magento\ConfigurableProduct\Model\ResourceModel\Product\Type\Configurable\Attribute\Collection  */
        $configurableAttributesCollection = $this->_attributeCollectionFactory->create();
        $configurableAttributesCollection->setProductFilter($product);
        $configurableAttributesCollection->addFieldToFilter(
            'attribute_id',
            ['nin' => $this->getUsedProductAttributeIds($product)]
        );
        $configurableAttributesCollection->walk('delete');
    }

    /**
     * Save related products
     *
     * @param ProductInterface $product
     * @return void
     * @deprecated
     */
    private function saveRelatedProducts(ProductInterface $product)
    {
        $productIds = $product->getAssociatedProductIds();
        if (is_array($productIds)) {
            $this->typeConfigurableFactory->create()->saveProducts($product, $productIds);
        }
    }

    /**
     * Check is product available for sale
     *
     * @param \Magento\Catalog\Model\Product $product
     * @return bool
     */
    public function isSalable($product)
    {
        $salable = parent::isSalable($product);

        if ($salable !== false) {
            $salable = false;
            if (!is_null($product)) {
                $this->setStoreFilter($product->getStoreId(), $product);
            }
            /** @var \Magento\Catalog\Model\Product $child */
            foreach ($this->getUsedProducts($product) as $child) {
                if ($child->isSalable()) {
                    $salable = true;
                    break;
                }
            }
        }

        return $salable;
    }

    /**
     * Check whether the product is available for sale
     * is alias to isSalable for compatibility
     *
     * @param \Magento\Catalog\Model\Product $product
     * @return bool
     * @SuppressWarnings(PHPMD.BooleanGetMethodName)
     */
    public function getIsSalable($product)
    {
        return $this->isSalable($product);
    }

    /**
     * Retrieve used product by attribute values
     *  $attributesInfo = array(
     *      $attributeId => $attributeValue
     *  )
     *
     * @param  array $attributesInfo
     * @param  \Magento\Catalog\Model\Product $product
     * @return \Magento\Catalog\Model\Product|null
     */
    public function getProductByAttributes($attributesInfo, $product)
    {
        if (is_array($attributesInfo) && !empty($attributesInfo)) {
            $productCollection = $this->getUsedProductCollection($product)->addAttributeToSelect('name');
            foreach ($attributesInfo as $attributeId => $attributeValue) {
                $productCollection->addAttributeToFilter($attributeId, $attributeValue);
            }
            /** @var \Magento\Catalog\Model\Product $productObject */
            $productObject = $productCollection->getFirstItem();
            $productLinkFieldId = $productObject->getId();
            if ($productLinkFieldId) {
                return $this->productRepository->getById($productLinkFieldId);
            }

            foreach ($this->getUsedProducts($product) as $productObject) {
                $checkRes = true;
                foreach ($attributesInfo as $attributeId => $attributeValue) {
                    $code = $this->getAttributeById($attributeId, $product)->getAttributeCode();
                    if ($productObject->getData($code) != $attributeValue) {
                        $checkRes = false;
                    }
                }
                if ($checkRes) {
                    return $productObject;
                }
            }
        }
        return null;
    }

    /**
     * Retrieve Selected Attributes info
     *
     * @param  \Magento\Catalog\Model\Product $product
     * @return array
     */
    public function getSelectedAttributesInfo($product)
    {
        $attributes = [];
        \Magento\Framework\Profiler::start(
            'CONFIGURABLE:' . __METHOD__,
            ['group' => 'CONFIGURABLE', 'method' => __METHOD__]
        );
        if ($attributesOption = $product->getCustomOption('attributes')) {
            $data = unserialize($attributesOption->getValue());
            $this->getUsedProductAttributeIds($product);

            $usedAttributes = $product->getData($this->_usedAttributes);

            foreach ($data as $attributeId => $attributeValue) {
                if (isset($usedAttributes[$attributeId])) {
                    /** @var \Magento\Catalog\Model\ResourceModel\Eav\Attribute $attribute */
                    $attribute = $usedAttributes[$attributeId]->getProductAttribute();
                    $label = $attribute->getStoreLabel();
                    $value = $attribute;
                    if ($value->getSourceModel()) {
                        $value = $value->getSource()->getOptionText($attributeValue);
                    } else {
                        $value = '';
                    }

                    $attributes[] = ['label' => $label, 'value' => $value];
                }
            }
        }
        \Magento\Framework\Profiler::stop('CONFIGURABLE:' . __METHOD__);
        return $attributes;
    }

    /**
     * Prepare product and its configuration to be added to some products list.
     * Perform standard preparation process and then add Configurable specific options.
     *
     * @param \Magento\Framework\DataObject $buyRequest
     * @param \Magento\Catalog\Model\Product $product
     * @param string $processMode
     * @return \Magento\Framework\Phrase|array|string
     * @SuppressWarnings(PHPMD.CyclomaticComplexity)
     * @SuppressWarnings(PHPMD.NPathComplexity)
     */
    protected function _prepareProduct(\Magento\Framework\DataObject $buyRequest, $product, $processMode)
    {
        $attributes = $buyRequest->getSuperAttribute();
        if ($attributes || !$this->_isStrictProcessMode($processMode)) {
            if (!$this->_isStrictProcessMode($processMode)) {
                if (is_array($attributes)) {
                    foreach ($attributes as $key => $val) {
                        if (empty($val)) {
                            unset($attributes[$key]);
                        }
                    }
                } else {
                    $attributes = [];
                }
            }

            $result = parent::_prepareProduct($buyRequest, $product, $processMode);
            if (is_array($result)) {
                //TODO: MAGETWO-23739 get id from _POST and retrieve product from repository immediately.

                /**
                 * $attributes = array($attributeId=>$attributeValue)
                 */
                $subProduct = true;
                if ($this->_isStrictProcessMode($processMode)) {
                    foreach ($this->getConfigurableAttributes($product) as $attributeItem) {
                        /* @var $attributeItem \Magento\Framework\DataObject */
                        $attrId = $attributeItem->getData('attribute_id');
                        if (!isset($attributes[$attrId]) || empty($attributes[$attrId])) {
                            $subProduct = null;
                            break;
                        }
                    }
                }
                if ($subProduct) {
                    $subProduct = $this->getProductByAttributes($attributes, $product);
                }

                if ($subProduct) {
                    $subProductLinkFieldId = $subProduct->getId();
                    $product->addCustomOption('attributes', serialize($attributes));
                    $product->addCustomOption('product_qty_' . $subProductLinkFieldId, 1, $subProduct);
                    $product->addCustomOption('simple_product', $subProductLinkFieldId, $subProduct);

                    $_result = $subProduct->getTypeInstance()->processConfiguration(
                        $buyRequest,
                        $subProduct,
                        $processMode
                    );
                    if (is_string($_result) && !is_array($_result)) {
                        return $_result;
                    }

                    if (!isset($_result[0])) {
                        return __('You can\'t add the item to shopping cart.')->render();
                    }

                    /**
                     * Adding parent product custom options to child product
                     * to be sure that it will be unique as its parent
                     */
                    if ($optionIds = $product->getCustomOption('option_ids')) {
                        $optionIds = explode(',', $optionIds->getValue());
                        foreach ($optionIds as $optionId) {
                            if ($option = $product->getCustomOption('option_' . $optionId)) {
                                $_result[0]->addCustomOption('option_' . $optionId, $option->getValue());
                            }
                        }
                    }

                    $productLinkFieldId = $product->getId();
                    $_result[0]->setParentProductId($productLinkFieldId)
                        ->addCustomOption('parent_product_id', $productLinkFieldId);
                    if ($this->_isStrictProcessMode($processMode)) {
                        $_result[0]->setCartQty(1);
                    }
                    $result[] = $_result[0];
                    return $result;
                } else {
                    if (!$this->_isStrictProcessMode($processMode)) {
                        return $result;
                    }
                }
            }
        }

        return $this->getSpecifyOptionMessage()->render();
    }

    /**
     * Check if product can be bought
     *
     * @param  \Magento\Catalog\Model\Product $product
     * @return $this
     * @throws \Magento\Framework\Exception\LocalizedException
     */
    public function checkProductBuyState($product)
    {
        parent::checkProductBuyState($product);
        $option = $product->getCustomOption('info_buyRequest');
        if ($option instanceof \Magento\Quote\Model\Quote\Item\Option) {
            $buyRequest = new \Magento\Framework\DataObject(unserialize($option->getValue()));
            $attributes = $buyRequest->getSuperAttribute();
            if (is_array($attributes)) {
                foreach ($attributes as $key => $val) {
                    if (empty($val)) {
                        unset($attributes[$key]);
                    }
                }
            }
            if (empty($attributes)) {
                throw new \Magento\Framework\Exception\LocalizedException($this->getSpecifyOptionMessage());
            }
        }
        return $this;
    }

    /**
     * Retrieve message for specify option(s)
     *
     * @return \Magento\Framework\Phrase
     */
    public function getSpecifyOptionMessage()
    {
        return __('You need to choose options for your item.');
    }

    /**
     * Prepare additional options/information for order item which will be
     * created from this product
     *
     * @param  \Magento\Catalog\Model\Product $product
     * @return array
     */
    public function getOrderOptions($product)
    {
        $options = parent::getOrderOptions($product);
        $options['attributes_info'] = $this->getSelectedAttributesInfo($product);
        if ($simpleOption = $product->getCustomOption('simple_product')) {
            $options['simple_name'] = $simpleOption->getProduct()->getName();
            $options['simple_sku'] = $simpleOption->getProduct()->getSku();
        }

        $options['product_calculations'] = self::CALCULATE_PARENT;
        $options['shipment_type'] = self::SHIPMENT_TOGETHER;

        return $options;
    }

    /**
     * Check is virtual product
     *
     * @param \Magento\Catalog\Model\Product $product
     * @return bool
     */
    public function isVirtual($product)
    {
        if ($productOption = $product->getCustomOption('simple_product')) {
            if ($optionProduct = $productOption->getProduct()) {
                /* @var $optionProduct \Magento\Catalog\Model\Product */
                return $optionProduct->isVirtual();
            }
        }
        return parent::isVirtual($product);
    }

    /**
     * Return true if product has options
     *
     * @param  \Magento\Catalog\Model\Product $product
     * @return bool
     */
    public function hasOptions($product)
    {
        if ($product->getOptions()) {
            return true;
        }

        $attributes = $this->getConfigurableAttributes($product);
        if (count($attributes)) {
            return true;
        }

        return false;
    }

    /**
     * Return product weight based on simple product
     * weight or configurable product weight
     *
     * @param  \Magento\Catalog\Model\Product $product
     * @return float
     */
    public function getWeight($product)
    {
        if ($product->hasCustomOptions() && ($simpleProductOption = $product->getCustomOption('simple_product'))) {
            $simpleProduct = $simpleProductOption->getProduct();
            if ($simpleProduct) {
                return $simpleProduct->getWeight();
            }
        }

        return $product->getData('weight');
    }

    /**
     * Implementation of product specify logic of which product needs to be assigned to option.
     * For example if product which was added to option already removed from catalog.
     *
     * @param  \Magento\Catalog\Model\Product|null $optionProduct
     * @param  \Magento\Quote\Model\Quote\Item\Option $option
     * @param  \Magento\Catalog\Model\Product|null $product
     * @return $this
     * @SuppressWarnings(PHPMD.UnusedFormalParameter)
     */
    public function assignProductToOption($optionProduct, $option, $product)
    {
        if ($optionProduct) {
            $option->setProduct($optionProduct);
        } else {
            $option->getItem()->setHasConfigurationUnavailableError(true);
        }
        return $this;
    }

    /**
     * Retrieve products divided into groups required to purchase
     * At least one product in each group has to be purchased
     *
     * @param  \Magento\Catalog\Model\Product $product
     * @return array
     */
    public function getProductsToPurchaseByReqGroups($product)
    {
        return [$this->getUsedProducts($product)];
    }

    /**
     * Get sku of product
     *
     * @param  \Magento\Catalog\Model\Product $product
     * @return string
     */
    public function getSku($product)
    {
        $simpleOption = $product->getCustomOption('simple_product');
        if ($simpleOption) {
            $optionProduct = $simpleOption->getProduct();
            $simpleSku = null;
            if ($optionProduct) {
                $simpleSku = $simpleOption->getProduct()->getSku();
            }
            $sku = parent::getOptionSku($product, $simpleSku);
        } else {
            $sku = parent::getSku($product);
        }

        return $sku;
    }

    /**
     * Prepare selected options for configurable product
     *
     * @param  \Magento\Catalog\Model\Product $product
     * @param  \Magento\Framework\DataObject $buyRequest
     * @return array
     * @SuppressWarnings(PHPMD.UnusedFormalParameter)
     */
    public function processBuyRequest($product, $buyRequest)
    {
        $superAttribute = $buyRequest->getSuperAttribute();
        $superAttribute = is_array($superAttribute) ? array_filter($superAttribute, 'intval') : [];

        $options = ['super_attribute' => $superAttribute];

        return $options;
    }

    /**
     * Prepare and retrieve options values with product data
     *
     * @param \Magento\Catalog\Model\Product $product
     * @return array
     */
    public function getConfigurableOptions($product)
    {
        return $this->_catalogProductTypeConfigurable->getConfigurableOptions(
            $product,
            $this->getUsedProductAttributes($product)
        );
    }

    /**
     * Delete data specific for Configurable product type
     *
     * @param \Magento\Catalog\Model\Product $product
     */
    public function deleteTypeSpecificData(\Magento\Catalog\Model\Product $product)
    {
        $this->typeConfigurableFactory->create()->saveProducts($product, []);
        /** @var $configurableAttribute \Magento\ConfigurableProduct\Model\Product\Type\Configurable\Attribute */
        $configurableAttribute = $this->configurableAttributeFactory->create();
        $configurableAttribute->deleteByProduct($product);
    }

    /**
     * Retrieve product attribute by identifier
     * Difference from abstract: any attribute is available, not just the ones from $product's attribute set
     *
     * @param  int $attributeId
     * @param  \Magento\Catalog\Model\Product $product
     * @return \Magento\Catalog\Model\ResourceModel\Eav\Attribute
     */
    public function getAttributeById($attributeId, $product)
    {
        $attribute = parent::getAttributeById($attributeId, $product);
        return $attribute ?: $this->_eavAttributeFactory->create()->load($attributeId);
    }

    /**
     * Set image for product without image if possible
     *
     * @param \Magento\Catalog\Model\Product $product
     * @return \Magento\ConfigurableProduct\Model\Product\Type\Configurable
     */
    public function setImageFromChildProduct(\Magento\Catalog\Model\Product $product)
    {
        if (!$product->getData('image') || $product->getData('image') === 'no_selection') {
            foreach ($this->getUsedProducts($product) as $childProduct) {
                if ($childProduct->getData('image') && $childProduct->getData('image') !== 'no_selection') {
                    $product->setImage($childProduct->getData('image'));
                    break;
                }
            }
        }
        return parent::setImageFromChildProduct($product);
    }

    /**
     * Get MetadataPool instance
     * @return MetadataPool
     */
    private function getMetadataPool()
    {
        if (!$this->metadataPool) {
            $this->metadataPool = ObjectManager::getInstance()->get(MetadataPool::class);
        }
        return $this->metadataPool;
    }
}<|MERGE_RESOLUTION|>--- conflicted
+++ resolved
@@ -508,14 +508,9 @@
             $collection = $this->getUsedProductCollection($product)
                 ->addAttributeToSelect('name')
                 ->addAttributeToSelect('price')
-<<<<<<< HEAD
+                ->addAttributeToSelect('weight')
                 ->addAttributeToSelect('image')
                 ->addAttributeToSelect('status')
-=======
-                ->addAttributeToSelect('weight')
-//                ->addAttributeToSelect('msrp')
-//                ->addAttributeToSelect('media_gallery')
->>>>>>> 06c96e9a
                 ->addFilterByRequiredOptions()
                 ->setStoreId($product->getStoreId());
 
