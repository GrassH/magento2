--- conflicted
+++ resolved
@@ -183,11 +183,7 @@
      * @param \Magento\ConfigurableProduct\Model\ResourceModel\Product\Type\Configurable $catalogProductTypeConfigurable
      * @param \Magento\Framework\App\Config\ScopeConfigInterface $scopeConfig
      * @param \Magento\Framework\Api\ExtensionAttribute\JoinProcessorInterface $extensionAttributesJoinProcessor
-<<<<<<< HEAD
-     * @param \Magento\Framework\Serialize\SerializerInterface $serializer
-=======
      * @param \Magento\Framework\Serialize\Serializer\Json $serializer
->>>>>>> 9b0ad97f
      * @SuppressWarnings(PHPMD.ExcessiveParameterList)
      */
     public function __construct(
@@ -210,11 +206,7 @@
         \Magento\Framework\Api\ExtensionAttribute\JoinProcessorInterface $extensionAttributesJoinProcessor,
         \Magento\Framework\Cache\FrontendInterface $cache = null,
         \Magento\Customer\Model\Session $customerSession = null,
-<<<<<<< HEAD
-        \Magento\Framework\Serialize\SerializerInterface $serializer = null
-=======
         \Magento\Framework\Serialize\Serializer\Json $serializer = null
->>>>>>> 9b0ad97f
     ) {
         $this->typeConfigurableFactory = $typeConfigurableFactory;
         $this->_eavAttributeFactory = $eavAttributeFactory;
