--- conflicted
+++ resolved
@@ -523,7 +523,6 @@
             ['group' => 'CONFIGURABLE', 'method' => __METHOD__]
         );
         if (!$product->hasData($this->_usedProducts)) {
-<<<<<<< HEAD
             $usedProducts = [];
             $key = md5(
                 implode(
@@ -558,39 +557,14 @@
                         if (!is_null($attribute)) {
                             $collection->addAttributeToFilter($attribute->getAttributeCode(), ['notnull' => 1]);
                         }
-=======
-            if (is_null($requiredAttributeIds) && is_null($product->getData($this->_configurableAttributes))) {
-                // If used products load before attributes, we will load attributes.
-                $this->getConfigurableAttributes($product);
-                // After attributes loading products loaded too.
-                \Magento\Framework\Profiler::stop('CONFIGURABLE:' . __METHOD__);
-                return $product->getData($this->_usedProducts);
-            }
-
-            $collection = $this->getUsedProductCollection($product)
-                ->addAttributeToSelect('*')
-//                ->addAttributeToSelect('media_gallery')
-                ->addFilterByRequiredOptions()
-                ->setStoreId($product->getStoreId());
-            if (is_array($requiredAttributeIds)) {
-                foreach ($requiredAttributeIds as $attributeId) {
-                    $attribute = $this->getAttributeById($attributeId, $product);
-                    if (!is_null($attribute)) {
-                        $collection->addAttributeToFilter($attribute->getAttributeCode(), ['notnull' => 1]);
->>>>>>> 57c465f3
                     }
                 }
                 $cache = [];
                 $tags = ['price', self::TYPE_CODE . '_' . $product->getId()];
 
+                $collection->addMediaGalleryData();
                 $collection->addTierPriceData();
-                foreach ($collection as $item) {
-                    /** @var \Magento\Catalog\Model\Product $item */
-                    $item->getResource()->getAttribute('media_gallery')->getBackend()->afterLoad($item);
-                    $usedProducts[] = $item;
-                    $cache[] = $item->getData();
-                    $tags[] = \Magento\Catalog\Model\Product::CACHE_TAG . '_' . $item->getId();
-                }
+                $usedProducts = $collection->getItems();
                 $this->getCache()->save(
                     serialize($cache),
                     $key,
@@ -604,11 +578,6 @@
                     )
                 );
             }
-<<<<<<< HEAD
-=======
-            $collection->addMediaGalleryData();
-            $usedProducts = $collection->getItems();
->>>>>>> 57c465f3
             $product->setData($this->_usedProducts, $usedProducts);
 
 //            $usedProducts = [];
