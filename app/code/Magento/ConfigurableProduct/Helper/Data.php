<?php
/**
 * Copyright © 2013-2017 Magento, Inc. All rights reserved.
 * See COPYING.txt for license details.
 */

namespace Magento\ConfigurableProduct\Helper;

use Magento\Catalog\Model\Product\Image\UrlBuilder;
use Magento\Framework\App\ObjectManager;
use Magento\Catalog\Helper\Image as ImageHelper;
use Magento\Catalog\Api\Data\ProductInterface;
use Magento\Catalog\Model\Product\Image;

/**
 * Class Data
 * Helper class for getting options
 *
 */
class Data
{
    /**
     * @var ImageHelper
     */
    protected $imageHelper;

    /**
     * @var UrlBuilder
     */
    private $imageUrlBuilder;

    /**
     * @param ImageHelper $imageHelper
     * @param UrlBuilder|null $imageUrlBuilder
     */
    public function __construct(ImageHelper $imageHelper)
    {
        $this->imageHelper = $imageHelper;
    }

    /**
     * Retrieve collection of gallery images
     *
     * @param ProductInterface $product
     * @return Image[]|null
     */
    public function getGalleryImages(ProductInterface $product)
    {
        $images = $product->getMediaGalleryImages();
        if ($images instanceof \Magento\Framework\Data\Collection) {
            /** @var $image Image */
            foreach ($images as $image) {
<<<<<<< HEAD

                $smallImageUrl = $this->getImageUrlBuilder()->getUrl($image->getFile(), 'product_page_image_small');
                $image->setData('small_image_url', $smallImageUrl);

                $mediumImageUrl = $this->getImageUrlBuilder()
                    ->getUrl($image->getFile(), 'product_page_image_medium_no_frame');
                $image->setData('medium_image_url', $mediumImageUrl);

                $largeImageUrl = $this->getImageUrlBuilder()
                    ->getUrl($image->getFile(), 'product_page_image_large_no_frame');
                $image->setData('large_image_url', $largeImageUrl);
=======
                /** @var $image \Magento\Catalog\Model\Product\Image */
                $image->setData(
                    'small_image_url',
                    $this->imageHelper->init($product, 'product_page_image_small')
                        ->setImageFile($image->getFile())
                        ->getUrl()
                );
                $image->setData(
                    'medium_image_url',
                    $this->imageHelper->init($product, 'product_page_image_medium_no_frame')
                        ->setImageFile($image->getFile())
                        ->getUrl()
                );
                $image->setData(
                    'large_image_url',
                    $this->imageHelper->init($product, 'product_page_image_large_no_frame')
                        ->setImageFile($image->getFile())
                        ->getUrl()
                );
>>>>>>> e1c90456
            }
        }

        return $images;
    }

    /**
     * Get Options for Configurable Product Options
     *
     * @param \Magento\Catalog\Model\Product $currentProduct
     * @param array $allowedProducts
     * @return array
     */
    public function getOptions($currentProduct, $allowedProducts)
    {
        $options = [];
        foreach ($allowedProducts as $product) {
            $productId = $product->getId();
            $images = $this->getGalleryImages($product);
            if ($images) {
                foreach ($images as $image) {
                    $options['images'][$productId][] =
                        [
                            'thumb' => $image->getData('small_image_url'),
                            'img' => $image->getData('medium_image_url'),
                            'full' => $image->getData('large_image_url'),
                            'caption' => $image->getLabel(),
                            'position' => $image->getPosition(),
                            'isMain' => $image->getFile() == $product->getImage(),
                        ];
                }
            }
            foreach ($this->getAllowAttributes($currentProduct) as $attribute) {
                $productAttribute = $attribute->getProductAttribute();
                $productAttributeId = $productAttribute->getId();
                $attributeValue = $product->getData($productAttribute->getAttributeCode());

                $options[$productAttributeId][$attributeValue][] = $productId;
                $options['index'][$productId][$productAttributeId] = $attributeValue;
            }
        }
        return $options;
    }

    /**
     * Get allowed attributes
     *
     * @param \Magento\Catalog\Model\Product $product
     * @return array
     */
    public function getAllowAttributes($product)
    {
        return $product->getTypeInstance()->getConfigurableAttributes($product);
    }

    /**
     * @return UrlBuilder
     * @deprecated
     */
    private function getImageUrlBuilder()
    {
        if (!$this->imageUrlBuilder) {
            $this->imageUrlBuilder = ObjectManager::getInstance()->get(UrlBuilder::class);
        }
        return $this->imageUrlBuilder;
    }
}<|MERGE_RESOLUTION|>--- conflicted
+++ resolved
@@ -50,9 +50,8 @@
         if ($images instanceof \Magento\Framework\Data\Collection) {
             /** @var $image Image */
             foreach ($images as $image) {
-<<<<<<< HEAD
-
-                $smallImageUrl = $this->getImageUrlBuilder()->getUrl($image->getFile(), 'product_page_image_small');
+                $smallImageUrl = $this->getImageUrlBuilder()
+                    ->getUrl($image->getFile(), 'product_page_image_small');
                 $image->setData('small_image_url', $smallImageUrl);
 
                 $mediumImageUrl = $this->getImageUrlBuilder()
@@ -62,27 +61,6 @@
                 $largeImageUrl = $this->getImageUrlBuilder()
                     ->getUrl($image->getFile(), 'product_page_image_large_no_frame');
                 $image->setData('large_image_url', $largeImageUrl);
-=======
-                /** @var $image \Magento\Catalog\Model\Product\Image */
-                $image->setData(
-                    'small_image_url',
-                    $this->imageHelper->init($product, 'product_page_image_small')
-                        ->setImageFile($image->getFile())
-                        ->getUrl()
-                );
-                $image->setData(
-                    'medium_image_url',
-                    $this->imageHelper->init($product, 'product_page_image_medium_no_frame')
-                        ->setImageFile($image->getFile())
-                        ->getUrl()
-                );
-                $image->setData(
-                    'large_image_url',
-                    $this->imageHelper->init($product, 'product_page_image_large_no_frame')
-                        ->setImageFile($image->getFile())
-                        ->getUrl()
-                );
->>>>>>> e1c90456
             }
         }
 
