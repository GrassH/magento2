--- conflicted
+++ resolved
@@ -248,8 +248,6 @@
     <type name="Magento\Tax\Model\Sales\Total\Quote\CommonTaxCollector">
         <plugin name="apply_tax_class_id" type="Magento\ConfigurableProduct\Plugin\Tax\Model\Sales\Total\Quote\CommonTaxCollector" />
     </type>
-<<<<<<< HEAD
-=======
     <type name="Magento\Eav\Model\Entity\Attribute\Group">
         <arguments>
             <argument name="reservedSystemNames" xsi:type="array">
@@ -257,5 +255,4 @@
             </argument>
         </arguments>
     </type>
->>>>>>> bd049307
 </config>