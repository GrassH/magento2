--- conflicted
+++ resolved
@@ -90,7 +90,13 @@
             </argument>
         </arguments>
     </type>
-<<<<<<< HEAD
+    <type name="Magento\Quote\Model\Quote\Item\Repository">
+        <arguments>
+            <argument name="cartItemProcessors" xsi:type="array">
+                <item name="configurable" xsi:type="object">Magento\ConfigurableProduct\Model\Quote\Item\CartItemProcessor</item>
+            </argument>
+        </arguments>
+    </type>
     <virtualType name="ConfigurableFinalPriceResolver" type="Magento\ConfigurableProduct\Pricing\Price\ConfigurablePriceResolver">
         <arguments>
             <argument name="priceResolver" xsi:type="object">Magento\ConfigurableProduct\Pricing\Price\FinalPriceResolver</argument>
@@ -109,13 +115,6 @@
     <type name="Magento\ConfigurableProduct\Pricing\Price\ConfigurableRegularPrice">
         <arguments>
             <argument name="priceResolver" xsi:type="object">ConfigurableRegularPriceResolver</argument>
-=======
-    <type name="Magento\Quote\Model\Quote\Item\Repository">
-        <arguments>
-            <argument name="cartItemProcessors" xsi:type="array">
-                <item name="configurable" xsi:type="object">Magento\ConfigurableProduct\Model\Quote\Item\CartItemProcessor</item>
-            </argument>
->>>>>>> c6049d5f
         </arguments>
     </type>
 </config>