--- conflicted
+++ resolved
@@ -38,21 +38,13 @@
     <virtualType name="Magento\Catalog\Ui\DataProvider\Product\Form\Modifier\Pool">
         <arguments>
             <argument name="modifiers" xsi:type="array">
-<<<<<<< HEAD
-                <item name="configurable-custom-options" xsi:type="array">
-                    <item name="class" xsi:type="string">Magento\ConfigurableProduct\Ui\DataProvider\Product\Form\Modifier\CustomOptions</item>
-                    <item name="sortOrder" xsi:type="number">71</item>
-=======
                 <item name="configurable" xsi:type="array">
                     <item name="class" xsi:type="string">Magento\ConfigurableProduct\Ui\DataProvider\Product\Form\Modifier\Composite</item>
                     <item name="sortOrder" xsi:type="number">140</item>
->>>>>>> d98a3696
                 </item>
             </argument>
         </arguments>
     </virtualType>
-<<<<<<< HEAD
-=======
     <type name="Magento\ConfigurableProduct\Ui\DataProvider\Product\Form\Modifier\Composite">
         <arguments>
             <argument name="modifiers" xsi:type="array">
@@ -60,8 +52,8 @@
                 <item name="configurablePrice" xsi:type="string">Magento\ConfigurableProduct\Ui\DataProvider\Product\Form\Modifier\ConfigurablePrice</item>
                 <item name="configurableQty" xsi:type="string">Magento\ConfigurableProduct\Ui\DataProvider\Product\Form\Modifier\ConfigurableQty</item>
                 <item name="StockData" xsi:type="string">Magento\ConfigurableProduct\Ui\DataProvider\Product\Form\Modifier\StockData</item>
+                <item name="customOptions" xsi:type="string">Magento\ConfigurableProduct\Ui\DataProvider\Product\Form\Modifier\CustomOptions</item>
             </argument>
         </arguments>
     </type>
->>>>>>> d98a3696
 </config>