<?xml version="1.0"?>
<!--
/**
 * Copyright © 2015 Magento. All rights reserved.
 * See COPYING.txt for license details.
 */
-->
<config xmlns:xsi="http://www.w3.org/2001/XMLSchema-instance" xsi:noNamespaceSchemaLocation="urn:magento:framework:ObjectManager/etc/config.xsd">
    <type name="Magento\Catalog\Controller\Adminhtml\Product\Initialization\Helper">
        <plugin name="configurable" type="Magento\ConfigurableProduct\Controller\Adminhtml\Product\Initialization\Helper\Plugin\Configurable" sortOrder="50" />
        <plugin name="updateConfigurations" type="Magento\ConfigurableProduct\Controller\Adminhtml\Product\Initialization\Helper\Plugin\UpdateConfigurations" sortOrder="60" />
    </type>
    <type name="Magento\Catalog\Controller\Adminhtml\Product\Builder">
        <plugin name="configurable" type="Magento\ConfigurableProduct\Controller\Adminhtml\Product\Builder\Plugin" sortOrder="50" />
    </type>
    <type name="Magento\Catalog\Model\Product\Validator">
        <plugin name="configurable" type="Magento\ConfigurableProduct\Model\Product\Validator\Plugin" sortOrder="50" />
    </type>
    <type name="Magento\ConfigurableProduct\Block\Adminhtml\Product\Attribute\Edit\Tab\Variations\Main">
        <arguments>
            <argument name="inputTypeFactory" xsi:type="object">Magento\Catalog\Model\System\Config\Source\InputtypeFactory</argument>
        </arguments>
    </type>
    <type name="Magento\Catalog\Model\ResourceModel\Product">
        <plugin name="reload_attributes" type="Magento\ConfigurableProduct\Plugin\Model\ResourceModel\Product" />
    </type>
    <type name="Magento\ConfigurableProduct\Ui\Component\Listing\AssociatedProduct\Columns">
        <arguments>
            <argument name="attributeRepository" xsi:type="object">Magento\ConfigurableProduct\Ui\Component\Listing\AssociatedProduct\Attribute\Repository</argument>
        </arguments>
    </type>
    <type name="Magento\ConfigurableProduct\Ui\Component\Listing\AssociatedProduct\Filters">
        <arguments>
            <argument name="attributeRepository" xsi:type="object">Magento\ConfigurableProduct\Ui\Component\Listing\AssociatedProduct\Attribute\Repository</argument>
        </arguments>
    </type>
    <preference for="Magento\ConfigurableProduct\Model\AttributesListInterface" type="Magento\ConfigurableProduct\Model\AttributesList" />
    <virtualType name="Magento\Catalog\Ui\DataProvider\Product\Form\Modifier\Pool">
        <arguments>
            <argument name="modifiers" xsi:type="array">
                <item name="configurable" xsi:type="array">
                    <item name="class" xsi:type="string">Magento\ConfigurableProduct\Ui\DataProvider\Product\Form\Modifier\Composite</item>
                    <item name="sortOrder" xsi:type="number">140</item>
                </item>
            </argument>
        </arguments>
    </virtualType>
    <type name="Magento\ConfigurableProduct\Ui\DataProvider\Product\Form\Modifier\Composite">
        <arguments>
            <argument name="modifiers" xsi:type="array">
                <item name="configurablePanel" xsi:type="string">Magento\ConfigurableProduct\Ui\DataProvider\Product\Form\Modifier\ConfigurablePanel</item>
                <item name="configurablePrice" xsi:type="string">Magento\ConfigurableProduct\Ui\DataProvider\Product\Form\Modifier\ConfigurablePrice</item>
                <item name="configurableQty" xsi:type="string">Magento\ConfigurableProduct\Ui\DataProvider\Product\Form\Modifier\ConfigurableQty</item>
<<<<<<< HEAD
                <item name="StockData" xsi:type="string">Magento\ConfigurableProduct\Ui\DataProvider\Product\Form\Modifier\StockData</item>
                <item name="customOptions" xsi:type="string">Magento\ConfigurableProduct\Ui\DataProvider\Product\Form\Modifier\CustomOptions</item>
=======
                <item name="configurableAttributeSetHandler" xsi:type="string">Magento\ConfigurableProduct\Ui\DataProvider\Product\Form\Modifier\ConfigurableAttributeSetHandler</item>
                <item name="StockData" xsi:type="string">Magento\ConfigurableProduct\Ui\DataProvider\Product\Form\Modifier\StockData</item>
>>>>>>> 33d5862e
            </argument>
        </arguments>
    </type>
</config><|MERGE_RESOLUTION|>--- conflicted
+++ resolved
@@ -51,13 +51,9 @@
                 <item name="configurablePanel" xsi:type="string">Magento\ConfigurableProduct\Ui\DataProvider\Product\Form\Modifier\ConfigurablePanel</item>
                 <item name="configurablePrice" xsi:type="string">Magento\ConfigurableProduct\Ui\DataProvider\Product\Form\Modifier\ConfigurablePrice</item>
                 <item name="configurableQty" xsi:type="string">Magento\ConfigurableProduct\Ui\DataProvider\Product\Form\Modifier\ConfigurableQty</item>
-<<<<<<< HEAD
+                <item name="configurableAttributeSetHandler" xsi:type="string">Magento\ConfigurableProduct\Ui\DataProvider\Product\Form\Modifier\ConfigurableAttributeSetHandler</item>
                 <item name="StockData" xsi:type="string">Magento\ConfigurableProduct\Ui\DataProvider\Product\Form\Modifier\StockData</item>
                 <item name="customOptions" xsi:type="string">Magento\ConfigurableProduct\Ui\DataProvider\Product\Form\Modifier\CustomOptions</item>
-=======
-                <item name="configurableAttributeSetHandler" xsi:type="string">Magento\ConfigurableProduct\Ui\DataProvider\Product\Form\Modifier\ConfigurableAttributeSetHandler</item>
-                <item name="StockData" xsi:type="string">Magento\ConfigurableProduct\Ui\DataProvider\Product\Form\Modifier\StockData</item>
->>>>>>> 33d5862e
             </argument>
         </arguments>
     </type>
