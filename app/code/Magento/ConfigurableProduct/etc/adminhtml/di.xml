--- conflicted
+++ resolved
@@ -53,10 +53,7 @@
                 <item name="configurableQty" xsi:type="string">Magento\ConfigurableProduct\Ui\DataProvider\Product\Form\Modifier\ConfigurableQty</item>
                 <item name="configurableAttributeSetHandler" xsi:type="string">Magento\ConfigurableProduct\Ui\DataProvider\Product\Form\Modifier\ConfigurableAttributeSetHandler</item>
                 <item name="StockData" xsi:type="string">Magento\ConfigurableProduct\Ui\DataProvider\Product\Form\Modifier\StockData</item>
-<<<<<<< HEAD
-=======
                 <item name="customOptions" xsi:type="string">Magento\ConfigurableProduct\Ui\DataProvider\Product\Form\Modifier\CustomOptions</item>
->>>>>>> 5d27bda3
             </argument>
         </arguments>
     </type>
