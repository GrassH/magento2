<?xml version="1.0"?>
<!--
/**
 * Copyright © 2015 Magento. All rights reserved.
 * See COPYING.txt for license details.
 */
-->
<config xmlns:xsi="http://www.w3.org/2001/XMLSchema-instance" xsi:noNamespaceSchemaLocation="urn:magento:framework:ObjectManager/etc/config.xsd">
    <type name="Magento\Catalog\Controller\Adminhtml\Product\Initialization\Helper">
        <plugin name="configurable" type="Magento\ConfigurableProduct\Controller\Adminhtml\Product\Initialization\Helper\Plugin\Configurable" sortOrder="50" />
        <plugin name="updateConfigurations" type="Magento\ConfigurableProduct\Controller\Adminhtml\Product\Initialization\Helper\Plugin\UpdateConfigurations" sortOrder="60" />
    </type>
    <type name="Magento\Catalog\Controller\Adminhtml\Product\Builder">
        <plugin name="configurable" type="Magento\ConfigurableProduct\Controller\Adminhtml\Product\Builder\Plugin" sortOrder="50" />
    </type>
    <type name="Magento\Catalog\Model\Product\Validator">
        <plugin name="configurable" type="Magento\ConfigurableProduct\Model\Product\Validator\Plugin" sortOrder="50" />
    </type>
    <type name="Magento\ConfigurableProduct\Block\Adminhtml\Product\Attribute\Edit\Tab\Variations\Main">
        <arguments>
            <argument name="inputTypeFactory" xsi:type="object">Magento\Catalog\Model\System\Config\Source\InputtypeFactory</argument>
        </arguments>
    </type>
    <type name="Magento\Catalog\Model\ResourceModel\Product">
        <plugin name="reload_attributes" type="Magento\ConfigurableProduct\Plugin\Model\ResourceModel\Product" />
    </type>
    <type name="Magento\ConfigurableProduct\Ui\Component\Listing\AssociatedProduct\Columns">
        <arguments>
            <argument name="attributeRepository" xsi:type="object">Magento\ConfigurableProduct\Ui\Component\Listing\AssociatedProduct\Attribute\Repository</argument>
        </arguments>
    </type>
    <type name="Magento\ConfigurableProduct\Ui\Component\Listing\AssociatedProduct\Filters">
        <arguments>
            <argument name="attributeRepository" xsi:type="object">Magento\ConfigurableProduct\Ui\Component\Listing\AssociatedProduct\Attribute\Repository</argument>
        </arguments>
    </type>
    <preference for="Magento\ConfigurableProduct\Model\AttributesListInterface" type="Magento\ConfigurableProduct\Model\AttributesList" />
    <virtualType name="Magento\Catalog\Ui\DataProvider\Product\Form\Modifier\Pool">
        <arguments>
            <argument name="modifiers" xsi:type="array">
                <item name="configurable" xsi:type="array">
                    <item name="class" xsi:type="string">Magento\ConfigurableProduct\Ui\DataProvider\Product\Form\Modifier\Composite</item>
                    <item name="sortOrder" xsi:type="number">140</item>
                </item>
            </argument>
        </arguments>
    </virtualType>
    <type name="Magento\ConfigurableProduct\Ui\DataProvider\Product\Form\Modifier\Composite">
        <arguments>
            <argument name="modifiers" xsi:type="array">
                <item name="configurablePanel" xsi:type="string">Magento\ConfigurableProduct\Ui\DataProvider\Product\Form\Modifier\ConfigurablePanel</item>
                <item name="configurablePrice" xsi:type="string">Magento\ConfigurableProduct\Ui\DataProvider\Product\Form\Modifier\ConfigurablePrice</item>
                <item name="configurableQty" xsi:type="string">Magento\ConfigurableProduct\Ui\DataProvider\Product\Form\Modifier\ConfigurableQty</item>
<<<<<<< HEAD
                <item name="configurableAttributeSetHandler" xsi:type="string">Magento\ConfigurableProduct\Ui\DataProvider\Product\Form\Modifier\ConfigurableAttributeSetHandler</item>
=======
                <item name="StockData" xsi:type="string">Magento\ConfigurableProduct\Ui\DataProvider\Product\Form\Modifier\StockData</item>
>>>>>>> 9dbe2eed
            </argument>
        </arguments>
    </type>
</config><|MERGE_RESOLUTION|>--- conflicted
+++ resolved
@@ -51,11 +51,8 @@
                 <item name="configurablePanel" xsi:type="string">Magento\ConfigurableProduct\Ui\DataProvider\Product\Form\Modifier\ConfigurablePanel</item>
                 <item name="configurablePrice" xsi:type="string">Magento\ConfigurableProduct\Ui\DataProvider\Product\Form\Modifier\ConfigurablePrice</item>
                 <item name="configurableQty" xsi:type="string">Magento\ConfigurableProduct\Ui\DataProvider\Product\Form\Modifier\ConfigurableQty</item>
-<<<<<<< HEAD
                 <item name="configurableAttributeSetHandler" xsi:type="string">Magento\ConfigurableProduct\Ui\DataProvider\Product\Form\Modifier\ConfigurableAttributeSetHandler</item>
-=======
                 <item name="StockData" xsi:type="string">Magento\ConfigurableProduct\Ui\DataProvider\Product\Form\Modifier\StockData</item>
->>>>>>> 9dbe2eed
             </argument>
         </arguments>
     </type>
