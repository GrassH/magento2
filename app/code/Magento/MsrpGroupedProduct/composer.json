{
    "name": "magento/module-msrp-grouped-product",
    "description": "N/A",
    "type": "magento2-module",
    "license": [
        "OSL-3.0",
        "AFL-3.0"
    ],
    "config": {
        "sort-packages": true
    },
    "version": "100.4.1",
    "require": {
<<<<<<< HEAD
        "php": "~7.4.0||~8.1.0",
        "magento/framework": "*",
        "magento/module-catalog": "*",
        "magento/module-msrp": "*",
        "magento/module-grouped-product": "*"
=======
        "php": "~7.3.0||~7.4.0",
        "magento/framework": "103.0.*",
        "magento/module-catalog": "104.0.*",
        "magento/module-msrp": "100.4.*",
        "magento/module-grouped-product": "100.4.*"
>>>>>>> 4c36116d
    },
    "autoload": {
        "files": [
            "registration.php"
        ],
        "psr-4": {
            "Magento\\MsrpGroupedProduct\\": ""
        }
    }
}
<|MERGE_RESOLUTION|>--- conflicted
+++ resolved
@@ -11,19 +11,11 @@
     },
     "version": "100.4.1",
     "require": {
-<<<<<<< HEAD
-        "php": "~7.4.0||~8.1.0",
-        "magento/framework": "*",
-        "magento/module-catalog": "*",
-        "magento/module-msrp": "*",
-        "magento/module-grouped-product": "*"
-=======
         "php": "~7.3.0||~7.4.0",
         "magento/framework": "103.0.*",
         "magento/module-catalog": "104.0.*",
         "magento/module-msrp": "100.4.*",
         "magento/module-grouped-product": "100.4.*"
->>>>>>> 4c36116d
     },
     "autoload": {
         "files": [
