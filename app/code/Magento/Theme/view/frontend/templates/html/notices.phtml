--- conflicted
+++ resolved
@@ -57,40 +57,4 @@
             <p><?php echo __('This is demo store. All orders will not be transferred.') ?></p>
         </div>
     </div>
-<<<<<<< HEAD
-=======
-<?php endif; ?>
-<?php if ($this->helper('Magento\Store\Helper\Cookie')->isUserNotAllowSaveCookie()): ?>
-    <div class="message global cookie" id="notice-cookie-block" style="display: none">
-        <div class="content">
-            <p>
-                <strong><?php echo __('We use cookies to make your experience better.') ?></strong>
-                <span><?php echo __('To comply with the new e-Privacy directive, we need to ask for your consent to set the cookies.') ?></span>
-                <?php echo __('<a href="%1">Learn more</a>.', $block->getPrivacyPolicyLink()) ?></p>
-            <div class="actions">
-                <button id="btn-cookie-allow" class="action allow primary">
-                    <span><?php echo __('Allow Cookies');?></span>
-                </button>
-            </div>
-        </div>
-    </div>
-    <script>
-require([
-    "jquery",
-    "mage/mage"
-], function($){
-
-// <![CDATA[
-    $('#notice-cookie-block').mage('cookieBlock', {
-        cookieAllowButtonSelector: '#btn-cookie-allow',
-        cookieName: '<?php echo \Magento\Store\Helper\Cookie::IS_USER_ALLOWED_SAVE_COOKIE ?>',
-        cookieValue: '<?php echo $this->helper('Magento\Store\Helper\Cookie')->getAcceptedSaveCookiesWebsiteIds() ?>',
-        cookieLifetime: <?php echo $this->helper('Magento\Store\Helper\Cookie')->getCookieRestrictionLifetime()?>,
-        noCookiesUrl: '<?php echo $block->getUrl('cms/index/noCookies') ?>'
-    });
-// ]]>
-
-});
-</script>
->>>>>>> 7e07209f
 <?php endif; ?>