--- conflicted
+++ resolved
@@ -9,16 +9,6 @@
  */
 $storeName = $block->getThemeName() ? $block->getThemeName() : $block->getLogoAlt()
 ?>
-<<<<<<< HEAD
-<?php $storeName = $block->getThemeName() ? $block->getThemeName() : $block->getLogoAlt();?>
-<span data-action="toggle-nav" class="action nav-toggle"><span><?= /* @escapeNotVerified */ __('Toggle Nav') ?></span></span>
-<a
-    class="logo"
-    href="<?= $block->getUrl('') ?>"
-    title="<?= /* @escapeNotVerified */ $storeName ?>"
-    aria-label="store logo">
-    <img src="<?= /* @escapeNotVerified */ $block->getLogoSrc() ?>"
-=======
 <span data-action="toggle-nav" class="action nav-toggle"><span><?= $block->escapeHtml(__('Toggle Nav')) ?></span></span>
 <a
     class="logo"
@@ -26,7 +16,6 @@
     title="<?= $block->escapeHtmlAttr($storeName) ?>"
     aria-label="store logo">
     <img src="<?= $block->escapeUrl($block->getLogoSrc()) ?>"
->>>>>>> f85e6644
          title="<?= $block->escapeHtmlAttr($block->getLogoAlt()) ?>"
          alt="<?= $block->escapeHtmlAttr($block->getLogoAlt()) ?>"
             <?= $block->getLogoWidth() ? 'width="' . $block->escapeHtmlAttr($block->getLogoWidth()) . '"' : '' ?>
