--- conflicted
+++ resolved
@@ -3,13 +3,9 @@
  * Copyright © 2015 Magento. All rights reserved.
  * See COPYING.txt for license details.
  */
-<<<<<<< HEAD
-$target_id = $block->getTargetId();
-=======
 
 // @codingStandardsIgnoreFile
 
-$target_id = $this->getTargetId();
->>>>>>> c2cfbbfd
+$target_id = $block->getTargetId();
 ?>
 <a id="<?php echo $target_id?>" name="<?php echo $target_id?>" tabindex="0"></a>