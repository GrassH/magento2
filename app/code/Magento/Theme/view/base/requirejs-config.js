--- conflicted
+++ resolved
@@ -25,15 +25,8 @@
         'MutationObserver': ['es6-collections'],
         'matchMedia': {
             'exports': 'mediaCheck'
-<<<<<<< HEAD
-        }
-=======
-        },
-        'jquery/jquery-storageapi': {
-            'deps': ['jquery/jquery.cookie']
         },
         'magnifier/magnifier': ['jquery']
->>>>>>> f6cffdc8
     },
     'paths': {
         'jquery/validate': 'jquery/jquery.validate',
