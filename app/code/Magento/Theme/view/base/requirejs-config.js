--- conflicted
+++ resolved
@@ -36,11 +36,7 @@
         "jquery/hover-intent": "jquery/jquery.hoverIntent",
         "jquery/file-uploader": "jquery/fileUploader/jquery.fileupload-fp",
         "jquery/jquery.hashchange": "jquery/jquery.ba-hashchange.min",
-<<<<<<< HEAD
-        "prototype": "legacy-build.min",
-=======
         "prototype": "legacy-build",
->>>>>>> 939a8233
         "text": "requirejs/text",
         "domReady": "requirejs/domReady",
         "ko": "ko/ko",
