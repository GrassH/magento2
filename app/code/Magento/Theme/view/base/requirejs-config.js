--- conflicted
+++ resolved
@@ -46,11 +46,6 @@
     ]
 };
 
-<<<<<<< HEAD
-require(['jquery'], function(){
-    jQuery.noConflict();
-=======
 require(['jquery'], function ($) {
     $.noConflict();
->>>>>>> 4de1eca4
 });