<?xml version="1.0" encoding="UTF-8"?>
<!--
/**
 * Copyright © Magento, Inc. All rights reserved.
 * See COPYING.txt for license details.
 */
-->
<form xmlns:xsi="http://www.w3.org/2001/XMLSchema-instance" xsi:noNamespaceSchemaLocation="urn:magento:module:Magento_Ui:etc/ui_configuration.xsd">
    <argument name="data" xsi:type="array">
        <item name="js_config" xsi:type="array">
            <item name="provider" xsi:type="string">design_config_form.design_config_form_data_source</item>
        </item>
        <item name="label" xsi:type="string" translate="true">Theme Information</item>
        <item name="template" xsi:type="string">templates/form/collapsible</item>
    </argument>
    <settings>
        <buttons>
            <button name="save_and_continue" class="Magento\Theme\Block\Adminhtml\Design\Config\Edit\SaveAndContinueButton"/>
            <button name="save" class="Magento\Theme\Block\Adminhtml\Design\Config\Edit\SaveButton"/>
            <button name="back" class="Magento\Theme\Block\Adminhtml\Design\Config\Edit\BackButton"/>
        </buttons>
        <namespace>design_config_form</namespace>
        <dataScope>data</dataScope>
        <deps>
            <dep>design_config_form.design_config_form_data_source</dep>
        </deps>
    </settings>
    <dataSource name="design_config_form_data_source">
        <argument name="data" xsi:type="array">
            <item name="js_config" xsi:type="array">
                <item name="component" xsi:type="string">Magento_Ui/js/form/provider</item>
            </item>
        </argument>
        <settings>
            <submitUrl path="theme/design_config/save"/>
        </settings>
        <dataProvider class="Magento\Theme\Model\Design\Config\DataProvider" name="design_config_form_data_source">
            <settings>
                <clientConfig>
                    <param name="validateBeforeSave" xsi:type="boolean">false</param>
                </clientConfig>
                <requestFieldName>scope</requestFieldName>
                <primaryFieldName>scope</primaryFieldName>
            </settings>
        </dataProvider>
    </dataSource>
    <fieldset name="other_settings" sortOrder="30">
        <settings>
            <label translate="true">Other Settings</label>
        </settings>
        <fieldset name="head">
<<<<<<< HEAD
            <argument name="data" xsi:type="array">
                <item name="config" xsi:type="array">
                    <item name="label" xsi:type="string" translate="true">HTML Head</item>
                    <item name="collapsible" xsi:type="boolean">true</item>
                    <item name="level" xsi:type="number">1</item>
                </item>
            </argument>
            <field name="head_shortcut_icon">
                <argument name="data" xsi:type="array">
                    <item name="config" xsi:type="array">
                        <item name="label" xsi:type="string" translate="true">Favicon Icon</item>
                        <item name="formElement" xsi:type="string">fileUploader</item>
                        <item name="componentType" xsi:type="string">fileUploader</item>
                        <item name="notice" xsi:type="string" translate="true">Allowed file types: ico, png, gif, jpg, jpeg, apng. Not all browsers support all these formats!</item>
                        <item name="maxFileSize" xsi:type="number">2097152</item>
                        <item name="allowedExtensions" xsi:type="string">jpg jpeg gif png ico apng</item>
                        <item name="uploaderConfig" xsi:type="array">
                            <item name="url" xsi:type="string">theme/design_config_fileUploader/save</item>
                        </item>
                    </item>
                </argument>
=======
            <settings>
                <level>1</level>
                <collapsible>true</collapsible>
                <label translate="true">HTML Head</label>
            </settings>
            <field name="head_shortcut_icon" formElement="fileUploader">
                <settings>
                    <notice translate="true">Allowed file types: ico, png, gif, jpg, jpeg, apng, svg. Not all browsers support all these formats!</notice>
                    <label translate="true">Favicon Icon</label>
                    <componentType>fileUploader</componentType>
                </settings>
                <formElements>
                    <fileUploader>
                        <settings>
                            <allowedExtensions>jpg jpeg gif png svg ico apng</allowedExtensions>
                            <maxFileSize>2097152</maxFileSize>
                            <uploaderConfig>
                                <param xsi:type="string" name="url">theme/design_config_fileUploader/save</param>
                            </uploaderConfig>
                        </settings>
                    </fileUploader>
                </formElements>
>>>>>>> acc8722b
            </field>
            <field name="head_default_title" formElement="input">
                <settings>
                    <validation>
                        <rule name="validate-no-html-tags" xsi:type="boolean">true</rule>
                    </validation>
                    <dataType>text</dataType>
                    <label translate="true">Default Page Title</label>
                    <dataScope>head_default_title</dataScope>
                </settings>
            </field>
            <field name="head_title_prefix" formElement="input">
                <settings>
                    <validation>
                        <rule name="validate-no-html-tags" xsi:type="boolean">true</rule>
                    </validation>
                    <dataType>text</dataType>
                    <label translate="true">Page Title Prefix</label>
                    <dataScope>head_title_prefix</dataScope>
                </settings>
            </field>
            <field name="head_title_suffix" formElement="input">
                <settings>
                    <validation>
                        <rule name="validate-no-html-tags" xsi:type="boolean">true</rule>
                    </validation>
                    <dataType>text</dataType>
                    <label translate="true">Page Title Suffix</label>
                    <dataScope>head_title_suffix</dataScope>
                </settings>
            </field>
            <field name="head_default_description" formElement="textarea">
                <settings>
                    <validation>
                        <rule name="validate-no-html-tags" xsi:type="boolean">true</rule>
                    </validation>
                    <dataType>text</dataType>
                    <label translate="true">Default Meta Description</label>
                    <dataScope>head_default_description</dataScope>
                </settings>
            </field>
            <field name="head_default_keywords" formElement="textarea">
                <settings>
                    <validation>
                        <rule name="validate-no-html-tags" xsi:type="boolean">true</rule>
                    </validation>
                    <dataType>text</dataType>
                    <label translate="true">Default Meta Keywords</label>
                    <dataScope>head_default_keywords</dataScope>
                </settings>
            </field>
            <field name="head_includes" formElement="textarea">
                <settings>
                    <notice translate="true">This will be included before head closing tag in page HTML.</notice>
                    <dataType>text</dataType>
                    <label translate="true">Scripts and Style Sheets</label>
                    <dataScope>head_includes</dataScope>
                </settings>
            </field>
            <field name="head_demonotice" formElement="select">
                <settings>
                    <dataType>text</dataType>
                    <label translate="true">Display Demo Store Notice</label>
                    <dataScope>head_demonotice</dataScope>
                </settings>
                <formElements>
                    <select>
                        <settings>
                            <options class="Magento\Config\Model\Config\Source\Yesno"/>
                        </settings>
                    </select>
                </formElements>
            </field>
        </fieldset>
        <fieldset name="header">
<<<<<<< HEAD
            <argument name="data" xsi:type="array">
                <item name="config" xsi:type="array">
                    <item name="label" xsi:type="string" translate="true">Header</item>
                    <item name="collapsible" xsi:type="boolean">true</item>
                    <item name="level" xsi:type="number">1</item>
                </item>
            </argument>
            <field name="header_logo_src">
                <argument name="data" xsi:type="array">
                    <item name="config" xsi:type="array">
                        <item name="label" xsi:type="string" translate="true">Logo Image</item>
                        <item name="formElement" xsi:type="string">fileUploader</item>
                        <item name="componentType" xsi:type="string">fileUploader</item>
                        <item name="notice" xsi:type="string" translate="true">Allowed file types: png, gif, jpg, jpeg.</item>
                        <item name="maxFileSize" xsi:type="number">2097152</item>
                        <item name="allowedExtensions" xsi:type="string">jpg jpeg gif png</item>
                        <item name="uploaderConfig" xsi:type="array">
                            <item name="url" xsi:type="string">theme/design_config_fileUploader/save</item>
                        </item>
                    </item>
                </argument>
=======
            <settings>
                <level>1</level>
                <collapsible>true</collapsible>
                <label translate="true">Header</label>
            </settings>
            <field name="header_logo_src" formElement="fileUploader">
                <settings>
                    <notice translate="true">Allowed file types: png, gif, jpg, jpeg, svg.</notice>
                    <label translate="true">Logo Image</label>
                    <componentType>fileUploader</componentType>
                </settings>
                <formElements>
                    <fileUploader>
                        <settings>
                            <allowedExtensions>jpg jpeg gif png svg</allowedExtensions>
                            <maxFileSize>2097152</maxFileSize>
                            <uploaderConfig>
                                <param xsi:type="string" name="url">theme/design_config_fileUploader/save</param>
                            </uploaderConfig>
                        </settings>
                    </fileUploader>
                </formElements>
>>>>>>> acc8722b
            </field>
            <field name="header_logo_width" formElement="input">
                <settings>
                    <validation>
                        <rule name="validate-digits" xsi:type="boolean">true</rule>
                    </validation>
                    <dataType>number</dataType>
                    <label translate="true">Logo Attribute Width</label>
                    <dataScope>header_logo_width</dataScope>
                </settings>
            </field>
            <field name="header_logo_height" formElement="input">
                <settings>
                    <validation>
                        <rule name="validate-digits" xsi:type="boolean">true</rule>
                    </validation>
                    <dataType>number</dataType>
                    <label translate="true">Logo Attribute Height</label>
                    <dataScope>header_logo_height</dataScope>
                </settings>
            </field>
            <field name="header_welcome" formElement="input">
                <settings>
                    <validation>
                        <rule name="validate-no-html-tags" xsi:type="boolean">true</rule>
                    </validation>
                    <dataType>text</dataType>
                    <label translate="true">Welcome Text</label>
                    <dataScope>header_welcome</dataScope>
                </settings>
            </field>
            <field name="header_logo_alt" formElement="input">
                <settings>
                    <validation>
                        <rule name="validate-no-html-tags" xsi:type="boolean">true</rule>
                    </validation>
                    <dataType>text</dataType>
                    <label translate="true">Logo Image Alt</label>
                    <dataScope>header_logo_alt</dataScope>
                </settings>
            </field>
        </fieldset>
        <fieldset name="footer">
            <settings>
                <level>1</level>
                <collapsible>true</collapsible>
                <label translate="true">Footer</label>
            </settings>
            <field name="footer_absolute_footer" formElement="textarea">
                <settings>
                    <notice translate="true">This will be displayed just before the body closing tag.</notice>
                    <dataType>text</dataType>
                    <label translate="true">Miscellaneous HTML</label>
                    <dataScope>footer_absolute_footer</dataScope>
                </settings>
            </field>
            <field name="footer_copyright" formElement="textarea">
                <settings>
                    <validation>
                        <rule name="validate-no-html-tags" xsi:type="boolean">true</rule>
                    </validation>
                    <dataType>text</dataType>
                    <label translate="true">Copyright</label>
                    <dataScope>footer_copyright</dataScope>
                </settings>
            </field>
        </fieldset>
        <fieldset name="search_engine_robots" sortOrder="120">
            <settings>
                <level>1</level>
                <collapsible>true</collapsible>
                <label>Search Engine Robots</label>
            </settings>
            <field name="default_robots" formElement="select">
                <settings>
                    <notice translate="true">This will be included before head closing tag in page HTML.</notice>
                    <dataType>text</dataType>
                    <label translate="true">Default Robots</label>
                    <dataScope>default_robots</dataScope>
                </settings>
                <formElements>
                    <select>
                        <settings>
                            <options class="Magento\Config\Model\Config\Source\Design\Robots"/>
                        </settings>
                    </select>
                </formElements>
            </field>
            <field name="custom_instructions" formElement="textarea">
                <settings>
                    <dataType>text</dataType>
                    <label translate="true">Edit custom instruction of robots.txt File</label>
                    <dataScope>custom_instructions</dataScope>
                </settings>
            </field>
            <field name="reset_to_defaults" class="Magento\Theme\Ui\Component\Design\Config\SearchRobots\ResetButton" component="Magento_Theme/js/form/component/robots-reset-button" template="Magento_Theme/form/button-field" formElement="button">
                <settings>
                    <notice translate="true">This action will delete your custom instructions and reset robots.txt file to system's default settings.</notice>
                    <dataScope>reset_to_defaults</dataScope>
                </settings>
                <formElements>
                    <button>
                        <settings>
                            <title translate="true">Reset To Defaults</title>
                        </settings>
                    </button>
                </formElements>
            </field>
        </fieldset>
    </fieldset>
</form><|MERGE_RESOLUTION|>--- conflicted
+++ resolved
@@ -49,29 +49,6 @@
             <label translate="true">Other Settings</label>
         </settings>
         <fieldset name="head">
-<<<<<<< HEAD
-            <argument name="data" xsi:type="array">
-                <item name="config" xsi:type="array">
-                    <item name="label" xsi:type="string" translate="true">HTML Head</item>
-                    <item name="collapsible" xsi:type="boolean">true</item>
-                    <item name="level" xsi:type="number">1</item>
-                </item>
-            </argument>
-            <field name="head_shortcut_icon">
-                <argument name="data" xsi:type="array">
-                    <item name="config" xsi:type="array">
-                        <item name="label" xsi:type="string" translate="true">Favicon Icon</item>
-                        <item name="formElement" xsi:type="string">fileUploader</item>
-                        <item name="componentType" xsi:type="string">fileUploader</item>
-                        <item name="notice" xsi:type="string" translate="true">Allowed file types: ico, png, gif, jpg, jpeg, apng. Not all browsers support all these formats!</item>
-                        <item name="maxFileSize" xsi:type="number">2097152</item>
-                        <item name="allowedExtensions" xsi:type="string">jpg jpeg gif png ico apng</item>
-                        <item name="uploaderConfig" xsi:type="array">
-                            <item name="url" xsi:type="string">theme/design_config_fileUploader/save</item>
-                        </item>
-                    </item>
-                </argument>
-=======
             <settings>
                 <level>1</level>
                 <collapsible>true</collapsible>
@@ -79,14 +56,14 @@
             </settings>
             <field name="head_shortcut_icon" formElement="fileUploader">
                 <settings>
-                    <notice translate="true">Allowed file types: ico, png, gif, jpg, jpeg, apng, svg. Not all browsers support all these formats!</notice>
+                    <notice translate="true">Allowed file types: ico, png, gif, jpg, jpeg, apng. Not all browsers support all these formats!</notice>
                     <label translate="true">Favicon Icon</label>
                     <componentType>fileUploader</componentType>
                 </settings>
                 <formElements>
                     <fileUploader>
                         <settings>
-                            <allowedExtensions>jpg jpeg gif png svg ico apng</allowedExtensions>
+                            <allowedExtensions>jpg jpeg gif png ico apng</allowedExtensions>
                             <maxFileSize>2097152</maxFileSize>
                             <uploaderConfig>
                                 <param xsi:type="string" name="url">theme/design_config_fileUploader/save</param>
@@ -94,7 +71,6 @@
                         </settings>
                     </fileUploader>
                 </formElements>
->>>>>>> acc8722b
             </field>
             <field name="head_default_title" formElement="input">
                 <settings>
@@ -170,29 +146,6 @@
             </field>
         </fieldset>
         <fieldset name="header">
-<<<<<<< HEAD
-            <argument name="data" xsi:type="array">
-                <item name="config" xsi:type="array">
-                    <item name="label" xsi:type="string" translate="true">Header</item>
-                    <item name="collapsible" xsi:type="boolean">true</item>
-                    <item name="level" xsi:type="number">1</item>
-                </item>
-            </argument>
-            <field name="header_logo_src">
-                <argument name="data" xsi:type="array">
-                    <item name="config" xsi:type="array">
-                        <item name="label" xsi:type="string" translate="true">Logo Image</item>
-                        <item name="formElement" xsi:type="string">fileUploader</item>
-                        <item name="componentType" xsi:type="string">fileUploader</item>
-                        <item name="notice" xsi:type="string" translate="true">Allowed file types: png, gif, jpg, jpeg.</item>
-                        <item name="maxFileSize" xsi:type="number">2097152</item>
-                        <item name="allowedExtensions" xsi:type="string">jpg jpeg gif png</item>
-                        <item name="uploaderConfig" xsi:type="array">
-                            <item name="url" xsi:type="string">theme/design_config_fileUploader/save</item>
-                        </item>
-                    </item>
-                </argument>
-=======
             <settings>
                 <level>1</level>
                 <collapsible>true</collapsible>
@@ -200,14 +153,14 @@
             </settings>
             <field name="header_logo_src" formElement="fileUploader">
                 <settings>
-                    <notice translate="true">Allowed file types: png, gif, jpg, jpeg, svg.</notice>
+                    <notice translate="true">Allowed file types: png, gif, jpg, jpeg.</notice>
                     <label translate="true">Logo Image</label>
                     <componentType>fileUploader</componentType>
                 </settings>
                 <formElements>
                     <fileUploader>
                         <settings>
-                            <allowedExtensions>jpg jpeg gif png svg</allowedExtensions>
+                            <allowedExtensions>jpg jpeg gif png</allowedExtensions>
                             <maxFileSize>2097152</maxFileSize>
                             <uploaderConfig>
                                 <param xsi:type="string" name="url">theme/design_config_fileUploader/save</param>
@@ -215,7 +168,6 @@
                         </settings>
                     </fileUploader>
                 </formElements>
->>>>>>> acc8722b
             </field>
             <field name="header_logo_width" formElement="input">
                 <settings>
