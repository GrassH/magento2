<?php
/**
 * Copyright © Magento, Inc. All rights reserved.
 * See COPYING.txt for license details.
 */

// phpcs:disable PHPCompatibility.Miscellaneous.RemovedAlternativePHPTags.MaybeASPOpenTagFound
/** @var $block \Magento\Theme\Block\Adminhtml\Wysiwyg\Files\Content\Uploader */
/** @var \Magento\Framework\View\Helper\SecureHtmlRenderer $secureRenderer */
/** @var \Magento\Framework\Escaper $escaper */
?>

<div id="<?= $block->getHtmlId() ?>" class="uploader">
    <span class="fileinput-button form-buttons">
        <button id="fileupload" title="Browse Files" type="button"
<<<<<<< HEAD
                name="<?= $block->escapeHtmlAttr($block->getConfig()->getFileField()) ?>"
                data-url="<?= $block->escapeUrl($block->getConfig()->getUrl()) ?>">
=======
                name="<?= $escaper->escapeHtmlAttr($block->getConfig()->getFileField()) ?>"
                data-url="<?= $escaper->escapeUrl($block->getConfig()->getUrl()) ?>">
>>>>>>> b2178e44
            <span>Browse Files</span>
        </button>
    </span>
    <div class="clear"></div>
    <script id="<?= $block->getHtmlId() ?>-template" type="text/x-magento-template">
        <div id="<%- data.id %>" class="file-row">
            <span class="file-info"><%- data.name %> (<%- data.size %>)</span>
            <div class="progressbar-container">
                <div class="progressbar upload-progress"></div>
            </div>
            <?= /* @noEscape */ $secureRenderer->renderStyleAsTag(
                "width: 0%;",
                "div.progressbar-container div.progressbar.upload-progress"
            ) ?>
            <div class="clear"></div>
        </div>
    </script>
</div>
<?php $scriptString= <<<script

require([
    'jquery',
    'mage/template',
    'jquery/uppy-core',
    'domReady!',
    'mage/translate'
], function ($, mageTemplate) {
    let targetElement = $('#fileupload').parent()[0],
    url = $('#fileupload').attr('data-url'),
    arrayFromObj = Array.from,
    inputFileName = $('#fileupload').attr('name'),
    fileId = null,
    options = {
        proudlyDisplayPoweredByUppy: false,
        target: targetElement,
        hideUploadButton: false,
        hideRetryButton: true,
        hideCancelButton: true,
        inline: true,
        showRemoveButtonAfterComplete: true,
        showProgressDetails: false,
        showSelectedFiles: false,
        allowMultipleUploads: false,
        hideProgressAfterFinish: true
    };
    const uppy = new Uppy.Uppy({
        autoProceed: true,
        restrictions: {
            maxFileSize: {$block->escapeJs($block->getFileSizeService()->getMaxFileSize())}
        },

        onBeforeFileAdded: (currentFile) => {
            var progressTmpl = mageTemplate('#{$block->getHtmlId()}-template'),
                fileSize,
                tmpl;

            fileSize = typeof currentFile.size == "undefined" ?
                    $.mage.__('We could not detect a size.') :
                    byteConvert(currentFile.size);

            fileId = Math.random().toString(36).substr(2, 9);

            tmpl = progressTmpl({
                data: {
                    name: currentFile.name,
                    size: fileSize,
                    id: fileId
                }
            });

            // code to allow duplicate files from same folder
            const modifiedFile = {
                ...currentFile,
                id:  currentFile.id + '-' + fileId,
                tempFileId:  fileId
            };

            $(tmpl).appendTo('#{$block->getHtmlId()}');

            return modifiedFile;
        },
        meta: {
            isAjax: 'true',
            form_key: FORM_KEY
        }
    });

    // initialize Uppy upload
    uppy.use(Uppy.Dashboard, options);

    // drop area for file upload
    uppy.use(Uppy.DropTarget, {
        target: targetElement,
        onDragOver: () => {
            // override Array.from method of legacy-build.min.js file
            Array.from = null;
        },
        onDragLeave: () => {
            Array.from = arrayFromObj;
        }
    });

    // upload files on server
    uppy.use(Uppy.XHRUpload, {
        endpoint: url,
        fieldName: inputFileName
    });

    uppy.on('upload-progress', (file, progress) => {
        let progressWidth = parseInt(progress.bytesUploaded / progress.bytesTotal * 100, 10),
            progressSelector = '#' + file.tempFileId + ' .progressbar-container .progressbar';

        $(progressSelector).css('width', progressWidth + '%');
    });

    uppy.on('upload-success', (file, response) => {
        var progressSelector = '#' + file.tempFileId + ' .progressbar-container .progressbar';
        $(progressSelector).css('width', '100%');

        if (response.body && !response.body.hasOwnProperty('errorcode')) {
            $(progressSelector).removeClass('upload-progress').addClass('upload-success');
            MediabrowserInstance.handleUploadComplete();
        } else {
             $(progressSelector).removeClass('upload-progress').addClass('upload-failure');
        }
    });

    uppy.on('upload-error', (file, error) => {
       let progressSelector = '#' + file.tempFileId + ' .progressbar-container .progressbar';
       $(progressSelector).removeClass('upload-progress').addClass('upload-failure');
    });

    uppy.on('restriction-failed', (file, error) => {
        console.error(error);
    });

    uppy.on('complete', () => {
        Array.from = arrayFromObj;
    });

    $('#fileupload').on('click', function () {
        $('#fileupload').parent().find('.uppy-Dashboard-browse').trigger('click');
    });
});

script;
?>
<?= /* @noEscape */ $secureRenderer->renderTag('script', [], $scriptString, false) ?><|MERGE_RESOLUTION|>--- conflicted
+++ resolved
@@ -13,13 +13,8 @@
 <div id="<?= $block->getHtmlId() ?>" class="uploader">
     <span class="fileinput-button form-buttons">
         <button id="fileupload" title="Browse Files" type="button"
-<<<<<<< HEAD
-                name="<?= $block->escapeHtmlAttr($block->getConfig()->getFileField()) ?>"
-                data-url="<?= $block->escapeUrl($block->getConfig()->getUrl()) ?>">
-=======
                 name="<?= $escaper->escapeHtmlAttr($block->getConfig()->getFileField()) ?>"
                 data-url="<?= $escaper->escapeUrl($block->getConfig()->getUrl()) ?>">
->>>>>>> b2178e44
             <span>Browse Files</span>
         </button>
     </span>
