--- conflicted
+++ resolved
@@ -110,14 +110,7 @@
     }
 
     /**
-<<<<<<< HEAD
-     * After Load
-     *
-     * @return File
-     * @throws LocalizedException
-=======
      * @inheritDoc
->>>>>>> 5bc05b22
      */
     public function afterLoad()
     {
