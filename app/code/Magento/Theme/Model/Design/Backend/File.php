--- conflicted
+++ resolved
@@ -112,11 +112,7 @@
             $this->setValue($file);
             return $this;
         }
-<<<<<<< HEAD
-
-=======
       
->>>>>>> f85e6644
         //phpcs:ignore Magento2.Functions.DiscouragedFunction
         $this->updateMediaDirectory(basename($file), $value['url']);
 
@@ -274,13 +270,10 @@
                 $mediaPath,
                 $destinationMediaPath
             );
-<<<<<<< HEAD
-=======
             $this->databaseHelper->renameFile(
                 $mediaPath,
                 $destinationMediaPath
             );
->>>>>>> f85e6644
         }
         if ($result) {
             if ($mediaPath === $tmpMediaPath) {
