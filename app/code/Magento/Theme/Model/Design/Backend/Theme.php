<?php
/**
 * Copyright © 2015 Magento. All rights reserved.
 * See COPYING.txt for license details.
 */
namespace Magento\Theme\Model\Design\Backend;

use Magento\Framework\App\Config\Value;

class Theme extends Value
{
    /**
     * Design package instance
     *
     * @var \Magento\Framework\View\DesignInterface
     */
    protected $_design = null;

    /**
     * Path to config node with list of caches
     *
     * @var string
     */
    const XML_PATH_INVALID_CACHES = 'design/invalid_caches';

    /**
     * Initialize dependencies
     *
     * @param \Magento\Framework\Model\Context $context
     * @param \Magento\Framework\Registry $registry
     * @param \Magento\Framework\App\Config\ScopeConfigInterface $config
     * @param \Magento\Framework\App\Cache\TypeListInterface $cacheTypeList
     * @param \Magento\Framework\View\DesignInterface $design
<<<<<<< HEAD
     * @param \Magento\Framework\Model\ModelResource\AbstractResource|null $resource
     * @param \Magento\Framework\Data\Collection\AbstractDb|null $resourceCollection
=======
     * @param \Magento\Framework\Model\ResourceModel\AbstractResource $resource
     * @param \Magento\Framework\Data\Collection\AbstractDb $resourceCollection
>>>>>>> 0be91a56
     * @param array $data
     */
    public function __construct(
        \Magento\Framework\Model\Context $context,
        \Magento\Framework\Registry $registry,
        \Magento\Framework\App\Config\ScopeConfigInterface $config,
        \Magento\Framework\App\Cache\TypeListInterface $cacheTypeList,
        \Magento\Framework\View\DesignInterface $design,
        \Magento\Framework\Model\ResourceModel\AbstractResource $resource = null,
        \Magento\Framework\Data\Collection\AbstractDb $resourceCollection = null,
        array $data = []
    ) {
        $this->_design = $design;
        parent::__construct($context, $registry, $config, $cacheTypeList, $resource, $resourceCollection, $data);
    }

    /**
     * Validate specified value against frontend area
     *
     * @return $this
     */
    public function beforeSave()
    {
        if ('' != $this->getValue()) {
            $design = clone $this->_design;
            $design->setDesignTheme($this->getValue(), \Magento\Framework\App\Area::AREA_FRONTEND);
        }
        return parent::beforeSave();
    }

    /**
     * {@inheritdoc}
     *
     * {@inheritdoc}. In addition, it cleans all
     *
     * @return $this
     */
    public function afterSave()
    {
        parent::afterSave();
        if ($this->isValueChanged()) {
            $this->_cacheManager->clean();
        }
        return $this;
    }
}<|MERGE_RESOLUTION|>--- conflicted
+++ resolved
@@ -31,13 +31,8 @@
      * @param \Magento\Framework\App\Config\ScopeConfigInterface $config
      * @param \Magento\Framework\App\Cache\TypeListInterface $cacheTypeList
      * @param \Magento\Framework\View\DesignInterface $design
-<<<<<<< HEAD
-     * @param \Magento\Framework\Model\ModelResource\AbstractResource|null $resource
-     * @param \Magento\Framework\Data\Collection\AbstractDb|null $resourceCollection
-=======
      * @param \Magento\Framework\Model\ResourceModel\AbstractResource $resource
      * @param \Magento\Framework\Data\Collection\AbstractDb $resourceCollection
->>>>>>> 0be91a56
      * @param array $data
      */
     public function __construct(
