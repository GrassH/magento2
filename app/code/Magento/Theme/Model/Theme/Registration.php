<?php
/**
 * Copyright © 2015 Magento. All rights reserved.
 * See COPYING.txt for license details.
 */
namespace Magento\Theme\Model\Theme;

use Magento\Framework\Filesystem;
use Magento\Framework\Exception\LocalizedException;
use Magento\Framework\View\Design\ThemeInterface;

/**
 * Theme registration model class
 */
class Registration
{
    /**
     * @var \Magento\Theme\Model\ResourceModel\Theme\Data\CollectionFactory
     */
    protected $_collectionFactory;

    /**
     * Collection of themes in file-system
     *
     * @var Collection
     */
    protected $_themeCollection;

    /**
     * Allowed sequence relation by type, array(parent theme, child theme)
     *
     * @var array
     */
    protected $_allowedRelations = [
        [ThemeInterface::TYPE_PHYSICAL, ThemeInterface::TYPE_VIRTUAL],
        [ThemeInterface::TYPE_VIRTUAL, ThemeInterface::TYPE_STAGING],
    ];

    /**
     * Forbidden sequence relation by type
     *
     * @var array
     */
    protected $_forbiddenRelations = [
        [ThemeInterface::TYPE_VIRTUAL, ThemeInterface::TYPE_VIRTUAL],
        [ThemeInterface::TYPE_PHYSICAL, ThemeInterface::TYPE_STAGING],
    ];

    /**
     * Initialize dependencies
     *
     * @param \Magento\Theme\Model\ResourceModel\Theme\Data\CollectionFactory $collectionFactory
     * @param \Magento\Theme\Model\Theme\Data\Collection $filesystemCollection
     */
    public function __construct(
<<<<<<< HEAD
        \Magento\Theme\Model\ResourceModel\Theme\Data\CollectionFactory $collectionFactory,
        \Magento\Theme\Model\Theme\Data\Collection $filesystemCollection,
        Filesystem $filesystem
=======
        \Magento\Theme\Model\Resource\Theme\Data\CollectionFactory $collectionFactory,
        \Magento\Theme\Model\Theme\Data\Collection $filesystemCollection
>>>>>>> 2e2785cc
    ) {
        $this->_collectionFactory = $collectionFactory;
        $this->_themeCollection = $filesystemCollection;
    }

    /**
     * Theme registration
     *
     * @return $this
     */
    public function register()
    {
        $this->_themeCollection->clear();
        foreach ($this->_themeCollection as $theme) {
            $this->_registerThemeRecursively($theme);
        }

        $this->checkPhysicalThemes()->checkAllowedThemeRelations();

        return $this;
    }

    /**
     * Register theme and recursively all its ascendants
     * Second param is optional and is used to prevent circular references in inheritance chain
     *
     * @param ThemeInterface &$theme
     * @param array $inheritanceChain
     * @return $this
     * @throws LocalizedException
     */
    protected function _registerThemeRecursively(&$theme, $inheritanceChain = [])
    {
        if ($theme->getId()) {
            return $this;
        }
        $themeModel = $this->getThemeFromDb($theme->getFullPath());
        if ($themeModel->getId()) {
            $theme = $themeModel;
            return $this;
        }

        $tempId = $theme->getFullPath();
        if (in_array($tempId, $inheritanceChain)) {
            throw new LocalizedException(__('Circular-reference in theme inheritance detected for "%1"', $tempId));
        }
        $inheritanceChain[] = $tempId;
        $parentTheme = $theme->getParentTheme();
        if ($parentTheme) {
            $this->_registerThemeRecursively($parentTheme, $inheritanceChain);
            $theme->setParentId($parentTheme->getId());
        }

        $this->_savePreviewImage($theme);
        $theme->setType(ThemeInterface::TYPE_PHYSICAL);
        $theme->save();

        return $this;
    }

    /**
     * Save preview image for theme
     *
     * @param ThemeInterface $theme
     * @return $this
     */
    protected function _savePreviewImage(ThemeInterface $theme)
    {
        $themeDirectory = $theme->getCustomization()->getThemeFilesPath();
        if (!$theme->getPreviewImage() || !$themeDirectory) {
            return $this;
        }
        $imagePath = $themeDirectory . '/' . $theme->getPreviewImage();
        if (0 === strpos($imagePath, $themeDirectory)) {
            $theme->getThemeImage()->createPreviewImage($imagePath);
        }
        return $this;
    }

    /**
     * Get theme from DB by full path
     *
     * @param string $fullPath
     * @return ThemeInterface
     */
    public function getThemeFromDb($fullPath)
    {
        return $this->_collectionFactory->create()->getThemeByFullPath($fullPath);
    }

    /**
     * Checks all physical themes that they were not deleted
     *
     * @return $this
     */
    public function checkPhysicalThemes()
    {
        $themes = $this->_collectionFactory->create()->addTypeFilter(ThemeInterface::TYPE_PHYSICAL);
        /** @var $theme ThemeInterface */
        foreach ($themes as $theme) {
            if (!$this->_themeCollection->hasTheme($theme)) {
                $theme->setType(ThemeInterface::TYPE_VIRTUAL)->save();
            }
        }
        return $this;
    }

    /**
     * Check whether all themes have correct parent theme by type
     *
     * @return $this
     */
    public function checkAllowedThemeRelations()
    {
        foreach ($this->_forbiddenRelations as $typesSequence) {
            list($parentType, $childType) = $typesSequence;
            $collection = $this->_collectionFactory->create();
            $collection->addTypeRelationFilter($parentType, $childType);
            /** @var $theme ThemeInterface */
            foreach ($collection as $theme) {
                $parentId = $this->_getResetParentId($theme);
                if ($theme->getParentId() != $parentId) {
                    $theme->setParentId($parentId)->save();
                }
            }
        }
        return $this;
    }

    /**
     * Reset parent themes by type
     *
     * @param ThemeInterface $theme
     * @return int|null
     */
    protected function _getResetParentId(ThemeInterface $theme)
    {
        $parentTheme = $theme->getParentTheme();
        while ($parentTheme) {
            foreach ($this->_allowedRelations as $typesSequence) {
                list($parentType, $childType) = $typesSequence;
                if ($theme->getType() == $childType && $parentTheme->getType() == $parentType) {
                    return $parentTheme->getId();
                }
            }
            $parentTheme = $parentTheme->getParentTheme();
        }
        return null;
    }
}<|MERGE_RESOLUTION|>--- conflicted
+++ resolved
@@ -53,14 +53,8 @@
      * @param \Magento\Theme\Model\Theme\Data\Collection $filesystemCollection
      */
     public function __construct(
-<<<<<<< HEAD
         \Magento\Theme\Model\ResourceModel\Theme\Data\CollectionFactory $collectionFactory,
-        \Magento\Theme\Model\Theme\Data\Collection $filesystemCollection,
-        Filesystem $filesystem
-=======
-        \Magento\Theme\Model\Resource\Theme\Data\CollectionFactory $collectionFactory,
         \Magento\Theme\Model\Theme\Data\Collection $filesystemCollection
->>>>>>> 2e2785cc
     ) {
         $this->_collectionFactory = $collectionFactory;
         $this->_themeCollection = $filesystemCollection;
