<?xml version="1.0" encoding="UTF-8"?>
<!--
 /**
  * Copyright © Magento, Inc. All rights reserved.
  * See COPYING.txt for license details.
  */
-->

<tests xmlns:xsi="http://www.w3.org/2001/XMLSchema-instance"
       xsi:noNamespaceSchemaLocation="urn:magento:mftf:Test/etc/testSchema.xsd">
    <test name="StoreFrontCheckNotificationMessageContainerTest">
        <annotations>
            <features value="Message container"/>
            <stories value="Message container selector"/>
            <title value="Check notification message container"/>
            <description value="Check aria-atomic property on notification container message"/>
            <severity value="AVERAGE"/>
            <testCaseId value="MC-37339"/>
            <group value="Theme"/>
        </annotations>
        <before>
            <magentoCLI command="config:set {{EnableFlatRateConfigData.path}} {{EnableFlatRateConfigData.value}}" stepKey="enableFlatRate"/>
            <createData entity="SimpleProduct2" stepKey="simpleProduct"/>
            <createData entity="SalesRuleSpecificCouponAndByPercent" stepKey="createSalesRule"/>
            <createData entity="SimpleSalesRuleCoupon" stepKey="createCouponForCartPriceRule">
                <requiredEntity createDataKey="createSalesRule"/>
            </createData>
        </before>
        <after>
            <deleteData createDataKey="simpleProduct" stepKey="deleteProduct"/>
            <deleteData createDataKey="createSalesRule" stepKey="deleteSalesRule"/>
<<<<<<< HEAD
            <comment userInput="Comment is added to preserve the step key for backward compatibility" stepKey="disableFlatRate"/>
            <createData entity="FlatRateShippingMethodDefault" stepKey="setDefaultFlatRateShippingMethod"/>
=======
            <comment userInput="config:set DisableFlatRateConfigData.path DisableFlatRateConfigData.value" stepKey="disableFlatRate"/>
>>>>>>> d0aa378e
        </after>

        <actionGroup ref="AssertProductNameAndSkuInStorefrontProductPageByCustomAttributeUrlKeyActionGroup" stepKey="openProductPageAndVerifyProduct">
            <argument name="product" value="$$simpleProduct$$"/>
        </actionGroup>
        <actionGroup ref="StorefrontAddProductToCartWithQtyActionGroup" stepKey="addProductToTheCart">
            <argument name="productQty" value="1"/>
        </actionGroup>

        <waitForElementVisible selector="{{StorefrontProductPageSection.alertMessage}}[aria-atomic=true]" stepKey="checkAddedToCartMessage"/>

        <actionGroup ref="GoToCheckoutFromMinicartActionGroup" stepKey="goToCheckoutFromMinicart"/>
        <actionGroup ref="GuestCheckoutFillingShippingSectionActionGroup" stepKey="guestCheckoutFillingShipping">
            <argument name="shippingMethod" value="Flat Rate"/>
        </actionGroup>
        <actionGroup ref="StorefrontApplyDiscountCodeActionGroup" stepKey="applyCoupon">
            <argument name="discountCode" value="$createCouponForCartPriceRule.code$"/>
        </actionGroup>

        <waitForElementVisible selector="{{DiscountSection.DiscountVerificationMsgWithAriaAtomicProperty}}" stepKey="checkCouponCodeApply"/>
    </test>
</tests><|MERGE_RESOLUTION|>--- conflicted
+++ resolved
@@ -29,12 +29,7 @@
         <after>
             <deleteData createDataKey="simpleProduct" stepKey="deleteProduct"/>
             <deleteData createDataKey="createSalesRule" stepKey="deleteSalesRule"/>
-<<<<<<< HEAD
-            <comment userInput="Comment is added to preserve the step key for backward compatibility" stepKey="disableFlatRate"/>
-            <createData entity="FlatRateShippingMethodDefault" stepKey="setDefaultFlatRateShippingMethod"/>
-=======
             <comment userInput="config:set DisableFlatRateConfigData.path DisableFlatRateConfigData.value" stepKey="disableFlatRate"/>
->>>>>>> d0aa378e
         </after>
 
         <actionGroup ref="AssertProductNameAndSkuInStorefrontProductPageByCustomAttributeUrlKeyActionGroup" stepKey="openProductPageAndVerifyProduct">
