--- conflicted
+++ resolved
@@ -27,21 +27,6 @@
     /** @var Files */
     protected $controller;
 
-<<<<<<< HEAD
-    /** @var \Magento\Framework\App\ViewInterface|\PHPUnit\Framework\MockObject\MockObject */
-    protected $view;
-
-    /** @var \PHPUnit\Framework\MockObject\MockObject|\PHPUnit\Framework\MockObject\MockObject*/
-    protected $objectManager;
-
-    /** @var \Magento\Backend\Model\Session|\PHPUnit\Framework\MockObject\MockObject */
-    protected $session;
-
-    /** @var \Magento\Framework\App\Response\Http|\PHPUnit\Framework\MockObject\MockObject */
-    protected $response;
-
-    /** @var \Magento\Theme\Helper\Storage|\PHPUnit\Framework\MockObject\MockObject */
-=======
     /** @var ViewInterface|MockObject */
     protected $view;
 
@@ -55,7 +40,6 @@
     protected $response;
 
     /** @var Storage|MockObject */
->>>>>>> ea54b17c
     protected $storage;
 
     protected function setUp(): void
