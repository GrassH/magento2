--- conflicted
+++ resolved
@@ -28,36 +28,6 @@
  */
 class SaveTest extends TestCase
 {
-<<<<<<< HEAD
-    /** @var \Magento\Theme\Model\DesignConfigRepository|\PHPUnit\Framework\MockObject\MockObject */
-    protected $designConfigRepository;
-
-    /** @var \Magento\Backend\Model\View\Result\RedirectFactory|\PHPUnit\Framework\MockObject\MockObject */
-    protected $redirectFactory;
-
-    /** @var \Magento\Backend\Model\View\Result\Redirect|\PHPUnit\Framework\MockObject\MockObject */
-    protected $redirect;
-
-    /** @var \Magento\Theme\Model\Data\Design\ConfigFactory|\PHPUnit\Framework\MockObject\MockObject */
-    protected $configFactory;
-
-    /** @var \Magento\Framework\App\ScopeValidatorInterface|\PHPUnit\Framework\MockObject\MockObject */
-    protected $scopeValidator;
-
-    /** @var \Magento\Framework\Message\ManagerInterface|\PHPUnit\Framework\MockObject\MockObject */
-    protected $messageManager;
-
-    /** @var \Magento\Framework\App\RequestInterface|\PHPUnit\Framework\MockObject\MockObject */
-    protected $request;
-
-    /** @var \Magento\Backend\App\Action\Context|\PHPUnit\Framework\MockObject\MockObject */
-    protected $context;
-
-    /** @var \Laminas\Stdlib\Parameters|\PHPUnit\Framework\MockObject\MockObject */
-    protected $fileParams;
-
-    /** @var \Magento\Theme\Api\Data\DesignConfigInterface|\PHPUnit\Framework\MockObject\MockObject */
-=======
     /** @var DesignConfigRepository|MockObject */
     protected $designConfigRepository;
 
@@ -86,23 +56,15 @@
     protected $fileParams;
 
     /** @var DesignConfigInterface|MockObject */
->>>>>>> ea54b17c
     protected $designConfig;
 
     /** @var Save */
     protected $controller;
 
-<<<<<<< HEAD
-    /** @var \Magento\Framework\App\Request\DataPersistorInterface|\PHPUnit\Framework\MockObject\MockObject */
-    protected $dataPersistor;
-
-    protected function setUp(): void
-=======
     /** @var DataPersistorInterface|MockObject */
     protected $dataPersistor;
 
     public function setUp(): void
->>>>>>> ea54b17c
     {
         $objectManager = new ObjectManager($this);
         $this->designConfigRepository = $this->createMock(DesignConfigRepository::class);
