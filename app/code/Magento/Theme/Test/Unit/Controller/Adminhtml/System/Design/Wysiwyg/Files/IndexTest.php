<?php declare(strict_types=1);
/**
 * Copyright © Magento, Inc. All rights reserved.
 * See COPYING.txt for license details.
 */
namespace Magento\Theme\Test\Unit\Controller\Adminhtml\System\Design\Wysiwyg\Files;

use Magento\Framework\App\ViewInterface;
use Magento\Framework\TestFramework\Unit\Helper\ObjectManager;
use Magento\Theme\Controller\Adminhtml\System\Design\Wysiwyg\Files;
use Magento\Theme\Controller\Adminhtml\System\Design\Wysiwyg\Files\Index;
use PHPUnit\Framework\MockObject\MockObject;
use PHPUnit\Framework\TestCase;

class IndexTest extends TestCase
{
    /** @var Files */
    protected $controller;

<<<<<<< HEAD
    /** @var \Magento\Framework\App\ViewInterface|\PHPUnit\Framework\MockObject\MockObject */
=======
    /** @var ViewInterface|MockObject */
>>>>>>> ea54b17c
    protected $view;

    protected function setUp(): void
    {
        $this->view = $this->createMock(ViewInterface::class);

        $helper = new ObjectManager($this);
        $this->controller = $helper->getObject(
            Index::class,
            [
                'view' => $this->view,
            ]
        );
    }

    public function testExecute()
    {
        $this->view->expects($this->once())
            ->method('loadLayout')
            ->with('overlay_popup');
        $this->view->expects($this->once())
            ->method('renderLayout');

        $this->controller->execute();
    }
}<|MERGE_RESOLUTION|>--- conflicted
+++ resolved
@@ -17,11 +17,7 @@
     /** @var Files */
     protected $controller;
 
-<<<<<<< HEAD
-    /** @var \Magento\Framework\App\ViewInterface|\PHPUnit\Framework\MockObject\MockObject */
-=======
     /** @var ViewInterface|MockObject */
->>>>>>> ea54b17c
     protected $view;
 
     protected function setUp(): void
