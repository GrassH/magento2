--- conflicted
+++ resolved
@@ -20,18 +20,6 @@
     /** @var Files */
     protected $controller;
 
-<<<<<<< HEAD
-    /** @var \PHPUnit\Framework\MockObject\MockObject|\PHPUnit\Framework\MockObject\MockObject*/
-    protected $objectManager;
-
-    /** @var \Magento\Framework\App\Response\Http|\PHPUnit\Framework\MockObject\MockObject */
-    protected $response;
-
-    /** @var \Magento\Theme\Helper\Storage|\PHPUnit\Framework\MockObject\MockObject */
-    protected $storage;
-
-    /** @var \Magento\Theme\Helper\Storage|\PHPUnit\Framework\MockObject\MockObject */
-=======
     /** @var MockObject|MockObject*/
     protected $objectManager;
 
@@ -42,7 +30,6 @@
     protected $storage;
 
     /** @var Storage|MockObject */
->>>>>>> ea54b17c
     protected $storageHelper;
 
     protected function setUp(): void
