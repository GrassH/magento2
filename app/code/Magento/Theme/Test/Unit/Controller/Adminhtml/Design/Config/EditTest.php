--- conflicted
+++ resolved
@@ -32,56 +32,32 @@
     protected $controller;
 
     /**
-<<<<<<< HEAD
-     * @var \Magento\Backend\App\Action\Context|\PHPUnit\Framework\MockObject\MockObject
-=======
      * @var Context|MockObject
->>>>>>> ea54b17c
      */
     protected $context;
 
     /**
-<<<<<<< HEAD
-     * @var \Magento\Backend\Model\View\Result\Page|\PHPUnit\Framework\MockObject\MockObject
-=======
      * @var Page|MockObject
->>>>>>> ea54b17c
      */
     protected $resultPage;
 
     /**
-<<<<<<< HEAD
-     * @var \Magento\Framework\Controller\Result\Redirect|\PHPUnit\Framework\MockObject\MockObject
-=======
      * @var Redirect|MockObject
->>>>>>> ea54b17c
      */
     protected $resultRedirect;
 
     /**
-<<<<<<< HEAD
-     * @var \Magento\Framework\App\ScopeResolverPool|\PHPUnit\Framework\MockObject\MockObject
-=======
      * @var ScopeResolverPool|MockObject
->>>>>>> ea54b17c
      */
     protected $scopeResolverPool;
 
     /**
-<<<<<<< HEAD
-     * @var \Magento\Framework\App\ScopeValidatorInterface|\PHPUnit\Framework\MockObject\MockObject
-=======
      * @var ScopeValidatorInterface|MockObject
->>>>>>> ea54b17c
      */
     protected $scopeValidator;
 
     /**
-<<<<<<< HEAD
-     * @var \Magento\Framework\App\Request\Http|\PHPUnit\Framework\MockObject\MockObject
-=======
      * @var Http|MockObject
->>>>>>> ea54b17c
      */
     protected $request;
 
@@ -135,11 +111,7 @@
     }
 
     /**
-<<<<<<< HEAD
-     * @return \Magento\Framework\View\Result\PageFactory|\PHPUnit\Framework\MockObject\MockObject
-=======
      * @return PageFactory|MockObject
->>>>>>> ea54b17c
      */
     protected function initResultPage()
     {
