<?php declare(strict_types=1);
/**
 * Copyright © Magento, Inc. All rights reserved.
 * See COPYING.txt for license details.
 */
namespace Magento\Theme\Test\Unit\Controller\Adminhtml\System\Design\Theme;

use Magento\Framework\Json\Helper\Data;
use Magento\Framework\View\Design\Theme\Customization\File\Js;
use Magento\Framework\View\Design\Theme\CustomizationInterface;
use Magento\Framework\View\Design\Theme\FileInterface;
use Magento\Framework\View\Design\Theme\FlyweightFactory;
use Magento\Framework\View\Design\ThemeInterface;
use Magento\Theme\Model\Uploader\Service;
use Magento\Theme\Test\Unit\Controller\Adminhtml\System\Design\ThemeTest;
use PHPUnit\Framework\MockObject\MockObject;
use Psr\Log\LoggerInterface;

class UploadJsTest extends ThemeTest
{
    /** @var string */
    protected $name = 'UploadJs';

<<<<<<< HEAD
    /** @var  \Magento\Theme\Model\Uploader\Service|\PHPUnit\Framework\MockObject\MockObject */
    protected $serviceModel;

    /** @var  \Magento\Framework\View\Design\Theme\FlyweightFactory|\PHPUnit\Framework\MockObject\MockObject */
    protected $themeFactory;

    /** @var  \Magento\Framework\View\Design\Theme\Customization\File\Js|\PHPUnit\Framework\MockObject\MockObject */
    protected $customizationJs;

    /** @var  \Magento\Framework\Json\Helper\Data|\PHPUnit\Framework\MockObject\MockObject */
    protected $jsonHelper;

    /** @var \Psr\Log\LoggerInterface|\PHPUnit\Framework\MockObject\MockObject  */
    protected $logger;

    /** @var \Magento\Framework\View\Design\Theme\CustomizationInterface|\PHPUnit\Framework\MockObject\MockObject  */
=======
    /** @var  Service|MockObject */
    protected $serviceModel;

    /** @var  FlyweightFactory|MockObject */
    protected $themeFactory;

    /** @var  Js|MockObject */
    protected $customizationJs;

    /** @var  Data|MockObject */
    protected $jsonHelper;

    /** @var LoggerInterface|MockObject  */
    protected $logger;

    /** @var CustomizationInterface|MockObject  */
>>>>>>> ea54b17c
    protected $themeCustomization;

    protected function setUp(): void
    {
        parent::setUp();
        $this->serviceModel = $this->createMock(Service::class);
        $this->themeFactory = $this->createMock(FlyweightFactory::class);
        $this->jsonHelper = $this->createMock(Data::class);
        $this->logger = $this->getMockForAbstractClass(LoggerInterface::class, [], '', false);
        $this->themeCustomization = $this->getMockForAbstractClass(
            CustomizationInterface::class,
            [],
            '',
            false,
            false,
            true,
            [
                'generateFileInfo',
                'getFilesByType'
            ]
        );
        $this->customizationJs = $this->createMock(Js::class);
    }

    public function testExecuteWithoutTheme()
    {
        $themeId = 23;

        $this->_request->expects($this->at(0))
            ->method('getParam')
            ->with('id')
            ->willReturn($themeId);

        $this->_objectManagerMock
            ->expects($this->at(0))
            ->method('get')
            ->with(Service::class)
            ->willReturn($this->serviceModel);
        $this->_objectManagerMock
            ->expects($this->at(1))
            ->method('get')
            ->with(FlyweightFactory::class)
            ->willReturn($this->themeFactory);
        $this->_objectManagerMock
            ->expects($this->at(2))
            ->method('get')
            ->with(Js::class)
            ->willReturn($this->customizationJs);
        $this->_objectManagerMock
            ->expects($this->at(3))
            ->method('get')
            ->with(Data::class)
            ->willReturn($this->jsonHelper);

        $this->themeFactory->expects($this->once())
            ->method('create')
            ->willReturn(null);
        $this->jsonHelper
            ->expects($this->once())
            ->method('jsonEncode')
            ->with(['error' => true, 'message' => "We cannot find a theme with id \"$themeId\"."])
            ->willReturn('{"error":"true","message":"We cannot find a theme with id "' . $themeId . '"."}');
        $this->response->expects($this->once())
            ->method('representJson')
            ->with('{"error":"true","message":"We cannot find a theme with id "' . $themeId . '"."}');

        $this->_model->execute();
    }

    public function testExecuteWithException()
    {
        $themeId = 23;

        $this->_request->expects($this->at(0))
            ->method('getParam')
            ->with('id')
            ->willReturn($themeId);

        $this->_objectManagerMock->expects($this->at(0))
            ->method('get')
            ->with(Service::class)
            ->willReturn($this->serviceModel);
        $this->_objectManagerMock->expects($this->at(1))
            ->method('get')
            ->with(FlyweightFactory::class)
            ->willReturn($this->themeFactory);
        $this->_objectManagerMock
            ->expects($this->at(2))
            ->method('get')
            ->with(Js::class)
            ->willReturn($this->customizationJs);
        $this->_objectManagerMock
            ->expects($this->at(4))
            ->method('get')
            ->with(Data::class)
            ->willReturn($this->jsonHelper);

        $this->themeFactory->expects($this->once())
            ->method('create')
            ->willThrowException(new \Exception('Message'));

        $this->_objectManagerMock->expects($this->at(3))
            ->method('get')
            ->with(LoggerInterface::class)
            ->willReturn($this->logger);
        $this->logger->expects($this->once())
            ->method('critical');

        $this->jsonHelper->expects($this->once())
            ->method('jsonEncode')
            ->with(['error' => true, 'message' => 'We can\'t upload the JS file right now.'])
            ->willReturn('{"error":"true","message":"We can\'t upload the JS file right now."}');
        $this->response->expects($this->once())
            ->method('representJson')
            ->with('{"error":"true","message":"We can\'t upload the JS file right now."}');

        $this->_model->execute();
    }

    public function testExecute()
    {
        $themeId = 23;
        $theme = $this->getMockForAbstractClass(ThemeInterface::class, [], '', false);
        $jsFile = $this->getMockForAbstractClass(
            FileInterface::class,
            [],
            '',
            false,
            true,
            true,
            [
                'setTheme',
                'setFileName',
                'setData',
                'save',
            ]
        );

        $this->_request->expects($this->at(0))
            ->method('getParam')
            ->with('id')
            ->willReturn($themeId);

        $this->_objectManagerMock->expects($this->at(0))
            ->method('get')
            ->with(Service::class)
            ->willReturn($this->serviceModel);
        $this->_objectManagerMock->expects($this->at(1))
            ->method('get')
            ->with(FlyweightFactory::class)
            ->willReturn($this->themeFactory);
        $this->_objectManagerMock->expects($this->at(2))
            ->method('get')
            ->with(Js::class)
            ->willReturn($this->customizationJs);
        $this->_objectManagerMock->expects($this->at(4))
            ->method('get')
            ->with(Data::class)
            ->willReturn($this->jsonHelper);

        $this->themeFactory->expects($this->once())
            ->method('create')
            ->willReturn($theme);
        $this->serviceModel
            ->expects($this->once())
            ->method('uploadJsFile')
            ->with('js_files_uploader')
            ->willReturn(['filename' => 'filename', 'content' => 'content']);
        $this->customizationJs
            ->expects($this->once())
            ->method('create')
            ->willReturn($jsFile);
        $jsFile->expects($this->once())
            ->method('setTheme')
            ->with($theme);
        $jsFile->expects($this->once())
            ->method('setFileName')
            ->with('filename');
        $jsFile->expects($this->once())
            ->method('setData')
            ->with('content', 'content');
        $jsFile->expects($this->once())
            ->method('save');

        $this->_objectManagerMock->expects($this->once())
            ->method('create')
            ->with(
                CustomizationInterface::class,
                ['theme' => $theme]
            )
            ->willReturn($this->themeCustomization);
        $this->themeCustomization
            ->expects($this->once())
            ->method('getFilesByType')
            ->with(Js::TYPE)
            ->willReturn([$jsFile]);
        $this->themeCustomization
            ->expects($this->once())
            ->method('generateFileInfo')
            ->with([$jsFile])
            ->willReturn(['fileOne' => ['name' => 'name']]);

        $this->jsonHelper
            ->expects($this->once())
            ->method('jsonEncode')
            ->with(['error' => false, 'files' => ['fileOne' => ['name' => 'name']]])
            ->willReturn('{"error":false,"files":{"fileOne":{"name":"name"}}}');
        $this->response->expects($this->once())
            ->method('representJson')
            ->with('{"error":false,"files":{"fileOne":{"name":"name"}}}');

        $this->_model->execute();
    }
}<|MERGE_RESOLUTION|>--- conflicted
+++ resolved
@@ -21,24 +21,6 @@
     /** @var string */
     protected $name = 'UploadJs';
 
-<<<<<<< HEAD
-    /** @var  \Magento\Theme\Model\Uploader\Service|\PHPUnit\Framework\MockObject\MockObject */
-    protected $serviceModel;
-
-    /** @var  \Magento\Framework\View\Design\Theme\FlyweightFactory|\PHPUnit\Framework\MockObject\MockObject */
-    protected $themeFactory;
-
-    /** @var  \Magento\Framework\View\Design\Theme\Customization\File\Js|\PHPUnit\Framework\MockObject\MockObject */
-    protected $customizationJs;
-
-    /** @var  \Magento\Framework\Json\Helper\Data|\PHPUnit\Framework\MockObject\MockObject */
-    protected $jsonHelper;
-
-    /** @var \Psr\Log\LoggerInterface|\PHPUnit\Framework\MockObject\MockObject  */
-    protected $logger;
-
-    /** @var \Magento\Framework\View\Design\Theme\CustomizationInterface|\PHPUnit\Framework\MockObject\MockObject  */
-=======
     /** @var  Service|MockObject */
     protected $serviceModel;
 
@@ -55,7 +37,6 @@
     protected $logger;
 
     /** @var CustomizationInterface|MockObject  */
->>>>>>> ea54b17c
     protected $themeCustomization;
 
     protected function setUp(): void
