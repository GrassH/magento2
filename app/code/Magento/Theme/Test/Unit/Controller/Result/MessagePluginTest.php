<?php declare(strict_types=1);
/**
 * Copyright © Magento, Inc. All rights reserved.
 * See COPYING.txt for license details.
 */
namespace Magento\Theme\Test\Unit\Controller\Result;

use Magento\Framework\Controller\Result\Json;
use Magento\Framework\Controller\Result\Redirect;
use Magento\Framework\Message\Collection;
use Magento\Framework\Message\ManagerInterface;
use Magento\Framework\Message\MessageInterface;
use Magento\Framework\Stdlib\Cookie\CookieMetadataFactory;
use Magento\Framework\Stdlib\Cookie\PublicCookieMetadata;
use Magento\Framework\Stdlib\CookieManagerInterface;
use Magento\Framework\Translate\InlineInterface;
use Magento\Framework\View\Element\Message\InterpretationStrategyInterface;
use Magento\Theme\Controller\Result\MessagePlugin;
use PHPUnit\Framework\MockObject\MockObject;
use PHPUnit\Framework\TestCase;

/**
 * @SuppressWarnings(PHPMD.CouplingBetweenObjects)
 */
class MessagePluginTest extends TestCase
{
    /** @var MessagePlugin */
    protected $model;

<<<<<<< HEAD
    /** @var CookieManagerInterface|\PHPUnit\Framework\MockObject\MockObject */
    protected $cookieManagerMock;

    /** @var CookieMetadataFactory|\PHPUnit\Framework\MockObject\MockObject */
    protected $cookieMetadataFactoryMock;

    /** @var ManagerInterface|\PHPUnit\Framework\MockObject\MockObject */
    protected $managerMock;

    /** @var InterpretationStrategyInterface|\PHPUnit\Framework\MockObject\MockObject */
    protected $interpretationStrategyMock;

    /** @var \Magento\Framework\Serialize\Serializer\Json|\PHPUnit\Framework\MockObject\MockObject */
    private $serializerMock;

    /** @var InlineInterface|\PHPUnit\Framework\MockObject\MockObject */
=======
    /** @var CookieManagerInterface|MockObject */
    protected $cookieManagerMock;

    /** @var CookieMetadataFactory|MockObject */
    protected $cookieMetadataFactoryMock;

    /** @var ManagerInterface|MockObject */
    protected $managerMock;

    /** @var InterpretationStrategyInterface|MockObject */
    protected $interpretationStrategyMock;

    /** @var \Magento\Framework\Serialize\Serializer\Json|MockObject */
    private $serializerMock;

    /** @var InlineInterface|MockObject */
>>>>>>> ea54b17c
    private $inlineTranslateMock;

    protected function setUp(): void
    {
        $this->cookieManagerMock = $this->getMockBuilder(CookieManagerInterface::class)
            ->getMockForAbstractClass();
        $this->cookieMetadataFactoryMock = $this->getMockBuilder(CookieMetadataFactory::class)
            ->disableOriginalConstructor()
            ->getMock();
        $this->managerMock = $this->getMockBuilder(ManagerInterface::class)
            ->getMockForAbstractClass();
        $this->interpretationStrategyMock = $this->getMockBuilder(InterpretationStrategyInterface::class)
            ->getMockForAbstractClass();
        $this->serializerMock = $this->getMockBuilder(\Magento\Framework\Serialize\Serializer\Json::class)
            ->getMock();
        $this->inlineTranslateMock = $this->getMockBuilder(InlineInterface::class)->getMockForAbstractClass();

        $this->model = new MessagePlugin(
            $this->cookieManagerMock,
            $this->cookieMetadataFactoryMock,
            $this->managerMock,
            $this->interpretationStrategyMock,
            $this->serializerMock,
            $this->inlineTranslateMock
        );
    }

    public function testAfterRenderResultJson()
    {
<<<<<<< HEAD
        /** @var Json|\PHPUnit\Framework\MockObject\MockObject $resultMock */
=======
        /** @var Json|MockObject $resultMock */
>>>>>>> ea54b17c
        $resultMock = $this->getMockBuilder(Json::class)
            ->disableOriginalConstructor()
            ->getMock();

        $this->cookieManagerMock->expects($this->never())
            ->method('setPublicCookie');

        $this->assertEquals($resultMock, $this->model->afterRenderResult($resultMock, $resultMock));
    }

    public function testAfterRenderResult()
    {
        $existingMessages = [
            [
                'type' => 'message0type',
                'text' => 'message0text',
            ],
        ];
        $messageType = 'message1type';
        $messageText = 'message1text';
        $messages = [
            [
                'type' => $messageType,
                'text' => $messageText,
            ],
        ];
        $messages = array_merge($existingMessages, $messages);
<<<<<<< HEAD
        
        /** @var Redirect|\PHPUnit\Framework\MockObject\MockObject $resultMock */
=======

        /** @var Redirect|MockObject $resultMock */
>>>>>>> ea54b17c
        $resultMock = $this->getMockBuilder(Redirect::class)
            ->disableOriginalConstructor()
            ->getMock();

<<<<<<< HEAD
        /** @var PublicCookieMetadata|\PHPUnit\Framework\MockObject\MockObject $cookieMetadataMock */
=======
        /** @var PublicCookieMetadata|MockObject $cookieMetadataMock */
>>>>>>> ea54b17c
        $cookieMetadataMock = $this->getMockBuilder(PublicCookieMetadata::class)
            ->disableOriginalConstructor()
            ->getMock();

        $this->cookieMetadataFactoryMock->expects($this->once())
            ->method('createPublicCookieMetadata')
            ->willReturn($cookieMetadataMock);

        $this->cookieManagerMock->expects($this->once())
            ->method('setPublicCookie')
            ->with(
                MessagePlugin::MESSAGES_COOKIES_NAME,
                json_encode($messages),
                $cookieMetadataMock
            );
        $this->cookieManagerMock->expects($this->once())
            ->method('getCookie')
            ->with(
                MessagePlugin::MESSAGES_COOKIES_NAME
            )
            ->willReturn(json_encode($existingMessages));

        $this->serializerMock->expects($this->once())
            ->method('unserialize')
            ->willReturnCallback(
                function ($data) {
                    return json_decode($data, true);
                }
            );
        $this->serializerMock->expects($this->once())
            ->method('serialize')
            ->willReturnCallback(
                function ($data) {
                    return json_encode($data);
                }
            );

<<<<<<< HEAD
        /** @var MessageInterface|\PHPUnit\Framework\MockObject\MockObject $messageMock */
=======
        /** @var MessageInterface|MockObject $messageMock */
>>>>>>> ea54b17c
        $messageMock = $this->getMockBuilder(MessageInterface::class)
            ->getMock();
        $messageMock->expects($this->once())
            ->method('getType')
            ->willReturn($messageType);

        $this->interpretationStrategyMock->expects($this->once())
            ->method('interpret')
            ->with($messageMock)
            ->willReturn($messageText);

<<<<<<< HEAD
        /** @var Collection|\PHPUnit\Framework\MockObject\MockObject $collectionMock */
=======
        /** @var Collection|MockObject $collectionMock */
>>>>>>> ea54b17c
        $collectionMock = $this->getMockBuilder(Collection::class)
            ->disableOriginalConstructor()
            ->getMock();
        $collectionMock->expects($this->once())
            ->method('getItems')
            ->willReturn([$messageMock]);

        $this->managerMock->expects($this->once())
            ->method('getMessages')
            ->with(true, null)
            ->willReturn($collectionMock);

        $this->assertEquals($resultMock, $this->model->afterRenderResult($resultMock, $resultMock));
    }

    public function testAfterRenderResultWithNoMessages()
    {
<<<<<<< HEAD
        /** @var Redirect|\PHPUnit\Framework\MockObject\MockObject $resultMock */
=======
        /** @var Redirect|MockObject $resultMock */
>>>>>>> ea54b17c
        $resultMock = $this->getMockBuilder(Redirect::class)
            ->disableOriginalConstructor()
            ->getMock();

        $this->cookieManagerMock->expects($this->once())
            ->method('getCookie')
            ->with(
                MessagePlugin::MESSAGES_COOKIES_NAME
            )
            ->willReturn(json_encode([]));

        $this->serializerMock->expects($this->once())
            ->method('unserialize')
            ->willReturnCallback(
                function ($data) {
                    return json_decode($data, true);
                }
            );
        $this->serializerMock->expects($this->never())
            ->method('serialize');

<<<<<<< HEAD
        /** @var Collection|\PHPUnit\Framework\MockObject\MockObject $collectionMock */
=======
        /** @var Collection|MockObject $collectionMock */
>>>>>>> ea54b17c
        $collectionMock = $this->getMockBuilder(Collection::class)
            ->disableOriginalConstructor()
            ->getMock();
        $collectionMock->expects($this->once())
            ->method('getItems')
            ->willReturn([]);

        $this->managerMock->expects($this->once())
            ->method('getMessages')
            ->with(true, null)
            ->willReturn($collectionMock);

        $this->cookieMetadataFactoryMock->expects($this->never())
            ->method('createPublicCookieMetadata')
            ->willReturn(null);

        $this->assertEquals($resultMock, $this->model->afterRenderResult($resultMock, $resultMock));
    }

    public function testAfterRenderResultWithoutExisting()
    {
        $messageType = 'message1type';
        $messageText = 'message1text';
        $messages = [
            [
                'type' => $messageType,
                'text' => $messageText,
            ],
        ];

<<<<<<< HEAD
        /** @var Redirect|\PHPUnit\Framework\MockObject\MockObject $resultMock */
=======
        /** @var Redirect|MockObject $resultMock */
>>>>>>> ea54b17c
        $resultMock = $this->getMockBuilder(Redirect::class)
            ->disableOriginalConstructor()
            ->getMock();

<<<<<<< HEAD
        /** @var PublicCookieMetadata|\PHPUnit\Framework\MockObject\MockObject $cookieMetadataMock */
=======
        /** @var PublicCookieMetadata|MockObject $cookieMetadataMock */
>>>>>>> ea54b17c
        $cookieMetadataMock = $this->getMockBuilder(PublicCookieMetadata::class)
            ->disableOriginalConstructor()
            ->getMock();

        $this->cookieMetadataFactoryMock->expects($this->once())
            ->method('createPublicCookieMetadata')
            ->willReturn($cookieMetadataMock);

        $this->cookieManagerMock->expects($this->once())
            ->method('setPublicCookie')
            ->with(
                MessagePlugin::MESSAGES_COOKIES_NAME,
                json_encode($messages),
                $cookieMetadataMock
            );
        $this->cookieManagerMock->expects($this->once())
            ->method('getCookie')
            ->with(
                MessagePlugin::MESSAGES_COOKIES_NAME
            )
            ->willReturn(json_encode([]));

        $this->serializerMock->expects($this->once())
            ->method('unserialize')
            ->willReturnCallback(
                function ($data) {
                    return json_decode($data, true);
                }
            );
        $this->serializerMock->expects($this->once())
            ->method('serialize')
            ->willReturnCallback(
                function ($data) {
                    return json_encode($data);
                }
            );

<<<<<<< HEAD
        /** @var MessageInterface|\PHPUnit\Framework\MockObject\MockObject $messageMock */
=======
        /** @var MessageInterface|MockObject $messageMock */
>>>>>>> ea54b17c
        $messageMock = $this->getMockBuilder(MessageInterface::class)
            ->getMock();
        $messageMock->expects($this->once())
            ->method('getType')
            ->willReturn($messageType);

        $this->interpretationStrategyMock->expects($this->once())
            ->method('interpret')
            ->with($messageMock)
            ->willReturn($messageText);

<<<<<<< HEAD
        /** @var Collection|\PHPUnit\Framework\MockObject\MockObject $collectionMock */
=======
        /** @var Collection|MockObject $collectionMock */
>>>>>>> ea54b17c
        $collectionMock = $this->getMockBuilder(Collection::class)
            ->disableOriginalConstructor()
            ->getMock();
        $collectionMock->expects($this->once())
            ->method('getItems')
            ->willReturn([$messageMock]);

        $this->managerMock->expects($this->once())
            ->method('getMessages')
            ->with(true, null)
            ->willReturn($collectionMock);

        $this->assertEquals($resultMock, $this->model->afterRenderResult($resultMock, $resultMock));
    }

    public function testAfterRenderResultWithWrongJson()
    {
        $messageType = 'message1type';
        $messageText = 'message1text';
        $messages = [
            [
                'type' => $messageType,
                'text' => $messageText,
            ],
        ];

<<<<<<< HEAD
        /** @var Redirect|\PHPUnit\Framework\MockObject\MockObject $resultMock */
=======
        /** @var Redirect|MockObject $resultMock */
>>>>>>> ea54b17c
        $resultMock = $this->getMockBuilder(Redirect::class)
            ->disableOriginalConstructor()
            ->getMock();

<<<<<<< HEAD
        /** @var PublicCookieMetadata|\PHPUnit\Framework\MockObject\MockObject $cookieMetadataMock */
=======
        /** @var PublicCookieMetadata|MockObject $cookieMetadataMock */
>>>>>>> ea54b17c
        $cookieMetadataMock = $this->getMockBuilder(PublicCookieMetadata::class)
            ->disableOriginalConstructor()
            ->getMock();

        $this->cookieMetadataFactoryMock->expects($this->once())
            ->method('createPublicCookieMetadata')
            ->willReturn($cookieMetadataMock);

        $this->cookieManagerMock->expects($this->once())
            ->method('setPublicCookie')
            ->with(
                MessagePlugin::MESSAGES_COOKIES_NAME,
                json_encode($messages),
                $cookieMetadataMock
            );
        $this->cookieManagerMock->expects($this->once())
            ->method('getCookie')
            ->with(
                MessagePlugin::MESSAGES_COOKIES_NAME
            )
            ->willReturn(null);

        $this->serializerMock->expects($this->never())
            ->method('unserialize');

        $this->serializerMock->expects($this->once())
            ->method('serialize')
            ->willReturnCallback(
                function ($data) {
                    return json_encode($data);
                }
            );

<<<<<<< HEAD
        /** @var MessageInterface|\PHPUnit\Framework\MockObject\MockObject $messageMock */
=======
        /** @var MessageInterface|MockObject $messageMock */
>>>>>>> ea54b17c
        $messageMock = $this->getMockBuilder(MessageInterface::class)
            ->getMock();
        $messageMock->expects($this->once())
            ->method('getType')
            ->willReturn($messageType);

        $this->interpretationStrategyMock->expects($this->once())
            ->method('interpret')
            ->with($messageMock)
            ->willReturn($messageText);

<<<<<<< HEAD
        /** @var Collection|\PHPUnit\Framework\MockObject\MockObject $collectionMock */
=======
        /** @var Collection|MockObject $collectionMock */
>>>>>>> ea54b17c
        $collectionMock = $this->getMockBuilder(Collection::class)
            ->disableOriginalConstructor()
            ->getMock();
        $collectionMock->expects($this->once())
            ->method('getItems')
            ->willReturn([$messageMock]);

        $this->managerMock->expects($this->once())
            ->method('getMessages')
            ->with(true, null)
            ->willReturn($collectionMock);

        $this->assertEquals($resultMock, $this->model->afterRenderResult($resultMock, $resultMock));
    }

    public function testAfterRenderResultWithWrongArray()
    {
        $messageType = 'message1type';
        $messageText = 'message1text';
        $messages = [
            [
                'type' => $messageType,
                'text' => $messageText,
            ],
        ];

<<<<<<< HEAD
        /** @var Redirect|\PHPUnit\Framework\MockObject\MockObject $resultMock */
=======
        /** @var Redirect|MockObject $resultMock */
>>>>>>> ea54b17c
        $resultMock = $this->getMockBuilder(Redirect::class)
            ->disableOriginalConstructor()
            ->getMock();

<<<<<<< HEAD
        /** @var PublicCookieMetadata|\PHPUnit\Framework\MockObject\MockObject $cookieMetadataMock */
=======
        /** @var PublicCookieMetadata|MockObject $cookieMetadataMock */
>>>>>>> ea54b17c
        $cookieMetadataMock = $this->getMockBuilder(PublicCookieMetadata::class)
            ->disableOriginalConstructor()
            ->getMock();

        $this->cookieMetadataFactoryMock->expects($this->once())
            ->method('createPublicCookieMetadata')
            ->willReturn($cookieMetadataMock);

        $this->cookieManagerMock->expects($this->once())
            ->method('setPublicCookie')
            ->with(
                MessagePlugin::MESSAGES_COOKIES_NAME,
                json_encode($messages),
                $cookieMetadataMock
            );
        $this->cookieManagerMock->expects($this->once())
            ->method('getCookie')
            ->with(
                MessagePlugin::MESSAGES_COOKIES_NAME
            )
            ->willReturn(json_encode('string'));

        $this->serializerMock->expects($this->once())
            ->method('unserialize')
            ->willReturnCallback(
                function ($data) {
                    return json_decode($data, true);
                }
            );
        $this->serializerMock->expects($this->once())
            ->method('serialize')
            ->willReturnCallback(
                function ($data) {
                    return json_encode($data);
                }
            );

<<<<<<< HEAD
        /** @var MessageInterface|\PHPUnit\Framework\MockObject\MockObject $messageMock */
=======
        /** @var MessageInterface|MockObject $messageMock */
>>>>>>> ea54b17c
        $messageMock = $this->getMockBuilder(MessageInterface::class)
            ->getMock();
        $messageMock->expects($this->once())
            ->method('getType')
            ->willReturn($messageType);

        $this->interpretationStrategyMock->expects($this->once())
            ->method('interpret')
            ->with($messageMock)
            ->willReturn($messageText);

<<<<<<< HEAD
        /** @var Collection|\PHPUnit\Framework\MockObject\MockObject $collectionMock */
=======
        /** @var Collection|MockObject $collectionMock */
>>>>>>> ea54b17c
        $collectionMock = $this->getMockBuilder(Collection::class)
            ->disableOriginalConstructor()
            ->getMock();
        $collectionMock->expects($this->once())
            ->method('getItems')
            ->willReturn([$messageMock]);

        $this->managerMock->expects($this->once())
            ->method('getMessages')
            ->with(true, null)
            ->willReturn($collectionMock);

        $this->assertEquals($resultMock, $this->model->afterRenderResult($resultMock, $resultMock));
    }

    /**
     * @return void
     */
    public function testAfterRenderResultWithAllowedInlineTranslate(): void
    {
        $messageType = 'message1type';
        $messageText = '{{{message1text}}{{message1text}}{{message1text}}{{theme/luma}}}';
        $expectedMessages = [
            [
                'type' => $messageType,
                'text' => 'message1text',
            ],
        ];

<<<<<<< HEAD
        /** @var Redirect|\PHPUnit\Framework\MockObject\MockObject $resultMock */
=======
        /** @var Redirect|MockObject $resultMock */
>>>>>>> ea54b17c
        $resultMock = $this->getMockBuilder(Redirect::class)
            ->disableOriginalConstructor()
            ->getMock();

<<<<<<< HEAD
        /** @var PublicCookieMetadata|\PHPUnit\Framework\MockObject\MockObject $cookieMetadataMock */
=======
        /** @var PublicCookieMetadata|MockObject $cookieMetadataMock */
>>>>>>> ea54b17c
        $cookieMetadataMock = $this->getMockBuilder(PublicCookieMetadata::class)
            ->disableOriginalConstructor()
            ->getMock();

        $this->cookieMetadataFactoryMock->expects($this->once())
            ->method('createPublicCookieMetadata')
            ->willReturn($cookieMetadataMock);

        $this->cookieManagerMock->expects($this->once())
            ->method('setPublicCookie')
            ->with(
                MessagePlugin::MESSAGES_COOKIES_NAME,
                json_encode($expectedMessages),
                $cookieMetadataMock
            );
        $this->cookieManagerMock->expects($this->once())
            ->method('getCookie')
            ->with(
                MessagePlugin::MESSAGES_COOKIES_NAME
            )
            ->willReturn(json_encode([]));

        $this->serializerMock->expects($this->once())
            ->method('unserialize')
            ->willReturnCallback(
                function ($data) {
                    return json_decode($data, true);
                }
            );
        $this->serializerMock->expects($this->once())
            ->method('serialize')
            ->willReturnCallback(
                function ($data) {
                    return json_encode($data);
                }
            );

<<<<<<< HEAD
        /** @var MessageInterface|\PHPUnit\Framework\MockObject\MockObject $messageMock */
=======
        /** @var MessageInterface|MockObject $messageMock */
>>>>>>> ea54b17c
        $messageMock = $this->getMockBuilder(MessageInterface::class)
            ->getMock();
        $messageMock->expects($this->once())
            ->method('getType')
            ->willReturn($messageType);

        $this->interpretationStrategyMock->expects($this->once())
            ->method('interpret')
            ->with($messageMock)
            ->willReturn($messageText);

        $this->inlineTranslateMock->expects($this->once())
            ->method('isAllowed')
            ->willReturn(true);

<<<<<<< HEAD
        /** @var Collection|\PHPUnit\Framework\MockObject\MockObject $collectionMock */
=======
        /** @var Collection|MockObject $collectionMock */
>>>>>>> ea54b17c
        $collectionMock = $this->getMockBuilder(Collection::class)
            ->disableOriginalConstructor()
            ->getMock();
        $collectionMock->expects($this->once())
            ->method('getItems')
            ->willReturn([$messageMock]);

        $this->managerMock->expects($this->once())
            ->method('getMessages')
            ->with(true, null)
            ->willReturn($collectionMock);

        $this->assertEquals($resultMock, $this->model->afterRenderResult($resultMock, $resultMock));
    }
}<|MERGE_RESOLUTION|>--- conflicted
+++ resolved
@@ -27,24 +27,6 @@
     /** @var MessagePlugin */
     protected $model;
 
-<<<<<<< HEAD
-    /** @var CookieManagerInterface|\PHPUnit\Framework\MockObject\MockObject */
-    protected $cookieManagerMock;
-
-    /** @var CookieMetadataFactory|\PHPUnit\Framework\MockObject\MockObject */
-    protected $cookieMetadataFactoryMock;
-
-    /** @var ManagerInterface|\PHPUnit\Framework\MockObject\MockObject */
-    protected $managerMock;
-
-    /** @var InterpretationStrategyInterface|\PHPUnit\Framework\MockObject\MockObject */
-    protected $interpretationStrategyMock;
-
-    /** @var \Magento\Framework\Serialize\Serializer\Json|\PHPUnit\Framework\MockObject\MockObject */
-    private $serializerMock;
-
-    /** @var InlineInterface|\PHPUnit\Framework\MockObject\MockObject */
-=======
     /** @var CookieManagerInterface|MockObject */
     protected $cookieManagerMock;
 
@@ -61,7 +43,6 @@
     private $serializerMock;
 
     /** @var InlineInterface|MockObject */
->>>>>>> ea54b17c
     private $inlineTranslateMock;
 
     protected function setUp(): void
@@ -91,11 +72,7 @@
 
     public function testAfterRenderResultJson()
     {
-<<<<<<< HEAD
-        /** @var Json|\PHPUnit\Framework\MockObject\MockObject $resultMock */
-=======
         /** @var Json|MockObject $resultMock */
->>>>>>> ea54b17c
         $resultMock = $this->getMockBuilder(Json::class)
             ->disableOriginalConstructor()
             ->getMock();
@@ -123,22 +100,13 @@
             ],
         ];
         $messages = array_merge($existingMessages, $messages);
-<<<<<<< HEAD
-        
-        /** @var Redirect|\PHPUnit\Framework\MockObject\MockObject $resultMock */
-=======
 
         /** @var Redirect|MockObject $resultMock */
->>>>>>> ea54b17c
         $resultMock = $this->getMockBuilder(Redirect::class)
             ->disableOriginalConstructor()
             ->getMock();
 
-<<<<<<< HEAD
-        /** @var PublicCookieMetadata|\PHPUnit\Framework\MockObject\MockObject $cookieMetadataMock */
-=======
         /** @var PublicCookieMetadata|MockObject $cookieMetadataMock */
->>>>>>> ea54b17c
         $cookieMetadataMock = $this->getMockBuilder(PublicCookieMetadata::class)
             ->disableOriginalConstructor()
             ->getMock();
@@ -176,11 +144,7 @@
                 }
             );
 
-<<<<<<< HEAD
-        /** @var MessageInterface|\PHPUnit\Framework\MockObject\MockObject $messageMock */
-=======
         /** @var MessageInterface|MockObject $messageMock */
->>>>>>> ea54b17c
         $messageMock = $this->getMockBuilder(MessageInterface::class)
             ->getMock();
         $messageMock->expects($this->once())
@@ -192,11 +156,7 @@
             ->with($messageMock)
             ->willReturn($messageText);
 
-<<<<<<< HEAD
-        /** @var Collection|\PHPUnit\Framework\MockObject\MockObject $collectionMock */
-=======
         /** @var Collection|MockObject $collectionMock */
->>>>>>> ea54b17c
         $collectionMock = $this->getMockBuilder(Collection::class)
             ->disableOriginalConstructor()
             ->getMock();
@@ -214,11 +174,7 @@
 
     public function testAfterRenderResultWithNoMessages()
     {
-<<<<<<< HEAD
-        /** @var Redirect|\PHPUnit\Framework\MockObject\MockObject $resultMock */
-=======
         /** @var Redirect|MockObject $resultMock */
->>>>>>> ea54b17c
         $resultMock = $this->getMockBuilder(Redirect::class)
             ->disableOriginalConstructor()
             ->getMock();
@@ -240,11 +196,7 @@
         $this->serializerMock->expects($this->never())
             ->method('serialize');
 
-<<<<<<< HEAD
-        /** @var Collection|\PHPUnit\Framework\MockObject\MockObject $collectionMock */
-=======
         /** @var Collection|MockObject $collectionMock */
->>>>>>> ea54b17c
         $collectionMock = $this->getMockBuilder(Collection::class)
             ->disableOriginalConstructor()
             ->getMock();
@@ -275,20 +227,12 @@
             ],
         ];
 
-<<<<<<< HEAD
-        /** @var Redirect|\PHPUnit\Framework\MockObject\MockObject $resultMock */
-=======
         /** @var Redirect|MockObject $resultMock */
->>>>>>> ea54b17c
         $resultMock = $this->getMockBuilder(Redirect::class)
             ->disableOriginalConstructor()
             ->getMock();
 
-<<<<<<< HEAD
-        /** @var PublicCookieMetadata|\PHPUnit\Framework\MockObject\MockObject $cookieMetadataMock */
-=======
         /** @var PublicCookieMetadata|MockObject $cookieMetadataMock */
->>>>>>> ea54b17c
         $cookieMetadataMock = $this->getMockBuilder(PublicCookieMetadata::class)
             ->disableOriginalConstructor()
             ->getMock();
@@ -326,11 +270,7 @@
                 }
             );
 
-<<<<<<< HEAD
-        /** @var MessageInterface|\PHPUnit\Framework\MockObject\MockObject $messageMock */
-=======
         /** @var MessageInterface|MockObject $messageMock */
->>>>>>> ea54b17c
         $messageMock = $this->getMockBuilder(MessageInterface::class)
             ->getMock();
         $messageMock->expects($this->once())
@@ -342,11 +282,7 @@
             ->with($messageMock)
             ->willReturn($messageText);
 
-<<<<<<< HEAD
-        /** @var Collection|\PHPUnit\Framework\MockObject\MockObject $collectionMock */
-=======
         /** @var Collection|MockObject $collectionMock */
->>>>>>> ea54b17c
         $collectionMock = $this->getMockBuilder(Collection::class)
             ->disableOriginalConstructor()
             ->getMock();
@@ -373,20 +309,12 @@
             ],
         ];
 
-<<<<<<< HEAD
-        /** @var Redirect|\PHPUnit\Framework\MockObject\MockObject $resultMock */
-=======
         /** @var Redirect|MockObject $resultMock */
->>>>>>> ea54b17c
         $resultMock = $this->getMockBuilder(Redirect::class)
             ->disableOriginalConstructor()
             ->getMock();
 
-<<<<<<< HEAD
-        /** @var PublicCookieMetadata|\PHPUnit\Framework\MockObject\MockObject $cookieMetadataMock */
-=======
         /** @var PublicCookieMetadata|MockObject $cookieMetadataMock */
->>>>>>> ea54b17c
         $cookieMetadataMock = $this->getMockBuilder(PublicCookieMetadata::class)
             ->disableOriginalConstructor()
             ->getMock();
@@ -420,11 +348,7 @@
                 }
             );
 
-<<<<<<< HEAD
-        /** @var MessageInterface|\PHPUnit\Framework\MockObject\MockObject $messageMock */
-=======
         /** @var MessageInterface|MockObject $messageMock */
->>>>>>> ea54b17c
         $messageMock = $this->getMockBuilder(MessageInterface::class)
             ->getMock();
         $messageMock->expects($this->once())
@@ -436,11 +360,7 @@
             ->with($messageMock)
             ->willReturn($messageText);
 
-<<<<<<< HEAD
-        /** @var Collection|\PHPUnit\Framework\MockObject\MockObject $collectionMock */
-=======
         /** @var Collection|MockObject $collectionMock */
->>>>>>> ea54b17c
         $collectionMock = $this->getMockBuilder(Collection::class)
             ->disableOriginalConstructor()
             ->getMock();
@@ -467,20 +387,12 @@
             ],
         ];
 
-<<<<<<< HEAD
-        /** @var Redirect|\PHPUnit\Framework\MockObject\MockObject $resultMock */
-=======
         /** @var Redirect|MockObject $resultMock */
->>>>>>> ea54b17c
         $resultMock = $this->getMockBuilder(Redirect::class)
             ->disableOriginalConstructor()
             ->getMock();
 
-<<<<<<< HEAD
-        /** @var PublicCookieMetadata|\PHPUnit\Framework\MockObject\MockObject $cookieMetadataMock */
-=======
         /** @var PublicCookieMetadata|MockObject $cookieMetadataMock */
->>>>>>> ea54b17c
         $cookieMetadataMock = $this->getMockBuilder(PublicCookieMetadata::class)
             ->disableOriginalConstructor()
             ->getMock();
@@ -518,11 +430,7 @@
                 }
             );
 
-<<<<<<< HEAD
-        /** @var MessageInterface|\PHPUnit\Framework\MockObject\MockObject $messageMock */
-=======
         /** @var MessageInterface|MockObject $messageMock */
->>>>>>> ea54b17c
         $messageMock = $this->getMockBuilder(MessageInterface::class)
             ->getMock();
         $messageMock->expects($this->once())
@@ -534,11 +442,7 @@
             ->with($messageMock)
             ->willReturn($messageText);
 
-<<<<<<< HEAD
-        /** @var Collection|\PHPUnit\Framework\MockObject\MockObject $collectionMock */
-=======
         /** @var Collection|MockObject $collectionMock */
->>>>>>> ea54b17c
         $collectionMock = $this->getMockBuilder(Collection::class)
             ->disableOriginalConstructor()
             ->getMock();
@@ -568,20 +472,12 @@
             ],
         ];
 
-<<<<<<< HEAD
-        /** @var Redirect|\PHPUnit\Framework\MockObject\MockObject $resultMock */
-=======
         /** @var Redirect|MockObject $resultMock */
->>>>>>> ea54b17c
         $resultMock = $this->getMockBuilder(Redirect::class)
             ->disableOriginalConstructor()
             ->getMock();
 
-<<<<<<< HEAD
-        /** @var PublicCookieMetadata|\PHPUnit\Framework\MockObject\MockObject $cookieMetadataMock */
-=======
         /** @var PublicCookieMetadata|MockObject $cookieMetadataMock */
->>>>>>> ea54b17c
         $cookieMetadataMock = $this->getMockBuilder(PublicCookieMetadata::class)
             ->disableOriginalConstructor()
             ->getMock();
@@ -619,11 +515,7 @@
                 }
             );
 
-<<<<<<< HEAD
-        /** @var MessageInterface|\PHPUnit\Framework\MockObject\MockObject $messageMock */
-=======
         /** @var MessageInterface|MockObject $messageMock */
->>>>>>> ea54b17c
         $messageMock = $this->getMockBuilder(MessageInterface::class)
             ->getMock();
         $messageMock->expects($this->once())
@@ -639,11 +531,7 @@
             ->method('isAllowed')
             ->willReturn(true);
 
-<<<<<<< HEAD
-        /** @var Collection|\PHPUnit\Framework\MockObject\MockObject $collectionMock */
-=======
         /** @var Collection|MockObject $collectionMock */
->>>>>>> ea54b17c
         $collectionMock = $this->getMockBuilder(Collection::class)
             ->disableOriginalConstructor()
             ->getMock();
