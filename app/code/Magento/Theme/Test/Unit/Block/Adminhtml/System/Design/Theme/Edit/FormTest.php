<?php declare(strict_types=1);
/**
 * Copyright © Magento, Inc. All rights reserved.
 * See COPYING.txt for license details.
 */
namespace Magento\Theme\Test\Unit\Block\Adminhtml\System\Design\Theme\Edit;

use Magento\Framework\Data\Form;
use Magento\Framework\Data\FormFactory;
use Magento\Framework\TestFramework\Unit\Helper\ObjectManager;
use Magento\Framework\UrlInterface;
use PHPUnit\Framework\MockObject\MockObject;
use PHPUnit\Framework\TestCase;

class FormTest extends TestCase
{
    /**
     * @var ObjectManager
     */
    protected $_objectManagerHelper;

    protected function setUp(): void
    {
        $this->_objectManagerHelper = new ObjectManager($this);
    }

    public function testToHtml()
    {
<<<<<<< HEAD
        /** @var \Magento\Framework\Data\FormFactory|\PHPUnit\Framework\MockObject\MockObject $customerHelper */
        $formFactoryMock = $this->getMockBuilder(\Magento\Framework\Data\FormFactory::class)
            ->disableOriginalConstructor()
            ->getMock();

        /** @var \Magento\Framework\Data\Form|\PHPUnit\Framework\MockObject\MockObject $customerHelper */
        $formMock = $this->getMockBuilder(\Magento\Framework\Data\Form::class)
=======
        /** @var FormFactory|MockObject $customerHelper */
        $formFactoryMock = $this->getMockBuilder(FormFactory::class)
            ->disableOriginalConstructor()
            ->getMock();

        /** @var Form|MockObject $customerHelper */
        $formMock = $this->getMockBuilder(Form::class)
>>>>>>> ea54b17c
            ->setMethods(['setUseContainer', 'setParent', 'setBaseUrl'])
            ->disableOriginalConstructor()
            ->getMock();

<<<<<<< HEAD
        /** @var \Magento\Framework\UrlInterface|\PHPUnit\Framework\MockObject\MockObject $customerHelper */
        $urlBuilderMock = $this->getMockBuilder(\Magento\Framework\UrlInterface::class)
=======
        /** @var UrlInterface|MockObject $customerHelper */
        $urlBuilderMock = $this->getMockBuilder(UrlInterface::class)
>>>>>>> ea54b17c
            ->getMockForAbstractClass();

        /** @var \Magento\Theme\Block\Adminhtml\System\Design\Theme\Edit\Form $block */
        $block = $this->_objectManagerHelper->getObject(
            \Magento\Theme\Block\Adminhtml\System\Design\Theme\Edit\Form::class,
            [
                'formFactory' => $formFactoryMock,
                'urlBuilder' => $urlBuilderMock,
            ]
        );
        $block->setTemplate('');

        $urlBuilderMock->expects($this->once())
            ->method('getUrl')
            ->with('adminhtml/*/save', [])
            ->willReturn('save_url');
        $urlBuilderMock->expects($this->once())
            ->method('getBaseUrl')
            ->with([])
            ->willReturn('base_url');

        $formFactoryMock->expects($this->once())
            ->method('create')
            ->with(
                [
                    'data' => [
                        'id' => 'edit_form',
                        'action' => 'save_url',
                        'enctype' => 'multipart/form-data',
                        'method' => 'post',
                    ],
                ]
            )->willReturn($formMock);

        $formMock->expects($this->once())
            ->method('setUseContainer')
            ->with(true);
        $formMock->expects($this->once())
            ->method('setParent')
            ->with($block);
        $formMock->expects($this->once())
            ->method('setBaseUrl')
            ->with('base_url');

        $this->assertEquals('', $block->toHtml());
    }
}<|MERGE_RESOLUTION|>--- conflicted
+++ resolved
@@ -26,15 +26,6 @@
 
     public function testToHtml()
     {
-<<<<<<< HEAD
-        /** @var \Magento\Framework\Data\FormFactory|\PHPUnit\Framework\MockObject\MockObject $customerHelper */
-        $formFactoryMock = $this->getMockBuilder(\Magento\Framework\Data\FormFactory::class)
-            ->disableOriginalConstructor()
-            ->getMock();
-
-        /** @var \Magento\Framework\Data\Form|\PHPUnit\Framework\MockObject\MockObject $customerHelper */
-        $formMock = $this->getMockBuilder(\Magento\Framework\Data\Form::class)
-=======
         /** @var FormFactory|MockObject $customerHelper */
         $formFactoryMock = $this->getMockBuilder(FormFactory::class)
             ->disableOriginalConstructor()
@@ -42,18 +33,12 @@
 
         /** @var Form|MockObject $customerHelper */
         $formMock = $this->getMockBuilder(Form::class)
->>>>>>> ea54b17c
             ->setMethods(['setUseContainer', 'setParent', 'setBaseUrl'])
             ->disableOriginalConstructor()
             ->getMock();
 
-<<<<<<< HEAD
-        /** @var \Magento\Framework\UrlInterface|\PHPUnit\Framework\MockObject\MockObject $customerHelper */
-        $urlBuilderMock = $this->getMockBuilder(\Magento\Framework\UrlInterface::class)
-=======
         /** @var UrlInterface|MockObject $customerHelper */
         $urlBuilderMock = $this->getMockBuilder(UrlInterface::class)
->>>>>>> ea54b17c
             ->getMockForAbstractClass();
 
         /** @var \Magento\Theme\Block\Adminhtml\System\Design\Theme\Edit\Form $block */
