--- conflicted
+++ resolved
@@ -46,7 +46,7 @@
     public function testGetTabTitle()
     {
         $label = 'test label';
-        $this->_model->expects($this->once())->method('getTabLabel')->willReturn($label);
+        $this->_model->expects($this->once())->method('getTabLabel')->will($this->returnValue($label));
         $this->assertEquals($label, $this->_model->getTabTitle());
     }
 
@@ -58,17 +58,12 @@
      */
     public function testCanShowTab($isVirtual, $themeId, $result)
     {
-<<<<<<< HEAD
-        $themeMock = $this->createPartialMock(\Magento\Theme\Model\Theme::class, ['isVirtual', 'getId', '__wakeup']);
-        $themeMock->expects($this->any())->method('isVirtual')->willReturn($isVirtual);
-=======
         $themeMock = $this->createPartialMock(Theme::class, ['isVirtual', 'getId', '__wakeup']);
         $themeMock->expects($this->any())->method('isVirtual')->will($this->returnValue($isVirtual));
->>>>>>> ea54b17c
 
-        $themeMock->expects($this->any())->method('getId')->willReturn($themeId);
+        $themeMock->expects($this->any())->method('getId')->will($this->returnValue($themeId));
 
-        $this->_model->expects($this->any())->method('_getCurrentTheme')->willReturn($themeMock);
+        $this->_model->expects($this->any())->method('_getCurrentTheme')->will($this->returnValue($themeMock));
 
         if ($result === true) {
             $this->assertTrue($this->_model->canShowTab());
