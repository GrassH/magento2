<?php declare(strict_types=1);
/**
 * Copyright © Magento, Inc. All rights reserved.
 * See COPYING.txt for license details.
 */
namespace Magento\Theme\Test\Unit\Block\Adminhtml\Wysiwyg\Files;

use Magento\Backend\Model\Url;
use Magento\Framework\App\RequestInterface;
use Magento\Framework\TestFramework\Unit\Helper\ObjectManager;
use Magento\Theme\Block\Adminhtml\Wysiwyg\Files\Content;
use Magento\Theme\Model\Wysiwyg\Storage;
use PHPUnit\Framework\MockObject\MockObject;
use PHPUnit\Framework\TestCase;

class ContentTest extends TestCase
{
    /**
<<<<<<< HEAD
     * @var \Magento\Backend\Model\Url|PHPUnit\Framework\MockObject\MockObject
=======
     * @var Url|MockObject
>>>>>>> ea54b17c
     */
    protected $_urlBuilder;

    /**
<<<<<<< HEAD
     * @var \Magento\Theme\Helper\Storage|PHPUnit\Framework\MockObject\MockObject
=======
     * @var \Magento\Theme\Helper\Storage|MockObject
>>>>>>> ea54b17c
     */
    protected $_helperStorage;

    /**
<<<<<<< HEAD
     * @var \Magento\Theme\Block\Adminhtml\Wysiwyg\Files\Content|PHPUnit\Framework\MockObject\MockObject
=======
     * @var Content|MockObject
>>>>>>> ea54b17c
     */
    protected $_filesContent;

    /**
<<<<<<< HEAD
     * @var \Magento\Framework\App\RequestInterface|PHPUnit\Framework\MockObject\MockObject
=======
     * @var RequestInterface|MockObject
>>>>>>> ea54b17c
     */
    protected $_request;

    protected function setUp(): void
    {
        $this->_helperStorage = $this->createMock(\Magento\Theme\Helper\Storage::class);
        $this->_urlBuilder = $this->createMock(Url::class);
        $this->_request = $this->createMock(RequestInterface::class);

        $objectManagerHelper = new ObjectManager($this);
        $constructArguments = $objectManagerHelper->getConstructArguments(
            Content::class,
            [
                'urlBuilder' => $this->_urlBuilder,
                'request' => $this->_request,
                'storageHelper' => $this->_helperStorage
            ]
        );
        $this->_filesContent = $objectManagerHelper->getObject(
            Content::class,
            $constructArguments
        );
    }

    /**
     * @dataProvider requestParamsProvider
     * @param array $requestParams
     */
    public function testGetNewFolderUrl($requestParams)
    {
        $expectedUrl = 'some_url';

        $this->_helperStorage->expects(
            $this->once()
        )->method(
            'getRequestParams'
        )->willReturn(
            $requestParams
        );

        $this->_urlBuilder->expects(
            $this->once()
        )->method(
            'getUrl'
        )->with(
            'adminhtml/*/newFolder',
            $requestParams
        )->willReturn(
            $expectedUrl
        );

        $this->assertEquals($expectedUrl, $this->_filesContent->getNewfolderUrl());
    }

    /**
     * @dataProvider requestParamsProvider
     * @param array $requestParams
     */
    public function testGetDeleteFilesUrl($requestParams)
    {
        $expectedUrl = 'some_url';

        $this->_helperStorage->expects(
            $this->once()
        )->method(
            'getRequestParams'
        )->willReturn(
            $requestParams
        );

        $this->_urlBuilder->expects(
            $this->once()
        )->method(
            'getUrl'
        )->with(
            'adminhtml/*/deleteFiles',
            $requestParams
        )->willReturn(
            $expectedUrl
        );

        $this->assertEquals($expectedUrl, $this->_filesContent->getDeleteFilesUrl());
    }

    /**
     * @dataProvider requestParamsProvider
     * @param array $requestParams
     */
    public function testGetOnInsertUrl($requestParams)
    {
        $expectedUrl = 'some_url';

        $this->_helperStorage->expects(
            $this->once()
        )->method(
            'getRequestParams'
        )->willReturn(
            $requestParams
        );

        $this->_urlBuilder->expects(
            $this->once()
        )->method(
            'getUrl'
        )->with(
            'adminhtml/*/onInsert',
            $requestParams
        )->willReturn(
            $expectedUrl
        );

        $this->assertEquals($expectedUrl, $this->_filesContent->getOnInsertUrl());
    }

    /**
     * Data provider for requestParams
     * @return array
     */
    public function requestParamsProvider()
    {
        return [
            [
                'requestParams' => [
                    \Magento\Theme\Helper\Storage::PARAM_THEME_ID => 1,
                    \Magento\Theme\Helper\Storage::PARAM_CONTENT_TYPE => Storage::TYPE_IMAGE,
                    \Magento\Theme\Helper\Storage::PARAM_NODE => 'root',
                ]
            ]
        ];
    }

    public function testGetTargetElementId()
    {
        $expectedRequest = 'some_request';

        $this->_request->expects(
            $this->once()
        )->method(
            'getParam'
        )->with(
            'target_element_id'
        )->willReturn(
            $expectedRequest
        );

        $this->assertEquals($expectedRequest, $this->_filesContent->getTargetElementId());
    }

    public function testGetContentsUrl()
    {
        $expectedUrl = 'some_url';

        $expectedRequest = 'some_request';

        $requestParams = [
            \Magento\Theme\Helper\Storage::PARAM_THEME_ID => 1,
            \Magento\Theme\Helper\Storage::PARAM_CONTENT_TYPE => Storage::TYPE_IMAGE,
            \Magento\Theme\Helper\Storage::PARAM_NODE => 'root',
        ];

        $this->_urlBuilder->expects(
            $this->once()
        )->method(
            'getUrl'
        )->with(
            'adminhtml/*/contents',
            ['type' => $expectedRequest] + $requestParams
        )->willReturn(
            $expectedUrl
        );

        $this->_request->expects(
            $this->once()
        )->method(
            'getParam'
        )->with(
            'type'
        )->willReturn(
            $expectedRequest
        );

        $this->_helperStorage->expects(
            $this->once()
        )->method(
            'getRequestParams'
        )->willReturn(
            $requestParams
        );

        $this->assertEquals($expectedUrl, $this->_filesContent->getContentsUrl());
    }
}<|MERGE_RESOLUTION|>--- conflicted
+++ resolved
@@ -16,38 +16,22 @@
 class ContentTest extends TestCase
 {
     /**
-<<<<<<< HEAD
-     * @var \Magento\Backend\Model\Url|PHPUnit\Framework\MockObject\MockObject
-=======
      * @var Url|MockObject
->>>>>>> ea54b17c
      */
     protected $_urlBuilder;
 
     /**
-<<<<<<< HEAD
-     * @var \Magento\Theme\Helper\Storage|PHPUnit\Framework\MockObject\MockObject
-=======
      * @var \Magento\Theme\Helper\Storage|MockObject
->>>>>>> ea54b17c
      */
     protected $_helperStorage;
 
     /**
-<<<<<<< HEAD
-     * @var \Magento\Theme\Block\Adminhtml\Wysiwyg\Files\Content|PHPUnit\Framework\MockObject\MockObject
-=======
      * @var Content|MockObject
->>>>>>> ea54b17c
      */
     protected $_filesContent;
 
     /**
-<<<<<<< HEAD
-     * @var \Magento\Framework\App\RequestInterface|PHPUnit\Framework\MockObject\MockObject
-=======
      * @var RequestInterface|MockObject
->>>>>>> ea54b17c
      */
     protected $_request;
 
@@ -84,8 +68,8 @@
             $this->once()
         )->method(
             'getRequestParams'
-        )->willReturn(
-            $requestParams
+        )->will(
+            $this->returnValue($requestParams)
         );
 
         $this->_urlBuilder->expects(
@@ -95,8 +79,8 @@
         )->with(
             'adminhtml/*/newFolder',
             $requestParams
-        )->willReturn(
-            $expectedUrl
+        )->will(
+            $this->returnValue($expectedUrl)
         );
 
         $this->assertEquals($expectedUrl, $this->_filesContent->getNewfolderUrl());
@@ -114,8 +98,8 @@
             $this->once()
         )->method(
             'getRequestParams'
-        )->willReturn(
-            $requestParams
+        )->will(
+            $this->returnValue($requestParams)
         );
 
         $this->_urlBuilder->expects(
@@ -125,8 +109,8 @@
         )->with(
             'adminhtml/*/deleteFiles',
             $requestParams
-        )->willReturn(
-            $expectedUrl
+        )->will(
+            $this->returnValue($expectedUrl)
         );
 
         $this->assertEquals($expectedUrl, $this->_filesContent->getDeleteFilesUrl());
@@ -144,8 +128,8 @@
             $this->once()
         )->method(
             'getRequestParams'
-        )->willReturn(
-            $requestParams
+        )->will(
+            $this->returnValue($requestParams)
         );
 
         $this->_urlBuilder->expects(
@@ -155,8 +139,8 @@
         )->with(
             'adminhtml/*/onInsert',
             $requestParams
-        )->willReturn(
-            $expectedUrl
+        )->will(
+            $this->returnValue($expectedUrl)
         );
 
         $this->assertEquals($expectedUrl, $this->_filesContent->getOnInsertUrl());
@@ -189,8 +173,8 @@
             'getParam'
         )->with(
             'target_element_id'
-        )->willReturn(
-            $expectedRequest
+        )->will(
+            $this->returnValue($expectedRequest)
         );
 
         $this->assertEquals($expectedRequest, $this->_filesContent->getTargetElementId());
@@ -215,8 +199,8 @@
         )->with(
             'adminhtml/*/contents',
             ['type' => $expectedRequest] + $requestParams
-        )->willReturn(
-            $expectedUrl
+        )->will(
+            $this->returnValue($expectedUrl)
         );
 
         $this->_request->expects(
@@ -225,16 +209,16 @@
             'getParam'
         )->with(
             'type'
-        )->willReturn(
-            $expectedRequest
-        );
-
-        $this->_helperStorage->expects(
-            $this->once()
-        )->method(
-            'getRequestParams'
-        )->willReturn(
-            $requestParams
+        )->will(
+            $this->returnValue($expectedRequest)
+        );
+
+        $this->_helperStorage->expects(
+            $this->once()
+        )->method(
+            'getRequestParams'
+        )->will(
+            $this->returnValue($requestParams)
         );
 
         $this->assertEquals($expectedUrl, $this->_filesContent->getContentsUrl());
