<?php declare(strict_types=1);
/**
 * Copyright © Magento, Inc. All rights reserved.
 * See COPYING.txt for license details.
 */
namespace Magento\Theme\Test\Unit\Block\Adminhtml\Design\Config\Edit;

use Magento\Backend\Block\Widget\Context;
use Magento\Framework\UrlInterface;
use Magento\Theme\Block\Adminhtml\Design\Config\Edit\SaveButton;
use PHPUnit\Framework\MockObject\MockObject;
use PHPUnit\Framework\TestCase;

class SaveButtonTest extends TestCase
{
    /**
     * @var SaveButton
     */
    protected $block;

    /**
<<<<<<< HEAD
     * @var Context|\PHPUnit\Framework\MockObject\MockObject
=======
     * @var Context|MockObject
>>>>>>> ea54b17c
     */
    protected $context;

    protected function setUp(): void
    {
        $this->initContext();

        $this->block = new SaveButton($this->context);
    }

    public function testGetButtonData()
    {
        $result = $this->block->getButtonData();

        $this->assertArrayHasKey('label', $result);
        $this->assertEquals($result['label'], __('Save Configuration'));
        $this->assertArrayHasKey('data_attribute', $result);
        $this->assertIsArray($result['data_attribute']);
    }

    protected function initContext()
    {
        $this->urlBuilder = $this->getMockBuilder(UrlInterface::class)
            ->disableOriginalConstructor()
            ->getMock();

        $this->context = $this->getMockBuilder(Context::class)
            ->disableOriginalConstructor()
            ->getMock();
        $this->context->expects($this->any())
            ->method('getUrlBuilder')
            ->willReturn($this->urlBuilder);
    }
}<|MERGE_RESOLUTION|>--- conflicted
+++ resolved
@@ -19,11 +19,7 @@
     protected $block;
 
     /**
-<<<<<<< HEAD
-     * @var Context|\PHPUnit\Framework\MockObject\MockObject
-=======
      * @var Context|MockObject
->>>>>>> ea54b17c
      */
     protected $context;
 
@@ -41,7 +37,7 @@
         $this->assertArrayHasKey('label', $result);
         $this->assertEquals($result['label'], __('Save Configuration'));
         $this->assertArrayHasKey('data_attribute', $result);
-        $this->assertIsArray($result['data_attribute']);
+        $this->assertTrue(is_array($result['data_attribute']));
     }
 
     protected function initContext()
