<?php declare(strict_types=1);
/**
 * Copyright © Magento, Inc. All rights reserved.
 * See COPYING.txt for license details.
 */
namespace Magento\Theme\Test\Unit\Block\Adminhtml\Wysiwyg\Files;

use Magento\Backend\Model\Url;
use Magento\Framework\TestFramework\Unit\Helper\ObjectManager;
use Magento\Theme\Block\Adminhtml\Wysiwyg\Files\Tree;
use Magento\Theme\Helper\Storage;
use PHPUnit\Framework\MockObject\MockObject;
use PHPUnit\Framework\TestCase;

class TreeTest extends TestCase
{
    /**
<<<<<<< HEAD
     * @var \Magento\Backend\Model\Url|PHPUnit\Framework\MockObject\MockObject
=======
     * @var Url|MockObject
>>>>>>> ea54b17c
     */
    protected $_urlBuilder;

    /**
<<<<<<< HEAD
     * @var \Magento\Theme\Helper\Storage|PHPUnit\Framework\MockObject\MockObject
=======
     * @var Storage|MockObject
>>>>>>> ea54b17c
     */
    protected $_helperStorage;

    /**
<<<<<<< HEAD
     * @var \Magento\Theme\Block\Adminhtml\Wysiwyg\Files\Tree|PHPUnit\Framework\MockObject\MockObject
=======
     * @var Tree|MockObject
>>>>>>> ea54b17c
     */
    protected $_filesTree;

    protected function setUp(): void
    {
        $this->_helperStorage = $this->createMock(Storage::class);
        $this->_urlBuilder = $this->createMock(Url::class);

        $objectManagerHelper = new ObjectManager($this);
        $this->_filesTree = $objectManagerHelper->getObject(
            Tree::class,
            ['urlBuilder' => $this->_urlBuilder, 'storageHelper' => $this->_helperStorage]
        );
    }

    public function testGetTreeLoaderUrl()
    {
        $requestParams = [
            Storage::PARAM_THEME_ID => 1,
            Storage::PARAM_CONTENT_TYPE => \Magento\Theme\Model\Wysiwyg\Storage::TYPE_IMAGE,
            Storage::PARAM_NODE => 'root',
        ];
        $expectedUrl = 'some_url';

        $this->_helperStorage->expects(
            $this->once()
        )->method(
            'getRequestParams'
        )->willReturn(
            $requestParams
        );

        $this->_urlBuilder->expects(
            $this->once()
        )->method(
            'getUrl'
        )->with(
            'adminhtml/*/treeJson',
            $requestParams
        )->willReturn(
            $expectedUrl
        );

        $this->assertEquals($expectedUrl, $this->_filesTree->getTreeLoaderUrl());
    }
}<|MERGE_RESOLUTION|>--- conflicted
+++ resolved
@@ -15,29 +15,17 @@
 class TreeTest extends TestCase
 {
     /**
-<<<<<<< HEAD
-     * @var \Magento\Backend\Model\Url|PHPUnit\Framework\MockObject\MockObject
-=======
      * @var Url|MockObject
->>>>>>> ea54b17c
      */
     protected $_urlBuilder;
 
     /**
-<<<<<<< HEAD
-     * @var \Magento\Theme\Helper\Storage|PHPUnit\Framework\MockObject\MockObject
-=======
      * @var Storage|MockObject
->>>>>>> ea54b17c
      */
     protected $_helperStorage;
 
     /**
-<<<<<<< HEAD
-     * @var \Magento\Theme\Block\Adminhtml\Wysiwyg\Files\Tree|PHPUnit\Framework\MockObject\MockObject
-=======
      * @var Tree|MockObject
->>>>>>> ea54b17c
      */
     protected $_filesTree;
 
@@ -66,8 +54,8 @@
             $this->once()
         )->method(
             'getRequestParams'
-        )->willReturn(
-            $requestParams
+        )->will(
+            $this->returnValue($requestParams)
         );
 
         $this->_urlBuilder->expects(
@@ -77,8 +65,8 @@
         )->with(
             'adminhtml/*/treeJson',
             $requestParams
-        )->willReturn(
-            $expectedUrl
+        )->will(
+            $this->returnValue($expectedUrl)
         );
 
         $this->assertEquals($expectedUrl, $this->_filesTree->getTreeLoaderUrl());
