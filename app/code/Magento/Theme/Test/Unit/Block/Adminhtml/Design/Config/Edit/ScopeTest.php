<?php declare(strict_types=1);
/**
 * Copyright © Magento, Inc. All rights reserved.
 * See COPYING.txt for license details.
 */
namespace Magento\Theme\Test\Unit\Block\Adminhtml\Design\Config\Edit;

use Magento\Backend\Block\Template\Context;
use Magento\Framework\App\Request\Http;
use Magento\Framework\App\ScopeInterface;
use Magento\Framework\App\ScopeResolverInterface;
use Magento\Framework\App\ScopeResolverPool;
use Magento\Theme\Block\Adminhtml\Design\Config\Edit\Scope;
use PHPUnit\Framework\MockObject\MockObject;
use PHPUnit\Framework\TestCase;

class ScopeTest extends TestCase
{
    /**
     * @var Scope
     */
    protected $block;

    /**
     * @var Context
     */
    protected $context;

    /**
<<<<<<< HEAD
     * @var ScopeResolverPool|\PHPUnit\Framework\MockObject\MockObject
=======
     * @var ScopeResolverPool|MockObject
>>>>>>> ea54b17c
     */
    protected $scopeResolverPool;

    /**
<<<<<<< HEAD
     * @var Http|\PHPUnit\Framework\MockObject\MockObject
=======
     * @var Http|MockObject
>>>>>>> ea54b17c
     */
    protected $request;

    protected function setUp(): void
    {
        $this->initContext();

        $this->scopeResolverPool = $this->getMockBuilder(ScopeResolverPool::class)
            ->disableOriginalConstructor()
            ->getMock();

        $this->block = new Scope(
            $this->context,
            $this->scopeResolverPool
        );
    }

    public function testGetScopeTitle()
    {
        $scope = 'websites';
        $scopeId = 1;
        $scopeTypeName = 'Website';

        $this->request->expects($this->exactly(2))
            ->method('getParam')
            ->willReturnMap([
                ['scope', null, $scope],
                ['scope_id', null, $scopeId],
            ]);

        $scopeObject = $this->getMockBuilder(ScopeInterface::class)
            ->getMockForAbstractClass();
        $scopeObject->expects($this->once())
            ->method('getScopeTypeName')
            ->willReturn($scopeTypeName);

        $scopeResolver = $this->getMockBuilder(ScopeResolverInterface::class)
            ->getMockForAbstractClass();
        $scopeResolver->expects($this->once())
            ->method('getScope')
            ->with($scopeId)
            ->willReturn($scopeObject);

        $this->scopeResolverPool->expects($this->once())
            ->method('get')
            ->with($scope)
            ->willReturn($scopeResolver);

        $this->assertEquals(__('%1', $scopeTypeName), $this->block->getScopeTitle());
    }

    public function testGetScopeTitleDefault()
    {
        $scope = 'default';
        $scopeId = 0;
        $scopeTypeName = 'Default';

        $this->request->expects($this->exactly(2))
            ->method('getParam')
            ->willReturnMap([
                ['scope', null, $scope],
                ['scope_id', null, $scopeId],
            ]);

        $this->assertEquals($scopeTypeName, $this->block->getScopeTitle()->render());
    }

    protected function initContext()
    {
        $this->request = $this->getMockBuilder(Http::class)
            ->disableOriginalConstructor()
            ->getMock();

        $this->context = $this->getMockBuilder(Context::class)
            ->disableOriginalConstructor()
            ->getMock();
        $this->context->expects($this->any())
            ->method('getRequest')
            ->willReturn($this->request);
    }
}<|MERGE_RESOLUTION|>--- conflicted
+++ resolved
@@ -27,20 +27,12 @@
     protected $context;
 
     /**
-<<<<<<< HEAD
-     * @var ScopeResolverPool|\PHPUnit\Framework\MockObject\MockObject
-=======
      * @var ScopeResolverPool|MockObject
->>>>>>> ea54b17c
      */
     protected $scopeResolverPool;
 
     /**
-<<<<<<< HEAD
-     * @var Http|\PHPUnit\Framework\MockObject\MockObject
-=======
      * @var Http|MockObject
->>>>>>> ea54b17c
      */
     protected $request;
 
