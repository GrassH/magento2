<?php declare(strict_types=1);
/**
 * Copyright © Magento, Inc. All rights reserved.
 * See COPYING.txt for license details.
 */
namespace Magento\Theme\Test\Unit\Block\Html\Header;

use Magento\Framework\App\Config\ScopeConfigInterface;
use Magento\Framework\Filesystem;
use Magento\Framework\Filesystem\Directory\Read;
use Magento\Framework\TestFramework\Unit\Helper\ObjectManager;
use Magento\Framework\UrlInterface;
use Magento\MediaStorage\Helper\File\Storage\Database;
use Magento\Theme\Block\Html\Header\Logo;
use PHPUnit\Framework\TestCase;

class LogoTest extends TestCase
{
    /**
     * cover \Magento\Theme\Block\Html\Header\Logo::getLogoSrc
     */
    public function testGetLogoSrc()
    {
        $filesystem = $this->createMock(Filesystem::class);
        $mediaDirectory = $this->createMock(Read::class);
        $scopeConfig = $this->createMock(ScopeConfigInterface::class);

        $urlBuilder = $this->createMock(UrlInterface::class);

        $scopeConfig->expects($this->once())->method('getValue')->willReturn('default/image.gif');
        $urlBuilder->expects(
            $this->once()
        )->method(
            'getBaseUrl'
        )->willReturn(
            'http://localhost/pub/media/'
        );
        $mediaDirectory->expects($this->any())->method('isFile')->willReturn(true);

<<<<<<< HEAD
        $filesystem->expects($this->any())->method('getDirectoryRead')->willReturn($mediaDirectory);
        $helper = $this->createPartialMock(\Magento\MediaStorage\Helper\File\Storage\Database::class, ['checkDbUsage']);
        $helper->expects($this->once())->method('checkDbUsage')->willReturn(false);
=======
        $filesystem->expects($this->any())->method('getDirectoryRead')->will($this->returnValue($mediaDirectory));
        $helper = $this->createPartialMock(Database::class, ['checkDbUsage']);
        $helper->expects($this->once())->method('checkDbUsage')->will($this->returnValue(false));
>>>>>>> ea54b17c

        $objectManager = new ObjectManager($this);

        $arguments = [
            'scopeConfig' => $scopeConfig,
            'urlBuilder' => $urlBuilder,
            'fileStorageHelper' => $helper,
            'filesystem' => $filesystem,
        ];
        $block = $objectManager->getObject(Logo::class, $arguments);

        $this->assertEquals('http://localhost/pub/media/logo/default/image.gif', $block->getLogoSrc());
    }

    /**
     * cover \Magento\Theme\Block\Html\Header\Logo::getLogoHeight
     */
    public function testGetLogoHeight()
    {
        $scopeConfig = $this->createMock(ScopeConfigInterface::class);
        $scopeConfig->expects($this->once())->method('getValue')->willReturn(null);

        $objectManager = new ObjectManager($this);
        $arguments = [
            'scopeConfig' => $scopeConfig,
        ];
        $block = $objectManager->getObject(Logo::class, $arguments);

        $this->assertNull($block->getLogoHeight());
    }

    /**
     * @covers \Magento\Theme\Block\Html\Header\Logo::getLogoWidth
     */
    public function testGetLogoWidth()
    {
        $scopeConfig = $this->createMock(ScopeConfigInterface::class);
        $scopeConfig->expects($this->once())->method('getValue')->willReturn('170');

        $objectManager = new ObjectManager($this);
        $arguments = [
            'scopeConfig' => $scopeConfig,
        ];
        $block = $objectManager->getObject(Logo::class, $arguments);

        $this->assertEquals('170', $block->getLogoHeight());
    }
}<|MERGE_RESOLUTION|>--- conflicted
+++ resolved
@@ -27,25 +27,19 @@
 
         $urlBuilder = $this->createMock(UrlInterface::class);
 
-        $scopeConfig->expects($this->once())->method('getValue')->willReturn('default/image.gif');
+        $scopeConfig->expects($this->once())->method('getValue')->will($this->returnValue('default/image.gif'));
         $urlBuilder->expects(
             $this->once()
         )->method(
             'getBaseUrl'
-        )->willReturn(
-            'http://localhost/pub/media/'
+        )->will(
+            $this->returnValue('http://localhost/pub/media/')
         );
-        $mediaDirectory->expects($this->any())->method('isFile')->willReturn(true);
+        $mediaDirectory->expects($this->any())->method('isFile')->will($this->returnValue(true));
 
-<<<<<<< HEAD
-        $filesystem->expects($this->any())->method('getDirectoryRead')->willReturn($mediaDirectory);
-        $helper = $this->createPartialMock(\Magento\MediaStorage\Helper\File\Storage\Database::class, ['checkDbUsage']);
-        $helper->expects($this->once())->method('checkDbUsage')->willReturn(false);
-=======
         $filesystem->expects($this->any())->method('getDirectoryRead')->will($this->returnValue($mediaDirectory));
         $helper = $this->createPartialMock(Database::class, ['checkDbUsage']);
         $helper->expects($this->once())->method('checkDbUsage')->will($this->returnValue(false));
->>>>>>> ea54b17c
 
         $objectManager = new ObjectManager($this);
 
@@ -74,7 +68,7 @@
         ];
         $block = $objectManager->getObject(Logo::class, $arguments);
 
-        $this->assertNull($block->getLogoHeight());
+        $this->assertEquals(null, $block->getLogoHeight());
     }
 
     /**
