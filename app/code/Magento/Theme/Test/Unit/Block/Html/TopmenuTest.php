--- conflicted
+++ resolved
@@ -105,12 +105,8 @@
 
         $topmenu =  new Topmenu($this->context, $nodeFactory, $treeFactory);
         $this->urlBuilder->expects($this->once())->method('getUrl')->with('*/*/*')->willReturn('123');
-<<<<<<< HEAD
+        $this->urlBuilder->expects($this->once())->method('getBaseUrl')->willReturn('baseUrl');
         $store = $this->getMockBuilder(\Magento\Store\Model\Store::class)
-=======
-        $this->urlBuilder->expects($this->once())->method('getBaseUrl')->willReturn('baseUrl');
-        $store = $this->getMockBuilder('Magento\Store\Model\Store')
->>>>>>> f5539378
             ->disableOriginalConstructor()
             ->setMethods(['getCode'])
             ->getMock();
