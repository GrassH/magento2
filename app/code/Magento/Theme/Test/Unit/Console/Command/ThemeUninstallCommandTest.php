<?php
/**
 * Copyright © 2015 Magento. All rights reserved.
 * See COPYING.txt for license details.
 */

namespace Magento\Theme\Test\Unit\Console\Command;

use Magento\Framework\App\Filesystem\DirectoryList;
use Magento\Framework\Setup\BackupRollbackFactory;
use Magento\Theme\Console\Command\ThemeUninstallCommand;
use Symfony\Component\Console\Tester\CommandTester;

/**
 * @SuppressWarnings(PHPMD.CouplingBetweenObjects)
 */
class ThemeUninstallCommandTest extends \PHPUnit_Framework_TestCase
{
    /**
     * @var \Magento\Framework\App\MaintenanceMode|\PHPUnit_Framework_MockObject_MockObject
     */
    private $maintenanceMode;

    /**
     * @var \Magento\Framework\Filesystem|\PHPUnit_Framework_MockObject_MockObject
     */
    private $filesystem;

    /**
     * @var \Magento\Framework\Composer\DependencyChecker|\PHPUnit_Framework_MockObject_MockObject
     */
    private $dependencyChecker;

    /**
     * @var \Magento\Theme\Model\Theme\Data\Collection|\PHPUnit_Framework_MockObject_MockObject
     */
    private $collection;

    /**
     * @var \Magento\Framework\Composer\Remove|\PHPUnit_Framework_MockObject_MockObject
     */
    private $remove;

    /**
     * @var \Magento\Framework\App\Cache|\PHPUnit_Framework_MockObject_MockObject
     */
    private $cache;

    /**
     * @var \Magento\Framework\App\State\CleanupFiles|\PHPUnit_Framework_MockObject_MockObject
     */
    private $cleanupFiles;

    /**
     * @var \Magento\Theme\Model\Theme\ThemeProvider|\PHPUnit_Framework_MockObject_MockObject
     */
    private $themeProvider;

    /**
     * @var ThemeUninstallCommand
     */
    private $command;

    /**
     * @var BackupRollbackFactory|\PHPUnit_Framework_MockObject_MockObject
     */
    private $backupRollbackFactory;

    /**
     * Theme Validator
     *
     * @var ThemeValidator|\PHPUnit_Framework_MockObject_MockObject
     */
    private $themeValidator;

    /**
     * @var CommandTester
     */
    private $tester;

    public function setUp()
    {
        $this->maintenanceMode = $this->getMock('Magento\Framework\App\MaintenanceMode', [], [], '', false);
        $composerInformation = $this->getMock('Magento\Framework\Composer\ComposerInformation', [], [], '', false);
        $composerInformation->expects($this->any())
            ->method('getRootRequiredPackages')
            ->willReturn(['magento/theme-a', 'magento/theme-b', 'magento/theme-c']);
        $this->filesystem = $this->getMock('Magento\Framework\Filesystem', [], [], '', false);
        $this->dependencyChecker = $this->getMock(
            'Magento\Framework\Composer\DependencyChecker',
            [],
            [],
            '',
            false
        );
        $this->collection = $this->getMock('Magento\Theme\Model\Theme\Data\Collection', [], [], '', false);
        $this->remove = $this->getMock('Magento\Framework\Composer\Remove', [], [], '', false);
        $this->cache = $this->getMock('Magento\Framework\App\Cache', [], [], '', false);
        $this->cleanupFiles = $this->getMock('Magento\Framework\App\State\CleanupFiles', [], [], '', false);
        $this->themeProvider = $this->getMock('Magento\Theme\Model\Theme\ThemeProvider', [], [], '', false);
        $this->backupRollbackFactory = $this->getMock(
            'Magento\Framework\Setup\BackupRollbackFactory',
            [],
            [],
            '',
            false
        );
        $this->themeValidator = $this->getMock('Magento\Theme\Model\ThemeValidator', [], [], '', false);
        $this->command = new ThemeUninstallCommand(
            $this->cache,
            $this->cleanupFiles,
            $composerInformation,
            $this->maintenanceMode,
            $this->filesystem,
            $this->dependencyChecker,
            $this->collection,
            $this->themeProvider,
            $this->remove,
            $this->backupRollbackFactory,
            $this->themeValidator
        );
        $this->tester = new CommandTester($this->command);
    }

    public function testExecuteFailedValidationNotPackage()
    {
        $dirRead = $this->getMock('Magento\Framework\Filesystem\Directory\Read', [], [], '', false);
        // package name "dummy" is not in root composer.json file
        $dirRead->expects($this->any())
            ->method('readFile')
            ->will($this->returnValueMap(
                [
                    ['test1/composer.json', null, null, '{"name": "dummy"}'],
                    ['test2/composer.json', null, null, '{"name": "magento/theme-a"}'],
                ]
            ));
        $dirRead->expects($this->any())->method('isExist')->willReturn(true);
        $this->filesystem->expects($this->any())
            ->method('getDirectoryRead')
            ->with(DirectoryList::THEMES)
            ->willReturn($dirRead);
        $this->collection->expects($this->any())
            ->method('getThemeByFullPath')
            ->willReturn($this->getMockForAbstractClass('Magento\Framework\View\Design\ThemeInterface', [], '', false));
        $this->collection->expects($this->any())->method('hasTheme')->willReturn(true);
        $this->tester->execute(['theme' => ['test1', 'test2']]);
        $this->assertContains(
            'test1 is not an installed Composer package',
            $this->tester->getDisplay()
        );
        $this->assertNotContains(
            'test2 is not an installed Composer package',
            $this->tester->getDisplay()
        );
    }

    public function testExecuteFailedValidationNotTheme()
    {
        $dirRead = $this->getMock('Magento\Framework\Filesystem\Directory\Read', [], [], '', false);
        $dirRead->expects($this->any())->method('isExist')->willReturn(false);
        $this->filesystem->expects($this->any())
            ->method('getDirectoryRead')
            ->with(DirectoryList::THEMES)
            ->willReturn($dirRead);
        $this->collection->expects($this->any())
            ->method('getThemeByFullPath')
            ->willReturn($this->getMockForAbstractClass('Magento\Framework\View\Design\ThemeInterface', [], '', false));
        $this->collection->expects($this->any())->method('hasTheme')->willReturn(false);
        $this->tester->execute(['theme' => ['test1', 'test2']]);
        $this->assertContains(
            'Unknown theme(s): test1, test2' . PHP_EOL,
            $this->tester->getDisplay()
        );
    }

    public function testExecuteFailedValidationMixed()
    {
        $dirRead = $this->getMock('Magento\Framework\Filesystem\Directory\Read', [], [], '', false);
        // package name "dummy" is not in root composer.json file
        $dirRead->expects($this->any())
            ->method('readFile')
            ->will($this->returnValueMap(
                [
                    ['test1/composer.json', null, null, '{"name": "dummy1"}'],
                    ['test2/composer.json', null, null, '{"name": "magento/theme-b"}'],
                    ['test4/composer.json', null, null, '{"name": "dummy2"}'],
                ]
            ));
        $dirRead->expects($this->any())
            ->method('isExist')
            ->will($this->returnValueMap(
                [
                    ['test1/composer.json', true],
                    ['test2/composer.json', true],
                    ['test3/composer.json', false],
                    ['test4/composer.json', true],
                ]
            ));
        $this->collection->expects($this->any())
            ->method('getThemeByFullPath')
            ->willReturn($this->getMockForAbstractClass('Magento\Framework\View\Design\ThemeInterface', [], '', false));
        $this->collection->expects($this->at(1))->method('hasTheme')->willReturn(true);
        $this->collection->expects($this->at(3))->method('hasTheme')->willReturn(true);
        $this->collection->expects($this->at(5))->method('hasTheme')->willReturn(false);
        $this->collection->expects($this->at(7))->method('hasTheme')->willReturn(true);
        $this->filesystem->expects($this->any())
            ->method('getDirectoryRead')
            ->with(DirectoryList::THEMES)
            ->willReturn($dirRead);
        $this->tester->execute(['theme' => ['test1', 'test2', 'test3', 'test4']]);
        $this->assertContains(
            'test1, test4 are not installed Composer packages',
            $this->tester->getDisplay()
        );
        $this->assertNotContains(
            'test2 is not an installed Composer package',
            $this->tester->getDisplay()
        );
        $this->assertContains(
            'Unknown theme(s): test3' . PHP_EOL,
            $this->tester->getDisplay()
        );
    }

    public function setUpPassValidation()
    {
        $dirRead = $this->getMock('Magento\Framework\Filesystem\Directory\Read', [], [], '', false);
        // package name "dummy" is not in root composer.json file
        $dirRead->expects($this->any())
            ->method('readFile')
            ->willReturn('{"name": "magento/theme-a"}');
        $dirRead->expects($this->any())
            ->method('isExist')
            ->willReturn(true);
        $this->filesystem->expects($this->any())
            ->method('getDirectoryRead')
            ->with(DirectoryList::THEMES)
            ->willReturn($dirRead);
        $this->collection->expects($this->any())
            ->method('getThemeByFullPath')
            ->willReturn($this->getMockForAbstractClass('Magento\Framework\View\Design\ThemeInterface', [], '', false));
        $this->collection->expects($this->any())->method('hasTheme')->willReturn(true);
    }

    public function setupPassChildThemeCheck()
    {
        $theme = $this->getMock('Magento\Theme\Model\Theme', [], [], '', false);
        $theme->expects($this->any())->method('hasChildThemes')->willReturn(false);
        $this->themeProvider->expects($this->any())->method('getThemeByFullPath')->willReturn($theme);
        $this->collection->expects($this->any())->method('getIterator')->willReturn(new \ArrayIterator([]));
    }

    public function setupPassThemeInUseCheck()
    {
        $this->themeValidator->expects($this->once())->method('validateIsThemeInUse')->willReturn([]);
    }

    public function setupPassDependencyCheck()
    {
        $this->dependencyChecker->expects($this->once())->method('checkDependencies')->willReturn([]);
    }

    public function testExecuteFailedThemeInUseCheck()
    {
        $this->setUpPassValidation();
        $this->setupPassChildThemeCheck();
        $this->setupPassDependencyCheck();
        $this->themeValidator
            ->expects($this->once())
            ->method('validateIsThemeInUse')
            ->willReturn(['frontend/Magento/a is in use in default config']);
        $this->tester->execute(['theme' => ['frontend/Magento/a']]);
        $this->assertEquals(
            'Unable to uninstall. Please resolve the following issues:' . PHP_EOL
            . 'frontend/Magento/a is in use in default config' . PHP_EOL,
            $this->tester->getDisplay()
        );
    }

    /**
     * @dataProvider executeFailedChildThemeCheckDataProvider
     * @param bool $hasVirtual
     * @param bool $hasPhysical
     * @param array $input
     * @param string $expected
     * @return void
     */
    public function testExecuteFailedChildThemeCheck($hasVirtual, $hasPhysical, array $input, $expected)
    {
        $this->setUpPassValidation();
        $this->setupPassThemeInUseCheck();
        $this->setupPassDependencyCheck();
        $theme = $this->getMock('Magento\Theme\Model\Theme', [], [], '', false);
        $theme->expects($this->any())->method('hasChildThemes')->willReturn($hasVirtual);
        $parentThemeA = $this->getMock('Magento\Theme\Model\Theme', [], [], '', false);
        $parentThemeA->expects($this->any())->method('getFullPath')->willReturn('frontend/Magento/a');
        $parentThemeB = $this->getMock('Magento\Theme\Model\Theme', [], [], '', false);
        $parentThemeB->expects($this->any())->method('getFullPath')->willReturn('frontend/Magento/b');
        $childThemeC = $this->getMock('Magento\Theme\Model\Theme', [], [], '', false);
        $childThemeC->expects($this->any())->method('getFullPath')->willReturn('frontend/Magento/c');
        $childThemeD = $this->getMock('Magento\Theme\Model\Theme', [], [], '', false);
        $childThemeD->expects($this->any())->method('getFullPath')->willReturn('frontend/Magento/d');

        if ($hasPhysical) {
            $childThemeC->expects($this->any())->method('getParentTheme')->willReturn($parentThemeA);
            $childThemeD->expects($this->any())->method('getParentTheme')->willReturn($parentThemeB);
        }

        $this->themeProvider->expects($this->any())->method('getThemeByFullPath')->willReturn($theme);
        $this->collection->expects($this->any())
            ->method('getIterator')
            ->willReturn(new \ArrayIterator([$childThemeC, $childThemeD]));
        $this->tester->execute($input);
        $this->assertContains($expected, $this->tester->getDisplay());
    }

    /**
     * @return array
     */
    public function executeFailedChildThemeCheckDataProvider()
    {
        return [
            [
                true,
                false,
                ['theme' => ['frontend/Magento/a']],
<<<<<<< HEAD
                'Unable to uninstall. frontend/Magento/a is a parent of virtual theme',
=======
                'Unable to uninstall. Please resolve the following issues:' . PHP_EOL
                . 'frontend/Magento/a is a parent of virtual theme. Parent themes cannot be uninstalled.'
>>>>>>> 82d790b5
            ],
            [
                true,
                false,
                ['theme' => ['frontend/Magento/a', 'frontend/Magento/b']],
<<<<<<< HEAD
                'Unable to uninstall. frontend/Magento/a, frontend/Magento/b are parents of virtual theme',
=======
                'Unable to uninstall. Please resolve the following issues:' . PHP_EOL .
                'frontend/Magento/a, frontend/Magento/b are parents of virtual theme.'
                . ' Parent themes cannot be uninstalled.'
>>>>>>> 82d790b5
            ],
            [
                false,
                true,
                ['theme' => ['frontend/Magento/a']],
<<<<<<< HEAD
                'Unable to uninstall. frontend/Magento/a is a parent of physical theme',
=======
                'Unable to uninstall. Please resolve the following issues:' . PHP_EOL .
                'frontend/Magento/a is a parent of physical theme. Parent themes cannot be uninstalled.'
>>>>>>> 82d790b5
            ],
            [
                false,
                true,
                ['theme' => ['frontend/Magento/a', 'frontend/Magento/b']],
<<<<<<< HEAD
                'Unable to uninstall. frontend/Magento/a, frontend/Magento/b are parents of physical theme',
=======
                'Unable to uninstall. Please resolve the following issues:' . PHP_EOL .
                'frontend/Magento/a, frontend/Magento/b are parents of physical theme.'
                . ' Parent themes cannot be uninstalled.'
>>>>>>> 82d790b5
            ],
            [
                true,
                true,
                ['theme' => ['frontend/Magento/a']],
<<<<<<< HEAD
                'Unable to uninstall. frontend/Magento/a is a parent of virtual theme' . PHP_EOL .
                'Unable to uninstall. frontend/Magento/a is a parent of physical theme',
=======
                'Unable to uninstall. Please resolve the following issues:' . PHP_EOL .
                'frontend/Magento/a is a parent of virtual theme. Parent themes cannot be uninstalled.' . PHP_EOL .
                'frontend/Magento/a is a parent of physical theme. Parent themes cannot be uninstalled.'
>>>>>>> 82d790b5
            ],
            [
                true,
                true,
                ['theme' => ['frontend/Magento/a', 'frontend/Magento/b']],
<<<<<<< HEAD
                'Unable to uninstall. frontend/Magento/a, frontend/Magento/b are parents of virtual theme' . PHP_EOL .
                'Unable to uninstall. frontend/Magento/a, frontend/Magento/b are parents of physical theme',
=======
                'frontend/Magento/a, frontend/Magento/b are parents of virtual theme.'
                . ' Parent themes cannot be uninstalled.' . PHP_EOL .
                'frontend/Magento/a, frontend/Magento/b are parents of physical theme.'
                . ' Parent themes cannot be uninstalled.'
>>>>>>> 82d790b5
            ],
        ];
    }

    public function testExecuteFailedDependencyCheck()
    {
        $this->setUpPassValidation();
        $this->setupPassThemeInUseCheck();
        $this->setupPassChildThemeCheck();
        $this->dependencyChecker->expects($this->once())
            ->method('checkDependencies')
            ->willReturn(['magento/theme-a' => ['magento/theme-b', 'magento/theme-c']]);
        $this->tester->execute(['theme' => ['frontend/Magento/a']]);
        $this->assertContains(
            'Unable to uninstall. Please resolve the following issues:' . PHP_EOL .
            'frontend/Magento/a has the following dependent package(s):'
            . PHP_EOL . "\tmagento/theme-b" . PHP_EOL . "\tmagento/theme-c",
            $this->tester->getDisplay()
        );
    }

    public function setUpExecute()
    {
        $this->setUpPassValidation();
        $this->setupPassThemeInUseCheck();
        $this->setupPassChildThemeCheck();
        $this->setupPassDependencyCheck();
        $this->remove->expects($this->once())->method('remove');
        $this->cache->expects($this->once())->method('clean');
        $theme = $this->getMock('Magento\Theme\Model\Theme', [], [], '', false);
        $this->themeProvider->expects($this->any())
            ->method('getThemeByFullPath')
            ->willReturn($theme);
    }

    public function testExecuteWithBackupCode()
    {
        $this->setUpExecute();
        $backupRollback = $this->getMock('Magento\Framework\Setup\BackupRollback', [], [], '', false);
        $this->backupRollbackFactory->expects($this->once())
            ->method('create')
            ->willReturn($backupRollback);
        $this->tester->execute(['theme' => ['test'], '--backup-code' => true]);
        $this->tester->getDisplay();
    }

    public function testExecute()
    {
        $this->setUpExecute();
        $this->cleanupFiles->expects($this->never())->method('clearMaterializedViewFiles');
        $this->tester->execute(['theme' => ['test']]);
        $this->assertContains('Enabling maintenance mode', $this->tester->getDisplay());
        $this->assertContains('Disabling maintenance mode', $this->tester->getDisplay());
        $this->assertContains('Alert: Generated static view files were not cleared.', $this->tester->getDisplay());
        $this->assertNotContains('Generated static view files cleared successfully', $this->tester->getDisplay());
    }

    public function testExecuteCleanStaticFiles()
    {
        $this->setUpExecute();
        $this->cleanupFiles->expects($this->once())->method('clearMaterializedViewFiles');
        $this->tester->execute(['theme' => ['test'], '-c' => true]);
        $this->assertContains('Enabling maintenance mode', $this->tester->getDisplay());
        $this->assertContains('Disabling maintenance mode', $this->tester->getDisplay());
        $this->assertNotContains('Alert: Generated static view files were not cleared.', $this->tester->getDisplay());
        $this->assertContains('Generated static view files cleared successfully', $this->tester->getDisplay());
    }
}<|MERGE_RESOLUTION|>--- conflicted
+++ resolved
@@ -324,74 +324,48 @@
                 true,
                 false,
                 ['theme' => ['frontend/Magento/a']],
-<<<<<<< HEAD
-                'Unable to uninstall. frontend/Magento/a is a parent of virtual theme',
-=======
                 'Unable to uninstall. Please resolve the following issues:' . PHP_EOL
                 . 'frontend/Magento/a is a parent of virtual theme. Parent themes cannot be uninstalled.'
->>>>>>> 82d790b5
             ],
             [
                 true,
                 false,
                 ['theme' => ['frontend/Magento/a', 'frontend/Magento/b']],
-<<<<<<< HEAD
-                'Unable to uninstall. frontend/Magento/a, frontend/Magento/b are parents of virtual theme',
-=======
                 'Unable to uninstall. Please resolve the following issues:' . PHP_EOL .
                 'frontend/Magento/a, frontend/Magento/b are parents of virtual theme.'
                 . ' Parent themes cannot be uninstalled.'
->>>>>>> 82d790b5
             ],
             [
                 false,
                 true,
                 ['theme' => ['frontend/Magento/a']],
-<<<<<<< HEAD
-                'Unable to uninstall. frontend/Magento/a is a parent of physical theme',
-=======
                 'Unable to uninstall. Please resolve the following issues:' . PHP_EOL .
                 'frontend/Magento/a is a parent of physical theme. Parent themes cannot be uninstalled.'
->>>>>>> 82d790b5
             ],
             [
                 false,
                 true,
                 ['theme' => ['frontend/Magento/a', 'frontend/Magento/b']],
-<<<<<<< HEAD
-                'Unable to uninstall. frontend/Magento/a, frontend/Magento/b are parents of physical theme',
-=======
                 'Unable to uninstall. Please resolve the following issues:' . PHP_EOL .
                 'frontend/Magento/a, frontend/Magento/b are parents of physical theme.'
                 . ' Parent themes cannot be uninstalled.'
->>>>>>> 82d790b5
             ],
             [
                 true,
                 true,
                 ['theme' => ['frontend/Magento/a']],
-<<<<<<< HEAD
-                'Unable to uninstall. frontend/Magento/a is a parent of virtual theme' . PHP_EOL .
-                'Unable to uninstall. frontend/Magento/a is a parent of physical theme',
-=======
                 'Unable to uninstall. Please resolve the following issues:' . PHP_EOL .
                 'frontend/Magento/a is a parent of virtual theme. Parent themes cannot be uninstalled.' . PHP_EOL .
                 'frontend/Magento/a is a parent of physical theme. Parent themes cannot be uninstalled.'
->>>>>>> 82d790b5
             ],
             [
                 true,
                 true,
                 ['theme' => ['frontend/Magento/a', 'frontend/Magento/b']],
-<<<<<<< HEAD
-                'Unable to uninstall. frontend/Magento/a, frontend/Magento/b are parents of virtual theme' . PHP_EOL .
-                'Unable to uninstall. frontend/Magento/a, frontend/Magento/b are parents of physical theme',
-=======
                 'frontend/Magento/a, frontend/Magento/b are parents of virtual theme.'
                 . ' Parent themes cannot be uninstalled.' . PHP_EOL .
                 'frontend/Magento/a, frontend/Magento/b are parents of physical theme.'
                 . ' Parent themes cannot be uninstalled.'
->>>>>>> 82d790b5
             ],
         ];
     }
