--- conflicted
+++ resolved
@@ -6,11 +6,6 @@
 
 namespace Magento\Theme\Test\Unit\Console\Command;
 
-<<<<<<< HEAD
-use Magento\Framework\Component\ComponentRegistrar;
-use Magento\Framework\Filesystem\DriverPool;
-=======
->>>>>>> 0a87feb0
 use Magento\Theme\Console\Command\ThemeUninstallCommand;
 use Magento\Theme\Model\Theme\themePackageInfo;
 use Magento\Theme\Model\Theme\ThemeUninstaller;
@@ -84,16 +79,6 @@
      * @var CommandTester
      */
     private $tester;
-
-    /**
-     * @var \Magento\Framework\Component\ComponentRegistrarInterface|\PHPUnit_Framework_MockObject_MockObject
-     */
-    private $componentRegistrar;
-
-    /**
-     * @var \Magento\Framework\Filesystem\Directory\ReadFactory|\PHPUnit_Framework_MockObject_MockObject
-     */
-    private $readDirFactory;
 
     public function setUp()
     {
@@ -120,12 +105,6 @@
             false
         );
         $this->themeValidator = $this->getMock('Magento\Theme\Model\ThemeValidator', [], [], '', false);
-<<<<<<< HEAD
-        $this->componentRegistrar = $this->getMockForAbstractClass(
-            '\Magento\Framework\Component\ComponentRegistrarInterface'
-        );
-        $this->readDirFactory = $this->getMock('Magento\Framework\Filesystem\Directory\ReadFactory', [], [], '', false);
-=======
         $this->themeUninstaller = $this->getMock('Magento\Theme\Model\Theme\ThemeUninstaller', [], [], '', false);
         $this->themeDependencyChecker = $this->getMock(
             'Magento\Theme\Model\Theme\ThemeDependencyChecker',
@@ -135,7 +114,6 @@
             false
         );
         $this->themePackageInfo = $this->getMock('Magento\Theme\Model\Theme\ThemePackageInfo', [], [], '', false);
->>>>>>> 0a87feb0
         $this->command = new ThemeUninstallCommand(
             $this->cache,
             $this->cleanupFiles,
@@ -145,49 +123,17 @@
             $this->collection,
             $this->backupRollbackFactory,
             $this->themeValidator,
-<<<<<<< HEAD
-            $this->componentRegistrar,
-            $this->readDirFactory
-=======
             $this->themePackageInfo,
             $this->themeUninstaller,
             $this->themeDependencyChecker
->>>>>>> 0a87feb0
         );
         $this->tester = new CommandTester($this->command);
     }
 
     public function testExecuteFailedValidationNotPackage()
     {
-<<<<<<< HEAD
-        $dirReadOne = $this->getMock('Magento\Framework\Filesystem\Directory\Read', [], [], '', false);
-        $dirReadTwo = $this->getMock('Magento\Framework\Filesystem\Directory\Read', [], [], '', false);
-        $dirReadOne->expects($this->once())
-            ->method('readFile')
-            ->with('composer.json')
-            ->will($this->returnValue('{"name": "dummy"}'));
-        $dirReadTwo->expects($this->once())
-            ->method('readFile')
-            ->with('composer.json')
-            ->will($this->returnValue('{"name": "magento/theme-a"}'));
-        $dirReadOne->expects($this->any())->method('isExist')->willReturn(true);
-        $dirReadTwo->expects($this->any())->method('isExist')->willReturn(true);
-        $this->readDirFactory->expects($this->any())
-            ->method('create')
-            ->will($this->returnValueMap([
-                ['theme1', DriverPool::FILE, $dirReadOne],
-                ['theme2', DriverPool::FILE, $dirReadTwo],
-            ]));
-        $this->componentRegistrar->expects($this->any())
-            ->method('getPath')
-            ->will($this->returnValueMap([
-                [ComponentRegistrar::THEME, 'test1', 'theme1'],
-                [ComponentRegistrar::THEME, 'test2', 'theme2'],
-            ]));
-=======
         $this->themePackageInfo->expects($this->at(0))->method('getPackageName')->willReturn('dummy');
         $this->themePackageInfo->expects($this->at(1))->method('getPackageName')->willReturn('magento/theme-a');
->>>>>>> 0a87feb0
         $this->collection->expects($this->any())
             ->method('getThemeByFullPath')
             ->willReturn($this->getMockForAbstractClass('Magento\Framework\View\Design\ThemeInterface', [], '', false));
@@ -205,15 +151,7 @@
 
     public function testExecuteFailedValidationNotTheme()
     {
-<<<<<<< HEAD
-        $dirRead = $this->getMock('Magento\Framework\Filesystem\Directory\Read', [], [], '', false);
-        $dirRead->expects($this->any())->method('isExist')->willReturn(false);
-        $this->readDirFactory->expects($this->any())
-            ->method('create')
-            ->will($this->returnValue($dirRead));
-=======
         $this->themePackageInfo->expects($this->exactly(2))->method('getPackageName')->willReturn('');
->>>>>>> 0a87feb0
         $this->collection->expects($this->any())
             ->method('getThemeByFullPath')
             ->willReturn($this->getMockForAbstractClass('Magento\Framework\View\Design\ThemeInterface', [], '', false));
@@ -227,65 +165,10 @@
 
     public function testExecuteFailedValidationMixed()
     {
-        $dirReadOne = $this->getMock('Magento\Framework\Filesystem\Directory\Read', [], [], '', false);
-        $dirReadTwo = $this->getMock('Magento\Framework\Filesystem\Directory\Read', [], [], '', false);
-        $dirReadThree = $this->getMock('Magento\Framework\Filesystem\Directory\Read', [], [], '', false);
-        $dirReadFour = $this->getMock('Magento\Framework\Filesystem\Directory\Read', [], [], '', false);
-        $dirReadOne->expects($this->once())
-            ->method('readFile')
-<<<<<<< HEAD
-            ->with('composer.json')
-            ->will($this->returnValue('{"name": "dummy1"}'));
-        $dirReadTwo->expects($this->once())
-            ->method('readFile')
-            ->with('composer.json')
-            ->will($this->returnValue('{"name": "magento/theme-b"}'));
-        $dirReadFour->expects($this->once())
-            ->method('readFile')
-            ->with('composer.json')
-            ->will($this->returnValue('{"name": "dummy2"}'));
-        $dirReadOne->expects($this->any())->method('isExist')->willReturn(true);
-        $dirReadTwo->expects($this->any())->method('isExist')->willReturn(true);
-        $dirReadThree->expects($this->any())->method('isExist')->willReturn(false);
-        $dirReadFour->expects($this->any())->method('isExist')->willReturn(true);
-        $this->readDirFactory->expects($this->any())
-            ->method('create')
-            ->will($this->returnValueMap([
-                ['theme1', DriverPool::FILE, $dirReadOne],
-                ['theme2', DriverPool::FILE, $dirReadTwo],
-                ['theme3', DriverPool::FILE, $dirReadThree],
-                ['theme4', DriverPool::FILE, $dirReadFour],
-            ]));
-        $this->componentRegistrar->expects($this->any())
-            ->method('getPath')
-            ->will($this->returnValueMap([
-                [ComponentRegistrar::THEME, 'test1', 'theme1'],
-                [ComponentRegistrar::THEME, 'test2', 'theme2'],
-                [ComponentRegistrar::THEME, 'test3', 'theme3'],
-                [ComponentRegistrar::THEME, 'test4', 'theme4'],
-=======
-            ->will($this->returnValueMap(
-                [
-                    ['test1/composer.json', null, null, '{"name": "dummy1"}'],
-                    ['test2/composer.json', null, null, '{"name": "magento/theme-b"}'],
-                    ['test4/composer.json', null, null, '{"name": "dummy2"}']
-                ]
-            ));
-        $dirRead->expects($this->any())
-            ->method('isExist')
-            ->will($this->returnValueMap(
-                [
-                    ['test1/composer.json', true],
-                    ['test2/composer.json', true],
-                    ['test3/composer.json', false],
-                    ['test4/composer.json', true]
-                ]
-            ));
         $this->themePackageInfo->expects($this->exactly(4))
             ->method('getPackageName')
             ->will($this->returnValueMap([
                 ['test1', 'dummy1'], ['test2', 'magento/theme-b'], ['test3', ''], ['test4', 'dummy2']
->>>>>>> 0a87feb0
             ]));
         $this->collection->expects($this->any())
             ->method('getThemeByFullPath')
@@ -311,21 +194,7 @@
 
     public function setUpPassValidation()
     {
-<<<<<<< HEAD
-        $dirRead = $this->getMock('Magento\Framework\Filesystem\Directory\Read', [], [], '', false);
-        // package name "dummy" is not in root composer.json file
-        $dirRead->expects($this->any())
-            ->method('readFile')
-            ->willReturn('{"name": "magento/theme-a"}');
-        $dirRead->expects($this->any())
-            ->method('isExist')
-            ->willReturn(true);
-        $this->readDirFactory->expects($this->any())
-            ->method('create')
-            ->will($this->returnValue($dirRead));
-=======
         $this->themePackageInfo->expects($this->any())->method('getPackageName')->willReturn('magento/theme-a');
->>>>>>> 0a87feb0
         $this->collection->expects($this->any())
             ->method('getThemeByFullPath')
             ->willReturn($this->getMockForAbstractClass('Magento\Framework\View\Design\ThemeInterface', [], '', false));
