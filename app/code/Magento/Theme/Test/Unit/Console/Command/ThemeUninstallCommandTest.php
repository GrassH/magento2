--- conflicted
+++ resolved
@@ -7,9 +7,9 @@
 namespace Magento\Theme\Test\Unit\Console\Command;
 
 use Magento\Framework\App\Filesystem\DirectoryList;
-use Magento\Framework\Setup\BackupRollbackFactory;
 use Magento\Theme\Console\Command\ThemeUninstallCommand;
 use Symfony\Component\Console\Tester\CommandTester;
+use Magento\Framework\Setup\BackupRollbackFactory;
 
 /**
  * @SuppressWarnings(PHPMD.CouplingBetweenObjects)
@@ -131,7 +131,7 @@
             ->will($this->returnValueMap(
                 [
                     ['test1/composer.json', null, null, '{"name": "dummy"}'],
-                    ['test2/composer.json', null, null, '{"name": "magento/theme-a"}'],
+                    ['test2/composer.json', null, null, '{"name": "magento/theme-a"}']
                 ]
             ));
         $dirRead->expects($this->any())->method('isExist')->willReturn(true);
@@ -183,7 +183,7 @@
                 [
                     ['test1/composer.json', null, null, '{"name": "dummy1"}'],
                     ['test2/composer.json', null, null, '{"name": "magento/theme-b"}'],
-                    ['test4/composer.json', null, null, '{"name": "dummy2"}'],
+                    ['test4/composer.json', null, null, '{"name": "dummy2"}']
                 ]
             ));
         $dirRead->expects($this->any())
@@ -193,7 +193,7 @@
                     ['test1/composer.json', true],
                     ['test2/composer.json', true],
                     ['test3/composer.json', false],
-                    ['test4/composer.json', true],
+                    ['test4/composer.json', true]
                 ]
             ));
         $this->collection->expects($this->any())
@@ -324,74 +324,48 @@
                 true,
                 false,
                 ['theme' => ['frontend/Magento/a']],
-<<<<<<< HEAD
-                'Unable to uninstall. frontend/Magento/a is a parent of virtual theme',
-=======
                 'Unable to uninstall. Please resolve the following issues:' . PHP_EOL
                 . 'frontend/Magento/a is a parent of virtual theme. Parent themes cannot be uninstalled.'
->>>>>>> 1a7d3dfe
             ],
             [
                 true,
                 false,
                 ['theme' => ['frontend/Magento/a', 'frontend/Magento/b']],
-<<<<<<< HEAD
-                'Unable to uninstall. frontend/Magento/a, frontend/Magento/b are parents of virtual theme',
-=======
                 'Unable to uninstall. Please resolve the following issues:' . PHP_EOL .
                 'frontend/Magento/a, frontend/Magento/b are parents of virtual theme.'
                 . ' Parent themes cannot be uninstalled.'
->>>>>>> 1a7d3dfe
             ],
             [
                 false,
                 true,
                 ['theme' => ['frontend/Magento/a']],
-<<<<<<< HEAD
-                'Unable to uninstall. frontend/Magento/a is a parent of physical theme',
-=======
                 'Unable to uninstall. Please resolve the following issues:' . PHP_EOL .
                 'frontend/Magento/a is a parent of physical theme. Parent themes cannot be uninstalled.'
->>>>>>> 1a7d3dfe
             ],
             [
                 false,
                 true,
                 ['theme' => ['frontend/Magento/a', 'frontend/Magento/b']],
-<<<<<<< HEAD
-                'Unable to uninstall. frontend/Magento/a, frontend/Magento/b are parents of physical theme',
-=======
                 'Unable to uninstall. Please resolve the following issues:' . PHP_EOL .
                 'frontend/Magento/a, frontend/Magento/b are parents of physical theme.'
                 . ' Parent themes cannot be uninstalled.'
->>>>>>> 1a7d3dfe
             ],
             [
                 true,
                 true,
                 ['theme' => ['frontend/Magento/a']],
-<<<<<<< HEAD
-                'Unable to uninstall. frontend/Magento/a is a parent of virtual theme' . PHP_EOL .
-                'Unable to uninstall. frontend/Magento/a is a parent of physical theme',
-=======
                 'Unable to uninstall. Please resolve the following issues:' . PHP_EOL .
                 'frontend/Magento/a is a parent of virtual theme. Parent themes cannot be uninstalled.' . PHP_EOL .
                 'frontend/Magento/a is a parent of physical theme. Parent themes cannot be uninstalled.'
->>>>>>> 1a7d3dfe
             ],
             [
                 true,
                 true,
                 ['theme' => ['frontend/Magento/a', 'frontend/Magento/b']],
-<<<<<<< HEAD
-                'Unable to uninstall. frontend/Magento/a, frontend/Magento/b are parents of virtual theme' . PHP_EOL .
-                'Unable to uninstall. frontend/Magento/a, frontend/Magento/b are parents of physical theme',
-=======
                 'frontend/Magento/a, frontend/Magento/b are parents of virtual theme.'
                 . ' Parent themes cannot be uninstalled.' . PHP_EOL .
                 'frontend/Magento/a, frontend/Magento/b are parents of physical theme.'
                 . ' Parent themes cannot be uninstalled.'
->>>>>>> 1a7d3dfe
             ],
         ];
     }
