--- conflicted
+++ resolved
@@ -26,11 +26,7 @@
     protected $model;
 
     /**
-<<<<<<< HEAD
-     * @var UrlInterface|\PHPUnit\Framework\MockObject\MockObject
-=======
      * @var UrlInterface|MockObject
->>>>>>> b2f063af
      */
     protected $urlBuilder;
 
@@ -44,7 +40,7 @@
      *
      * @return void
      */
-    protected function setUp(): void
+    protected function setUp()
     {
         $this->objectManager = new ObjectManager($this);
         $this->urlBuilder = $this->getMockForAbstractClass(\Magento\Framework\UrlInterface::class);
