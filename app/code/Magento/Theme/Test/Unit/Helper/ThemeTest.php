<?php declare(strict_types=1);
/**
 * Copyright © Magento, Inc. All rights reserved.
 * See COPYING.txt for license details.
 */

namespace Magento\Theme\Test\Unit\Helper;

use Magento\Framework\App\Helper\Context;
use Magento\Framework\View\Asset\Repository;
use Magento\Framework\View\Design\ThemeInterface;
use Magento\Framework\View\Layout\ProcessorFactory;
use Magento\Framework\View\Layout\ProcessorInterface;
use Magento\Theme\Helper\Theme;
use PHPUnit\Framework\MockObject\MockObject;
use PHPUnit\Framework\TestCase;

class ThemeTest extends TestCase
{
    /**
     * @dataProvider getCssAssetsDataProvider
     * @param string $layoutStr
     * @param array $expectedResult
     */
    public function testGetCssAssets($layoutStr, $expectedResult)
    {
<<<<<<< HEAD
        $theme = $this->getMockForAbstractClass(\Magento\Framework\View\Design\ThemeInterface::class);
        $theme->expects($this->once())->method('getArea')->willReturn('area');
=======
        $theme = $this->getMockForAbstractClass(ThemeInterface::class);
        $theme->expects($this->once())->method('getArea')->will($this->returnValue('area'));
>>>>>>> ea54b17c
        $layoutMergeFactory = $this->_getLayoutMergeFactory($theme, $layoutStr);
        $assetRepo = $this->createPartialMock(Repository::class, ['createAsset']);
        $assetRepo->expects($this->any())
            ->method('createAsset')
<<<<<<< HEAD
            ->willReturnArgument(0);
        $helper = new \Magento\Theme\Helper\Theme(
            $this->createMock(\Magento\Framework\App\Helper\Context::class),
=======
            ->will($this->returnArgument(0));
        $helper = new Theme(
            $this->createMock(Context::class),
>>>>>>> ea54b17c
            $layoutMergeFactory,
            $assetRepo
        );
        $result = $helper->getCssAssets($theme);
        $this->assertSame($expectedResult, $result);
    }

    /**
     * @return array
     * @SuppressWarnings(PHPMD.ExcessiveMethodLength)
     */
    public function getCssAssetsDataProvider()
    {
        // @codingStandardsIgnoreStart
        return [
            [
                '<block class="Magento\Theme\Block\Html\Head" name="head">
                    <block class="Magento\Theme\Block\Html\Head\Css" name="magento-loader-js">
                        <arguments><argument name="file" xsi:type="string">test1.css</argument></arguments>
                    </block>
                </block>',
                ['test1.css' => 'test1.css'],
            ],
            [
                '<block class="Magento\Theme\Block\Html\Head" name="head">
                    <block class="Magento\Theme\Block\Html\Head\Css" name="magento-loader-js">
                        <arguments>
                            <argument name="file" xsi:type="string">Magento_Theme::test3.css</argument>
                        </arguments>
                    </block>
                </block>',
                ['Magento_Theme::test3.css' => 'Magento_Theme::test3.css'],
            ],
            [
                '<block class="Magento\Theme\Block\Html\Head" name="head">
                    <block class="Magento\Theme\Block\Html\Head\Css" name="magento-loader-js">
                        <arguments><argument name="file" xsi:type="string">test.css</argument></arguments>
                    </block>
                    <block class="Magento\Theme\Block\Html\Head\Css" name="magento-loader-js">
                        <arguments>
                            <argument name="file" xsi:type="string">Magento_Theme::test.css</argument>
                        </arguments>
                    </block>
                </block>
                <referenceBlock name="head">
                    <block class="Magento\Theme\Block\Html\Head\Css" name="magento-loader-js">
                        <arguments><argument name="file" xsi:type="string">testh.css</argument></arguments>
                    </block>
                    <block class="Magento\Theme\Block\Html\Head\Css" name="magento-loader-js">
                        <arguments><argument name="file" xsi:type="string">Magento_Theme::test.css</argument></arguments>
                    </block>
                </referenceBlock>
                <block type="Some_Block_Class">
                    <block class="Magento\Theme\Block\Html\Head\Css" name="magento-loader-js">
                        <arguments><argument name="file" xsi:type="string">testa.css</argument></arguments>
                    </block>
                    <block class="Magento\Theme\Block\Html\Head\Css" name="magento-loader-js">
                        <arguments>
                            <argument name="file" xsi:type="string">Magento_Theme::testa.css</argument>
                        </arguments>
                    </block>
                </block>
                <referenceBlock name="some_block_name">
                    <block class="Magento\Theme\Block\Html\Head\Css" name="magento-loader-js">
                        <arguments><argument name="file" xsi:type="string">testb.css</argument></arguments>
                    </block>
                    <block class="Magento\Theme\Block\Html\Head\Css" name="magento-loader-js">
                        <arguments>
                            <argument name="file" xsi:type="string">Magento_Theme::testb.css</argument>
                        </arguments>
                    </block>
                </referenceBlock>',
                [
                    'Magento_Theme::test.css' => 'Magento_Theme::test.css',
                    'test.css' => 'test.css',
                    'testh.css' => 'testh.css',
                ],
            ],
        ];
        // @codingStandardsIgnoreEnd
    }

    /**
<<<<<<< HEAD
     * @param \PHPUnit\Framework\MockObject\MockObject $theme
     * @param string $layoutStr
     * @return \Magento\Framework\View\Layout\ProcessorFactory|\PHPUnit\Framework\MockObject\MockObject
=======
     * @param MockObject $theme
     * @param string $layoutStr
     * @return ProcessorFactory|MockObject
>>>>>>> ea54b17c
     */
    protected function _getLayoutMergeFactory($theme, $layoutStr)
    {
        /** @var $layoutProcessor \Magento\Framework\View\Layout\ProcessorInterface */
        $layoutProcessor = $this->getMockBuilder(ProcessorInterface::class)
            ->getMockForAbstractClass();
        $xml = '<layouts xmlns:xsi="http://www.w3.org/2001/XMLSchema-instance">' . $layoutStr . '</layouts>';
        $layoutElement = simplexml_load_string($xml);
        $layoutProcessor->expects(
            $this->any()
        )->method(
            'getFileLayoutUpdatesXml'
        )->willReturn(
            $layoutElement
        );

        /** @var $processorFactory \Magento\Framework\View\Layout\ProcessorFactory */
        $processorFactory = $this->createPartialMock(
            ProcessorFactory::class,
            ['create']
        );
        $processorFactory->expects($this->any())
            ->method('create')
            ->with(['theme' => $theme])
            ->willReturn($layoutProcessor);

        return $processorFactory;
    }
}<|MERGE_RESOLUTION|>--- conflicted
+++ resolved
@@ -24,26 +24,15 @@
      */
     public function testGetCssAssets($layoutStr, $expectedResult)
     {
-<<<<<<< HEAD
-        $theme = $this->getMockForAbstractClass(\Magento\Framework\View\Design\ThemeInterface::class);
-        $theme->expects($this->once())->method('getArea')->willReturn('area');
-=======
         $theme = $this->getMockForAbstractClass(ThemeInterface::class);
         $theme->expects($this->once())->method('getArea')->will($this->returnValue('area'));
->>>>>>> ea54b17c
         $layoutMergeFactory = $this->_getLayoutMergeFactory($theme, $layoutStr);
         $assetRepo = $this->createPartialMock(Repository::class, ['createAsset']);
         $assetRepo->expects($this->any())
             ->method('createAsset')
-<<<<<<< HEAD
-            ->willReturnArgument(0);
-        $helper = new \Magento\Theme\Helper\Theme(
-            $this->createMock(\Magento\Framework\App\Helper\Context::class),
-=======
             ->will($this->returnArgument(0));
         $helper = new Theme(
             $this->createMock(Context::class),
->>>>>>> ea54b17c
             $layoutMergeFactory,
             $assetRepo
         );
@@ -127,15 +116,9 @@
     }
 
     /**
-<<<<<<< HEAD
-     * @param \PHPUnit\Framework\MockObject\MockObject $theme
-     * @param string $layoutStr
-     * @return \Magento\Framework\View\Layout\ProcessorFactory|\PHPUnit\Framework\MockObject\MockObject
-=======
      * @param MockObject $theme
      * @param string $layoutStr
      * @return ProcessorFactory|MockObject
->>>>>>> ea54b17c
      */
     protected function _getLayoutMergeFactory($theme, $layoutStr)
     {
@@ -148,8 +131,8 @@
             $this->any()
         )->method(
             'getFileLayoutUpdatesXml'
-        )->willReturn(
-            $layoutElement
+        )->will(
+            $this->returnValue($layoutElement)
         );
 
         /** @var $processorFactory \Magento\Framework\View\Layout\ProcessorFactory */
@@ -160,7 +143,7 @@
         $processorFactory->expects($this->any())
             ->method('create')
             ->with(['theme' => $theme])
-            ->willReturn($layoutProcessor);
+            ->will($this->returnValue($layoutProcessor));
 
         return $processorFactory;
     }
