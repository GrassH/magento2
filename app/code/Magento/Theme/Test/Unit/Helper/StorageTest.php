--- conflicted
+++ resolved
@@ -10,11 +10,6 @@
  */
 namespace Magento\Theme\Test\Unit\Helper;
 
-<<<<<<< HEAD
-use Magento\Framework\Filesystem\DriverInterface;
-use Magento\Theme\Helper\Storage;
-use PHPUnit\Framework\MockObject\MockObject;
-=======
 use Magento\Backend\Model\Session;
 use Magento\Framework\App\Helper\Context;
 use Magento\Framework\App\Request\Http;
@@ -24,11 +19,11 @@
 use Magento\Framework\Url\EncoderInterface;
 use Magento\Framework\View\Design\Theme\Customization;
 use Magento\Framework\View\Design\Theme\FlyweightFactory;
+use Magento\Framework\Filesystem\DriverInterface;
 use Magento\Theme\Helper\Storage;
+use PHPUnit\Framework\MockObject\MockObject;
 use Magento\Theme\Model\Theme;
-use PHPUnit\Framework\MockObject\MockObject;
 use PHPUnit\Framework\TestCase;
->>>>>>> cef94f05
 
 /**
  * @SuppressWarnings(PHPMD.CouplingBetweenObjects)
@@ -97,16 +92,12 @@
 
     protected $requestParams;
 
-<<<<<<< HEAD
     /**
      * @var DriverInterface|MockObject
      */
     private $filesystemDriver;
 
-    protected function setUp()
-=======
     protected function setUp(): void
->>>>>>> cef94f05
     {
         $this->customizationPath = '/' . implode('/', ['var', 'theme']);
 
@@ -141,19 +132,11 @@
         $this->request->expects($this->at(0))
             ->method('getParam')
             ->with(Storage::PARAM_THEME_ID)
-<<<<<<< HEAD
-            ->will($this->returnValue(6));
-        $this->request->expects($this->at(1))
-            ->method('getParam')
-            ->with(Storage::PARAM_CONTENT_TYPE)
-            ->will($this->returnValue(\Magento\Theme\Model\Wysiwyg\Storage::TYPE_IMAGE));
-=======
             ->willReturn(6);
         $this->request->expects($this->at(1))
             ->method('getParam')
             ->with(Storage::PARAM_CONTENT_TYPE)
             ->willReturn(\Magento\Theme\Model\Wysiwyg\Storage::TYPE_IMAGE);
->>>>>>> cef94f05
 
         $this->helper = new Storage(
             $this->contextHelper,
@@ -238,13 +221,8 @@
             'getParam'
         )->with(
             Storage::PARAM_THEME_ID
-<<<<<<< HEAD
-        )->will(
-            $this->returnValue(6)
-=======
         )->willReturn(
             6
->>>>>>> cef94f05
         );
         $this->request->expects(
             $this->at(1)
@@ -252,13 +230,8 @@
             'getParam'
         )->with(
             Storage::PARAM_CONTENT_TYPE
-<<<<<<< HEAD
-        )->will(
-            $this->returnValue('image')
-=======
         )->willReturn(
             'image'
->>>>>>> cef94f05
         );
         $this->request->expects(
             $this->at(2)
@@ -266,13 +239,8 @@
             'getParam'
         )->with(
             Storage::PARAM_NODE
-<<<<<<< HEAD
-        )->will(
-            $this->returnValue('node')
-=======
         )->willReturn(
             'node'
->>>>>>> cef94f05
         );
 
         $expectedResult = [
@@ -291,13 +259,8 @@
             'getParam'
         )->with(
             Storage::PARAM_CONTENT_TYPE
-<<<<<<< HEAD
-        )->will(
-            $this->returnValue(\Magento\Theme\Model\Wysiwyg\Storage::TYPE_FONT)
-=======
         )->willReturn(
             \Magento\Theme\Model\Wysiwyg\Storage::TYPE_FONT
->>>>>>> cef94f05
         );
 
         $this->request->expects(
@@ -306,13 +269,8 @@
             'getParam'
         )->with(
             Storage::PARAM_CONTENT_TYPE
-<<<<<<< HEAD
-        )->will(
-            $this->returnValue(\Magento\Theme\Model\Wysiwyg\Storage::TYPE_IMAGE)
-=======
         )->willReturn(
             \Magento\Theme\Model\Wysiwyg\Storage::TYPE_IMAGE
->>>>>>> cef94f05
         );
 
         $fontTypes = $this->helper->getAllowedExtensionsByType();
@@ -328,13 +286,11 @@
      */
     public function testGetThumbnailPathNotFound()
     {
-<<<<<<< HEAD
+        $this->expectException('InvalidArgumentException');
+        $this->expectExceptionMessage('The image not found');
+
         $this->filesystemDriver->method('getRealpathSafety')
             ->willReturnArgument(0);
-=======
-        $this->expectException('InvalidArgumentException');
-        $this->expectExceptionMessage('The image not found');
->>>>>>> cef94f05
         $image = 'notFoundImage.png';
         $root = '/image';
         $sourceNode = '/not/a/root';
