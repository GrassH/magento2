--- conflicted
+++ resolved
@@ -19,11 +19,7 @@
     protected $_model;
 
     /**
-<<<<<<< HEAD
-     * @var \Magento\Framework\Config\DataInterface|\PHPUnit\Framework\MockObject\MockObject
-=======
      * @var DataInterface|MockObject
->>>>>>> ea54b17c
      */
     protected $dataStorage;
 
