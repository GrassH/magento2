<?php declare(strict_types=1);
/**
 * Copyright © Magento, Inc. All rights reserved.
 * See COPYING.txt for license details.
 */
namespace Magento\Theme\Test\Unit\Model\Data\Design;

use Magento\Framework\App\ScopeValidatorInterface;
use Magento\Store\Api\Data\WebsiteInterface;
use Magento\Store\Model\StoreManagerInterface;
use Magento\Theme\Api\Data\DesignConfigDataInterface;
use Magento\Theme\Api\Data\DesignConfigInterface;
use Magento\Theme\Model\Data\Design\ConfigFactory;
use Magento\Theme\Model\Design\Config\MetadataProviderInterface;
use PHPUnit\Framework\MockObject\MockObject;
use PHPUnit\Framework\TestCase;

class ConfigFactoryTest extends TestCase
{
<<<<<<< HEAD
    /** @var \Magento\Theme\Api\Data\DesignConfigInterfaceFactory|\PHPUnit\Framework\MockObject\MockObject */
    protected $designConfigFactory;

    /** @var \Magento\Theme\Model\Design\Config\MetadataProviderInterface|\PHPUnit\Framework\MockObject\MockObject */
    protected $metadataProvider;

    /** @var \Magento\Theme\Api\Data\DesignConfigDataInterfaceFactory|\PHPUnit\Framework\MockObject\MockObject */
    protected $designConfigDataFactory;

    /** @var \Magento\Theme\Api\Data\DesignConfigExtensionFactory|\PHPUnit\Framework\MockObject\MockObject */
    protected $configExtensionFactory;

    /** @var \Magento\Theme\Api\Data\DesignConfigInterface|\PHPUnit\Framework\MockObject\MockObject */
    protected $designConfig;

    /** @var \Magento\Theme\Api\Data\DesignConfigDataInterface|\PHPUnit\Framework\MockObject\MockObject */
    protected $designConfigData;

    /** @var \Magento\Theme\Api\Data\DesignConfigExtension|\PHPUnit\Framework\MockObject\MockObject */
    protected $designConfigExtension;

    /** @var \Magento\Framework\App\ScopeValidatorInterface|\PHPUnit\Framework\MockObject\MockObject */
=======
    /** @var \Magento\Theme\Api\Data\DesignConfigInterfaceFactory|MockObject */
    protected $designConfigFactory;

    /** @var MetadataProviderInterface|MockObject */
    protected $metadataProvider;

    /** @var \Magento\Theme\Api\Data\DesignConfigDataInterfaceFactory|MockObject */
    protected $designConfigDataFactory;

    /** @var \Magento\Theme\Api\Data\DesignConfigExtensionFactory|MockObject */
    protected $configExtensionFactory;

    /** @var DesignConfigInterface|MockObject */
    protected $designConfig;

    /** @var DesignConfigDataInterface|MockObject */
    protected $designConfigData;

    /** @var \Magento\Theme\Api\Data\DesignConfigExtension|MockObject */
    protected $designConfigExtension;

    /** @var ScopeValidatorInterface|MockObject */
>>>>>>> ea54b17c
    protected $scopeValidator;

    /** @var ConfigFactory */
    protected $factory;

<<<<<<< HEAD
    /** @var \Magento\Store\Model\StoreManagerInterface|\PHPUnit\Framework\MockObject\MockObject */
    protected $storeManager;

    /** @var \Magento\Store\Api\Data\WebsiteInterface|\PHPUnit\Framework\MockObject\MockObject */
    protected $website;

    protected function setUp(): void
=======
    /** @var StoreManagerInterface|MockObject */
    protected $storeManager;

    /** @var WebsiteInterface|MockObject */
    protected $website;

    public function setUp(): void
>>>>>>> ea54b17c
    {
        $this->designConfigFactory = $this->createPartialMock(
            \Magento\Theme\Api\Data\DesignConfigInterfaceFactory::class,
            ['create']
        );
        $this->metadataProvider = $this->getMockForAbstractClass(
            MetadataProviderInterface::class,
            [],
            '',
            false
        );
        $this->designConfigDataFactory = $this->createPartialMock(
            \Magento\Theme\Api\Data\DesignConfigDataInterfaceFactory::class,
            ['create']
        );
        $this->configExtensionFactory = $this->createPartialMock(
            \Magento\Theme\Api\Data\DesignConfigExtensionFactory::class,
            ['create']
        );
        $this->designConfig = $this->getMockForAbstractClass(
            DesignConfigInterface::class,
            [],
            '',
            false
        );
        $this->designConfigData = $this->getMockForAbstractClass(
            DesignConfigDataInterface::class,
            [],
            '',
            false
        );
        $this->designConfigExtension = $this->getMockForAbstractClass(
            \Magento\Theme\Api\Data\DesignConfigExtension::class,
            [],
            '',
            false,
            false,
            true,
            ['setDesignConfigData']
        );
        $this->scopeValidator = $this->getMockBuilder(ScopeValidatorInterface::class)
            ->getMockForAbstractClass();
        $this->storeManager = $this->getMockBuilder(StoreManagerInterface::class)
            ->getMockForAbstractClass();
        $this->website = $this->getMockBuilder(WebsiteInterface::class)
            ->getMockForAbstractClass();

        $this->factory = new ConfigFactory(
            $this->designConfigFactory,
            $this->metadataProvider,
            $this->designConfigDataFactory,
            $this->configExtensionFactory,
            $this->scopeValidator,
            $this->storeManager
        );
    }

    public function testCreate()
    {
        $scope = 'default';
        $scopeId = 0;
        $data = [
            'header_default_title' => 'value'
        ];
        $metadata = [
            'header_default_title' => [
                'path' => 'design/header/default_title',
                'fieldset' => 'head'
            ],
            'head_default_description' => [
                'path' => 'design/head/default_description',
                'fieldset' => 'head'
            ],
        ];

        $this->scopeValidator->expects($this->once())
            ->method('isValidScope')
            ->with($scope, $scopeId)
            ->willReturn(true);
        $this->storeManager->expects($this->once())
            ->method('isSingleStoreMode')
            ->willReturn(false);

        $this->designConfigFactory->expects($this->once())
            ->method('create')
            ->willReturn($this->designConfig);
        $this->designConfig->expects($this->once())
            ->method('setScope')
            ->willReturn('default');
        $this->designConfig->expects($this->once())
            ->method('setScopeId')
            ->willReturn(0);
        $this->metadataProvider->expects($this->once())
            ->method('get')
            ->willReturn($metadata);
        $this->designConfigDataFactory->expects($this->exactly(2))
            ->method('create')
            ->willReturn($this->designConfigData);
        $this->designConfigData->expects($this->exactly(2))
            ->method('setPath')
            ->withConsecutive(
                ['design/header/default_title'],
                ['design/head/default_description']
            );
        $this->designConfigData->expects($this->exactly(2))
            ->method('setFieldConfig')
            ->withConsecutive(
                [
                   [
                       'path' => 'design/header/default_title',
                       'fieldset' => 'head',
                       'field' => 'header_default_title'
                   ]
                ],
                [
                    [
                        'path' => 'design/head/default_description',
                        'fieldset' => 'head',
                        'field' => 'head_default_description'
                    ]
                ]
            );
        $this->designConfigData->expects($this->once())
            ->method('setValue')
            ->with('value');
        $this->configExtensionFactory->expects($this->once())
            ->method('create')
            ->willReturn($this->designConfigExtension);
        $this->designConfigExtension->expects($this->once())
            ->method('setDesignConfigData')
            ->with([$this->designConfigData, $this->designConfigData]);
        $this->designConfig->expects($this->once())
            ->method('setExtensionAttributes')
            ->with($this->designConfigExtension);
        $this->assertSame($this->designConfig, $this->factory->create($scope, $scopeId, $data));
    }

    public function testCreateInSingleStoreMode()
    {
        $scope = 'default';
        $scopeId = 0;
        $data = [
            'header_default_title' => 'value'
        ];
        $metadata = [
            'header_default_title' => [
                'path' => 'design/header/default_title',
                'fieldset' => 'head'
            ],
            'head_default_description' => [
                'path' => 'design/head/default_description',
                'fieldset' => 'head'
            ],
        ];

        $this->scopeValidator->expects($this->once())
            ->method('isValidScope')
            ->with($scope, $scopeId)
            ->willReturn(true);
        $this->storeManager->expects($this->once())
            ->method('isSingleStoreMode')
            ->willReturn(true);
        $this->storeManager->expects($this->once())
            ->method('getWebsites')
            ->willReturn([$this->website]);
        $this->website->expects($this->once())
            ->method('getId')
            ->willReturn(1);

        $this->designConfigFactory->expects($this->once())
            ->method('create')
            ->willReturn($this->designConfig);
        $this->designConfig->expects($this->once())
            ->method('setScope')
            ->willReturn('websites');
        $this->designConfig->expects($this->once())
            ->method('setScopeId')
            ->willReturn(1);
        $this->metadataProvider->expects($this->once())
            ->method('get')
            ->willReturn($metadata);
        $this->designConfigDataFactory->expects($this->exactly(2))
            ->method('create')
            ->willReturn($this->designConfigData);
        $this->designConfigData->expects($this->exactly(2))
            ->method('setPath')
            ->withConsecutive(
                ['design/header/default_title'],
                ['design/head/default_description']
            );
        $this->designConfigData->expects($this->exactly(2))
            ->method('setFieldConfig')
            ->withConsecutive(
                [
                    [
                        'path' => 'design/header/default_title',
                        'fieldset' => 'head',
                        'field' => 'header_default_title'
                    ]
                ],
                [
                    [
                        'path' => 'design/head/default_description',
                        'fieldset' => 'head',
                        'field' => 'head_default_description'
                    ]
                ]
            );
        $this->designConfigData->expects($this->once())
            ->method('setValue')
            ->with('value');
        $this->configExtensionFactory->expects($this->once())
            ->method('create')
            ->willReturn($this->designConfigExtension);
        $this->designConfigExtension->expects($this->once())
            ->method('setDesignConfigData')
            ->with([$this->designConfigData, $this->designConfigData]);
        $this->designConfig->expects($this->once())
            ->method('setExtensionAttributes')
            ->with($this->designConfigExtension);
        $this->assertSame($this->designConfig, $this->factory->create($scope, $scopeId, $data));
    }
}<|MERGE_RESOLUTION|>--- conflicted
+++ resolved
@@ -17,30 +17,6 @@
 
 class ConfigFactoryTest extends TestCase
 {
-<<<<<<< HEAD
-    /** @var \Magento\Theme\Api\Data\DesignConfigInterfaceFactory|\PHPUnit\Framework\MockObject\MockObject */
-    protected $designConfigFactory;
-
-    /** @var \Magento\Theme\Model\Design\Config\MetadataProviderInterface|\PHPUnit\Framework\MockObject\MockObject */
-    protected $metadataProvider;
-
-    /** @var \Magento\Theme\Api\Data\DesignConfigDataInterfaceFactory|\PHPUnit\Framework\MockObject\MockObject */
-    protected $designConfigDataFactory;
-
-    /** @var \Magento\Theme\Api\Data\DesignConfigExtensionFactory|\PHPUnit\Framework\MockObject\MockObject */
-    protected $configExtensionFactory;
-
-    /** @var \Magento\Theme\Api\Data\DesignConfigInterface|\PHPUnit\Framework\MockObject\MockObject */
-    protected $designConfig;
-
-    /** @var \Magento\Theme\Api\Data\DesignConfigDataInterface|\PHPUnit\Framework\MockObject\MockObject */
-    protected $designConfigData;
-
-    /** @var \Magento\Theme\Api\Data\DesignConfigExtension|\PHPUnit\Framework\MockObject\MockObject */
-    protected $designConfigExtension;
-
-    /** @var \Magento\Framework\App\ScopeValidatorInterface|\PHPUnit\Framework\MockObject\MockObject */
-=======
     /** @var \Magento\Theme\Api\Data\DesignConfigInterfaceFactory|MockObject */
     protected $designConfigFactory;
 
@@ -63,21 +39,11 @@
     protected $designConfigExtension;
 
     /** @var ScopeValidatorInterface|MockObject */
->>>>>>> ea54b17c
     protected $scopeValidator;
 
     /** @var ConfigFactory */
     protected $factory;
 
-<<<<<<< HEAD
-    /** @var \Magento\Store\Model\StoreManagerInterface|\PHPUnit\Framework\MockObject\MockObject */
-    protected $storeManager;
-
-    /** @var \Magento\Store\Api\Data\WebsiteInterface|\PHPUnit\Framework\MockObject\MockObject */
-    protected $website;
-
-    protected function setUp(): void
-=======
     /** @var StoreManagerInterface|MockObject */
     protected $storeManager;
 
@@ -85,7 +51,6 @@
     protected $website;
 
     public function setUp(): void
->>>>>>> ea54b17c
     {
         $this->designConfigFactory = $this->createPartialMock(
             \Magento\Theme\Api\Data\DesignConfigInterfaceFactory::class,
