<?php
/**
 * Copyright © Magento, Inc. All rights reserved.
 * See COPYING.txt for license details.
 */
declare(strict_types=1);

/**
 * Storage model test
 */
namespace Magento\Theme\Test\Unit\Model\Wysiwyg;

<<<<<<< HEAD
use Magento\Framework\Filesystem\DriverInterface;
use PHPUnit\Framework\MockObject\MockObject;
=======
use Magento\Backend\Model\Session;
use Magento\Framework\Filesystem;
use Magento\Framework\Filesystem\Directory\Write;
use Magento\Framework\Filesystem\Io\File;
use Magento\Framework\Image\Adapter\Gd2;
use Magento\Framework\Image\AdapterFactory;
use Magento\Framework\ObjectManagerInterface;
use Magento\Framework\Url\DecoderInterface;
use Magento\Framework\Url\EncoderInterface;
use Magento\MediaStorage\Model\File\Uploader;
use Magento\Theme\Helper\Storage;
use PHPUnit\Framework\MockObject\MockObject;
use PHPUnit\Framework\TestCase;
>>>>>>> cef94f05

/**
 * @SuppressWarnings(PHPMD.CouplingBetweenObjects)
 */
class StorageTest extends TestCase
{
    /**
     * @var string
     */
    protected $_storageRoot;

    /**
     * @var Filesystem|MockObject
     */
    protected $_filesystem;

    /**
     * @var Storage|MockObject
     */
    protected $_helperStorage;

    /**
     * @var ObjectManagerInterface
     */
    protected $_objectManager;

    /**
     * @var null|\Magento\Theme\Model\Wysiwyg\Storage
     */
    protected $_storageModel;

    /**
     * @var AdapterFactory|MockObject
     */
    protected $_imageFactory;

    /**
     * @var Write|MockObject
     */
    protected $directoryWrite;

    /**
     * @var EncoderInterface|MockObject
     */
    protected $urlEncoder;

    /**
     * @var DecoderInterface|MockObject
     */
    protected $urlDecoder;

<<<<<<< HEAD
    /**
     * @var DriverInterface|MockObject
     */
    private $filesystemDriver;

    protected function setUp()
=======
    protected function setUp(): void
>>>>>>> cef94f05
    {
        $this->_filesystem = $this->createMock(Filesystem::class);

        $file = $this->createPartialMock(File::class, ['getPathInfo']);

        $file->expects($this->any())
            ->method('getPathInfo')
            ->willReturnCallback(
                function ($path) {
                    return pathinfo($path);
                }
            );

        $this->_helperStorage = $this->getMockBuilder(Storage::class)
            ->addMethods(['urlEncode'])
            ->onlyMethods(
                [
                    'getStorageType',
                    'getCurrentPath',
                    'getStorageRoot',
                    'getShortFilename',
                    'getSession',
                    'convertPathToId',
                    'getRequestParams'
                ]
            )
            ->disableOriginalConstructor()
            ->getMock();

        $reflection = new \ReflectionClass(Storage::class);
        $reflection_property = $reflection->getProperty('file');
        $reflection_property->setAccessible(true);
        $reflection_property->setValue($this->_helperStorage, $file);

<<<<<<< HEAD
        $this->_objectManager = $this->createMock(\Magento\Framework\ObjectManagerInterface::class);
        $this->_imageFactory = $this->createMock(\Magento\Framework\Image\AdapterFactory::class);
        $this->directoryWrite = $this->createMock(\Magento\Framework\Filesystem\Directory\Write::class);
        $this->urlEncoder = $this->createPartialMock(\Magento\Framework\Url\EncoderInterface::class, ['encode']);
        $this->urlDecoder = $this->createPartialMock(\Magento\Framework\Url\DecoderInterface::class, ['decode']);
        $this->filesystemDriver = $this->createMock(DriverInterface::class);
=======
        $this->_objectManager = $this->getMockForAbstractClass(ObjectManagerInterface::class);
        $this->_imageFactory = $this->createMock(AdapterFactory::class);
        $this->directoryWrite = $this->createMock(Write::class);
        $this->urlEncoder = $this->createPartialMock(EncoderInterface::class, ['encode']);
        $this->urlDecoder = $this->createPartialMock(DecoderInterface::class, ['decode']);
>>>>>>> cef94f05

        $this->_filesystem->expects(
            $this->once()
        )->method(
            'getDirectoryWrite'
        )->willReturn(
            $this->directoryWrite
        );

        $this->_storageModel = new \Magento\Theme\Model\Wysiwyg\Storage(
            $this->_filesystem,
            $this->_helperStorage,
            $this->_objectManager,
            $this->_imageFactory,
            $this->urlEncoder,
            $this->urlDecoder,
            null,
            $this->filesystemDriver
        );

        $this->_storageRoot = '/root';
    }

    protected function tearDown(): void
    {
        $this->_filesystem = null;
        $this->_helperStorage = null;
        $this->_objectManager = null;
        $this->_storageModel = null;
        $this->_storageRoot = null;
    }

    /**
     * cover \Magento\Theme\Model\Wysiwyg\Storage::_createThumbnail
     * cover \Magento\Theme\Model\Wysiwyg\Storage::uploadFile
     */
    public function testUploadFile()
    {
        $uploader = $this->_prepareUploader();

        $uploader->expects($this->once())->method('save')->willReturn(['not_empty', 'path' => 'absPath']);

        $this->_helperStorage->expects(
            $this->any()
        )->method(
            'getStorageType'
        )->willReturn(
            \Magento\Theme\Model\Wysiwyg\Storage::TYPE_IMAGE
        );

        /** Prepare filesystem */

        $this->directoryWrite->expects($this->any())->method('isFile')->willReturn(true);

        $this->directoryWrite->expects($this->once())->method('isReadable')->willReturn(true);

        /** Prepare image */

        $image = $this->createMock(Gd2::class);

        $image->expects($this->once())->method('open')->willReturn(true);

        $image->expects($this->once())->method('keepAspectRatio')->willReturn(true);

        $image->expects($this->once())->method('resize')->willReturn(true);

        $image->expects($this->once())->method('save')->willReturn(true);

        $this->_imageFactory->expects($this->at(0))->method('create')->willReturn($image);

        /** Prepare session */

        $session = $this->createMock(Session::class);

        $this->_helperStorage->expects($this->any())->method('getSession')->willReturn($session);

        $expectedResult = [
            'not_empty'
        ];

        $this->assertEquals($expectedResult, $this->_storageModel->uploadFile($this->_storageRoot));
    }

    /**
     * cover \Magento\Theme\Model\Wysiwyg\Storage::uploadFile
     */
    public function testUploadInvalidFile()
    {
        $this->expectException('Magento\Framework\Exception\LocalizedException');
        $uploader = $this->_prepareUploader();

        $uploader->expects($this->once())->method('save')->willReturn(null);

        $this->_storageModel->uploadFile($this->_storageRoot);
    }

    /**
     * @return MockObject
     */
    protected function _prepareUploader()
    {
        $uploader = $this->createMock(Uploader::class);

        $this->_objectManager->expects($this->once())->method('create')->willReturn($uploader);

        $uploader->expects($this->once())->method('setAllowedExtensions')->willReturn($uploader);

        $uploader->expects($this->once())->method('setAllowRenameFiles')->willReturn($uploader);

        $uploader->expects($this->once())->method('setFilesDispersion')->willReturn($uploader);

        return $uploader;
    }

    /**
     * @dataProvider booleanCasesDataProvider
     * cover \Magento\Theme\Model\Wysiwyg\Storage::createFolder
     */
    public function testCreateFolder($isWritable)
    {
        $newDirectoryName = 'dir1';
        $fullNewPath = $this->_storageRoot . '/' . $newDirectoryName;

        $this->directoryWrite->expects(
            $this->any()
        )->method(
            'isWritable'
        )->with(
            $this->_storageRoot
        )->willReturn(
            $isWritable
        );

        $this->directoryWrite->expects(
            $this->once()
        )->method(
            'isExist'
        )->with(
            $fullNewPath
        )->willReturn(
            false
        );

        $this->_helperStorage->expects(
            $this->once()
        )->method(
            'getShortFilename'
        )->with(
            $newDirectoryName
        )->willReturn(
            $newDirectoryName
        );

        $this->_helperStorage->expects(
            $this->once()
        )->method(
            'convertPathToId'
        )->with(
            $fullNewPath
        )->willReturn(
            $newDirectoryName
        );

        $this->_helperStorage->expects(
            $this->any()
        )->method(
            'getStorageRoot'
        )->willReturn(
            $this->_storageRoot
        );

        $expectedResult = [
            'name' => $newDirectoryName,
            'short_name' => $newDirectoryName,
            'path' => '/' . $newDirectoryName,
            'id' => $newDirectoryName,
        ];

        $this->assertEquals(
            $expectedResult,
            $this->_storageModel->createFolder($newDirectoryName, $this->_storageRoot)
        );
    }

    /**
     * cover \Magento\Theme\Model\Wysiwyg\Storage::createFolder
     */
    public function testCreateFolderWithInvalidName()
    {
        $this->expectException('Magento\Framework\Exception\LocalizedException');
        $newDirectoryName = 'dir2!#$%^&';
        $this->_storageModel->createFolder($newDirectoryName, $this->_storageRoot);
    }

    /**
     * cover \Magento\Theme\Model\Wysiwyg\Storage::createFolder
     */
    public function testCreateFolderDirectoryAlreadyExist()
    {
        $this->expectException('Magento\Framework\Exception\LocalizedException');
        $newDirectoryName = 'mew';
        $fullNewPath = $this->_storageRoot . '/' . $newDirectoryName;

        $this->directoryWrite->expects(
            $this->any()
        )->method(
            'isWritable'
        )->with(
            $this->_storageRoot
        )->willReturn(
            true
        );

        $this->directoryWrite->expects(
            $this->once()
        )->method(
            'isExist'
        )->with(
            $fullNewPath
        )->willReturn(
            true
        );

        $this->_storageModel->createFolder($newDirectoryName, $this->_storageRoot);
    }

    /**
     * cover \Magento\Theme\Model\Wysiwyg\Storage::getDirsCollection
     */
    public function testGetDirsCollection()
    {
        $dirs = [$this->_storageRoot . '/dir1', $this->_storageRoot . '/dir2'];

        $this->directoryWrite->expects(
            $this->any()
        )->method(
            'isExist'
        )->with(
            $this->_storageRoot
        )->willReturn(
            true
        );

        $this->directoryWrite->expects($this->once())->method('search')->willReturn($dirs);

        $this->directoryWrite->expects($this->any())->method('isDirectory')->willReturn(true);

        $this->assertEquals($dirs, $this->_storageModel->getDirsCollection($this->_storageRoot));
    }

    /**
     * cover \Magento\Theme\Model\Wysiwyg\Storage::getDirsCollection
     */
    public function testGetDirsCollectionWrongDirName()
    {
        $this->expectException('Magento\Framework\Exception\LocalizedException');
        $this->directoryWrite->expects(
            $this->once()
        )->method(
            'isExist'
        )->with(
            $this->_storageRoot
        )->willReturn(
            false
        );

        $this->_storageModel->getDirsCollection($this->_storageRoot);
    }

    /**
     * cover \Magento\Theme\Model\Wysiwyg\Storage::getFilesCollection
     */
    public function testGetFilesCollection()
    {
        $this->_helperStorage->expects(
            $this->once()
        )->method(
            'getCurrentPath'
        )->willReturn(
            $this->_storageRoot
        );

        $this->_helperStorage->expects(
            $this->once()
        )->method(
            'getStorageType'
        )->willReturn(
            \Magento\Theme\Model\Wysiwyg\Storage::TYPE_FONT
        );

        $this->_helperStorage->expects($this->any())->method('urlEncode')->willReturnArgument(0);

        $paths = [$this->_storageRoot . '/' . 'font1.ttf', $this->_storageRoot . '/' . 'font2.ttf'];

        $this->directoryWrite->expects($this->once())->method('search')->willReturn($paths);

        $this->directoryWrite->expects($this->any())->method('isFile')->willReturn(true);

        $result = $this->_storageModel->getFilesCollection();

        $this->assertCount(2, $result);
        $this->assertEquals('font1.ttf', $result[0]['text']);
        $this->assertEquals('font2.ttf', $result[1]['text']);
    }

    /**
     * cover \Magento\Theme\Model\Wysiwyg\Storage::getFilesCollection
     */
    public function testGetFilesCollectionImageType()
    {
        $this->_helperStorage->expects(
            $this->once()
        )->method(
            'getCurrentPath'
        )->willReturn(
            $this->_storageRoot
        );

        $this->_helperStorage->expects(
            $this->once()
        )->method(
            'getStorageType'
        )->willReturn(
            \Magento\Theme\Model\Wysiwyg\Storage::TYPE_IMAGE
        );

        $this->_helperStorage->expects($this->any())->method('urlEncode')->willReturnArgument(0);

        $paths = [$this->_storageRoot . '/picture1.jpg'];

        $this->directoryWrite->expects($this->once())->method('search')->willReturn($paths);

        $this->directoryWrite->expects(
            $this->once()
        )->method(
            'isFile'
        )->with(
            $this->_storageRoot . '/picture1.jpg'
        )->willReturn(
            true
        );

        $result = $this->_storageModel->getFilesCollection();

        $this->assertCount(1, $result);
        $this->assertEquals('picture1.jpg', $result[0]['text']);
        $this->assertEquals('picture1.jpg', $result[0]['thumbnailParams']['file']);
    }

    /**
     * cover \Magento\Theme\Model\Wysiwyg\Storage::getTreeArray
     */
    public function testTreeArray()
    {
        $currentPath = $this->_storageRoot . '/dir';
        $dirs = [$currentPath . '/dir_one', $currentPath . '/dir_two'];

        $expectedResult = [
            ['text' => pathinfo($dirs[0], PATHINFO_BASENAME), 'id' => $dirs[0], 'cls' => 'folder'],
            ['text' => pathinfo($dirs[1], PATHINFO_BASENAME), 'id' => $dirs[1], 'cls' => 'folder'],
        ];

        $this->directoryWrite->expects(
            $this->once()
        )->method(
            'isExist'
        )->with(
            $currentPath
        )->willReturn(
            true
        );

        $this->directoryWrite->expects($this->once())->method('search')->willReturn($dirs);

        $this->directoryWrite->expects($this->any())->method('isDirectory')->willReturn(true);

        $this->_helperStorage->expects(
            $this->once()
        )->method(
            'getCurrentPath'
        )->willReturn(
            $currentPath
        );

        $this->_helperStorage->expects($this->any())->method('getShortFilename')->willReturnArgument(0);

        $this->_helperStorage->expects($this->any())->method('convertPathToId')->willReturnArgument(0);

        $result = $this->_storageModel->getTreeArray();
        $this->assertEquals($expectedResult, $result);
    }

    /**
     * @cover \Magento\Theme\Model\Wysiwyg\Storage::deleteFile
     */
    public function testDeleteFile()
    {
        $image = 'image.jpg';

        $this->_helperStorage->expects($this->once())
            ->method('getCurrentPath')
            ->willReturn($this->_storageRoot);

        $this->urlDecoder->expects($this->any())
            ->method('decode')
            ->with($image)
            ->willReturnArgument(0);

        $this->directoryWrite->expects($this->at(0))
            ->method('getRelativePath')
            ->with($this->_storageRoot)
            ->willReturn($this->_storageRoot);

        $this->directoryWrite->expects($this->at(1))
            ->method('getRelativePath')
            ->with($this->_storageRoot . '/' . $image)
            ->willReturn($this->_storageRoot . '/' . $image);

        $this->_helperStorage->expects($this->once())
            ->method('getStorageRoot')
            ->willReturn('/');

        $this->directoryWrite->expects($this->any())->method('delete');
        $this->assertInstanceOf(\Magento\Theme\Model\Wysiwyg\Storage::class, $this->_storageModel->deleteFile($image));
    }

    /**
     * cover \Magento\Theme\Model\Wysiwyg\Storage::deleteDirectory
     */
    public function testDeleteDirectory()
    {
        $directoryPath = $this->_storageRoot . '/../root';

        $this->_helperStorage->expects(
            $this->atLeastOnce()
        )->method(
            'getStorageRoot'
        )->willReturn(
            $this->_storageRoot
        );

        $this->directoryWrite->expects($this->once())->method('delete')->with($directoryPath);

        $this->_storageModel->deleteDirectory($directoryPath);
    }

    /**
     * cover \Magento\Theme\Model\Wysiwyg\Storage::deleteDirectory
     */
    public function testDeleteRootDirectory()
    {
        $this->expectException('Magento\Framework\Exception\LocalizedException');
        $directoryPath = $this->_storageRoot;

        $this->_helperStorage->expects(
            $this->atLeastOnce()
        )->method(
            'getStorageRoot'
        )->willReturn(
            $this->_storageRoot
        );

        $this->_storageModel->deleteDirectory($directoryPath);
    }

    /**
     * cover \Magento\Theme\Model\Wysiwyg\Storage::deleteDirectory
     * @expectedException \Magento\Framework\Exception\LocalizedException
     */
    public function testDeleteRootDirectoryRelative()
    {
        $directoryPath = $this->_storageRoot;
        $fakePath = 'fake/relative/path';

        $this->directoryWrite->method('getAbsolutePath')
            ->with($fakePath)
            ->willReturn($directoryPath);

        $this->filesystemDriver->method('getRealPathSafety')
            ->with($directoryPath)
            ->willReturn($directoryPath);

        $this->_helperStorage
            ->method('getStorageRoot')
            ->willReturn($directoryPath);

        $this->_storageModel->deleteDirectory($fakePath);
    }

    /**
     * @return array
     */
    public function booleanCasesDataProvider()
    {
        return [[true], [false]];
    }
}<|MERGE_RESOLUTION|>--- conflicted
+++ resolved
@@ -10,10 +10,6 @@
  */
 namespace Magento\Theme\Test\Unit\Model\Wysiwyg;
 
-<<<<<<< HEAD
-use Magento\Framework\Filesystem\DriverInterface;
-use PHPUnit\Framework\MockObject\MockObject;
-=======
 use Magento\Backend\Model\Session;
 use Magento\Framework\Filesystem;
 use Magento\Framework\Filesystem\Directory\Write;
@@ -27,7 +23,7 @@
 use Magento\Theme\Helper\Storage;
 use PHPUnit\Framework\MockObject\MockObject;
 use PHPUnit\Framework\TestCase;
->>>>>>> cef94f05
+use Magento\Framework\Filesystem\DriverInterface;
 
 /**
  * @SuppressWarnings(PHPMD.CouplingBetweenObjects)
@@ -79,16 +75,12 @@
      */
     protected $urlDecoder;
 
-<<<<<<< HEAD
     /**
      * @var DriverInterface|MockObject
      */
     private $filesystemDriver;
 
-    protected function setUp()
-=======
     protected function setUp(): void
->>>>>>> cef94f05
     {
         $this->_filesystem = $this->createMock(Filesystem::class);
 
@@ -123,20 +115,12 @@
         $reflection_property->setAccessible(true);
         $reflection_property->setValue($this->_helperStorage, $file);
 
-<<<<<<< HEAD
-        $this->_objectManager = $this->createMock(\Magento\Framework\ObjectManagerInterface::class);
-        $this->_imageFactory = $this->createMock(\Magento\Framework\Image\AdapterFactory::class);
-        $this->directoryWrite = $this->createMock(\Magento\Framework\Filesystem\Directory\Write::class);
-        $this->urlEncoder = $this->createPartialMock(\Magento\Framework\Url\EncoderInterface::class, ['encode']);
-        $this->urlDecoder = $this->createPartialMock(\Magento\Framework\Url\DecoderInterface::class, ['decode']);
-        $this->filesystemDriver = $this->createMock(DriverInterface::class);
-=======
         $this->_objectManager = $this->getMockForAbstractClass(ObjectManagerInterface::class);
         $this->_imageFactory = $this->createMock(AdapterFactory::class);
         $this->directoryWrite = $this->createMock(Write::class);
         $this->urlEncoder = $this->createPartialMock(EncoderInterface::class, ['encode']);
         $this->urlDecoder = $this->createPartialMock(DecoderInterface::class, ['decode']);
->>>>>>> cef94f05
+        $this->filesystemDriver = $this->createMock(DriverInterface::class);
 
         $this->_filesystem->expects(
             $this->once()
