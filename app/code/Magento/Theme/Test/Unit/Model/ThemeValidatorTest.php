--- conflicted
+++ resolved
@@ -28,29 +28,17 @@
     protected $themeValidator;
 
     /**
-<<<<<<< HEAD
-     * @var \Magento\Store\Model\StoreManagerInterface|\PHPUnit\Framework\MockObject\MockObject
-=======
      * @var StoreManagerInterface|MockObject
->>>>>>> ea54b17c
      */
     protected $storeManager;
 
     /**
-<<<<<<< HEAD
-     * @var \Magento\Framework\View\Design\Theme\ThemeProviderInterface|\PHPUnit\Framework\MockObject\MockObject
-=======
      * @var ThemeProviderInterface|MockObject
->>>>>>> ea54b17c
      */
     protected $themeProvider;
 
     /**
-<<<<<<< HEAD
-     * @var \Magento\Framework\App\Config\Value|\PHPUnit\Framework\MockObject\MockObject
-=======
      * @var Value|MockObject
->>>>>>> ea54b17c
      */
     protected $configData;
 
