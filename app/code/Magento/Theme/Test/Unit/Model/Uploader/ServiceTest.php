--- conflicted
+++ resolved
@@ -55,12 +55,8 @@
 
     protected function setUp()
     {
-<<<<<<< HEAD
         $this->_uploader = $this->getMock(\Magento\MediaStorage\Model\File\Uploader::class, [], [], '', false);
-=======
-        $this->_uploader = $this->getMock('Magento\MediaStorage\Model\File\Uploader', [], [], '', false);
         $this->dataSize = new DataSize();
->>>>>>> f5539378
         $this->_uploaderFactory = $this->getMock(
             \Magento\MediaStorage\Model\File\UploaderFactory::class,
             ['create'],
