<?php declare(strict_types=1);
/**
 * Copyright © Magento, Inc. All rights reserved.
 * See COPYING.txt for license details.
 */

/**
 * Test of image path model
 */
namespace Magento\Theme\Test\Unit\Model\Theme\Image;

use Magento\Framework\App\Filesystem\DirectoryList;
use Magento\Framework\Filesystem;
use Magento\Framework\Filesystem\Directory\ReadInterface;
use Magento\Framework\View\Asset\Repository;
use Magento\Framework\View\Design\Theme\Image\PathInterface;
use Magento\Store\Model\Store;
use Magento\Store\Model\StoreManager;
use Magento\Theme\Model\Theme;
use Magento\Theme\Model\Theme\Image\Path;

use PHPUnit\Framework\MockObject\MockObject;
use PHPUnit\Framework\TestCase;

class PathTest extends TestCase
{
    /**
<<<<<<< HEAD
     * @var \Magento\Theme\Model\Theme\Image\Path|\PHPUnit\Framework\MockObject\MockObject
=======
     * @var Path|MockObject
>>>>>>> ea54b17c
     */
    protected $model;

    /**
<<<<<<< HEAD
     * @var \PHPUnit\Framework\MockObject\MockObject
=======
     * @var MockObject
>>>>>>> ea54b17c
     */
    protected $filesystem;

    /**
<<<<<<< HEAD
     * @var \PHPUnit\Framework\MockObject\MockObject|\Magento\Framework\View\Asset\Repository
=======
     * @var MockObject|Repository
>>>>>>> ea54b17c
     */
    protected $_assetRepo;

    /**
<<<<<<< HEAD
     * @var \PHPUnit\Framework\MockObject\MockObject|\Magento\Store\Model\StoreManager
=======
     * @var MockObject|StoreManager
>>>>>>> ea54b17c
     */
    protected $_storeManager;

    /**
<<<<<<< HEAD
     * @var \PHPUnit\Framework\MockObject\MockObject|\Magento\Framework\Filesystem\Directory\ReadInterface
=======
     * @var MockObject|ReadInterface
>>>>>>> ea54b17c
     */
    protected $mediaDirectory;

    protected function setUp(): void
    {
        $this->filesystem = $this->createMock(Filesystem::class);
        $this->mediaDirectory = $this->createMock(ReadInterface::class);
        $this->_assetRepo = $this->createMock(Repository::class);
        $this->_storeManager = $this->createMock(StoreManager::class);

        $this->mediaDirectory->expects($this->any())
            ->method('getRelativePath')
            ->with('/theme/origin')
            ->willReturn('/theme/origin');

        $this->filesystem->expects($this->any())->method('getDirectoryRead')
            ->with(DirectoryList::MEDIA)
            ->willReturn($this->mediaDirectory);

        $this->model = new Path(
            $this->filesystem,
            $this->_assetRepo,
            $this->_storeManager
        );

        $this->_model = new Path($this->filesystem, $this->_assetRepo, $this->_storeManager);
    }

    public function testGetPreviewImageUrl()
    {
<<<<<<< HEAD
        /** @var $theme \Magento\Theme\Model\Theme|\PHPUnit\Framework\MockObject\MockObject */
=======
        /** @var Theme|\PHPUnit\Framework\MockObject\MockObject $theme */
>>>>>>> ea54b17c
        $theme = $this->createPartialMock(
            Theme::class,
            ['getPreviewImage', 'isPhysical', '__wakeup']
        );
        $theme->expects($this->any())
            ->method('getPreviewImage')
            ->willReturn('image.png');

<<<<<<< HEAD
        $store = $this->createMock(\Magento\Store\Model\Store::class);
        $store->expects($this->any())->method('getBaseUrl')->willReturn('http://localhost/');
        $this->_storeManager->expects($this->any())->method('getStore')->willReturn($store);
=======
        $store = $this->createMock(Store::class);
        $store->expects($this->any())->method('getBaseUrl')->will($this->returnValue('http://localhost/'));
        $this->_storeManager->expects($this->any())->method('getStore')->will($this->returnValue($store));
>>>>>>> ea54b17c
        $this->assertEquals('http://localhost/theme/preview/image.png', $this->model->getPreviewImageUrl($theme));
    }

    public function testGetPreviewImagePath()
    {
        $previewImage = 'preview.jpg';
        $expectedPath = 'theme/preview/preview.jpg';

<<<<<<< HEAD
        /** @var $theme \Magento\Theme\Model\Theme|\PHPUnit\Framework\MockObject\MockObject */
=======
        /** @var Theme|\PHPUnit\Framework\MockObject\MockObject $theme */
>>>>>>> ea54b17c
        $theme = $this->createPartialMock(
            Theme::class,
            ['getPreviewImage', 'isPhysical', '__wakeup']
        );

        $this->mediaDirectory->expects($this->once())
            ->method('getAbsolutePath')
            ->with(PathInterface::PREVIEW_DIRECTORY_PATH . '/' . $previewImage)
            ->willReturn($expectedPath);

        $theme->expects($this->once())
            ->method('getPreviewImage')
            ->willReturn($previewImage);

        $result = $this->model->getPreviewImagePath($theme);

        $this->assertEquals($expectedPath, $result);
    }

    /**
     * @covers Magento\Theme\Model\Theme\Image\Path::getPreviewImageDefaultUrl
     */
    public function testDefaultPreviewImageUrlGetter()
    {
        $this->_assetRepo->expects($this->once())->method('getUrl')
            ->with(Path::DEFAULT_PREVIEW_IMAGE);
        $this->model->getPreviewImageDefaultUrl();
    }

    /**
     * @covers \Magento\Theme\Model\Theme\Image\Path::getImagePreviewDirectory
     */
    public function testImagePreviewDirectoryGetter()
    {
        $this->mediaDirectory->expects($this->any())
            ->method('getAbsolutePath')
<<<<<<< HEAD
            ->with(\Magento\Framework\View\Design\Theme\Image\PathInterface::PREVIEW_DIRECTORY_PATH)
            ->willReturn('/theme/preview');
=======
            ->with(PathInterface::PREVIEW_DIRECTORY_PATH)
            ->will($this->returnValue('/theme/preview'));
>>>>>>> ea54b17c
        $this->assertEquals(
            '/theme/preview',
            $this->model->getImagePreviewDirectory()
        );
    }

    /**
     * @covers \Magento\Theme\Model\Theme\Image\Path::getTemporaryDirectory
     */
    public function testTemporaryDirectoryGetter()
    {
        $this->assertEquals(
            '/theme/origin',
            $this->model->getTemporaryDirectory()
        );
    }
}<|MERGE_RESOLUTION|>--- conflicted
+++ resolved
@@ -25,47 +25,27 @@
 class PathTest extends TestCase
 {
     /**
-<<<<<<< HEAD
-     * @var \Magento\Theme\Model\Theme\Image\Path|\PHPUnit\Framework\MockObject\MockObject
-=======
      * @var Path|MockObject
->>>>>>> ea54b17c
      */
     protected $model;
 
     /**
-<<<<<<< HEAD
-     * @var \PHPUnit\Framework\MockObject\MockObject
-=======
      * @var MockObject
->>>>>>> ea54b17c
      */
     protected $filesystem;
 
     /**
-<<<<<<< HEAD
-     * @var \PHPUnit\Framework\MockObject\MockObject|\Magento\Framework\View\Asset\Repository
-=======
      * @var MockObject|Repository
->>>>>>> ea54b17c
      */
     protected $_assetRepo;
 
     /**
-<<<<<<< HEAD
-     * @var \PHPUnit\Framework\MockObject\MockObject|\Magento\Store\Model\StoreManager
-=======
      * @var MockObject|StoreManager
->>>>>>> ea54b17c
      */
     protected $_storeManager;
 
     /**
-<<<<<<< HEAD
-     * @var \PHPUnit\Framework\MockObject\MockObject|\Magento\Framework\Filesystem\Directory\ReadInterface
-=======
      * @var MockObject|ReadInterface
->>>>>>> ea54b17c
      */
     protected $mediaDirectory;
 
@@ -79,11 +59,11 @@
         $this->mediaDirectory->expects($this->any())
             ->method('getRelativePath')
             ->with('/theme/origin')
-            ->willReturn('/theme/origin');
+            ->will($this->returnValue('/theme/origin'));
 
         $this->filesystem->expects($this->any())->method('getDirectoryRead')
             ->with(DirectoryList::MEDIA)
-            ->willReturn($this->mediaDirectory);
+            ->will($this->returnValue($this->mediaDirectory));
 
         $this->model = new Path(
             $this->filesystem,
@@ -96,28 +76,18 @@
 
     public function testGetPreviewImageUrl()
     {
-<<<<<<< HEAD
-        /** @var $theme \Magento\Theme\Model\Theme|\PHPUnit\Framework\MockObject\MockObject */
-=======
         /** @var Theme|\PHPUnit\Framework\MockObject\MockObject $theme */
->>>>>>> ea54b17c
         $theme = $this->createPartialMock(
             Theme::class,
             ['getPreviewImage', 'isPhysical', '__wakeup']
         );
         $theme->expects($this->any())
             ->method('getPreviewImage')
-            ->willReturn('image.png');
+            ->will($this->returnValue('image.png'));
 
-<<<<<<< HEAD
-        $store = $this->createMock(\Magento\Store\Model\Store::class);
-        $store->expects($this->any())->method('getBaseUrl')->willReturn('http://localhost/');
-        $this->_storeManager->expects($this->any())->method('getStore')->willReturn($store);
-=======
         $store = $this->createMock(Store::class);
         $store->expects($this->any())->method('getBaseUrl')->will($this->returnValue('http://localhost/'));
         $this->_storeManager->expects($this->any())->method('getStore')->will($this->returnValue($store));
->>>>>>> ea54b17c
         $this->assertEquals('http://localhost/theme/preview/image.png', $this->model->getPreviewImageUrl($theme));
     }
 
@@ -126,11 +96,7 @@
         $previewImage = 'preview.jpg';
         $expectedPath = 'theme/preview/preview.jpg';
 
-<<<<<<< HEAD
-        /** @var $theme \Magento\Theme\Model\Theme|\PHPUnit\Framework\MockObject\MockObject */
-=======
         /** @var Theme|\PHPUnit\Framework\MockObject\MockObject $theme */
->>>>>>> ea54b17c
         $theme = $this->createPartialMock(
             Theme::class,
             ['getPreviewImage', 'isPhysical', '__wakeup']
@@ -143,7 +109,7 @@
 
         $theme->expects($this->once())
             ->method('getPreviewImage')
-            ->willReturn($previewImage);
+            ->will($this->returnValue($previewImage));
 
         $result = $this->model->getPreviewImagePath($theme);
 
@@ -167,13 +133,8 @@
     {
         $this->mediaDirectory->expects($this->any())
             ->method('getAbsolutePath')
-<<<<<<< HEAD
-            ->with(\Magento\Framework\View\Design\Theme\Image\PathInterface::PREVIEW_DIRECTORY_PATH)
-            ->willReturn('/theme/preview');
-=======
             ->with(PathInterface::PREVIEW_DIRECTORY_PATH)
             ->will($this->returnValue('/theme/preview'));
->>>>>>> ea54b17c
         $this->assertEquals(
             '/theme/preview',
             $this->model->getImagePreviewDirectory()
