--- conflicted
+++ resolved
@@ -16,11 +16,7 @@
 class ThemePackageInfoTest extends TestCase
 {
     /**
-<<<<<<< HEAD
-     * @var \Magento\Framework\Filesystem\Directory\Read|\PHPUnit\Framework\MockObject\MockObject
-=======
      * @var Read|MockObject
->>>>>>> ea54b17c
      */
     private $dirRead;
 
@@ -30,28 +26,16 @@
     private $themePackageInfo;
 
     /**
-<<<<<<< HEAD
-     * @var \Magento\Framework\Component\ComponentRegistrar|\PHPUnit\Framework\MockObject\MockObject
-=======
      * @var ComponentRegistrar|MockObject
->>>>>>> ea54b17c
      */
     private $componentRegistrar;
 
     /**
-<<<<<<< HEAD
-     * @var \Magento\Framework\Filesystem\Directory\ReadFactory|\PHPUnit\Framework\MockObject\MockObject
-     */
-    private $dirReadFactory;
-
-    /** @var \Magento\Framework\Serialize\Serializer\Json|\PHPUnit\Framework\MockObject\MockObject */
-=======
      * @var ReadFactory|MockObject
      */
     private $dirReadFactory;
 
     /** @var Json|MockObject */
->>>>>>> ea54b17c
     private $serializerMock;
 
     protected function setUp(): void
