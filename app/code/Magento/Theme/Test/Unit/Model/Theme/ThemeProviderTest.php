--- conflicted
+++ resolved
@@ -32,24 +32,6 @@
     /** @var \Magento\Framework\TestFramework\Unit\Helper\ObjectManager */
     private $objectManager;
 
-<<<<<<< HEAD
-    /** @var \Magento\Theme\Model\ResourceModel\Theme\CollectionFactory|\PHPUnit\Framework\MockObject\MockObject */
-    private $collectionFactory;
-
-    /** @var \Magento\Theme\Model\ThemeFactory|\PHPUnit\Framework\MockObject\MockObject  */
-    private $themeFactory;
-
-    /** @var \Magento\Framework\App\CacheInterface|\PHPUnit\Framework\MockObject\MockObject */
-    private $cache;
-
-    /** @var \Magento\Framework\Serialize\Serializer\Json|\PHPUnit\Framework\MockObject\MockObject */
-    private $serializer;
-
-    /** @var \Magento\Theme\Model\Theme\ThemeProvider|\PHPUnit\Framework\MockObject\MockObject */
-    private $themeProvider;
-
-    /** @var \Magento\Theme\Model\Theme|\PHPUnit\Framework\MockObject\MockObject */
-=======
     /** @var \Magento\Theme\Model\ResourceModel\Theme\CollectionFactory|MockObject */
     private $collectionFactory;
 
@@ -66,7 +48,6 @@
     private $themeProvider;
 
     /** @var \Magento\Theme\Model\Theme|MockObject */
->>>>>>> ea54b17c
     private $theme;
 
     protected function setUp(): void
@@ -206,7 +187,7 @@
             ->method('toArray')
             ->willReturn($themeArray);
 
-        $this->themeFactory->expects($this->once())->method('create')->willReturn($this->theme);
+        $this->themeFactory->expects($this->once())->method('create')->will($this->returnValue($this->theme));
         $this->cache->expects($this->once())
             ->method('load')
             ->with('theme-by-id-' . self::THEME_ID)
