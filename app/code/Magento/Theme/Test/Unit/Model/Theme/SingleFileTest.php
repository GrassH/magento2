<?php declare(strict_types=1);
/**
 * Copyright © Magento, Inc. All rights reserved.
 * See COPYING.txt for license details.
 */
namespace Magento\Theme\Test\Unit\Model\Theme;

use Magento\Framework\View\Design\Theme\Customization\FileInterface;
use Magento\Framework\View\Design\Theme\CustomizationInterface;
use Magento\Framework\View\Design\ThemeInterface;
use Magento\Theme\Model\Theme\SingleFile;
use PHPUnit\Framework\MockObject\MockObject;
use PHPUnit\Framework\TestCase;

class SingleFileTest extends TestCase
{
    /**
     * @var SingleFile
     */
    protected $object;

    /**
<<<<<<< HEAD
     * @var \Magento\Framework\View\Design\Theme\Customization\FileInterface|\PHPUnit\Framework\MockObject\MockObject
=======
     * @var FileInterface|MockObject
>>>>>>> ea54b17c
     */
    protected $file;

    /**
     * Initialize testable object
     */
    protected function setUp(): void
    {
        $this->file = $this->getMockBuilder(FileInterface::class)
            ->getMock();

        $this->object = new SingleFile($this->file);
    }

    /**
     * cover update method
     */
    public function testUpdate()
    {
        $fileContent = 'file content';
        $customFiles = [];
        $fileType = 'png';
        $customCss = $this->getMockBuilder(\Magento\Framework\View\Design\Theme\FileInterface::class)
            ->disableOriginalConstructor()
            ->setMethods(
                [
                    'delete',
                    'save',
                    'getContent',
                    'getFileInfo',
                    'getFullPath',
                    'getFileName',
                    'setFileName',
                    'getTheme',
                    'setTheme',
                    'getCustomizationService',
                    'setCustomizationService',
                    'setData',
                    'getType',
                    'prepareFile',
                ]
            )
            ->getMock();
        $theme = $this->getMockBuilder(ThemeInterface::class)
            ->setMethods(
                [
                    'getArea',
                    'getThemePath',
                    'getFullPath',
                    'getParentTheme',
                    'getCode',
                    'isPhysical',
                    'getInheritedThemes',
                    'getId',
                    'getCustomization',
                ]
            )
            ->getMock();
        $customization = $this->getMockBuilder(CustomizationInterface::class)
            ->getMock();

        $customCss->expects($this->once())
            ->method('setData')
            ->with('content', $fileContent);
        $customCss->expects($this->once())
            ->method('setTheme')
            ->with($theme);
        $customCss->expects($this->once())
            ->method('save');
        $this->file->expects($this->once())
            ->method('create')
            ->willReturn($customCss);
        $this->file->expects($this->once())
            ->method('getType')
            ->willReturn($fileType);
        $customization->expects($this->once())
            ->method('getFilesByType')
            ->with($fileType)
            ->willReturn($customFiles);
        $theme->expects($this->once())
            ->method('getCustomization')
            ->willReturn($customization);

        /** @var ThemeInterface $theme */
        $this->assertInstanceOf(
            \Magento\Framework\View\Design\Theme\FileInterface::class,
            $this->object->update($theme, $fileContent)
        );
    }

    /**
     * cover update method when fileContent is empty
     */
    public function testUpdateWhenFileDelete()
    {
        $customCss = $this->getMockBuilder(\Magento\Framework\View\Design\Theme\FileInterface::class)
            ->disableOriginalConstructor()
            ->setMethods(
                [
                    'delete',
                    'save',
                    'getContent',
                    'getFileInfo',
                    'getFullPath',
                    'getFileName',
                    'setFileName',
                    'getTheme',
                    'setTheme',
                    'getCustomizationService',
                    'setCustomizationService',
                    'setData',
                    'getType',
                    'prepareFile',
                ]
            )
            ->getMock();
        $fileContent = '';
        $customFiles = [$customCss];
        $fileType = 'png';

        $theme = $this->getMockBuilder(ThemeInterface::class)
            ->setMethods(
                [
                    'getArea',
                    'getThemePath',
                    'getFullPath',
                    'getParentTheme',
                    'getCode',
                    'isPhysical',
                    'getInheritedThemes',
                    'getId',
                    'getCustomization',
                ]
            )
            ->getMock();
        $customization = $this->getMockBuilder(CustomizationInterface::class)
            ->getMock();

        $customCss->expects($this->once())
            ->method('delete');
        $this->file->expects($this->once())
            ->method('getType')
            ->willReturn($fileType);
        $customization->expects($this->once())
            ->method('getFilesByType')
            ->with($fileType)
            ->willReturn($customFiles);
        $theme->expects($this->once())
            ->method('getCustomization')
            ->willReturn($customization);

        /** @var ThemeInterface $theme */
        $this->assertInstanceOf(
            \Magento\Framework\View\Design\Theme\FileInterface::class,
            $this->object->update($theme, $fileContent)
        );
    }
}<|MERGE_RESOLUTION|>--- conflicted
+++ resolved
@@ -20,11 +20,7 @@
     protected $object;
 
     /**
-<<<<<<< HEAD
-     * @var \Magento\Framework\View\Design\Theme\Customization\FileInterface|\PHPUnit\Framework\MockObject\MockObject
-=======
      * @var FileInterface|MockObject
->>>>>>> ea54b17c
      */
     protected $file;
 
