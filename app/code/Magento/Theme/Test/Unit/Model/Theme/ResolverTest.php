--- conflicted
+++ resolved
@@ -21,47 +21,27 @@
     protected $model;
 
     /**
-<<<<<<< HEAD
-     * @var \Magento\Framework\View\DesignInterface|\PHPUnit\Framework\MockObject\MockObject
-=======
      * @var DesignInterface|MockObject
->>>>>>> ea54b17c
      */
     protected $designMock;
 
     /**
-<<<<<<< HEAD
-     * @var \Magento\Theme\Model\ResourceModel\Theme\CollectionFactory|\PHPUnit\Framework\MockObject\MockObject
-=======
      * @var \Magento\Theme\Model\ResourceModel\Theme\CollectionFactory|MockObject
->>>>>>> ea54b17c
      */
     protected $themeCollectionFactoryMock;
 
     /**
-<<<<<<< HEAD
-     * @var \Magento\Framework\App\State|\PHPUnit\Framework\MockObject\MockObject
-=======
      * @var State|MockObject
->>>>>>> ea54b17c
      */
     protected $appStateMock;
 
     /**
-<<<<<<< HEAD
-     * @var \Magento\Theme\Model\ResourceModel\Theme\Collection|\PHPUnit\Framework\MockObject\MockObject
-=======
      * @var Collection|MockObject
->>>>>>> ea54b17c
      */
     protected $themeCollectionMock;
 
     /**
-<<<<<<< HEAD
-     * @var \Magento\Framework\View\Design\ThemeInterface|\PHPUnit\Framework\MockObject\MockObject
-=======
      * @var ThemeInterface|MockObject
->>>>>>> ea54b17c
      */
     protected $themeMock;
 
@@ -89,8 +69,8 @@
             $this->exactly(2)
         )->method(
             'getDesignTheme'
-        )->willReturn(
-            $this->themeMock
+        )->will(
+            $this->returnValue($this->themeMock)
         );
         $this->designMock->expects($this->never())->method('getArea');
         $this->designMock->expects($this->never())->method('getConfigurationDesignTheme');
@@ -99,8 +79,8 @@
             $this->once()
         )->method(
             'getArea'
-        )->willReturn(
-            'theme_area'
+        )->will(
+            $this->returnValue('theme_area')
         );
 
         $this->themeCollectionFactoryMock->expects($this->never())->method('create');
@@ -109,8 +89,8 @@
             $this->once()
         )->method(
             'getAreaCode'
-        )->willReturn(
-            'theme_area'
+        )->will(
+            $this->returnValue('theme_area')
         );
 
         $this->assertEquals($this->themeMock, $this->model->get());
@@ -122,15 +102,15 @@
             $this->exactly(2)
         )->method(
             'getDesignTheme'
-        )->willReturn(
-            $this->themeMock
-        );
-        $this->designMock->expects(
-            $this->once()
-        )->method(
-            'getArea'
-        )->willReturn(
-            'design_area'
+        )->will(
+            $this->returnValue($this->themeMock)
+        );
+        $this->designMock->expects(
+            $this->once()
+        )->method(
+            'getArea'
+        )->will(
+            $this->returnValue('design_area')
         );
         $this->designMock->expects($this->never())->method('getConfigurationDesignTheme');
 
@@ -138,8 +118,8 @@
             $this->once()
         )->method(
             'getArea'
-        )->willReturn(
-            'theme_area'
+        )->will(
+            $this->returnValue('theme_area')
         );
 
         $this->themeCollectionFactoryMock->expects($this->never())->method('create');
@@ -148,8 +128,8 @@
             $this->once()
         )->method(
             'getAreaCode'
-        )->willReturn(
-            'design_area'
+        )->will(
+            $this->returnValue('design_area')
         );
 
         $this->assertEquals($this->themeMock, $this->model->get());
@@ -161,38 +141,38 @@
             $this->once()
         )->method(
             'getDesignTheme'
-        )->willReturn(
-            $this->themeMock
-        );
-        $this->designMock->expects(
-            $this->once()
-        )->method(
-            'getArea'
-        )->willReturn(
-            'design_area'
+        )->will(
+            $this->returnValue($this->themeMock)
+        );
+        $this->designMock->expects(
+            $this->once()
+        )->method(
+            'getArea'
+        )->will(
+            $this->returnValue('design_area')
         );
         $this->designMock->expects(
             $this->once()
         )->method(
             'getConfigurationDesignTheme'
-        )->willReturn(
-            'other_theme'
-        );
-
-        $this->themeMock->expects(
-            $this->once()
-        )->method(
-            'getArea'
-        )->willReturn(
-            'theme_area'
+        )->will(
+            $this->returnValue('other_theme')
+        );
+
+        $this->themeMock->expects(
+            $this->once()
+        )->method(
+            'getArea'
+        )->will(
+            $this->returnValue('theme_area')
         );
 
         $this->themeCollectionFactoryMock->expects(
             $this->once()
         )->method(
             'create'
-        )->willReturn(
-            $this->themeCollectionMock
+        )->will(
+            $this->returnValue($this->themeCollectionMock)
         );
 
         $this->themeCollectionMock->expects(
@@ -200,23 +180,17 @@
         )->method(
             'getThemeByFullPath'
         )->with(
-<<<<<<< HEAD
-            'other_area' . \Magento\Framework\View\Design\ThemeInterface::PATH_SEPARATOR . 'other_theme'
-        )->willReturn(
-            $this->themeMock
-=======
             'other_area' . ThemeInterface::PATH_SEPARATOR . 'other_theme'
         )->will(
             $this->returnValue($this->themeMock)
->>>>>>> ea54b17c
-        );
-
-        $this->appStateMock->expects(
-            $this->once()
-        )->method(
-            'getAreaCode'
-        )->willReturn(
-            'other_area'
+        );
+
+        $this->appStateMock->expects(
+            $this->once()
+        )->method(
+            'getAreaCode'
+        )->will(
+            $this->returnValue('other_area')
         );
 
         $this->assertEquals($this->themeMock, $this->model->get());
@@ -228,38 +202,38 @@
             $this->once()
         )->method(
             'getDesignTheme'
-        )->willReturn(
-            $this->themeMock
-        );
-        $this->designMock->expects(
-            $this->once()
-        )->method(
-            'getArea'
-        )->willReturn(
-            'design_area'
+        )->will(
+            $this->returnValue($this->themeMock)
+        );
+        $this->designMock->expects(
+            $this->once()
+        )->method(
+            'getArea'
+        )->will(
+            $this->returnValue('design_area')
         );
         $this->designMock->expects(
             $this->once()
         )->method(
             'getConfigurationDesignTheme'
-        )->willReturn(
-            12
-        );
-
-        $this->themeMock->expects(
-            $this->once()
-        )->method(
-            'getArea'
-        )->willReturn(
-            'theme_area'
+        )->will(
+            $this->returnValue(12)
+        );
+
+        $this->themeMock->expects(
+            $this->once()
+        )->method(
+            'getArea'
+        )->will(
+            $this->returnValue('theme_area')
         );
 
         $this->themeCollectionFactoryMock->expects(
             $this->once()
         )->method(
             'create'
-        )->willReturn(
-            $this->themeCollectionMock
+        )->will(
+            $this->returnValue($this->themeCollectionMock)
         );
 
         $this->themeCollectionMock->expects(
@@ -268,16 +242,16 @@
             'getItemById'
         )->with(
             12
-        )->willReturn(
-            $this->themeMock
-        );
-
-        $this->appStateMock->expects(
-            $this->once()
-        )->method(
-            'getAreaCode'
-        )->willReturn(
-            'other_area'
+        )->will(
+            $this->returnValue($this->themeMock)
+        );
+
+        $this->appStateMock->expects(
+            $this->once()
+        )->method(
+            'getAreaCode'
+        )->will(
+            $this->returnValue('other_area')
         );
 
         $this->assertEquals($this->themeMock, $this->model->get());
