--- conflicted
+++ resolved
@@ -21,20 +21,12 @@
     protected $model;
 
     /**
-<<<<<<< HEAD
-     * @var \Magento\Theme\Model\ResourceModel\Theme\Data\CollectionFactory|\PHPUnit\Framework\MockObject\MockObject
-=======
      * @var \Magento\Theme\Model\ResourceModel\Theme\Data\CollectionFactory|MockObject
->>>>>>> ea54b17c
      */
     protected $collectionFactory;
 
     /**
-<<<<<<< HEAD
-     * @var \Magento\Theme\Model\Theme\Data\Collection|\PHPUnit\Framework\MockObject\MockObject
-=======
      * @var Collection|MockObject
->>>>>>> ea54b17c
      */
     protected $filesystemCollection;
 
