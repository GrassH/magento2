<?php declare(strict_types=1);
/**
 * Copyright © Magento, Inc. All rights reserved.
 * See COPYING.txt for license details.
 */
namespace Magento\Theme\Test\Unit\Model\Theme;

use Magento\Framework\Composer\Remove;
use Magento\Theme\Model\Theme;
use Magento\Theme\Model\Theme\ThemePackageInfo;
use Magento\Theme\Model\Theme\ThemeProvider;
use Magento\Theme\Model\Theme\ThemeUninstaller;
use PHPUnit\Framework\MockObject\MockObject;
use PHPUnit\Framework\TestCase;
use Symfony\Component\Console\Output\OutputInterface;

class ThemeUninstallerTest extends TestCase
{
    /**
<<<<<<< HEAD
     * @var \Magento\Theme\Model\Theme\ThemePackageInfo|\PHPUnit\Framework\MockObject\MockObject
=======
     * @var ThemePackageInfo|MockObject
>>>>>>> ea54b17c
     */
    private $themePackageInfo;

    /**
<<<<<<< HEAD
     * @var \Magento\Framework\Composer\Remove|\PHPUnit\Framework\MockObject\MockObject
=======
     * @var Remove|MockObject
>>>>>>> ea54b17c
     */
    private $remove;

    /**
<<<<<<< HEAD
     * @var \Magento\Theme\Model\Theme\ThemeProvider|\PHPUnit\Framework\MockObject\MockObject
=======
     * @var ThemeProvider|MockObject
>>>>>>> ea54b17c
     */
    private $themeProvider;

    /**
     * @var ThemeUninstaller
     */
    private $themeUninstaller;

    /**
<<<<<<< HEAD
     * @var \Symfony\Component\Console\Output\OutputInterface|\PHPUnit\Framework\MockObject\MockObject
=======
     * @var OutputInterface|MockObject
>>>>>>> ea54b17c
     */
    private $output;

    protected function setUp(): void
    {
        $this->themePackageInfo = $this->createMock(ThemePackageInfo::class);
        $this->remove = $this->createMock(Remove::class);
        $this->themeProvider = $this->createMock(ThemeProvider::class);
        $this->themeUninstaller = new ThemeUninstaller($this->themePackageInfo, $this->remove, $this->themeProvider);
        $this->output = $this->getMockForAbstractClass(
            OutputInterface::class,
            [],
            '',
            false
        );
    }

    public function testUninstallRegistry()
    {
        $this->output->expects($this->atLeastOnce())->method('writeln');
        $this->themePackageInfo->expects($this->never())->method($this->anything());
        $this->remove->expects($this->never())->method($this->anything());
        $theme = $this->createMock(Theme::class);
        $theme->expects($this->exactly(3))->method('delete');
        $this->themeProvider->expects($this->exactly(3))->method('getThemeByFullPath')->willReturn($theme);
        $this->themeUninstaller->uninstallRegistry(
            $this->output,
            ['frontend/Magento/ThemeA', 'frontend/Magento/ThemeB', 'frontend/Magento/ThemeC']
        );
    }

    public function testUninstallCode()
    {
        $this->output->expects($this->atLeastOnce())->method('writeln');
        $this->themePackageInfo->expects($this->at(0))->method('getPackageName')->willReturn('packageA');
        $this->themePackageInfo->expects($this->at(1))->method('getPackageName')->willReturn('packageB');
        $this->themePackageInfo->expects($this->at(2))->method('getPackageName')->willReturn('packageC');
        $this->remove->expects($this->once())
            ->method('remove')
            ->with(['packageA', 'packageB', 'packageC'])
            ->willReturn('');
        $this->themeProvider->expects($this->never())->method($this->anything());
        $this->themeUninstaller->uninstallCode(
            $this->output,
            ['frontend/Magento/ThemeA', 'frontend/Magento/ThemeB', 'frontend/Magento/ThemeC']
        );
    }
}<|MERGE_RESOLUTION|>--- conflicted
+++ resolved
@@ -17,29 +17,17 @@
 class ThemeUninstallerTest extends TestCase
 {
     /**
-<<<<<<< HEAD
-     * @var \Magento\Theme\Model\Theme\ThemePackageInfo|\PHPUnit\Framework\MockObject\MockObject
-=======
      * @var ThemePackageInfo|MockObject
->>>>>>> ea54b17c
      */
     private $themePackageInfo;
 
     /**
-<<<<<<< HEAD
-     * @var \Magento\Framework\Composer\Remove|\PHPUnit\Framework\MockObject\MockObject
-=======
      * @var Remove|MockObject
->>>>>>> ea54b17c
      */
     private $remove;
 
     /**
-<<<<<<< HEAD
-     * @var \Magento\Theme\Model\Theme\ThemeProvider|\PHPUnit\Framework\MockObject\MockObject
-=======
      * @var ThemeProvider|MockObject
->>>>>>> ea54b17c
      */
     private $themeProvider;
 
@@ -49,11 +37,7 @@
     private $themeUninstaller;
 
     /**
-<<<<<<< HEAD
-     * @var \Symfony\Component\Console\Output\OutputInterface|\PHPUnit\Framework\MockObject\MockObject
-=======
      * @var OutputInterface|MockObject
->>>>>>> ea54b17c
      */
     private $output;
 
