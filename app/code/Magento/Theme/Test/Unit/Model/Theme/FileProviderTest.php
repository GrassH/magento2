--- conflicted
+++ resolved
@@ -19,11 +19,7 @@
     protected $model;
 
     /**
-<<<<<<< HEAD
-     * @var \Magento\Theme\Model\ResourceModel\Theme\File\Collection|\PHPUnit\Framework\MockObject\MockObject
-=======
      * @var Collection|MockObject
->>>>>>> ea54b17c
      */
     protected $file;
 
