<?php declare(strict_types=1);
/**
 * Copyright © Magento, Inc. All rights reserved.
 * See COPYING.txt for license details.
 */

/**
 * Test theme virtual model
 */
namespace Magento\Theme\Test\Unit\Model\Theme\Domain;

use Magento\Framework\App\State;
use Magento\Framework\DataObject;
use Magento\Framework\TestFramework\Unit\Helper\ObjectManager;
use Magento\Framework\View\Design\ThemeInterface;
use Magento\Theme\Model\Config\Customization;
use Magento\Theme\Model\CopyService;
use Magento\Theme\Model\Theme;
use Magento\Theme\Model\Theme\Domain\Virtual;
use PHPUnit\Framework\TestCase;

class VirtualTest extends TestCase
{
    /**
     * Test get existing staging theme
     *
     * @covers \Magento\Theme\Model\Theme\Domain\Virtual::__construct
     * @covers \Magento\Theme\Model\Theme\Domain\Virtual::getStagingTheme
     */
    public function testGetStagingThemeExisting()
    {
        $themeStaging = $this->createMock(Theme::class);

<<<<<<< HEAD
        $theme = $this->createPartialMock(\Magento\Theme\Model\Theme::class, ['__wakeup', 'getStagingVersion']);
        $theme->expects($this->once())->method('getStagingVersion')->willReturn($themeStaging);
=======
        $theme = $this->createPartialMock(Theme::class, ['__wakeup', 'getStagingVersion']);
        $theme->expects($this->once())->method('getStagingVersion')->will($this->returnValue($themeStaging));
>>>>>>> ea54b17c

        $themeFactory = $this->createPartialMock(\Magento\Theme\Model\ThemeFactory::class, ['create']);
        $themeFactory->expects($this->never())->method('create');

        $themeCopyService = $this->createPartialMock(CopyService::class, ['copy']);
        $themeCopyService->expects($this->never())->method('copy');

        $customizationConfig = $this->createMock(Customization::class);

        $object = new Virtual(
            $theme,
            $themeFactory,
            $themeCopyService,
            $customizationConfig
        );

        $this->assertSame($themeStaging, $object->getStagingTheme());
    }

    /**
     * Test creating staging theme
     *
     * @covers \Magento\Theme\Model\Theme\Domain\Virtual::_createStagingTheme
     * @covers \Magento\Theme\Model\Theme\Domain\Virtual::getStagingTheme
     */
    public function testGetStagingThemeNew()
    {
<<<<<<< HEAD
        $theme = $this->createPartialMock(\Magento\Theme\Model\Theme::class, ['__wakeup', 'getStagingVersion']);
        $theme->expects($this->once())->method('getStagingVersion')->willReturn(null);
        $appState = $this->createPartialMock(\Magento\Framework\App\State::class, ['getAreaCode']);
        $appState->expects($this->any())->method('getAreaCode')->willReturn('fixture_area');
        $appStateProperty = new \ReflectionProperty(\Magento\Theme\Model\Theme::class, '_appState');
=======
        $theme = $this->createPartialMock(Theme::class, ['__wakeup', 'getStagingVersion']);
        $theme->expects($this->once())->method('getStagingVersion')->will($this->returnValue(null));
        $appState = $this->createPartialMock(State::class, ['getAreaCode']);
        $appState->expects($this->any())->method('getAreaCode')->will($this->returnValue('fixture_area'));
        $appStateProperty = new \ReflectionProperty(Theme::class, '_appState');
>>>>>>> ea54b17c
        $appStateProperty->setAccessible(true);
        /** @var DataObject $theme */
        $theme->setData(
            [
                'id' => 'fixture_theme_id',
                'theme_title' => 'fixture_theme_title',
                'preview_image' => 'fixture_preview_image',
                'is_featured' => 'fixture_is_featured',
                'type' => ThemeInterface::TYPE_VIRTUAL,
            ]
        );
        $appStateProperty->setValue($theme, $appState);

        $themeStaging = $this->createPartialMock(Theme::class, ['__wakeup', 'setData', 'save']);
        $themeStaging->expects(
            $this->at(0)
        )->method(
            'setData'
        )->with(
            [
                'parent_id' => 'fixture_theme_id',
                'theme_path' => null,
                'theme_title' => 'fixture_theme_title - Staging',
                'preview_image' => 'fixture_preview_image',
                'is_featured' => 'fixture_is_featured',
                'type' => ThemeInterface::TYPE_STAGING,
            ]
        );
        $appStateProperty->setValue($themeStaging, $appState);
        $themeStaging->expects($this->at(1))->method('save');

        $themeFactory = $this->createPartialMock(\Magento\Theme\Model\ThemeFactory::class, ['create']);
        $themeFactory->expects($this->once())->method('create')->willReturn($themeStaging);

        $themeCopyService = $this->createPartialMock(CopyService::class, ['copy']);
        $themeCopyService->expects($this->once())->method('copy')->with($theme, $themeStaging);

        $customizationConfig = $this->createMock(Customization::class);

        $object = new Virtual(
            $theme,
            $themeFactory,
            $themeCopyService,
            $customizationConfig
        );

        $this->assertSame($themeStaging, $object->getStagingTheme());
        $this->assertSame($themeStaging, $object->getStagingTheme());
    }

    /**
     * Test for is assigned method
     *
     * @covers \Magento\Theme\Model\Theme\Domain\Virtual::isAssigned
     */
    public function testIsAssigned()
    {
        $customizationConfig = $this->createPartialMock(
            Customization::class,
            ['isThemeAssignedToStore']
        );
        $themeMock = $this->createPartialMock(
            Theme::class,
            ['__wakeup', 'getCollection', 'getId']
        );
        $customizationConfig->expects(
            $this->atLeastOnce()
        )->method(
            'isThemeAssignedToStore'
        )->with(
            $themeMock
        )->willReturn(
            true
        );
        $objectManagerHelper = new ObjectManager($this);
        $constructArguments = $objectManagerHelper->getConstructArguments(
            Virtual::class,
            ['theme' => $themeMock, 'customizationConfig' => $customizationConfig]
        );
<<<<<<< HEAD
        /** @var $model \Magento\Theme\Model\Theme\Domain\Virtual */
        $model = $objectManagerHelper->getObject(\Magento\Theme\Model\Theme\Domain\Virtual::class, $constructArguments);
        $this->assertTrue($model->isAssigned());
=======
        /** @var \Magento\Theme\Model\Theme\Domain\Virtual $model */
        $model = $objectManagerHelper->getObject(Virtual::class, $constructArguments);
        $this->assertEquals(true, $model->isAssigned());
>>>>>>> ea54b17c
    }

    /**
     * @return array
     */
    public function physicalThemeDataProvider()
    {
        $physicalTheme = $this->getMockBuilder(ThemeInterface::class)
            ->setMethods(['isPhysical', 'getId'])
            ->getMockForAbstractClass();
        $physicalTheme->expects($this->once())
            ->method('isPhysical')
            ->willReturn(true);
        $physicalTheme->expects($this->once())
            ->method('getId')
            ->willReturn(1);
        return [
            'empty' => [null],
            'theme' => [$physicalTheme],
        ];
    }

    /**
     * @test
     * @return void
     * @dataProvider physicalThemeDataProvider
     * @covers \Magento\Theme\Model\Theme\Domain\Virtual::getPhysicalTheme
     */
    public function testGetPhysicalTheme($data)
    {
        $themeMock = $this->createPartialMock(Theme::class, ['__wakeup', 'getParentTheme']);
        $parentThemeMock = $this->createPartialMock(
            Theme::class,
            ['__wakeup', 'isPhysical', 'getParentTheme']
        );

        $themeMock->expects($this->once())
            ->method('getParentTheme')
            ->willReturn($parentThemeMock);
        $parentThemeMock->expects($this->once())
            ->method('getParentTheme')
            ->willReturn($data);
        $parentThemeMock->expects($this->once())
            ->method('isPhysical')
            ->willReturn(false);

        $objectManagerHelper = new ObjectManager($this);
        $object = $objectManagerHelper->getObject(
            Virtual::class,
            ['theme' => $themeMock]
        );
        /** @var \Magento\Theme\Model\Theme\Domain\Virtual $object */
        $this->assertEquals($data, $object->getPhysicalTheme());
    }
}<|MERGE_RESOLUTION|>--- conflicted
+++ resolved
@@ -31,13 +31,8 @@
     {
         $themeStaging = $this->createMock(Theme::class);
 
-<<<<<<< HEAD
-        $theme = $this->createPartialMock(\Magento\Theme\Model\Theme::class, ['__wakeup', 'getStagingVersion']);
-        $theme->expects($this->once())->method('getStagingVersion')->willReturn($themeStaging);
-=======
         $theme = $this->createPartialMock(Theme::class, ['__wakeup', 'getStagingVersion']);
         $theme->expects($this->once())->method('getStagingVersion')->will($this->returnValue($themeStaging));
->>>>>>> ea54b17c
 
         $themeFactory = $this->createPartialMock(\Magento\Theme\Model\ThemeFactory::class, ['create']);
         $themeFactory->expects($this->never())->method('create');
@@ -65,19 +60,11 @@
      */
     public function testGetStagingThemeNew()
     {
-<<<<<<< HEAD
-        $theme = $this->createPartialMock(\Magento\Theme\Model\Theme::class, ['__wakeup', 'getStagingVersion']);
-        $theme->expects($this->once())->method('getStagingVersion')->willReturn(null);
-        $appState = $this->createPartialMock(\Magento\Framework\App\State::class, ['getAreaCode']);
-        $appState->expects($this->any())->method('getAreaCode')->willReturn('fixture_area');
-        $appStateProperty = new \ReflectionProperty(\Magento\Theme\Model\Theme::class, '_appState');
-=======
         $theme = $this->createPartialMock(Theme::class, ['__wakeup', 'getStagingVersion']);
         $theme->expects($this->once())->method('getStagingVersion')->will($this->returnValue(null));
         $appState = $this->createPartialMock(State::class, ['getAreaCode']);
         $appState->expects($this->any())->method('getAreaCode')->will($this->returnValue('fixture_area'));
         $appStateProperty = new \ReflectionProperty(Theme::class, '_appState');
->>>>>>> ea54b17c
         $appStateProperty->setAccessible(true);
         /** @var DataObject $theme */
         $theme->setData(
@@ -110,7 +97,7 @@
         $themeStaging->expects($this->at(1))->method('save');
 
         $themeFactory = $this->createPartialMock(\Magento\Theme\Model\ThemeFactory::class, ['create']);
-        $themeFactory->expects($this->once())->method('create')->willReturn($themeStaging);
+        $themeFactory->expects($this->once())->method('create')->will($this->returnValue($themeStaging));
 
         $themeCopyService = $this->createPartialMock(CopyService::class, ['copy']);
         $themeCopyService->expects($this->once())->method('copy')->with($theme, $themeStaging);
@@ -149,23 +136,17 @@
             'isThemeAssignedToStore'
         )->with(
             $themeMock
-        )->willReturn(
-            true
+        )->will(
+            $this->returnValue(true)
         );
         $objectManagerHelper = new ObjectManager($this);
         $constructArguments = $objectManagerHelper->getConstructArguments(
             Virtual::class,
             ['theme' => $themeMock, 'customizationConfig' => $customizationConfig]
         );
-<<<<<<< HEAD
-        /** @var $model \Magento\Theme\Model\Theme\Domain\Virtual */
-        $model = $objectManagerHelper->getObject(\Magento\Theme\Model\Theme\Domain\Virtual::class, $constructArguments);
-        $this->assertTrue($model->isAssigned());
-=======
         /** @var \Magento\Theme\Model\Theme\Domain\Virtual $model */
         $model = $objectManagerHelper->getObject(Virtual::class, $constructArguments);
         $this->assertEquals(true, $model->isAssigned());
->>>>>>> ea54b17c
     }
 
     /**
