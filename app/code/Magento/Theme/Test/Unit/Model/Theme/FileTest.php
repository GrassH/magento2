--- conflicted
+++ resolved
@@ -30,47 +30,27 @@
     protected $model;
 
     /**
-<<<<<<< HEAD
-     * @var \Magento\Framework\Registry|\PHPUnit\Framework\MockObject\MockObject
-=======
      * @var Registry|MockObject
->>>>>>> ea54b17c
      */
     protected $registry;
 
     /**
-<<<<<<< HEAD
-     * @var \Magento\Framework\View\Design\Theme\FlyweightFactory|\PHPUnit\Framework\MockObject\MockObject
-=======
      * @var FlyweightFactory|MockObject
->>>>>>> ea54b17c
      */
     protected $themeFactory;
 
     /**
-<<<<<<< HEAD
-     * @var FileServiceFactory|\PHPUnit\Framework\MockObject\MockObject
-=======
      * @var FileServiceFactory|MockObject
->>>>>>> ea54b17c
      */
     protected $fileServiceFactory;
 
     /**
-<<<<<<< HEAD
-     * @var \Magento\Theme\Model\ResourceModel\Theme\File|\PHPUnit\Framework\MockObject\MockObject
-=======
      * @var \Magento\Theme\Model\ResourceModel\Theme\File|MockObject
->>>>>>> ea54b17c
      */
     protected $resource;
 
     /**
-<<<<<<< HEAD
-     * @var \Magento\Theme\Model\ResourceModel\Theme\File\Collection|\PHPUnit\Framework\MockObject\MockObject
-=======
      * @var Collection|MockObject
->>>>>>> ea54b17c
      */
     protected $resourceCollection;
 
@@ -137,12 +117,7 @@
      */
     public function testGetFullPathWithoutFileType()
     {
-<<<<<<< HEAD
-        $this->expectException(\UnexpectedValueException::class);
-
-=======
         $this->expectException('UnexpectedValueException');
->>>>>>> ea54b17c
         $this->model->getFullPath();
     }
 
@@ -212,14 +187,8 @@
      */
     public function testGetThemeException()
     {
-<<<<<<< HEAD
-        $this->expectException(\Magento\Framework\Exception\LocalizedException::class);
-        $this->expectExceptionMessage('Theme id should be set');
-
-=======
         $this->expectException('Magento\Framework\Exception\LocalizedException');
         $this->expectExceptionMessage('Theme id should be set');
->>>>>>> ea54b17c
         $this->themeFactory->expects($this->once())
             ->method('create')
             ->with(null, DesignInterface::DEFAULT_AREA)
