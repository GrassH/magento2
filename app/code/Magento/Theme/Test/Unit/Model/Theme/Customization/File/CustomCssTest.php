<?php declare(strict_types=1);
/**
 * Copyright © Magento, Inc. All rights reserved.
 * See COPYING.txt for license details.
 */
namespace Magento\Theme\Test\Unit\Model\Theme\Customization\File;

use Magento\Framework\Filesystem;
use Magento\Framework\View\Design\Theme\Customization\Path;
use Magento\Framework\View\Design\Theme\FileFactory;
use Magento\Framework\View\Design\Theme\FileInterface;
use Magento\Theme\Model\Theme\Customization\File\CustomCss;
use PHPUnit\Framework\MockObject\MockObject;
use PHPUnit\Framework\TestCase;

class CustomCssTest extends TestCase
{
    /**
<<<<<<< HEAD
     * @var \PHPUnit\Framework\MockObject\MockObject|\Magento\Framework\View\Design\Theme\Customization\Path
=======
     * @var MockObject|Path
>>>>>>> ea54b17c
     */
    protected $customizationPath;

    /**
<<<<<<< HEAD
     * @var \PHPUnit\Framework\MockObject\MockObject|\Magento\Framework\View\Design\Theme\FileFactory
=======
     * @var MockObject|FileFactory
>>>>>>> ea54b17c
     */
    protected $fileFactory;

    /**
<<<<<<< HEAD
     * @var \PHPUnit\Framework\MockObject\MockObject|\Magento\Framework\Filesystem
=======
     * @var MockObject|Filesystem
>>>>>>> ea54b17c
     */
    protected $filesystem;

    /**
     * @var CustomCss
     */
    protected $object;

    /**
     * Initialize testable object
     */
    protected function setUp(): void
    {
        $this->customizationPath = $this->getMockBuilder(Path::class)
            ->disableOriginalConstructor()
            ->getMock();
        $this->fileFactory = $this->getMockBuilder(FileFactory::class)
            ->setMethods(['create'])
            ->disableOriginalConstructor()
            ->getMock();
        $this->filesystem = $this->getMockBuilder(Filesystem::class)
            ->disableOriginalConstructor()
            ->getMock();

        $this->object = new CustomCss(
            $this->customizationPath,
            $this->fileFactory,
            $this->filesystem
        );
    }

    /**
     * cover _prepareSortOrder
     * cover _prepareFileName
     */
    public function testPrepareFile()
    {
        $file = $this->getMockBuilder(FileInterface::class)
            ->setMethods(
                [
                    'delete',
                    'save',
                    'getContent',
                    'getFileInfo',
                    'getFullPath',
                    'getFileName',
                    'setFileName',
                    'getTheme',
                    'setTheme',
                    'getCustomizationService',
                    'setCustomizationService',
                    'getId',
                    'setData',
                ]
            )
            ->getMock();
        $file->expects($this->any())
            ->method('setData')
            ->willReturnMap(
                [
                    ['file_type', CustomCss::TYPE, $this->returnSelf()],
                    ['file_path', CustomCss::TYPE . '/' . CustomCss::FILE_NAME, $this->returnSelf()],
                    ['sort_order', CustomCss::SORT_ORDER, $this->returnSelf()],
                ]
            );
        $file->expects($this->once())
            ->method('getId')
            ->willReturn(null);
        $file->expects($this->at(0))
            ->method('getFileName')
            ->willReturn(null);
        $file->expects($this->at(1))
            ->method('getFileName')
            ->willReturn(CustomCss::FILE_NAME);
        $file->expects($this->once())
            ->method('setFileName')
            ->with(CustomCss::FILE_NAME);

        /** @var FileInterface $file */
        $this->assertInstanceOf(
            CustomCss::class,
            $this->object->prepareFile($file)
        );
    }
}<|MERGE_RESOLUTION|>--- conflicted
+++ resolved
@@ -16,29 +16,17 @@
 class CustomCssTest extends TestCase
 {
     /**
-<<<<<<< HEAD
-     * @var \PHPUnit\Framework\MockObject\MockObject|\Magento\Framework\View\Design\Theme\Customization\Path
-=======
      * @var MockObject|Path
->>>>>>> ea54b17c
      */
     protected $customizationPath;
 
     /**
-<<<<<<< HEAD
-     * @var \PHPUnit\Framework\MockObject\MockObject|\Magento\Framework\View\Design\Theme\FileFactory
-=======
      * @var MockObject|FileFactory
->>>>>>> ea54b17c
      */
     protected $fileFactory;
 
     /**
-<<<<<<< HEAD
-     * @var \PHPUnit\Framework\MockObject\MockObject|\Magento\Framework\Filesystem
-=======
      * @var MockObject|Filesystem
->>>>>>> ea54b17c
      */
     protected $filesystem;
 
