<?php declare(strict_types=1);
/**
 * Copyright © Magento, Inc. All rights reserved.
 * See COPYING.txt for license details.
 */

namespace Magento\Theme\Test\Unit\Model\Theme;

use Magento\Theme\Model\Theme;
use Magento\Theme\Model\Theme\Data\Collection;
use Magento\Theme\Model\Theme\ThemeDependencyChecker;
use Magento\Theme\Model\Theme\ThemePackageInfo;
use Magento\Theme\Model\Theme\ThemeProvider;
use PHPUnit\Framework\MockObject\MockObject;
use PHPUnit\Framework\TestCase;

class ThemeDependencyCheckerTest extends TestCase
{
    /**
     * @var ThemeDependencyChecker
     */
    private $themeDependencyChecker;

    /**
<<<<<<< HEAD
     * @var \Magento\Theme\Model\Theme\Data\Collection|\PHPUnit\Framework\MockObject\MockObject
=======
     * @var Collection|MockObject
>>>>>>> ea54b17c
     */
    private $themeCollection;

    /**
<<<<<<< HEAD
     * @var \Magento\Theme\Model\Theme\ThemeProvider|\PHPUnit\Framework\MockObject\MockObject
=======
     * @var ThemeProvider|MockObject
>>>>>>> ea54b17c
     */
    private $themeProvider;

    /**
<<<<<<< HEAD
     * @var \Magento\Theme\Model\Theme\ThemePackageInfo|\PHPUnit\Framework\MockObject\MockObject
     */
    private $themePackageInfo;

    protected function setup(): void
=======
     * @var ThemePackageInfo|MockObject
     */
    private $themePackageInfo;

    public function setup(): void
>>>>>>> ea54b17c
    {
        $this->themePackageInfo = $this->createMock(ThemePackageInfo::class);
        $this->themeCollection = $this->createMock(Collection::class);
        $this->themeProvider = $this->createMock(ThemeProvider::class);

        $this->themeDependencyChecker = new ThemeDependencyChecker(
            $this->themeCollection,
            $this->themeProvider,
            $this->themePackageInfo
        );
    }

    public function testCheckChildThemeByPackagesName()
    {
        $packages = [
            'vendor/package1',
            'vendor/package2'
        ];
        $this->themePackageInfo->expects($this->exactly(2))->method('getFullThemePath')->willReturn(null);
        $this->themeDependencyChecker->checkChildThemeByPackagesName($packages);
    }

    /**
     * @dataProvider executeFailedChildThemeCheckDataProvider
     * @param bool $hasVirtual
     * @param bool $hasPhysical
     * @param array $input
     * @param string $expected
     * @return void
     */
    public function testExecuteFailedChildThemeCheck($hasVirtual, $hasPhysical, array $input, $expected)
    {
        $theme = $this->createMock(Theme::class);
        $theme->expects($this->any())->method('hasChildThemes')->willReturn($hasVirtual);
        $parentThemeA = $this->createMock(Theme::class);
        $parentThemeA->expects($this->any())->method('getFullPath')->willReturn('frontend/Magento/a');
        $parentThemeB = $this->createMock(Theme::class);
        $parentThemeB->expects($this->any())->method('getFullPath')->willReturn('frontend/Magento/b');
        $childThemeC = $this->createMock(Theme::class);
        $childThemeC->expects($this->any())->method('getFullPath')->willReturn('frontend/Magento/c');
        $childThemeD = $this->createMock(Theme::class);
        $childThemeD->expects($this->any())->method('getFullPath')->willReturn('frontend/Magento/d');

        if ($hasPhysical) {
            $childThemeC->expects($this->any())->method('getParentTheme')->willReturn($parentThemeA);
            $childThemeD->expects($this->any())->method('getParentTheme')->willReturn($parentThemeB);
        }

        $this->themeProvider->expects($this->any())->method('getThemeByFullPath')->willReturn($theme);
        $this->themeCollection->expects($this->any())
            ->method('getIterator')
            ->willReturn(new \ArrayIterator([$childThemeC, $childThemeD]));

        $this->assertEquals($expected, $this->themeDependencyChecker->checkChildTheme($input));
    }

    /**
     * @return array
     */
    public function executeFailedChildThemeCheckDataProvider()
    {
        return [
            [
                true,
                false,
                ['frontend/Magento/a'],
                ['frontend/Magento/a is a parent of virtual theme. Parent themes cannot be uninstalled.']
            ],
            [
                true,
                false,
                ['frontend/Magento/a', 'frontend/Magento/b'],
                ['frontend/Magento/a, frontend/Magento/b are parents of virtual theme.'
                . ' Parent themes cannot be uninstalled.']
            ],
            [
                false,
                true,
                ['frontend/Magento/a'],
                ['frontend/Magento/a is a parent of physical theme. Parent themes cannot be uninstalled.']
            ],
            [
                false,
                true,
                ['frontend/Magento/a', 'frontend/Magento/b'],
                ['frontend/Magento/a, frontend/Magento/b are parents of physical theme.'
                . ' Parent themes cannot be uninstalled.']
            ],
            [
                true,
                true,
                ['frontend/Magento/a'],
                ['frontend/Magento/a is a parent of virtual theme. Parent themes cannot be uninstalled.',
                'frontend/Magento/a is a parent of physical theme. Parent themes cannot be uninstalled.']
            ],
            [
                true,
                true,
                ['frontend/Magento/a', 'frontend/Magento/b'],
                ['frontend/Magento/a, frontend/Magento/b are parents of virtual theme.'
                . ' Parent themes cannot be uninstalled.',
                'frontend/Magento/a, frontend/Magento/b are parents of physical theme.'
                . ' Parent themes cannot be uninstalled.']
            ],
        ];
    }
}<|MERGE_RESOLUTION|>--- conflicted
+++ resolved
@@ -22,37 +22,21 @@
     private $themeDependencyChecker;
 
     /**
-<<<<<<< HEAD
-     * @var \Magento\Theme\Model\Theme\Data\Collection|\PHPUnit\Framework\MockObject\MockObject
-=======
      * @var Collection|MockObject
->>>>>>> ea54b17c
      */
     private $themeCollection;
 
     /**
-<<<<<<< HEAD
-     * @var \Magento\Theme\Model\Theme\ThemeProvider|\PHPUnit\Framework\MockObject\MockObject
-=======
      * @var ThemeProvider|MockObject
->>>>>>> ea54b17c
      */
     private $themeProvider;
 
     /**
-<<<<<<< HEAD
-     * @var \Magento\Theme\Model\Theme\ThemePackageInfo|\PHPUnit\Framework\MockObject\MockObject
-     */
-    private $themePackageInfo;
-
-    protected function setup(): void
-=======
      * @var ThemePackageInfo|MockObject
      */
     private $themePackageInfo;
 
     public function setup(): void
->>>>>>> ea54b17c
     {
         $this->themePackageInfo = $this->createMock(ThemePackageInfo::class);
         $this->themeCollection = $this->createMock(Collection::class);
