<?php declare(strict_types=1);
/**
 * Copyright © Magento, Inc. All rights reserved.
 * See COPYING.txt for license details.
 */
namespace Magento\Theme\Test\Unit\Model\Design\Config;

use Magento\Framework\App\Config;
use Magento\Framework\App\ScopeFallbackResolverInterface;
use Magento\Theme\Model\Design\Config\ValueChecker;
use Magento\Theme\Model\Design\Config\ValueProcessor;
use PHPUnit\Framework\MockObject\MockObject;
use PHPUnit\Framework\TestCase;

class ValueCheckerTest extends TestCase
{
<<<<<<< HEAD
    /** @var \Magento\Framework\App\ScopeFallbackResolverInterface|\PHPUnit\Framework\MockObject\MockObject */
    protected $fallbackResolver;

    /** @var \Magento\Framework\App\Config|\PHPUnit\Framework\MockObject\MockObject */
=======
    /** @var ScopeFallbackResolverInterface|MockObject */
    protected $fallbackResolver;

    /** @var Config|MockObject */
>>>>>>> ea54b17c
    protected $appConfig;

    /** @var ValueChecker */
    protected $valueChecker;

<<<<<<< HEAD
    /** @var \Magento\Theme\Model\Design\Config\ValueProcessor|\PHPUnit\Framework\MockObject\MockObject */
    protected $valueProcessor;

    protected function setUp(): void
=======
    /** @var ValueProcessor|MockObject */
    protected $valueProcessor;

    public function setUp(): void
>>>>>>> ea54b17c
    {
        $this->fallbackResolver = $this->getMockForAbstractClass(
            ScopeFallbackResolverInterface::class,
            [],
            '',
            false
        );
        $this->appConfig = $this->createMock(Config::class);
        $this->valueProcessor = $this->getMockBuilder(ValueProcessor::class)
            ->disableOriginalConstructor()
            ->getMock();

        $this->valueChecker  = new ValueChecker(
            $this->fallbackResolver,
            $this->appConfig,
            $this->valueProcessor
        );
    }

    public function testIsDifferentFromDefault()
    {
        $this->fallbackResolver->expects($this->once())
            ->method('getFallbackScope')
            ->with('default', 0)
            ->willReturn([null, null]);

        $this->assertTrue(
            $this->valueChecker->isDifferentFromDefault(
                'value',
                'default',
                0,
                ['path' => 'design/head/default_title']
            )
        );
    }

    public function testIsDifferentFromDefaultWithWebsiteScope()
    {
        $this->fallbackResolver->expects($this->once())
            ->method('getFallbackScope')
            ->with('website', 1)
            ->willReturn(['default', 0]);
        $this->appConfig->expects($this->once())
            ->method('getValue')
            ->with('design/head/default_title', 'default', 0)
            ->willReturn('');
        $this->valueProcessor->expects($this->atLeastOnce())
            ->method('process')
            ->willReturnArgument(0);

        $this->assertTrue(
            $this->valueChecker->isDifferentFromDefault(
                'value',
                'website',
                1,
                ['path' => 'design/head/default_title']
            )
        );
    }

    public function testIsDifferentFromDefaultWithArrays()
    {
        $path = 'design/head/default_title';
        $this->fallbackResolver->expects($this->once())
            ->method('getFallbackScope')
            ->with('website', 1)
            ->willReturn(['default', 0]);
        $this->appConfig
            ->expects($this->once())
            ->method('getValue')
            ->with($path, 'default', 0)
            ->willReturn([
                [
                    'qwe' => 123
                ],
            ]);
        $this->valueProcessor->expects($this->atLeastOnce())
            ->method('process')
            ->willReturnArgument(0);
        $this->assertTrue(
            $this->valueChecker->isDifferentFromDefault(
                [
                    [
                        'sdf' => 1
                    ],

                ],
                'website',
                1,
                ['path' => $path]
            )
        );
    }
}<|MERGE_RESOLUTION|>--- conflicted
+++ resolved
@@ -14,33 +14,19 @@
 
 class ValueCheckerTest extends TestCase
 {
-<<<<<<< HEAD
-    /** @var \Magento\Framework\App\ScopeFallbackResolverInterface|\PHPUnit\Framework\MockObject\MockObject */
-    protected $fallbackResolver;
-
-    /** @var \Magento\Framework\App\Config|\PHPUnit\Framework\MockObject\MockObject */
-=======
     /** @var ScopeFallbackResolverInterface|MockObject */
     protected $fallbackResolver;
 
     /** @var Config|MockObject */
->>>>>>> ea54b17c
     protected $appConfig;
 
     /** @var ValueChecker */
     protected $valueChecker;
 
-<<<<<<< HEAD
-    /** @var \Magento\Theme\Model\Design\Config\ValueProcessor|\PHPUnit\Framework\MockObject\MockObject */
-    protected $valueProcessor;
-
-    protected function setUp(): void
-=======
     /** @var ValueProcessor|MockObject */
     protected $valueProcessor;
 
     public function setUp(): void
->>>>>>> ea54b17c
     {
         $this->fallbackResolver = $this->getMockForAbstractClass(
             ScopeFallbackResolverInterface::class,
