<?php declare(strict_types=1);
/**
 * Copyright © Magento, Inc. All rights reserved.
 * See COPYING.txt for license details.
 */
namespace Magento\Theme\Test\Unit\Model\Design;

use Magento\Framework\App\Config\Value;
use Magento\Framework\ObjectManagerInterface;
use Magento\Theme\Model\Design\Backend\Exceptions;
use Magento\Theme\Model\Design\BackendModelFactory;
use Magento\Theme\Model\Design\Config\MetadataProvider;
use Magento\Theme\Model\ResourceModel\Design\Config\Collection;
use PHPUnit\Framework\MockObject\MockObject;
use PHPUnit\Framework\TestCase;

class BackendModelFactoryTest extends TestCase
{
    /** @var BackendModelFactory */
    protected $model;

<<<<<<< HEAD
    /** @var \Magento\Framework\ObjectManagerInterface|\PHPUnit\Framework\MockObject\MockObject */
    protected $objectManagerMock;

    /** @var \Magento\Theme\Model\Design\Config\MetadataProvider|\PHPUnit\Framework\MockObject\MockObject */
    protected $metadataProviderMock;

    /**
     * @var \Magento\Theme\Model\ResourceModel\Design\Config\CollectionFactory|\PHPUnit\Framework\MockObject\MockObject
     */
    protected $collectionFactoryMock;

    /** @var \Magento\Theme\Model\ResourceModel\Design\Config\Collection|\PHPUnit\Framework\MockObject\MockObject */
    protected $collection;

    /** @var \Magento\Framework\App\Config\Value|\PHPUnit\Framework\MockObject\MockObject */
=======
    /** @var ObjectManagerInterface|MockObject */
    protected $objectManagerMock;

    /** @var MetadataProvider|MockObject */
    protected $metadataProviderMock;

    /**
     * @var \Magento\Theme\Model\ResourceModel\Design\Config\CollectionFactory|MockObject
     */
    protected $collectionFactoryMock;

    /** @var Collection|MockObject */
    protected $collection;

    /** @var Value|MockObject */
>>>>>>> ea54b17c
    protected $backendModel;

    protected function setUp(): void
    {
        $this->objectManagerMock = $this->getMockBuilder(ObjectManagerInterface::class)
            ->getMockForAbstractClass();
        $this->metadataProviderMock = $this->getMockBuilder(MetadataProvider::class)
            ->disableOriginalConstructor()
            ->getMock();
        $this->collectionFactoryMock = $this->getMockBuilder(
            \Magento\Theme\Model\ResourceModel\Design\Config\CollectionFactory::class
        )
            ->disableOriginalConstructor()
            ->setMethods(['create'])
            ->getMock();
        $this->collection = $this->getMockBuilder(Collection::class)
            ->disableOriginalConstructor()
            ->getMock();
        $this->backendModel = $this->getMockBuilder(Value::class)
            ->disableOriginalConstructor()
            ->setMethods(['setValue'])
            ->getMock();

        $this->model = new BackendModelFactory(
            $this->objectManagerMock,
            $this->metadataProviderMock,
            $this->collectionFactoryMock
        );
    }

    public function testCreate()
    {
        $scope = 'website';
        $scopeId = 1;
        $data = [
            'scope' => $scope,
            'scopeId' => $scopeId,
            'value' => 'value',
            'config' => [
                'path' => 'design/head/default_title',
                'backend_model' => Value::class
            ]
        ];
        $this->metadataProviderMock->expects($this->once())
            ->method('get')
            ->willReturn([
                'head_default_title' => [
                    'path' => 'design/head/default_title'
                ]
            ]);
        $this->collectionFactoryMock->expects($this->once())
            ->method('create')
            ->willReturn($this->collection);
        $this->collection->expects($this->once())
            ->method('addPathsFilter')
            ->with(['head_default_title' => 'design/head/default_title']);
        $this->collection->expects($this->once())
            ->method('addFieldToFilter')
            ->with('scope', $scope);
        $this->collection->expects($this->once())
            ->method('addScopeIdFilter')
            ->with($scopeId);
        $this->collection->expects($this->once())
            ->method('getData')
            ->willReturn([
                [
                    'config_id' => 1,
                    'path' => 'design/head/default_title'
                ]
            ]);
        $this->objectManagerMock->expects($this->once())
            ->method('create')
            ->with(
                Value::class,
                [
                    'data' => [
                        'path' => 'design/head/default_title',
                        'scope' => $scope,
                        'scope_id' => $scopeId,
                        'field_config' => $data['config'],
                        'config_id' => 1
                    ]
                ]
            )
            ->willReturn($this->backendModel);
        $this->backendModel->expects($this->once())
            ->method('setValue')
            ->willReturn('value');
        $this->assertSame($this->backendModel, $this->model->create($data));
    }

    public function testCreateByPath()
    {
        $path = 'design/head/default_title';
        $backendModelType = Exceptions::class;
        $backendModel = $this->getMockBuilder($backendModelType)
            ->disableOriginalConstructor()
            ->getMock();

        $this->metadataProviderMock->expects($this->once())
            ->method('get')
            ->willReturn([
                'head_default_title' => [
                    'path' => $path,
                    'backend_model' => $backendModelType
                ]
            ]);
        $this->objectManagerMock->expects($this->once())
            ->method('create')
            ->with($backendModelType, ['data' => []])
            ->willReturn($backendModel);
        $this->assertEquals($backendModel, $this->model->createByPath($path));
    }
}<|MERGE_RESOLUTION|>--- conflicted
+++ resolved
@@ -19,23 +19,6 @@
     /** @var BackendModelFactory */
     protected $model;
 
-<<<<<<< HEAD
-    /** @var \Magento\Framework\ObjectManagerInterface|\PHPUnit\Framework\MockObject\MockObject */
-    protected $objectManagerMock;
-
-    /** @var \Magento\Theme\Model\Design\Config\MetadataProvider|\PHPUnit\Framework\MockObject\MockObject */
-    protected $metadataProviderMock;
-
-    /**
-     * @var \Magento\Theme\Model\ResourceModel\Design\Config\CollectionFactory|\PHPUnit\Framework\MockObject\MockObject
-     */
-    protected $collectionFactoryMock;
-
-    /** @var \Magento\Theme\Model\ResourceModel\Design\Config\Collection|\PHPUnit\Framework\MockObject\MockObject */
-    protected $collection;
-
-    /** @var \Magento\Framework\App\Config\Value|\PHPUnit\Framework\MockObject\MockObject */
-=======
     /** @var ObjectManagerInterface|MockObject */
     protected $objectManagerMock;
 
@@ -51,7 +34,6 @@
     protected $collection;
 
     /** @var Value|MockObject */
->>>>>>> ea54b17c
     protected $backendModel;
 
     protected function setUp(): void
