--- conflicted
+++ resolved
@@ -3,61 +3,41 @@
  * Copyright © Magento, Inc. All rights reserved.
  * See COPYING.txt for license details.
  */
-<<<<<<< HEAD
-
-=======
->>>>>>> 40a78763
 declare(strict_types=1);
 
 namespace Magento\Theme\Test\Unit\Model\Design\Backend;
 
-<<<<<<< HEAD
-use Magento\Framework\App\Filesystem\DirectoryList;
-use Magento\Framework\Exception\LocalizedException;
-use Magento\Framework\File\Mime;
-use Magento\Framework\Filesystem\Directory\WriteInterface;
-use Magento\Framework\Filesystem\Io\File as IoFileSystem;
-use Magento\Framework\UrlInterface;
-use Magento\MediaStorage\Helper\File\Storage\Database;
-use Magento\Theme\Model\Design\Backend\File;
-=======
 use Magento\Config\Model\Config\Backend\File\RequestData\RequestDataInterface;
 use Magento\Framework\App\Cache\TypeListInterface;
 use Magento\Framework\App\Config\ScopeConfigInterface;
 use Magento\Framework\App\Filesystem\DirectoryList;
+use Magento\Framework\Exception\LocalizedException;
 use Magento\Framework\Data\Collection\AbstractDb;
 use Magento\Framework\File\Mime;
 use Magento\Framework\Filesystem;
 use Magento\Framework\Filesystem\Directory\WriteInterface;
+use Magento\Framework\Filesystem\Io\File as IoFileSystem;
 use Magento\Framework\Model\Context;
 use Magento\Framework\Model\ResourceModel\AbstractResource;
 use Magento\Framework\Registry;
 use Magento\Framework\TestFramework\Unit\Helper\ObjectManager;
+
 use Magento\Framework\UrlInterface;
 use Magento\MediaStorage\Helper\File\Storage\Database;
 use Magento\Theme\Model\Design\Backend\File;
 use PHPUnit\Framework\MockObject\MockObject;
 use PHPUnit\Framework\TestCase;
->>>>>>> 40a78763
 
 /**
  * @SuppressWarnings(PHPMD.CouplingBetweenObjects)
  */
 class FileTest extends TestCase
 {
-<<<<<<< HEAD
-    /** @var WriteInterface|\PHPUnit\Framework\MockObject\MockObject */
+    /** @var WriteInterface|MockObject */
     private $mediaDirectory;
 
-    /** @var UrlInterface|\PHPUnit\Framework\MockObject\MockObject */
+    /** @var UrlInterface|MockObject */
     private $urlBuilder;
-=======
-    /** @var WriteInterface|MockObject */
-    protected $mediaDirectory;
-
-    /** @var UrlInterface|MockObject */
-    protected $urlBuilder;
->>>>>>> 40a78763
 
     /** @var File */
     private $fileBackend;
@@ -66,42 +46,18 @@
     private $ioFileSystem;
 
     /**
-<<<<<<< HEAD
-     * @var Mime|\PHPUnit\Framework\MockObject\MockObject
-=======
      * @var Mime|MockObject
->>>>>>> 40a78763
      */
     private $mime;
 
     /**
-<<<<<<< HEAD
-     * @var Database|\PHPUnit\Framework\MockObject\MockObject
+     * @var Database|MockObject
      */
     private $databaseHelper;
 
     /**
      * @inheritdoc
      */
-    public function setUp()
-    {
-        $context = $this->getMockObject(\Magento\Framework\Model\Context::class);
-        $registry = $this->getMockObject(\Magento\Framework\Registry::class);
-        $config = $this->getMockObjectForAbstractClass(
-            \Magento\Framework\App\Config\ScopeConfigInterface::class
-        );
-        $cacheTypeList = $this->getMockObjectForAbstractClass(
-            \Magento\Framework\App\Cache\TypeListInterface::class
-        );
-        $uploaderFactory = $this->getMockObject(
-            \Magento\MediaStorage\Model\File\UploaderFactory::class,
-            ['create']
-        );
-=======
-     * @var Database|MockObject
-     */
-    private $databaseHelper;
-
     protected function setUp(): void
     {
         $context = $this->getMockObject(Context::class);
@@ -109,20 +65,15 @@
         $config = $this->getMockObjectForAbstractClass(ScopeConfigInterface::class);
         $cacheTypeList = $this->getMockObjectForAbstractClass(TypeListInterface::class);
         $uploaderFactory = $this->getMockObject(\Magento\MediaStorage\Model\File\UploaderFactory::class, ['create']);
->>>>>>> 40a78763
         $requestData = $this->getMockObjectForAbstractClass(
             RequestDataInterface::class
         );
         $filesystem = $this->getMockBuilder(Filesystem::class)
             ->disableOriginalConstructor()
             ->getMock();
-<<<<<<< HEAD
         $this->mediaDirectory = $this->getMockBuilder(
             WriteInterface::class
         )
-=======
-        $this->mediaDirectory = $this->getMockBuilder(WriteInterface::class)
->>>>>>> 40a78763
             ->getMockForAbstractClass();
         $filesystem->expects($this->once())
             ->method('getDirectoryWrite')
@@ -130,27 +81,11 @@
             ->willReturn($this->mediaDirectory);
         $this->urlBuilder = $this->getMockBuilder(UrlInterface::class)
             ->getMockForAbstractClass();
-<<<<<<< HEAD
-        $this->ioFileSystem = $this->getMockBuilder(\Magento\Framework\Filesystem\Io\File::class)
+        $this->ioFileSystem = $this->getMockBuilder(IoFileSystem::class)
             ->getMockForAbstractClass();
         $this->mime = $this->getMockBuilder(Mime::class)
             ->disableOriginalConstructor()
             ->getMock();
-        $this->databaseHelper = $this->getMockBuilder(
-            Database::class
-        )
-            ->disableOriginalConstructor()
-            ->getMock();
-        $abstractResource = $this->getMockBuilder(
-            \Magento\Framework\Model\ResourceModel\AbstractResource::class
-        )
-            ->getMockForAbstractClass();
-        $abstractDb = $this->getMockBuilder(\Magento\Framework\Data\Collection\AbstractDb::class)
-=======
-
-        $this->mime = $this->getMockBuilder(Mime::class)
-            ->disableOriginalConstructor()
-            ->getMock();
 
         $this->databaseHelper = $this->getMockBuilder(Database::class)
             ->disableOriginalConstructor()
@@ -160,7 +95,6 @@
             ->getMockForAbstractClass();
 
         $abstractDb = $this->getMockBuilder(AbstractDb::class)
->>>>>>> 40a78763
             ->disableOriginalConstructor()
             ->getMockForAbstractClass();
         $this->fileBackend = new File(
@@ -178,12 +112,8 @@
             $this->databaseHelper,
             $this->ioFileSystem
         );
-<<<<<<< HEAD
-        $objectManager = new \Magento\Framework\TestFramework\Unit\Helper\ObjectManager($this);
-=======
 
         $objectManager = new ObjectManager($this);
->>>>>>> 40a78763
         $objectManager->setBackwardCompatibleProperty(
             $this->fileBackend,
             'mime',
@@ -191,14 +121,10 @@
         );
     }
 
-<<<<<<< HEAD
     /**
      * @inheritdoc
      */
-    public function tearDown()
-=======
     protected function tearDown(): void
->>>>>>> 40a78763
     {
         unset($this->fileBackend);
     }
@@ -208,11 +134,7 @@
      *
      * @param string $class
      * @param array $methods
-<<<<<<< HEAD
-     * @return \PHPUnit\Framework\MockObject\MockObject
-=======
      * @return MockObject
->>>>>>> 40a78763
      */
     private function getMockObject(string $class, array $methods = []): \PHPUnit\Framework\MockObject\MockObject
     {
@@ -228,11 +150,7 @@
      * Gets mock objects for abstract class.
      *
      * @param string $class
-<<<<<<< HEAD
-     * @return \PHPUnit\Framework\MockObject\MockObject
-=======
      * @return MockObject
->>>>>>> 40a78763
      */
     private function getMockObjectForAbstractClass(string $class): \PHPUnit\Framework\MockObject\MockObject
     {
@@ -367,15 +285,6 @@
         ];
     }
 
-<<<<<<< HEAD
-    /**
-     * Test for beforeSave method without file.
-     *
-     * @expectedException \Magento\Framework\Exception\LocalizedException
-     * @expectedExceptionMessage header_logo_src does not contain field 'file'
-     */
-=======
->>>>>>> 40a78763
     public function testBeforeSaveWithoutFile()
     {
         $this->expectException('Magento\Framework\Exception\LocalizedException');
