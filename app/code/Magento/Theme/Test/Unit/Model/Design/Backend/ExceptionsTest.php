--- conflicted
+++ resolved
@@ -23,20 +23,12 @@
     protected $model;
 
     /**
-<<<<<<< HEAD
-     * @var \Magento\Framework\Model\Context|\PHPUnit\Framework\MockObject\MockObject
-=======
      * @var Context|MockObject
->>>>>>> ea54b17c
      */
     protected $contextMock;
 
     /**
-<<<<<<< HEAD
-     * @var \Magento\Framework\View\DesignInterface|\PHPUnit\Framework\MockObject\MockObject
-=======
      * @var DesignInterface|MockObject
->>>>>>> ea54b17c
      */
     protected $designMock;
 
