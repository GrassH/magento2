--- conflicted
+++ resolved
@@ -47,13 +47,8 @@
     {
         $this->arrayManager = new ArrayManager();
         $this->themeList = $this->getMockBuilder(ListInterface::class)
-<<<<<<< HEAD
-            ->onlyMethods(['getThemeByFullPath'])
-            ->addMethods(['getItemById'])
-=======
             ->addMethods(['getItemById'])
             ->onlyMethods(['getThemeByFullPath'])
->>>>>>> 164d49fc
             ->disableOriginalConstructor()
             ->getMockForAbstractClass();
         $this->prepareThemeMock();
