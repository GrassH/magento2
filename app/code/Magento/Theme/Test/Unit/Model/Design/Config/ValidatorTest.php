<?php
/**
 * Copyright © Magento, Inc. All rights reserved.
 * See COPYING.txt for license details.
 */
declare(strict_types=1);

namespace Magento\Theme\Test\Unit\Model\Design\Config;

use Magento\Framework\Mail\TemplateInterface;
use Magento\Framework\TestFramework\Unit\Helper\ObjectManager;
use Magento\Theme\Api\Data\DesignConfigInterface;
use Magento\Theme\Model\Data\Design\Config\Data;
use Magento\Theme\Model\Design\Config\Validator;
use PHPUnit\Framework\MockObject\MockObject;
use PHPUnit\Framework\TestCase;

/**
 * Unit tests for Magento\Theme\Test\Unit\Model\Design\Config\Validator.
 */
class ValidatorTest extends TestCase
{
    /**
<<<<<<< HEAD
     * @var \Magento\Framework\Mail\TemplateInterfaceFactory|\PHPUnit\Framework\MockObject\MockObject
=======
     * @var \Magento\Framework\Mail\TemplateInterfaceFactory|MockObject
>>>>>>> ea54b17c
     */
    private $templateFactory;

    /**
<<<<<<< HEAD
     * @var \Magento\Framework\Mail\TemplateInterface|\PHPUnit\Framework\MockObject\MockObject
=======
     * @var TemplateInterface|MockObject
>>>>>>> ea54b17c
     */
    private $template;

    /**
<<<<<<< HEAD
     * @var \Magento\Theme\Api\Data\DesignConfigInterface|\PHPUnit\Framework\MockObject\MockObject
=======
     * @var DesignConfigInterface|MockObject
>>>>>>> ea54b17c
     */
    private $designConfig;

    /**
     * @var ObjectManager
     */
    private $objectManager;

    /**
     * @inheritdoc
     */
    protected function setUp(): void
    {
        $this->objectManager = new ObjectManager($this);
        $this->templateFactory = $this->getMockBuilder(\Magento\Framework\Mail\TemplateInterfaceFactory::class)
            ->disableOriginalConstructor()
            ->setMethods(['create'])
            ->getMockForAbstractClass();
        $this->template = $this->getMockBuilder(TemplateInterface::class)
            ->disableOriginalConstructor()
            ->setMethods(
                [
                    'emulateDesign',
                    'setForcedArea',
                    'loadDefault',
                    'getTemplateText',
                    'revertDesign',
                ]
            )
            ->getMockForAbstractClass();
        $this->templateFactory->expects($this->any())->method('create')->willReturn($this->template);
        $this->designConfig = $this->getMockBuilder(DesignConfigInterface::class)
            ->disableOriginalConstructor()
            ->setMethods(['getExtensionAttributes'])
            ->getMockForAbstractClass();
    }

    /**
     * @return void
     */
    public function testGetDefaultTemplateTextDefaultScope(): void
    {
        $templateId = 'email_template';
        $designData = [
            'field_config' => ['field' => 'fieldValue'],
            'value' => $templateId,
        ];

        $this->templateFactory->expects($this->once())->method('create');
        $this->designConfig->expects($this->any())->method('getScope')->willReturn('default');
        $this->template->expects($this->once())->method('emulateDesign');
        $this->template->expects($this->once())->method('setForcedArea')->with($templateId);
        $this->template->expects($this->once())->method('loadDefault')->with($templateId);
        $this->template->expects($this->once())->method('getTemplateText');
        $this->template->expects($this->once())->method('revertDesign');

        $extensionAttributes = $this->getMockBuilder(\Magento\Theme\Api\Data\DesignConfigExtensionInterface::class)
            ->disableOriginalConstructor()
            ->setMethods(['getDesignConfigData'])
            ->getMockForAbstractClass();

        $extensionAttributes->expects($this->any())->method('getDesignConfigData')->willReturn(
            [
                $this->getDesignConfigData($designData),
            ]
        );

        $this->designConfig->expects($this->any())->method('getExtensionAttributes')->willReturn($extensionAttributes);

        /** @var Validator $validator */
        $validator = $this->objectManager->getObject(
            Validator::class,
            [
                'templateFactory' => $this->templateFactory,
                'fields' => ['field' => 'fieldValue'],
            ]
        );
        $validator->validate($this->designConfig);
    }

    /**
     * Returns design config data object.
     *
     * @param array $data
     * @return Data
     */
    private function getDesignConfigData(array $data = []): Data
    {
        return $this->objectManager->getObject(
            Data::class,
            [
                'data' => $data,
            ]
        );
    }
}<|MERGE_RESOLUTION|>--- conflicted
+++ resolved
@@ -21,29 +21,17 @@
 class ValidatorTest extends TestCase
 {
     /**
-<<<<<<< HEAD
-     * @var \Magento\Framework\Mail\TemplateInterfaceFactory|\PHPUnit\Framework\MockObject\MockObject
-=======
      * @var \Magento\Framework\Mail\TemplateInterfaceFactory|MockObject
->>>>>>> ea54b17c
      */
     private $templateFactory;
 
     /**
-<<<<<<< HEAD
-     * @var \Magento\Framework\Mail\TemplateInterface|\PHPUnit\Framework\MockObject\MockObject
-=======
      * @var TemplateInterface|MockObject
->>>>>>> ea54b17c
      */
     private $template;
 
     /**
-<<<<<<< HEAD
-     * @var \Magento\Theme\Api\Data\DesignConfigInterface|\PHPUnit\Framework\MockObject\MockObject
-=======
      * @var DesignConfigInterface|MockObject
->>>>>>> ea54b17c
      */
     private $designConfig;
 
