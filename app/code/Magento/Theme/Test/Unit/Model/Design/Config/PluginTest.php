--- conflicted
+++ resolved
@@ -17,24 +17,6 @@
 
 class PluginTest extends TestCase
 {
-<<<<<<< HEAD
-    /** @var \Magento\Framework\Event\ManagerInterface|\PHPUnit\Framework\MockObject\MockObject */
-    protected $eventManager;
-
-    /** @var \Magento\Store\Model\StoreManagerInterface|\PHPUnit\Framework\MockObject\MockObject */
-    protected $storeManager;
-
-    /** @var \Magento\Theme\Model\DesignConfigRepository|\PHPUnit\Framework\MockObject\MockObject */
-    protected $repository;
-
-    /** @var \Magento\Theme\Api\Data\DesignConfigInterface|\PHPUnit\Framework\MockObject\MockObject */
-    protected $designConfig;
-
-    /** @var \Magento\Store\Api\Data\WebsiteInterface|\PHPUnit\Framework\MockObject\MockObject */
-    protected $website;
-
-    /** @var \Magento\Store\Api\Data\StoreInterface|\PHPUnit\Framework\MockObject\MockObject */
-=======
     /** @var ManagerInterface|MockObject */
     protected $eventManager;
 
@@ -51,17 +33,12 @@
     protected $website;
 
     /** @var StoreInterface|MockObject */
->>>>>>> ea54b17c
     protected $store;
 
     /** @var  Plugin */
     protected $plugin;
 
-<<<<<<< HEAD
-    protected function setUp(): void
-=======
     public function setUp(): void
->>>>>>> ea54b17c
     {
         $this->eventManager = $this->getMockForAbstractClass(
             ManagerInterface::class,
