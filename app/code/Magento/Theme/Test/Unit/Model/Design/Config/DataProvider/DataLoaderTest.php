<?php declare(strict_types=1);
/**
 * Copyright © Magento, Inc. All rights reserved.
 * See COPYING.txt for license details.
 */
namespace Magento\Theme\Test\Unit\Model\Design\Config\DataProvider;

use Magento\Framework\App\Request\DataPersistorInterface;
use Magento\Framework\App\Request\Http;
use Magento\Theme\Api\Data\DesignConfigDataInterface;
use Magento\Theme\Api\Data\DesignConfigInterface;
use Magento\Theme\Api\DesignConfigRepositoryInterface;
use Magento\Theme\Model\Design\Config\DataProvider\DataLoader;
use PHPUnit\Framework\MockObject\MockObject;
use PHPUnit\Framework\TestCase;

class DataLoaderTest extends TestCase
{
    /**
     * @var DataLoader
     */
    protected $model;

    /**
<<<<<<< HEAD
     * @var Http|\PHPUnit\Framework\MockObject\MockObject
=======
     * @var Http|MockObject
>>>>>>> ea54b17c
     */
    protected $request;

    /**
<<<<<<< HEAD
     * @var \Magento\Framework\App\Request\DataPersistorInterface|\PHPUnit\Framework\MockObject\MockObject
=======
     * @var DataPersistorInterface|MockObject
>>>>>>> ea54b17c
     */
    protected $dataPersistor;

    /**
<<<<<<< HEAD
     * @var \Magento\Theme\Api\DesignConfigRepositoryInterface|\PHPUnit\Framework\MockObject\MockObject
=======
     * @var DesignConfigRepositoryInterface|MockObject
>>>>>>> ea54b17c
     */
    protected $designConfigRepository;

    /**
<<<<<<< HEAD
     * @var \Magento\Theme\Api\Data\DesignConfigInterface|\PHPUnit\Framework\MockObject\MockObject
=======
     * @var DesignConfigInterface|MockObject
>>>>>>> ea54b17c
     */
    protected $designConfig;

    /**
<<<<<<< HEAD
     * @var \Magento\Theme\Api\Data\DesignConfigDataInterface|\PHPUnit\Framework\MockObject\MockObject
=======
     * @var DesignConfigDataInterface|MockObject
>>>>>>> ea54b17c
     */
    protected $designConfigData;

    /**
<<<<<<< HEAD
     * @var \Magento\Theme\Api\Data\DesignConfigExtensionInterface|\PHPUnit\Framework\MockObject\MockObject
=======
     * @var \Magento\Theme\Api\Data\DesignConfigExtensionInterface|MockObject
>>>>>>> ea54b17c
     */
    protected $designConfigExtension;

    protected function setUp(): void
    {
        $this->request = $this->getMockBuilder(Http::class)
            ->disableOriginalConstructor()
            ->getMock();
        $this->dataPersistor = $this->getMockBuilder(DataPersistorInterface::class)
            ->getMockForAbstractClass();
        $this->designConfigRepository = $this->getMockBuilder(DesignConfigRepositoryInterface::class)
            ->getMockForAbstractClass();
        $this->designConfig = $this->getMockBuilder(DesignConfigInterface::class)
            ->getMockForAbstractClass();
        $this->designConfigData = $this->getMockBuilder(DesignConfigDataInterface::class)
            ->getMockForAbstractClass();
        $this->designConfigExtension = $this->getMockBuilder(
            \Magento\Theme\Api\Data\DesignConfigExtensionInterface::class
        )->setMethods(['getDesignConfigData'])->getMockForAbstractClass();

        $this->model = new DataLoader(
            $this->request,
            $this->designConfigRepository,
            $this->dataPersistor
        );
    }

    public function testGetDataWithNoItems()
    {
        $scope = 'websites';
        $scopeId = 1;

        $this->request->expects($this->exactly(2))
            ->method('getParam')
            ->willReturnMap([
                ['scope', null, $scope],
                ['scope_id', null, $scopeId],
            ]);

        $this->designConfigRepository->expects($this->once())
            ->method('getByScope')
            ->with($scope, $scopeId)
            ->willReturn($this->designConfig);
        $this->designConfig->expects($this->once())
            ->method('getExtensionAttributes')
            ->willReturn($this->designConfigExtension);
        $this->designConfigExtension->expects($this->once())
            ->method('getDesignConfigData')
            ->willReturn([$this->designConfigData]);
        $this->designConfigData->expects($this->once())
            ->method('getFieldConfig')
            ->willReturn(['field' => 'field']);
        $this->designConfigData->expects($this->once())
            ->method('getValue')
            ->willReturn('value');
        $this->dataPersistor->expects($this->once())
            ->method('get')
            ->with('theme_design_config')
            ->willReturn(['scope' => $scope, 'scope_id' => $scopeId]);
        $this->dataPersistor->expects($this->once())
            ->method('clear')
            ->with('theme_design_config');

        $result = $this->model->getData();

        $this->assertIsArray($result);
        $this->assertArrayHasKey($scope, $result);
        $this->assertIsArray($result[$scope]);
        $this->assertArrayHasKey('scope', $result[$scope]);
        $this->assertArrayHasKey('scope_id', $result[$scope]);
        $this->assertEquals($scope, $result[$scope]['scope']);
        $this->assertEquals($scopeId, $result[$scope]['scope_id']);
    }
}<|MERGE_RESOLUTION|>--- conflicted
+++ resolved
@@ -22,56 +22,32 @@
     protected $model;
 
     /**
-<<<<<<< HEAD
-     * @var Http|\PHPUnit\Framework\MockObject\MockObject
-=======
      * @var Http|MockObject
->>>>>>> ea54b17c
      */
     protected $request;
 
     /**
-<<<<<<< HEAD
-     * @var \Magento\Framework\App\Request\DataPersistorInterface|\PHPUnit\Framework\MockObject\MockObject
-=======
      * @var DataPersistorInterface|MockObject
->>>>>>> ea54b17c
      */
     protected $dataPersistor;
 
     /**
-<<<<<<< HEAD
-     * @var \Magento\Theme\Api\DesignConfigRepositoryInterface|\PHPUnit\Framework\MockObject\MockObject
-=======
      * @var DesignConfigRepositoryInterface|MockObject
->>>>>>> ea54b17c
      */
     protected $designConfigRepository;
 
     /**
-<<<<<<< HEAD
-     * @var \Magento\Theme\Api\Data\DesignConfigInterface|\PHPUnit\Framework\MockObject\MockObject
-=======
      * @var DesignConfigInterface|MockObject
->>>>>>> ea54b17c
      */
     protected $designConfig;
 
     /**
-<<<<<<< HEAD
-     * @var \Magento\Theme\Api\Data\DesignConfigDataInterface|\PHPUnit\Framework\MockObject\MockObject
-=======
      * @var DesignConfigDataInterface|MockObject
->>>>>>> ea54b17c
      */
     protected $designConfigData;
 
     /**
-<<<<<<< HEAD
-     * @var \Magento\Theme\Api\Data\DesignConfigExtensionInterface|\PHPUnit\Framework\MockObject\MockObject
-=======
      * @var \Magento\Theme\Api\Data\DesignConfigExtensionInterface|MockObject
->>>>>>> ea54b17c
      */
     protected $designConfigExtension;
 
@@ -137,11 +113,11 @@
 
         $result = $this->model->getData();
 
-        $this->assertIsArray($result);
-        $this->assertArrayHasKey($scope, $result);
-        $this->assertIsArray($result[$scope]);
-        $this->assertArrayHasKey('scope', $result[$scope]);
-        $this->assertArrayHasKey('scope_id', $result[$scope]);
+        $this->assertTrue(is_array($result));
+        $this->assertTrue(array_key_exists($scope, $result));
+        $this->assertTrue(is_array($result[$scope]));
+        $this->assertTrue(array_key_exists('scope', $result[$scope]));
+        $this->assertTrue(array_key_exists('scope_id', $result[$scope]));
         $this->assertEquals($scope, $result[$scope]['scope']);
         $this->assertEquals($scopeId, $result[$scope]['scope_id']);
     }
