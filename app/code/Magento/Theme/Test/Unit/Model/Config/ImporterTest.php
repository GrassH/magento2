--- conflicted
+++ resolved
@@ -18,47 +18,27 @@
 class ImporterTest extends TestCase
 {
     /**
-<<<<<<< HEAD
-     * @var ThemeFilesystemCollection|\PHPUnit\Framework\MockObject\MockObject
-=======
      * @var ThemeFilesystemCollection|MockObject
->>>>>>> ea54b17c
      */
     private $themeFilesystemCollectionMock;
 
     /**
-<<<<<<< HEAD
-     * @var ThemeDbCollection|\PHPUnit\Framework\MockObject\MockObject
-=======
      * @var ThemeDbCollection|MockObject
->>>>>>> ea54b17c
      */
     private $themeDbCollectionMock;
 
     /**
-<<<<<<< HEAD
-     * @var CollectionFactory|\PHPUnit\Framework\MockObject\MockObject
-=======
      * @var CollectionFactory|MockObject
->>>>>>> ea54b17c
      */
     private $themecollectionFactoryMock;
 
     /**
-<<<<<<< HEAD
-     * @var Registration|\PHPUnit\Framework\MockObject\MockObject
-=======
      * @var Registration|MockObject
->>>>>>> ea54b17c
      */
     private $themeRegistrationMock;
 
     /**
-<<<<<<< HEAD
-     * @var ThemeResourceModel|\PHPUnit\Framework\MockObject\MockObject
-=======
      * @var ThemeResourceModel|MockObject
->>>>>>> ea54b17c
      */
     private $themeResourceModelMock;
 
@@ -94,20 +74,10 @@
         );
     }
 
-<<<<<<< HEAD
-    /**
-     */
-    public function testImportWithException()
-    {
-        $this->expectException(\Magento\Framework\Exception\State\InvalidTransitionException::class);
-        $this->expectExceptionMessage('Some error');
-
-=======
     public function testImportWithException()
     {
         $this->expectException('Magento\Framework\Exception\State\InvalidTransitionException');
         $this->expectExceptionMessage('Some error');
->>>>>>> ea54b17c
         $this->themeRegistrationMock->expects($this->once())
             ->method('register')
             ->willThrowException(new \Exception('Some error'));
@@ -117,33 +87,21 @@
 
     public function testImport()
     {
-<<<<<<< HEAD
-        /** @var Data|\PHPUnit\Framework\MockObject\MockObject $firstThemeMock */
-=======
         /** @var Data|MockObject $firstThemeMock */
->>>>>>> ea54b17c
         $firstThemeMock = $this->getMockBuilder(Data::class)
             ->disableOriginalConstructor()
             ->getMock();
         $firstThemeMock->expects($this->atLeastOnce())
             ->method('getFullPath')
             ->willReturn('frontend/Magento/luma');
-<<<<<<< HEAD
-        /** @var Data|\PHPUnit\Framework\MockObject\MockObject $secondThemeMock */
-=======
         /** @var Data|MockObject $secondThemeMock */
->>>>>>> ea54b17c
         $secondThemeMock = $this->getMockBuilder(Data::class)
             ->disableOriginalConstructor()
             ->getMock();
         $secondThemeMock->expects($this->once())
             ->method('getFullPath')
             ->willReturn('frontend/Magento/blank');
-<<<<<<< HEAD
-        /** @var Data|\PHPUnit\Framework\MockObject\MockObject $thirdThemeMock */
-=======
         /** @var Data|MockObject $thirdThemeMock */
->>>>>>> ea54b17c
         $thirdThemeMock = $this->getMockBuilder(Data::class)
             ->disableOriginalConstructor()
             ->getMock();
@@ -202,11 +160,7 @@
     {
         $themes = [];
         foreach ($inDb as $themePath) {
-<<<<<<< HEAD
-            /** @var Data|\PHPUnit\Framework\MockObject\MockObject $themeMock */
-=======
             /** @var Data|MockObject $themeMock */
->>>>>>> ea54b17c
             $themeMock = $this->getMockBuilder(Data::class)
                 ->disableOriginalConstructor()
                 ->getMock();
