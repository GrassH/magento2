--- conflicted
+++ resolved
@@ -25,65 +25,37 @@
 class DesignTest extends TestCase
 {
     /**
-<<<<<<< HEAD
-     * @var \Magento\Framework\App\State|\PHPUnit\Framework\MockObject\MockObject
-=======
      * @var State|MockObject
->>>>>>> ea54b17c
      */
     protected $state;
 
     /**
-<<<<<<< HEAD
-     * @var \Magento\Store\Model\StoreManagerInterface|\PHPUnit\Framework\MockObject\MockObject
-=======
      * @var StoreManagerInterface|MockObject
->>>>>>> ea54b17c
      */
     protected $storeManager;
 
     /**
-<<<<<<< HEAD
-     * @var \Magento\Framework\View\Design\Theme\FlyweightFactory|\PHPUnit\Framework\MockObject\MockObject
-=======
      * @var FlyweightFactory|MockObject
->>>>>>> ea54b17c
      */
     protected $flyweightThemeFactory;
 
     /**
-<<<<<<< HEAD
-     * @var \Magento\Theme\Model\ThemeFactory|\PHPUnit\Framework\MockObject\MockObject
-=======
      * @var \Magento\Theme\Model\ThemeFactory|MockObject
->>>>>>> ea54b17c
      */
     protected $themeFactory;
 
     /**
-<<<<<<< HEAD
-     * @var \Magento\Framework\App\Config\ScopeConfigInterface|\PHPUnit\Framework\MockObject\MockObject
-=======
      * @var ScopeConfigInterface|MockObject
->>>>>>> ea54b17c
      */
     protected $config;
 
     /**
-<<<<<<< HEAD
-     * @var string|\PHPUnit\Framework\MockObject\MockObject
-=======
      * @var string|MockObject
->>>>>>> ea54b17c
      */
     protected $defaultTheme = 'anyName4Theme';
 
     /**
-<<<<<<< HEAD
-     * @var \Magento\Framework\ObjectManagerInterface|\PHPUnit\Framework\MockObject\MockObject
-=======
      * @var ObjectManagerInterface|MockObject
->>>>>>> ea54b17c
      */
     private $objectManager;
 
@@ -120,17 +92,10 @@
      */
     public function testGetThemePath($themePath, $themeId, $expectedResult)
     {
-<<<<<<< HEAD
-        $theme = $this->getMockForAbstractClass(\Magento\Framework\View\Design\ThemeInterface::class);
-        $theme->expects($this->once())->method('getThemePath')->willReturn($themePath);
-        $theme->expects($this->any())->method('getId')->willReturn($themeId);
-        /** @var $theme \Magento\Framework\View\Design\ThemeInterface */
-=======
         $theme = $this->getMockForAbstractClass(ThemeInterface::class);
         $theme->expects($this->once())->method('getThemePath')->will($this->returnValue($themePath));
         $theme->expects($this->any())->method('getId')->will($this->returnValue($themeId));
         /** @var ThemeInterface $theme */
->>>>>>> ea54b17c
         $this->assertEquals($expectedResult, $this->model->getThemePath($theme));
     }
 
@@ -198,10 +163,10 @@
         $localeMock = $this->getMockForAbstractClass(ResolverInterface::class);
         $localeMock->expects($this->once())
             ->method('getLocale')
-            ->willReturn($locale);
+            ->will($this->returnValue($locale));
         $this->objectManager->expects($this->once())
             ->method('get')
-            ->willReturn($localeMock);
+            ->will($this->returnValue($localeMock));
         $this->state->expects($this->any())
             ->method('getAreaCode')
             ->willReturn($area);
