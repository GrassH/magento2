<?php declare(strict_types=1);
/**
 * Copyright © Magento, Inc. All rights reserved.
 * See COPYING.txt for license details.
 */
namespace Magento\Theme\Test\Unit\Model\Indexer\Design\Config\Plugin;

use Magento\Framework\Indexer\IndexerInterface;
use Magento\Framework\Indexer\IndexerRegistry;
use Magento\Store\Model\Group;
use Magento\Theme\Model\Data\Design\Config;
use Magento\Theme\Model\Indexer\Design\Config\Plugin\StoreGroup;
use PHPUnit\Framework\MockObject\MockObject;
use PHPUnit\Framework\TestCase;

class StoreGroupTest extends TestCase
{
    /** @var StoreGroup */
    protected $model;

<<<<<<< HEAD
    /** @var IndexerRegistry|\PHPUnit\Framework\MockObject\MockObject */
=======
    /** @var IndexerRegistry|MockObject */
>>>>>>> ea54b17c
    protected $indexerRegistryMock;

    protected function setUp(): void
    {
        $this->indexerRegistryMock = $this->getMockBuilder(IndexerRegistry::class)
            ->disableOriginalConstructor()
            ->getMock();

        $this->model = new StoreGroup($this->indexerRegistryMock);
    }

    public function testAfterDelete()
    {
<<<<<<< HEAD
        /** @var \Magento\Store\Model\Group|\PHPUnit\Framework\MockObject\MockObject $subjectMock */
        $subjectMock = $this->getMockBuilder(\Magento\Store\Model\Group::class)
            ->disableOriginalConstructor()
            ->getMock();

        /** @var IndexerInterface|\PHPUnit\Framework\MockObject\MockObject $indexerMock */
        $indexerMock = $this->getMockBuilder(\Magento\Framework\Indexer\IndexerInterface::class)
=======
        /** @var Group|MockObject $subjectMock */
        $subjectMock = $this->getMockBuilder(Group::class)
            ->disableOriginalConstructor()
            ->getMock();

        /** @var IndexerInterface|MockObject $indexerMock */
        $indexerMock = $this->getMockBuilder(IndexerInterface::class)
>>>>>>> ea54b17c
            ->getMockForAbstractClass();
        $indexerMock->expects($this->once())
            ->method('invalidate');

        $this->indexerRegistryMock->expects($this->once())
            ->method('get')
            ->with(Config::DESIGN_CONFIG_GRID_INDEXER_ID)
            ->willReturn($indexerMock);

        $this->assertEquals($subjectMock, $this->model->afterDelete($subjectMock, $subjectMock));
    }
}<|MERGE_RESOLUTION|>--- conflicted
+++ resolved
@@ -18,11 +18,7 @@
     /** @var StoreGroup */
     protected $model;
 
-<<<<<<< HEAD
-    /** @var IndexerRegistry|\PHPUnit\Framework\MockObject\MockObject */
-=======
     /** @var IndexerRegistry|MockObject */
->>>>>>> ea54b17c
     protected $indexerRegistryMock;
 
     protected function setUp(): void
@@ -36,15 +32,6 @@
 
     public function testAfterDelete()
     {
-<<<<<<< HEAD
-        /** @var \Magento\Store\Model\Group|\PHPUnit\Framework\MockObject\MockObject $subjectMock */
-        $subjectMock = $this->getMockBuilder(\Magento\Store\Model\Group::class)
-            ->disableOriginalConstructor()
-            ->getMock();
-
-        /** @var IndexerInterface|\PHPUnit\Framework\MockObject\MockObject $indexerMock */
-        $indexerMock = $this->getMockBuilder(\Magento\Framework\Indexer\IndexerInterface::class)
-=======
         /** @var Group|MockObject $subjectMock */
         $subjectMock = $this->getMockBuilder(Group::class)
             ->disableOriginalConstructor()
@@ -52,7 +39,6 @@
 
         /** @var IndexerInterface|MockObject $indexerMock */
         $indexerMock = $this->getMockBuilder(IndexerInterface::class)
->>>>>>> ea54b17c
             ->getMockForAbstractClass();
         $indexerMock->expects($this->once())
             ->method('invalidate');
