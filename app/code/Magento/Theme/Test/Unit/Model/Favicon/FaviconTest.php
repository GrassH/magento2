<?php declare(strict_types=1);
/**
 * Copyright © Magento, Inc. All rights reserved.
 * See COPYING.txt for license details.
 */
namespace Magento\Theme\Test\Unit\Model\Favicon;

use Magento\Config\Model\Config\Backend\Image\Favicon as ImageFavicon;
use Magento\Framework\App\Config\ScopeConfigInterface;
use Magento\Framework\App\Filesystem\DirectoryList;
use Magento\Framework\Filesystem;
use Magento\Framework\Filesystem\Directory\ReadInterface;
use Magento\Framework\UrlInterface;
use Magento\MediaStorage\Helper\File\Storage\Database;
use Magento\Store\Model\ScopeInterface;
use Magento\Store\Model\Store;
use Magento\Store\Model\StoreManagerInterface;
use Magento\Theme\Model\Favicon\Favicon;
use PHPUnit\Framework\MockObject\MockObject;
use PHPUnit\Framework\TestCase;

/**
 * @SuppressWarnings(PHPMD.CouplingBetweenObjects)
 */
class FaviconTest extends TestCase
{
    /**
     * @var Favicon
     */
    protected $object;

    /**
<<<<<<< HEAD
     * @var \PHPUnit\Framework\MockObject\MockObject|\Magento\Store\Model\Store
=======
     * @var MockObject|Store
>>>>>>> ea54b17c
     */
    protected $store;

    /**
<<<<<<< HEAD
     * @var \PHPUnit\Framework\MockObject\MockObject|\Magento\Framework\App\Config\ScopeConfigInterface
=======
     * @var MockObject|ScopeConfigInterface
>>>>>>> ea54b17c
     */
    protected $scopeManager;

    /**
<<<<<<< HEAD
     * @var \PHPUnit\Framework\MockObject\MockObject|\Magento\MediaStorage\Helper\File\Storage\Database
=======
     * @var MockObject|Database
>>>>>>> ea54b17c
     */
    protected $fileStorageDatabase;

    /**
<<<<<<< HEAD
     * @var \PHPUnit\Framework\MockObject\MockObject|\Magento\Framework\Filesystem\Directory\ReadInterface
=======
     * @var MockObject|ReadInterface
>>>>>>> ea54b17c
     */
    protected $mediaDir;

    /**
     * Initialize testable object
     */
    protected function setUp(): void
    {
        $storeManager = $this->getMockBuilder(StoreManagerInterface::class)->getMock();
        $this->store = $this->getMockBuilder(
            Store::class
        )->disableOriginalConstructor()->getMock();
        $storeManager->expects($this->any())
            ->method('getStore')
            ->willReturn($this->store);
        /** @var StoreManagerInterface $storeManager */
        $this->scopeManager = $this->getMockBuilder(
            ScopeConfigInterface::class
        )->getMock();
        $this->fileStorageDatabase = $this->getMockBuilder(Database::class)
            ->disableOriginalConstructor()
            ->getMock();
        $filesystem = $this->getMockBuilder(Filesystem::class)
            ->disableOriginalConstructor()
            ->getMock();
        $this->mediaDir = $this->getMockBuilder(
            ReadInterface::class
        )->getMock();
        $filesystem->expects($this->once())
            ->method('getDirectoryRead')
            ->with(DirectoryList::MEDIA)
            ->willReturn($this->mediaDir);
        /** @var Filesystem $filesystem */
        $this->object = new Favicon(
            $storeManager,
            $this->scopeManager,
            $this->fileStorageDatabase,
            $filesystem
        );
    }

    /**
     * cover negative case for getFaviconFile
     */
    public function testGetFaviconFileNegative()
    {
        $this->assertFalse($this->object->getFaviconFile());
    }

    /**
     * cover positive case for getFaviconFile and checkIsFile
     */
    public function testGetFaviconFile()
    {
        $scopeConfigValue = 'path';
        $urlToMediaDir = 'http://magento.url/pub/media/';
        $expectedFile = ImageFavicon::UPLOAD_DIR . '/' . $scopeConfigValue;
        $expectedUrl = $urlToMediaDir . $expectedFile;

        $this->scopeManager->expects($this->once())
            ->method('getValue')
            ->with('design/head/shortcut_icon', ScopeInterface::SCOPE_STORE)
            ->willReturn($scopeConfigValue);
        $this->store->expects($this->once())
            ->method('getBaseUrl')
            ->with(UrlInterface::URL_TYPE_MEDIA)
            ->willReturn($urlToMediaDir);
        $this->fileStorageDatabase->expects($this->once())
            ->method('checkDbUsage')
            ->willReturn(true);
        $this->fileStorageDatabase->expects($this->once())
            ->method('saveFileToFilesystem')
            ->willReturn(true);
        $this->mediaDir->expects($this->at(0))
            ->method('isFile')
            ->with($expectedFile)
            ->willReturn(false);
        $this->mediaDir->expects($this->at(1))
            ->method('isFile')
            ->with($expectedFile)
            ->willReturn(true);

        $results = $this->object->getFaviconFile();
        $this->assertEquals(
            $expectedUrl,
            $results
        );
        $this->assertNotFalse($results);
    }

    /**
     * cover getDefaultFavicon
     */
    public function testGetDefaultFavicon()
    {
        $this->assertEquals('Magento_Theme::favicon.ico', $this->object->getDefaultFavicon());
    }
}<|MERGE_RESOLUTION|>--- conflicted
+++ resolved
@@ -30,38 +30,22 @@
     protected $object;
 
     /**
-<<<<<<< HEAD
-     * @var \PHPUnit\Framework\MockObject\MockObject|\Magento\Store\Model\Store
-=======
      * @var MockObject|Store
->>>>>>> ea54b17c
      */
     protected $store;
 
     /**
-<<<<<<< HEAD
-     * @var \PHPUnit\Framework\MockObject\MockObject|\Magento\Framework\App\Config\ScopeConfigInterface
-=======
      * @var MockObject|ScopeConfigInterface
->>>>>>> ea54b17c
      */
     protected $scopeManager;
 
     /**
-<<<<<<< HEAD
-     * @var \PHPUnit\Framework\MockObject\MockObject|\Magento\MediaStorage\Helper\File\Storage\Database
-=======
      * @var MockObject|Database
->>>>>>> ea54b17c
      */
     protected $fileStorageDatabase;
 
     /**
-<<<<<<< HEAD
-     * @var \PHPUnit\Framework\MockObject\MockObject|\Magento\Framework\Filesystem\Directory\ReadInterface
-=======
      * @var MockObject|ReadInterface
->>>>>>> ea54b17c
      */
     protected $mediaDir;
 
