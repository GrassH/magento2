--- conflicted
+++ resolved
@@ -21,21 +21,6 @@
     /** @var Collection */
     protected $collection;
 
-<<<<<<< HEAD
-    /** @var  EntityFactoryInterface|\PHPUnit\Framework\MockObject\MockObject */
-    protected $entityFactoryMock;
-
-    /** @var ScopeTreeProviderInterface|\PHPUnit\Framework\MockObject\MockObject*/
-    protected $scopeTreeMock;
-
-    /** @var MetadataProviderInterface|\PHPUnit\Framework\MockObject\MockObject */
-    protected $metadataProviderMock;
-
-    /** @var ScopeConfigInterface|\PHPUnit\Framework\MockObject\MockObject */
-    protected $appConfigMock;
-
-    /** @var \Magento\Theme\Model\Design\Config\ValueProcessor|\PHPUnit\Framework\MockObject\MockObject */
-=======
     /** @var  EntityFactoryInterface|MockObject */
     protected $entityFactoryMock;
 
@@ -49,7 +34,6 @@
     protected $appConfigMock;
 
     /** @var ValueProcessor|MockObject */
->>>>>>> ea54b17c
     protected $valueProcessor;
 
     protected function setUp(): void
