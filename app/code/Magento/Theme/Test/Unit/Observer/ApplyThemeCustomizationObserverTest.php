<?php declare(strict_types=1);
/**
 * Copyright © Magento, Inc. All rights reserved.
 * See COPYING.txt for license details.
 */

namespace Magento\Theme\Test\Unit\Observer;

use Magento\Framework\Event\Observer;
use Magento\Framework\TestFramework\Unit\Helper\ObjectManager;
use Magento\Framework\View\Asset\File;
use Magento\Framework\View\Asset\GroupedCollection;
use Magento\Framework\View\Asset\Repository;
use Magento\Framework\View\Design\Theme\Customization;
use Magento\Framework\View\Design\Theme\Customization\FileAssetInterface;
use Magento\Framework\View\DesignInterface;
use Magento\Theme\Model\Theme;
use Magento\Theme\Observer\ApplyThemeCustomizationObserver;
use PHPUnit\Framework\MockObject\MockObject;
use PHPUnit\Framework\TestCase;
use Psr\Log\LoggerInterface;

/**
 * @SuppressWarnings(PHPMD.CouplingBetweenObjects)
 */
class ApplyThemeCustomizationObserverTest extends TestCase
{
    /**
<<<<<<< HEAD
     * @var \PHPUnit\Framework\MockObject\MockObject
=======
     * @var MockObject
>>>>>>> ea54b17c
     */
    protected $themeCustomization;

    /**
<<<<<<< HEAD
     * @var \PHPUnit\Framework\MockObject\MockObject
=======
     * @var MockObject
>>>>>>> ea54b17c
     */
    protected $assetRepo;

    /**
<<<<<<< HEAD
     * @var \PHPUnit\Framework\MockObject\MockObject
=======
     * @var MockObject
>>>>>>> ea54b17c
     */
    protected $assetsMock;

    /**
<<<<<<< HEAD
     * @var \Psr\Log\LoggerInterface|\PHPUnit\Framework\MockObject\MockObject
=======
     * @var LoggerInterface|MockObject
>>>>>>> ea54b17c
     */
    protected $logger;

    /**
     * @var ApplyThemeCustomizationObserver
     */
    protected $themeObserver;

    protected function setUp(): void
    {
        $this->themeCustomization = $this->createMock(Customization::class);
        $themeMock = $this->createPartialMock(Theme::class, ['__wakeup', 'getCustomization']);
        $themeMock->expects(
            $this->any()
        )->method(
            'getCustomization'
        )->willReturn(
            $this->themeCustomization
        );

<<<<<<< HEAD
        $designMock = $this->createMock(\Magento\Framework\View\DesignInterface::class);
        $designMock->expects($this->any())->method('getDesignTheme')->willReturn($themeMock);
=======
        $designMock = $this->createMock(DesignInterface::class);
        $designMock->expects($this->any())->method('getDesignTheme')->will($this->returnValue($themeMock));
>>>>>>> ea54b17c

        $this->assetsMock = $this->createMock(GroupedCollection::class);

        $this->assetRepo = $this->createMock(Repository::class);

        $this->logger = $this->getMockBuilder(LoggerInterface::class)->getMock();

        $objectManagerHelper = new ObjectManager($this);
        $this->themeObserver = $objectManagerHelper->getObject(
            ApplyThemeCustomizationObserver::class,
            [
                'design' => $designMock,
                'assets' => $this->assetsMock,
                'assetRepo' => $this->assetRepo,
                'logger' => $this->logger,
            ]
        );
    }

    public function testApplyThemeCustomization()
    {
        $asset = $this->createMock(File::class);
        $file = $this->createMock(\Magento\Theme\Model\Theme\File::class);
        $fileService = $this->getMockForAbstractClass(
            FileAssetInterface::class
        );
        $file->expects($this->any())->method('getCustomizationService')->willReturn($fileService);

        $this->assetRepo->expects($this->once())
            ->method('createArbitrary')
            ->willReturn($asset);

        $this->themeCustomization->expects($this->once())->method('getFiles')->willReturn([$file]);
        $this->assetsMock->expects($this->once())->method('add')->with($this->anything(), $asset);

        $observer = new Observer();
        $this->themeObserver->execute($observer);
    }

    public function testApplyThemeCustomizationException()
    {
        $file = $this->createMock(\Magento\Theme\Model\Theme\File::class);
        $file->expects($this->any())
            ->method('getCustomizationService')
            ->willThrowException(new \InvalidArgumentException());

        $this->themeCustomization->expects($this->once())->method('getFiles')->willReturn([$file]);
        $this->logger->expects($this->once())->method('critical');

        $observer = new Observer();
        $this->themeObserver->execute($observer);
    }
}<|MERGE_RESOLUTION|>--- conflicted
+++ resolved
@@ -26,38 +26,22 @@
 class ApplyThemeCustomizationObserverTest extends TestCase
 {
     /**
-<<<<<<< HEAD
-     * @var \PHPUnit\Framework\MockObject\MockObject
-=======
      * @var MockObject
->>>>>>> ea54b17c
      */
     protected $themeCustomization;
 
     /**
-<<<<<<< HEAD
-     * @var \PHPUnit\Framework\MockObject\MockObject
-=======
      * @var MockObject
->>>>>>> ea54b17c
      */
     protected $assetRepo;
 
     /**
-<<<<<<< HEAD
-     * @var \PHPUnit\Framework\MockObject\MockObject
-=======
      * @var MockObject
->>>>>>> ea54b17c
      */
     protected $assetsMock;
 
     /**
-<<<<<<< HEAD
-     * @var \Psr\Log\LoggerInterface|\PHPUnit\Framework\MockObject\MockObject
-=======
      * @var LoggerInterface|MockObject
->>>>>>> ea54b17c
      */
     protected $logger;
 
@@ -74,17 +58,12 @@
             $this->any()
         )->method(
             'getCustomization'
-        )->willReturn(
-            $this->themeCustomization
+        )->will(
+            $this->returnValue($this->themeCustomization)
         );
 
-<<<<<<< HEAD
-        $designMock = $this->createMock(\Magento\Framework\View\DesignInterface::class);
-        $designMock->expects($this->any())->method('getDesignTheme')->willReturn($themeMock);
-=======
         $designMock = $this->createMock(DesignInterface::class);
         $designMock->expects($this->any())->method('getDesignTheme')->will($this->returnValue($themeMock));
->>>>>>> ea54b17c
 
         $this->assetsMock = $this->createMock(GroupedCollection::class);
 
@@ -111,13 +90,13 @@
         $fileService = $this->getMockForAbstractClass(
             FileAssetInterface::class
         );
-        $file->expects($this->any())->method('getCustomizationService')->willReturn($fileService);
+        $file->expects($this->any())->method('getCustomizationService')->will($this->returnValue($fileService));
 
         $this->assetRepo->expects($this->once())
             ->method('createArbitrary')
-            ->willReturn($asset);
+            ->will($this->returnValue($asset));
 
-        $this->themeCustomization->expects($this->once())->method('getFiles')->willReturn([$file]);
+        $this->themeCustomization->expects($this->once())->method('getFiles')->will($this->returnValue([$file]));
         $this->assetsMock->expects($this->once())->method('add')->with($this->anything(), $asset);
 
         $observer = new Observer();
@@ -131,7 +110,7 @@
             ->method('getCustomizationService')
             ->willThrowException(new \InvalidArgumentException());
 
-        $this->themeCustomization->expects($this->once())->method('getFiles')->willReturn([$file]);
+        $this->themeCustomization->expects($this->once())->method('getFiles')->will($this->returnValue([$file]));
         $this->logger->expects($this->once())->method('critical');
 
         $observer = new Observer();
