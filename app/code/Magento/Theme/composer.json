--- conflicted
+++ resolved
@@ -3,19 +3,6 @@
     "description": "N/A",
     "require": {
         "php": "~5.5.0|~5.6.0",
-<<<<<<< HEAD
-        "magento/module-store": "0.42.0-beta10",
-        "magento/module-core": "0.42.0-beta10",
-        "magento/module-customer": "0.42.0-beta10",
-        "magento/module-backend": "0.42.0-beta10",
-        "magento/module-cms": "0.42.0-beta10",
-        "magento/module-eav": "0.42.0-beta10",
-        "magento/module-widget": "0.42.0-beta10",
-        "magento/module-config": "0.42.0-beta10",
-        "magento/module-media-storage": "0.42.0-beta10",
-        "magento/framework": "0.42.0-beta10",
-        "magento/module-require-js": "0.42.0-beta10",
-=======
         "magento/module-store": "0.42.0-beta11",
         "magento/module-core": "0.42.0-beta11",
         "magento/module-customer": "0.42.0-beta11",
@@ -27,7 +14,6 @@
         "magento/module-media-storage": "0.42.0-beta11",
         "magento/framework": "0.42.0-beta11",
         "magento/module-require-js": "0.42.0-beta11",
->>>>>>> e673fcfb
         "magento/magento-composer-installer": "*"
     },
     "suggest": {
