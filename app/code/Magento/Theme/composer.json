--- conflicted
+++ resolved
@@ -2,7 +2,6 @@
     "name": "magento/module-theme",
     "description": "N/A",
     "require": {
-<<<<<<< HEAD
         "php": "~5.5.0|~5.6.0",
         "magento/module-store": "0.42.0-beta6",
         "magento/module-core": "0.42.0-beta6",
@@ -11,19 +10,8 @@
         "magento/module-cms": "0.42.0-beta6",
         "magento/module-eav": "0.42.0-beta6",
         "magento/framework": "0.42.0-beta6",
+        "magento/module-widget": "0.42.0-beta6",
         "magento/module-require-js": "0.42.0-beta6",
-=======
-        "php": "~5.4.11|~5.5.0|~5.6.0",
-        "magento/module-store": "0.42.0-beta5",
-        "magento/module-core": "0.42.0-beta5",
-        "magento/module-customer": "0.42.0-beta5",
-        "magento/module-backend": "0.42.0-beta5",
-        "magento/module-cms": "0.42.0-beta5",
-        "magento/module-eav": "0.42.0-beta5",
-        "magento/module-widget": "0.42.0-beta5",
-        "magento/framework": "0.42.0-beta5",
-        "magento/module-require-js": "0.42.0-beta5",
->>>>>>> 1ad510ce
         "magento/magento-composer-installer": "*"
     },
     "suggest": {
