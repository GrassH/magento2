{
    "name": "magento/module-theme",
    "description": "N/A",
    "require": {
        "php": "~5.5.0|~5.6.0",
<<<<<<< HEAD
        "magento/module-store": "0.42.0-beta6",
        "magento/module-core": "0.42.0-beta6",
        "magento/module-customer": "0.42.0-beta6",
        "magento/module-backend": "0.42.0-beta6",
        "magento/module-cms": "0.42.0-beta6",
        "magento/module-eav": "0.42.0-beta6",
        "magento/module-widget": "0.42.0-beta6",
        "magento/framework": "0.42.0-beta6",
        "magento/module-widget": "0.42.0-beta6",
        "magento/module-require-js": "0.42.0-beta6",
=======
        "magento/module-store": "0.42.0-beta7",
        "magento/module-core": "0.42.0-beta7",
        "magento/module-customer": "0.42.0-beta7",
        "magento/module-backend": "0.42.0-beta7",
        "magento/module-cms": "0.42.0-beta7",
        "magento/module-eav": "0.42.0-beta7",
        "magento/framework": "0.42.0-beta7",
        "magento/module-require-js": "0.42.0-beta7",
>>>>>>> 412f8113
        "magento/magento-composer-installer": "*"
    },
    "suggest": {
        "magento/module-translation": "0.42.0-beta7"
    },
    "type": "magento2-module",
    "version": "0.42.0-beta7",
    "license": [
        "OSL-3.0",
        "AFL-3.0"
    ],
    "extra": {
        "map": [
            [
                "*",
                "Magento/Theme"
            ]
        ]
    }
}<|MERGE_RESOLUTION|>--- conflicted
+++ resolved
@@ -3,27 +3,15 @@
     "description": "N/A",
     "require": {
         "php": "~5.5.0|~5.6.0",
-<<<<<<< HEAD
-        "magento/module-store": "0.42.0-beta6",
-        "magento/module-core": "0.42.0-beta6",
-        "magento/module-customer": "0.42.0-beta6",
-        "magento/module-backend": "0.42.0-beta6",
-        "magento/module-cms": "0.42.0-beta6",
-        "magento/module-eav": "0.42.0-beta6",
-        "magento/module-widget": "0.42.0-beta6",
-        "magento/framework": "0.42.0-beta6",
-        "magento/module-widget": "0.42.0-beta6",
-        "magento/module-require-js": "0.42.0-beta6",
-=======
         "magento/module-store": "0.42.0-beta7",
         "magento/module-core": "0.42.0-beta7",
         "magento/module-customer": "0.42.0-beta7",
         "magento/module-backend": "0.42.0-beta7",
         "magento/module-cms": "0.42.0-beta7",
         "magento/module-eav": "0.42.0-beta7",
+        "magento/module-widget": "0.42.0-beta7",
         "magento/framework": "0.42.0-beta7",
         "magento/module-require-js": "0.42.0-beta7",
->>>>>>> 412f8113
         "magento/magento-composer-installer": "*"
     },
     "suggest": {
