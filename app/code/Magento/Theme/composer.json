--- conflicted
+++ resolved
@@ -11,20 +11,6 @@
     },
     "version": "101.1.3",
     "require": {
-<<<<<<< HEAD
-        "php": "~7.4.0||~8.1.0",
-        "magento/framework": "*",
-        "magento/module-backend": "*",
-        "magento/module-cms": "*",
-        "magento/module-config": "*",
-        "magento/module-customer": "*",
-        "magento/module-eav": "*",
-        "magento/module-media-storage": "*",
-        "magento/module-require-js": "*",
-        "magento/module-store": "*",
-        "magento/module-ui": "*",
-        "magento/module-widget": "*"
-=======
         "php": "~7.3.0||~7.4.0",
         "magento/framework": "103.0.*",
         "magento/module-backend": "102.0.*",
@@ -37,7 +23,6 @@
         "magento/module-store": "101.1.*",
         "magento/module-ui": "101.2.*",
         "magento/module-widget": "101.2.*"
->>>>>>> 4c36116d
     },
     "suggest": {
         "magento/module-theme-sample-data": "Sample Data version: 100.4.*",
