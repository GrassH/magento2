<?xml version="1.0"?>
<!--
/**
 * Copyright © Magento, Inc. All rights reserved.
 * See COPYING.txt for license details.
 */
-->
<config xmlns:xsi="http://www.w3.org/2001/XMLSchema-instance" xsi:noNamespaceSchemaLocation="urn:magento:framework:ObjectManager/etc/config.xsd">
    <preference for="Magento\Framework\View\Design\Theme\ThemeInterface" type="Magento\Theme\Model\Theme" />
    <preference for="Magento\Framework\View\Design\Theme\FileInterface" type="Magento\Theme\Model\Theme\File" />
    <preference for="Magento\Framework\View\Design\Theme\ThemeProviderInterface" type="Magento\Theme\Model\Theme\ThemeProvider" />
    <preference for="Magento\Framework\View\Design\Theme\FileProviderInterface" type="Magento\Theme\Model\Theme\FileProvider" />
    <preference for="Magento\Framework\View\Design\Theme\Customization\ConfigInterface" type="Magento\Theme\Model\Theme\Customization\Config" />
    <preference for="Magento\Framework\App\DesignInterface" type="Magento\Theme\Model\Design" />
    <preference for="Magento\Framework\View\Design\Theme\ListInterface" type="Magento\Theme\Model\Theme\Collection" />
    <preference for="Magento\Theme\Api\Data\DesignConfigInterface" type="Magento\Theme\Model\Data\Design\Config"/>
    <preference for="Magento\Theme\Api\Data\DesignConfigDataInterface" type="Magento\Theme\Model\Data\Design\Config\Data"/>
    <preference for="Magento\Theme\Api\DesignConfigRepositoryInterface" type="Magento\Theme\Model\DesignConfigRepository"/>
    <preference for="Magento\Framework\View\Model\PageLayout\Config\BuilderInterface" type="Magento\Theme\Model\PageLayout\Config\Builder"/>
    <preference for="Magento\Theme\Model\Design\Config\MetadataProviderInterface" type="Magento\Theme\Model\Design\Config\MetadataProvider"/>
    <type name="Magento\Theme\Model\Config">
        <arguments>
            <argument name="configCache" xsi:type="object">Magento\Framework\App\Cache\Type\Config</argument>
            <argument name="layoutCache" xsi:type="object">Magento\Framework\App\Cache\Type\Layout</argument>
        </arguments>
    </type>
    <type name="Magento\Theme\Model\Uploader\Service">
        <arguments>
            <argument name="uploadLimits" xsi:type="array">
                <item name="css" xsi:type="string">2M</item>
                <item name="js" xsi:type="string">2M</item>
            </argument>
        </arguments>
    </type>
    <type name="Magento\Theme\Model\Layout\Config\Reader">
        <arguments>
            <argument name="fileName" xsi:type="string">layouts.xml</argument>
            <argument name="converter" xsi:type="object">Magento\Theme\Model\Layout\Config\Converter</argument>
            <argument name="schemaLocator" xsi:type="object">Magento\Theme\Model\Layout\Config\SchemaLocator</argument>
        </arguments>
    </type>
    <virtualType name="Magento\Theme\Model\Layout\Config\Data" type="Magento\Framework\Config\Data">
        <arguments>
            <argument name="reader" xsi:type="object">Magento\Theme\Model\Layout\Config\Reader\Proxy</argument>
            <argument name="cacheId" xsi:type="string">page_layouts_config</argument>
        </arguments>
    </virtualType>
    <type name="Magento\Theme\Model\Layout\Config">
        <arguments>
            <argument name="dataStorage" xsi:type="object">Magento\Theme\Model\Layout\Config\Data</argument>
        </arguments>
    </type>
    <type name="Magento\Theme\Model\Wysiwyg\Storage">
        <arguments>
            <argument name="helper" xsi:type="object">Magento\Theme\Helper\Storage\Proxy</argument>
        </arguments>
    </type>
    <type name="Magento\Framework\Url\ScopeInterface">
        <plugin name="urlSignature" type="Magento\Theme\Model\Url\Plugin\Signature"/>
    </type>
    <type name="Magento\Theme\Model\Theme\Collection" shared="false" />
    <type name="Magento\Theme\Model\View\Design">
        <arguments>
            <argument name="themes" xsi:type="array">
                <item name="frontend" xsi:type="string">Magento/luma</item>
                <item name="adminhtml" xsi:type="string">Magento/backend</item>
            </argument>
        </arguments>
    </type>
    <type name="Magento\Framework\App\Area">
        <arguments>
            <argument name="translator" xsi:type="object">Magento\Framework\TranslateInterface</argument>
            <argument name="design" xsi:type="object">Magento\Theme\Model\Design\Proxy</argument>
        </arguments>
    </type>
    <type name="Magento\Framework\Console\CommandListInterface">
        <arguments>
            <argument name="commands" xsi:type="array">
                <item name="theme_uninstall" xsi:type="object">Magento\Theme\Console\Command\ThemeUninstallCommand</item>
            </argument>
        </arguments>
    </type>
    <type name="Magento\Theme\Model\DesignConfigRepository">
        <plugin name="save_design_settings_event_dispatching" type="Magento\Theme\Model\Design\Config\Plugin"/>
    </type>
    <virtualType name="Magento\Theme\Model\ResourceModel\Design\Config\Grid\Collection" type="Magento\Framework\View\Element\UiComponent\DataProvider\SearchResult">
        <arguments>
            <argument name="mainTable" xsi:type="string">design_config_grid_flat</argument>
            <argument name="resourceModel" xsi:type="string">Magento\Theme\Model\ResourceModel\Design\Config</argument>
        </arguments>
    </virtualType>
    <virtualType name="Magento\Theme\Model\Scope\WebsiteSource" type="Magento\Framework\App\Scope\Source">
        <arguments>
            <argument name="scope" xsi:type="const">Magento\Store\Model\ScopeInterface::SCOPE_WEBSITE</argument>
        </arguments>
    </virtualType>
    <virtualType name="Magento\Theme\Model\Scope\GroupSource" type="Magento\Framework\App\Scope\Source">
        <arguments>
            <argument name="scope" xsi:type="const">Magento\Store\Model\ScopeInterface::SCOPE_GROUP</argument>
        </arguments>
    </virtualType>
    <virtualType name="Magento\Theme\Model\Scope\StoreSource" type="Magento\Framework\App\Scope\Source">
        <arguments>
            <argument name="scope" xsi:type="const">Magento\Store\Model\ScopeInterface::SCOPE_STORE</argument>
        </arguments>
    </virtualType>
    <type name="Magento\Framework\View\Element\UiComponent\DataProvider\CollectionFactory">
        <arguments>
             <argument name="collections" xsi:type="array">
                 <item name="design_config_listing_data_source" xsi:type="string">Magento\Theme\Model\ResourceModel\Design\Config\Grid\Collection</item>
                 <item name="design_theme_listing_data_source" xsi:type="string">Magento\Theme\Ui\Component\Theme\DataProvider\SearchResult</item>
             </argument>
         </arguments>
     </type>
    <type name="Magento\Theme\Model\Design\Config\MetadataProvider">
        <arguments>
            <argument name="metadata" xsi:type="array">
                <item name="theme_theme_id" xsi:type="array">
                    <item name="path" xsi:type="string">design/theme/theme_id</item>
                    <item name="fieldset" xsi:type="string">theme</item>
                    <item name="backend_model" xsi:type="string">Magento\Theme\Model\Design\Backend\Theme</item>
                    <item name="use_in_grid" xsi:type="boolean">true</item>
                </item>
                <item name="theme_ua_regexp" xsi:type="array">
                    <item name="path" xsi:type="string">design/theme/ua_regexp</item>
                    <item name="fieldset" xsi:type="string">desing_rule</item>
                    <item name="backend_model" xsi:type="string">Magento\Theme\Model\Design\Backend\Exceptions</item>
                </item>
                <item name="pagination_pagination_frame" xsi:type="array">
                    <item name="path" xsi:type="string">design/pagination/pagination_frame</item>
                    <item name="fieldset" xsi:type="string">other_settings/pagination</item>
                </item>
                <item name="pagination_pagination_frame_skip" xsi:type="array">
                    <item name="path" xsi:type="string">design/pagination/pagination_frame_skip</item>
                    <item name="fieldset" xsi:type="string">other_settings/pagination</item>
                </item>
                <item name="pagination_anchor_text_for_previous" xsi:type="array">
                    <item name="path" xsi:type="string">design/pagination/anchor_text_for_previous</item>
                    <item name="fieldset" xsi:type="string">other_settings/pagination</item>
                </item>
                <item name="pagination_anchor_text_for_next" xsi:type="array">
                    <item name="path" xsi:type="string">design/pagination/anchor_text_for_next</item>
                    <item name="fieldset" xsi:type="string">other_settings/pagination</item>
                </item>
                <item name="head_shortcut_icon" xsi:type="array">
                    <item name="path" xsi:type="string">design/head/shortcut_icon</item>
                    <item name="fieldset" xsi:type="string">other_settings/head</item>
                    <item name="backend_model" xsi:type="string">Magento\Theme\Model\Design\Backend\Favicon</item>
                    <item name="base_url" xsi:type="array">
                        <item name="type" xsi:type="string">media</item>
                        <item name="scope_info" xsi:type="string">1</item>
                        <item name="value" xsi:type="string">favicon</item>
                    </item>
                </item>
                <item name="head_default_title" xsi:type="array">
                    <item name="path" xsi:type="string">design/head/default_title</item>
                    <item name="fieldset" xsi:type="string">other_settings/head</item>
                </item>
                <item name="head_title_prefix" xsi:type="array">
                    <item name="path" xsi:type="string">design/head/title_prefix</item>
                    <item name="fieldset" xsi:type="string">other_settings/head</item>
                </item>
                <item name="head_title_suffix" xsi:type="array">
                    <item name="path" xsi:type="string">design/head/title_suffix</item>
                    <item name="fieldset" xsi:type="string">other_settings/head</item>
                </item>
                <item name="head_default_description" xsi:type="array">
                    <item name="path" xsi:type="string">design/head/default_description</item>
                    <item name="fieldset" xsi:type="string">other_settings/head</item>
                </item>
                <item name="head_default_keywords" xsi:type="array">
                    <item name="path" xsi:type="string">design/head/default_keywords</item>
                    <item name="fieldset" xsi:type="string">other_settings/head</item>
                </item>
                <item name="head_includes" xsi:type="array">
                    <item name="path" xsi:type="string">design/head/includes</item>
                    <item name="fieldset" xsi:type="string">other_settings/head</item>
                </item>
                <item name="head_demonotice" xsi:type="array">
                    <item name="path" xsi:type="string">design/head/demonotice</item>
                    <item name="fieldset" xsi:type="string">other_settings/head</item>
                </item>
                <item name="header_logo_src" xsi:type="array">
                    <item name="path" xsi:type="string">design/header/logo_src</item>
                    <item name="fieldset" xsi:type="string">other_settings/header</item>
                    <item name="backend_model" xsi:type="string">Magento\Theme\Model\Design\Backend\Logo</item>
                    <item name="base_url" xsi:type="array">
                        <item name="type" xsi:type="string">media</item>
                        <item name="scope_info" xsi:type="string">1</item>
                        <item name="value" xsi:type="string">logo</item>
                    </item>
                </item>
                <item name="header_logo_width" xsi:type="array">
                    <item name="path" xsi:type="string">design/header/logo_width</item>
                    <item name="fieldset" xsi:type="string">other_settings/header</item>
                </item>
                <item name="header_logo_height" xsi:type="array">
                    <item name="path" xsi:type="string">design/header/logo_height</item>
                    <item name="fieldset" xsi:type="string">other_settings/header</item>
                </item>
                <item name="header_logo_alt" xsi:type="array">
                    <item name="path" xsi:type="string">design/header/logo_alt</item>
                    <item name="fieldset" xsi:type="string">other_settings/header</item>
                </item>
                <item name="header_welcome" xsi:type="array">
                    <item name="path" xsi:type="string">design/header/welcome</item>
                    <item name="fieldset" xsi:type="string">other_settings/header</item>
                </item>
                <item name="header_translate_title" xsi:type="array">
                    <item name="path" xsi:type="string">design/header/translate_title</item>
                    <item name="fieldset" xsi:type="string">other_settings/header</item>
                </item>
                <item name="footer_copyright" xsi:type="array">
                    <item name="path" xsi:type="string">design/footer/copyright</item>
                    <item name="fieldset" xsi:type="string">other_settings/footer</item>
                </item>
                <item name="footer_absolute_footer" xsi:type="array">
                    <item name="path" xsi:type="string">design/footer/absolute_footer</item>
                    <item name="fieldset" xsi:type="string">other_settings/footer</item>
                </item>
                <item name="footer_report_bugs" xsi:type="array">
                    <item name="path" xsi:type="string">design/footer/report_bugs</item>
                    <item name="fieldset" xsi:type="string">other_settings/footer</item>
                </item>
                <item name="default_robots" xsi:type="array">
                    <item name="path" xsi:type="string">design/search_engine_robots/default_robots</item>
                    <item name="fieldset" xsi:type="string">other_settings/search_engine_robots</item>
                </item>
                <item name="custom_instructions" xsi:type="array">
                    <item name="path" xsi:type="string">design/search_engine_robots/custom_instructions</item>
                    <item name="fieldset" xsi:type="string">other_settings/search_engine_robots</item>
                </item>
            </argument>
        </arguments>
    </type>
    <type name="Magento\Store\Model\Website">
        <plugin name="themeDesignConfigGridIndexerWebsite" type="Magento\Theme\Model\Indexer\Design\Config\Plugin\Website"/>
    </type>
    <type name="Magento\Store\Model\Store">
        <plugin name="themeDesignConfigGridIndexerStore" type="Magento\Theme\Model\Indexer\Design\Config\Plugin\Store"/>
    </type>
    <type name="Magento\Store\Model\Group">
        <plugin name="themeDesignConfigGridIndexerStoreGroup" type="Magento\Theme\Model\Indexer\Design\Config\Plugin\StoreGroup"/>
    </type>
    <type name="Magento\Deploy\Console\Command\App\ApplicationDumpCommand">
        <arguments>
            <argument name="sources" xsi:type="array">
                <item name="themes" xsi:type="array">
                    <item name="source" xsi:type="object">Magento\Theme\Model\Source\InitialThemeSource</item>
                    <item name="namespace" xsi:type="string">themes</item>
                </item>
            </argument>
        </arguments>
    </type>
    <type name="Magento\Deploy\Model\DeploymentConfig\ImporterPool">
        <arguments>
            <argument name="importers" xsi:type="array">
                <item name="themes" xsi:type="array">
                    <item name="importer_class" xsi:type="string">Magento\Theme\Model\Config\Importer</item>
                    <item name="sort_order" xsi:type="number">20</item>
                </item>
            </argument>
        </arguments>
    </type>
    <type name="Magento\Framework\App\Config\PreProcessorComposite">
        <arguments>
            <argument name="processors" xsi:type="array">
                <item name="designConfigTheme" xsi:type="object">Magento\Theme\Model\Config\Processor\DesignTheme\Proxy</item>
            </argument>
        </arguments>
    </type>
    <type name="Magento\Theme\Model\Config\Processor\DesignTheme">
        <arguments>
            <argument name="themeList" xsi:type="object">Magento\Theme\Model\ResourceModel\Theme\Collection\Proxy</argument>
        </arguments>
    </type>
    <type name="Magento\Config\App\Config\Source\DumpConfigSourceAggregated">
        <plugin name="designConfigTheme" type="Magento\Theme\Model\Design\Config\Plugin\Dump" sortOrder="50"/>
    </type>
    <type name="Magento\Theme\Model\Design\Config\Plugin\Dump">
        <arguments>
            <argument name="themeList" xsi:type="object">Magento\Theme\Model\ResourceModel\Theme\Collection</argument>
        </arguments>
    </type>
    <type name="Magento\Theme\Ui\Component\Theme\DataProvider\SearchResult">
        <arguments>
            <argument name="mainTable" xsi:type="string">theme</argument>
            <argument name="resourceModel" xsi:type="string">Magento\Theme\Model\ResourceModel\Theme</argument>
            <argument name="identifierName" xsi:type="string">theme_id</argument>
        </arguments>
    </type>
<<<<<<< HEAD
    <type name="Magento\Theme\Helper\Storage">
        <arguments>
            <argument name="filesystemDriver" xsi:type="object">Magento\Framework\Filesystem\Driver\File</argument>
=======
    <virtualType name="configured_design_cache" type="Magento\Framework\App\Cache">
        <arguments>
            <argument name="cacheIdentifier" xsi:type="string">layout</argument>
        </arguments>
    </virtualType>
    <virtualType name="design_context" type="Magento\Framework\Model\Context">
        <arguments>
            <argument name="cacheManager" xsi:type="object">configured_design_cache</argument>
        </arguments>
    </virtualType>
    <type name="Magento\Theme\Model\Design">
        <arguments>
            <argument name="context" xsi:type="object">design_context</argument>
        </arguments>
    </type>
    <type name="Magento\Theme\Model\Theme\ThemeProvider">
        <arguments>
            <argument name="cache" xsi:type="object">configured_design_cache</argument>
>>>>>>> 25ea97a3
        </arguments>
    </type>
</config><|MERGE_RESOLUTION|>--- conflicted
+++ resolved
@@ -289,30 +289,29 @@
             <argument name="identifierName" xsi:type="string">theme_id</argument>
         </arguments>
     </type>
-<<<<<<< HEAD
+    <virtualType name="configured_design_cache" type="Magento\Framework\App\Cache">
+        <arguments>
+            <argument name="cacheIdentifier" xsi:type="string">layout</argument>
+        </arguments>
+    </virtualType>
+    <virtualType name="design_context" type="Magento\Framework\Model\Context">
+        <arguments>
+            <argument name="cacheManager" xsi:type="object">configured_design_cache</argument>
+        </arguments>
+    </virtualType>
+    <type name="Magento\Theme\Model\Design">
+        <arguments>
+            <argument name="context" xsi:type="object">design_context</argument>
+        </arguments>
+    </type>
+    <type name="Magento\Theme\Model\Theme\ThemeProvider">
+        <arguments>
+            <argument name="cache" xsi:type="object">configured_design_cache</argument>
+        </arguments>
+    </type>
     <type name="Magento\Theme\Helper\Storage">
         <arguments>
             <argument name="filesystemDriver" xsi:type="object">Magento\Framework\Filesystem\Driver\File</argument>
-=======
-    <virtualType name="configured_design_cache" type="Magento\Framework\App\Cache">
-        <arguments>
-            <argument name="cacheIdentifier" xsi:type="string">layout</argument>
-        </arguments>
-    </virtualType>
-    <virtualType name="design_context" type="Magento\Framework\Model\Context">
-        <arguments>
-            <argument name="cacheManager" xsi:type="object">configured_design_cache</argument>
-        </arguments>
-    </virtualType>
-    <type name="Magento\Theme\Model\Design">
-        <arguments>
-            <argument name="context" xsi:type="object">design_context</argument>
-        </arguments>
-    </type>
-    <type name="Magento\Theme\Model\Theme\ThemeProvider">
-        <arguments>
-            <argument name="cache" xsi:type="object">configured_design_cache</argument>
->>>>>>> 25ea97a3
         </arguments>
     </type>
 </config>