--- conflicted
+++ resolved
@@ -13,7 +13,6 @@
     <preference for="Magento\Framework\App\DesignInterface" type="Magento\Theme\Model\Design" />
     <preference for="Magento\Framework\View\Page\FaviconInterface" type="Magento\Theme\Model\Favicon\Favicon" />
     <preference for="Magento\Framework\View\Design\Theme\ListInterface" type="Magento\Theme\Model\Theme\Collection" />
-    <preference for="Magento\Framework\View\Model\PageLayout\Config\BuilderInterface" type="Magento\Theme\Model\PageLayout\Config\Builder"/>
     <type name="Magento\Theme\Model\Config">
         <arguments>
             <argument name="configCache" xsi:type="object">Magento\Framework\App\Cache\Type\Config</argument>
@@ -76,8 +75,6 @@
             <argument name="design" xsi:type="object">Magento\Theme\Model\Design\Proxy</argument>
         </arguments>
     </type>
-<<<<<<< HEAD
-=======
     <type name="Magento\Framework\Console\CommandList">
         <arguments>
             <argument name="commands" xsi:type="array">
@@ -86,5 +83,4 @@
         </arguments>
     </type>
     <preference for="Magento\Framework\View\Model\PageLayout\Config\BuilderInterface" type="Magento\Theme\Model\PageLayout\Config\Builder"/>
->>>>>>> 62f58762
 </config>