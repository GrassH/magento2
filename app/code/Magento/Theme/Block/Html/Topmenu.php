--- conflicted
+++ resolved
@@ -35,11 +35,7 @@
      *
      * @var Registry
      *
-<<<<<<< HEAD
-     * @deprecated
-=======
      * @deprecated The property can be removed in a future major release.
->>>>>>> d9fe54ad
      */
     protected $registry;
 
