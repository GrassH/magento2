<?php
/**
 * Copyright © 2016 Magento. All rights reserved.
 * See COPYING.txt for license details.
 */

// @codingStandardsIgnoreFile

/** @var \Magento\Cookie\Block\Html\Notices $block */
?>
<?php if ($this->helper(\Magento\Cookie\Helper\Cookie::class)->isUserNotAllowSaveCookie()): ?>
    <div role="alertdialog"
         tabindex="-1"
         class="message global cookie"
         id="notice-cookie-block"
         style="display: none;">
        <div role="document" class="content" tabindex="0">
            <p>
<<<<<<< HEAD
                <strong><?php echo $block->escapeHtml(__('We use cookies to make your experience better.')) ?></strong>
                <span><?php echo $block->escapeHtml(__('To comply with the new e-Privacy directive, we need to ask for your consent to set the cookies.')) ?></span>
                <?php echo $block->escapeHtml(__('<a href="%1">Learn more</a>.', $block->getPrivacyPolicyLink()), ['a']) ?></p>
=======
                <strong><?php /* @escapeNotVerified */ echo __('We use cookies to make your experience better.') ?></strong>
                <span><?php /* @escapeNotVerified */ echo __('To comply with the new e-Privacy directive, we need to ask for your consent to set the cookies.') ?></span>
                <?php /* @escapeNotVerified */ echo __('<a href="%1">Learn more</a>.', $block->getPrivacyPolicyLink()) ?>
            </p>
>>>>>>> 1630c06f
            <div class="actions">
                <button id="btn-cookie-allow" class="action allow primary">
                    <span><?php echo $block->escapeHtml(__('Allow Cookies')); ?></span>
                </button>
            </div>
        </div>
    </div>
    <script type="text/x-magento-init">
        {
            "#notice-cookie-block": {
                "cookieNotices": {
                    "cookieAllowButtonSelector": "#btn-cookie-allow",
                    "cookieName": "<?php /* @noEscape */ echo \Magento\Cookie\Helper\Cookie::IS_USER_ALLOWED_SAVE_COOKIE ?>",
                    "cookieValue": <?php /* @noEscape */ echo $this->helper(\Magento\Cookie\Helper\Cookie::class)->getAcceptedSaveCookiesWebsiteIds() ?>,
                    "cookieLifetime": <?php /* @noEscape */ echo $this->helper(\Magento\Cookie\Helper\Cookie::class)->getCookieRestrictionLifetime()?>,
                    "noCookiesUrl": "<?php echo $block->escapeUrl($block->getUrl('cookie/index/noCookies')) ?>"
                }
            }
        }
    </script>
<?php endif; ?><|MERGE_RESOLUTION|>--- conflicted
+++ resolved
@@ -16,16 +16,10 @@
          style="display: none;">
         <div role="document" class="content" tabindex="0">
             <p>
-<<<<<<< HEAD
                 <strong><?php echo $block->escapeHtml(__('We use cookies to make your experience better.')) ?></strong>
                 <span><?php echo $block->escapeHtml(__('To comply with the new e-Privacy directive, we need to ask for your consent to set the cookies.')) ?></span>
-                <?php echo $block->escapeHtml(__('<a href="%1">Learn more</a>.', $block->getPrivacyPolicyLink()), ['a']) ?></p>
-=======
-                <strong><?php /* @escapeNotVerified */ echo __('We use cookies to make your experience better.') ?></strong>
-                <span><?php /* @escapeNotVerified */ echo __('To comply with the new e-Privacy directive, we need to ask for your consent to set the cookies.') ?></span>
-                <?php /* @escapeNotVerified */ echo __('<a href="%1">Learn more</a>.', $block->getPrivacyPolicyLink()) ?>
+                <?php echo $block->escapeHtml(__('<a href="%1">Learn more</a>.', $block->getPrivacyPolicyLink()), ['a']) ?>
             </p>
->>>>>>> 1630c06f
             <div class="actions">
                 <button id="btn-cookie-allow" class="action allow primary">
                     <span><?php echo $block->escapeHtml(__('Allow Cookies')); ?></span>
