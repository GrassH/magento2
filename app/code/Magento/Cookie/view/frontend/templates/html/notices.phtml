--- conflicted
+++ resolved
@@ -29,11 +29,7 @@
                     "cookieAllowButtonSelector": "#btn-cookie-allow",
                     "cookieName": "<?php echo $block->escapeJs(\Magento\Cookie\Helper\Cookie::IS_USER_ALLOWED_SAVE_COOKIE) ?>",
                     "cookieValue": <?php /* @noEscape */ echo $this->helper('Magento\Cookie\Helper\Cookie')->getAcceptedSaveCookiesWebsiteIds() ?>,
-<<<<<<< HEAD
-                    "cookieLifetime": <?php echo $block->escapeJs($this->helper('Magento\Cookie\Helper\Cookie')->getCookieRestrictionLifetime()) ?>,
-=======
                     "cookieLifetime": <?php /* @noEscape */ echo $this->helper('Magento\Cookie\Helper\Cookie')->getCookieRestrictionLifetime()?>,
->>>>>>> acb963b1
                     "noCookiesUrl": "<?php echo $block->escapeUrl($block->getUrl('cookie/index/noCookies')) ?>"
                 }
             }
