--- conflicted
+++ resolved
@@ -8,20 +8,13 @@
 
 /** @var \Magento\Cookie\Block\Html\Notices $block */
 ?>
-<<<<<<< HEAD
-<?php /** @var \Magento\Cookie\Block\Html\Notices $block */ ?>
-<?php if ($this->helper('Magento\Cookie\Helper\Cookie')->isUserNotAllowSaveCookie()): ?>
+<?php if ($this->helper(\Magento\Cookie\Helper\Cookie::class)->isUserNotAllowSaveCookie()): ?>
     <div role="alertdialog"
          tabindex="-1"
          class="message global cookie"
          id="notice-cookie-block"
          style="display: none;">
         <div role="document" class="content" tabindex="0">
-=======
-<?php if ($this->helper(\Magento\Cookie\Helper\Cookie::class)->isUserNotAllowSaveCookie()): ?>
-    <div class="message global cookie" id="notice-cookie-block" style="display: none">
-        <div class="content">
->>>>>>> 5a615bb9
             <p>
                 <strong><?php /* @escapeNotVerified */ echo __('We use cookies to make your experience better.') ?></strong>
                 <span><?php /* @escapeNotVerified */ echo __('To comply with the new e-Privacy directive, we need to ask for your consent to set the cookies.') ?></span>
@@ -39,10 +32,10 @@
             "#notice-cookie-block": {
                 "cookieNotices": {
                     "cookieAllowButtonSelector": "#btn-cookie-allow",
-                    "cookieName": "<?php /* @noEscape */ echo \Magento\Cookie\Helper\Cookie::IS_USER_ALLOWED_SAVE_COOKIE ?>",
-                    "cookieValue": <?php /* @noEscape */ echo $this->helper(\Magento\Cookie\Helper\Cookie::class)->getAcceptedSaveCookiesWebsiteIds() ?>,
-                    "cookieLifetime": <?php /* @noEscape */ echo $this->helper(\Magento\Cookie\Helper\Cookie::class)->getCookieRestrictionLifetime()?>,
-                    "noCookiesUrl": "<?php echo $block->escapeUrl($block->getUrl('cookie/index/noCookies')) ?>"
+                    "cookieName": "<?php /* @escapeNotVerified */ echo \Magento\Cookie\Helper\Cookie::IS_USER_ALLOWED_SAVE_COOKIE ?>",
+                    "cookieValue": <?php /* @escapeNotVerified */ echo $this->helper('Magento\Cookie\Helper\Cookie')->getAcceptedSaveCookiesWebsiteIds() ?>,
+                    "cookieLifetime": <?php /* @escapeNotVerified */ echo $this->helper('Magento\Cookie\Helper\Cookie')->getCookieRestrictionLifetime()?>,
+                    "noCookiesUrl": "<?php /* @escapeNotVerified */ echo $block->getUrl('cookie/index/noCookies') ?>"
                 }
             }
         }
