<?php
/**
 * Copyright © Magento, Inc. All rights reserved.
 * See COPYING.txt for license details.
 */
declare(strict_types=1);

namespace Magento\Cookie\Test\Unit\Helper;

use Magento\Cookie\Helper\Cookie;
use Magento\Framework\App\Config\ScopeConfigInterface;
use Magento\Framework\App\Helper\Context;
use Magento\Framework\App\Request\Http;
use Magento\Framework\TestFramework\Unit\Helper\ObjectManager as ObjectManagerHelper;
use Magento\Store\Model\Store;
use Magento\Store\Model\StoreManager;
use Magento\Store\Model\Website;
use PHPUnit\Framework\MockObject\MockObject;
use PHPUnit\Framework\TestCase;

/**
 * @covers \Magento\Cookie\Helper\Cookie
 */
class CookieTest extends TestCase
{
    /**
     * @var Cookie
     */
    private $helper;

    /**
     * @var Http|MockObject
     */
    private $requestMock;

    /**
     * @var Context|MockObject
     */
    private $contextMock;

    /**
     * @var ScopeConfigInterface|MockObject
     */
    private $scopeConfigMock;

    /**
     * @inheritDoc
     */
    protected function setUp(): void
    {
<<<<<<< HEAD
        $this->_initMock()->_getCookieStub([1 => 1]);
        $this->assertFalse($this->_object->isUserNotAllowSaveCookie());
        $request = $this->createPartialMock(\Magento\Framework\App\Request\Http::class, ['getCookie']);
        $request->expects($this->any())->method('getCookie')->willReturn(json_encode([]));
        $scopeConfig = $this->_getConfigStub();
        $context = $this->createPartialMock(
            \Magento\Framework\App\Helper\Context::class,
            ['getRequest', 'getScopeConfig']
        );
        $context->expects($this->once())->method('getRequest')->willReturn($request);
        $context->expects($this->once())->method('getScopeConfig')->willReturn($scopeConfig);
        $this->_object = new \Magento\Cookie\Helper\Cookie(
            $context,
            $this->createMock(\Magento\Store\Model\StoreManager::class),
            ['current_store' => $this->_getStoreStub(), 'website' => $this->_getWebsiteStub()]
        );
        $this->assertTrue($this->_object->isUserNotAllowSaveCookie());
=======
        $storeMock = $this->createMock(Store::class);

        $websiteMock = $this->createMock(Website::class);
        $websiteMock->expects($this->any())->method('getId')->willReturn(1);

        $this->scopeConfigMock = $this->createPartialMock(ScopeConfigInterface::class, ['getValue', 'isSetFlag']);

        $this->requestMock = $this->createPartialMock(Http::class, ['getCookie']);

        $this->contextMock = $this->createPartialMock(Context::class, ['getRequest', 'getScopeConfig']);
        $this->contextMock->expects($this->once())
            ->method('getRequest')
            ->will($this->returnValue($this->requestMock));
        $this->contextMock->expects($this->once())
            ->method('getScopeConfig')
            ->willReturn($this->scopeConfigMock);

        $storeMangerMock = $this->createMock(StoreManager::class);

        $this->helper = (new ObjectManagerHelper($this))->getObject(
            Cookie::class,
            [
                'context' => $this->contextMock,
                'storeManger' => $storeMangerMock,
                'data' => [
                    'current_store' => $storeMock,
                    'website' => $websiteMock
                ]
            ]
        );
>>>>>>> b2f063af
    }

    /**
     * Check cookie restriction notice allowed to display
     */
    public function testIsUserNotAllowSaveCookieAllowed(): void
    {
        $this->_getCookieStub([]);
        $this->_getConfigStub();

        $this->assertTrue($this->helper->isUserNotAllowSaveCookie());
    }

    /**
     * Test cookie restriction notice not allowed to display
     */
    public function testIsUserNotAllowSaveCookieNotAllowed(): void
    {
<<<<<<< HEAD
        $this->_request =
            $this->createPartialMock(\Magento\Framework\App\Request\Http::class, ['getCookie']);
        $scopeConfig = $this->createMock(\Magento\Framework\App\Config\ScopeConfigInterface::class);
        $storeStub = $this->_getStoreStub();
        $scopeConfig->expects(
            $this->once()
        )->method(
            'getValue'
        )->willReturnCallback(
            [$this, 'getConfigMethodStub']
        )->with(
            $this->equalTo('web/cookie/cookie_restriction_lifetime')
        );
        $this->_context = $this->createPartialMock(
            \Magento\Framework\App\Helper\Context::class,
            ['getRequest', 'getScopeConfig']
        );
        $this->_context->expects($this->once())->method('getRequest')->willReturn($this->_request);
        $this->_context->expects($this->once())->method('getScopeConfig')->willReturn($scopeConfig);
=======
        $this->_getCookieStub([1 => 1]);
        $this->_getConfigStub();
>>>>>>> b2f063af

        $this->assertFalse($this->helper->isUserNotAllowSaveCookie());
    }

    /**
     * Test serialized list of accepted save cookie website
     */
    public function testGetAcceptedSaveCookiesWebsiteIds(): void
    {
<<<<<<< HEAD
        $scopeConfig = $this->_getConfigStub();
        $this->_request =
            $this->createPartialMock(\Magento\Framework\App\Request\Http::class, ['getCookie']);
        $this->_context = $this->createPartialMock(
            \Magento\Framework\App\Helper\Context::class,
            ['getRequest', 'getScopeConfig']
        );
        $this->_context->expects($this->once())->method('getRequest')->willReturn($this->_request);
        $this->_context->expects($this->once())->method('getScopeConfig')->willReturn($scopeConfig);
        $this->_object = new \Magento\Cookie\Helper\Cookie(
            $this->_context,
            $this->createMock(\Magento\Store\Model\StoreManager::class),
            ['current_store' => $this->_getStoreStub(), 'website' => $this->_getWebsiteStub()]
        );
        return $this;
=======
        $this->_getCookieStub([1 => 1]);

        $this->assertEquals($this->helper->getAcceptedSaveCookiesWebsiteIds(), json_encode([1 => 1]));
>>>>>>> b2f063af
    }

    /**
     * Test get cookie restriction lifetime (in seconds)
     */
    public function testGetCookieRestrictionLifetime(): void
    {
        $this->_getConfigStub();

        $this->assertEquals($this->helper->getCookieRestrictionLifetime(), 60 * 60 * 24 * 365);
    }

    /**
     * Create config stub
<<<<<<< HEAD
     *
     * @return \PHPUnit\Framework\MockObject\MockObject
=======
>>>>>>> b2f063af
     */
    private function _getConfigStub(): void
    {
<<<<<<< HEAD
        $scopeConfig = $this->createMock(\Magento\Framework\App\Config\ScopeConfigInterface::class);
        $scopeConfig->expects(
            $this->any()
        )->method(
            'getValue'
        )->willReturnCallback(
            [$this, 'getConfigMethodStub']
        );

        return $scopeConfig;
=======
        $this->scopeConfigMock->expects($this->any())
            ->method('getValue')
            ->willReturnCallback([$this, 'getConfigMethodStub']);
>>>>>>> b2f063af
    }

    /**
     * Generate getCookie stub for mock request object
     *
     * @param array $cookieString
     */
    private function _getCookieStub($cookieString = []): void
    {
<<<<<<< HEAD
        $this->_request->expects(
            $this->any()
        )->method(
            'getCookie'
        )->willReturn(
            json_encode($cookieString)
        );
    }

    /**
     * Create Website Stub
     * @return \Magento\Store\Model\Website
     */
    protected function _getWebsiteStub()
    {
        $websiteMock = $this->createMock(\Magento\Store\Model\Website::class);

        $websiteMock->expects($this->any())->method('getId')->willReturn(1);

        return $websiteMock;
=======
        $this->requestMock->expects($this->any())
            ->method('getCookie')
            ->willReturn(json_encode($cookieString));
>>>>>>> b2f063af
    }

    /**
     * Mock get config method
     * @static
     * @param string $hashName
     * @return string
     * @throws \InvalidArgumentException
     */
    public function getConfigMethodStub($hashName)
    {
        $defaultConfig = [
            'web/cookie/cookie_restriction' => 1,
            'web/cookie/cookie_restriction_lifetime' => 60 * 60 * 24 * 365,
        ];

        if (array_key_exists($hashName, $defaultConfig)) {
            return $defaultConfig[$hashName];
        }

        throw new \InvalidArgumentException('Unknow id = ' . $hashName);
    }
}<|MERGE_RESOLUTION|>--- conflicted
+++ resolved
@@ -48,25 +48,6 @@
      */
     protected function setUp(): void
     {
-<<<<<<< HEAD
-        $this->_initMock()->_getCookieStub([1 => 1]);
-        $this->assertFalse($this->_object->isUserNotAllowSaveCookie());
-        $request = $this->createPartialMock(\Magento\Framework\App\Request\Http::class, ['getCookie']);
-        $request->expects($this->any())->method('getCookie')->willReturn(json_encode([]));
-        $scopeConfig = $this->_getConfigStub();
-        $context = $this->createPartialMock(
-            \Magento\Framework\App\Helper\Context::class,
-            ['getRequest', 'getScopeConfig']
-        );
-        $context->expects($this->once())->method('getRequest')->willReturn($request);
-        $context->expects($this->once())->method('getScopeConfig')->willReturn($scopeConfig);
-        $this->_object = new \Magento\Cookie\Helper\Cookie(
-            $context,
-            $this->createMock(\Magento\Store\Model\StoreManager::class),
-            ['current_store' => $this->_getStoreStub(), 'website' => $this->_getWebsiteStub()]
-        );
-        $this->assertTrue($this->_object->isUserNotAllowSaveCookie());
-=======
         $storeMock = $this->createMock(Store::class);
 
         $websiteMock = $this->createMock(Website::class);
@@ -97,7 +78,6 @@
                 ]
             ]
         );
->>>>>>> b2f063af
     }
 
     /**
@@ -116,30 +96,8 @@
      */
     public function testIsUserNotAllowSaveCookieNotAllowed(): void
     {
-<<<<<<< HEAD
-        $this->_request =
-            $this->createPartialMock(\Magento\Framework\App\Request\Http::class, ['getCookie']);
-        $scopeConfig = $this->createMock(\Magento\Framework\App\Config\ScopeConfigInterface::class);
-        $storeStub = $this->_getStoreStub();
-        $scopeConfig->expects(
-            $this->once()
-        )->method(
-            'getValue'
-        )->willReturnCallback(
-            [$this, 'getConfigMethodStub']
-        )->with(
-            $this->equalTo('web/cookie/cookie_restriction_lifetime')
-        );
-        $this->_context = $this->createPartialMock(
-            \Magento\Framework\App\Helper\Context::class,
-            ['getRequest', 'getScopeConfig']
-        );
-        $this->_context->expects($this->once())->method('getRequest')->willReturn($this->_request);
-        $this->_context->expects($this->once())->method('getScopeConfig')->willReturn($scopeConfig);
-=======
         $this->_getCookieStub([1 => 1]);
         $this->_getConfigStub();
->>>>>>> b2f063af
 
         $this->assertFalse($this->helper->isUserNotAllowSaveCookie());
     }
@@ -149,27 +107,9 @@
      */
     public function testGetAcceptedSaveCookiesWebsiteIds(): void
     {
-<<<<<<< HEAD
-        $scopeConfig = $this->_getConfigStub();
-        $this->_request =
-            $this->createPartialMock(\Magento\Framework\App\Request\Http::class, ['getCookie']);
-        $this->_context = $this->createPartialMock(
-            \Magento\Framework\App\Helper\Context::class,
-            ['getRequest', 'getScopeConfig']
-        );
-        $this->_context->expects($this->once())->method('getRequest')->willReturn($this->_request);
-        $this->_context->expects($this->once())->method('getScopeConfig')->willReturn($scopeConfig);
-        $this->_object = new \Magento\Cookie\Helper\Cookie(
-            $this->_context,
-            $this->createMock(\Magento\Store\Model\StoreManager::class),
-            ['current_store' => $this->_getStoreStub(), 'website' => $this->_getWebsiteStub()]
-        );
-        return $this;
-=======
         $this->_getCookieStub([1 => 1]);
 
         $this->assertEquals($this->helper->getAcceptedSaveCookiesWebsiteIds(), json_encode([1 => 1]));
->>>>>>> b2f063af
     }
 
     /**
@@ -184,30 +124,12 @@
 
     /**
      * Create config stub
-<<<<<<< HEAD
-     *
-     * @return \PHPUnit\Framework\MockObject\MockObject
-=======
->>>>>>> b2f063af
      */
     private function _getConfigStub(): void
     {
-<<<<<<< HEAD
-        $scopeConfig = $this->createMock(\Magento\Framework\App\Config\ScopeConfigInterface::class);
-        $scopeConfig->expects(
-            $this->any()
-        )->method(
-            'getValue'
-        )->willReturnCallback(
-            [$this, 'getConfigMethodStub']
-        );
-
-        return $scopeConfig;
-=======
         $this->scopeConfigMock->expects($this->any())
             ->method('getValue')
             ->willReturnCallback([$this, 'getConfigMethodStub']);
->>>>>>> b2f063af
     }
 
     /**
@@ -217,32 +139,9 @@
      */
     private function _getCookieStub($cookieString = []): void
     {
-<<<<<<< HEAD
-        $this->_request->expects(
-            $this->any()
-        )->method(
-            'getCookie'
-        )->willReturn(
-            json_encode($cookieString)
-        );
-    }
-
-    /**
-     * Create Website Stub
-     * @return \Magento\Store\Model\Website
-     */
-    protected function _getWebsiteStub()
-    {
-        $websiteMock = $this->createMock(\Magento\Store\Model\Website::class);
-
-        $websiteMock->expects($this->any())->method('getId')->willReturn(1);
-
-        return $websiteMock;
-=======
         $this->requestMock->expects($this->any())
             ->method('getCookie')
             ->willReturn(json_encode($cookieString));
->>>>>>> b2f063af
     }
 
     /**
