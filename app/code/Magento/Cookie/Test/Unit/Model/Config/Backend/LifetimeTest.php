<?php
/**
 * Copyright © Magento, Inc. All rights reserved.
 * See COPYING.txt for license details.
 */
declare(strict_types=1);

namespace Magento\Cookie\Test\Unit\Model\Config\Backend;

use Magento\Cookie\Model\Config\Backend\Lifetime;
use Magento\Framework\Module\ModuleResource;
use Magento\Framework\Session\Config\Validator\CookieLifetimeValidator;
use Magento\Framework\TestFramework\Unit\Helper\ObjectManager;
use PHPUnit\Framework\MockObject\MockObject;
use PHPUnit\Framework\TestCase;

/**
 * @covers \Magento\Cookie\Model\Config\Backend\Lifetime
 */
class LifetimeTest extends TestCase
{
<<<<<<< HEAD
    /** @var \PHPUnit\Framework\MockObject\MockObject | CookieLifetimeValidator */
    private $validatorMock;

    /** @var \PHPUnit\Framework\MockObject\MockObject | \Magento\Framework\Module\ModuleResource */
=======
    /** @var MockObject|CookieLifetimeValidator */
    private $validatorMock;

    /** @var MockObject|ModuleResource */
>>>>>>> b2f063af
    private $resourceMock;

    /** @var Lifetime */
    private $model;

<<<<<<< HEAD
=======
    /**
     * @inheritDoc
     */
>>>>>>> b2f063af
    protected function setUp(): void
    {
        $this->validatorMock = $this->getMockBuilder(CookieLifetimeValidator::class)
            ->disableOriginalConstructor()
            ->getMock();

        $this->resourceMock = $this->getMockBuilder(ModuleResource::class)
            ->disableOriginalConstructor('delete')
            ->getMock();

        $objectManager = new ObjectManager($this);
        $this->model = $objectManager->getObject(
            Lifetime::class,
            [
                'configValidator' => $this->validatorMock,
                'resource' => $this->resourceMock
            ]
        );
    }

    /**
     * Method is not publicly accessible, so it must be called through parent
     *
     */
    public function testBeforeSaveException(): void
    {
        $this->expectException(\Magento\Framework\Exception\LocalizedException::class);
        $this->expectExceptionMessage('Invalid cookie lifetime: must be numeric');

        $invalidCookieLifetime = 'invalid lifetime';
        $messages = ['must be numeric'];
        $this->validatorMock->expects($this->once())
            ->method('getMessages')
            ->willReturn($messages);
        $this->validatorMock->expects($this->once())
            ->method('isValid')
            ->with($invalidCookieLifetime)
            ->willReturn(false);

        // Test
        $this->model->setValue($invalidCookieLifetime)->beforeSave();
    }

    /**
     * Method is not publicly accessible, so it must be called through parent
     *
     * No assertions exist because the purpose of the test is to make sure that no
     * exception gets thrown
     */
    public function testBeforeSaveNoException(): void
    {
        $validCookieLifetime = 1;
        $this->validatorMock->expects($this->once())
            ->method('isValid')
            ->with($validCookieLifetime)
            ->willReturn(true);

        // Test
        $this->model->setValue($validCookieLifetime)->beforeSave();
    }

    /**
     * Method is not publicly accessible, so it must be called through parent
     *
     * No assertions exist because the purpose of the test is to make sure that no
     * exception gets thrown
     */
    public function testBeforeEmptyString(): void
    {
        $validCookieLifetime = '';
        $this->validatorMock->expects($this->never())
            ->method('isValid');

        // Test
        $this->model->setValue($validCookieLifetime)->beforeSave();
    }
}<|MERGE_RESOLUTION|>--- conflicted
+++ resolved
@@ -19,28 +19,18 @@
  */
 class LifetimeTest extends TestCase
 {
-<<<<<<< HEAD
-    /** @var \PHPUnit\Framework\MockObject\MockObject | CookieLifetimeValidator */
-    private $validatorMock;
-
-    /** @var \PHPUnit\Framework\MockObject\MockObject | \Magento\Framework\Module\ModuleResource */
-=======
     /** @var MockObject|CookieLifetimeValidator */
     private $validatorMock;
 
     /** @var MockObject|ModuleResource */
->>>>>>> b2f063af
     private $resourceMock;
 
     /** @var Lifetime */
     private $model;
 
-<<<<<<< HEAD
-=======
     /**
      * @inheritDoc
      */
->>>>>>> b2f063af
     protected function setUp(): void
     {
         $this->validatorMock = $this->getMockBuilder(CookieLifetimeValidator::class)
@@ -64,12 +54,11 @@
     /**
      * Method is not publicly accessible, so it must be called through parent
      *
+     * @expectedException \Magento\Framework\Exception\LocalizedException
+     * @expectedExceptionMessage Invalid cookie lifetime: must be numeric
      */
     public function testBeforeSaveException(): void
     {
-        $this->expectException(\Magento\Framework\Exception\LocalizedException::class);
-        $this->expectExceptionMessage('Invalid cookie lifetime: must be numeric');
-
         $invalidCookieLifetime = 'invalid lifetime';
         $messages = ['must be numeric'];
         $this->validatorMock->expects($this->once())
