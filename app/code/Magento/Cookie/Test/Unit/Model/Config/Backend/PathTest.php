--- conflicted
+++ resolved
@@ -19,28 +19,18 @@
  */
 class PathTest extends TestCase
 {
-<<<<<<< HEAD
-    /** @var \PHPUnit\Framework\MockObject\MockObject | CookiePathValidator */
-    private $validatorMock;
-
-    /** @var \PHPUnit\Framework\MockObject\MockObject | \Magento\Framework\Module\ModuleResource */
-=======
     /** @var MockObject|CookiePathValidator */
     private $validatorMock;
 
     /** @var MockObject|ModuleResource */
->>>>>>> b2f063af
     private $resourceMock;
 
     /** @var Path */
     private $model;
 
-<<<<<<< HEAD
-=======
     /**
      * @inheritDoc
      */
->>>>>>> b2f063af
     protected function setUp(): void
     {
         $this->validatorMock = $this->getMockBuilder(CookiePathValidator::class)
@@ -64,12 +54,11 @@
     /**
      * Method is not publicly accessible, so it must be called through parent
      *
+     * @expectedException \Magento\Framework\Exception\LocalizedException
+     * @expectedExceptionMessage Invalid cookie path
      */
     public function testBeforeSaveException(): void
     {
-        $this->expectException(\Magento\Framework\Exception\LocalizedException::class);
-        $this->expectExceptionMessage('Invalid cookie path');
-
         $invalidCookiePath = 'invalid path';
         $this->validatorMock->expects($this->once())
             ->method('isValid')
