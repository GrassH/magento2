--- conflicted
+++ resolved
@@ -29,47 +29,27 @@
     private $controller;
 
     /**
-<<<<<<< HEAD
-     * @var \PHPUnit\Framework\MockObject\MockObject | \Magento\Framework\Event\ManagerInterface
-=======
      * @var MockObject|ManagerInterface
->>>>>>> b2f063af
      */
     private $eventManagerMock;
 
     /**
-<<<<<<< HEAD
-     * @var \PHPUnit\Framework\MockObject\MockObject | \Magento\Framework\App\Request\Http
-=======
      * @var MockObject|HttpRequest
->>>>>>> b2f063af
      */
     private $requestMock;
 
     /**
-<<<<<<< HEAD
-     * @var \PHPUnit\Framework\MockObject\MockObject | \Magento\Framework\App\Response\Http
-=======
      * @var MockObject|HttpResponse
->>>>>>> b2f063af
      */
     private $responseMock;
 
     /**
-<<<<<<< HEAD
-     * @var \PHPUnit\Framework\MockObject\MockObject | \Magento\Framework\App\Response\RedirectInterface
-=======
      * @var MockObject|RedirectInterface
->>>>>>> b2f063af
      */
     private $redirectResponseMock;
 
     /**
-<<<<<<< HEAD
-     * @var \PHPUnit\Framework\MockObject\MockObject | \Magento\Framework\App\ViewInterface
-=======
      * @var MockObject|ViewInterface
->>>>>>> b2f063af
      */
     private $viewMock;
 
@@ -77,14 +57,10 @@
     const REDIRECT_PATH = '\a\path';
     const REDIRECT_ARGUMENTS = '&arg1key=arg1value';
 
-<<<<<<< HEAD
-    protected function setup(): void
-=======
     /**
      * @inheritDoc
      */
     public function setup(): void
->>>>>>> b2f063af
     {
         $this->eventManagerMock = $this->getMockBuilder(ManagerInterface::class)->getMock();
         $this->requestMock = $this->getMockBuilder(HttpRequest::class)
