<?php
/**
 * Copyright © Magento, Inc. All rights reserved.
 * See COPYING.txt for license details.
 */
declare(strict_types=1);

namespace Magento\Cookie\Test\Unit\Block;

use Magento\Cookie\Block\RequireCookie;
use Magento\Framework\App\Config\ScopeConfigInterface;
use Magento\Framework\View\Element\Template\Context;
use PHPUnit\Framework\MockObject\MockObject;
use PHPUnit\Framework\TestCase;

/**
 * @covers \Magento\Cookie\Test\Unit\Block\RequireCookieTest
 */
class RequireCookieTest extends TestCase
{
    private const STUB_NOCOOKIES_URL = 'http://magento.com/cookie/index/noCookies/';

    /**
<<<<<<< HEAD
     * @var \PHPUnit\Framework\MockObject\MockObject|RequireCookie
=======
     * @var MockObject|RequireCookie
>>>>>>> b2f063af
     */
    private $block;

    /**
<<<<<<< HEAD
     * @var \PHPUnit\Framework\MockObject\MockObject|ScopeConfigInterface
=======
     * @var MockObject|ScopeConfigInterface
>>>>>>> b2f063af
     */
    private $scopeConfigMock;

    /**
<<<<<<< HEAD
     * @var \PHPUnit\Framework\MockObject\MockObject|Context
=======
     * @var MockObject|Context
>>>>>>> b2f063af
     */
    private $contextMock;

    /**
     * Setup Environment
     */
    protected function setUp(): void
    {
        $this->scopeConfigMock = $this->getMockBuilder(ScopeConfigInterface::class)
            ->disableOriginalConstructor()
            ->setMethods(['getValue'])
            ->getMockForAbstractClass();

        $this->contextMock = $this->getMockBuilder(Context::class)
            ->disableOriginalConstructor()
            ->getMock();
        $this->contextMock->expects($this->any())->method('getScopeConfig')
            ->willReturn($this->scopeConfigMock);

        $this->block = $this->getMockBuilder(RequireCookie::class)
            ->setMethods(['escapeHtml', 'escapeUrl', 'getUrl', 'getTriggers'])
            ->setConstructorArgs(
                [
                    'context' => $this->contextMock
                ]
            )->getMock();
    }

    /**
     * Test getScriptOptions() when the settings "Redirect to CMS-page if Cookies are Disabled" is "Yes"
     */
    public function testGetScriptOptionsWhenRedirectToCmsIsYes(): void
    {
        $this->scopeConfigMock->expects($this->any())->method('getValue')
            ->with('web/browser_capabilities/cookies')
            ->willReturn('1');

        $this->block->expects($this->any())->method('getUrl')
            ->with('cookie/index/noCookies/')
            ->willReturn(self::STUB_NOCOOKIES_URL);
        $this->block->expects($this->any())->method('getTriggers')
            ->willReturn('test');
        $this->block->expects($this->any())->method('escapeUrl')
            ->with(self::STUB_NOCOOKIES_URL)
            ->willReturn(self::STUB_NOCOOKIES_URL);
        $this->block->expects($this->any())->method('escapeHtml')
            ->with('test')
            ->willReturn('test');

        $this->assertEquals(
            '{"noCookieUrl":"http:\/\/magento.com\/cookie\/index\/noCookies\/",' .
            '"triggers":"test","isRedirectCmsPage":true}',
            $this->block->getScriptOptions()
        );
    }

    /**
     * Test getScriptOptions() when the settings "Redirect to CMS-page if Cookies are Disabled" is "No"
     */
    public function testGetScriptOptionsWhenRedirectToCmsIsNo(): void
    {
        $this->scopeConfigMock->expects($this->any())->method('getValue')
            ->with('web/browser_capabilities/cookies')
            ->willReturn('0');

        $this->block->expects($this->any())->method('getUrl')
            ->with('cookie/index/noCookies/')
            ->willReturn(self::STUB_NOCOOKIES_URL);
        $this->block->expects($this->any())->method('getTriggers')
            ->willReturn('test');
        $this->block->expects($this->any())->method('escapeUrl')
            ->with(self::STUB_NOCOOKIES_URL)
            ->willReturn(self::STUB_NOCOOKIES_URL);
        $this->block->expects($this->any())->method('escapeHtml')
            ->with('test')
            ->willReturn('test');

        $this->assertEquals(
            '{"noCookieUrl":"http:\/\/magento.com\/cookie\/index\/noCookies\/",' .
            '"triggers":"test","isRedirectCmsPage":false}',
            $this->block->getScriptOptions()
        );
    }
}<|MERGE_RESOLUTION|>--- conflicted
+++ resolved
@@ -21,29 +21,17 @@
     private const STUB_NOCOOKIES_URL = 'http://magento.com/cookie/index/noCookies/';
 
     /**
-<<<<<<< HEAD
-     * @var \PHPUnit\Framework\MockObject\MockObject|RequireCookie
-=======
      * @var MockObject|RequireCookie
->>>>>>> b2f063af
      */
     private $block;
 
     /**
-<<<<<<< HEAD
-     * @var \PHPUnit\Framework\MockObject\MockObject|ScopeConfigInterface
-=======
      * @var MockObject|ScopeConfigInterface
->>>>>>> b2f063af
      */
     private $scopeConfigMock;
 
     /**
-<<<<<<< HEAD
-     * @var \PHPUnit\Framework\MockObject\MockObject|Context
-=======
      * @var MockObject|Context
->>>>>>> b2f063af
      */
     private $contextMock;
 
