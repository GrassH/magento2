--- conflicted
+++ resolved
@@ -48,11 +48,7 @@
         // Empty value is treated valid and will be handled when read the value out
         if (!empty($value) && !$this->configValidator->isValid($value)) {
             $msg = __('Invalid domain name: ' . join('; ', $this->configValidator->getMessages()));
-<<<<<<< HEAD
-            throw new \Magento\Framework\Model\Exception((string)$msg);
-=======
-            throw new \Magento\Framework\Exception\LocalizedException($msg);
->>>>>>> 71cd40d1
+            throw new \Magento\Framework\Exception\LocalizedException((string)$msg);
         }
     }
 }