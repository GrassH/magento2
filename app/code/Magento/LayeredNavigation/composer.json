--- conflicted
+++ resolved
@@ -2,17 +2,10 @@
     "name": "magento/module-layered-navigation",
     "description": "N/A",
     "require": {
-<<<<<<< HEAD
         "php": "~5.5.0|~5.6.0",
-        "magento/module-catalog": "0.42.0-beta4",
-        "magento/module-backend": "0.42.0-beta4",
-        "magento/framework": "0.42.0-beta4",
-=======
-        "php": "~5.4.11|~5.5.0|~5.6.0",
         "magento/module-catalog": "0.42.0-beta5",
         "magento/module-backend": "0.42.0-beta5",
         "magento/framework": "0.42.0-beta5",
->>>>>>> 8f096642
         "magento/magento-composer-installer": "*"
     },
     "type": "magento2-module",
