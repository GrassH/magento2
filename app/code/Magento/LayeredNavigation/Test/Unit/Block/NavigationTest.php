--- conflicted
+++ resolved
@@ -21,38 +21,22 @@
 class NavigationTest extends TestCase
 {
     /**
-<<<<<<< HEAD
-     * @var \PHPUnit\Framework\MockObject\MockObject
-=======
      * @var MockObject
->>>>>>> b2f063af
      */
     protected $catalogLayerMock;
 
     /**
-<<<<<<< HEAD
-     * @var \PHPUnit\Framework\MockObject\MockObject
-=======
      * @var MockObject
->>>>>>> b2f063af
      */
     protected $filterListMock;
 
     /**
-<<<<<<< HEAD
-     * @var \PHPUnit\Framework\MockObject\MockObject
-=======
      * @var MockObject
->>>>>>> b2f063af
      */
     protected $layoutMock;
 
     /**
-<<<<<<< HEAD
-     * @var \PHPUnit\Framework\MockObject\MockObject
-=======
      * @var MockObject
->>>>>>> b2f063af
      */
     protected $visibilityFlagMock;
 
@@ -67,19 +51,14 @@
         $this->filterListMock = $this->createMock(FilterList::class);
         $this->visibilityFlagMock = $this->createMock(AvailabilityFlagInterface::class);
 
-<<<<<<< HEAD
-        /** @var \PHPUnit\Framework\MockObject\MockObject|\Magento\Catalog\Model\Layer\Resolver $layerResolver */
-        $layerResolver = $this->getMockBuilder(\Magento\Catalog\Model\Layer\Resolver::class)
-=======
         /** @var MockObject|Resolver $layerResolver */
         $layerResolver = $this->getMockBuilder(Resolver::class)
->>>>>>> b2f063af
             ->disableOriginalConstructor()
             ->setMethods(['get', 'create'])
             ->getMock();
         $layerResolver->expects($this->any())
             ->method($this->anything())
-            ->willReturn($this->catalogLayerMock);
+            ->will($this->returnValue($this->catalogLayerMock));
 
         $objectManager = new ObjectManager($this);
         $this->model = $objectManager->getObject(
@@ -96,14 +75,14 @@
     public function testGetStateHtml()
     {
         $stateHtml = 'I feel good';
-        $this->filterListMock->expects($this->any())->method('getFilters')->willReturn([]);
+        $this->filterListMock->expects($this->any())->method('getFilters')->will($this->returnValue([]));
         $this->layoutMock->expects($this->at(0))->method('getChildName')
             ->with(null, 'state')
-            ->willReturn('state block');
+            ->will($this->returnValue('state block'));
 
         $this->layoutMock->expects($this->once())->method('renderElement')
             ->with('state block', true)
-            ->willReturn($stateHtml);
+            ->will($this->returnValue($stateHtml));
 
         $this->model->setLayout($this->layoutMock);
         $this->assertEquals($stateHtml, $this->model->getStateHtml());
@@ -121,7 +100,7 @@
 
         $this->filterListMock->expects($this->exactly(2))->method('getFilters')
             ->with($this->catalogLayerMock)
-            ->willReturn($filters);
+            ->will($this->returnValue($filters));
         $this->assertEquals($filters, $this->model->getFilters());
 
         // canShowBlock()
@@ -130,7 +109,7 @@
             ->expects($this->once())
             ->method('isEnabled')
             ->with($this->catalogLayerMock, $filters)
-            ->willReturn($enabled);
+            ->will($this->returnValue($enabled));
 
         $category = $this->createMock(Category::class);
         $this->catalogLayerMock->expects($this->atLeastOnce())->method('getCurrentCategory')->willReturn($category);
@@ -153,14 +132,14 @@
 
         $this->filterListMock->expects($this->atLeastOnce())->method('getFilters')
             ->with($this->catalogLayerMock)
-            ->willReturn($filters);
+            ->will($this->returnValue($filters));
         $this->assertEquals($filters, $this->model->getFilters());
 
         $this->visibilityFlagMock
             ->expects($this->any())
             ->method('isEnabled')
             ->with($this->catalogLayerMock, $filters)
-            ->willReturn(true);
+            ->will($this->returnValue(true));
 
         $category = $this->createMock(Category::class);
         $this->catalogLayerMock->expects($this->atLeastOnce())->method('getCurrentCategory')->willReturn($category);
@@ -191,9 +170,9 @@
 
     public function testGetClearUrl()
     {
-        $this->filterListMock->expects($this->any())->method('getFilters')->willReturn([]);
+        $this->filterListMock->expects($this->any())->method('getFilters')->will($this->returnValue([]));
         $this->model->setLayout($this->layoutMock);
-        $this->layoutMock->expects($this->once())->method('getChildName')->willReturn('sample block');
+        $this->layoutMock->expects($this->once())->method('getChildName')->will($this->returnValue('sample block'));
 
         $blockMock = $this->getMockForAbstractClass(
             AbstractBlock::class,
@@ -204,7 +183,7 @@
         $clearUrl = 'very clear URL';
         $blockMock->setClearUrl($clearUrl);
 
-        $this->layoutMock->expects($this->once())->method('getBlock')->willReturn($blockMock);
+        $this->layoutMock->expects($this->once())->method('getBlock')->will($this->returnValue($blockMock));
         $this->assertEquals($clearUrl, $this->model->getClearUrl());
     }
 }