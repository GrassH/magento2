--- conflicted
+++ resolved
@@ -5,28 +5,8 @@
  * See COPYING.txt for license details.
  */
 -->
-<<<<<<< HEAD
-<listing xmlns:xsi="http://www.w3.org/2001/XMLSchema-instance" xsi:noNamespaceSchemaLocation="../../../../Ui/etc/ui_configuration.xsd">
+<listing xmlns:xsi="http://www.w3.org/2001/XMLSchema-instance" xsi:noNamespaceSchemaLocation="urn:magento:framework:Ui/etc/ui_configuration.xsd">
     <container name="listing_top"></container>
-=======
-<listing xmlns:xsi="http://www.w3.org/2001/XMLSchema-instance" xsi:noNamespaceSchemaLocation="urn:magento:framework:Ui/etc/ui_configuration.xsd">
-    <container name="listing_top">
-        <filters name="listing_filters">
-            <filterSelect name="is_filterable">
-                <argument name="optionsProvider" xsi:type="configurableObject">
-                    <argument name="class" xsi:type="string">Magento\LayeredNavigation\Model\Attribute\Source\FilterableOptions</argument>
-                </argument>
-                <argument name="data" xsi:type="array">
-                    <item name="config" xsi:type="array">
-                        <item name="dataScope" xsi:type="string">is_filterable</item>
-                        <item name="label" xsi:type="string" translate="true">Use in Layered Navigation</item>
-                        <item name="caption" xsi:type="string" translate="true">Select...</item>
-                    </item>
-                </argument>
-            </filterSelect>
-        </filters>
-    </container>
->>>>>>> 86d5abe5
     <columns name="product_attributes_columns">
         <column name="is_filterable">
             <argument name="data" xsi:type="array">
