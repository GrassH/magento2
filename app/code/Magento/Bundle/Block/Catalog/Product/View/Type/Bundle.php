<?php
/**
 * Copyright © 2015 Magento. All rights reserved.
 * See COPYING.txt for license details.
 */
namespace Magento\Bundle\Block\Catalog\Product\View\Type;

use Magento\Bundle\Model\Option;
use Magento\Catalog\Model\Product;

/**
 * Catalog bundle product info block
 *
 * @SuppressWarnings(PHPMD.CouplingBetweenObjects)
 */
class Bundle extends \Magento\Catalog\Block\Product\View\AbstractView
{

    /**
     * @var array
     */
    protected $options;

    /**
     * Catalog product
     *
     * @var \Magento\Catalog\Helper\Product
     */
    protected $catalogProduct;

    /**
     * @var \Magento\Bundle\Model\Product\PriceFactory
     */
    protected $productPriceFactory;

    /**
     * @var \Magento\Framework\Json\EncoderInterface
     */
    protected $jsonEncoder;

    /**
     * @var \Magento\Framework\Locale\FormatInterface
     */
    protected $localeFormat;

    /**
     * @var array
     */
    private $selectedOptions = [];

    /**
     * @param \Magento\Catalog\Block\Product\Context $context
     * @param \Magento\Framework\Stdlib\ArrayUtils $arrayUtils
     * @param \Magento\Catalog\Helper\Product $catalogProduct
     * @param \Magento\Bundle\Model\Product\PriceFactory $productPrice
     * @param \Magento\Framework\Json\EncoderInterface $jsonEncoder
     * @param \Magento\Framework\Locale\FormatInterface $localeFormat
     * @param array $data
     */
    public function __construct(
        \Magento\Catalog\Block\Product\Context $context,
        \Magento\Framework\Stdlib\ArrayUtils $arrayUtils,
        \Magento\Catalog\Helper\Product $catalogProduct,
        \Magento\Bundle\Model\Product\PriceFactory $productPrice,
        \Magento\Framework\Json\EncoderInterface $jsonEncoder,
        \Magento\Framework\Locale\FormatInterface $localeFormat,
        array $data = []
    ) {
        $this->catalogProduct = $catalogProduct;
        $this->productPriceFactory = $productPrice;
        $this->jsonEncoder = $jsonEncoder;
        $this->localeFormat = $localeFormat;
        parent::__construct(
            $context,
            $arrayUtils,
            $data
        );
    }

    /**
     * @return array
     */
    public function getOptions()
    {
        if (!$this->options) {
            $product = $this->getProduct();
            $typeInstance = $product->getTypeInstance();
            $typeInstance->setStoreFilter($product->getStoreId(), $product);

            $optionCollection = $typeInstance->getOptionsCollection($product);

            $selectionCollection = $typeInstance->getSelectionsCollection(
                $typeInstance->getOptionsIds($product),
                $product
            );

            $this->options = $optionCollection->appendSelections(
                $selectionCollection,
                false,
                $this->catalogProduct->getSkipSaleableCheck()
            );
        }

        return $this->options;
    }

    /**
     * @return bool
     */
    public function hasOptions()
    {
        $this->getOptions();
        if (empty($this->options) || !$this->getProduct()->isSalable()) {
            return false;
        }
        return true;
    }

    /**
     * Returns JSON encoded config to be used in JS scripts
     *
     * @return string
     *
     */
    public function getJsonConfig()
    {
        /** @var Option[] $optionsArray */
        $optionsArray = $this->getOptions();
        $options = [];
        $currentProduct = $this->getProduct();

        $defaultValues = [];
        $preConfiguredFlag = $currentProduct->hasPreconfiguredValues();
        /** @var \Magento\Framework\DataObject|null $preConfiguredValues */
        $preConfiguredValues = $preConfiguredFlag ? $currentProduct->getPreconfiguredValues() : null;

        $position = 0;
        foreach ($optionsArray as $optionItem) {
            /* @var $optionItem Option */
            if (!$optionItem->getSelections()) {
                continue;
            }
            $optionId = $optionItem->getId();
            $options[$optionId] = $this->getOptionItemData($optionItem, $currentProduct, $position);

            // Add attribute default value (if set)
            if ($preConfiguredFlag) {
                $configValue = $preConfiguredValues->getData('bundle_option/' . $optionId);
                if ($configValue) {
                    $defaultValues[$optionId] = $configValue;
                }
            }
            $position++;
        }
        $config = $this->getConfigData($currentProduct, $options);

<<<<<<< HEAD
        $configObj = new \Magento\Framework\Object(
=======
        $configObj = new \Magento\Framework\DataObject(
>>>>>>> 9a960ca6
            [
                'config' => $config,
            ]
        );

        //pass the return array encapsulated in an object for the other modules to be able to alter it eg: weee
        $this->_eventManager->dispatch('catalog_product_option_price_configuration_after', ['configObj' => $configObj]);
        $config=$configObj->getConfig();

        if ($preConfiguredFlag && !empty($defaultValues)) {
            $config['defaultValues'] = $defaultValues;
        }

        return $this->jsonEncoder->encode($config);
    }

    /**
     * Get html for option
     *
     * @param Option $option
     * @return string
     */
    public function getOptionHtml(Option $option)
    {
        $optionBlock = $this->getChildBlock($option->getType());
        if (!$optionBlock) {
            return __('There is no defined renderer for "%1" option type.', $option->getType());
        }
        return $optionBlock->setOption($option)->toHtml();
    }

    /**
     * Get formed data from option selection item
     *
     * @param Product $product
     * @param Product $selection
     * @return array
     */
    private function getSelectionItemData(Product $product, Product $selection)
    {
        $qty = ($selection->getSelectionQty() * 1) ?: '1';

        $optionPriceAmount = $product->getPriceInfo()
            ->getPrice('bundle_option')
            ->getOptionSelectionAmount($selection);
        $finalPrice = $optionPriceAmount->getValue();
        $basePrice = $optionPriceAmount->getBaseAmount();

        $selection = [
            'qty' => $qty,
            'customQty' => $selection->getSelectionCanChangeQty(),
            'optionId' => $selection->getId(),
            'prices' => [
                'oldPrice' => [
                    'amount' => $basePrice
                ],
                'basePrice' => [
                    'amount' => $basePrice
                ],
                'finalPrice' => [
                    'amount' => $finalPrice
                ]
            ],
            'priceType' => $selection->getSelectionPriceType(),
            'tierPrice' => $this->getTierPrices($product, $selection),
            'name' => $selection->getName(),
            'canApplyMsrp' => false
        ];
        return $selection;
    }

    /**
     * Get tier prices from option selection item
     *
     * @param Product $product
     * @param Product $selection
     * @return array
     */
    private function getTierPrices(Product $product, Product $selection)
    {
        // recalculate currency
        $tierPrices = $selection->getPriceInfo()
            ->getPrice(\Magento\Catalog\Pricing\Price\TierPrice::PRICE_CODE)
            ->getTierPriceList();

        foreach ($tierPrices as &$tierPriceInfo) {
            /** @var \Magento\Framework\Pricing\Amount\Base $price */
            $price = $tierPriceInfo['price'];

            $priceBaseAmount = $price->getBaseAmount();
            $priceValue = $price->getValue();

            $bundleProductPrice = $this->productPriceFactory->create();
            $priceBaseAmount = $bundleProductPrice->getLowestPrice($product, $priceBaseAmount);
            $priceValue = $bundleProductPrice->getLowestPrice($product, $priceValue);

            $tierPriceInfo['prices'] = [
                'oldPrice' => [
                    'amount' => $priceBaseAmount
                ],
                'basePrice' => [
                    'amount' => $priceBaseAmount
                ],
                'finalPrice' => [
                    'amount' => $priceValue
                ]
            ];
        }
        return $tierPrices;
    }

    /**
     * Get formed data from selections of option
     *
     * @param Option $option
     * @param Product $product
     * @return array
     */
    private function getSelections(Option $option, Product $product)
    {
        $selections = [];
        $selectionCount = count($option->getSelections());
        foreach ($option->getSelections() as $selectionItem) {
            /* @var $selectionItem Product */
            $selectionId = $selectionItem->getSelectionId();
            $selections[$selectionId] = $this->getSelectionItemData($product, $selectionItem);

            if (($selectionItem->getIsDefault() || $selectionCount == 1 && $option->getRequired())
                && $selectionItem->isSalable()
            ) {
                $this->selectedOptions[$option->getId()][] = $selectionId;
            }
        }
        return $selections;
    }

    /**
     * Get formed data from option
     *
     * @param Option $option
     * @param Product $product
     * @param int $position
     * @return array
     */
    private function getOptionItemData(Option $option, Product $product, $position)
    {
        return [
            'selections' => $this->getSelections($option, $product),
            'title' => $option->getTitle(),
            'isMulti' => in_array($option->getType(), ['multi', 'checkbox']),
            'position' => $position
        ];
    }

    /**
     * Get formed config data from calculated options data
     *
     * @param Product $product
     * @param array $options
     * @return array
     */
    private function getConfigData(Product $product, array $options)
    {
        $isFixedPrice = $this->getProduct()->getPriceType() == \Magento\Bundle\Model\Product\Price::PRICE_TYPE_FIXED;

        $productAmount = $product
            ->getPriceInfo()
            ->getPrice(\Magento\Catalog\Pricing\Price\FinalPrice::PRICE_CODE)
            ->getPriceWithoutOption();

        $baseProductAmount = $product
            ->getPriceInfo()
            ->getPrice(\Magento\Catalog\Pricing\Price\RegularPrice::PRICE_CODE)
            ->getAmount();

        $config = [
            'options' => $options,
            'selected' => $this->selectedOptions,
            'bundleId' => $product->getId(),
            'priceFormat' => $this->localeFormat->getPriceFormat(),
            'prices' => [
                'oldPrice' => [
                    'amount' => $isFixedPrice ? $baseProductAmount->getValue() : 0
                ],
                'basePrice' => [
                    'amount' => $isFixedPrice ? $productAmount->getBaseAmount() : 0
                ],
                'finalPrice' => [
                    'amount' => $isFixedPrice ? $productAmount->getValue() : 0
                ]
            ],
            'priceType' => $product->getPriceType(),
            'isFixedPrice' => $isFixedPrice,
        ];
        return $config;
    }
}<|MERGE_RESOLUTION|>--- conflicted
+++ resolved
@@ -154,11 +154,7 @@
         }
         $config = $this->getConfigData($currentProduct, $options);
 
-<<<<<<< HEAD
-        $configObj = new \Magento\Framework\Object(
-=======
         $configObj = new \Magento\Framework\DataObject(
->>>>>>> 9a960ca6
             [
                 'config' => $config,
             ]
