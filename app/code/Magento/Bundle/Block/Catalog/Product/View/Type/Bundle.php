<?php
/**
 * Copyright © 2015 Magento. All rights reserved.
 * See COPYING.txt for license details.
 */
namespace Magento\Bundle\Block\Catalog\Product\View\Type;

use Magento\Bundle\Model\Option;
use Magento\Catalog\Model\Product;

/**
 * Catalog bundle product info block
 *
 * @SuppressWarnings(PHPMD.CouplingBetweenObjects)
 */
class Bundle extends \Magento\Catalog\Block\Product\View\AbstractView
{

    /**
     * @var array
     */
    protected $options;

    /**
     * Catalog product
     *
     * @var \Magento\Catalog\Helper\Product
     */
    protected $catalogProduct;

    /**
     * @var \Magento\Bundle\Model\Product\PriceFactory
     */
    protected $productPriceFactory;

    /**
     * @var \Magento\Framework\Json\EncoderInterface
     */
    protected $jsonEncoder;

    /**
     * @var \Magento\Framework\Locale\FormatInterface
     */
    protected $localeFormat;

    /**
     * @var array
     */
    private $selectedOptions = [];

    /**
     * @param \Magento\Catalog\Block\Product\Context $context
     * @param \Magento\Framework\Stdlib\ArrayUtils $arrayUtils
     * @param \Magento\Catalog\Helper\Product $catalogProduct
     * @param \Magento\Bundle\Model\Product\PriceFactory $productPrice
     * @param \Magento\Framework\Json\EncoderInterface $jsonEncoder
     * @param \Magento\Framework\Locale\FormatInterface $localeFormat
     * @param array $data
     */
    public function __construct(
        \Magento\Catalog\Block\Product\Context $context,
        \Magento\Framework\Stdlib\ArrayUtils $arrayUtils,
        \Magento\Catalog\Helper\Product $catalogProduct,
        \Magento\Bundle\Model\Product\PriceFactory $productPrice,
        \Magento\Framework\Json\EncoderInterface $jsonEncoder,
        \Magento\Framework\Locale\FormatInterface $localeFormat,
        array $data = []
    ) {
        $this->catalogProduct = $catalogProduct;
        $this->productPriceFactory = $productPrice;
        $this->jsonEncoder = $jsonEncoder;
        $this->localeFormat = $localeFormat;
        parent::__construct(
            $context,
            $arrayUtils,
            $data
        );
    }

    /**
     * @return array
     */
    public function getOptions()
    {
        if (!$this->options) {
            $product = $this->getProduct();
            $typeInstance = $product->getTypeInstance();
            $typeInstance->setStoreFilter($product->getStoreId(), $product);

            $optionCollection = $typeInstance->getOptionsCollection($product);

            $selectionCollection = $typeInstance->getSelectionsCollection(
                $typeInstance->getOptionsIds($product),
                $product
            );

            $this->options = $optionCollection->appendSelections(
                $selectionCollection,
                false,
                $this->catalogProduct->getSkipSaleableCheck()
            );
        }

        return $this->options;
    }

    /**
     * @return bool
     */
    public function hasOptions()
    {
        $this->getOptions();
        if (empty($this->options) || !$this->getProduct()->isSalable()) {
            return false;
        }
        return true;
    }

    /**
     * Returns JSON encoded config to be used in JS scripts
     *
     * @return string
     *
     */
    public function getJsonConfig()
    {
        /** @var Option[] $optionsArray */
        $optionsArray = $this->getOptions();
        $options = [];
        $currentProduct = $this->getProduct();

        $defaultValues = [];
        $preConfiguredFlag = $currentProduct->hasPreconfiguredValues();
        /** @var \Magento\Framework\Object|null $preConfiguredValues */
        $preConfiguredValues = $preConfiguredFlag ? $currentProduct->getPreconfiguredValues() : null;

        $position = 0;
        foreach ($optionsArray as $optionItem) {
            /* @var $optionItem Option */
            if (!$optionItem->getSelections()) {
                continue;
            }
            $optionId = $optionItem->getId();
            $options[$optionId] = $this->getOptionItemData($optionItem, $currentProduct, $position);

            // Add attribute default value (if set)
            if ($preConfiguredFlag) {
                $configValue = $preConfiguredValues->getData('bundle_option/' . $optionId);
                if ($configValue) {
                    $defaultValues[$optionId] = $configValue;
                }
            }
            $position++;
        }
        $config = $this->getConfigData($currentProduct, $options);

        if ($preConfiguredFlag && !empty($defaultValues)) {
            $config['defaultValues'] = $defaultValues;
        }

        return $this->jsonEncoder->encode($config);
    }

    /**
     * Get html for option
     *
     * @param Option $option
     * @return string
     */
    public function getOptionHtml(Option $option)
    {
        $optionBlock = $this->getChildBlock($option->getType());
        if (!$optionBlock) {
            return __('There is no defined renderer for "%1" option type.', $option->getType());
        }
        return $optionBlock->setOption($option)->toHtml();
    }

    /**
     * Get formed data from option selection item
     *
     * @param Product $product
     * @param Product $selection
     * @return array
     */
    private function getSelectionItemData(Product $product, Product $selection)
    {
        $qty = ($selection->getSelectionQty() * 1) ?: '1';

        $optionPriceAmount = $product->getPriceInfo()
            ->getPrice('bundle_option')
            ->getOptionSelectionAmount($selection);
        $finalPrice = $optionPriceAmount->getValue();
        $basePrice = $optionPriceAmount->getBaseAmount();

        $selection = [
            'qty' => $qty,
            'customQty' => $selection->getSelectionCanChangeQty(),
            'prices' => [
                'oldPrice' => [
                    'amount' => $basePrice
                ],
                'basePrice' => [
                    'amount' => $basePrice
                ],
                'finalPrice' => [
                    'amount' => $finalPrice
                ]
            ],
            'priceType' => $selection->getSelectionPriceType(),
            'tierPrice' => $this->getTierPrices($product, $selection),
            'name' => $selection->getName(),
            'canApplyMsrp' => false
        ];
        return $selection;
    }

    /**
     * Get tier prices from option selection item
     *
     * @param Product $product
     * @param Product $selection
     * @return array
     */
    private function getTierPrices(Product $product, Product $selection)
    {
        // recalculate currency
        $tierPrices = $selection->getPriceInfo()
            ->getPrice(\Magento\Catalog\Pricing\Price\TierPrice::PRICE_CODE)
            ->getTierPriceList();

        foreach ($tierPrices as &$tierPriceInfo) {
            /** @var \Magento\Framework\Pricing\Amount\Base $price */
            $price = $tierPriceInfo['price'];

            $priceBaseAmount = $price->getBaseAmount();
            $priceValue = $price->getValue();

            $bundleProductPrice = $this->productPriceFactory->create();
            $priceBaseAmount = $bundleProductPrice->getLowestPrice($product, $priceBaseAmount);
            $priceValue = $bundleProductPrice->getLowestPrice($product, $priceValue);

            $tierPriceInfo['prices'] = [
                'oldPrice' => [
                    'amount' => $priceBaseAmount
                ],
                'basePrice' => [
                    'amount' => $priceBaseAmount
                ],
                'finalPrice' => [
                    'amount' => $priceValue
                ]
            ];
        }
        return $tierPrices;
    }

    /**
     * Get formed data from selections of option
     *
     * @param Option $option
     * @param Product $product
     * @return array
     */
    private function getSelections(Option $option, Product $product)
    {
        $selections = [];
        $selectionCount = count($option->getSelections());
        foreach ($option->getSelections() as $selectionItem) {
            /* @var $selectionItem Product */
            $selectionId = $selectionItem->getSelectionId();
            $selections[$selectionId] = $this->getSelectionItemData($product, $selectionItem);

            if (($selectionItem->getIsDefault() || $selectionCount == 1 && $option->getRequired())
                && $selectionItem->isSalable()
            ) {
                $this->selectedOptions[$option->getId()][] = $selectionId;
            }
        }
        return $selections;
    }

    /**
     * Get formed data from option
     *
     * @param Option $option
     * @param Product $product
     * @param int $position
     * @return array
     */
    private function getOptionItemData(Option $option, Product $product, $position)
    {
        return [
            'selections' => $this->getSelections($option, $product),
            'title' => $option->getTitle(),
            'isMulti' => in_array($option->getType(), ['multi', 'checkbox']),
            'position' => $position
        ];
    }

    /**
     * Get formed config data from calculated options data
     *
     * @param Product $product
     * @param array $options
     * @return array
     */
    private function getConfigData(Product $product, array $options)
    {
        $isFixedPrice = $this->getProduct()->getPriceType() == \Magento\Bundle\Model\Product\Price::PRICE_TYPE_FIXED;

        $productAmount = $product
            ->getPriceInfo()
            ->getPrice(\Magento\Catalog\Pricing\Price\FinalPrice::PRICE_CODE)
            ->getPriceWithoutOption();

        $baseProductAmount = $product
            ->getPriceInfo()
            ->getPrice(\Magento\Catalog\Pricing\Price\RegularPrice::PRICE_CODE)
            ->getAmount();

        $config = [
            'options' => $options,
            'selected' => $this->selectedOptions,
            'bundleId' => $product->getId(),
            'priceFormat' => $this->localeFormat->getPriceFormat(),
            'prices' => [
                'oldPrice' => [
                    'amount' => $isFixedPrice ? $baseProductAmount->getValue() : 0
                ],
                'basePrice' => [
                    'amount' => $isFixedPrice ? $productAmount->getBaseAmount() : 0
                ],
                'finalPrice' => [
                    'amount' => $isFixedPrice ? $productAmount->getValue() : 0
                ]
            ],
            'priceType' => $product->getPriceType(),
            'isFixedPrice' => $isFixedPrice,
        ];
<<<<<<< HEAD

        if ($preConfiguredFlag && !empty($defaultValues)) {
            $config['defaultValues'] = $defaultValues;
        }

        return $this->jsonEncoder->encode($config);
    }

    /**
     * Get html for option
     *
     * @param \Magento\Bundle\Model\Option $option
     * @return \Magento\Framework\Phrase|string
     */
    public function getOptionHtml($option)
    {
        $optionBlock = $this->getChildBlock($option->getType());
        if (!$optionBlock) {
            return __('There is no defined renderer for "%1" option type.', $option->getType());
        }
        return $optionBlock->setOption($option)->toHtml();
=======
        return $config;
>>>>>>> 413a60a3
    }
}<|MERGE_RESOLUTION|>--- conflicted
+++ resolved
@@ -338,30 +338,6 @@
             'priceType' => $product->getPriceType(),
             'isFixedPrice' => $isFixedPrice,
         ];
-<<<<<<< HEAD
-
-        if ($preConfiguredFlag && !empty($defaultValues)) {
-            $config['defaultValues'] = $defaultValues;
-        }
-
-        return $this->jsonEncoder->encode($config);
-    }
-
-    /**
-     * Get html for option
-     *
-     * @param \Magento\Bundle\Model\Option $option
-     * @return \Magento\Framework\Phrase|string
-     */
-    public function getOptionHtml($option)
-    {
-        $optionBlock = $this->getChildBlock($option->getType());
-        if (!$optionBlock) {
-            return __('There is no defined renderer for "%1" option type.', $option->getType());
-        }
-        return $optionBlock->setOption($option)->toHtml();
-=======
         return $config;
->>>>>>> 413a60a3
     }
 }