<?php
/**
 * Copyright © Magento, Inc. All rights reserved.
 * See COPYING.txt for license details.
 */
declare(strict_types=1);

namespace Magento\Bundle\Test\Unit\Block\Adminhtml\Catalog\Product\Composite\Fieldset\Options\Type;

<<<<<<< HEAD
use Magento\Bundle\Block\Adminhtml\Catalog\Product\Composite\Fieldset\Options\Type\Checkbox;
use Magento\Framework\TestFramework\Unit\Helper\ObjectManager;
use PHPUnit\Framework\TestCase;
=======
use Magento\Framework\DataObject;
use Magento\Framework\TestFramework\Unit\Helper\ObjectManager;
use Magento\Framework\View\Helper\SecureHtmlRenderer;
>>>>>>> 3be360f7

class CheckboxTest extends TestCase
{
    /**
     * @var Checkbox
     */
    protected $block;

    protected function setUp(): void
    {
        $secureRendererMock = $this->createMock(SecureHtmlRenderer::class);
        $secureRendererMock->method('renderTag')
            ->willReturnCallback(
                function (string $tag, array $attributes, string $content): string {
                    $attributes = new DataObject($attributes);

                    return "<$tag {$attributes->serialize()}>$content</$tag>";
                }
            );

        $this->block = (new ObjectManager($this))
            ->getObject(
<<<<<<< HEAD
                Checkbox::class
=======
                \Magento\Bundle\Block\Adminhtml\Catalog\Product\Composite\Fieldset\Options\Type\Checkbox::class,
                ['htmlRenderer' => $secureRendererMock]
>>>>>>> 3be360f7
            );
    }

    public function testSetValidationContainer()
    {
        $elementId = 'element-id';
        $containerId = 'container-id';

        $result = $this->block->setValidationContainer($elementId, $containerId);

        $this->assertStringContainsString($elementId, $result);
        $this->assertStringContainsString($containerId, $result);
    }
}<|MERGE_RESOLUTION|>--- conflicted
+++ resolved
@@ -7,15 +7,11 @@
 
 namespace Magento\Bundle\Test\Unit\Block\Adminhtml\Catalog\Product\Composite\Fieldset\Options\Type;
 
-<<<<<<< HEAD
 use Magento\Bundle\Block\Adminhtml\Catalog\Product\Composite\Fieldset\Options\Type\Checkbox;
+use Magento\Framework\DataObject;
 use Magento\Framework\TestFramework\Unit\Helper\ObjectManager;
 use PHPUnit\Framework\TestCase;
-=======
-use Magento\Framework\DataObject;
-use Magento\Framework\TestFramework\Unit\Helper\ObjectManager;
 use Magento\Framework\View\Helper\SecureHtmlRenderer;
->>>>>>> 3be360f7
 
 class CheckboxTest extends TestCase
 {
@@ -38,12 +34,8 @@
 
         $this->block = (new ObjectManager($this))
             ->getObject(
-<<<<<<< HEAD
-                Checkbox::class
-=======
-                \Magento\Bundle\Block\Adminhtml\Catalog\Product\Composite\Fieldset\Options\Type\Checkbox::class,
+                Checkbox::class,
                 ['htmlRenderer' => $secureRendererMock]
->>>>>>> 3be360f7
             );
     }
 
