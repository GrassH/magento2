<?php
/**
 * Copyright © Magento, Inc. All rights reserved.
 * See COPYING.txt for license details.
 */
declare(strict_types=1);

namespace Magento\Bundle\Test\Unit\Block\Adminhtml\Catalog\Product\Composite\Fieldset\Options\Type;

<<<<<<< HEAD
use Magento\Bundle\Block\Adminhtml\Catalog\Product\Composite\Fieldset\Options\Type\Multi;
use Magento\Framework\TestFramework\Unit\Helper\ObjectManager;
use PHPUnit\Framework\TestCase;
=======
use Magento\Framework\DataObject;
use Magento\Framework\TestFramework\Unit\Helper\ObjectManager;
use Magento\Framework\View\Helper\SecureHtmlRenderer;
>>>>>>> 3be360f7

class MultiTest extends TestCase
{
    /**
     * @var Multi
     */
    protected $block;

    protected function setUp(): void
    {
        $secureRendererMock = $this->createMock(SecureHtmlRenderer::class);
        $secureRendererMock->method('renderTag')
            ->willReturnCallback(
                function (string $tag, array $attributes, string $content): string {
                    $attributes = new DataObject($attributes);

                    return "<$tag {$attributes->serialize()}>$content</$tag>";
                }
            );

        $this->block = (new ObjectManager($this))
<<<<<<< HEAD
            ->getObject(Multi::class);
=======
            ->getObject(
                \Magento\Bundle\Block\Adminhtml\Catalog\Product\Composite\Fieldset\Options\Type\Multi::class,
                ['htmlRenderer' => $secureRendererMock]
            );
>>>>>>> 3be360f7
    }

    public function testSetValidationContainer()
    {
        $elementId = 'element-id';
        $containerId = 'container-id';

        $result = $this->block->setValidationContainer($elementId, $containerId);

        $this->assertStringContainsString($elementId, $result);
        $this->assertStringContainsString($containerId, $result);
    }
}<|MERGE_RESOLUTION|>--- conflicted
+++ resolved
@@ -7,15 +7,11 @@
 
 namespace Magento\Bundle\Test\Unit\Block\Adminhtml\Catalog\Product\Composite\Fieldset\Options\Type;
 
-<<<<<<< HEAD
 use Magento\Bundle\Block\Adminhtml\Catalog\Product\Composite\Fieldset\Options\Type\Multi;
 use Magento\Framework\TestFramework\Unit\Helper\ObjectManager;
 use PHPUnit\Framework\TestCase;
-=======
 use Magento\Framework\DataObject;
-use Magento\Framework\TestFramework\Unit\Helper\ObjectManager;
 use Magento\Framework\View\Helper\SecureHtmlRenderer;
->>>>>>> 3be360f7
 
 class MultiTest extends TestCase
 {
@@ -37,14 +33,7 @@
             );
 
         $this->block = (new ObjectManager($this))
-<<<<<<< HEAD
-            ->getObject(Multi::class);
-=======
-            ->getObject(
-                \Magento\Bundle\Block\Adminhtml\Catalog\Product\Composite\Fieldset\Options\Type\Multi::class,
-                ['htmlRenderer' => $secureRendererMock]
-            );
->>>>>>> 3be360f7
+            ->getObject(Multi::class, ['htmlRenderer' => $secureRendererMock]);
     }
 
     public function testSetValidationContainer()
