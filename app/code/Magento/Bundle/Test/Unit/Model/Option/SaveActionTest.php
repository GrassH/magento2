<?php
/**
 * Copyright © Magento, Inc. All rights reserved.
 * See COPYING.txt for license details.
 */
declare(strict_types=1);

namespace Magento\Bundle\Test\Unit\Model\Option;

use Magento\Bundle\Api\ProductLinkManagementInterface;
use Magento\Bundle\Model\Option;
use Magento\Bundle\Model\Option\SaveAction;
use Magento\Bundle\Model\Product\Type;
use Magento\Bundle\Model\ResourceModel\Option as OptionResource;
use Magento\Bundle\Model\ResourceModel\Option\Collection;
use Magento\Catalog\Api\Data\ProductInterface;
use Magento\Framework\EntityManager\MetadataPool;
use Magento\Framework\EntityManager\EntityMetadataInterface;
use PHPUnit\Framework\MockObject\MockObject;
use PHPUnit\Framework\TestCase;
use Magento\Store\Model\StoreManagerInterface;
use Magento\Bundle\Api\ProductLinkManagementAddChildrenInterface;

class SaveActionTest extends TestCase
{
    /**
     * @var Option|MockObject
     */
    private $optionResource;

    /**
     * @var MetadataPool|MockObject
     */
    private $metadataPool;

    /**
     * @var Type|MockObject
     */
    private $type;

    /**
     * @var ProductLinkManagementInterface|MockObject
     */
    private $linkManagement;

    /**
     * @var ProductInterface|MockObject
     */
    private $product;

    /**
     * @var SaveAction
     */
    private $saveAction;

    /**
     * @var StoreManagerInterface
     */
    private $storeManager;

    /**
     * @var ProductLinkManagementAddChildrenInterface
     */
    private $addChildren;

    protected function setUp(): void
    {
        $this->linkManagement = $this->getMockBuilder(ProductLinkManagementInterface::class)
            ->disableOriginalConstructor()
            ->getMock();
        $this->metadataPool = $this->getMockBuilder(MetadataPool::class)
            ->disableOriginalConstructor()
            ->getMock();
        $this->type = $this->getMockBuilder(Type::class)
            ->disableOriginalConstructor()
            ->getMock();
        $this->optionResource = $this->getMockBuilder(OptionResource::class)
            ->disableOriginalConstructor()
            ->getMock();
        $this->addChildren = $this->getMockBuilder(ProductLinkManagementAddChildrenInterface::class)
            ->disableOriginalConstructor()
            ->getMock();
        $this->storeManager = $this->getMockBuilder(StoreManagerInterface::class)
            ->disableOriginalConstructor()
            ->getMock();
        $this->product = $this->getMockBuilder(ProductInterface::class)
            ->addMethods(['getStoreId', 'getData', 'setIsRelationsChanged'])
            ->getMockForAbstractClass();

        $this->saveAction = new SaveAction(
            $this->optionResource,
            $this->metadataPool,
            $this->type,
            $this->linkManagement,
            $this->storeManager,
            $this->addChildren
<<<<<<< HEAD

=======
>>>>>>> f89a447e
        );
    }

    public function testSaveBulk()
    {
        $option = $this->getMockBuilder(Option::class)
            ->onlyMethods(['getOptionId', 'setData', 'getData'])
            ->addMethods(['setStoreId', 'setParentId', 'getParentId'])
            ->disableOriginalConstructor()
            ->getMock();
        $option->expects($this->any())
            ->method('getOptionId')
            ->willReturn(1);
        $option->expects($this->any())
            ->method('getData')
            ->willReturn([]);
        $bundleOptions = [$option];

        $collection = $this->getMockBuilder(Collection::class)
            ->disableOriginalConstructor()
            ->getMock();
        $collection->expects($this->once())
            ->method('getItemById')
            ->with(1)
            ->willReturn($option);
        $this->type->expects($this->once())
            ->method('getOptionsCollection')
            ->willReturn($collection);

        $metadata = $this->getMockBuilder(EntityMetadataInterface::class)
            ->getMockForAbstractClass();
        $this->metadataPool->expects($this->once())
            ->method('getMetadata')
            ->willReturn($metadata);

        $this->linkManagement->expects($this->once())
            ->method('getChildren')
            ->willReturn([]);
        $this->product->expects($this->once())
            ->method('setIsRelationsChanged')
            ->with(true);

        $this->saveAction->saveBulk($this->product, $bundleOptions);
    }
}<|MERGE_RESOLUTION|>--- conflicted
+++ resolved
@@ -94,10 +94,6 @@
             $this->linkManagement,
             $this->storeManager,
             $this->addChildren
-<<<<<<< HEAD
-
-=======
->>>>>>> f89a447e
         );
     }
 
