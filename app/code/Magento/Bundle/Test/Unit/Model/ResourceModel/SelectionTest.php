--- conflicted
+++ resolved
@@ -89,16 +89,12 @@
             ->willReturn('catalog_product_bundle_selection_price');
         $this->context->expects($this->once())->method('getResources')->willReturn($parentResources);
 
-<<<<<<< HEAD
-        $selection = new ResourceSelection($this->context, $this->metadataPool, 'test_connection_name',$this->entityManager);
-=======
         $selection = new ResourceSelection(
             $this->context,
             $this->metadataPool,
             'test_connection_name',
             $this->entityManager
         );
->>>>>>> f89a447e
         $selection->saveSelectionPrice($item);
     }
 }