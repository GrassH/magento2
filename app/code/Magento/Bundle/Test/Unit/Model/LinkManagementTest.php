<?php
/**
 *
 * Copyright © Magento, Inc. All rights reserved.
 * See COPYING.txt for license details.
 */
declare(strict_types=1);

namespace Magento\Bundle\Test\Unit\Model;

use Exception;
use Magento\Bundle\Api\Data\LinkInterface;
use Magento\Bundle\Api\Data\LinkInterfaceFactory;
use Magento\Bundle\Model\LinkManagement;
use Magento\Bundle\Model\Option;
use Magento\Bundle\Model\ResourceModel\Bundle;
use Magento\Bundle\Model\ResourceModel\BundleFactory;
use Magento\Bundle\Model\ResourceModel\Option\Collection as OptionCollection;
use Magento\Bundle\Model\ResourceModel\Option\CollectionFactory as OptionCollectionFactory;
use Magento\Bundle\Model\ResourceModel\Selection\Collection as SelectionCollection;
use Magento\Bundle\Model\Selection;
use Magento\Bundle\Model\SelectionFactory;
use Magento\Catalog\Api\Data\ProductInterface;
use Magento\Catalog\Model\Product;
use Magento\Catalog\Model\Product\Type;
use Magento\Catalog\Model\ProductRepository;
use Magento\Framework\Api\DataObjectHelper;
use Magento\Framework\EntityManager\EntityMetadata;
use Magento\Framework\EntityManager\MetadataPool;
use Magento\Framework\Exception\CouldNotSaveException;
use Magento\Framework\Exception\InputException;
use Magento\Framework\Exception\NoSuchEntityException;
use Magento\Framework\TestFramework\Unit\Helper\ObjectManager;
use Magento\Store\Model\Store;
use Magento\Store\Model\StoreManagerInterface;
use PHPUnit\Framework\MockObject\MockObject;
use PHPUnit\Framework\TestCase;

/**
<<<<<<< HEAD
 * Unit Test for Link Management Model
=======
 * Test class for \Magento\Bundle\Model\LinkManagement
>>>>>>> f8f1e5ec
 *
 * @SuppressWarnings(PHPMD.TooManyFields)
 * @SuppressWarnings(PHPMD.CouplingBetweenObjects)
 */
class LinkManagementTest extends TestCase
{
    /**
     * @var LinkManagement
     */
    private $model;

    /**
     * @var ProductRepository|MockObject
     */
    private $productRepository;

    /**
     * @var Product|MockObject
     */
    private $product;

    /**
     * @var LinkInterfaceFactory|MockObject
     */
    private $linkFactory;

    /**
     * @var Type|MockObject
     */
    private $productType;

    /**
     * @var OptionCollection|MockObject
     */
    private $optionCollection;

    /**
     * @var SelectionCollection|MockObject
     */
    private $selectionCollection;

    /**
     * @var Option|MockObject
     */
    private $option;

    /**
     * @var SelectionFactory|MockObject
     */
    private $bundleSelectionMock;

    /**
     * @var BundleFactory|MockObject
     */
    private $bundleFactoryMock;

    /**
     * @var OptionCollectionFactory|MockObject
     */
    private $optionCollectionFactoryMock;

    /**
     * @var StoreManagerInterface|MockObject
     */
    private $storeManagerMock;

    /**
     * @var LinkInterface|MockObject
     */
    private $link;

    /**
     * @var MockObject
     */
    private $dataObjectHelperMock;

    /**
     * @var MetadataPool|MockObject
     */
    private $metadataPoolMock;

    /**
     * @var EntityMetadata|MockObject
     */
    private $metadataMock;

    /**
     * @var int
     */
    private $storeId = 2;

    /**
     * @var array
     */
    private $optionIds = [1, 2, 3];

    /**
     * @var string
     */
    private $linkField = 'product_id';

    /**
     * @inheritDoc
     */
    protected function setUp(): void
    {
        $helper = new ObjectManager($this);

        $this->productRepository = $this->getMockBuilder(ProductRepository::class)
            ->setMethods(['get'])
            ->disableOriginalConstructor()
            ->getMock();
        $this->productType = $this->getMockBuilder(\Magento\Bundle\Model\Product\Type::class)
            ->setMethods(['getOptionsCollection', 'setStoreFilter', 'getSelectionsCollection', 'getOptionsIds'])
            ->disableOriginalConstructor()
            ->getMock();
        $this->option = $this->getMockBuilder(Option::class)
            ->setMethods(['getSelections', 'getOptionId', '__wakeup'])
            ->disableOriginalConstructor()
            ->getMock();
        $this->optionCollection = $this->getMockBuilder(OptionCollection::class)
            ->setMethods(['appendSelections'])
            ->disableOriginalConstructor()
            ->getMock();
        $this->selectionCollection = $this->getMockBuilder(
            SelectionCollection::class
        )->disableOriginalConstructor()
            ->getMock();
        $this->product = $this->getMockBuilder(Product::class)
            ->setMethods(['getTypeInstance', 'getStoreId', 'getTypeId', '__wakeup', 'getId', 'getData'])
            ->disableOriginalConstructor()
            ->getMock();
        $this->link = $this->getMockBuilder(LinkInterface::class)
            ->disableOriginalConstructor()
            ->getMockForAbstractClass();
        $this->linkFactory = $this->getMockBuilder(LinkInterfaceFactory::class)
            ->setMethods(['create'])
            ->disableOriginalConstructor()
            ->getMock();
        $this->bundleSelectionMock = $this->createPartialMock(
            SelectionFactory::class,
            ['create']
        );
        $this->bundleFactoryMock = $this->createPartialMock(
            BundleFactory::class,
            ['create']
        );
        $this->optionCollectionFactoryMock = $this->createPartialMock(
            OptionCollectionFactory::class,
            ['create']
        );
        $this->storeManagerMock = $this->getMockForAbstractClass(StoreManagerInterface::class);
        $this->metadataPoolMock = $this->getMockBuilder(MetadataPool::class)
            ->disableOriginalConstructor()
            ->getMock();
        $this->metadataMock = $this->getMockBuilder(EntityMetadata::class)
            ->disableOriginalConstructor()
            ->getMock();
        $this->metadataPoolMock->method('getMetadata')
            ->with(ProductInterface::class)
            ->willReturn($this->metadataMock);

        $this->dataObjectHelperMock = $this->getMockBuilder(DataObjectHelper::class)
            ->disableOriginalConstructor()
            ->getMock();
        $this->model = $helper->getObject(
            LinkManagement::class,
            [
                'productRepository' => $this->productRepository,
                'linkFactory' => $this->linkFactory,
                'bundleFactory' => $this->bundleFactoryMock,
                'bundleSelection' => $this->bundleSelectionMock,
                'optionCollection' => $this->optionCollectionFactoryMock,
                'storeManager' => $this->storeManagerMock,
                'dataObjectHelper' => $this->dataObjectHelperMock,
                'metadataPool' => $this->metadataPoolMock
            ]
        );
    }

    public function testGetChildren()
    {
        $productSku = 'productSku';

        $this->getOptions();

        $this->productRepository->method('get')
            ->with($productSku)
            ->willReturn($this->product);

        $this->product->expects($this->once())
            ->method('getTypeId')
            ->willReturn('bundle');

        $this->productType->expects($this->once())
            ->method('setStoreFilter')
            ->with(
                $this->storeId,
                $this->product
            );
        $this->productType->expects($this->once())
            ->method('getSelectionsCollection')
            ->with(
                $this->optionIds,
                $this->product
            )
            ->willReturn($this->selectionCollection);
        $this->productType->expects($this->once())
            ->method('getOptionsIds')
            ->with($this->product)
            ->willReturn($this->optionIds);

        $this->optionCollection->expects($this->once())
            ->method('appendSelections')
            ->with($this->selectionCollection)
            ->willReturn([$this->option]);

        $this->option->method('getSelections')
            ->willReturn([$this->product]);
        $this->product->method('getData')
            ->willReturn([]);

        $this->dataObjectHelperMock->expects($this->once())
            ->method('populateWithArray')
            ->with($this->link, $this->anything(), LinkInterface::class)
            ->willReturnSelf();
        $this->link->expects($this->once())->method('setIsDefault')->willReturnSelf();
        $this->link->expects($this->once())->method('setQty')->willReturnSelf();
        $this->link->expects($this->once())->method('setCanChangeQuantity')->willReturnSelf();
        $this->link->expects($this->once())->method('setPrice')->willReturnSelf();
        $this->link->expects($this->once())->method('setPriceType')->willReturnSelf();
        $this->link->expects($this->once())->method('setId')->willReturnSelf();
        $this->linkFactory->expects($this->once())->method('create')->willReturn($this->link);

        $this->assertEquals([$this->link], $this->model->getChildren($productSku));
    }

    public function testGetChildrenWithOptionId()
    {
        $productSku = 'productSku';

        $this->getOptions();

        $this->productRepository->method('get')
            ->with($productSku)
            ->willReturn($this->product);

        $this->product->expects($this->once())
            ->method('getTypeId')
            ->willReturn('bundle');

        $this->productType->expects($this->once())
            ->method('setStoreFilter')
            ->with(
                $this->storeId,
                $this->product
            );
        $this->productType->expects($this->once())
            ->method('getSelectionsCollection')
            ->with(
                $this->optionIds,
                $this->product
            )
            ->willReturn($this->selectionCollection);
        $this->productType->expects($this->once())
            ->method('getOptionsIds')
            ->with($this->product)
            ->willReturn($this->optionIds);

        $this->optionCollection->expects($this->once())
            ->method('appendSelections')
            ->with($this->selectionCollection)
            ->willReturn([$this->option]);

        $this->option->method('getOptionId')
            ->willReturn(10);
        $this->option->expects($this->once())
            ->method('getSelections')
            ->willReturn([1, 2]);

        $this->dataObjectHelperMock->expects($this->never())->method('populateWithArray');

        $this->assertEquals([], $this->model->getChildren($productSku, 1));
    }

    public function testGetChildrenException()
    {
        $this->expectException(InputException::class);

        $productSku = 'productSku';

        $this->productRepository->expects($this->once())
            ->method('get')
            ->with($productSku)
            ->willReturn($this->product);

        $this->product->expects($this->once())
            ->method('getTypeId')
            ->willReturn('simple');

        $this->assertEquals([$this->link], $this->model->getChildren($productSku));
    }

    public function testAddChildToNotBundleProduct()
    {
        $this->expectException(InputException::class);

        $productLink = $this->getMockForAbstractClass(LinkInterface::class);
        $productLink->method('getOptionId')
            ->willReturn(1);

        $productMock = $this->createMock(Product::class);
        $productMock->expects($this->once())
            ->method('getTypeId')
            ->willReturn(Type::TYPE_SIMPLE);
        $this->model->addChild($productMock, 1, $productLink);
    }

    public function testAddChildNonExistingOption()
    {
        $this->expectException(InputException::class);

        $productLink = $this->getMockForAbstractClass(LinkInterface::class);
        $productLink->method('getOptionId')->willReturn(1);

        $productMock = $this->createMock(Product::class);
        $productMock->expects($this->once())->method('getTypeId')->willReturn(Type::TYPE_BUNDLE);

        $store = $this->createMock(Store::class);
        $this->storeManagerMock->method('getStore')->willReturn($store);
        $store->method('getId')->willReturn(0);

        $emptyOption = $this->getMockBuilder(Option::class)
            ->disableOriginalConstructor()
            ->setMethods(['getId', '__wakeup'])
            ->getMock();
        $emptyOption->expects($this->once())
            ->method('getId')
            ->willReturn(null);

        $optionsCollectionMock = $this->createMock(OptionCollection::class);
        $optionsCollectionMock->expects($this->once())
            ->method('setIdFilter')
            ->with(1)
            ->willReturnSelf();
        $optionsCollectionMock->expects($this->once())
            ->method('getFirstItem')
            ->willReturn($emptyOption);

        $this->optionCollectionFactoryMock
            ->method('create')
            ->willReturn($optionsCollectionMock);
        $this->model->addChild($productMock, 1, $productLink);
    }

    public function testAddChildLinkedProductIsComposite()
    {
        $this->expectException(InputException::class);
        $this->expectExceptionMessage('The bundle product can\'t contain another composite product.');

        $productLink = $this->getMockForAbstractClass(LinkInterface::class);
        $productLink->method('getSku')->willReturn('linked_product_sku');
        $productLink->method('getOptionId')->willReturn(1);

        $this->metadataMock->expects($this->once())->method('getLinkField')->willReturn($this->linkField);
        $productMock = $this->createMock(Product::class);
        $productMock->expects($this->once())
            ->method('getTypeId')
            ->willReturn(Type::TYPE_BUNDLE);
        $productMock->method('getData')
            ->with($this->linkField)
            ->willReturn($this->linkField);

        $linkedProductMock = $this->createMock(Product::class);
        $linkedProductMock->method('getId')->willReturn(13);
        $linkedProductMock->expects($this->once())
            ->method('isComposite')
            ->willReturn(true);
        $this->productRepository->expects($this->once())
            ->method('get')
            ->with('linked_product_sku')
            ->willReturn($linkedProductMock);

        $store = $this->createMock(Store::class);
        $this->storeManagerMock
            ->method('getStore')
            ->willReturn($store);
        $store->method('getId')
            ->willReturn(0);

        $option = $this->getMockBuilder(Option::class)
            ->disableOriginalConstructor()
            ->setMethods(['getId', '__wakeup'])
            ->getMock();
        $option->expects($this->once())->method('getId')->willReturn(1);

        $optionsCollectionMock = $this->createMock(OptionCollection::class);
        $optionsCollectionMock->expects($this->once())
            ->method('setIdFilter')
            ->with('1')
            ->willReturnSelf();
        $optionsCollectionMock->expects($this->once())
            ->method('getFirstItem')
            ->willReturn($option);
        $this->optionCollectionFactoryMock->method('create')
            ->willReturn($optionsCollectionMock);

        $bundle = $this->createMock(Bundle::class);
        $bundle->expects($this->once())->method('getSelectionsData')->with($this->linkField)->willReturn([]);
        $this->bundleFactoryMock->expects($this->once())->method('create')->willReturn($bundle);
        $this->model->addChild($productMock, 1, $productLink);
    }

    public function testAddChildProductAlreadyExistsInOption()
    {
        $this->expectException(CouldNotSaveException::class);

        $productLink = $this->getMockBuilder(LinkInterface::class)
            ->setMethods(['getSku', 'getOptionId', 'getSelectionId'])
            ->disableOriginalConstructor()
            ->getMockForAbstractClass();
        $productLink->method('getSku')->willReturn('linked_product_sku');
        $productLink->method('getOptionId')->willReturn(1);
        $productLink->method('getSelectionId')->willReturn(1);

        $this->metadataMock->expects($this->once())->method('getLinkField')->willReturn($this->linkField);
        $productMock = $this->getMockBuilder(Product::class)
            ->addMethods(['getCopyFromView'])
            ->onlyMethods(['getTypeId', 'getData', 'getTypeInstance', 'getSku'])
            ->disableOriginalConstructor()
            ->getMock();
        $productMock->expects($this->once())->method('getTypeId')->willReturn(
            Type::TYPE_BUNDLE
        );

        $productMock->method('getData')
            ->with($this->linkField)
            ->willReturn($this->linkField);
        $productMock->method('getCopyFromView')
            ->willReturn(false);

        $linkedProductMock = $this->createMock(Product::class);
        $linkedProductMock->method('getEntityId')
            ->willReturn(13);
        $linkedProductMock->expects($this->once())
            ->method('isComposite')
            ->willReturn(false);
        $this->productRepository->expects($this->once())
            ->method('get')
            ->with('linked_product_sku')
            ->willReturn($linkedProductMock);

        $store = $this->createMock(Store::class);
        $this->storeManagerMock->method('getStore')->willReturn($store);
        $store->method('getId')->willReturn(0);

        $option = $this->getMockBuilder(Option::class)
            ->disableOriginalConstructor()
            ->setMethods(['getId', '__wakeup'])
            ->getMock();
        $option->expects($this->once())
            ->method('getId')
            ->willReturn(1);

        $optionsCollectionMock = $this->createMock(OptionCollection::class);
        $optionsCollectionMock->expects($this->once())
            ->method('setIdFilter')
            ->with(1)
            ->willReturnSelf();
        $optionsCollectionMock->expects($this->once())
            ->method('getFirstItem')
            ->willReturn($option);
        $this->optionCollectionFactoryMock->method('create')
            ->willReturn($optionsCollectionMock);

        $selections = [
            ['option_id' => 1, 'product_id' => 12, 'parent_product_id' => 'product_id'],
            ['option_id' => 1, 'product_id' => 13, 'parent_product_id' => 'product_id'],
        ];
        $bundle = $this->createMock(Bundle::class);
        $bundle->expects($this->once())
            ->method('getSelectionsData')
            ->with($this->linkField)
            ->willReturn($selections);
        $this->bundleFactoryMock->expects($this->once())
            ->method('create')
            ->willReturn($bundle);
        $this->model->addChild($productMock, 1, $productLink);
    }

    public function testAddChildCouldNotSave()
    {
<<<<<<< HEAD
        $websiteId = 100;
        $productLink = $this->getMockBuilder(\Magento\Bundle\Api\Data\LinkInterface::class)
            ->setMethods(['getSku', 'getOptionId', 'getSelectionId', 'getWebsiteId'])
            ->disableOriginalConstructor()
            ->getMockForAbstractClass();
        $productLink->expects($this->any())->method('getSku')->will($this->returnValue('linked_product_sku'));
        $productLink->expects($this->any())->method('getOptionId')->will($this->returnValue(1));
        $productLink->expects($this->any())->method('getSelectionId')->will($this->returnValue(1));
        $productLink->expects($this->any())->method('getWebsiteId')->will($this->returnValue($websiteId));
=======
        $this->expectException(CouldNotSaveException::class);

        $productLink = $this->getMockBuilder(LinkInterface::class)
            ->setMethods(['getSku', 'getOptionId', 'getSelectionId'])
            ->disableOriginalConstructor()
            ->getMockForAbstractClass();
        $productLink->method('getSku')->willReturn('linked_product_sku');
        $productLink->method('getOptionId')->willReturn(1);
        $productLink->method('getSelectionId')->willReturn(1);
>>>>>>> f8f1e5ec

        $this->metadataMock->expects($this->once())->method('getLinkField')->willReturn($this->linkField);
        $productMock = $this->createMock(Product::class);
        $productMock->expects($this->once())
            ->method('getTypeId')
            ->willReturn(Type::TYPE_BUNDLE);
        $productMock
            ->method('getData')
            ->with($this->linkField)
            ->willReturn($this->linkField);

        $linkedProductMock = $this->createMock(Product::class);
        $linkedProductMock->method('getId')->willReturn(13);
        $linkedProductMock->expects($this->once())
            ->method('isComposite')
            ->willReturn(false);
        $this->productRepository
            ->expects($this->once())
            ->method('get')
            ->with('linked_product_sku')
            ->willReturn($linkedProductMock);

        $store = $this->createMock(Store::class);
        $this->storeManagerMock->method('getStore')->willReturn($store);
        $store->method('getId')->willReturn(0);

        $option = $this->getMockBuilder(Option::class)
            ->disableOriginalConstructor()
            ->setMethods(['getId', '__wakeup'])
            ->getMock();
        $option->expects($this->once())->method('getId')->willReturn(1);

        $optionsCollectionMock = $this->createMock(OptionCollection::class);
        $optionsCollectionMock->expects($this->once())
            ->method('setIdFilter')
            ->with(1)
            ->willReturnSelf();
        $optionsCollectionMock->expects($this->once())
            ->method('getFirstItem')
            ->willReturn($option);
        $this->optionCollectionFactoryMock->method('create')
            ->willReturn($optionsCollectionMock);

        $selections = [
            ['option_id' => 1, 'product_id' => 11],
            ['option_id' => 1, 'product_id' => 12],
        ];
        $bundle = $this->createMock(Bundle::class);
        $bundle->expects($this->once())->method('getSelectionsData')
            ->with($this->linkField)
            ->willReturn($selections);
        $this->bundleFactoryMock->expects($this->once())
            ->method('create')
            ->willReturn($bundle);

        $selection = $this->createPartialMock(Selection::class, ['save']);
        $selection->expects($this->once())->method('save')
            ->willReturnCallback(
                static function () {
                    throw new Exception('message');
                }
            );
        $this->bundleSelectionMock->expects($this->once())
            ->method('create')
            ->willReturn($selection);
        $this->model->addChild($productMock, 1, $productLink);
    }

    public function testAddChild()
    {
<<<<<<< HEAD
        $websiteId = 100;
        $productLink = $this->getMockBuilder(\Magento\Bundle\Api\Data\LinkInterface::class)
            ->setMethods(['getSku', 'getOptionId', 'getSelectionId', 'getWebsiteId'])
            ->disableOriginalConstructor()
            ->getMockForAbstractClass();
        $productLink->expects($this->any())->method('getSku')->will($this->returnValue('linked_product_sku'));
        $productLink->expects($this->any())->method('getOptionId')->will($this->returnValue(1));
        $productLink->expects($this->any())->method('getSelectionId')->will($this->returnValue(1));
        $productLink->expects($this->any())->method('getWebsiteId')->will($this->returnValue($websiteId));
=======
        $productLink = $this->getMockBuilder(LinkInterface::class)
            ->setMethods(['getSku', 'getOptionId', 'getSelectionId'])
            ->disableOriginalConstructor()
            ->getMockForAbstractClass();
        $productLink->method('getSku')->willReturn('linked_product_sku');
        $productLink->method('getOptionId')->willReturn(1);
        $productLink->method('getSelectionId')->willReturn(1);
>>>>>>> f8f1e5ec

        $this->metadataMock->expects($this->once())->method('getLinkField')->willReturn($this->linkField);
        $productMock = $this->createMock(Product::class);
        $productMock->expects($this->once())->method('getTypeId')->willReturn(Type::TYPE_BUNDLE);
        $productMock
            ->method('getData')
            ->with($this->linkField)
            ->willReturn($this->linkField);

        $linkedProductMock = $this->createMock(Product::class);
        $linkedProductMock->method('getId')->willReturn(13);
        $linkedProductMock->expects($this->once())->method('isComposite')->willReturn(false);
        $this->productRepository
            ->expects($this->once())
            ->method('get')
            ->with('linked_product_sku')
            ->willReturn($linkedProductMock);

        $store = $this->createMock(Store::class);
        $this->storeManagerMock->method('getStore')->willReturn($store);
        $store->method('getId')->willReturn(0);

        $option = $this->getMockBuilder(Option::class)
            ->disableOriginalConstructor()
            ->setMethods(['getId', '__wakeup'])
            ->getMock();
        $option->expects($this->once())->method('getId')->willReturn(1);

        $optionsCollectionMock = $this->createMock(OptionCollection::class);
        $optionsCollectionMock->expects($this->once())
            ->method('setIdFilter')
            ->with(1)
            ->willReturnSelf();
        $optionsCollectionMock->expects($this->once())
            ->method('getFirstItem')
            ->willReturn($option);
        $this->optionCollectionFactoryMock->method('create')
            ->willReturn($optionsCollectionMock);

        $selections = [
            ['option_id' => 1, 'product_id' => 11],
            ['option_id' => 1, 'product_id' => 12],
        ];
        $bundle = $this->createMock(Bundle::class);
        $bundle->expects($this->once())->method('getSelectionsData')
            ->with($this->linkField)
            ->willReturn($selections);
        $this->bundleFactoryMock->expects($this->once())->method('create')->willReturn($bundle);

        $selection = $this->createPartialMock(Selection::class, ['save', 'getId']);
        $selection->expects($this->once())->method('save');
        $selection->expects($this->once())->method('getId')->willReturn(42);
        $this->bundleSelectionMock->expects($this->once())->method('create')->willReturn($selection);
        $result = $this->model->addChild($productMock, 1, $productLink);
        $this->assertEquals(42, $result);
    }

    public function testSaveChild()
    {
        $id = 12;
        $optionId = 1;
        $position = 3;
        $qty = 2;
        $priceType = 1;
        $price = 10.5;
        $canChangeQuantity = true;
        $isDefault = true;
        $linkProductId = 45;
        $parentProductId = 32;
        $bundleProductSku = 'bundleProductSku';
        $websiteId = 100;

<<<<<<< HEAD
        $productLink = $this->getMockBuilder(\Magento\Bundle\Api\Data\LinkInterface::class)
            ->setMethods(['getSku', 'getOptionId', 'getSelectionId', 'getWebsiteId'])
            ->disableOriginalConstructor()
            ->getMockForAbstractClass();
        $productLink->expects($this->any())->method('getSku')->will($this->returnValue('linked_product_sku'));
        $productLink->expects($this->any())->method('getId')->will($this->returnValue($id));
        $productLink->expects($this->any())->method('getOptionId')->will($this->returnValue($optionId));
        $productLink->expects($this->any())->method('getPosition')->will($this->returnValue($position));
        $productLink->expects($this->any())->method('getQty')->will($this->returnValue($qty));
        $productLink->expects($this->any())->method('getPriceType')->will($this->returnValue($priceType));
        $productLink->expects($this->any())->method('getPrice')->will($this->returnValue($price));
        $productLink->expects($this->any())->method('getCanChangeQuantity')
            ->will($this->returnValue($canChangeQuantity));
        $productLink->expects($this->any())->method('getIsDefault')->will($this->returnValue($isDefault));
        $productLink->expects($this->any())->method('getSelectionId')->will($this->returnValue($optionId));
        $productLink->expects($this->any())->method('getWebsiteId')->will($this->returnValue($websiteId));
=======
        $productLink = $this->getMockBuilder(LinkInterface::class)
            ->setMethods(['getSku', 'getOptionId', 'getSelectionId'])
            ->disableOriginalConstructor()
            ->getMockForAbstractClass();
        $productLink->method('getSku')->willReturn('linked_product_sku');
        $productLink->method('getId')->willReturn($id);
        $productLink->method('getOptionId')->willReturn($optionId);
        $productLink->method('getPosition')->willReturn($position);
        $productLink->method('getQty')->willReturn($qty);
        $productLink->method('getPriceType')->willReturn($priceType);
        $productLink->method('getPrice')->willReturn($price);
        $productLink->method('getCanChangeQuantity')
            ->willReturn($canChangeQuantity);
        $productLink->method('getIsDefault')->willReturn($isDefault);
        $productLink->method('getSelectionId')->willReturn($optionId);
>>>>>>> f8f1e5ec

        $this->metadataMock->expects($this->once())->method('getLinkField')->willReturn($this->linkField);
        $productMock = $this->createMock(Product::class);
        $productMock->expects($this->once())->method('getTypeId')->willReturn(Type::TYPE_BUNDLE);
        $productMock
            ->method('getData')
            ->with($this->linkField)
            ->willReturn($parentProductId);

        $linkedProductMock = $this->createMock(Product::class);
        $linkedProductMock->method('getId')->willReturn($linkProductId);
        $linkedProductMock->expects($this->once())->method('isComposite')->willReturn(false);
        $this->productRepository
            ->expects($this->at(0))
            ->method('get')
            ->with($bundleProductSku)
            ->willReturn($productMock);
        $this->productRepository
            ->expects($this->at(1))
            ->method('get')
            ->with('linked_product_sku')
<<<<<<< HEAD
            ->will($this->returnValue($linkedProductMock));

        $store = $this->createMock(\Magento\Store\Model\Store::class);
        $this->storeManagerMock->expects($this->any())->method('getStore')->will($this->returnValue($store));
        $store->expects($this->any())->method('getId')->will($this->returnValue(0));

        $selection = $this->createPartialMock(\Magento\Bundle\Model\Selection::class, [
                'save',
                'getId',
                'load',
                'setProductId',
                'setParentProductId',
                'setOptionId',
                'setPosition',
                'setSelectionQty',
                'setSelectionPriceType',
                'setSelectionPriceValue',
                'setSelectionCanChangeQty',
                'setIsDefault',
                'setWebsiteId'
            ]);
=======
            ->willReturn($linkedProductMock);

        $store = $this->createMock(Store::class);
        $this->storeManagerMock->method('getStore')->willReturn($store);
        $store->method('getId')->willReturn(0);

        $selection = $this->getMockBuilder(Selection::class)
            ->addMethods(
                [
                    'setProductId',
                    'setParentProductId',
                    'setOptionId',
                    'setPosition',
                    'setSelectionQty',
                    'setSelectionPriceType',
                    'setSelectionPriceValue',
                    'setSelectionCanChangeQty',
                    'setIsDefault'
                ]
            )
            ->onlyMethods(['save', 'getId', 'load'])
            ->disableOriginalConstructor()
            ->getMock();
>>>>>>> f8f1e5ec
        $selection->expects($this->once())->method('save');
        $selection->expects($this->once())->method('load')->with($id)->willReturnSelf();
        $selection->method('getId')->willReturn($id);
        $selection->expects($this->once())->method('setProductId')->with($linkProductId);
        $selection->expects($this->once())->method('setParentProductId')->with($parentProductId);
        $selection->expects($this->once())->method('setOptionId')->with($optionId);
        $selection->expects($this->once())->method('setPosition')->with($position);
        $selection->expects($this->once())->method('setSelectionQty')->with($qty);
        $selection->expects($this->once())->method('setSelectionPriceType')->with($priceType);
        $selection->expects($this->once())->method('setSelectionPriceValue')->with($price);
        $selection->expects($this->once())->method('setSelectionCanChangeQty')->with($canChangeQuantity);
        $selection->expects($this->once())->method('setIsDefault')->with($isDefault);
        $selection->expects($this->once())->method('setWebsiteId')->with($websiteId);

        $this->bundleSelectionMock->expects($this->once())->method('create')->willReturn($selection);
        $this->assertTrue($this->model->saveChild($bundleProductSku, $productLink));
    }

    public function testSaveChildFailedToSave()
    {
        $this->expectException(CouldNotSaveException::class);

        $id = 12;
        $linkProductId = 45;
        $parentProductId = 32;
        $websiteId = 200;

<<<<<<< HEAD
        $productLink = $this->getMockBuilder(\Magento\Bundle\Api\Data\LinkInterface::class)
            ->setMethods(['getSku', 'getOptionId', 'getSelectionId', 'getWebsiteId'])
            ->disableOriginalConstructor()
            ->getMockForAbstractClass();
        $productLink->expects($this->any())->method('getSku')->will($this->returnValue('linked_product_sku'));
        $productLink->expects($this->any())->method('getId')->will($this->returnValue($id));
        $productLink->expects($this->any())->method('getSelectionId')->will($this->returnValue(1));
        $productLink->expects($this->any())->method('getWebsiteId')->will($this->returnValue($websiteId));
=======
        $productLink = $this->getMockBuilder(LinkInterface::class)
            ->setMethods(['getSku', 'getOptionId', 'getSelectionId'])
            ->disableOriginalConstructor()
            ->getMockForAbstractClass();
        $productLink->method('getSku')->willReturn('linked_product_sku');
        $productLink->method('getId')->willReturn($id);
        $productLink->method('getSelectionId')->willReturn(1);
>>>>>>> f8f1e5ec
        $bundleProductSku = 'bundleProductSku';

        $productMock = $this->createMock(Product::class);
        $productMock->expects($this->once())
            ->method('getTypeId')
            ->willReturn(Type::TYPE_BUNDLE);
        $productMock->method('getId')
            ->willReturn($parentProductId);

        $linkedProductMock = $this->createMock(Product::class);
        $linkedProductMock->method('getId')->willReturn($linkProductId);
        $linkedProductMock->expects($this->once())
            ->method('isComposite')
            ->willReturn(false);
        $this->productRepository->expects($this->at(0))
            ->method('get')
            ->with($bundleProductSku)
            ->willReturn($productMock);
        $this->productRepository->expects($this->at(1))
            ->method('get')
            ->with('linked_product_sku')
<<<<<<< HEAD
            ->will($this->returnValue($linkedProductMock));

        $store = $this->createMock(\Magento\Store\Model\Store::class);
        $this->storeManagerMock->expects($this->any())->method('getStore')->will($this->returnValue($store));
        $store->expects($this->any())->method('getId')->will($this->returnValue(0));

        $selection = $this->createPartialMock(\Magento\Bundle\Model\Selection::class, [
                'save',
                'getId',
                'load',
                'setProductId',
                'setParentProductId',
                'setSelectionId',
                'setOptionId',
                'setPosition',
                'setSelectionQty',
                'setSelectionPriceType',
                'setSelectionPriceValue',
                'setSelectionCanChangeQty',
                'setIsDefault',
                'setWebsiteId'
            ]);
        $mockException = $this->createMock(\Exception::class);
        $selection->expects($this->once())->method('save')->will($this->throwException($mockException));
        $selection->expects($this->once())->method('load')->with($id)->will($this->returnSelf());
        $selection->expects($this->any())->method('getId')->will($this->returnValue($id));
        $selection->expects($this->once())->method('setProductId')->with($linkProductId);
        $selection->expects($this->once())->method('setWebsiteId')->with($websiteId);

        $this->bundleSelectionMock->expects($this->once())->method('create')->will($this->returnValue($selection));
=======
            ->willReturn($linkedProductMock);

        $store = $this->createMock(Store::class);
        $this->storeManagerMock->method('getStore')
            ->willReturn($store);
        $store->method('getId')
            ->willReturn(0);

        $selection = $this->getMockBuilder(Selection::class)
            ->addMethods(
                [
                    'setProductId',
                    'setParentProductId',
                    'setSelectionId',
                    'setOptionId',
                    'setPosition',
                    'setSelectionQty',
                    'setSelectionPriceType',
                    'setSelectionPriceValue',
                    'setSelectionCanChangeQty',
                    'setIsDefault'
                ]
            )
            ->onlyMethods(['save', 'getId', 'load'])
            ->disableOriginalConstructor()
            ->getMock();
        $mockException = $this->createMock(Exception::class);
        $selection->expects($this->once())
            ->method('save')
            ->willThrowException($mockException);
        $selection->expects($this->once())
            ->method('load')
            ->with($id)
            ->willReturnSelf();
        $selection->method('getId')
            ->willReturn($id);
        $selection->expects($this->once())
            ->method('setProductId')
            ->with($linkProductId);

        $this->bundleSelectionMock->expects($this->once())
            ->method('create')
            ->willReturn($selection);
>>>>>>> f8f1e5ec
        $this->model->saveChild($bundleProductSku, $productLink);
    }

    public function testSaveChildWithoutId()
    {
        $this->expectException(InputException::class);

        $bundleProductSku = 'bundleSku';
        $linkedProductSku = 'simple';
        $productLink = $this->getMockForAbstractClass(LinkInterface::class);
        $productLink->method('getId')->willReturn(null);
        $productLink->method('getSku')->willReturn($linkedProductSku);

        $productMock = $this->createMock(Product::class);
        $productMock->expects($this->once())
            ->method('getTypeId')
            ->willReturn(Type::TYPE_BUNDLE);

        $linkedProductMock = $this->createMock(Product::class);
        $linkedProductMock->expects($this->once())
            ->method('isComposite')
            ->willReturn(false);
        $this->productRepository->expects($this->at(0))
            ->method('get')
            ->with($bundleProductSku)
            ->willReturn($productMock);
        $this->productRepository->expects($this->at(1))
            ->method('get')
            ->with($linkedProductSku)
            ->willReturn($linkedProductMock);

        $this->model->saveChild($bundleProductSku, $productLink);
    }

    public function testSaveChildWithInvalidId()
    {
        $this->expectException(InputException::class);
        $this->expectExceptionMessage(
            'The product link with the "12345" ID field wasn\'t found. Verify the ID and try again.'
        );

        $id = 12345;
        $linkedProductSku = 'simple';
        $bundleProductSku = 'bundleProductSku';
        $productLink = $this->getMockForAbstractClass(LinkInterface::class);
        $productLink->method('getId')->willReturn($id);
        $productLink->method('getSku')->willReturn($linkedProductSku);

        $productMock = $this->createMock(Product::class);
        $productMock->expects($this->once())
            ->method('getTypeId')
            ->willReturn(Type::TYPE_BUNDLE);

        $linkedProductMock = $this->createMock(Product::class);
        $linkedProductMock->expects($this->once())
            ->method('isComposite')
            ->willReturn(false);
        $this->productRepository->expects($this->at(0))
            ->method('get')
            ->with($bundleProductSku)
            ->willReturn($productMock);
        $this->productRepository->expects($this->at(1))
            ->method('get')
            ->with($linkedProductSku)
            ->willReturn($linkedProductMock);

        $selection = $this->createPartialMock(
            Selection::class,
            [
                'getId',
                'load',
            ]
        );
        $selection->expects($this->once())
            ->method('load')
            ->with($id)
            ->willReturnSelf();
        $selection->method('getId')->willReturn(null);

        $this->bundleSelectionMock->expects($this->once())
            ->method('create')
            ->willReturn($selection);

        $this->model->saveChild($bundleProductSku, $productLink);
    }

    public function testSaveChildWithCompositeProductLink()
    {
        $this->expectException(InputException::class);

        $bundleProductSku = 'bundleProductSku';
        $id = 12;
        $linkedProductSku = 'simple';
        $productLink = $this->getMockForAbstractClass(LinkInterface::class);
        $productLink->method('getId')->willReturn($id);
        $productLink->method('getSku')->willReturn($linkedProductSku);

        $productMock = $this->createMock(Product::class);
        $productMock->expects($this->once())->method('getTypeId')->willReturn(Type::TYPE_BUNDLE);

        $linkedProductMock = $this->createMock(Product::class);
        $linkedProductMock->expects($this->once())->method('isComposite')->willReturn(true);
        $this->productRepository->expects($this->at(0))
            ->method('get')
            ->with($bundleProductSku)
            ->willReturn($productMock);
        $this->productRepository->expects($this->at(1))
            ->method('get')
            ->with($linkedProductSku)
            ->willReturn($linkedProductMock);

        $this->model->saveChild($bundleProductSku, $productLink);
    }

    public function testSaveChildWithSimpleProduct()
    {
        $this->expectException(InputException::class);

        $id = 12;
        $linkedProductSku = 'simple';
        $bundleProductSku = 'bundleProductSku';

        $productLink = $this->getMockForAbstractClass(LinkInterface::class);
        $productLink->method('getId')->willReturn($id);
        $productLink->method('getSku')->willReturn($linkedProductSku);

        $productMock = $this->createMock(Product::class);
        $productMock->expects($this->once())->method('getTypeId')->willReturn(Type::TYPE_SIMPLE);

        $this->productRepository->expects($this->once())
            ->method('get')
            ->with($bundleProductSku)
            ->willReturn($productMock);

        $this->model->saveChild($bundleProductSku, $productLink);
    }

    public function testRemoveChild()
    {
        $this->productRepository->method('get')->willReturn($this->product);
        $bundle = $this->createMock(Bundle::class);
        $this->bundleFactoryMock->expects($this->once())
            ->method('create')
            ->willReturn($bundle);
        $productSku = 'productSku';
        $optionId = 1;
        $productId = 1;
        $childSku = 'childSku';

        $this->product->method('getTypeId')
            ->willReturn(Type::TYPE_BUNDLE);

        $this->getRemoveOptions();

        $selection = $this->getMockBuilder(Selection::class)
            ->setMethods(['getSku', 'getOptionId', 'getSelectionId', 'getProductId', '__wakeup'])
            ->disableOriginalConstructor()
            ->getMock();
        $selection->method('getSku')->willReturn($childSku);
        $selection->method('getOptionId')->willReturn($optionId);
        $selection->method('getSelectionId')->willReturn(55);
        $selection->method('getProductId')->willReturn($productId);

        $this->option->method('getSelections')->willReturn([$selection]);
        $this->metadataMock->method('getLinkField')->willReturn($this->linkField);
        $this->product->method('getData')
            ->with($this->linkField)
            ->willReturn(3);

        $bundle->expects($this->once())->method('dropAllUnneededSelections')->with(3, []);
        $bundle->expects($this->once())->method('removeProductRelations')->with(3, [$productId]);
        //Params come in lowercase to method
        $this->assertTrue($this->model->removeChild($productSku, $optionId, $childSku));
    }

    public function testRemoveChildForbidden()
    {
        $this->expectException(InputException::class);

        $this->productRepository->method('get')->willReturn($this->product);
        $productSku = 'productSku';
        $optionId = 1;
        $childSku = 'childSku';
        $this->product->method('getTypeId')
            ->willReturn(Type::TYPE_SIMPLE);
        $this->model->removeChild($productSku, $optionId, $childSku);
    }

    public function testRemoveChildInvalidOptionId()
    {
        $this->expectException(NoSuchEntityException::class);

        $this->productRepository->method('get')->willReturn($this->product);
        $productSku = 'productSku';
        $optionId = 1;
        $childSku = 'childSku';

        $this->product->method('getTypeId')
            ->willReturn(Type::TYPE_BUNDLE);

        $this->getRemoveOptions();

        $selection = $this->getMockBuilder(Selection::class)
            ->setMethods(['getSku', 'getOptionId', 'getSelectionId', 'getProductId', '__wakeup'])
            ->disableOriginalConstructor()
            ->getMock();
        $selection->method('getSku')->willReturn($childSku);
        $selection->method('getOptionId')->willReturn($optionId + 1);
        $selection->method('getSelectionId')->willReturn(55);
        $selection->method('getProductId')->willReturn(1);

        $this->option->method('getSelections')->willReturn([$selection]);
        $this->model->removeChild($productSku, $optionId, $childSku);
    }

    public function testRemoveChildInvalidChildSku()
    {
        $this->expectException(NoSuchEntityException::class);

        $this->productRepository->method('get')->willReturn($this->product);
        $productSku = 'productSku';
        $optionId = 1;
        $childSku = 'childSku';

        $this->product->method('getTypeId')
            ->willReturn(Type::TYPE_BUNDLE);

        $this->getRemoveOptions();

        $selection = $this->getMockBuilder(Selection::class)
            ->setMethods(['getSku', 'getOptionId', 'getSelectionId', 'getProductId', '__wakeup'])
            ->disableOriginalConstructor()
            ->getMock();
        $selection->method('getSku')->willReturn($childSku . '_invalid');
        $selection->method('getOptionId')->willReturn($optionId);
        $selection->method('getSelectionId')->willReturn(55);
        $selection->method('getProductId')->willReturn(1);

        $this->option->method('getSelections')
            ->willReturn([$selection]);
        $this->model->removeChild($productSku, $optionId, $childSku);
    }

    private function getOptions()
    {
        $this->product->method('getTypeInstance')
            ->willReturn($this->productType);
        $this->product->expects($this->once())
            ->method('getStoreId')
            ->willReturn($this->storeId);
        $this->productType->expects($this->once())
            ->method('setStoreFilter')
            ->with($this->storeId, $this->product);

        $this->productType->expects($this->once())
            ->method('getOptionsCollection')
            ->with($this->product)
            ->willReturn($this->optionCollection);
    }

    public function getRemoveOptions()
    {
        $this->product->method('getTypeInstance')
            ->willReturn($this->productType);
        $this->product->expects($this->once())
            ->method('getStoreId')
            ->willReturn(1);

        $this->productType->expects($this->once())->method('setStoreFilter');
        $this->productType->expects($this->once())->method('getOptionsCollection')
            ->with($this->product)
            ->willReturn($this->optionCollection);

        $this->productType->expects($this->once())
            ->method('getOptionsIds')
            ->with($this->product)
            ->willReturn([1, 2, 3]);

        $this->productType->expects($this->once())
            ->method('getSelectionsCollection')
            ->willReturn([]);

        $this->optionCollection->method('appendSelections')
            ->with([], true)
            ->willReturn([$this->option]);
    }
}<|MERGE_RESOLUTION|>--- conflicted
+++ resolved
@@ -37,11 +37,7 @@
 use PHPUnit\Framework\TestCase;
 
 /**
-<<<<<<< HEAD
- * Unit Test for Link Management Model
-=======
  * Test class for \Magento\Bundle\Model\LinkManagement
->>>>>>> f8f1e5ec
  *
  * @SuppressWarnings(PHPMD.TooManyFields)
  * @SuppressWarnings(PHPMD.CouplingBetweenObjects)
@@ -534,17 +530,6 @@
 
     public function testAddChildCouldNotSave()
     {
-<<<<<<< HEAD
-        $websiteId = 100;
-        $productLink = $this->getMockBuilder(\Magento\Bundle\Api\Data\LinkInterface::class)
-            ->setMethods(['getSku', 'getOptionId', 'getSelectionId', 'getWebsiteId'])
-            ->disableOriginalConstructor()
-            ->getMockForAbstractClass();
-        $productLink->expects($this->any())->method('getSku')->will($this->returnValue('linked_product_sku'));
-        $productLink->expects($this->any())->method('getOptionId')->will($this->returnValue(1));
-        $productLink->expects($this->any())->method('getSelectionId')->will($this->returnValue(1));
-        $productLink->expects($this->any())->method('getWebsiteId')->will($this->returnValue($websiteId));
-=======
         $this->expectException(CouldNotSaveException::class);
 
         $productLink = $this->getMockBuilder(LinkInterface::class)
@@ -554,7 +539,6 @@
         $productLink->method('getSku')->willReturn('linked_product_sku');
         $productLink->method('getOptionId')->willReturn(1);
         $productLink->method('getSelectionId')->willReturn(1);
->>>>>>> f8f1e5ec
 
         $this->metadataMock->expects($this->once())->method('getLinkField')->willReturn($this->linkField);
         $productMock = $this->createMock(Product::class);
@@ -625,17 +609,6 @@
 
     public function testAddChild()
     {
-<<<<<<< HEAD
-        $websiteId = 100;
-        $productLink = $this->getMockBuilder(\Magento\Bundle\Api\Data\LinkInterface::class)
-            ->setMethods(['getSku', 'getOptionId', 'getSelectionId', 'getWebsiteId'])
-            ->disableOriginalConstructor()
-            ->getMockForAbstractClass();
-        $productLink->expects($this->any())->method('getSku')->will($this->returnValue('linked_product_sku'));
-        $productLink->expects($this->any())->method('getOptionId')->will($this->returnValue(1));
-        $productLink->expects($this->any())->method('getSelectionId')->will($this->returnValue(1));
-        $productLink->expects($this->any())->method('getWebsiteId')->will($this->returnValue($websiteId));
-=======
         $productLink = $this->getMockBuilder(LinkInterface::class)
             ->setMethods(['getSku', 'getOptionId', 'getSelectionId'])
             ->disableOriginalConstructor()
@@ -643,7 +616,6 @@
         $productLink->method('getSku')->willReturn('linked_product_sku');
         $productLink->method('getOptionId')->willReturn(1);
         $productLink->method('getSelectionId')->willReturn(1);
->>>>>>> f8f1e5ec
 
         $this->metadataMock->expects($this->once())->method('getLinkField')->willReturn($this->linkField);
         $productMock = $this->createMock(Product::class);
@@ -716,24 +688,6 @@
         $bundleProductSku = 'bundleProductSku';
         $websiteId = 100;
 
-<<<<<<< HEAD
-        $productLink = $this->getMockBuilder(\Magento\Bundle\Api\Data\LinkInterface::class)
-            ->setMethods(['getSku', 'getOptionId', 'getSelectionId', 'getWebsiteId'])
-            ->disableOriginalConstructor()
-            ->getMockForAbstractClass();
-        $productLink->expects($this->any())->method('getSku')->will($this->returnValue('linked_product_sku'));
-        $productLink->expects($this->any())->method('getId')->will($this->returnValue($id));
-        $productLink->expects($this->any())->method('getOptionId')->will($this->returnValue($optionId));
-        $productLink->expects($this->any())->method('getPosition')->will($this->returnValue($position));
-        $productLink->expects($this->any())->method('getQty')->will($this->returnValue($qty));
-        $productLink->expects($this->any())->method('getPriceType')->will($this->returnValue($priceType));
-        $productLink->expects($this->any())->method('getPrice')->will($this->returnValue($price));
-        $productLink->expects($this->any())->method('getCanChangeQuantity')
-            ->will($this->returnValue($canChangeQuantity));
-        $productLink->expects($this->any())->method('getIsDefault')->will($this->returnValue($isDefault));
-        $productLink->expects($this->any())->method('getSelectionId')->will($this->returnValue($optionId));
-        $productLink->expects($this->any())->method('getWebsiteId')->will($this->returnValue($websiteId));
-=======
         $productLink = $this->getMockBuilder(LinkInterface::class)
             ->setMethods(['getSku', 'getOptionId', 'getSelectionId'])
             ->disableOriginalConstructor()
@@ -749,7 +703,6 @@
             ->willReturn($canChangeQuantity);
         $productLink->method('getIsDefault')->willReturn($isDefault);
         $productLink->method('getSelectionId')->willReturn($optionId);
->>>>>>> f8f1e5ec
 
         $this->metadataMock->expects($this->once())->method('getLinkField')->willReturn($this->linkField);
         $productMock = $this->createMock(Product::class);
@@ -771,29 +724,6 @@
             ->expects($this->at(1))
             ->method('get')
             ->with('linked_product_sku')
-<<<<<<< HEAD
-            ->will($this->returnValue($linkedProductMock));
-
-        $store = $this->createMock(\Magento\Store\Model\Store::class);
-        $this->storeManagerMock->expects($this->any())->method('getStore')->will($this->returnValue($store));
-        $store->expects($this->any())->method('getId')->will($this->returnValue(0));
-
-        $selection = $this->createPartialMock(\Magento\Bundle\Model\Selection::class, [
-                'save',
-                'getId',
-                'load',
-                'setProductId',
-                'setParentProductId',
-                'setOptionId',
-                'setPosition',
-                'setSelectionQty',
-                'setSelectionPriceType',
-                'setSelectionPriceValue',
-                'setSelectionCanChangeQty',
-                'setIsDefault',
-                'setWebsiteId'
-            ]);
-=======
             ->willReturn($linkedProductMock);
 
         $store = $this->createMock(Store::class);
@@ -817,7 +747,6 @@
             ->onlyMethods(['save', 'getId', 'load'])
             ->disableOriginalConstructor()
             ->getMock();
->>>>>>> f8f1e5ec
         $selection->expects($this->once())->method('save');
         $selection->expects($this->once())->method('load')->with($id)->willReturnSelf();
         $selection->method('getId')->willReturn($id);
@@ -845,16 +774,6 @@
         $parentProductId = 32;
         $websiteId = 200;
 
-<<<<<<< HEAD
-        $productLink = $this->getMockBuilder(\Magento\Bundle\Api\Data\LinkInterface::class)
-            ->setMethods(['getSku', 'getOptionId', 'getSelectionId', 'getWebsiteId'])
-            ->disableOriginalConstructor()
-            ->getMockForAbstractClass();
-        $productLink->expects($this->any())->method('getSku')->will($this->returnValue('linked_product_sku'));
-        $productLink->expects($this->any())->method('getId')->will($this->returnValue($id));
-        $productLink->expects($this->any())->method('getSelectionId')->will($this->returnValue(1));
-        $productLink->expects($this->any())->method('getWebsiteId')->will($this->returnValue($websiteId));
-=======
         $productLink = $this->getMockBuilder(LinkInterface::class)
             ->setMethods(['getSku', 'getOptionId', 'getSelectionId'])
             ->disableOriginalConstructor()
@@ -862,7 +781,6 @@
         $productLink->method('getSku')->willReturn('linked_product_sku');
         $productLink->method('getId')->willReturn($id);
         $productLink->method('getSelectionId')->willReturn(1);
->>>>>>> f8f1e5ec
         $bundleProductSku = 'bundleProductSku';
 
         $productMock = $this->createMock(Product::class);
@@ -884,38 +802,6 @@
         $this->productRepository->expects($this->at(1))
             ->method('get')
             ->with('linked_product_sku')
-<<<<<<< HEAD
-            ->will($this->returnValue($linkedProductMock));
-
-        $store = $this->createMock(\Magento\Store\Model\Store::class);
-        $this->storeManagerMock->expects($this->any())->method('getStore')->will($this->returnValue($store));
-        $store->expects($this->any())->method('getId')->will($this->returnValue(0));
-
-        $selection = $this->createPartialMock(\Magento\Bundle\Model\Selection::class, [
-                'save',
-                'getId',
-                'load',
-                'setProductId',
-                'setParentProductId',
-                'setSelectionId',
-                'setOptionId',
-                'setPosition',
-                'setSelectionQty',
-                'setSelectionPriceType',
-                'setSelectionPriceValue',
-                'setSelectionCanChangeQty',
-                'setIsDefault',
-                'setWebsiteId'
-            ]);
-        $mockException = $this->createMock(\Exception::class);
-        $selection->expects($this->once())->method('save')->will($this->throwException($mockException));
-        $selection->expects($this->once())->method('load')->with($id)->will($this->returnSelf());
-        $selection->expects($this->any())->method('getId')->will($this->returnValue($id));
-        $selection->expects($this->once())->method('setProductId')->with($linkProductId);
-        $selection->expects($this->once())->method('setWebsiteId')->with($websiteId);
-
-        $this->bundleSelectionMock->expects($this->once())->method('create')->will($this->returnValue($selection));
-=======
             ->willReturn($linkedProductMock);
 
         $store = $this->createMock(Store::class);
@@ -959,7 +845,6 @@
         $this->bundleSelectionMock->expects($this->once())
             ->method('create')
             ->willReturn($selection);
->>>>>>> f8f1e5ec
         $this->model->saveChild($bundleProductSku, $productLink);
     }
 
