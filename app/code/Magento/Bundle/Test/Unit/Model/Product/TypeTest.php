<?php
/**
 * Copyright © Magento, Inc. All rights reserved.
 * See COPYING.txt for license details.
 */
declare(strict_types=1);

namespace Magento\Bundle\Test\Unit\Model\Product;

use Magento\Bundle\Model\OptionFactory;
use Magento\Bundle\Model\Product\Type;
use Magento\Bundle\Model\ResourceModel\BundleFactory;
use Magento\Bundle\Model\ResourceModel\Option\Collection;
use Magento\Bundle\Model\ResourceModel\Selection\Collection as SelectionCollection;
use Magento\Bundle\Model\ResourceModel\Selection\CollectionFactory;
use Magento\Bundle\Model\Selection;
use Magento\Bundle\Model\SelectionFactory;
use Magento\Catalog\Api\Data\ProductInterface;
use Magento\Catalog\Helper\Data;
use Magento\Catalog\Model\Product;
use Magento\Catalog\Model\Product\Attribute\Source\Status;
use Magento\Catalog\Model\Product\Option;
use Magento\Catalog\Model\Product\Option\Type\DefaultType;
use Magento\Catalog\Model\Product\Type\Price;
use Magento\CatalogInventory\Api\Data\StockItemInterface;
use Magento\CatalogInventory\Api\StockRegistryInterface;
use Magento\CatalogInventory\Api\StockStateInterface;
use Magento\CatalogInventory\Model\StockRegistry;
use Magento\CatalogInventory\Model\StockState;
use Magento\CatalogRule\Model\ResourceModel\Product\CollectionProcessor;
use Magento\Framework\DataObject;
use Magento\Framework\EntityManager\EntityMetadataInterface;
use Magento\Framework\EntityManager\MetadataPool;
use Magento\Framework\Exception\LocalizedException;
use Magento\Framework\Model\ResourceModel\Db\Collection\AbstractCollection;
use Magento\Framework\Pricing\PriceCurrencyInterface;
use Magento\Framework\Serialize\Serializer\Json;
use Magento\Framework\Stdlib\ArrayUtils;
use Magento\Framework\TestFramework\Unit\Helper\ObjectManager;
use Magento\Store\Model\Store;
use Magento\Store\Model\StoreManagerInterface;
use PHPUnit\Framework\MockObject\MockObject;
use PHPUnit\Framework\TestCase;

/**
 * Test for bundle product type
 *
 * @SuppressWarnings(PHPMD.CouplingBetweenObjects)
 */
class TypeTest extends TestCase
{
    /**
     * @var BundleFactory|MockObject
     */
    private $bundleFactory;

    /**
     * @var SelectionFactory|MockObject
     */
    private $bundleModelSelection;

    /**
     * @var Type
     */
    protected $model;

    /**
     * @var CollectionFactory|MockObject
     */
    protected $bundleCollectionFactory;

    /**
     * @var \Magento\Catalog\Helper\Data|MockObject
     */
    protected $catalogData;

    /**
     * @var StoreManagerInterface|MockObject
     */
    protected $storeManager;

    /**
     * @var OptionFactory|MockObject
     */
    protected $bundleOptionFactory;

    /**
     * @var StockRegistryInterface|MockObject
     */
    protected $stockRegistry;

    /**
     * @var StockStateInterface|MockObject
     */
    protected $stockState;

    /**
     * @var \Magento\Catalog\Helper\Product|MockObject
     */
    private $catalogProduct;

    /**
     * @var PriceCurrencyInterface|MockObject
     */
    private $priceCurrency;

    /**
     * @var MetadataPool|MockObject
     */
    private $metadataPool;

    /**
     * @var Json
     */
    private $serializer;

    /**
     * @var ArrayUtils|MockObject
     */
    private $arrayUtility;

    /**
     * @var CollectionProcessor|MockObject
     */
    private $catalogRuleProcessor;

    /**
     * @inheritDoc
     */
    protected function setUp(): void
    {
        $this->bundleCollectionFactory =
            $this->getMockBuilder(CollectionFactory::class)
                ->onlyMethods(['create'])
                ->addMethods(
                    [
                        'addFilterByRequiredOptions',
                        'addAttributeToSelect',
                        'getItemById',
                        'setOptionIdsFilter',
                        'setFlag',
                        'setPositionOrder',
                        'addStoreFilter',
                        'setStoreId'
                    ]
                )
                ->disableOriginalConstructor()
                ->getMock();
        $this->catalogData = $this->getMockBuilder(Data::class)
            ->disableOriginalConstructor()
            ->getMock();
        $this->storeManager = $this->getMockBuilder(StoreManagerInterface::class)
            ->disableOriginalConstructor()
            ->getMockForAbstractClass();
        $this->bundleOptionFactory = $this->getMockBuilder(OptionFactory::class)
            ->onlyMethods(['create'])
            ->disableOriginalConstructor()
            ->getMock();
        $this->stockRegistry = $this->getMockBuilder(StockRegistry::class)
            ->onlyMethods(['getStockItem'])
            ->disableOriginalConstructor()
            ->getMock();
        $this->stockState = $this->getMockBuilder(StockState::class)
            ->onlyMethods(['getStockQty'])
            ->disableOriginalConstructor()
            ->getMock();
        $this->catalogProduct = $this->getMockBuilder(\Magento\Catalog\Helper\Product::class)
            ->onlyMethods(['getSkipSaleableCheck'])
            ->disableOriginalConstructor()
            ->getMock();
        $this->priceCurrency = $this->getMockBuilder(PriceCurrencyInterface::class)
            ->onlyMethods(['convert'])
            ->disableOriginalConstructor()
            ->getMockForAbstractClass();
        $this->bundleModelSelection = $this->getMockBuilder(SelectionFactory::class)
            ->onlyMethods(['create'])
            ->disableOriginalConstructor()
            ->getMock();
        $this->bundleFactory = $this->getMockBuilder(BundleFactory::class)
            ->onlyMethods(['create'])
            ->disableOriginalConstructor()
            ->getMock();
        $this->serializer = $this->getMockBuilder(Json::class)
            ->onlyMethods([])
            ->disableOriginalConstructor()
            ->getMock();
        $this->metadataPool = $this->getMockBuilder(MetadataPool::class)
            ->disableOriginalConstructor()
            ->getMock();
        $this->arrayUtility = $this->getMockBuilder(ArrayUtils::class)
            ->onlyMethods(['flatten'])
            ->disableOriginalConstructor()
            ->getMock();
        $this->catalogRuleProcessor = $this->getMockBuilder(CollectionProcessor::class)
            ->disableOriginalConstructor()
            ->getMock();

        $objectHelper = new ObjectManager($this);
        $this->model = $objectHelper->getObject(
            Type::class,
            [
                'bundleModelSelection' => $this->bundleModelSelection,
                'bundleFactory' => $this->bundleFactory,
                'bundleCollection' => $this->bundleCollectionFactory,
                'bundleOption' => $this->bundleOptionFactory,
                'catalogData' => $this->catalogData,
                'storeManager' => $this->storeManager,
                'stockRegistry' => $this->stockRegistry,
                'stockState' => $this->stockState,
                'catalogProduct' => $this->catalogProduct,
                'priceCurrency' => $this->priceCurrency,
                'serializer' => $this->serializer,
                'metadataPool' => $this->metadataPool,
                'arrayUtility' => $this->arrayUtility
            ]
        );
    }

    /**
     * @return void
     * @SuppressWarnings(PHPMD.ExcessiveMethodLength)
     */
    public function testPrepareForCartAdvancedWithoutOptions(): void
    {
        /** @var MockObject|DefaultType $group */
        $group = $this->getMockBuilder(DefaultType::class)
            ->onlyMethods(['setOption', 'setProduct', 'validateUserValue', 'prepareForCart'])
            ->addMethods(['setRequest', 'setProcessMode'])
            ->disableOriginalConstructor()
            ->getMock();
        /** @var MockObject|DataObject $buyRequest */
        $buyRequest = $this->getMockBuilder(DataObject::class)
            ->onlyMethods(['unsetData', 'getData'])
            ->addMethods(
                [
                    '__wakeup',
                    'getOptions',
                    'getSuperProductConfig',
                    'getQty',
                    'getBundleOption',
                    'getBundleOptionsData'
                ]
            )
            ->disableOriginalConstructor()
            ->getMock();
        /* @var \PHPUnit\Framework\MockObject\MockObject|\Magento\Catalog\Model\Product\Option $option */
        $option = $this->getMockBuilder(Option::class)
            ->onlyMethods(['groupFactory', 'getType', 'getId'])
            ->addMethods(['getRequired', 'isMultiSelection'])
            ->disableOriginalConstructor()
            ->getMock();
        /** @var MockObject|SelectionCollection $selectionCollection */
        $selectionCollection = $this->getMockBuilder(\Magento\Bundle\Model\ResourceModel\Selection\Collection::class)
            ->onlyMethods(['getItems'])
            ->disableOriginalConstructor()
            ->getMock();
        /** @var MockObject|Product $product */
        $product = $this->getMockBuilder(Product::class)
            ->onlyMethods(
                [
                    'getOptions',
                    'prepareCustomOptions',
                    'addCustomOption',
                    'setQty',
                    'getTypeInstance',
                    'getStoreId',
                    'hasData',
                    'getData'
                ]
            )
            ->addMethods(['getHasOptions', 'setCartQty', 'getSkipCheckRequiredOption'])
            ->disableOriginalConstructor()
            ->getMock();
        /** @var MockObject|Type $productType */
        $productType = $this->getMockBuilder(Type::class)
            ->onlyMethods(['setStoreFilter', 'getOptionsCollection', 'getOptionsIds', 'getSelectionsCollection'])
            ->disableOriginalConstructor()
            ->getMock();
        /** @var MockObject|Collection $optionCollection */
        $optionCollection = $this->getMockBuilder(\Magento\Bundle\Model\ResourceModel\Option\Collection::class)
            ->onlyMethods(['getItems', 'getItemById', 'appendSelections'])
            ->disableOriginalConstructor()
            ->getMock();

        $this->parentClass($group, $option, $buyRequest, $product);

        $product->expects($this->any())
            ->method('getSkipCheckRequiredOption')
            ->willReturn(true);
        $product->expects($this->any())
            ->method('getTypeInstance')
            ->willReturn($productType);
        $optionCollection->expects($this->any())
            ->method('appendSelections')
            ->with($selectionCollection, true, true)
            ->willReturn([$option]);
        $productType->expects($this->once())
            ->method('setStoreFilter');
        $productType->expects($this->once())
            ->method('getOptionsCollection')
            ->willReturn($optionCollection);
        $productType->expects($this->once())
            ->method('getOptionsIds')
            ->willReturn([1, 2, 3]);
        $productType->expects($this->once())
            ->method('getSelectionsCollection')
            ->willReturn($selectionCollection);
        $buyRequest->expects($this->once())
            ->method('getBundleOption')
            ->willReturn('options');
        $option
            ->method('getId')
            ->willReturnOnConsecutiveCalls(333, 3);
        $option->expects($this->once())
            ->method('getRequired')
            ->willReturn(true);

        $result = $this->model->prepareForCartAdvanced($buyRequest, $product);
        $this->assertEquals('Please specify product option(s).', $result);
    }

    /**
     * @return void
     * @SuppressWarnings(PHPMD.ExcessiveMethodLength)
     */
    public function testPrepareForCartAdvancedWithShoppingCart(): void
    {
        /** @var MockObject|Price $priceModel */
        $priceModel = $this->getMockBuilder(Price::class)
            ->addMethods(['getSelectionFinalTotalPrice'])
            ->disableOriginalConstructor()
            ->getMock();
        /** @var MockObject|DefaultType $group */
        $group = $this->getMockBuilder(DefaultType::class)
            ->onlyMethods(['setOption', 'setProduct', 'validateUserValue', 'prepareForCart'])
            ->addMethods(['setRequest', 'setProcessMode'])
            ->disableOriginalConstructor()
            ->getMock();
        /** @var MockObject|DataObject $buyRequest */
        $buyRequest = $this->getMockBuilder(DataObject::class)
            ->onlyMethods(['unsetData', 'getData'])
            ->addMethods(
                [
                    '__wakeup',
                    'getOptions',
                    'getSuperProductConfig',
                    'getQty',
                    'getBundleOption',
                    'getBundleOptionQty',
                    'getBundleOptionsData'
                ]
            )
            ->disableOriginalConstructor()
            ->getMock();
        /* @var \PHPUnit\Framework\MockObject\MockObject|\Magento\Catalog\Model\Product\Option $option */
        $option = $this->getMockBuilder(Option::class)
            ->onlyMethods(['groupFactory', 'getType', 'getId', 'getProduct', 'getTitle'])
            ->addMethods(['getRequired', 'isMultiSelection', 'getValue'])
            ->disableOriginalConstructor()
            ->getMock();
        /** @var MockObject|SelectionCollection $selectionCollection */
        $selectionCollection = $this->getMockBuilder(\Magento\Bundle\Model\ResourceModel\Selection\Collection::class)
            ->onlyMethods(['getItems', 'getSize'])
            ->disableOriginalConstructor()
            ->getMock();
        /** @var MockObject|DataObject $buyRequest */
        $selection = $this->getMockBuilder(DataObject::class)
            ->addMethods(
                [
                    '__wakeup',
                    'isSalable',
                    'getOptionId',
                    'getSelectionCanChangeQty',
                    'getSelectionId',
                    'addCustomOption',
                    'getId',
                    'getOption',
                    'getTypeInstance'
                ]
            )
            ->disableOriginalConstructor()
            ->getMock();
        /** @var MockObject|Product $product */
        $product = $this->getMockBuilder(Product::class)
            ->onlyMethods(
                [
                    'getOptions',
                    'prepareCustomOptions',
                    'addCustomOption',
                    'setQty',
                    'getTypeInstance',
                    'getStoreId',
                    'hasData',
                    'getData',
                    'getId',
                    'getCustomOption',
                    'getPriceModel'
                ]
            )
            ->addMethods(['getHasOptions', 'setCartQty', 'getSkipCheckRequiredOption'])
            ->disableOriginalConstructor()
            ->getMock();
        /** @var MockObject|Type $productType */
        $productType = $this->getMockBuilder(Type::class)
            ->onlyMethods(['setStoreFilter', 'prepareForCart'])
            ->addMethods(['setParentProductId', 'addCustomOption', 'setCartQty', 'getSelectionId'])
            ->disableOriginalConstructor()
            ->getMock();
        /** @var MockObject|Collection $optionCollection */
        $optionCollection = $this->getMockBuilder(\Magento\Bundle\Model\ResourceModel\Option\Collection::class)
            ->onlyMethods(['getItems', 'getItemById', 'appendSelections'])
            ->disableOriginalConstructor()
            ->getMock();

        $this->parentClass($group, $option, $buyRequest, $product);

        $product->expects($this->any())
            ->method('getSkipCheckRequiredOption')
            ->willReturn(true);
        $product->expects($this->once())
            ->method('getTypeInstance')
            ->willReturn($productType);
        $product->expects($this->once())
            ->method('hasData')
            ->willReturn(true);
        $product->expects($this->any())
            ->method('getData')
            ->willReturnCallback(
                function ($key) use ($optionCollection, $selectionCollection) {
                    $resultValue = null;
                    switch ($key) {
                        case '_cache_instance_options_collection':
                            $resultValue = $optionCollection;
                            break;
                        case '_cache_instance_used_selections':
                            $resultValue = $selectionCollection;
                            break;
                        case '_cache_instance_used_selections_ids':
                            $resultValue = [5];
                            break;
                    }

                    return $resultValue;
                }
            );
        $bundleOptions = [3 => 5];

        $product->expects($this->any())
            ->method('getId')
            ->willReturn(333);
        $product->expects($this->once())
            ->method('getCustomOption')
            ->willReturn($option);
        $product->expects($this->once())
            ->method('getPriceModel')
            ->willReturn($priceModel);
        $optionCollection->expects($this->once())
            ->method('getItemById')
            ->willReturn($option);
        $optionCollection->expects($this->once())
            ->method('appendSelections')
            ->with($selectionCollection, true, true);
        $productType->expects($this->once())
            ->method('setStoreFilter');
        $buyRequest->expects($this->once())->method('getBundleOption')->willReturn($bundleOptions);
        $selectionCollection->expects($this->any())
            ->method('getItems')
            ->willReturn([$selection]);
        $selectionCollection->expects($this->any())
            ->method('getSize')
            ->willReturn(1);
        $selection->expects($this->once())
            ->method('isSalable')
            ->willReturn(false);
        $selection->expects($this->any())
            ->method('getOptionId')
            ->willReturn(3);
        $selection->expects($this->any())
            ->method('getOption')
            ->willReturn($option);
        $selection->expects($this->once())
            ->method('getSelectionCanChangeQty')
            ->willReturn(true);
        $selection->expects($this->once())
            ->method('getSelectionId');
        $selection->expects($this->once())
            ->method('addCustomOption')
            ->willReturnSelf();
        $selection->expects($this->any())
            ->method('getId')
            ->willReturn(333);
        $selection->expects($this->once())
            ->method('getTypeInstance')
            ->willReturn($productType);
        $option
            ->method('getId')
            ->willReturnOnConsecutiveCalls(333, 3, 3);
        $option->expects($this->once())
            ->method('getRequired')
            ->willReturn(false);
        $option->expects($this->once())
            ->method('isMultiSelection')
            ->willReturn(true);
        $option->expects($this->once())
            ->method('getProduct')
            ->willReturn($product);
        $option->expects($this->once())
            ->method('getValue')
            ->willReturn(4);
        $option->expects($this->once())
            ->method('getTitle')
            ->willReturn('Title for option');

        $this->arrayUtility->expects($this->once())->method('flatten')->willReturn($bundleOptions);

        $buyRequest->expects($this->once())
            ->method('getBundleOptionQty')
            ->willReturn([3 => 5]);
        $priceModel->expects($this->once())
            ->method('getSelectionFinalTotalPrice')
            ->willReturnSelf();
        $productType->expects($this->once())
            ->method('prepareForCart')
            ->willReturn([$productType]);
        $productType->expects($this->once())
            ->method('setParentProductId')
            ->willReturnSelf();
        $productType->expects($this->any())
            ->method('addCustomOption')
            ->willReturnSelf();
        $productType->expects($this->once())
            ->method('setCartQty')
            ->willReturnSelf();
        $productType->expects($this->once())
            ->method('getSelectionId')
            ->willReturn(314);

        $result = $this->model->prepareForCartAdvanced($buyRequest, $product);
        $this->assertEquals([$product, $productType], $result);
    }

    /**
     * @return void
     * @SuppressWarnings(PHPMD.ExcessiveMethodLength)
     */
    public function testPrepareForCartAdvancedEmptyShoppingCart(): void
    {
        /** @var MockObject|Price $priceModel */
        $priceModel = $this->getMockBuilder(Price::class)
            ->addMethods(['getSelectionFinalTotalPrice'])
            ->disableOriginalConstructor()
            ->getMock();
        /** @var MockObject|DefaultType $group */
        $group = $this->getMockBuilder(DefaultType::class)
            ->onlyMethods(['setOption', 'setProduct', 'validateUserValue', 'prepareForCart'])
            ->addMethods(['setRequest', 'setProcessMode'])
            ->disableOriginalConstructor()
            ->getMock();
        /** @var MockObject|DataObject $buyRequest */
        $buyRequest = $this->getMockBuilder(DataObject::class)
            ->onlyMethods(['unsetData', 'getData'])
            ->addMethods(
                [
                    '__wakeup',
                    'getOptions',
                    'getSuperProductConfig',
                    'getQty',
                    'getBundleOption',
                    'getBundleOptionQty',
                    'getBundleOptionsData'
                ]
            )
            ->disableOriginalConstructor()
            ->getMock();
        /* @var \PHPUnit\Framework\MockObject\MockObject|\Magento\Catalog\Model\Product\Option $option */
        $option = $this->getMockBuilder(Option::class)
            ->onlyMethods(['groupFactory', 'getType', 'getId', 'getProduct', 'getTitle'])
            ->addMethods(['getRequired', 'isMultiSelection', 'getValue'])
            ->disableOriginalConstructor()
            ->getMock();
        /** @var MockObject|SelectionCollection $selectionCollection */
        $selectionCollection = $this->getMockBuilder(\Magento\Bundle\Model\ResourceModel\Selection\Collection::class)
            ->onlyMethods(['getItems', 'getSize'])
            ->disableOriginalConstructor()
            ->getMock();
        /** @var MockObject|DataObject $buyRequest */
        $selection = $this->getMockBuilder(DataObject::class)
            ->addMethods(
                [
                    '__wakeup',
                    'isSalable',
                    'getOptionId',
                    'getSelectionCanChangeQty',
                    'getSelectionId',
                    'addCustomOption',
                    'getId',
                    'getOption',
                    'getTypeInstance'
                ]
            )
            ->disableOriginalConstructor()
            ->getMock();
        /** @var MockObject|Product $product */
        $product = $this->getMockBuilder(Product::class)
            ->onlyMethods(
                [
                    'getOptions',
                    'prepareCustomOptions',
                    'addCustomOption',
                    'setQty',
                    'getTypeInstance',
                    'getStoreId',
                    'hasData',
                    'getData',
                    'getId',
                    'getCustomOption',
                    'getPriceModel'
                ]
            )
            ->addMethods(['getHasOptions', 'setCartQty', 'getSkipCheckRequiredOption'])
            ->disableOriginalConstructor()
            ->getMock();
        /** @var MockObject|Type $productType */
        $productType = $this->getMockBuilder(Type::class)
            ->onlyMethods(['setStoreFilter', 'prepareForCart'])
            ->disableOriginalConstructor()
            ->getMock();
        /** @var MockObject|Collection $optionCollection */
        $optionCollection = $this->getMockBuilder(\Magento\Bundle\Model\ResourceModel\Option\Collection::class)
            ->onlyMethods(['getItems', 'getItemById', 'appendSelections'])
            ->disableOriginalConstructor()
            ->getMock();

        $this->parentClass($group, $option, $buyRequest, $product);

        $product->expects($this->any())
            ->method('getSkipCheckRequiredOption')
            ->willReturn(true);
        $product->expects($this->once())
            ->method('getTypeInstance')
            ->willReturn($productType);
        $product->expects($this->once())
            ->method('hasData')
            ->willReturn(true);
        $product->expects($this->any())
            ->method('getData')
            ->willReturnCallback(
                function ($key) use ($optionCollection, $selectionCollection) {
                    $resultValue = null;
                    switch ($key) {
                        case '_cache_instance_options_collection':
                            $resultValue = $optionCollection;
                            break;
                        case '_cache_instance_used_selections':
                            $resultValue = $selectionCollection;
                            break;
                        case '_cache_instance_used_selections_ids':
                            $resultValue = [5];
                            break;
                    }

                    return $resultValue;
                }
            );
        $bundleOptions = [3 => 5];

        $product->expects($this->any())
            ->method('getId')
            ->willReturn(333);
        $product->expects($this->once())
            ->method('getCustomOption')
            ->willReturn($option);
        $product->expects($this->once())
            ->method('getPriceModel')
            ->willReturn($priceModel);
        $optionCollection->expects($this->once())
            ->method('getItemById')
            ->willReturn($option);
        $optionCollection->expects($this->once())
            ->method('appendSelections')
            ->with($selectionCollection, true, true);
        $productType->expects($this->once())
            ->method('setStoreFilter');
        $buyRequest->expects($this->once())
            ->method('getBundleOption')
            ->willReturn($bundleOptions);

        $this->arrayUtility->expects($this->once())->method('flatten')->willReturn($bundleOptions);

        $selectionCollection->expects($this->any())
            ->method('getItems')
            ->willReturn([$selection]);
        $selectionCollection->expects($this->any())
            ->method('getSize')
            ->willReturn(1);
        $selection->expects($this->once())
            ->method('isSalable')
            ->willReturn(false);
        $selection->expects($this->any())
            ->method('getOptionId')
            ->willReturn(3);
        $selection->expects($this->any())
            ->method('getOption')
            ->willReturn($option);
        $selection->expects($this->once())
            ->method('getSelectionCanChangeQty')
            ->willReturn(true);
        $selection->expects($this->once())
            ->method('getSelectionId');
        $selection->expects($this->once())
            ->method('addCustomOption')
            ->willReturnSelf();
        $selection->expects($this->any())
            ->method('getId')
            ->willReturn(333);
        $selection->expects($this->once())
            ->method('getTypeInstance')
            ->willReturn($productType);
        $option
            ->method('getId')
            ->willReturnOnConsecutiveCalls(333, 3, 3);
        $option->expects($this->once())
            ->method('getRequired')
            ->willReturn(false);
        $option->expects($this->once())
            ->method('isMultiSelection')
            ->willReturn(true);
        $option->expects($this->once())
            ->method('getProduct')
            ->willReturn($product);
        $option->expects($this->once())
            ->method('getValue')
            ->willReturn(4);
        $option->expects($this->once())
            ->method('getTitle')
            ->willReturn('Title for option');
        $buyRequest->expects($this->once())
            ->method('getBundleOptionQty')
            ->willReturn([3 => 5]);
        $priceModel->expects($this->once())
            ->method('getSelectionFinalTotalPrice')
            ->willReturnSelf();
        $productType->expects($this->once())
            ->method('prepareForCart')
            ->willReturn([]);

        $result = $this->model->prepareForCartAdvanced($buyRequest, $product);
        $this->assertEquals('We can\'t add this item to your shopping cart right now.', $result);
    }

    /**
     * @return void
     * @SuppressWarnings(PHPMD.ExcessiveMethodLength)
     */
    public function testPrepareForCartAdvancedStringInResult(): void
    {
        /** @var MockObject|Price $priceModel */
        $priceModel = $this->getMockBuilder(Price::class)
            ->addMethods(['getSelectionFinalTotalPrice'])
            ->disableOriginalConstructor()
            ->getMock();
        /** @var MockObject|DefaultType $group */
        $group = $this->getMockBuilder(DefaultType::class)
            ->onlyMethods(['setOption', 'setProduct', 'validateUserValue', 'prepareForCart'])
            ->addMethods(['setRequest', 'setProcessMode'])
            ->disableOriginalConstructor()
            ->getMock();
        /** @var MockObject|DataObject $buyRequest */
        $buyRequest = $this->getMockBuilder(DataObject::class)
            ->onlyMethods(['unsetData', 'getData'])
            ->addMethods(
                [
                    '__wakeup',
                    'getOptions',
                    'getSuperProductConfig',
                    'getQty',
                    'getBundleOption',
                    'getBundleOptionQty',
                    'getBundleOptionsData'
                ]
            )
            ->disableOriginalConstructor()
            ->getMock();
        /* @var \PHPUnit\Framework\MockObject\MockObject|\Magento\Catalog\Model\Product\Option $option */
        $option = $this->getMockBuilder(Option::class)
            ->onlyMethods(['groupFactory', 'getType', 'getId', 'getProduct', 'getTitle'])
            ->addMethods(['getRequired', 'isMultiSelection', 'getValue'])
            ->disableOriginalConstructor()
            ->getMock();
        /** @var MockObject|SelectionCollection $selectionCollection */
        $selectionCollection = $this->getMockBuilder(\Magento\Bundle\Model\ResourceModel\Selection\Collection::class)
            ->onlyMethods(['getItems', 'getSize'])
            ->disableOriginalConstructor()
            ->getMock();
        /** @var MockObject|DataObject $buyRequest */
        $selection = $this->getMockBuilder(DataObject::class)
            ->addMethods(
                [
                    '__wakeup',
                    'isSalable',
                    'getOptionId',
                    'getSelectionCanChangeQty',
                    'getSelectionId',
                    'addCustomOption',
                    'getId',
                    'getOption',
                    'getTypeInstance'
                ]
            )
            ->disableOriginalConstructor()
            ->getMock();
        /** @var MockObject|Product $product */
        $product = $this->getMockBuilder(Product::class)
            ->onlyMethods(
                [
                    'getOptions',
                    'prepareCustomOptions',
                    'addCustomOption',
                    'setQty',
                    'getTypeInstance',
                    'getStoreId',
                    'hasData',
                    'getData',
                    'getId',
                    'getCustomOption',
                    'getPriceModel'
                ]
            )
            ->addMethods(['getHasOptions', 'setCartQty', 'getSkipCheckRequiredOption'])
            ->disableOriginalConstructor()
            ->getMock();
        /** @var MockObject|Type $productType */
        $productType = $this->getMockBuilder(Type::class)
            ->onlyMethods(['setStoreFilter', 'prepareForCart'])
            ->disableOriginalConstructor()
            ->getMock();
        /** @var MockObject|Collection $optionCollection */
        $optionCollection = $this->getMockBuilder(\Magento\Bundle\Model\ResourceModel\Option\Collection::class)
            ->onlyMethods(['getItems', 'getItemById', 'appendSelections'])
            ->disableOriginalConstructor()
            ->getMock();

        $this->parentClass($group, $option, $buyRequest, $product);

        $product->expects($this->any())
            ->method('getSkipCheckRequiredOption')
            ->willReturn(true);
        $product->expects($this->once())
            ->method('getTypeInstance')
            ->willReturn($productType);
        $product->expects($this->once())
            ->method('hasData')
            ->willReturn(true);
        $product->expects($this->any())
            ->method('getData')
            ->willReturnCallback(
                function ($key) use ($optionCollection, $selectionCollection) {
                    $resultValue = null;
                    switch ($key) {
                        case '_cache_instance_options_collection':
                            $resultValue = $optionCollection;
                            break;
                        case '_cache_instance_used_selections':
                            $resultValue = $selectionCollection;
                            break;
                        case '_cache_instance_used_selections_ids':
                            $resultValue = [5];
                            break;
                    }

                    return $resultValue;
                }
            );
        $product->expects($this->any())
            ->method('getId')
            ->willReturn(333);
        $product->expects($this->once())
            ->method('getCustomOption')
            ->willReturn($option);
        $product->expects($this->once())
            ->method('getPriceModel')
            ->willReturn($priceModel);
        $optionCollection->expects($this->once())
            ->method('getItemById')
            ->willReturn($option);
        $optionCollection->expects($this->once())
            ->method('appendSelections')
            ->with($selectionCollection, true, true);
        $productType->expects($this->once())
            ->method('setStoreFilter');

        $bundleOptions = [3 => 5];
        $buyRequest->expects($this->once())->method('getBundleOption')->willReturn($bundleOptions);

        $selectionCollection->expects($this->any())
            ->method('getItems')
            ->willReturn([$selection]);
        $selectionCollection->expects($this->any())
            ->method('getSize')
            ->willReturn(1);
        $selection->expects($this->once())
            ->method('isSalable')
            ->willReturn(false);
        $selection->expects($this->any())
            ->method('getOptionId')
            ->willReturn(3);
        $selection->expects($this->any())
            ->method('getOption')
            ->willReturn($option);
        $selection->expects($this->once())
            ->method('getSelectionCanChangeQty')
            ->willReturn(true);
        $selection->expects($this->once())
            ->method('getSelectionId');
        $selection->expects($this->once())
            ->method('addCustomOption')
            ->willReturnSelf();
        $selection->expects($this->any())
            ->method('getId')
            ->willReturn(333);
        $selection->expects($this->once())
            ->method('getTypeInstance')
            ->willReturn($productType);
        $option
            ->method('getId')
            ->willReturnOnConsecutiveCalls(333, 3, 3);
        $option->expects($this->once())
            ->method('getRequired')
            ->willReturn(false);
        $option->expects($this->once())
            ->method('isMultiSelection')
            ->willReturn(true);
        $option->expects($this->once())
            ->method('getProduct')
            ->willReturn($product);
        $option->expects($this->once())
            ->method('getValue')
            ->willReturn(4);
        $option->expects($this->once())
            ->method('getTitle')
            ->willReturn('Title for option');

        $this->arrayUtility->expects($this->once())->method('flatten')->willReturn($bundleOptions);

        $buyRequest->expects($this->once())
            ->method('getBundleOptionQty')
            ->willReturn([3 => 5]);
        $priceModel->expects($this->once())
            ->method('getSelectionFinalTotalPrice')
            ->willReturnSelf();
        $productType->expects($this->once())
            ->method('prepareForCart')
            ->willReturn('string');

        $result = $this->model->prepareForCartAdvanced($buyRequest, $product);
        $this->assertEquals('string', $result);
    }

    /**
     * @return void
     * @SuppressWarnings(PHPMD.ExcessiveMethodLength)
     */
    public function testPrepareForCartAdvancedWithoutSelections(): void
    {
        /** @var MockObject|DefaultType $group */
        $group = $this->getMockBuilder(DefaultType::class)
            ->onlyMethods(['setOption', 'setProduct', 'validateUserValue', 'prepareForCart'])
            ->addMethods(['setRequest', 'setProcessMode'])
            ->disableOriginalConstructor()
            ->getMock();
        /** @var MockObject|DataObject $buyRequest */
        $buyRequest = $this->getMockBuilder(DataObject::class)
            ->onlyMethods(['unsetData', 'getData'])
            ->addMethods(
                [
                    '__wakeup',
                    'getOptions',
                    'getSuperProductConfig',
                    'getQty',
                    'getBundleOption',
                    'getBundleOptionQty',
                    'getBundleOptionsData'
                ]
            )
            ->disableOriginalConstructor()
            ->getMock();
        /* @var \PHPUnit\Framework\MockObject\MockObject|\Magento\Catalog\Model\Product\Option $option */
        $option = $this->getMockBuilder(Option::class)
            ->onlyMethods(['groupFactory', 'getType', 'getId'])
            ->addMethods(['getRequired', 'isMultiSelection'])
            ->disableOriginalConstructor()
            ->getMock();

        /** @var MockObject|Product $product */
        $product = $this->getMockBuilder(Product::class)
            ->onlyMethods(
                [
                    'getOptions',
                    'prepareCustomOptions',
                    'addCustomOption',
                    'setQty',
                    'getTypeInstance',
                    'getStoreId',
                    'hasData',
                    'getData',
                    'getId'
                ]
            )
            ->addMethods(['getHasOptions', 'setCartQty', 'getSkipCheckRequiredOption'])
            ->disableOriginalConstructor()
            ->getMock();
        /** @var MockObject|Type $productType */
        $productType = $this->getMockBuilder(Type::class)
            ->onlyMethods(['setStoreFilter'])
            ->disableOriginalConstructor()
            ->getMock();
        /** @var MockObject|Collection $optionCollection */
        $optionCollection = $this->getMockBuilder(\Magento\Bundle\Model\ResourceModel\Option\Collection::class)
            ->onlyMethods(['getItems', 'getItemById', 'appendSelections'])
            ->disableOriginalConstructor()
            ->getMock();

        $this->parentClass($group, $option, $buyRequest, $product);

        $product->expects($this->any())
            ->method('getSkipCheckRequiredOption')
            ->willReturn(true);
        $product->expects($this->once())
            ->method('getTypeInstance')
            ->willReturn($productType);
        $product->expects($this->once())
            ->method('hasData')
            ->willReturn(true);
        $product->expects($this->any())
            ->method('getData')
            ->willReturnCallback(
                function ($key) use ($optionCollection) {
                    $resultValue = null;
                    switch ($key) {
                        case '_cache_instance_options_collection':
                            $resultValue = $optionCollection;
                            break;
                    }

                    return $resultValue;
                }
            );
        $product->expects($this->once())
            ->method('getId')
            ->willReturn(333);
        $productType->expects($this->once())
            ->method('setStoreFilter');
        $option
            ->method('getId')
            ->willReturnOnConsecutiveCalls(333);

        $bundleOptions = [];
        $buyRequest->expects($this->once())->method('getBundleOption')->willReturn($bundleOptions);
        $buyRequest->expects($this->once())
            ->method('getBundleOptionQty')
            ->willReturn([3 => 5]);

        $this->arrayUtility->expects($this->once())->method('flatten')->willReturn($bundleOptions);

        $result = $this->model->prepareForCartAdvanced($buyRequest, $product, 'single');
        $this->assertEquals([$product], $result);
    }

    /**
     * @return void
     * @SuppressWarnings(PHPMD.ExcessiveMethodLength)
     */
    public function testPrepareForCartAdvancedSelectionsSelectionIdsExists(): void
    {
        /** @var MockObject|DefaultType $group */
        $group = $this->getMockBuilder(DefaultType::class)
            ->onlyMethods(['setOption', 'setProduct', 'validateUserValue', 'prepareForCart'])
            ->addMethods(['setRequest', 'setProcessMode'])
            ->disableOriginalConstructor()
            ->getMock();
        /** @var MockObject|DataObject $buyRequest */
        $buyRequest = $this->getMockBuilder(DataObject::class)
            ->onlyMethods(['unsetData', 'getData'])
            ->addMethods(
                [
                    '__wakeup',
                    'getOptions',
                    'getSuperProductConfig',
                    'getQty',
                    'getBundleOption',
                    'getBundleOptionsData'
                ]
            )
            ->disableOriginalConstructor()
            ->getMock();
        /* @var \PHPUnit\Framework\MockObject\MockObject|\Magento\Catalog\Model\Product\Option $option */
        $option = $this->getMockBuilder(Option::class)
            ->onlyMethods(['groupFactory', 'getType', 'getId'])
            ->addMethods(['getRequired', 'isMultiSelection'])
            ->disableOriginalConstructor()
            ->getMock();
        /** @var MockObject|SelectionCollection $selectionCollection */
        $selectionCollection = $this->getMockBuilder(\Magento\Bundle\Model\ResourceModel\Selection\Collection::class)
            ->onlyMethods(['getItems', 'getSize'])
            ->disableOriginalConstructor()
            ->getMock();
        /** @var MockObject|DataObject $buyRequest */
        $selection = $this->getMockBuilder(DataObject::class)
            ->addMethods(['__wakeup', 'isSalable', 'getOptionId'])
            ->disableOriginalConstructor()
            ->getMock();
        /** @var MockObject|Product $product */
        $product = $this->getMockBuilder(Product::class)
            ->onlyMethods(
                [
                    'getOptions',
                    'prepareCustomOptions',
                    'addCustomOption',
                    'setQty',
                    'getTypeInstance',
                    'getStoreId',
                    'hasData',
                    'getData'
                ]
            )
            ->addMethods(['getHasOptions', 'setCartQty', 'getSkipCheckRequiredOption'])
            ->disableOriginalConstructor()
            ->getMock();
        /** @var MockObject|Type $productType */
        $productType = $this->getMockBuilder(Type::class)
            ->onlyMethods(['setStoreFilter'])
            ->disableOriginalConstructor()
            ->getMock();
        /** @var MockObject|Collection $optionCollection */
        $optionCollection = $this->getMockBuilder(\Magento\Bundle\Model\ResourceModel\Option\Collection::class)
            ->onlyMethods(['getItems', 'getItemById', 'appendSelections'])
            ->disableOriginalConstructor()
            ->getMock();

        $this->parentClass($group, $option, $buyRequest, $product);

        $product->expects($this->any())
            ->method('getSkipCheckRequiredOption')
            ->willReturn(true);
        $product->expects($this->once())
            ->method('getTypeInstance')
            ->willReturn($productType);
        $product->expects($this->once())
            ->method('hasData')
            ->willReturn(true);
        $product->expects($this->any())
            ->method('getData')
            ->willReturnCallback(
                function ($key) use ($optionCollection, $selectionCollection) {
                    $resultValue = null;
                    switch ($key) {
                        case '_cache_instance_options_collection':
                            $resultValue = $optionCollection;
                            break;
                        case '_cache_instance_used_selections':
                            $resultValue = $selectionCollection;
                            break;
                        case '_cache_instance_used_selections_ids':
                            $resultValue = [5];
                            break;
                    }

                    return $resultValue;
                }
            );
        $optionCollection->expects($this->once())
            ->method('appendSelections')
            ->with($selectionCollection, true, true);
        $productType->expects($this->once())
            ->method('setStoreFilter');

        $bundleOptions = [3 => 5];
        $buyRequest->expects($this->once())->method('getBundleOption')->willReturn($bundleOptions);

        $this->arrayUtility->expects($this->once())->method('flatten')->willReturn($bundleOptions);

        $selectionCollection
            ->method('getItems')
            ->willReturnOnConsecutiveCalls([$selection], []);
        $selectionCollection
            ->method('getSize')
            ->willReturnOnConsecutiveCalls(1, 0);
        $option->expects($this->any())
            ->method('getId')
            ->willReturn(3);

        $result = $this->model->prepareForCartAdvanced($buyRequest, $product);
        $this->assertEquals('Please specify product option(s).', $result);
    }

    /**
     * @return void
     * @SuppressWarnings(PHPMD.ExcessiveMethodLength)
     */
    public function testPrepareForCartAdvancedSelectRequiredOptions(): void
    {
        /** @var MockObject|DefaultType $group */
        $group = $this->getMockBuilder(DefaultType::class)
            ->onlyMethods(['setOption', 'setProduct', 'validateUserValue', 'prepareForCart'])
            ->addMethods(['setRequest', 'setProcessMode'])
            ->disableOriginalConstructor()
            ->getMock();
        /** @var MockObject|DataObject $buyRequest */
        $buyRequest = $this->getMockBuilder(DataObject::class)
            ->onlyMethods(['unsetData', 'getData'])
            ->addMethods(
                [
                    '__wakeup',
                    'getOptions',
                    'getSuperProductConfig',
                    'getQty',
                    'getBundleOption',
                    'getBundleOptionsData'
                ]
            )
            ->disableOriginalConstructor()
            ->getMock();
        /* @var \PHPUnit\Framework\MockObject\MockObject|\Magento\Catalog\Model\Product\Option $option */
        $option = $this->getMockBuilder(Option::class)
            ->onlyMethods(['groupFactory', 'getType', 'getId'])
            ->addMethods(['getRequired', 'isMultiSelection'])
            ->disableOriginalConstructor()
            ->getMock();
        /** @var MockObject|SelectionCollection $selectionCollection */
        $selectionCollection = $this->getMockBuilder(\Magento\Bundle\Model\ResourceModel\Selection\Collection::class)
            ->onlyMethods(['getItems', 'getSize'])
            ->disableOriginalConstructor()
            ->getMock();
        /** @var MockObject|DataObject $buyRequest */
        $selection = $this->getMockBuilder(DataObject::class)
            ->addMethods(['__wakeup', 'isSalable', 'getOptionId'])
            ->disableOriginalConstructor()
            ->getMock();
        /** @var MockObject|Product $product */
        $product = $this->getMockBuilder(Product::class)
            ->onlyMethods(
                [
                    'getOptions',
                    'prepareCustomOptions',
                    'addCustomOption',
                    'setQty',
                    'getTypeInstance',
                    'getStoreId',
                    'hasData',
                    'getData'
                ]
            )
            ->addMethods(['getHasOptions', 'setCartQty', 'getSkipCheckRequiredOption'])
            ->disableOriginalConstructor()
            ->getMock();
        /** @var MockObject|Type $productType */
        $productType = $this->getMockBuilder(Type::class)
            ->onlyMethods(['setStoreFilter'])
            ->disableOriginalConstructor()
            ->getMock();
        /** @var MockObject|Collection $optionCollection */
        $optionCollection = $this->getMockBuilder(\Magento\Bundle\Model\ResourceModel\Option\Collection::class)
            ->onlyMethods(['getItems', 'getItemById'])
            ->disableOriginalConstructor()
            ->getMock();

        $this->parentClass($group, $option, $buyRequest, $product);

        $product->expects($this->any())
            ->method('getSkipCheckRequiredOption')
            ->willReturn(true);
        $product->expects($this->once())
            ->method('getTypeInstance')
            ->willReturn($productType);
        $product->expects($this->once())
            ->method('hasData')
            ->willReturn(true);
        $product->expects($this->any())
            ->method('getData')
            ->willReturnCallback(
                function ($key) use ($optionCollection, $selectionCollection) {
                    $resultValue = null;
                    switch ($key) {
                        case '_cache_instance_options_collection':
                            $resultValue = $optionCollection;
                            break;
                        case '_cache_instance_used_selections':
                            $resultValue = $selectionCollection;
                            break;
                        case '_cache_instance_used_selections_ids':
                            $resultValue = [0 => 5];
                            break;
                    }

                    return $resultValue;
                }
            );
        $optionCollection->expects($this->once())
            ->method('getItemById')
            ->willReturn($option);
        $productType->expects($this->once())
            ->method('setStoreFilter');

        $bundleOptions = [3 => 5];
        $buyRequest->expects($this->once())->method('getBundleOption')->willReturn($bundleOptions);

        $this->arrayUtility->expects($this->once())->method('flatten')->willReturn($bundleOptions);

        $selectionCollection->expects($this->any())
            ->method('getItems')
            ->willReturn([$selection]);
        $selectionCollection->expects($this->any())
            ->method('getSize')
            ->willReturn(1);
        $selection->expects($this->once())
            ->method('isSalable')
            ->willReturn(false);
        $option
            ->method('getId')
            ->willReturnOnConsecutiveCalls(333, 3);
        $option->expects($this->once())
            ->method('getRequired')
            ->willReturn(true);
        $option->expects($this->once())
            ->method('isMultiSelection')
            ->willReturn(true);

        $result = $this->model->prepareForCartAdvanced($buyRequest, $product);
        $this->assertEquals('The required options you selected are not available.', $result);
    }

    /**
     * @return void
     */
    public function testPrepareForCartAdvancedParentClassReturnString(): void
    {
        $exceptedResult = 'String message';

        /** @var MockObject|DataObject $buyRequest */
        $buyRequest = $this->getMockBuilder(DataObject::class)
            ->addMethods(['getItems', '__wakeup'])
            ->disableOriginalConstructor()
            ->getMock();

        /** @var MockObject|Product $product */
        $product = $this->getMockBuilder(Product::class)
            ->onlyMethods(['getOptions'])
            ->addMethods(['getHasOptions'])
            ->disableOriginalConstructor()
            ->getMock();
        $product->expects($this->any())
            ->method('getOptions')
            ->willThrowException(new LocalizedException(__($exceptedResult)));
        $product->expects($this->once())
            ->method('getHasOptions')
            ->willReturn(true);

        $result = $this->model->prepareForCartAdvanced($buyRequest, $product);

        $this->assertEquals($exceptedResult, $result);
    }

    /**
     * @return void
     */
    public function testPrepareForCartAdvancedAllRequiredOption(): void
    {
        /** @var MockObject|DefaultType $group */
        $group = $this->getMockBuilder(DefaultType::class)
            ->onlyMethods(['setOption', 'setProduct', 'validateUserValue', 'prepareForCart'])
            ->addMethods(['setRequest', 'setProcessMode'])
            ->disableOriginalConstructor()
            ->getMock();
        /** @var MockObject|DataObject $buyRequest */
        $buyRequest = $this->getMockBuilder(DataObject::class)
            ->onlyMethods(['unsetData', 'getData'])
            ->addMethods(
                [
                    '__wakeup',
                    'getOptions',
                    'getSuperProductConfig',
                    'getQty',
                    'getBundleOption',
                    'getBundleOptionsData'
                ]
            )->disableOriginalConstructor()
            ->getMock();
        /* @var \PHPUnit\Framework\MockObject\MockObject|\Magento\Catalog\Model\Product\Option $option */
        $option = $this->getMockBuilder(Option::class)
            ->onlyMethods(['groupFactory', 'getType', 'getId'])
            ->addMethods(['getRequired'])
            ->disableOriginalConstructor()
            ->getMock();
        /** @var MockObject|Product $product */
        $product = $this->getMockBuilder(Product::class)
            ->onlyMethods(
                [
                    'getOptions',
                    'prepareCustomOptions',
                    'addCustomOption',
                    'setQty',
                    'getTypeInstance',
                    'getStoreId',
                    'hasData',
                    'getData'
                ]
            )->addMethods(['getHasOptions', 'setCartQty', 'getSkipCheckRequiredOption'])
            ->disableOriginalConstructor()
            ->getMock();
        /** @var MockObject|Type $productType */
        $productType = $this->getMockBuilder(Type::class)
            ->onlyMethods(['setStoreFilter'])
            ->disableOriginalConstructor()
            ->getMock();
        /** @var MockObject|Collection $optionCollection */
        $optionCollection = $this->getMockBuilder(\Magento\Bundle\Model\ResourceModel\Option\Collection::class)
            ->onlyMethods(['getItems'])
            ->disableOriginalConstructor()
            ->getMock();
        $this->parentClass($group, $option, $buyRequest, $product);

        $product->expects($this->any())
            ->method('getSkipCheckRequiredOption')
            ->willReturn(false);
        $product->expects($this->once())
            ->method('getTypeInstance')
            ->willReturn($productType);
        $product->expects($this->once())
            ->method('hasData')
            ->willReturn(true);
        $product->expects($this->any())
            ->method('getData')
            ->willReturnCallback(
                function ($key) use ($optionCollection) {
                    $resultValue = null;
                    switch ($key) {
                        case '_cache_instance_options_collection':
                            $resultValue = $optionCollection;
                            break;
                        case '_cache_instance_used_selections_ids':
                            $resultValue = [0 => 5];
                            break;
                    }
                    return $resultValue;
                }
            );
        $optionCollection->expects($this->once())
            ->method('getItems')
            ->willReturn([$option]);
        $productType->expects($this->once())
            ->method('setStoreFilter');
        $buyRequest->expects($this->once())
            ->method('getBundleOption')
            ->willReturn([3 => 5]);
        $option->method('getId')
            ->willReturnOnConsecutiveCalls(3);
        $option->expects($this->once())
            ->method('getRequired')
            ->willReturn(true);

        $result = $this->model->prepareForCartAdvanced($buyRequest, $product);
        $this->assertEquals('Please select all required options.', $result);
    }

    /**
     * @return void
     */
    public function testPrepareForCartAdvancedSpecifyProductOptions(): void
    {
        /** @var MockObject|DefaultType $group */
        $group = $this->getMockBuilder(DefaultType::class)
            ->onlyMethods(['setOption', 'setProduct', 'validateUserValue', 'prepareForCart'])
            ->addMethods(['setRequest', 'setProcessMode'])
            ->disableOriginalConstructor()
            ->getMock();
        /** @var MockObject|DataObject $buyRequest */
        $buyRequest = $this->getMockBuilder(DataObject::class)
            ->onlyMethods(['unsetData', 'getData'])
            ->addMethods(
                [
                    '__wakeup',
                    'getOptions',
                    'getSuperProductConfig',
                    'getQty',
                    'getBundleOption',
                    'getBundleOptionsData'
                ]
            )
            ->disableOriginalConstructor()
            ->getMock();
        /* @var \PHPUnit\Framework\MockObject\MockObject|\Magento\Catalog\Model\Product\Option $option */
        $option = $this->getMockBuilder(Option::class)
            ->onlyMethods(['groupFactory', 'getType', 'getId'])
            ->disableOriginalConstructor()
            ->getMock();
        /** @var MockObject|Product $product */
        $product = $this->getMockBuilder(Product::class)
            ->onlyMethods(['getOptions', 'prepareCustomOptions', 'addCustomOption', 'setQty'])
            ->addMethods(['getHasOptions', 'setCartQty', 'getSkipCheckRequiredOption'])
            ->disableOriginalConstructor()
            ->getMock();

        $buyRequest->method('getOptions')
            ->willReturn([333 => ['type' => 'image/jpeg']]);
        $option->method('getId')
            ->willReturn(333);
        $this->parentClass($group, $option, $buyRequest, $product);

        $product->expects($this->any())
            ->method('getSkipCheckRequiredOption')
            ->willReturn(true);
        $buyRequest->expects($this->once())
            ->method('getBundleOption')
            ->willReturn([0, '', 'str']);
        $group->expects($this->once())
            ->method('validateUserValue');

        $result = $this->model->prepareForCartAdvanced($buyRequest, $product);
        $this->assertEquals('Please specify product option(s).', $result);
    }

    /**
     * @return void
     */
    public function testHasWeightTrue(): void
    {
        $this->assertTrue($this->model->hasWeight(), 'This product has no weight, but it should');
    }

    /**
     * @return void
     */
    public function testGetIdentities(): void
    {
        $identities = ['id1', 'id2'];
        $productMock = $this->createMock(Product::class);
        $optionMock = $this->getMockBuilder(\Magento\Bundle\Model\Option::class)->addMethods(['getSelections'])
            ->onlyMethods(['__wakeup'])
            ->disableOriginalConstructor()
            ->getMock();
        $optionCollectionMock = $this->createMock(\Magento\Bundle\Model\ResourceModel\Option\Collection::class);
        $cacheKey = '_cache_instance_options_collection';
        $productMock->expects($this->once())
            ->method('getIdentities')
            ->willReturn($identities);
        $productMock->expects($this->once())
            ->method('hasData')
            ->with($cacheKey)
            ->willReturn(true);
        $productMock->expects($this->once())
            ->method('getData')
            ->with($cacheKey)
            ->willReturn($optionCollectionMock);
        $optionCollectionMock
            ->expects($this->once())
            ->method('getItems')
            ->willReturn([$optionMock]);
        $optionMock
            ->expects($this->exactly(2))
            ->method('getSelections')
            ->willReturn([$productMock]);
        $this->assertEquals($identities, $this->model->getIdentities($productMock));
    }

    /**
     * @return void
     */
    public function testGetSkuWithType(): void
    {
        $sku = 'sku';
        $productMock = $this->getMockBuilder(Product::class)
            ->disableOriginalConstructor()
            ->getMock();
        $productMock
            ->method('getData')
            ->willReturnCallback(fn($param) => match ([$param]) {
                ['sku'] => $sku,
                ['sku_type'] => 'some_data'
            });

        $this->assertEquals($sku, $this->model->getSku($productMock));
    }

    /**
     * @return void
     */
    public function testGetSkuWithoutType(): void
    {
        $sku = 'sku';
        $itemSku = 'item';
        $selectionIds = [1, 2, 3];
        $serializeIds = json_encode($selectionIds);
        $productMock = $this->getMockBuilder(Product::class)
            ->onlyMethods(['__wakeup', 'getData', 'hasCustomOptions', 'getCustomOption'])
            ->disableOriginalConstructor()
            ->getMock();
        $customOptionMock = $this->getMockBuilder(\Magento\Catalog\Model\Product\Configuration\Item\Option::class)
            ->onlyMethods(['getValue'])
            ->addMethods(['__wakeup'])
            ->disableOriginalConstructor()
            ->getMock();
        $selectionItemMock = $this->getMockBuilder(DataObject::class)
            ->addMethods(['getSku', 'getEntityId', '__wakeup'])
            ->disableOriginalConstructor()
            ->getMock();

        $productMock->expects($this->once())
            ->method('hasCustomOptions')
            ->willReturn(true);
        $productMock
            ->method('getCustomOption')
            ->willReturnCallback(fn($param) => match ([$param]) {
                ['option_ids'] => false,
                ['bundle_selection_ids'] => $customOptionMock
            });
        $customOptionMock->expects($this->any())
            ->method('getValue')
            ->willReturn($serializeIds);
        $selectionMock = $this->getMockBuilder(\Magento\Bundle\Model\ResourceModel\Selection\Collection::class)
            ->disableOriginalConstructor()
            ->getMock();
        $productMock
            ->method('getData')
            ->willReturnCallback(fn($param) => match ([$param]) {
                ['sku'] => $sku,
                ['sku_type'] => null,
                ['_cache_instance_used_selections'] => $selectionMock,
                ['_cache_instance_used_selections_ids'] => $selectionIds
            });
        $selectionMock->expects(($this->any()))
            ->method('getItemByColumnValue')
            ->willReturn($selectionItemMock);
        $selectionItemMock
            ->method('getEntityId')
            ->willReturnOnConsecutiveCalls(1);
        $selectionItemMock->expects($this->once())
            ->method('getSku')
            ->willReturn($itemSku);

        $this->assertEquals($sku . '-' . $itemSku, $this->model->getSku($productMock));
    }

    /**
     * @return void
     */
    public function testGetWeightWithoutCustomOption(): void
    {
        $weight = 5;
        $productMock = $this->getMockBuilder(Product::class)
            ->onlyMethods(['__wakeup', 'getData'])
            ->disableOriginalConstructor()
            ->getMock();

        $productMock
            ->method('getData')
            ->willReturnCallback(fn($param) => match ([$param]) {
                ['weight_type'] => true,
                ['weight'] => $weight
            });

        $this->assertEquals($weight, $this->model->getWeight($productMock));
    }

    /**
     * @return void
     */
    public function testGetWeightWithCustomOption(): void
    {
        $weight = 5;
        $selectionIds = [1, 2, 3];
        $serializeIds = json_encode($selectionIds);
        $productMock = $this->getMockBuilder(Product::class)
            ->onlyMethods(['__wakeup', 'getData', 'hasCustomOptions', 'getCustomOption'])
            ->disableOriginalConstructor()
            ->getMock();
        $customOptionMock = $this->getMockBuilder(\Magento\Catalog\Model\Product\Configuration\Item\Option::class)
            ->onlyMethods(['getValue'])
            ->addMethods(['__wakeup'])
            ->disableOriginalConstructor()
            ->getMock();
        $selectionItemMock = $this->getMockBuilder(DataObject::class)
            ->addMethods(['getSelectionId', 'getWeight', '__wakeup'])
            ->disableOriginalConstructor()
            ->getMock();
        $productMock->expects($this->once())
            ->method('hasCustomOptions')
            ->willReturn(true);
        $customOptionMock->expects($this->once())
            ->method('getValue')
            ->willReturn($serializeIds);

        $selectionMock = $this->getMockBuilder(\Magento\Bundle\Model\ResourceModel\Selection\Collection::class)
        ->disableOriginalConstructor()
        ->getMock();
        $productMock
            ->method('getData')
            ->willReturnCallback(fn($param) => match ([$param]) {
                ['weight_type'] => false,
                ['_cache_instance_used_selections'] => $selectionMock,
                ['_cache_instance_used_selections_ids'] => $selectionIds
            });
        $selectionMock->expects($this->once())
            ->method('getItems')
            ->willReturn([$selectionItemMock]);
        $selectionItemMock->expects($this->any())
            ->method('getSelectionId')
            ->willReturn('id');
        $productMock
            ->method('getCustomOption')
            ->willReturnCallback(fn($param) => match ([$param]) {
                ['bundle_selection_ids'] => $customOptionMock,
                ['selection_qty_' . 'id'] => null
            });
<<<<<<< HEAD
=======

>>>>>>> d5d858ec
        $selectionItemMock->expects($this->once())
            ->method('getWeight')
            ->willReturn($weight);

        $this->assertEquals($weight, $this->model->getWeight($productMock));
    }

    /**
     * @return void
     */
    public function testGetWeightWithSeveralCustomOption(): void
    {
        $weight = 5;
        $qtyOption = 5;
        $selectionIds = [1, 2, 3];
        $serializeIds = json_encode($selectionIds);
        $productMock = $this->getMockBuilder(Product::class)
            ->onlyMethods(['__wakeup', 'getData', 'hasCustomOptions', 'getCustomOption'])
            ->disableOriginalConstructor()
            ->getMock();
        $customOptionMock = $this->getMockBuilder(\Magento\Catalog\Model\Product\Configuration\Item\Option::class)
            ->onlyMethods(['getValue'])
            ->addMethods(['__wakeup'])
            ->disableOriginalConstructor()
            ->getMock();
        $qtyOptionMock = $this->getMockBuilder(\Magento\Catalog\Model\Product\Configuration\Item\Option::class)
            ->onlyMethods(['getValue'])
            ->addMethods(['__wakeup'])
            ->disableOriginalConstructor()
            ->getMock();
        $selectionItemMock = $this->getMockBuilder(DataObject::class)
            ->addMethods(['getSelectionId', 'getWeight', '__wakeup'])
            ->disableOriginalConstructor()
            ->getMock();

        $productMock->expects($this->once())
            ->method('hasCustomOptions')
            ->willReturn(true);
        $customOptionMock->expects($this->once())
            ->method('getValue')
            ->willReturn($serializeIds);

        $selectionMock = $this->getMockBuilder(\Magento\Bundle\Model\ResourceModel\Selection\Collection::class)
        ->disableOriginalConstructor()
        ->getMock();
        $productMock
            ->method('getData')
<<<<<<< HEAD
            ->willReturnCallback(fn($param) => match ([$param]) {
                ['weight_type'] => false,
                ['_cache_instance_used_selections'] => $selectionMock,
                ['_cache_instance_used_selections_ids'] => $selectionIds
            });
=======
            ->willReturnCallback(
                function ($arg) use ($selectionMock, $selectionIds) {
                    if ($arg === 'weight_type') {
                        return false;
                    } elseif ($arg === '_cache_instance_used_selections') {
                        return $selectionMock;
                    } elseif ($arg === '_cache_instance_used_selections_ids') {
                        return $selectionIds;
                    }
                }
            );
>>>>>>> d5d858ec
        $selectionMock->expects($this->once())
            ->method('getItems')
            ->willReturn([$selectionItemMock]);
        $selectionItemMock->expects($this->any())
            ->method('getSelectionId')
            ->willReturn('id');
        $productMock
            ->method('getCustomOption')
<<<<<<< HEAD
            ->willReturnCallback(fn($param) => match ([$param]) {
                ['bundle_selection_ids'] => $customOptionMock,
                ['selection_qty_' . 'id'] => $qtyOptionMock
            });
=======
            ->willReturnCallback(
                function ($arg) use ($customOptionMock, $qtyOptionMock) {
                    if ($arg === 'bundle_selection_ids') {
                        return $customOptionMock;
                    } elseif ($arg === 'selection_qty_id') {
                        return $qtyOptionMock;
                    }
                }
            );
>>>>>>> d5d858ec
        $qtyOptionMock->expects($this->once())
            ->method('getValue')
            ->willReturn($qtyOption);
        $selectionItemMock->expects($this->once())
            ->method('getWeight')
            ->willReturn($weight);

        $this->assertEquals($weight * $qtyOption, $this->model->getWeight($productMock));
    }

    /**
     * @return void
     */
    public function testIsVirtualWithoutCustomOption(): void
    {
        $productMock = $this->getMockBuilder(Product::class)
            ->disableOriginalConstructor()
            ->getMock();

        $productMock->expects($this->once())
            ->method('hasCustomOptions')
            ->willReturn(false);

        $this->assertFalse($this->model->isVirtual($productMock));
    }

    /**
     * @return void
     */
    public function testIsVirtual(): void
    {
        $selectionIds = [1, 2, 3];
        $serializeIds = json_encode($selectionIds);

        $productMock = $this->getMockBuilder(Product::class)
            ->disableOriginalConstructor()
            ->getMock();
        $customOptionMock = $this->getMockBuilder(\Magento\Catalog\Model\Product\Configuration\Item\Option::class)
            ->onlyMethods(['getValue'])
            ->addMethods(['__wakeup'])
            ->disableOriginalConstructor()
            ->getMock();
        $selectionItemMock = $this->getMockBuilder(DataObject::class)
            ->addMethods(['isVirtual', 'getItems', '__wakeup'])
            ->disableOriginalConstructor()
            ->getMock();

        $productMock->expects($this->once())
            ->method('hasCustomOptions')
            ->willReturn(true);
        $productMock->expects($this->once())
            ->method('getCustomOption')
            ->with('bundle_selection_ids')
            ->willReturn($customOptionMock);
        $customOptionMock->expects($this->once())
            ->method('getValue')
            ->willReturn($serializeIds);

        $selectionMock = $this->getMockBuilder(\Magento\Bundle\Model\ResourceModel\Selection\Collection::class)
            ->disableOriginalConstructor()
            ->getMock();
        $productMock
            ->method('getData')
<<<<<<< HEAD
            ->willReturnCallback(fn($param) => match ([$param]) {
                ['_cache_instance_used_selections'] => $selectionMock,
                ['_cache_instance_used_selections_ids'] => $selectionIds
            });
=======
            ->willReturnCallback(
                function ($arg) use ($selectionMock, $selectionIds) {
                    if ($arg === '_cache_instance_used_selections') {
                        return $selectionMock;
                    } elseif ($arg === '_cache_instance_used_selections_ids') {
                        return $selectionIds;
                    }
                }
            );
>>>>>>> d5d858ec
        $selectionMock->expects($this->once())
            ->method('getItems')
            ->willReturn([$selectionItemMock]);
        $selectionItemMock->expects($this->once())
            ->method('isVirtual')
            ->willReturn(true);
        $selectionItemMock->expects($this->once())
            ->method('isVirtual')
            ->willReturn(true);
        $selectionMock->expects($this->once())
            ->method('count')
            ->willReturn(1);

        $this->assertTrue($this->model->isVirtual($productMock));
    }

    /**
     * @param int $expected
     * @param int $firstId
     * @param int $secondId
     *
     * @return void
     * @dataProvider shakeSelectionsDataProvider
     */
    public function testShakeSelections($expected, $firstId, $secondId): void
    {
        $firstItemMock = $this->getMockBuilder(Product::class)
            ->onlyMethods(['__wakeup'])
            ->addMethods(['getOption', 'getOptionId', 'getPosition', 'getSelectionId'])
            ->disableOriginalConstructor()
            ->getMock();
        $secondItemMock = $this->getMockBuilder(Product::class)
            ->onlyMethods(['__wakeup'])
            ->addMethods(['getOption', 'getOptionId', 'getPosition', 'getSelectionId'])
            ->disableOriginalConstructor()
            ->getMock();
        $optionFirstMock = $this->getMockBuilder(\Magento\Bundle\Model\Option::class)
            ->onlyMethods(['getPosition', '__wakeup'])
            ->disableOriginalConstructor()
            ->getMock();
        $optionSecondMock = $this->getMockBuilder(\Magento\Bundle\Model\Option::class)
            ->onlyMethods(['getPosition', '__wakeup'])
            ->disableOriginalConstructor()
            ->getMock();

        $firstItemMock->expects($this->once())
            ->method('getOption')
            ->willReturn($optionFirstMock);
        $optionFirstMock->expects($this->once())
            ->method('getPosition')
            ->willReturn('option_position');
        $firstItemMock->expects($this->once())
            ->method('getOptionId')
            ->willReturn('option_id');
        $firstItemMock->expects($this->once())
            ->method('getPosition')
            ->willReturn('position');
        $firstItemMock->expects($this->once())
            ->method('getSelectionId')
            ->willReturn($firstId);
        $secondItemMock->expects($this->once())
            ->method('getOption')
            ->willReturn($optionSecondMock);
        $optionSecondMock->expects($this->any())
            ->method('getPosition')
            ->willReturn('option_position');
        $secondItemMock->expects($this->once())
            ->method('getOptionId')
            ->willReturn('option_id');
        $secondItemMock->expects($this->once())
            ->method('getPosition')
            ->willReturn('position');
        $secondItemMock->expects($this->once())
            ->method('getSelectionId')
            ->willReturn($secondId);

        $this->assertEquals($expected, $this->model->shakeSelections($firstItemMock, $secondItemMock));
    }

    /**
     * @return array
     */
    public static function shakeSelectionsDataProvider(): array
    {
        return [
            [0, 0, 0],
            [1, 1, 0],
            [-1, 0, 1]
        ];
    }

    /**
     * @return void
     * @SuppressWarnings(PHPMD.ExcessiveMethodLength)
     */
    public function testGetSelectionsByIds(): void
    {
        $selectionIds = [1, 2, 3];
        $usedSelectionsIds = [4, 5, 6];
        $storeId = 2;
        $websiteId = 1;
        $storeFilter = 'store_filter';
        $this->expectProductEntityMetadata();
        $productMock = $this->getMockBuilder(Product::class)
            ->disableOriginalConstructor()
            ->getMock();
        $usedSelectionsMock = $this->getMockBuilder(\Magento\Bundle\Model\ResourceModel\Selection\Collection::class)
            ->onlyMethods(
                [
                    'addAttributeToSelect',
                    'setFlag',
                    'addStoreFilter',
                    'setStoreId',
                    'setPositionOrder',
                    'addFilterByRequiredOptions',
                    'setSelectionIdsFilter',
                    'joinPrices'
                ]
            )
            ->disableOriginalConstructor()
            ->getMock();
        $productGetMap = [
            ['_cache_instance_used_selections', null, null],
            ['_cache_instance_used_selections_ids', null, $usedSelectionsIds],
            ['_cache_instance_store_filter', null, $storeFilter],
        ];
        $productMock->expects($this->any())
            ->method('getData')
            ->willReturnMap($productGetMap);
        $productSetMap = [
            ['_cache_instance_used_selections', $usedSelectionsMock, $productMock],
            ['_cache_instance_used_selections_ids', $selectionIds, $productMock],
        ];
        $productMock->expects($this->any())
            ->method('setData')
            ->willReturnMap($productSetMap);
        $productMock->expects($this->once())
            ->method('getStoreId')
            ->willReturn($storeId);

        $storeMock = $this->getMockBuilder(Store::class)
            ->onlyMethods(['getWebsiteId', '__wakeup'])
            ->disableOriginalConstructor()
            ->getMock();
        $this->storeManager->expects($this->once())
            ->method('getStore')
            ->with($storeId)
            ->willReturn($storeMock);
        $storeMock->expects($this->once())
            ->method('getWebsiteId')
            ->willReturn($websiteId);

        $this->bundleCollectionFactory->expects($this->once())
            ->method('create')
            ->willReturn($usedSelectionsMock);

        $usedSelectionsMock->expects($this->once())
            ->method('addAttributeToSelect')
            ->with('*')
            ->willReturnSelf();
        $flagMap = [
            ['product_children', true, $usedSelectionsMock],
        ];
        $usedSelectionsMock->expects($this->any())
            ->method('setFlag')
            ->willReturnMap($flagMap);
        $usedSelectionsMock->expects($this->once())
            ->method('addStoreFilter')
            ->with($storeFilter)
            ->willReturnSelf();
        $usedSelectionsMock->expects($this->once())
            ->method('setStoreId')
            ->with($storeId)
            ->willReturnSelf();
        $usedSelectionsMock->expects($this->once())
            ->method('setPositionOrder')
            ->willReturnSelf();
        $usedSelectionsMock->expects($this->once())
            ->method('addFilterByRequiredOptions')
            ->willReturnSelf();
        $usedSelectionsMock->expects($this->once())
            ->method('setSelectionIdsFilter')
            ->with($selectionIds)
            ->willReturnSelf();

        $usedSelectionsMock->expects($this->once())
            ->method('joinPrices')
            ->with($websiteId)
            ->willReturnSelf();

        $this->catalogData->expects($this->once())
            ->method('isPriceGlobal')
            ->willReturn(false);

        $this->model->getSelectionsByIds($selectionIds, $productMock);
    }

    /**
     * @return void
     */
    public function testGetOptionsByIds(): void
    {
        $optionsIds = [1, 2, 3];
        $usedOptionsIds = [4, 5, 6];
        $productId = 3;
        $storeId = 2;
        $productMock = $this->getMockBuilder(Product::class)
            ->disableOriginalConstructor()
            ->getMock();
        $usedOptionsMock = $this->getMockBuilder(\Magento\Bundle\Model\ResourceModel\Option\Collection::class)
            ->addMethods(['getResourceCollection'])
            ->disableOriginalConstructor()
            ->getMock();
        $resourceClassName = AbstractCollection::class;
        $dbResourceMock = $this->getMockBuilder($resourceClassName)
            ->addMethods(['setProductIdFilter', 'setPositionOrder', 'joinValues', 'setIdFilter'])
            ->disableOriginalConstructor()
            ->getMock();
        $storeMock = $this->getMockBuilder(Store::class)
            ->onlyMethods(['getId', '__wakeup'])
            ->disableOriginalConstructor()
            ->getMock();

        $productMock->expects($this->once())
            ->method('getId')
            ->willReturn($productId);
        $this->bundleOptionFactory->expects($this->once())
            ->method('create')
            ->willReturn($usedOptionsMock);
        $usedOptionsMock->expects($this->once())
            ->method('getResourceCollection')
            ->willReturn($dbResourceMock);
        $dbResourceMock->expects($this->once())
            ->method('setProductIdFilter')
            ->with($productId)
            ->willReturnSelf();
        $dbResourceMock->expects($this->once())
            ->method('setPositionOrder')
            ->willReturnSelf();
        $this->storeManager->expects($this->once())
            ->method('getStore')
            ->willReturn($storeMock);
        $storeMock->expects($this->once())
            ->method('getId')
            ->willReturn($storeId);
        $dbResourceMock->expects($this->once())
            ->method('joinValues')
            ->willReturnSelf();
        $dbResourceMock->expects($this->once())
            ->method('setIdFilter')
            ->with($optionsIds)
            ->willReturnSelf();
        $productMock
            ->method('getData')
<<<<<<< HEAD
            ->willReturnCallback(fn($param) => match ([$param]) {
                ['_cache_instance_used_selections'] => null,
                ['_cache_instance_used_selections_ids'] => $usedOptionsIds
            });
=======
            ->willReturnCallback(
                function ($arg) use ($usedOptionsIds) {
                    if ($arg === '_cache_instance_used_options') {
                        return null;
                    } elseif ($arg === '_cache_instance_used_options_ids') {
                        return $usedOptionsIds;
                    }
                }
            );
>>>>>>> d5d858ec
        $productMock
            ->method('setData')
            ->willReturnCallback(
                function ($arg1, $arg2) use ($dbResourceMock, $optionsIds, $productMock) {
                    if ($arg1 === '_cache_instance_used_options' && $arg2 === $dbResourceMock) {
                        return $productMock;
                    } elseif ($arg1 === '_cache_instance_used_options_ids' && $arg2 === $optionsIds) {
                        return $productMock;
                    }
                }
            );

        $this->model->getOptionsByIds($optionsIds, $productMock);
    }

    /**
     * @return void
     */
    public function testIsSalableFalse(): void
    {
        $product = new DataObject(
            [
                'is_salable' => false,
                'status' => Status::STATUS_ENABLED
            ]
        );

        $this->assertFalse($this->model->isSalable($product));
    }

    /**
     * @return void
     */
    public function testIsSalableCache(): void
    {
        $product = new DataObject(
            [
                'is_salable' => true,
                'status' => Status::STATUS_ENABLED,
                'all_items_salable' => true
            ]
        );

        $this->assertTrue($this->model->isSalable($product));
    }

    /**
     * @param array $selectedOptions
     *
     * @return MockObject
     */
    private function getSelectionCollectionMock(array $selectedOptions): MockObject
    {
        $selectionCollectionMock = $this->getMockBuilder(
            \Magento\Bundle\Model\ResourceModel\Selection\Collection::class
        )->disableOriginalConstructor()
            ->getMock();

        $selectionCollectionMock
            ->expects($this->any())
            ->method('getIterator')
            ->willReturn(new \ArrayIterator($selectedOptions));

        return $selectionCollectionMock;
    }

    /**
     * @param bool $isManageStock
     *
     * @return StockItemInterface|MockObject
     */
    protected function getStockItem(bool $isManageStock): MockObject
    {
        $result = $this->getMockBuilder(StockItemInterface::class)
            ->getMock();
        $result->method('getManageStock')
            ->willReturn($isManageStock);

        return $result;
    }

    /**
     * @param MockObject|DefaultType $group
     * @param MockObject|Option $option
     * @param MockObject|DataObject $buyRequest
     * @param MockObject|Product $product
     *
     * @return void
     */
    protected function parentClass($group, $option, $buyRequest, $product): void
    {
        $group->expects($this->once())
            ->method('setOption')
            ->willReturnSelf();
        $group->expects($this->once())
            ->method('setProduct')
            ->willReturnSelf();
        $group->expects($this->once())
            ->method('setRequest')
            ->willReturnSelf();
        $group->expects($this->once())
            ->method('setProcessMode')
            ->willReturnSelf();
        $group->expects($this->once())
            ->method('prepareForCart')
            ->willReturn('someString');

        $option->expects($this->once())
            ->method('getType');
        $option->expects($this->once())
            ->method('groupFactory')
            ->willReturn($group);

        $buyRequest->expects($this->once())
            ->method('getData');
        $buyRequest->expects($this->once())
            ->method('getOptions');
        $buyRequest->expects($this->once())
            ->method('getSuperProductConfig')
            ->willReturn([]);
        $buyRequest->expects($this->any())
            ->method('unsetData')
            ->willReturnSelf();
        $buyRequest->expects($this->any())
            ->method('getQty');

        $product->expects($this->once())
            ->method('getOptions')
            ->willReturn([$option]);
        $product->expects($this->once())
            ->method('getHasOptions')
            ->willReturn(true);
        $product->expects($this->once())
            ->method('prepareCustomOptions');
        $product->expects($this->any())
            ->method('addCustomOption')
            ->willReturnSelf();
        $product->expects($this->any())
            ->method('setCartQty')
            ->willReturnSelf();
        $product->expects($this->once())
            ->method('setQty');

        $this->catalogProduct->expects($this->once())
            ->method('getSkipSaleableCheck')
            ->willReturn(false);
    }

    /**
     * @return void
     */
    public function testGetSelectionsCollection(): void
    {
        $optionIds = [1, 2, 3];
        $product = $this->getMockBuilder(Product::class)
            ->disableOriginalConstructor()
            ->onlyMethods(['getStoreId', 'getData', 'hasData', 'setData', 'getId'])
            ->addMethods(['_wakeup'])
            ->getMock();
        $this->expectProductEntityMetadata();
        $store = $this->getMockBuilder(Store::class)
            ->disableOriginalConstructor()
            ->onlyMethods(['getWebsiteId'])
            ->getMock();

        $product->expects($this->once())->method('getStoreId')->willReturn('store_id');
        $selectionCollection = $this->getSelectionCollection();
        $this->bundleCollectionFactory->expects($this->once())->method('create')->willReturn($selectionCollection);
        $this->storeManager->expects($this->once())->method('getStore')->willReturn($store);
        $store->expects($this->once())->method('getWebsiteId')->willReturn('website_id');
        $selectionCollection->expects($this->any())->method('joinPrices')->with('website_id')->willReturnSelf();

        $this->assertEquals($selectionCollection, $this->model->getSelectionsCollection($optionIds, $product));
    }

    /**
     * @return MockObject
     */
    private function getSelectionCollection(): MockObject
    {
        $selectionCollection = $this->getMockBuilder(\Magento\Bundle\Model\ResourceModel\Selection\Collection::class)
            ->disableOriginalConstructor()
            ->getMock();
        $selectionCollection->expects($this->any())->method('addAttributeToSelect')->willReturnSelf();
        $selectionCollection->expects($this->any())->method('setFlag')->willReturnSelf();
        $selectionCollection->expects($this->any())->method('setPositionOrder')->willReturnSelf();
        $selectionCollection->expects($this->any())->method('addStoreFilter')->willReturnSelf();
        $selectionCollection->expects($this->any())->method('setStoreId')->willReturnSelf();
        $selectionCollection->expects($this->any())->method('addFilterByRequiredOptions')->willReturnSelf();
        $selectionCollection->expects($this->any())->method('setOptionIdsFilter')->willReturnSelf();
        $selectionCollection->expects($this->any())->method('addPriceData')->willReturnSelf();
        $selectionCollection->expects($this->any())->method('addTierPriceData')->willReturnSelf();

        return $selectionCollection;
    }

    /**
     * @return void
     */
    public function testProcessBuyRequest(): void
    {
        $result = ['bundle_option' => [], 'bundle_option_qty' => []];
        $product = $this->getMockBuilder(Product::class)
            ->disableOriginalConstructor()
            ->getMock();
        $buyRequest = $this->getMockBuilder(DataObject::class)
            ->disableOriginalConstructor()
            ->addMethods(['getBundleOption', 'getBundleOptionQty'])
            ->getMock();

        $buyRequest->expects($this->once())->method('getBundleOption')->willReturn('bundleOption');
        $buyRequest->expects($this->once())->method('getBundleOptionQty')->willReturn('optionId');

        $this->assertEquals($result, $this->model->processBuyRequest($product, $buyRequest));
    }

    /**
     * @return void
     */
    public function testGetProductsToPurchaseByReqGroups(): void
    {
        $product = $this->getMockBuilder(Product::class)
            ->disableOriginalConstructor()
            ->getMock();
        $this->expectProductEntityMetadata();
        $resourceClassName = AbstractCollection::class;
        $dbResourceMock = $this->getMockBuilder($resourceClassName)
            ->onlyMethods(['getItems'])
            ->disableOriginalConstructor()
            ->getMock();
        $item = $this->getMockBuilder(DataObject::class)
            ->disableOriginalConstructor()
            ->addMethods(['getId', 'getRequired'])
            ->getMock();
        $selectionCollection = $this->getSelectionCollection();
        $this->bundleCollectionFactory->expects($this->once())->method('create')->willReturn($selectionCollection);

        $selectionItem = $this->getMockBuilder(DataObject::class)
            ->disableOriginalConstructor()
            ->getMock();

        $product->expects($this->any())->method('hasData')->willReturn(true);
        $product
            ->method('getData')
            ->willReturnCallback(
                function ($arg) use ($dbResourceMock) {
                    if ($arg === '_cache_instance_options_collection') {
                        return $dbResourceMock;
                    }
                }
            );
        $dbResourceMock->expects($this->once())->method('getItems')->willReturn([$item]);
        $item->expects($this->once())->method('getId')->willReturn('itemId');
        $item->expects($this->once())->method('getRequired')->willReturn(true);

        $selectionCollection
            ->expects($this->any())
            ->method('getIterator')
            ->willReturn(new \ArrayIterator([$selectionItem]));
        $this->assertEquals([[$selectionItem]], $this->model->getProductsToPurchaseByReqGroups($product));
    }

    /**
     * @return void
     */
    public function testGetSearchableData(): void
    {
        $product = $this->getMockBuilder(Product::class)
            ->disableOriginalConstructor()
            ->onlyMethods(['getId', 'getStoreId'])
            ->addMethods(['_wakeup', 'getHasOptions'])
            ->getMock();
        $option = $this->getMockBuilder(\Magento\Bundle\Model\Option::class)
            ->disableOriginalConstructor()
            ->onlyMethods(['getSearchableData'])
            ->getMock();

        $product->expects($this->once())->method('getHasOptions')->willReturn(false);
        $product->expects($this->once())->method('getId')->willReturn('productId');
        $product->expects($this->once())->method('getStoreId')->willReturn('storeId');
        $this->bundleOptionFactory->expects($this->once())->method('create')->willReturn($option);
        $option->expects($this->once())->method('getSearchableData')->willReturn(['optionSearchdata']);

        $this->assertEquals(['optionSearchdata'], $this->model->getSearchableData($product));
    }

    /**
     * @return void
     */
    public function testHasOptions(): void
    {
        $product = $this->getMockBuilder(Product::class)
            ->disableOriginalConstructor()
            ->onlyMethods(['hasData', 'getData', 'setData', 'getId', 'getStoreId'])
            ->addMethods(['_wakeup'])
            ->getMock();
        $this->expectProductEntityMetadata();
        $optionCollection = $this->getMockBuilder(\Magento\Bundle\Model\ResourceModel\Option\Collection::class)
            ->disableOriginalConstructor()
            ->onlyMethods(['getAllIds'])
            ->getMock();
        $selectionCollection = $this->getSelectionCollection();
        $selectionCollection
            ->expects($this->any())
            ->method('getSize')
            ->willReturn(1);
        $this->bundleCollectionFactory->expects($this->once())->method('create')->willReturn($selectionCollection);

        $product->expects($this->any())->method('getStoreId')->willReturn(0);
        $product->expects($this->once())
            ->method('setData')
            ->with('_cache_instance_store_filter', 0)
            ->willReturnSelf();
        $product->expects($this->any())->method('hasData')->willReturn(true);
        $product
            ->method('getData')
            ->willReturnCallback(
                function ($arg) use ($optionCollection) {
                    if ($arg === '_cache_instance_options_collection') {
                        return $optionCollection;
                    }
                }
            );

        $optionCollection->expects($this->once())->method('getAllIds')->willReturn(['ids']);

        $this->assertTrue($this->model->hasOptions($product));
    }

    /**
     * Bundle product without options should not be possible to buy.
     *
     * @return void
     */
    public function testCheckProductBuyStateEmptyOptionsException(): void
    {
        $this->expectException(LocalizedException::class);
        $this->expectExceptionMessage('Please specify product option');

        $this->mockBundleCollection();
        $product = $this->getProductMock();
        $this->expectProductEntityMetadata();
        $product->method('getCustomOption')->willReturnMap([
            ['bundle_selection_ids', new DataObject(['value' => '[]'])],
            ['info_buyRequest', new DataObject(['value' => json_encode(['bundle_option' => ''])])]
        ]);
        $product->setCustomOption(json_encode([]));

        $this->model->checkProductBuyState($product);
    }

    /**
     * Previously selected options are not more available for buying.
     *
     * @param object $element
     * @param string $expectedMessage
     * @param bool $check
     *
     * @return void
     * @throws LocalizedException
     * @dataProvider notAvailableOptionProvider
     */
    public function testCheckProductBuyStateMissedOptionException($element, $expectedMessage, $check): void
    {
        $this->expectException(LocalizedException::class);

        $this->mockBundleCollection();
        $product = $this->getProductMock();
        $this->expectProductEntityMetadata();
        $product->method('getCustomOption')->willReturnMap([
            ['bundle_selection_ids', new DataObject(['value' => json_encode([1])])],
            ['info_buyRequest', new DataObject(['value' => json_encode(['bundle_option' => [1]])])],
        ]);
        $product->setCustomOption(json_encode([]));

        $this->bundleCollectionFactory->method('getItemById')->willReturn($element);
        $this->catalogProduct->setSkipSaleableCheck($check);

        try {
            $this->model->checkProductBuyState($product);
        } catch (LocalizedException $e) {
            $this->assertStringContainsString(
                $expectedMessage,
                $e->getMessage()
            );
            throw $e;
        }
    }

    /**
     * In case of missed selection for required options, bundle product should be not able to buy.
     *
     * @return void
     */
    public function testCheckProductBuyStateRequiredOptionException(): void
    {
        $this->expectException(LocalizedException::class);

        $this->mockBundleCollection();
        $product = $this->getProductMock();
        $this->expectProductEntityMetadata();
        $product->method('getCustomOption')->willReturnMap([
            ['bundle_selection_ids', new DataObject(['value' => json_encode([])])],
            ['info_buyRequest', new DataObject(['value' => json_encode(['bundle_option' => [1]])])],
        ]);
        $product->setCustomOption(json_encode([]));

        $falseSelection = $this->getMockBuilder(Selection::class)->disableOriginalConstructor()
            ->addMethods(['isSalable'])
            ->getMock();
        $falseSelection->method('isSalable')->willReturn(false);

        $this->bundleCollectionFactory->method('getItemById')->willReturn($falseSelection);
        $this->catalogProduct->setSkipSaleableCheck(false);

        try {
            $this->model->checkProductBuyState($product);
        } catch (LocalizedException $e) {
            $this->assertStringContainsString(
                'Please select all required options',
                $e->getMessage()
            );

            throw $e;
        }
    }

    /**
     * Prepare product mock for testing.
     *
     * @return MockObject
     */
    public function getProductMock(): MockObject
    {
        $product = $this->getMockBuilder(Product::class)
            ->disableOriginalConstructor()
            ->onlyMethods(['getId', 'getStoreId', 'getCustomOption', 'getTypeInstance'])
            ->addMethods(['_wakeup', 'getHasOptions', 'setStoreFilter'])
            ->getMock();
        $product->method('getTypeInstance')->willReturn($product);
        $product->method('setStoreFilter')->willReturn($product);
        $optionCollectionCache = new DataObject();
        $optionCollectionCache->setAllIds([]);
        $optionCollectionCache->setItems([
            new DataObject([
                'required' => true,
                'id' => 1
            ]),
        ]);
        $product->setData('_cache_instance_options_collection', $optionCollectionCache);

        return $product;
    }

    /**
     * Preparation mocks for checkProductsBuyState.
     *
     * @return void
     */
    public function mockBundleCollection(): void
    {
        $selectionCollectionMock = $this->getSelectionCollectionMock([]);
        $this->bundleCollectionFactory->expects($this->once())
            ->method('create')
            ->willReturn($selectionCollectionMock);
        $this->bundleCollectionFactory->method('create')->willReturn($selectionCollectionMock);
        $selectionCollectionMock->method('addAttributeToSelect')->willReturn($selectionCollectionMock);
        $selectionCollectionMock->method('setFlag')->willReturn($selectionCollectionMock);
        $selectionCollectionMock->method('setPositionOrder')->willReturn($selectionCollectionMock);
        $selectionCollectionMock->method('addStoreFilter')->willReturn($selectionCollectionMock);
        $selectionCollectionMock->method('setStoreId')->willReturn($selectionCollectionMock);
        $selectionCollectionMock->method('addFilterByRequiredOptions')->willReturn($selectionCollectionMock);
        $selectionCollectionMock->method('setOptionIdsFilter')->willReturn($selectionCollectionMock);
    }

    /**
     * Data provider for not available option.
     *
     * @return array
     */
    public function notAvailableOptionProvider(): array
    {
        $falseSelection = $this->getMockBuilder(Selection::class)->disableOriginalConstructor()
            ->addMethods(['isSalable'])
            ->getMock();
        $falseSelection->method('isSalable')->willReturn(false);
        return [
            [
                false,
                'The required options you selected are not available',
                false
            ],
            [
                $falseSelection,
                'The required options you selected are not available',
                false
            ]
        ];
    }

    /**
     * @return void
     */
    private function expectProductEntityMetadata(): void
    {
        $entityMetadataMock = $this->getMockBuilder(EntityMetadataInterface::class)
            ->onlyMethods(['getLinkField'])
            ->getMockForAbstractClass();
        $entityMetadataMock->method('getLinkField')->willReturn('test_link_field');
        $this->metadataPool->expects($this->any())->method('getMetadata')
            ->with(ProductInterface::class)
            ->willReturn($entityMetadataMock);
    }
}<|MERGE_RESOLUTION|>--- conflicted
+++ resolved
@@ -1711,10 +1711,7 @@
                 ['bundle_selection_ids'] => $customOptionMock,
                 ['selection_qty_' . 'id'] => null
             });
-<<<<<<< HEAD
-=======
-
->>>>>>> d5d858ec
+
         $selectionItemMock->expects($this->once())
             ->method('getWeight')
             ->willReturn($weight);
@@ -1762,13 +1759,6 @@
         ->getMock();
         $productMock
             ->method('getData')
-<<<<<<< HEAD
-            ->willReturnCallback(fn($param) => match ([$param]) {
-                ['weight_type'] => false,
-                ['_cache_instance_used_selections'] => $selectionMock,
-                ['_cache_instance_used_selections_ids'] => $selectionIds
-            });
-=======
             ->willReturnCallback(
                 function ($arg) use ($selectionMock, $selectionIds) {
                     if ($arg === 'weight_type') {
@@ -1780,7 +1770,6 @@
                     }
                 }
             );
->>>>>>> d5d858ec
         $selectionMock->expects($this->once())
             ->method('getItems')
             ->willReturn([$selectionItemMock]);
@@ -1789,12 +1778,6 @@
             ->willReturn('id');
         $productMock
             ->method('getCustomOption')
-<<<<<<< HEAD
-            ->willReturnCallback(fn($param) => match ([$param]) {
-                ['bundle_selection_ids'] => $customOptionMock,
-                ['selection_qty_' . 'id'] => $qtyOptionMock
-            });
-=======
             ->willReturnCallback(
                 function ($arg) use ($customOptionMock, $qtyOptionMock) {
                     if ($arg === 'bundle_selection_ids') {
@@ -1804,7 +1787,6 @@
                     }
                 }
             );
->>>>>>> d5d858ec
         $qtyOptionMock->expects($this->once())
             ->method('getValue')
             ->willReturn($qtyOption);
@@ -1868,12 +1850,6 @@
             ->getMock();
         $productMock
             ->method('getData')
-<<<<<<< HEAD
-            ->willReturnCallback(fn($param) => match ([$param]) {
-                ['_cache_instance_used_selections'] => $selectionMock,
-                ['_cache_instance_used_selections_ids'] => $selectionIds
-            });
-=======
             ->willReturnCallback(
                 function ($arg) use ($selectionMock, $selectionIds) {
                     if ($arg === '_cache_instance_used_selections') {
@@ -1883,7 +1859,6 @@
                     }
                 }
             );
->>>>>>> d5d858ec
         $selectionMock->expects($this->once())
             ->method('getItems')
             ->willReturn([$selectionItemMock]);
@@ -2138,12 +2113,6 @@
             ->willReturnSelf();
         $productMock
             ->method('getData')
-<<<<<<< HEAD
-            ->willReturnCallback(fn($param) => match ([$param]) {
-                ['_cache_instance_used_selections'] => null,
-                ['_cache_instance_used_selections_ids'] => $usedOptionsIds
-            });
-=======
             ->willReturnCallback(
                 function ($arg) use ($usedOptionsIds) {
                     if ($arg === '_cache_instance_used_options') {
@@ -2153,7 +2122,6 @@
                     }
                 }
             );
->>>>>>> d5d858ec
         $productMock
             ->method('setData')
             ->willReturnCallback(
