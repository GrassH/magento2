--- conflicted
+++ resolved
@@ -97,7 +97,6 @@
             false
         );
         $scopeConfig = $this->getMock(\Magento\Framework\App\Config\ScopeConfigInterface::class);
-<<<<<<< HEAD
         $this->serializer = $this->getMockBuilder(\Magento\Framework\Serialize\SerializerInterface::class)
             ->disableOriginalConstructor()
             ->getMock();
@@ -109,8 +108,6 @@
                 }
             );
 
-=======
->>>>>>> 9b9c992d
         $objectManagerHelper = new ObjectManagerHelper($this);
         $this->model = $objectManagerHelper->getObject(
             \Magento\Bundle\Model\Product\Price::class,
@@ -264,12 +261,8 @@
 
         $dataObjectMock->expects($this->once())
             ->method('getValue')
-<<<<<<< HEAD
             ->willReturn('{"0":1}');
 
-=======
-            ->willReturn('a:1:{i:0;s:1:"1";}');
->>>>>>> 9b9c992d
         $productTypeMock->expects($this->once())
             ->method('getSelectionsByIds')
             ->with([1], $productMock)
