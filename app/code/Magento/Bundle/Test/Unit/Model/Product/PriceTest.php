<?php
/**
 * Copyright © 2016 Magento. All rights reserved.
 * See COPYING.txt for license details.
 */
namespace Magento\Bundle\Test\Unit\Model\Product;

use Magento\Framework\TestFramework\Unit\Helper\ObjectManager as ObjectManagerHelper;

/**
 * Test for Model ProductPrice.
 *
 * @SuppressWarnings(PHPMD.CouplingBetweenObjects)
 */
class PriceTest extends \PHPUnit_Framework_TestCase
{
    /**
     * @var \Magento\CatalogRule\Model\ResourceModel\RuleFactory|\PHPUnit_Framework_MockObject_MockObject
     */
    private $ruleFactoryMock;

    /**
     * @var \Magento\Framework\Stdlib\DateTime\TimezoneInterface|\PHPUnit_Framework_MockObject_MockObject
     */
    private $localeDateMock;

    /**
     * @var \Magento\Store\Model\StoreManagerInterface|\PHPUnit_Framework_MockObject_MockObject
     */
    private $storeManagerMock;

    /**
     * @var \Magento\Customer\Model\Session|\PHPUnit_Framework_MockObject_MockObject
     */
    private $customerSessionMock;

    /**
     * @var \Magento\Framework\Event\ManagerInterface|\PHPUnit_Framework_MockObject_MockObject
     */
    private $eventManagerMock;

    /**
     * @var \Magento\Catalog\Helper\Data|\PHPUnit_Framework_MockObject_MockObject
     */
    private $catalogHelperMock;

    /**
     * @var \Magento\Store\Model\Store|\PHPUnit_Framework_MockObject_MockObject
     */
    private $storeMock;

    /**
     * @var \Magento\Bundle\Model\Product\Price
     */
    private $model;

    /**
     * @var \Magento\Framework\Pricing\PriceCurrencyInterface|\PHPUnit_Framework_MockObject_MockObject
     */
    private $priceCurrency;

    /**
     * @var \Magento\Customer\Api\GroupManagementInterface|\PHPUnit_Framework_MockObject_MockObject
     */
    private $groupManagement;

    /**
<<<<<<< HEAD
     * Serializer interface instance.
     *
     * @var \Magento\Framework\Serialize\Serializer\Json
     */
    private $serializer;

=======
     * Set up.
     *
     * @return void
     */
>>>>>>> 6868558a
    protected function setUp()
    {
        $this->ruleFactoryMock = $this->getMock(
            \Magento\CatalogRule\Model\ResourceModel\RuleFactory::class,
            ['create'],
            [],
            '',
            false
        );
        $this->storeManagerMock = $this->getMock(\Magento\Store\Model\StoreManagerInterface::class);
        $this->localeDateMock = $this->getMock(\Magento\Framework\Stdlib\DateTime\TimezoneInterface::class);
        $this->customerSessionMock = $this->getMock(\Magento\Customer\Model\Session::class, [], [], '', false);
        $this->eventManagerMock = $this->getMock(\Magento\Framework\Event\ManagerInterface::class);
        $this->catalogHelperMock = $this->getMock(\Magento\Catalog\Helper\Data::class, [], [], '', false);
        $this->storeMock = $this->getMock(\Magento\Store\Model\Store::class, [], [], '', false);
        $this->priceCurrency = $this->getMockBuilder(
            \Magento\Framework\Pricing\PriceCurrencyInterface::class
        )->getMock();
        $this->groupManagement = $this->getMockBuilder(\Magento\Customer\Api\GroupManagementInterface::class)
            ->getMockForAbstractClass();
        $tpFactory = $this->getMock(
            \Magento\Catalog\Api\Data\ProductTierPriceInterfaceFactory::class,
            ['create'],
            [],
            '',
            false
        );
        $scopeConfig = $this->getMock(\Magento\Framework\App\Config\ScopeConfigInterface::class);
<<<<<<< HEAD
        $this->serializer = $this->getMockBuilder(\Magento\Framework\Serialize\Serializer\Json::class)
            ->disableOriginalConstructor()
            ->getMock();
        $this->serializer->expects($this->any())
            ->method('unserialize')
            ->willReturnCallback(
                function ($value) {
                    return json_decode($value, true);
                }
            );
=======
>>>>>>> 6868558a

        $objectManagerHelper = new ObjectManagerHelper($this);
        $this->model = $objectManagerHelper->getObject(
            \Magento\Bundle\Model\Product\Price::class,
            [
                'ruleFactory' => $this->ruleFactoryMock,
                'storeManager' => $this->storeManagerMock,
                'localeDate' => $this->localeDateMock,
                'customerSession' => $this->customerSessionMock,
                'eventManager' => $this->eventManagerMock,
                'priceCurrency' => $this->priceCurrency,
                'groupManagement' => $this->groupManagement,
                'tierPriceFactory' => $tpFactory,
                'config' => $scopeConfig,
                'catalogData' => $this->catalogHelperMock,
                'serializer' => $this->serializer
            ]
        );
    }

    /**
     * Test for calculateSpecialPrice().
     *
     * @param float $finalPrice
     * @param float $specialPrice
     * @param int $callsNumber
     * @param bool $dateInInterval
     * @param float $expected
     *
     * @covers \Magento\Bundle\Model\Product\Price::calculateSpecialPrice
     * @covers \Magento\Bundle\Model\Product\Price::__construct
     * @dataProvider calculateSpecialPrice
     * @return void
     */
    public function testCalculateSpecialPrice($finalPrice, $specialPrice, $callsNumber, $dateInInterval, $expected)
    {
        $this->localeDateMock->expects($this->exactly($callsNumber))
            ->method('isScopeDateInInterval')->will($this->returnValue($dateInInterval));

        $this->storeManagerMock->expects($this->any())
            ->method('getStore')->will($this->returnValue($this->storeMock));

        $this->storeMock->expects($this->any())
            ->method('roundPrice')->will($this->returnArgument(0));

        $this->assertEquals(
            $expected,
            $this->model->calculateSpecialPrice($finalPrice, $specialPrice, date('Y-m-d'), date('Y-m-d'))
        );
    }

    /**
     * Data provider for calculateSpecialPrice() test.
     *
     * @return array
     */
    public function calculateSpecialPrice()
    {
        return [
            [10, null, 0, true, 10],
            [10, false, 0, true, 10],
            [10, 50, 1, false, 10],
            [10, 50, 1, true, 5],
            [0, 50, 1, true, 0],
            [10, 100, 1, true, 10],
        ];
    }

    /**
     * Test for getTotalBundleItemsPrice() with noCustom options.
     *
     * @return void
     */
    public function testGetTotalBundleItemsPriceWithNoCustomOptions()
    {
        $productMock = $this->getMockBuilder(\Magento\Catalog\Model\Product::class)
            ->disableOriginalConstructor()
            ->getMock();

        $productMock->expects($this->once())
            ->method('hasCustomOptions')
            ->willReturn(false);

        $this->assertEquals(0, $this->model->getTotalBundleItemsPrice($productMock));
    }

    /**
     * Test for getTotalBundleItemsPrice() with empty options.
     *
     * @param string|null $value
     * @dataProvider dataProviderWithEmptyOptions
     * @return void
     */
    public function testGetTotalBundleItemsPriceWithEmptyOptions($value)
    {
        $dataObjectMock = $this->getMockBuilder(\Magento\Framework\DataObject::class)
            ->setMethods(['getValue'])
            ->disableOriginalConstructor()
            ->getMock();

        $productMock = $this->getMockBuilder(\Magento\Catalog\Model\Product::class)
            ->disableOriginalConstructor()
            ->getMock();

        $productMock->expects($this->once())
            ->method('hasCustomOptions')
            ->willReturn(true);
        $productMock->expects($this->once())
            ->method('getCustomOption')
            ->with('bundle_selection_ids')
            ->willReturn($dataObjectMock);

        $dataObjectMock->expects($this->once())
            ->method('getValue')
            ->willReturn($value);
        $this->assertEquals(0, $this->model->getTotalBundleItemsPrice($productMock));
    }

    /**
     * Data provider for getTotalBundleItemsPrice() with empty options.
     *
     * @return array
     */
    public function dataProviderWithEmptyOptions()
    {
        return [
            ['{}'],
            [''],
            [null],
        ];
    }

    /**
     * Test for getTotalBundleItemsPrice() with empty options.
     *
     * @return void
     */
    public function testGetTotalBundleItemsPriceWithNoItems()
    {
        $storeId = 1;

        $dataObjectMock = $this->getMockBuilder(\Magento\Framework\DataObject::class)
            ->setMethods(['getValue'])
            ->disableOriginalConstructor()
            ->getMock();

        $productMock = $this->getMockBuilder(\Magento\Catalog\Model\Product::class)
            ->disableOriginalConstructor()
            ->getMock();

        $productTypeMock = $this->getMockBuilder(\Magento\Bundle\Model\Product\Type::class)
            ->disableOriginalConstructor()
            ->getMock();

        $selectionsMock = $this->getMockBuilder(\Magento\Bundle\Model\ResourceModel\Selection\Collection::class)
            ->disableOriginalConstructor()
            ->getMock();

        $productMock->expects($this->once())
            ->method('hasCustomOptions')
            ->willReturn(true);
        $productMock->expects($this->once())
            ->method('getCustomOption')
            ->with('bundle_selection_ids')
            ->willReturn($dataObjectMock);
        $productMock->expects($this->once())
            ->method('getTypeInstance')
            ->willReturn($productTypeMock);
        $productMock->expects($this->once())
            ->method('getStoreId')
            ->willReturn($storeId);

<<<<<<< HEAD
        $dataObjectMock->expects($this->once())
            ->method('getValue')
            ->willReturn('{"0":1}');

=======
        $customOptionValue = 'a:1:{i:0;s:1:"1";}';
        $dataObjectMock->expects($this->once())->method('getValue')->willReturn($customOptionValue);
>>>>>>> 6868558a
        $productTypeMock->expects($this->once())
            ->method('getSelectionsByIds')
            ->with([1], $productMock)
            ->willReturn($selectionsMock);

        $selectionsMock->expects($this->once())
            ->method('addTierPriceData')
            ->willReturnSelf();
        $selectionsMock->expects($this->once())
            ->method('getItems')
            ->willReturn([]);

        $this->eventManagerMock->expects($this->once())
            ->method('dispatch')
            ->with(
                'prepare_catalog_product_collection_prices',
                ['collection' => $selectionsMock, 'store_id' => $storeId]
            )
            ->willReturnSelf();

        $this->assertEquals(0, $this->model->getTotalBundleItemsPrice($productMock));
    }
}<|MERGE_RESOLUTION|>--- conflicted
+++ resolved
@@ -65,19 +65,17 @@
     private $groupManagement;
 
     /**
-<<<<<<< HEAD
      * Serializer interface instance.
      *
      * @var \Magento\Framework\Serialize\Serializer\Json
      */
     private $serializer;
 
-=======
+    /**
      * Set up.
      *
      * @return void
      */
->>>>>>> 6868558a
     protected function setUp()
     {
         $this->ruleFactoryMock = $this->getMock(
@@ -106,7 +104,6 @@
             false
         );
         $scopeConfig = $this->getMock(\Magento\Framework\App\Config\ScopeConfigInterface::class);
-<<<<<<< HEAD
         $this->serializer = $this->getMockBuilder(\Magento\Framework\Serialize\Serializer\Json::class)
             ->disableOriginalConstructor()
             ->getMock();
@@ -117,8 +114,6 @@
                     return json_decode($value, true);
                 }
             );
-=======
->>>>>>> 6868558a
 
         $objectManagerHelper = new ObjectManagerHelper($this);
         $this->model = $objectManagerHelper->getObject(
@@ -291,15 +286,10 @@
             ->method('getStoreId')
             ->willReturn($storeId);
 
-<<<<<<< HEAD
         $dataObjectMock->expects($this->once())
             ->method('getValue')
             ->willReturn('{"0":1}');
 
-=======
-        $customOptionValue = 'a:1:{i:0;s:1:"1";}';
-        $dataObjectMock->expects($this->once())->method('getValue')->willReturn($customOptionValue);
->>>>>>> 6868558a
         $productTypeMock->expects($this->once())
             ->method('getSelectionsByIds')
             ->with([1], $productMock)
