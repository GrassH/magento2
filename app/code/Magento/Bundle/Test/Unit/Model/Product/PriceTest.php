--- conflicted
+++ resolved
@@ -65,11 +65,7 @@
     /**
      * Serializer interface instance.
      *
-<<<<<<< HEAD
-     * @var \Magento\Framework\Serialize\SerializerInterface
-=======
      * @var \Magento\Framework\Serialize\Serializer\Json
->>>>>>> 9b0ad97f
      */
     private $serializer;
 
@@ -101,11 +97,7 @@
             false
         );
         $scopeConfig = $this->getMock(\Magento\Framework\App\Config\ScopeConfigInterface::class);
-<<<<<<< HEAD
-        $this->serializer = $this->getMockBuilder(\Magento\Framework\Serialize\SerializerInterface::class)
-=======
         $this->serializer = $this->getMockBuilder(\Magento\Framework\Serialize\Serializer\Json::class)
->>>>>>> 9b0ad97f
             ->disableOriginalConstructor()
             ->getMock();
         $this->serializer->expects($this->any())
