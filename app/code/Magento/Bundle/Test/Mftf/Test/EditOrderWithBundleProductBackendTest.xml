<?xml version="1.0" encoding="UTF-8"?>
<!--
 /**
  * Copyright © Magento, Inc. All rights reserved.
  * See COPYING.txt for license details.
  */
-->

<tests xmlns:xsi="http://www.w3.org/2001/XMLSchema-instance"
       xsi:noNamespaceSchemaLocation="urn:magento:mftf:Test/etc/testSchema.xsd">
    <test name="EditOrderWithBundleProductBackendTest">
        <annotations>
            <features value="Bundle"/>
            <stories value="Edit order with bundle product (backend)"/>
            <title value="Edit order with bundle product (backend)"/>
            <description value="Edit order with bundle product (backend)"/>
            <severity value="MAJOR"/>
            <testCaseId value="AC-4601"/>
        </annotations>
        <before>

            <!--Set default flat rate shipping method settings-->
            <magentoCLI command="config:set {{EnableFlatRateConfigData.path}} {{EnableFlatRateConfigData.value}}" stepKey="enableFlatRate"/>
            <!-- Create Customer Account -->
            <createData entity="Simple_US_Customer" stepKey="createCustomer"/>

            <!-- Create Customer Account -->
            <createData entity="Simple_US_Customer" stepKey="createCustomer2"/>
            <!-- simple product1-->
            <createData entity="SimpleProduct" stepKey="SimpleProduct1">
                <field key="price">10.00</field>
            </createData>

            <!-- simple product2 -->
            <createData entity="SimpleProduct" stepKey="SimpleProduct2">
                <field key="price">15.00</field>
            </createData>

            <!-- simple product3-->
            <createData entity="SimpleProduct" stepKey="SimpleProduct3">
                <field key="price">20.00</field>
            </createData>

            <!-- simple product3-->
            <createData entity="SimpleProduct" stepKey="SimpleProduct4">
                <field key="price">25.00</field>
            </createData>

            <createData entity="ApiBundleProduct" stepKey="createBundleProduct"/>

            <createData entity="CheckboxOption" stepKey="checkboxBundleOption1">
                <requiredEntity createDataKey="createBundleProduct"/>
            </createData>

            <createData entity="DropDownBundleOption" stepKey="dropDownBundleOption2">
                <requiredEntity createDataKey="createBundleProduct"/>
            </createData>

            <createData entity="ApiBundleLink" stepKey="LinkOptionToFirstProduct1">
                <requiredEntity createDataKey="createBundleProduct"/>
                <requiredEntity createDataKey="checkboxBundleOption1"/>
                <requiredEntity createDataKey="SimpleProduct1"/>
            </createData>
            <createData entity="ApiBundleLink" stepKey="LinkOptionToSecondProduct12">
                <requiredEntity createDataKey="createBundleProduct"/>
                <requiredEntity createDataKey="checkboxBundleOption1"/>
                <requiredEntity createDataKey="SimpleProduct2"/>
            </createData>

            <createData entity="ApiBundleLink" stepKey="LinkOptionToFirstProduct21">
                <requiredEntity createDataKey="createBundleProduct"/>
                <requiredEntity createDataKey="dropDownBundleOption2"/>
                <requiredEntity createDataKey="SimpleProduct3"/>
            </createData>
            <createData entity="ApiBundleLink" stepKey="LinkOptionToSecondProduct22">
                <requiredEntity createDataKey="createBundleProduct"/>
                <requiredEntity createDataKey="dropDownBundleOption2"/>
                <requiredEntity createDataKey="SimpleProduct4"/>
            </createData>


            <!-- Login as admin -->
            <actionGroup ref="AdminLoginActionGroup" stepKey="loginAsAdmin"/>
        </before>
        <after>
<<<<<<< HEAD
            <comment userInput="Comment is added to preserve the step key for backward compatibility" stepKey="disableFlatRate"/>
            <createData entity="FlatRateShippingMethodDefault" stepKey="setDefaultFlatRateShippingMethod"/>

=======
            <!--Remove default flat rate shipping method settings-->
            <comment userInput="config:set DisableFlatRateConfigData.path DisableFlatRateConfigData.value" stepKey="disableFlatRate"/>
>>>>>>> d0aa378e
            <deleteData createDataKey="createCustomer" stepKey="deleteCustomer"/>
            <deleteData createDataKey="createCustomer2" stepKey="deleteCustomer2"/>

            <!-- Delete the simple product -->
            <deleteData createDataKey="SimpleProduct1" stepKey="DeleteSimpleProduct1"/>

            <!-- Delete the simple product -->
            <deleteData createDataKey="SimpleProduct2" stepKey="DeleteSimpleProduct2"/>

            <!-- Delete the simple product -->
            <deleteData createDataKey="SimpleProduct3" stepKey="DeleteSimpleProduct3"/>

            <!-- Delete the simple product -->
            <deleteData createDataKey="SimpleProduct4" stepKey="DeleteSimpleProduct4"/>

            <deleteData createDataKey="createBundleProduct" stepKey="deleteBundleProduct"/>

            <!-- Log out -->
            <actionGroup ref="AdminLogoutActionGroup" stepKey="logout"/>
        </after>

        <!--Get bundle product option.-->
        <amOnPage url="{{AdminProductEditPage.url($$createBundleProduct.id$$)}}" stepKey="openBundleProductEditPage"/>

        <!--Create new customer order.-->
        <actionGroup ref="AdminNavigateToNewOrderPageExistingCustomerActionGroup" stepKey="navigateToNewOrderWithExistingCustomer">
            <argument name="customer" value="$createCustomer$"/>
        </actionGroup>
        <!--Add bundle product to order.-->
        <actionGroup ref="AdminFilterProductInCreateOrderActionGroup" stepKey="filterBundleProduct">
            <argument name="productSKU" value="$createBundleProduct.sku$"/>
        </actionGroup>

        <click selector="{{AdminOrderFormConfigureProductSection.selectOption}}" stepKey="clickTodropdown"/>

        <click selector="{{AdminOrderFormConfigureProductSection.selectProductOption('2')}}" stepKey="clickToSelectOption"/>
        <click selector="{{AdminOrderFormConfigureProductSection.selectProductFromCheckbox('1')}}" stepKey="clickToCheckboxOption"/>
        <fillField userInput="1" selector="{{AdminOrderFormConfigureProductSection.quantity}}" stepKey="fillQty"/>

        <click selector="{{AdminOrderFormConfigureProductSection.ok}}" stepKey="clickOkConfigurablePopover"/>
        <scrollTo selector="{{AdminOrderFormItemsSection.addSelected}}" x="0" y="-100" stepKey="scrollToAddSelectedButton"/>
        <click selector="{{AdminOrderFormItemsSection.addSelected}}" stepKey="clickAddSelectedProducts"/>

        <!--Select FlatRate shipping method-->
        <actionGroup ref="AdminSelectFlatRateShippingMethodActionGroup" stepKey="selectFlatRateShippingMethod"/>

        <actionGroup ref="AdminSubmitOrderActionGroup" stepKey="submitOrder"/>
        <wait time="2" stepKey="waitForPageLoad1"/>
        <!--Create new customer order.-->
        <actionGroup ref="AdminNavigateToNewOrderPageExistingCustomerActionGroup" stepKey="navigateToNewOrderWithExistingCustomer2">
            <argument name="customer" value="$createCustomer2$"/>
        </actionGroup>
        <!--Add bundle product to order.-->
        <actionGroup ref="AdminFilterProductInCreateOrderActionGroup" stepKey="filterBundleProduct1">
            <argument name="productSKU" value="$createBundleProduct.sku$"/>
        </actionGroup>
        <click selector="{{AdminOrderFormConfigureProductSection.selectOption}}" stepKey="clickTodropdown1"/>
        <click selector="{{AdminOrderFormConfigureProductSection.selectProductOption('2')}}" stepKey="clickToSelectOption1"/>
        <click selector="{{AdminOrderFormConfigureProductSection.selectProductFromCheckbox('1')}}" stepKey="clickToCheckboxOption1"/>
        <fillField userInput="1" selector="{{AdminOrderFormConfigureProductSection.quantity}}" stepKey="fillQty1"/>
        <click selector="{{AdminOrderFormConfigureProductSection.ok}}" stepKey="clickOkConfigurablePopover1"/>
        <scrollTo selector="{{AdminOrderFormItemsSection.addSelected}}" x="0" y="-100" stepKey="scrollToAddSelectedButton1"/>
        <click selector="{{AdminOrderFormItemsSection.addSelected}}" stepKey="clickAddSelectedProducts1"/>
        <!--Select FlatRate shipping method-->
        <actionGroup ref="AdminSelectFlatRateShippingMethodActionGroup" stepKey="selectFlatRateShippingMethod1"/>
        <actionGroup ref="AdminSubmitOrderActionGroup" stepKey="submitOrder1"/>
        <wait time="2" stepKey="waitForPageLoad2" />
        <click selector="{{AdminOrderDetailsMainActionsSection.edit}}" stepKey="clickEditButton"/>
        <click selector="{{AdminOrderDetailsMainActionsSection.ok}}" stepKey="clickOk"/>
        <click selector="{{AdminOrderFormItemsSection.configure}}" stepKey="clickConfigure"/>
        <click selector="{{AdminOrderFormConfigureProductSection.selectOption}}" stepKey="clickTodropdown2"/>
        <click selector="{{AdminOrderFormConfigureProductSection.selectProductOption('3')}}" stepKey="clickToSelectOption2"/>
        <click selector="{{AdminOrderFormConfigureProductSection.selectProductFromCheckbox('1')}}" stepKey="deselectProduct3"/>
        <click selector="{{AdminOrderFormConfigureProductSection.selectProductFromCheckbox('2')}}" stepKey="clickToCheckboxOption2"/>
        <fillField userInput="1" selector="{{AdminOrderFormConfigureProductSection.quantity}}" stepKey="fillQty2"/>
        <click selector="{{AdminOrderFormConfigureProductSection.ok}}" stepKey="clickOkConfigurablePopover2"/>
        <click selector="{{AdminOrderFormItemsSection.updateItemsAndQuantities}}" stepKey="clickUpdateItemsAndQuantity"/>
        <grabTextFrom selector="{{AdminOrderFormItemsOrderedSection.itemsSKU('1')}}" stepKey="grabSKU"/>
        <grabTextFrom selector="{{AdminOrderFormItemsSection.productName}}" stepKey="grabProductName"/>

        <!-- Check that product total is correct -->
        <assertStringContainsString stepKey="AssertSKU">
            <actualResult type="const">$grabSKU</actualResult>
            <expectedResult type="string">SKU:</expectedResult>
        </assertStringContainsString>

        <assertStringContainsString stepKey="AssertBundleProduct">
            <actualResult type="const">$grabProductName</actualResult>
            <expectedResult type="string">$$createBundleProduct.name$$</expectedResult>
        </assertStringContainsString>

        <assertStringContainsString stepKey="AssertProduct2">
            <actualResult type="const">$grabSKU</actualResult>
            <expectedResult type="const">$$SimpleProduct2.sku$$</expectedResult>
        </assertStringContainsString>

        <assertStringContainsString stepKey="AssertProduct4">
            <actualResult type="const">$grabSKU</actualResult>
            <expectedResult type="const">$$SimpleProduct4.sku$$</expectedResult>
        </assertStringContainsString>

        <see userInput="$40.00" selector="{{AdminOrderTotalSection.subTotal1}}" stepKey="checkSubTotal"/>
    </test>
</tests><|MERGE_RESOLUTION|>--- conflicted
+++ resolved
@@ -83,14 +83,8 @@
             <actionGroup ref="AdminLoginActionGroup" stepKey="loginAsAdmin"/>
         </before>
         <after>
-<<<<<<< HEAD
-            <comment userInput="Comment is added to preserve the step key for backward compatibility" stepKey="disableFlatRate"/>
-            <createData entity="FlatRateShippingMethodDefault" stepKey="setDefaultFlatRateShippingMethod"/>
-
-=======
             <!--Remove default flat rate shipping method settings-->
             <comment userInput="config:set DisableFlatRateConfigData.path DisableFlatRateConfigData.value" stepKey="disableFlatRate"/>
->>>>>>> d0aa378e
             <deleteData createDataKey="createCustomer" stepKey="deleteCustomer"/>
             <deleteData createDataKey="createCustomer2" stepKey="deleteCustomer2"/>
 
