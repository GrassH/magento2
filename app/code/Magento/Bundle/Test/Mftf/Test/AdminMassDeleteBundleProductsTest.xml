--- conflicted
+++ resolved
@@ -44,20 +44,7 @@
         <comment userInput="Comment is added to preserve the step key for backward compatibility" stepKey="waitForBundleProductCreatePageToLoad"/>
 
         <!--Create bundle product-->
-<<<<<<< HEAD
-        <conditionalClick selector="{{AdminProductFormBundleSection.bundleItemsToggle}}" dependentSelector="{{AdminProductFormBundleSection.bundleItemsToggle}}" visible="false" stepKey="conditionallyOpenSectionBundleItems"/>
-        <actionGroup ref="AdminClickAddOptionForBundleItemsActionGroup" stepKey="clickAddOption3"/>
-        <waitForElementVisible selector="{{AdminProductFormBundleSection.bundleOptionXTitle('0')}}" stepKey="waitForBundleOptions"/>
-        <fillField selector="{{AdminProductFormBundleSection.bundleOptionXTitle('0')}}" userInput="{{BundleProduct.optionTitle1}}" stepKey="fillOptionTitle"/>
-        <selectOption selector="{{AdminProductFormBundleSection.bundleOptionXInputType('0')}}" userInput="{{BundleProduct.optionInputType1}}" stepKey="selectInputType"/>
-        <actionGroup ref="AdminClickAddProductToOptionActionGroup" stepKey="clickAddProductsToOption"/>
-        <actionGroup ref="FilterProductGridBySkuActionGroup" stepKey="filterBundleProductOptions">
-            <argument name="product" value="$$simpleProduct1$$"/>
-        </actionGroup>
-        <checkOption selector="{{AdminAddProductsToOptionPanel.firstCheckbox}}" stepKey="selectFirstGridRow"/>
-        <actionGroup ref="FilterProductGridBySkuActionGroup" stepKey="filterBundleProductOptions2">
-            <argument name="product" value="$$simpleProduct2$$"/>
-=======
+
         <comment userInput="Comment is added to preserve the step key for backward compatibility" stepKey="conditionallyOpenSectionBundleItems"/>
         <comment userInput="Comment is added to preserve the step key for backward compatibility" stepKey="clickAddOption3"/>
         <comment userInput="Comment is added to preserve the step key for backward compatibility" stepKey="waitForBundleOptions"/>
@@ -75,7 +62,6 @@
             <argument name="prodTwoSku" value="$$simpleProduct2.sku$$"/>
             <argument name="optionTitle" value="{{BundleProduct.optionTitle1}}"/>
             <argument name="inputType" value="{{BundleProduct.optionInputType1}}"/>
->>>>>>> 7c84fcbe
         </actionGroup>
         <comment userInput="Comment is added to preserve the step key for backward compatibility" stepKey="fillProductDefaultQty1"/>
         <comment userInput="Comment is added to preserve the step key for backward compatibility" stepKey="fillProductDefaultQty2"/>
@@ -100,20 +86,7 @@
         <comment userInput="Comment is added to preserve the step key for backward compatibility" stepKey="waitForBundleProductCreatePageToLoad2"/>
 
         <!--Create bundle product 2-->
-<<<<<<< HEAD
-        <conditionalClick selector="{{AdminProductFormBundleSection.bundleItemsToggle}}" dependentSelector="{{AdminProductFormBundleSection.bundleItemsToggle}}" visible="false" stepKey="conditionallyOpenSectionBundleItems2"/>
-        <actionGroup ref="AdminClickAddOptionForBundleItemsActionGroup" stepKey="clickAddOption32"/>
-        <waitForElementVisible selector="{{AdminProductFormBundleSection.bundleOptionXTitle('0')}}" stepKey="waitForBundleOptions2"/>
-        <fillField selector="{{AdminProductFormBundleSection.bundleOptionXTitle('0')}}" userInput="{{BundleProduct.optionTitle1}}" stepKey="fillOptionTitle2"/>
-        <selectOption selector="{{AdminProductFormBundleSection.bundleOptionXInputType('0')}}" userInput="{{BundleProduct.optionInputType1}}" stepKey="selectInputType2"/>
-        <actionGroup ref="AdminClickAddProductToOptionActionGroup" stepKey="clickAddProductsToOption2"/>
-        <actionGroup ref="FilterProductGridBySkuActionGroup" stepKey="filterBundleProductOptionsx2">
-            <argument name="product" value="$$simpleProduct3$$"/>
-        </actionGroup>
-        <checkOption selector="{{AdminAddProductsToOptionPanel.firstCheckbox}}" stepKey="selectFirstGridRowx2"/>
-        <actionGroup ref="FilterProductGridBySkuActionGroup" stepKey="filterBundleProductOptions22">
-            <argument name="product" value="$$simpleProduct4$$"/>
-=======
+
         <comment userInput="Comment is added to preserve the step key for backward compatibility" stepKey="conditionallyOpenSectionBundleItems2"/>
         <comment userInput="Comment is added to preserve the step key for backward compatibility" stepKey="clickAddOption32"/>
         <comment userInput="Comment is added to preserve the step key for backward compatibility" stepKey="waitForBundleOptions2"/>
@@ -131,7 +104,6 @@
             <argument name="prodTwoSku" value="$$simpleProduct4.sku$$"/>
             <argument name="optionTitle" value="{{BundleProduct.optionTitle1}}"/>
             <argument name="inputType" value="{{BundleProduct.optionInputType1}}"/>
->>>>>>> 7c84fcbe
         </actionGroup>
         <comment userInput="Comment is added to preserve the step key for backward compatibility" stepKey="fillProductDefaultQty12"/>
         <comment userInput="Comment is added to preserve the step key for backward compatibility" stepKey="fillProductDefaultQty22"/>
