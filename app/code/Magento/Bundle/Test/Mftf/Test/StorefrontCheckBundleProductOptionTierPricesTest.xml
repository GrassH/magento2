--- conflicted
+++ resolved
@@ -48,13 +48,9 @@
             </actionGroup>
             <actionGroup ref="AdminLogoutActionGroup" stepKey="logoutAsAdmin"/>
 
-<<<<<<< HEAD
-            <magentoCron groups="index" stepKey="runCronIndex"/>
-=======
             <actionGroup ref="CliIndexerReindexActionGroup" stepKey="runCronIndex">
                 <argument name="indices" value=""/>
             </actionGroup>
->>>>>>> 9a587943
         </before>
         <after>
             <deleteData createDataKey="createBundleProductCreateBundleProduct" stepKey="deleteDynamicBundleProduct"/>
