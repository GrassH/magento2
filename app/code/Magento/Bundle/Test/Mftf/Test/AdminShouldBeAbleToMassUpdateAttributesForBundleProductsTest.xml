<?xml version="1.0" encoding="UTF-8"?>
<!--
 /**
  * Copyright © Magento, Inc. All rights reserved.
  * See COPYING.txt for license details.
  */
-->

<tests xmlns:xsi="http://www.w3.org/2001/XMLSchema-instance"
       xsi:noNamespaceSchemaLocation="urn:magento:mftf:Test/etc/testSchema.xsd">
    <test name="AdminShouldBeAbleToMassUpdateAttributesForBundleProductsTest">
        <annotations>
            <features value="Bundle"/>
            <stories value="Admin list bundle products"/>
            <title value="Admin should be able to mass update attributes for bundle products"/>
            <description value="Admin should be able to mass update attributes for bundle products"/>
            <severity value="CRITICAL"/>
            <testCaseId value="MC-219"/>
            <group value="bundle"/>
            <group value="WYSIWYGDisabled"/>
        </annotations>
        <before>
            <!-- Create Simple Product -->
            <createData entity="SimpleProduct2" stepKey="createSimpleProduct"/>
            <!-- Create Fixed Bundle Product -->
            <createData entity="ApiFixedBundleProduct" stepKey="createFixedBundleProduct"/>
            <!-- Create DropDown Bundle Option -->
            <createData entity="DropDownBundleOption" stepKey="createBundleOption">
                <requiredEntity createDataKey="createFixedBundleProduct"/>
            </createData>
            <!-- Link Simple Product -->
            <createData entity="ApiBundleLink" stepKey="createNewBundleLink">
                <requiredEntity createDataKey="createFixedBundleProduct"/>
                <requiredEntity createDataKey="createBundleOption"/>
                <requiredEntity createDataKey="createSimpleProduct"/>
            </createData>
<<<<<<< HEAD
            <magentoCron groups="index" stepKey="runCronIndex"/>
=======
            <actionGroup ref="CliIndexerReindexActionGroup" stepKey="runCronIndex">
                <argument name="indices" value=""/>
            </actionGroup>
>>>>>>> 9a587943
        </before>
        <after>
            <!-- Delete Simple Product -->
            <deleteData createDataKey="createSimpleProduct" stepKey="deleteSimpleProduct"/>
            <!-- Delete Fixed Bundle Product -->
            <deleteData createDataKey="createFixedBundleProduct" stepKey="deleteBundleProduct"/>
            <!-- Clear Filter -->
            <actionGroup ref="ClearProductsFilterActionGroup" stepKey="clearProductFilter"/>
            <!--Log Out Admin-->
            <actionGroup ref="AdminLogoutActionGroup" stepKey="logoutAsAdmin"/>
        </after>
        <!-- Login as Admin -->
        <actionGroup ref="AdminLoginActionGroup" stepKey="loginAsAdmin"/>
        <!-- Go to Catalog -> Catalog -> Products and Search created product in precondition and choose it -->
        <actionGroup ref="SearchForProductOnBackendActionGroup" stepKey="searchProduct">
            <argument name="product" value="$$createFixedBundleProduct$$"/>
        </actionGroup>
        <!-- Choose "Update attributes" and Change any product data -->
        <actionGroup ref="AdminUpdateProductNameAndDescriptionAttributes" stepKey="updateProductAttribute">
            <argument name="product" value="UpdateAttributeNameAndDescription"/>
        </actionGroup>
        <!-- Start message queue for product attribute consumer -->
        <actionGroup ref="CliConsumerStartActionGroup" stepKey="startMessageQueue">
            <argument name="consumerName" value="{{AdminProductAttributeUpdateMessageConsumerData.consumerName}}"/>
            <argument name="maxMessages" value="{{AdminProductAttributeUpdateMessageConsumerData.messageLimit}}"/>
        </actionGroup>
        <!-- Search for a product with a new name and Open Product -->
        <actionGroup ref="FilterProductGridByNameActionGroup" stepKey="searchWithNewProductName">
            <argument name="product" value="UpdateAttributeNameAndDescription"/>
        </actionGroup>
        <actionGroup ref="OpenEditProductOnBackendActionGroup" stepKey="openProductPage">
            <argument name="product" value="$$createFixedBundleProduct$$"/>
        </actionGroup>
        <!-- Assert product name and description -->
        <actionGroup ref="AssertProductNameInProductEditFormActionGroup" stepKey="assertProductName">
            <argument name="productName" value="{{UpdateAttributeNameAndDescription.name}}"/>
        </actionGroup>
        <actionGroup ref="AssertProductDescriptionInProductEditFormActionGroup" stepKey="assertProductDescription">
            <argument name="productDescription" value="{{UpdateAttributeNameAndDescription.description}}"/>
        </actionGroup>
    </test>
</tests><|MERGE_RESOLUTION|>--- conflicted
+++ resolved
@@ -34,13 +34,9 @@
                 <requiredEntity createDataKey="createBundleOption"/>
                 <requiredEntity createDataKey="createSimpleProduct"/>
             </createData>
-<<<<<<< HEAD
-            <magentoCron groups="index" stepKey="runCronIndex"/>
-=======
             <actionGroup ref="CliIndexerReindexActionGroup" stepKey="runCronIndex">
                 <argument name="indices" value=""/>
             </actionGroup>
->>>>>>> 9a587943
         </before>
         <after>
             <!-- Delete Simple Product -->
