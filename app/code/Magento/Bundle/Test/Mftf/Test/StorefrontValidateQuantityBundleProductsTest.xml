<?xml version="1.0" encoding="UTF-8"?>
<!--
 /**
  * Copyright © Magento, Inc. All rights reserved.
  * See COPYING.txt for license details.
  */
-->
<tests xmlns:xsi="http://www.w3.org/2001/XMLSchema-instance"
       xsi:noNamespaceSchemaLocation="urn:magento:mftf:Test/etc/testSchema.xsd">
    <test name="StorefrontValidateQuantityBundleProductsTest">
        <annotations>
            <features value="Bundle"/>
            <stories value="Bundle product details page"/>
            <title value="Validation for negative quantity on bundle products."/>
            <description value="Customer should not be able to add the products to the cart if the quantity is negative value"/>
            <severity value="MINOR"/>
            <testCaseId value="MC-42765"/>
            <group value="Bundle"/>
            <group value="cloud"/>
        </annotations>
        <before>
            <actionGroup ref="AdminLoginActionGroup" stepKey="login"/>
            <createData entity="SimpleProduct2" stepKey="createProduct1"/>
            <createData entity="SimpleProduct2" stepKey="createProduct2"/>
            <actionGroup ref="CliIndexerReindexActionGroup" stepKey="runCronIndex">
                <argument name="indices" value=""/>
            </actionGroup>
        </before>
        <after>
            <!-- Delete the bundled product -->
            <actionGroup stepKey="deleteBundle" ref="DeleteProductUsingProductGridActionGroup">
                <argument name="product" value="BundleProduct"/>
            </actionGroup>
            <actionGroup ref="ResetAdminDataGridToDefaultViewActionGroup" stepKey="clearFilters"/>
            <actionGroup ref="AdminLogoutActionGroup" stepKey="logout"/>
            <deleteData createDataKey="createProduct1" stepKey="deleteSimpleProduct1"/>
            <deleteData createDataKey="createProduct2" stepKey="deleteSimpleProduct2"/>
        </after>

        <!-- Start creating a bundle product -->
        <actionGroup ref="AdminOpenProductIndexPageActionGroup" stepKey="goToProductList"/>
        <actionGroup ref="GoToCreateProductPageActionGroup" stepKey="goToCreateProduct">
            <argument name="product" value="BundleProduct"/>
        </actionGroup>
        <actionGroup ref="FillProductNameAndSkuInProductFormActionGroup" stepKey="fillNameAndSku">
            <argument name="product" value="BundleProduct"/>
        </actionGroup>

        <!-- Add Option One, a "Drop-down" type option -->
        <actionGroup ref="AddBundleOptionWithTwoProductsActionGroup" stepKey="addBundleOptionWithTwoProducts1">
            <argument name="x" value="0"/>
            <argument name="n" value="1"/>
            <argument name="prodOneSku" value="$$createProduct1.sku$$"/>
            <argument name="prodTwoSku" value="$$createProduct2.sku$$"/>
            <argument name="optionTitle" value="Option One"/>
            <argument name="inputType" value="select"/>
        </actionGroup>
        <checkOption selector="{{AdminProductFormBundleSection.userDefinedQuantity('0', '0')}}" stepKey="userDefinedQuantitiyOption0Product0"/>
        <checkOption selector="{{AdminProductFormBundleSection.userDefinedQuantity('0', '1')}}" stepKey="userDefinedQuantitiyOption0Product1"/>

        <!-- Add Option Two, a "Radio Buttons" type option -->
        <actionGroup ref="AddBundleOptionWithTwoProductsActionGroup" stepKey="addBundleOptionWithTwoProducts2">
            <argument name="x" value="1"/>
            <argument name="n" value="2"/>
            <argument name="prodOneSku" value="$$createProduct1.sku$$"/>
            <argument name="prodTwoSku" value="$$createProduct2.sku$$"/>
            <argument name="optionTitle" value="Option Two"/>
            <argument name="inputType" value="radio"/>
        </actionGroup>
        <checkOption selector="{{AdminProductFormBundleSection.userDefinedQuantity('1', '0')}}" stepKey="userDefinedQuantitiyOption1Product0"/>
        <checkOption selector="{{AdminProductFormBundleSection.userDefinedQuantity('1', '1')}}" stepKey="userDefinedQuantitiyOption1Product1"/>

        <!-- Save product and go to storefront -->
        <actionGroup ref="SaveProductFormActionGroup" stepKey="saveProduct"/>

<<<<<<< HEAD
        <wait stepKey="waitBeforeIndexerAfterBundle" time="60"/>
        <magentoCron groups="index" stepKey="runCronIndexerAfterBundle"/>
=======
        <comment userInput="BIC workaround" stepKey="waitBeforeIndexerAfterBundle"/>
        <actionGroup ref="CliIndexerReindexActionGroup" stepKey="runCronIndexerAfterBundle">
            <argument name="indices" value=""/>
        </actionGroup>
>>>>>>> 9a587943

        <amOnPage url="{{BundleProduct.sku}}.html" stepKey="goToStorefront"/>
        <waitForPageLoad stepKey="waitForStorefront"/>
        <click selector="{{StorefrontBundledSection.addToCart}}" stepKey="clickCustomize"/>

        <!--"Drop-down" type option-->
        <selectOption selector="{{StorefrontBundledSection.dropDownOptionOneProducts('Option One')}}" userInput="$$createProduct1.name$$ +$$$createProduct1.price$$.00" stepKey="selectOption0Product0"/>
        <seeOptionIsSelected selector="{{StorefrontBundledSection.dropDownOptionOneProducts('Option One')}}" userInput="$$createProduct1.name$$ +$$$createProduct1.price$$.00" stepKey="checkOption0Product0"/>
        <fillField selector="{{StorefrontBundledSection.dropDownOptionOneQuantity('Option One')}}" userInput="-" stepKey="emptyDropdownQuantity"/>
        <fillField selector="{{StorefrontBundledSection.dropDownOptionOneQuantity('Option One')}}" userInput="-1" stepKey="fillQuantity00"/>
        <seeInField selector="{{StorefrontBundledSection.dropDownOptionOneQuantity('Option One')}}" userInput="-1" stepKey="checkQuantity00"/>
        <click selector="{{StorefrontBundledSection.addToCartConfigured}}" stepKey="clickAddToCartDropDown"/>
        <see selector="{{StorefrontBundledSection.dropDownQuantityValidation('Option One')}}" userInput="Please enter a quantity greater than 0." stepKey="seeQuantityNegativeErrorMessageDropDown"/>

        <!--"Radio Buttons" type option-->
        <checkOption selector="{{StorefrontBundledSection.radioButtonOptionTwoProducts('Option Two', '1')}}" stepKey="selectOption1Product0"/>
        <seeCheckboxIsChecked selector="{{StorefrontBundledSection.radioButtonOptionTwoProducts('Option Two', '1')}}" stepKey="checkOption1Product0"/>
        <fillField selector="{{StorefrontBundledSection.radioButtonOptionTwoQuantity('Option Two')}}" userInput="-" stepKey="emptyRadioQuantity"/>
        <fillField selector="{{StorefrontBundledSection.radioButtonOptionTwoQuantity('Option Two')}}" userInput="-1" stepKey="fillQuantity10"/>
        <seeInField selector="{{StorefrontBundledSection.radioButtonOptionTwoQuantity('Option Two')}}" userInput="-1" stepKey="checkQuantity10"/>
        <click selector="{{StorefrontBundledSection.addToCartConfigured}}" stepKey="clickAddToCartRadioButton"/>
        <see selector="{{StorefrontBundledSection.radioButtonQuantityValidation('Option Two')}}" userInput="Please enter a quantity greater than 0." stepKey="seeQuantityNegativeErrorMessageRadioButton"/>
    </test>
</tests><|MERGE_RESOLUTION|>--- conflicted
+++ resolved
@@ -73,15 +73,9 @@
         <!-- Save product and go to storefront -->
         <actionGroup ref="SaveProductFormActionGroup" stepKey="saveProduct"/>
 
-<<<<<<< HEAD
-        <wait stepKey="waitBeforeIndexerAfterBundle" time="60"/>
-        <magentoCron groups="index" stepKey="runCronIndexerAfterBundle"/>
-=======
-        <comment userInput="BIC workaround" stepKey="waitBeforeIndexerAfterBundle"/>
         <actionGroup ref="CliIndexerReindexActionGroup" stepKey="runCronIndexerAfterBundle">
             <argument name="indices" value=""/>
         </actionGroup>
->>>>>>> 9a587943
 
         <amOnPage url="{{BundleProduct.sku}}.html" stepKey="goToStorefront"/>
         <waitForPageLoad stepKey="waitForStorefront"/>
