<?xml version="1.0" encoding="UTF-8"?>
<!--
 /**
  * Copyright © Magento, Inc. All rights reserved.
  * See COPYING.txt for license details.
  */
-->

<tests xmlns:xsi="http://www.w3.org/2001/XMLSchema-instance"
       xsi:noNamespaceSchemaLocation="urn:magento:mftf:Test/etc/testSchema.xsd">
    <test name="BundleProductFixedPricingTest">
        <annotations>
            <features value="Bundle"/>
            <stories value="Bundle Product Pricing"/>
            <title value="Admin should be able to apply fixed pricing for Bundled Product"/>
            <description value="Admin should be able to apply fixed pricing for Bundled Product"/>
            <severity value="BLOCKER"/>
            <testCaseId value="MC-186"/>
            <group value="Bundle"/>
        </annotations>
        <before>
            <!--Creating data-->
            <createData entity="_defaultCategory" stepKey="createPreReqCategory"/>
            <createData entity="SimpleProduct2" stepKey="simpleProduct1"/>
            <createData entity="SimpleProduct2" stepKey="simpleProduct2"/>
            <magentoCron stepKey="runCronIndex" groups="index"/>
            <!--Admin login-->
            <actionGroup stepKey="loginToAdminPanel" ref="AdminLoginActionGroup"/>
        </before>
        <after>
            <deleteData createDataKey="createPreReqCategory" stepKey="deletePreReqCategory"/>
            <deleteData createDataKey="simpleProduct1" stepKey="deleteSimpleProduct1"/>
            <deleteData createDataKey="simpleProduct2" stepKey="deleteSimpleProduct2"/>
            <!-- Delete the bundled product we created in the test body -->
            <actionGroup ref="DeleteProductBySkuActionGroup" stepKey="deleteBundleProduct">
                <argument name="sku" value="{{BundleProduct.sku}}"/>
            </actionGroup>
            <actionGroup ref="AdminLogoutActionGroup" stepKey="logout"/>
        </after>
        <!--Go to bundle product creation page-->
<<<<<<< HEAD
        <actionGroup ref="AdminOpenNewProductFormPageActionGroup" stepKey="goToBundleProductCreationPage">
            <argument name="attributeSetId" value="{{BundleProduct.set}}"/>
            <argument name="productType" value="{{BundleProduct.type}}"/>
        </actionGroup>
        <comment userInput="Comment is added to preserve the step key for backward compatibility" stepKey="waitForBundleProductCreatePageToLoad"/>

=======
        <actionGroup ref="AdminOpenCreateBundleProductPageActionGroup" stepKey="goToBundleProductCreationPage"/>
        <comment userInput="Comment is added to preserve the step key for backward compatibility" stepKey="waitForBundleProductCreatePageToLoad"/>
    
>>>>>>> 926b3346
        <!-- Add two bundle items -->
        <conditionalClick selector="{{AdminProductFormBundleSection.bundleItemsToggle}}" dependentSelector="{{AdminProductFormBundleSection.bundleItemsToggle}}" visible="false" stepKey="conditionallyOpenSectionBundleItems"/>
        <click selector="{{AdminProductFormBundleSection.addOption}}" stepKey="clickAddOption3"/>
        <waitForElementVisible selector="{{AdminProductFormBundleSection.bundleOptionXTitle('0')}}" stepKey="waitForBundleOptions"/>
        <fillField selector="{{AdminProductFormBundleSection.bundleOptionXTitle('0')}}" userInput="{{BundleProduct.optionTitle1}}" stepKey="fillOptionTitle"/>
        <selectOption selector="{{AdminProductFormBundleSection.bundleOptionXInputType('0')}}" userInput="{{BundleProduct.optionInputType1}}" stepKey="selectInputType"/>
        <actionGroup ref="AdminClickAddProductToOptionActionGroup" stepKey="clickAddProductsToOption"/>
        <actionGroup ref="FilterProductGridBySkuActionGroup" stepKey="filterBundleProductOptions">
            <argument name="product" value="$$simpleProduct1$$"/>
        </actionGroup>
        <actionGroup ref="AdminCheckFirstCheckboxInAddProductsToOptionPanelGridActionGroup" stepKey="selectFirstGridRow"/>
        <actionGroup ref="FilterProductGridBySkuActionGroup" stepKey="filterBundleProductOptions2">
            <argument name="product" value="$$simpleProduct2$$"/>
        </actionGroup>
        <actionGroup ref="AdminCheckFirstCheckboxInAddProductsToOptionPanelGridActionGroup" stepKey="selectFirstGridRow2"/>
        <click selector="{{AdminAddProductsToOptionPanel.addSelectedProducts}}" stepKey="clickAddSelectedBundleProducts"/>
        <actionGroup ref="AdminFillBundleItemQtyActionGroup" stepKey="fillProductDefaultQty1">
            <argument name="optionIndex" value="0"/>
            <argument name="productIndex" value="0"/>
            <argument name="qty" value="{{BundleProduct.defaultQuantity}}"/>
        </actionGroup>

        <actionGroup ref="AdminFillBundleItemQtyActionGroup" stepKey="fillProductDefaultQty2">
            <argument name="optionIndex" value="0"/>
            <argument name="productIndex" value="1"/>
            <argument name="qty" value="{{BundleProduct.defaultQuantity}}"/>
        </actionGroup>

        <!--Fill out ancillary data on bundle product-->
        <actionGroup ref="AncillaryPrepBundleProductActionGroup" stepKey="createBundledProductForTwoSimpleProducts">
            <argument name="bundleProduct" value="BundleProduct"/>
        </actionGroup>

        <!--Disable dynamic pricing and enter fixed price of product-->
        <scrollToTopOfPage stepKey="scrollToTopOfPage"/>
        <click selector="{{AdminProductFormBundleSection.dynamicPrice}}" stepKey="clickDynamicPriceSwitcher"/>
        <fillField userInput="{{BundleProduct.fixedPrice}}" selector="{{AdminProductFormBundleSection.priceField}}" stepKey="fillPrice"/>

        <!--Save the product-->
        <actionGroup ref="AdminProductFormSaveActionGroup" stepKey="clickSaveButton"/>
        <seeElement selector="{{AdminCategoryMessagesSection.SuccessMessage}}" stepKey="messageYouSavedTheProductIsShown"/>

        <!--Testing that price appears correctly in admin catalog-->
        <!--Set filter to product name-->
        <actionGroup ref="AdminOpenCatalogProductPageActionGroup" stepKey="goToCatalogProductPage"/>
        <conditionalClick selector="{{AdminProductFiltersSection.filtersClear}}" dependentSelector="{{AdminProductFiltersSection.filtersClear}}" visible="true" stepKey="ClickOnButtonToRemoveFiltersIfPresent"/>
        <waitForPageLoad stepKey="WaitForClear"/>
        <actionGroup ref="FilterProductGridByNameActionGroup" stepKey="filterBundleProductOptionsDownToName">
            <argument name="product" value="BundleProduct"/>
        </actionGroup>
        <seeElement selector="{{AdminProductFiltersSection.priceOfFirstRow(BundleProduct.fixedPrice)}}" stepKey="seePrice"/>
        <!--Storefront-->
        <amOnPage url="{{BundleProduct.urlKey}}.html" stepKey="GoToProductPage"/>
        <waitForPageLoad stepKey="waitForProductPageToLoad"/>
        <seeElement selector="{{StorefrontBundledSection.fixedPricing(BundleProduct.fixedPrice)}}" stepKey="checkingForFixedPrice"/>
    </test>
</tests><|MERGE_RESOLUTION|>--- conflicted
+++ resolved
@@ -38,18 +38,12 @@
             <actionGroup ref="AdminLogoutActionGroup" stepKey="logout"/>
         </after>
         <!--Go to bundle product creation page-->
-<<<<<<< HEAD
         <actionGroup ref="AdminOpenNewProductFormPageActionGroup" stepKey="goToBundleProductCreationPage">
             <argument name="attributeSetId" value="{{BundleProduct.set}}"/>
             <argument name="productType" value="{{BundleProduct.type}}"/>
         </actionGroup>
         <comment userInput="Comment is added to preserve the step key for backward compatibility" stepKey="waitForBundleProductCreatePageToLoad"/>
 
-=======
-        <actionGroup ref="AdminOpenCreateBundleProductPageActionGroup" stepKey="goToBundleProductCreationPage"/>
-        <comment userInput="Comment is added to preserve the step key for backward compatibility" stepKey="waitForBundleProductCreatePageToLoad"/>
-    
->>>>>>> 926b3346
         <!-- Add two bundle items -->
         <conditionalClick selector="{{AdminProductFormBundleSection.bundleItemsToggle}}" dependentSelector="{{AdminProductFormBundleSection.bundleItemsToggle}}" visible="false" stepKey="conditionallyOpenSectionBundleItems"/>
         <click selector="{{AdminProductFormBundleSection.addOption}}" stepKey="clickAddOption3"/>
