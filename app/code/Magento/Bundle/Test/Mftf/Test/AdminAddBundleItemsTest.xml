<?xml version="1.0" encoding="UTF-8"?>
<!--
 /**
  * Copyright © Magento, Inc. All rights reserved.
  * See COPYING.txt for license details.
  */
-->

<tests xmlns:xsi="http://www.w3.org/2001/XMLSchema-instance"
        xsi:noNamespaceSchemaLocation="urn:magento:mftf:Test/etc/testSchema.xsd">
    <test name="AdminAddBundleItemsTest">
        <annotations>
            <features value="Bundle"/>
            <stories value="Create/Edit bundle product in Admin"/>
            <title value="Admin should be able to add/edit bundle items when creating/editing a bundle product"/>
            <description value="Admin should be able to add/edit bundle items when creating/editing a bundle product"/>
            <severity value="BLOCKER"/>
            <testCaseId value="MC-223"/>
            <group value="Bundle"/>
        </annotations>
        <before>
            <createData entity="_defaultCategory" stepKey="createPreReqCategory"/>
            <createData entity="SimpleProduct2" stepKey="simpleProduct0"/>
            <createData entity="SimpleProduct2" stepKey="simpleProduct1"/>
            <createData entity="SimpleProduct2" stepKey="simpleProduct2"/>
            <createData entity="SimpleProduct2" stepKey="simpleProduct3"/>
            <magentoCron stepKey="runCronIndex" groups="index"/>
            <actionGroup stepKey="loginToAdminPanel" ref="AdminLoginActionGroup"/>
        </before>
        <after>
            <deleteData createDataKey="createPreReqCategory" stepKey="deletePreReqCategory"/>
            <deleteData createDataKey="simpleProduct0" stepKey="deleteSimpleProduct0"/>
            <deleteData createDataKey="simpleProduct1" stepKey="deleteSimpleProduct1"/>
            <deleteData createDataKey="simpleProduct2" stepKey="deleteSimpleProduct2"/>
            <deleteData createDataKey="simpleProduct3" stepKey="deleteSimpleProduct3"/>
            <actionGroup ref="DeleteProductBySkuActionGroup" stepKey="deleteBundleProductBySku">
                <argument name="sku" value="{{BundleProduct.sku}}"/>
            </actionGroup>
            <actionGroup ref="AdminLogoutActionGroup" stepKey="logout"/>
        </after>
<<<<<<< HEAD
        
        <actionGroup ref="AdminOpenCreateBundleProductPageActionGroup" stepKey="goToBundleProductCreationPage"/>
        <comment userInput="Comment is added to preserve the step key for backward compatibility" stepKey="waitForBundleProductCreatePageToLoad"/>
        <comment userInput="Comment is added to preserve the step key for backward compatibility" stepKey="conditionallyOpenSectionBundleItems"/>
        <actionGroup ref="AdminClickAddOptionOnBundleProductEditPageActionGroup" stepKey="clickAddOption3"/>
        <comment userInput="Comment is added to preserve the step key for backward compatibility" stepKey="waitForBundleOptions"/>
        <actionGroup ref="AdminFillBundleOptionTitleActionGroup" stepKey="fillOptionTitle">
            <argument name="optionTitle" value="{{BundleProduct.optionTitle1}}"/>
        </actionGroup>    
        <actionGroup ref="AdminFillBundleOptionTypeActionGroup" stepKey="selectInputType"/>
        <actionGroup ref="AdminClickAddProductToOptionByOptionIndexActionGroup" stepKey="clickAddProductsToOption"/>
        <actionGroup ref="FilterProductGridBySkuActionGroup" stepKey="filterBundleProductOptions">
            <argument name="product" value="$$simpleProduct0$$"/>
        </actionGroup>
        <actionGroup ref="AdminCheckFirstCheckboxInAddProductsToOptionPanelGridActionGroup" stepKey="selectFirstGridRow"/>
        <actionGroup ref="FilterProductGridBySkuActionGroup" stepKey="filterBundleProductOptions2">
            <argument name="product" value="$$simpleProduct1$$"/>
        </actionGroup>
        <actionGroup ref="AdminCheckFirstCheckboxInAddProductsToOptionPanelGridActionGroup" stepKey="selectFirstGridRow2"/>
        <actionGroup ref="AdminClickAddSelectedProductsOnAddProductsToOptionPanelActionGroup" stepKey="clickAddSelectedBundleProducts"/>
=======
        <!--Go to bundle product creation page-->
        <actionGroup ref="AdminOpenNewProductFormPageActionGroup" stepKey="goToBundleProductCreationPage">
            <argument name="attributeSetId" value="{{BundleProduct.set}}"/>
            <argument name="productType" value="{{BundleProduct.type}}"/>
        </actionGroup>
        <comment userInput="Comment is added to preserve the step key for backward compatibility" stepKey="waitForBundleProductCreatePageToLoad"/>


        <!-- Add two bundle items -->
        <comment userInput="Comment is added to preserve the step key for backward compatibility" stepKey="conditionallyOpenSectionBundleItems"/>
        <comment userInput="Comment is added to preserve the step key for backward compatibility" stepKey="clickAddOption3"/>
        <comment userInput="Comment is added to preserve the step key for backward compatibility" stepKey="waitForBundleOptions"/>
        <comment userInput="Comment is added to preserve the step key for backward compatibility" stepKey="fillOptionTitle"/>
        <comment userInput="Comment is added to preserve the step key for backward compatibility" stepKey="selectInputType"/>
        <comment userInput="Comment is added to preserve the step key for backward compatibility" stepKey="clickAddProductsToOption"/>
        <comment userInput="Comment is added to preserve the step key for backward compatibility" stepKey="filterBundleProductOptions"/>
        <comment userInput="Comment is added to preserve the step key for backward compatibility" stepKey="selectFirstGridRow"/>
        <comment userInput="Comment is added to preserve the step key for backward compatibility" stepKey="filterBundleProductOptions2"/>
        <comment userInput="Comment is added to preserve the step key for backward compatibility" stepKey="selectFirstGridRow2"/>
        <actionGroup ref="AddBundleOptionWithTwoProductsActionGroup" stepKey="clickAddSelectedBundleProducts">
            <argument name="x" value="0"/>
            <argument name="n" value="1"/>
            <argument name="prodOneSku" value="$$simpleProduct0.sku$$"/>
            <argument name="prodTwoSku" value="$$simpleProduct1.sku$$"/>
            <argument name="optionTitle" value="{{BundleProduct.optionTitle1}}"/>
            <argument name="inputType" value="{{BundleProduct.optionInputType1}}"/>
        </actionGroup>

        <!-- Check that Bundle Options initialized with proper quantity -->
>>>>>>> 302f6c52
        <grabValueFrom selector="{{AdminProductFormBundleSection.bundleOptionXProductYQuantity('0', '0')}}" stepKey="grabbedFirstBundleOptionQuantity"/>
        <assertEquals stepKey="assertFirstBundleOptionDefaultQuantity">
            <expectedResult type="string">50</expectedResult>
            <actualResult type="string">$grabbedFirstBundleOptionQuantity</actualResult>
        </assertEquals>
        <grabValueFrom selector="{{AdminProductFormBundleSection.bundleOptionXProductYQuantity('0', '1')}}" stepKey="grabbedSecondBundleOptionQuantity"/>
        <assertEquals stepKey="assertSecondBundleOptionDefaultQuantity">
            <expectedResult type="string">50</expectedResult>
            <actualResult type="string">$grabbedSecondBundleOptionQuantity</actualResult>
        </assertEquals>
<<<<<<< HEAD
        <actionGroup ref="AdminFillBundleItemQtyActionGroup" stepKey="fillProductDefaultQty1">
            <argument name="optionIndex" value="0"/>
            <argument name="productIndex" value="0"/>
            <argument name="qty" value="{{BundleProduct.defaultQuantity}}"/>
        </actionGroup>
        <actionGroup ref="AdminFillBundleItemQtyActionGroup" stepKey="fillProductDefaultQty2">
            <argument name="optionIndex" value="0"/>
            <argument name="productIndex" value="1"/>
            <argument name="qty" value="{{BundleProduct.defaultQuantity}}"/>
        </actionGroup>
=======

        <comment userInput="Comment is added to preserve the step key for backward compatibility" stepKey="fillProductDefaultQty1"/>
        <comment userInput="Comment is added to preserve the step key for backward compatibility" stepKey="fillProductDefaultQty2"/>

        <!--Fill out ancillary data on bundle product-->
>>>>>>> 302f6c52
        <actionGroup ref="AncillaryPrepBundleProductActionGroup" stepKey="createBundledProductForTwoSimpleProducts">
            <argument name="bundleProduct" value="BundleProduct"/>
        </actionGroup>
        <actionGroup ref="AdminProductFormSaveActionGroup" stepKey="clickSaveButton"/>
        <actionGroup ref="AssertMessageInAdminPanelActionGroup" stepKey="messageYouSavedTheProductIsShown">
            <argument name="message" value="You saved the product."/>
        </actionGroup>

        <scrollToTopOfPage stepKey="scroll"/>
        <conditionalClick selector="{{AdminProductFormBundleSection.bundleItemsToggle}}" dependentSelector="{{AdminProductFormBundleSection.bundleItemsToggle}}" visible="false" stepKey="conditionallyOpenSectionBundleItems2"/>
<<<<<<< HEAD
        <seeElement stepKey="LookingForBundleItemPresence" selector="{{AdminProductFormBundleSection.listedBundleItem}}"/>
        <actionGroup ref="OpenStoreFrontProductPageActionGroup" stepKey="GoToProductPage">
            <argument name="productUrlKey" value="{{BundleProduct.urlKey}}"/>
        </actionGroup>
        <comment userInput="Comment is added to preserve the step key for backward compatibility" stepKey="waitForBundleProductPageToLoad"/>
        <comment userInput="Comment is added to preserve the step key for backward compatibility" stepKey="LookingForAbilityToAddOptions"/>

        <actionGroup ref="StorefrontSelectCustomizeAndAddToTheCartButtonActionGroup" stepKey="clickButtonToCustomize"/>
        <comment userInput="Comment is added to preserve the step key for backward compatibility" stepKey="waitCustomizationDropDown"/>
=======
        <seeElement selector="{{AdminProductFormBundleSection.bundleOptionXTitle('0')}}" stepKey="LookingForBundleItemPresence"/>

        <!--Checking on customer side-->
        <actionGroup ref="StorefrontOpenProductPageActionGroup" stepKey="GoToProductPage">
            <argument name="productUrl" value="{{BundleProduct.urlKey}}"/>
        </actionGroup>
        <comment userInput="Comment is added to preserve the step key for backward compatibility" stepKey="waitForBundleProductPageToLoad"/>
        <seeElement selector="{{StorefrontBundledSection.customizeProduct}}" stepKey="LookingForAbilityToAddOptions"/>
        <click selector="{{StorefrontBundledSection.customizeProduct}}" stepKey="clickButtonToCustomize"/>
        <waitForPageLoad stepKey="waitCustomizationDropDown"/>
>>>>>>> 302f6c52
        <seeElement selector="{{StorefrontBundledSection.customizableBundleItemOption}}" stepKey="seeBundleItem"/>

        <actionGroup ref="AdminOpenCatalogProductPageActionGroup" stepKey="goToCatalogProductPage"/>
<<<<<<< HEAD
        <actionGroup ref="AdminClearFiltersActionGroup" stepKey="ClickOnButtonToRemoveFiltersIfPresent"/>
=======
        <comment userInput="Comment is added to preserve the step key for backward compatibility" stepKey="ClickOnButtonToRemoveFiltersIfPresent"/>
>>>>>>> 302f6c52
        <comment userInput="Comment is added to preserve the step key for backward compatibility" stepKey="WaitForClear"/>
        <actionGroup ref="FilterProductGridByNameActionGroup" stepKey="filterBundleProductOptionsDownToName">
            <argument name="product" value="BundleProduct"/>
        </actionGroup>
<<<<<<< HEAD
        <actionGroup ref="OpenProductForEditByClickingRowXColumnYInProductGridActionGroup" stepKey="clickOnBundleProductToEdit"/>
        <comment userInput="Comment is added to preserve the step key for backward compatibility" stepKey="conditionallyOpenSectionBundleItemsToEdit"/>
        <actionGroup ref="AdminClickAddOptionOnBundleProductEditPageActionGroup" stepKey="clickAddOption"/>   
        <comment userInput="Comment is added to preserve the step key for backward compatibility" stepKey="waitForBundleOptionsToAppear"/>
        <actionGroup ref="AdminFillBundleOptionTitleActionGroup" stepKey="fillNewestOptionTitle">
            <argument name="optionTitle" value="{{BundleProduct.optionTitle1}}_new"/>
            <argument name="index" value="1"/>
        </actionGroup>    
        <actionGroup ref="AdminFillBundleOptionTypeActionGroup" stepKey="selectNewInputType">
            <argument name="optionIndex" value="1"/>
        </actionGroup>
        <actionGroup ref="AdminClickAddProductToOptionByOptionIndexActionGroup" stepKey="clickAddProductsToNewOption">
            <argument name="optionIndex" value="2"/>
        </actionGroup>
        <actionGroup ref="FilterProductGridBySkuActionGroup" stepKey="filterNewBundleProductOptions">
            <argument name="product" value="$$simpleProduct2$$"/>
        </actionGroup>
        <actionGroup ref="AdminCheckFirstCheckboxInAddProductsToOptionPanelGridActionGroup" stepKey="selectNewFirstGridRow"/>
        <actionGroup ref="FilterProductGridBySkuActionGroup" stepKey="filterNewBundleProductOptions2">
            <argument name="product" value="$$simpleProduct3$$"/>
        </actionGroup>
        <actionGroup ref="AdminCheckFirstCheckboxInAddProductsToOptionPanelGridActionGroup" stepKey="selectNewFirstGridRow2"/>
        <actionGroup ref="AdminClickAddSelectedProductsOnAddProductsToOptionPanelActionGroup" stepKey="clickAddNewSelectedBundleProducts"/>
=======
        <actionGroup ref="OpenEditProductOnBackendActionGroup" stepKey="clickOnBundleProductToEdit">
            <argument name="product" value="BundleProduct"/>
        </actionGroup>
        <comment userInput="Comment is added to preserve the step key for backward compatibility" stepKey="conditionallyOpenSectionBundleItemsToEdit"/>
        <comment userInput="Comment is added to preserve the step key for backward compatibility" stepKey="clickAddOption"/>
        <comment userInput="Comment is added to preserve the step key for backward compatibility" stepKey="waitForBundleOptionsToAppear"/>
        <comment userInput="Comment is added to preserve the step key for backward compatibility" stepKey="fillNewestOptionTitle"/>
        <comment userInput="Comment is added to preserve the step key for backward compatibility" stepKey="selectNewInputType"/>
        <comment userInput="Comment is added to preserve the step key for backward compatibility" stepKey="clickAddProductsToNewOption"/>
        <comment userInput="Comment is added to preserve the step key for backward compatibility" stepKey="filterNewBundleProductOptions"/>
        <comment userInput="Comment is added to preserve the step key for backward compatibility" stepKey="selectNewFirstGridRow"/>
        <comment userInput="Comment is added to preserve the step key for backward compatibility" stepKey="filterNewBundleProductOptions2"/>
        <comment userInput="Comment is added to preserve the step key for backward compatibility" stepKey="selectNewFirstGridRow2"/>
        <actionGroup ref="AddBundleOptionWithTwoProductsActionGroup" stepKey="clickAddNewSelectedBundleProducts">
            <argument name="x" value="1"/>
            <argument name="n" value="2"/>
            <argument name="prodOneSku" value="$$simpleProduct2.sku$$"/>
            <argument name="prodTwoSku" value="$$simpleProduct3.sku$$"/>
            <argument name="optionTitle" value="{{BundleProduct.optionTitle1}}"/>
            <argument name="inputType" value="{{BundleProduct.optionInputType1}}"/>
        </actionGroup>

        <!-- Check that existing Bundle Options do not loose user input quantity values  -->
>>>>>>> 302f6c52
        <grabValueFrom selector="{{AdminProductFormBundleSection.bundleOptionXProductYQuantity('0', '0')}}" stepKey="grabbedFirstBundleOptionQuantityAfterUserInput"/>
        <assertEquals stepKey="assertFirstBundleOptionDefaultQuantityAfterUserInput">
            <expectedResult type="string">50</expectedResult>
            <actualResult type="string">$grabbedFirstBundleOptionQuantityAfterUserInput</actualResult>
        </assertEquals>
        <grabValueFrom selector="{{AdminProductFormBundleSection.bundleOptionXProductYQuantity('0', '1')}}" stepKey="grabbedSecondBundleOptionQuantityAfterUserInput"/>
        <assertEquals stepKey="assertSecondBundleOptionDefaultQuantityAfterUserInput">
            <expectedResult type="string">50</expectedResult>
            <actualResult type="string">$grabbedSecondBundleOptionQuantityAfterUserInput</actualResult>
        </assertEquals>
<<<<<<< HEAD
        <actionGroup ref="AdminFillBundleItemQtyActionGroup" stepKey="fillNewProductDefaultQty1">
            <argument name="optionIndex" value="1"/>
            <argument name="productIndex" value="0"/>
            <argument name="qty" value="{{BundleProduct.defaultQuantity}}"/>
        </actionGroup>
        <actionGroup ref="AdminFillBundleItemQtyActionGroup" stepKey="fillNewProductDefaultQty2">
            <argument name="optionIndex" value="1"/>
            <argument name="productIndex" value="1"/>
            <argument name="qty" value="{{BundleProduct.defaultQuantity}}"/>
        </actionGroup>
        <actionGroup ref="AdminProductFormSaveActionGroup" stepKey="clickSaveButtonAgain"/>
        <see userInput="You saved the product." stepKey="messageYouSavedTheProductIsShownAgain"/>
        <scrollToTopOfPage stepKey="scrollAgain"/>
        <comment userInput="Comment is added to preserve the step key for backward compatibility" stepKey="conditionallyOpenNewSectionBundleItems2"/>
        <see userInput="$$simpleProduct2.sku$$" selector="{{AdminProductFormBundleSection.bundleItem}}" stepKey="LookingForNewBundleItemPresence"/>

        <actionGroup ref="OpenStoreFrontProductPageActionGroup" stepKey="GoToProductPageAgain">
            <argument name="productUrlKey" value="{{BundleProduct.urlKey}}"/>
        </actionGroup>
        <comment userInput="Comment is added to preserve the step key for backward compatibility" stepKey="waitForBundleProductPageToLoadAgain"/>
        <actionGroup ref="StorefrontSelectCustomizeAndAddToTheCartButtonActionGroup" stepKey="LookingForAbilityToAddBothOptions"/>
        <actionGroup ref="StorefrontSelectCustomizeAndAddToTheCartButtonActionGroup" stepKey="clickButtonAgainToCustomize"/>
        <comment userInput="Comment is added to preserve the step key for backward compatibility" stepKey="waitForBothCustomizationDropDown"/>
=======
        <comment userInput="Comment is added to preserve the step key for backward compatibility" stepKey="fillNewProductDefaultQty1"/>
        <comment userInput="Comment is added to preserve the step key for backward compatibility" stepKey="fillNewProductDefaultQty2"/>
        <!--Save the product-->
        <actionGroup ref="AdminProductFormSaveActionGroup" stepKey="clickSaveButtonAgain"/>
        <actionGroup ref="AssertMessageInAdminPanelActionGroup" stepKey="messageYouSavedTheProductIsShownAgain">
            <argument name="message" value="You saved the product."/>
        </actionGroup>

        <!--Checking on admin side-->
        <scrollToTopOfPage stepKey="scrollAgain"/>
        <conditionalClick selector="{{AdminProductFormBundleSection.bundleItemsToggle}}" dependentSelector="{{AdminProductFormBundleSection.bundleItemsToggle}}" visible="false" stepKey="conditionallyOpenNewSectionBundleItems2"/>
        <seeElement selector="{{AdminProductFormBundleSection.bundleOptionXTitle('1')}}" stepKey="LookingForNewBundleItemPresence"/>

        <!--Checking on customer side-->
        <actionGroup ref="StorefrontOpenProductPageActionGroup" stepKey="GoToProductPageAgain">
            <argument name="productUrl" value="{{BundleProduct.urlKey}}"/>
        </actionGroup>
        <comment userInput="Comment is added to preserve the step key for backward compatibility" stepKey="waitForBundleProductPageToLoadAgain"/>
        <seeElement selector="{{StorefrontBundledSection.customizeProduct}}" stepKey="LookingForAbilityToAddBothOptions"/>
        <click selector="{{StorefrontBundledSection.customizeProduct}}" stepKey="clickButtonAgainToCustomize"/>
        <waitForPageLoad stepKey="waitForBothCustomizationDropDown"/>
>>>>>>> 302f6c52
        <seeElement selector="{{StorefrontBundledSection.customizableBundleItemOption2}}" stepKey="seeBundleItems"/>
    </test>
</tests><|MERGE_RESOLUTION|>--- conflicted
+++ resolved
@@ -38,28 +38,6 @@
             </actionGroup>
             <actionGroup ref="AdminLogoutActionGroup" stepKey="logout"/>
         </after>
-<<<<<<< HEAD
-        
-        <actionGroup ref="AdminOpenCreateBundleProductPageActionGroup" stepKey="goToBundleProductCreationPage"/>
-        <comment userInput="Comment is added to preserve the step key for backward compatibility" stepKey="waitForBundleProductCreatePageToLoad"/>
-        <comment userInput="Comment is added to preserve the step key for backward compatibility" stepKey="conditionallyOpenSectionBundleItems"/>
-        <actionGroup ref="AdminClickAddOptionOnBundleProductEditPageActionGroup" stepKey="clickAddOption3"/>
-        <comment userInput="Comment is added to preserve the step key for backward compatibility" stepKey="waitForBundleOptions"/>
-        <actionGroup ref="AdminFillBundleOptionTitleActionGroup" stepKey="fillOptionTitle">
-            <argument name="optionTitle" value="{{BundleProduct.optionTitle1}}"/>
-        </actionGroup>    
-        <actionGroup ref="AdminFillBundleOptionTypeActionGroup" stepKey="selectInputType"/>
-        <actionGroup ref="AdminClickAddProductToOptionByOptionIndexActionGroup" stepKey="clickAddProductsToOption"/>
-        <actionGroup ref="FilterProductGridBySkuActionGroup" stepKey="filterBundleProductOptions">
-            <argument name="product" value="$$simpleProduct0$$"/>
-        </actionGroup>
-        <actionGroup ref="AdminCheckFirstCheckboxInAddProductsToOptionPanelGridActionGroup" stepKey="selectFirstGridRow"/>
-        <actionGroup ref="FilterProductGridBySkuActionGroup" stepKey="filterBundleProductOptions2">
-            <argument name="product" value="$$simpleProduct1$$"/>
-        </actionGroup>
-        <actionGroup ref="AdminCheckFirstCheckboxInAddProductsToOptionPanelGridActionGroup" stepKey="selectFirstGridRow2"/>
-        <actionGroup ref="AdminClickAddSelectedProductsOnAddProductsToOptionPanelActionGroup" stepKey="clickAddSelectedBundleProducts"/>
-=======
         <!--Go to bundle product creation page-->
         <actionGroup ref="AdminOpenNewProductFormPageActionGroup" stepKey="goToBundleProductCreationPage">
             <argument name="attributeSetId" value="{{BundleProduct.set}}"/>
@@ -89,7 +67,6 @@
         </actionGroup>
 
         <!-- Check that Bundle Options initialized with proper quantity -->
->>>>>>> 302f6c52
         <grabValueFrom selector="{{AdminProductFormBundleSection.bundleOptionXProductYQuantity('0', '0')}}" stepKey="grabbedFirstBundleOptionQuantity"/>
         <assertEquals stepKey="assertFirstBundleOptionDefaultQuantity">
             <expectedResult type="string">50</expectedResult>
@@ -100,24 +77,11 @@
             <expectedResult type="string">50</expectedResult>
             <actualResult type="string">$grabbedSecondBundleOptionQuantity</actualResult>
         </assertEquals>
-<<<<<<< HEAD
-        <actionGroup ref="AdminFillBundleItemQtyActionGroup" stepKey="fillProductDefaultQty1">
-            <argument name="optionIndex" value="0"/>
-            <argument name="productIndex" value="0"/>
-            <argument name="qty" value="{{BundleProduct.defaultQuantity}}"/>
-        </actionGroup>
-        <actionGroup ref="AdminFillBundleItemQtyActionGroup" stepKey="fillProductDefaultQty2">
-            <argument name="optionIndex" value="0"/>
-            <argument name="productIndex" value="1"/>
-            <argument name="qty" value="{{BundleProduct.defaultQuantity}}"/>
-        </actionGroup>
-=======
 
         <comment userInput="Comment is added to preserve the step key for backward compatibility" stepKey="fillProductDefaultQty1"/>
         <comment userInput="Comment is added to preserve the step key for backward compatibility" stepKey="fillProductDefaultQty2"/>
 
         <!--Fill out ancillary data on bundle product-->
->>>>>>> 302f6c52
         <actionGroup ref="AncillaryPrepBundleProductActionGroup" stepKey="createBundledProductForTwoSimpleProducts">
             <argument name="bundleProduct" value="BundleProduct"/>
         </actionGroup>
@@ -128,17 +92,6 @@
 
         <scrollToTopOfPage stepKey="scroll"/>
         <conditionalClick selector="{{AdminProductFormBundleSection.bundleItemsToggle}}" dependentSelector="{{AdminProductFormBundleSection.bundleItemsToggle}}" visible="false" stepKey="conditionallyOpenSectionBundleItems2"/>
-<<<<<<< HEAD
-        <seeElement stepKey="LookingForBundleItemPresence" selector="{{AdminProductFormBundleSection.listedBundleItem}}"/>
-        <actionGroup ref="OpenStoreFrontProductPageActionGroup" stepKey="GoToProductPage">
-            <argument name="productUrlKey" value="{{BundleProduct.urlKey}}"/>
-        </actionGroup>
-        <comment userInput="Comment is added to preserve the step key for backward compatibility" stepKey="waitForBundleProductPageToLoad"/>
-        <comment userInput="Comment is added to preserve the step key for backward compatibility" stepKey="LookingForAbilityToAddOptions"/>
-
-        <actionGroup ref="StorefrontSelectCustomizeAndAddToTheCartButtonActionGroup" stepKey="clickButtonToCustomize"/>
-        <comment userInput="Comment is added to preserve the step key for backward compatibility" stepKey="waitCustomizationDropDown"/>
-=======
         <seeElement selector="{{AdminProductFormBundleSection.bundleOptionXTitle('0')}}" stepKey="LookingForBundleItemPresence"/>
 
         <!--Checking on customer side-->
@@ -149,44 +102,14 @@
         <seeElement selector="{{StorefrontBundledSection.customizeProduct}}" stepKey="LookingForAbilityToAddOptions"/>
         <click selector="{{StorefrontBundledSection.customizeProduct}}" stepKey="clickButtonToCustomize"/>
         <waitForPageLoad stepKey="waitCustomizationDropDown"/>
->>>>>>> 302f6c52
         <seeElement selector="{{StorefrontBundledSection.customizableBundleItemOption}}" stepKey="seeBundleItem"/>
 
         <actionGroup ref="AdminOpenCatalogProductPageActionGroup" stepKey="goToCatalogProductPage"/>
-<<<<<<< HEAD
-        <actionGroup ref="AdminClearFiltersActionGroup" stepKey="ClickOnButtonToRemoveFiltersIfPresent"/>
-=======
         <comment userInput="Comment is added to preserve the step key for backward compatibility" stepKey="ClickOnButtonToRemoveFiltersIfPresent"/>
->>>>>>> 302f6c52
         <comment userInput="Comment is added to preserve the step key for backward compatibility" stepKey="WaitForClear"/>
         <actionGroup ref="FilterProductGridByNameActionGroup" stepKey="filterBundleProductOptionsDownToName">
             <argument name="product" value="BundleProduct"/>
         </actionGroup>
-<<<<<<< HEAD
-        <actionGroup ref="OpenProductForEditByClickingRowXColumnYInProductGridActionGroup" stepKey="clickOnBundleProductToEdit"/>
-        <comment userInput="Comment is added to preserve the step key for backward compatibility" stepKey="conditionallyOpenSectionBundleItemsToEdit"/>
-        <actionGroup ref="AdminClickAddOptionOnBundleProductEditPageActionGroup" stepKey="clickAddOption"/>   
-        <comment userInput="Comment is added to preserve the step key for backward compatibility" stepKey="waitForBundleOptionsToAppear"/>
-        <actionGroup ref="AdminFillBundleOptionTitleActionGroup" stepKey="fillNewestOptionTitle">
-            <argument name="optionTitle" value="{{BundleProduct.optionTitle1}}_new"/>
-            <argument name="index" value="1"/>
-        </actionGroup>    
-        <actionGroup ref="AdminFillBundleOptionTypeActionGroup" stepKey="selectNewInputType">
-            <argument name="optionIndex" value="1"/>
-        </actionGroup>
-        <actionGroup ref="AdminClickAddProductToOptionByOptionIndexActionGroup" stepKey="clickAddProductsToNewOption">
-            <argument name="optionIndex" value="2"/>
-        </actionGroup>
-        <actionGroup ref="FilterProductGridBySkuActionGroup" stepKey="filterNewBundleProductOptions">
-            <argument name="product" value="$$simpleProduct2$$"/>
-        </actionGroup>
-        <actionGroup ref="AdminCheckFirstCheckboxInAddProductsToOptionPanelGridActionGroup" stepKey="selectNewFirstGridRow"/>
-        <actionGroup ref="FilterProductGridBySkuActionGroup" stepKey="filterNewBundleProductOptions2">
-            <argument name="product" value="$$simpleProduct3$$"/>
-        </actionGroup>
-        <actionGroup ref="AdminCheckFirstCheckboxInAddProductsToOptionPanelGridActionGroup" stepKey="selectNewFirstGridRow2"/>
-        <actionGroup ref="AdminClickAddSelectedProductsOnAddProductsToOptionPanelActionGroup" stepKey="clickAddNewSelectedBundleProducts"/>
-=======
         <actionGroup ref="OpenEditProductOnBackendActionGroup" stepKey="clickOnBundleProductToEdit">
             <argument name="product" value="BundleProduct"/>
         </actionGroup>
@@ -210,7 +133,6 @@
         </actionGroup>
 
         <!-- Check that existing Bundle Options do not loose user input quantity values  -->
->>>>>>> 302f6c52
         <grabValueFrom selector="{{AdminProductFormBundleSection.bundleOptionXProductYQuantity('0', '0')}}" stepKey="grabbedFirstBundleOptionQuantityAfterUserInput"/>
         <assertEquals stepKey="assertFirstBundleOptionDefaultQuantityAfterUserInput">
             <expectedResult type="string">50</expectedResult>
@@ -221,31 +143,6 @@
             <expectedResult type="string">50</expectedResult>
             <actualResult type="string">$grabbedSecondBundleOptionQuantityAfterUserInput</actualResult>
         </assertEquals>
-<<<<<<< HEAD
-        <actionGroup ref="AdminFillBundleItemQtyActionGroup" stepKey="fillNewProductDefaultQty1">
-            <argument name="optionIndex" value="1"/>
-            <argument name="productIndex" value="0"/>
-            <argument name="qty" value="{{BundleProduct.defaultQuantity}}"/>
-        </actionGroup>
-        <actionGroup ref="AdminFillBundleItemQtyActionGroup" stepKey="fillNewProductDefaultQty2">
-            <argument name="optionIndex" value="1"/>
-            <argument name="productIndex" value="1"/>
-            <argument name="qty" value="{{BundleProduct.defaultQuantity}}"/>
-        </actionGroup>
-        <actionGroup ref="AdminProductFormSaveActionGroup" stepKey="clickSaveButtonAgain"/>
-        <see userInput="You saved the product." stepKey="messageYouSavedTheProductIsShownAgain"/>
-        <scrollToTopOfPage stepKey="scrollAgain"/>
-        <comment userInput="Comment is added to preserve the step key for backward compatibility" stepKey="conditionallyOpenNewSectionBundleItems2"/>
-        <see userInput="$$simpleProduct2.sku$$" selector="{{AdminProductFormBundleSection.bundleItem}}" stepKey="LookingForNewBundleItemPresence"/>
-
-        <actionGroup ref="OpenStoreFrontProductPageActionGroup" stepKey="GoToProductPageAgain">
-            <argument name="productUrlKey" value="{{BundleProduct.urlKey}}"/>
-        </actionGroup>
-        <comment userInput="Comment is added to preserve the step key for backward compatibility" stepKey="waitForBundleProductPageToLoadAgain"/>
-        <actionGroup ref="StorefrontSelectCustomizeAndAddToTheCartButtonActionGroup" stepKey="LookingForAbilityToAddBothOptions"/>
-        <actionGroup ref="StorefrontSelectCustomizeAndAddToTheCartButtonActionGroup" stepKey="clickButtonAgainToCustomize"/>
-        <comment userInput="Comment is added to preserve the step key for backward compatibility" stepKey="waitForBothCustomizationDropDown"/>
-=======
         <comment userInput="Comment is added to preserve the step key for backward compatibility" stepKey="fillNewProductDefaultQty1"/>
         <comment userInput="Comment is added to preserve the step key for backward compatibility" stepKey="fillNewProductDefaultQty2"/>
         <!--Save the product-->
@@ -267,7 +164,6 @@
         <seeElement selector="{{StorefrontBundledSection.customizeProduct}}" stepKey="LookingForAbilityToAddBothOptions"/>
         <click selector="{{StorefrontBundledSection.customizeProduct}}" stepKey="clickButtonAgainToCustomize"/>
         <waitForPageLoad stepKey="waitForBothCustomizationDropDown"/>
->>>>>>> 302f6c52
         <seeElement selector="{{StorefrontBundledSection.customizableBundleItemOption2}}" stepKey="seeBundleItems"/>
     </test>
 </tests>