--- conflicted
+++ resolved
@@ -31,14 +31,11 @@
         </after>
 
         <!--Create bundle product-->
-<<<<<<< HEAD
         <actionGroup ref="AdminOpenNewProductFormPageActionGroup" stepKey="goToBundleProductCreationPage">
             <argument name="attributeSetId" value="{{BundleProduct.set}}"/>
             <argument name="productType" value="{{BundleProduct.type}}"/>
         </actionGroup>
-=======
-        <actionGroup ref="AdminOpenCreateBundleProductPageActionGroup" stepKey="goToBundleProductCreationPage"/>
->>>>>>> 926b3346
+
         <comment userInput="Comment is added to preserve the step key for backward compatibility" stepKey="waitForBundleProductCreationPage"/>
         <conditionalClick selector="{{AdminProductFormBundleSection.bundleItemsToggle}}" dependentSelector="{{AdminProductFormBundleSection.bundleItemsToggle}}" visible="false" stepKey="conditionallyOpenSectionBundleItems"/>
         <click selector="{{AdminProductFormBundleSection.addOption}}" stepKey="clickAddOption3"/>
