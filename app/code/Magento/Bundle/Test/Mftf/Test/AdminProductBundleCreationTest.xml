--- conflicted
+++ resolved
@@ -41,16 +41,6 @@
             <argument name="attributeSetId" value="{{BundleProduct.set}}"/>
             <argument name="productType" value="{{BundleProduct.type}}"/>
         </actionGroup>
-<<<<<<< HEAD
-        <actionGroup ref="AdminCheckFirstCheckboxInAddProductsToOptionPanelGridActionGroup" stepKey="selectFirstGridRow"/>
-        <actionGroup ref="FilterProductGridBySkuActionGroup" stepKey="filterBundleProductOptions2">
-            <argument name="product" value="$$simpleProduct2$$"/>
-        </actionGroup>
-        <actionGroup ref="AdminCheckFirstCheckboxInAddProductsToOptionPanelGridActionGroup" stepKey="selectFirstGridRow2"/>
-        <click selector="{{AdminAddProductsToOptionPanel.addSelectedProducts}}" stepKey="clickAddSelectedBundleProducts"/>
-        <fillField selector="{{AdminProductFormBundleSection.bundleOptionXProductYQuantity('0', '0')}}" userInput="{{BundleProduct.defaultQuantity}}" stepKey="fillProductDefaultQty1"/>
-        <fillField selector="{{AdminProductFormBundleSection.bundleOptionXProductYQuantity('0', '1')}}" userInput="{{BundleProduct.defaultQuantity}}" stepKey="fillProductDefaultQty2"/>
-=======
         <comment userInput="Comment is added to preserve the step key for backward compatibility" stepKey="waitForBundleProductCreatePageToLoad"/>
 
         <!-- Add two bundle items -->
@@ -74,7 +64,6 @@
         </actionGroup>
         <comment userInput="Comment is added to preserve the step key for backward compatibility" stepKey="fillProductDefaultQty1"/>
         <comment userInput="Comment is added to preserve the step key for backward compatibility" stepKey="fillProductDefaultQty2"/>
->>>>>>> 302f6c52
 
         <!--Create a bundle product with ancillary data-->
         <actionGroup ref="CreateBasicBundleProductActionGroup" stepKey="createBundledProduct">
