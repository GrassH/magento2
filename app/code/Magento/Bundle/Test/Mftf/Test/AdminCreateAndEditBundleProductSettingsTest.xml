<?xml version="1.0" encoding="UTF-8"?>
<!--
 /**
  * Copyright © Magento, Inc. All rights reserved.
  * See COPYING.txt for license details.
  */
-->

<tests xmlns:xsi="http://www.w3.org/2001/XMLSchema-instance"
       xsi:noNamespaceSchemaLocation="urn:magento:mftf:Test/etc/testSchema.xsd">
    <test name="AdminCreateAndEditBundleProductSettingsTest">
        <annotations>
            <features value="Bundle"/>
            <stories value="Create/Edit bundle product in Admin"/>
            <title value="Admin should be able to set/edit other product information when creating/editing a bundle product"/>
            <description value="Admin should be able to set/edit other product information when creating/editing a bundle product"/>
            <severity value="CRITICAL"/>
            <testCaseId value="MC-224"/>
            <group value="Catalog"/>
        </annotations>
        <before>
            <!-- Create a Website -->
            <createData entity="customWebsite" stepKey="createWebsite"/>

            <!-- Create a simple product for a bundle option -->
            <createData entity="SimpleProduct2" stepKey="createSimpleProduct"/>

            <!-- Login as admin -->
            <actionGroup ref="LoginAsAdmin" stepKey="loginAsAdmin"/>
        </before>
        <after>
            <!-- Delete the simple product -->
            <deleteData createDataKey="createSimpleProduct" stepKey="deleteSimpleProduct"/>

            <!-- Delete a Website -->
            <actionGroup ref="AdminDeleteWebsiteActionGroup" stepKey="deleteWebsite">
                <argument name="websiteName" value="Second Website"/>
            </actionGroup>

            <!-- Log out -->
            <actionGroup ref="AdminLogoutActionGroup" stepKey="logout"/>
        </after>

        <!-- Create new bundle product -->
        <actionGroup ref="GoToSpecifiedCreateProductPageActionGroup" stepKey="createBundleProduct">
            <argument name="productType" value="bundle"/>
        </actionGroup>

        <!-- Fill all main fields -->
        <actionGroup ref="FillMainBundleProductFormActionGroup" stepKey="fillMainProductFields"/>

        <!-- Add the bundle option to the product -->
        <actionGroup ref="AddBundleOptionWithOneProductActionGroup" stepKey="addBundleOption">
            <argument name="x" value="0"/>
            <argument name="n" value="1"/>
            <argument name="prodOneSku" value="$$createSimpleProduct.sku$$"/>
            <argument name="prodTwoSku" value=""/>
            <argument name="optionTitle" value="{{RadioButtonsOption.title}}"/>
            <argument name="inputType" value="{{RadioButtonsOption.type}}"/>
        </actionGroup>

        <!-- Set product in created Website -->
        <actionGroup ref="AdminAssignProductInWebsiteActionGroup" stepKey="selectProductInWebsites">
            <argument name="website" value="$createWebsite.website[name]$"/>
        </actionGroup>

        <!-- Set Design settings for the product -->
        <actionGroup ref="AdminSetProductDesignSettingsActionGroup" stepKey="setProductDesignSettings">
            <argument name="designSettings" value="simpleLumaDesignThreeColumns"/>
        </actionGroup>

        <!-- Set Gift Options settings for the product -->
        <actionGroup ref="AdminSwitchProductGiftMessageStatusActionGroup" stepKey="enableGiftMessageSettings">
            <argument name="status" value="1"/>
        </actionGroup>

        <!-- Save product form -->
        <actionGroup ref="SaveProductFormActionGroup" stepKey="clickSaveButton"/>

        <!-- Open product page -->
        <actionGroup ref="StorefrontOpenProductPageActionGroup" stepKey="openStorefrontProductPage">
            <argument name="productUrl" value="{{BundleProduct.name}}"/>
        </actionGroup>

        <!-- Assert product Design settings "layout 3 columns" -->
        <seeElement selector="{{StorefrontProductPageDesignSection.layoutThreeColumns}}" stepKey="seeDesignChanges"/>

        <!-- Assert Gift Option product settings is present -->
        <actionGroup ref="StorefrontAddBundleProductFromProductToCartActionGroup" stepKey="addProductToCart">
            <argument name="productName" value="{{BundleProduct.name}}"/>
        </actionGroup>
        <actionGroup ref="StorefrontOpenCartFromMinicartActionGroup" stepKey="openShoppingCart"/>
        <actionGroup ref="StorefrontAssertGiftMessageFieldsActionGroup" stepKey="assertGiftMessageFieldsArePresent"/>

        <!-- Open created product -->
        <actionGroup ref="SearchForProductOnBackendActionGroup" stepKey="searchForSimpleProduct">
            <argument name="product" value="BundleProduct"/>
        </actionGroup>
        <actionGroup ref="OpenEditProductOnBackendActionGroup" stepKey="openEditProduct">
            <argument name="product" value="BundleProduct"/>
        </actionGroup>

        <!-- Assert product in assigned to Website -->
        <actionGroup ref="AssertProductIsAssignedToWebsiteActionGroup" stepKey="seeCustomWebsiteIsChecked">
            <argument name="website" value="$createWebsite.website[name]$"/>
        </actionGroup>

        <!-- Edit product in Websites -->
        <actionGroup ref="AdminUnassignProductInWebsiteActionGroup" stepKey="uncheckProductInWebsites">
            <argument name="website" value="$createWebsite.website[name]$"/>
        </actionGroup>

        <!-- Edit product Search Engine Optimization settings -->
        <actionGroup ref="AdminChangeProductSEOSettingsActionGroup" stepKey="editProductSEOSettings">
            <argument name="productName" value="ApiBundleProduct.name"/>
        </actionGroup>

        <!-- Edit Design settings for the product -->
        <actionGroup ref="AdminSetProductDesignSettingsActionGroup" stepKey="editProductDesignSettings"/>

        <!-- Edit Gift Option product settings -->
        <actionGroup ref="AdminSwitchProductGiftMessageStatusActionGroup" stepKey="disableGiftMessageSettings"/>

        <!-- Save product form -->
        <actionGroup ref="SaveProductFormActionGroup" stepKey="clickSaveProduct"/>

        <!-- Verify Url Key after changing -->
        <actionGroup ref="StorefrontOpenProductPageActionGroup" stepKey="openProductPage">
            <argument name="productUrl" value="{{ApiBundleProduct.urlKey}}"/>
        </actionGroup>

        <!-- Assert product design settings "Layout empty" -->
        <seeElement selector="{{StorefrontProductPageDesignSection.layoutTwoColumnsLeft}}" stepKey="seeNewDesignChanges"/>

        <!-- Assert Gift Option product settings  -->
        <actionGroup ref="StorefrontOpenCartFromMinicartActionGroup" stepKey="openCart"/>
        <dontSeeElement selector="{{StorefrontProductCartGiftOptionSection.giftOptions}}" stepKey="dontSeeGiftOptionBtn"/>

        <!-- Delete created bundle product -->
        <actionGroup ref="DeleteProductUsingProductGridActionGroup" stepKey="deleteProduct">
            <argument name="product" value="BundleProduct"/>
        </actionGroup>
    </test>
<<<<<<< HEAD
    <test name="AdminCreateAndEditBundleProductOptionsNegativeTest">
        <annotations>
            <features value="Bundle"/>
            <stories value="Modify bundle product in Admin"/>
            <title value="Admin should be able to remove any bundle option a bundle product"/>
            <description value="Admin should be able to set/edit other product information when creating/editing a bundle product"/>
            <severity value="MAJOR"/>
            <testCaseId value="MC-224"/>
            <skip>
                <issueId value="https://github.com/magento/magento2/issues/25468"/>
            </skip>
            <group value="Catalog"/>
        </annotations>
        <before>
            <!-- Create a Website -->
            <createData entity="customWebsite" stepKey="createWebsite"/>

            <!-- Create first simple product for a bundle option -->
            <createData entity="SimpleProduct2" stepKey="createFirstSimpleProduct"/>

            <!-- Create second simple product for a bundle option -->
            <createData entity="SimpleProduct2" stepKey="createSecondSimpleProduct"/>

            <magentoCron stepKey="runCronIndex" groups="index"/>

            <!-- Login as admin -->
            <actionGroup ref="LoginAsAdmin" stepKey="loginAsAdmin"/>
        </before>
        <after>
            <!-- Delete the simple product -->
            <deleteData createDataKey="createFirstSimpleProduct" stepKey="deleteFirstSimpleProduct"/>

            <!-- Delete the simple product -->
            <deleteData createDataKey="createSecondSimpleProduct" stepKey="deleteSecondSimpleProduct"/>

            <!-- Delete a Website -->
            <actionGroup ref="AdminDeleteWebsiteActionGroup" stepKey="deleteWebsite">
                <argument name="websiteName" value="Second Website"/>
            </actionGroup>

            <!-- Log out -->
            <actionGroup ref="AdminLogoutActionGroup" stepKey="logout"/>
        </after>

        <!-- Create new bundle product -->
        <actionGroup ref="GoToSpecifiedCreateProductPageActionGroup" stepKey="createBundleProduct">
            <argument name="productType" value="bundle"/>
        </actionGroup>

        <!-- Fill all main fields -->
        <actionGroup ref="FillMainBundleProductFormActionGroup" stepKey="fillMainProductFields"/>

        <!-- Add first bundle option to the product -->
        <actionGroup ref="AddBundleOptionWithTwoProductsActionGroup" stepKey="addFirstBundleOption">
            <argument name="x" value="0"/>
            <argument name="n" value="1"/>
            <argument name="prodOneSku" value="$$createFirstSimpleProduct.sku$$"/>
            <argument name="prodTwoSku" value="$$createSecondSimpleProduct.sku$$"/>
            <argument name="optionTitle" value="{{RadioButtonsOption.title}}"/>
            <argument name="inputType" value="{{RadioButtonsOption.type}}"/>
        </actionGroup>

        <!-- Add second bundle option to the product -->
        <actionGroup ref="AddBundleOptionWithTwoProductsActionGroup" stepKey="addSecondBundleOption">
            <argument name="x" value="1"/>
            <argument name="n" value="2"/>
            <argument name="prodOneSku" value="$$createFirstSimpleProduct.sku$$"/>
            <argument name="prodTwoSku" value="$$createSecondSimpleProduct.sku$$"/>
            <argument name="optionTitle" value="{{CheckboxOption.title}}"/>
            <argument name="inputType" value="{{CheckboxOption.type}}"/>
        </actionGroup>

        <!-- Add third bundle option to the product -->
        <actionGroup ref="AddBundleOptionWithTwoProductsActionGroup" stepKey="addThirdBundleOption">
            <argument name="x" value="2"/>
            <argument name="n" value="3"/>
            <argument name="prodOneSku" value="$$createFirstSimpleProduct.sku$$"/>
            <argument name="prodTwoSku" value="$$createSecondSimpleProduct.sku$$"/>
            <argument name="optionTitle" value="{{RadioButtonsOption.title}}"/>
            <argument name="inputType" value="{{RadioButtonsOption.type}}"/>
        </actionGroup>

        <!-- Set product in created Website -->
        <actionGroup ref="AdminAssignProductInWebsiteActionGroup" stepKey="selectProductInWebsites">
            <argument name="website" value="$createWebsite.website[name]$"/>
        </actionGroup>

        <!-- Save product form -->
        <actionGroup ref="SaveProductFormActionGroup" stepKey="saveWithThreeOptions"/>

        <!-- Open created product -->
        <actionGroup ref="SearchForProductOnBackendActionGroup" stepKey="searchForSimpleProduct">
            <argument name="product" value="BundleProduct"/>
        </actionGroup>
        <actionGroup ref="OpenEditProductOnBackendActionGroup" stepKey="openEditProduct">
            <argument name="product" value="BundleProduct"/>
        </actionGroup>

        <!-- Remove second option -->
        <actionGroup ref="DeleteBundleOptionByIndexActionGroup" stepKey="deleteSecondOption">
            <argument name="deleteIndex" value="1"/>
        </actionGroup>

        <!-- Save product form -->
        <actionGroup ref="SaveProductFormActionGroup" stepKey="clickSaveProduct"/>
        <click selector="{{AdminProductFormActionSection.saveButton}}" stepKey="saveWithTwoOptions"/>
        <seeElement selector="{{AdminCategoryMessagesSection.SuccessMessage}}" stepKey="messageYouSavedTheProductIsShown"/>

        <!-- Delete created bundle product -->
        <actionGroup ref="DeleteProductUsingProductGridActionGroup" stepKey="deleteProduct">
            <argument name="product" value="BundleProduct"/>
        </actionGroup>
    </test>
=======
>>>>>>> a95a465a
</tests>
<|MERGE_RESOLUTION|>--- conflicted
+++ resolved
@@ -141,120 +141,4 @@
             <argument name="product" value="BundleProduct"/>
         </actionGroup>
     </test>
-<<<<<<< HEAD
-    <test name="AdminCreateAndEditBundleProductOptionsNegativeTest">
-        <annotations>
-            <features value="Bundle"/>
-            <stories value="Modify bundle product in Admin"/>
-            <title value="Admin should be able to remove any bundle option a bundle product"/>
-            <description value="Admin should be able to set/edit other product information when creating/editing a bundle product"/>
-            <severity value="MAJOR"/>
-            <testCaseId value="MC-224"/>
-            <skip>
-                <issueId value="https://github.com/magento/magento2/issues/25468"/>
-            </skip>
-            <group value="Catalog"/>
-        </annotations>
-        <before>
-            <!-- Create a Website -->
-            <createData entity="customWebsite" stepKey="createWebsite"/>
-
-            <!-- Create first simple product for a bundle option -->
-            <createData entity="SimpleProduct2" stepKey="createFirstSimpleProduct"/>
-
-            <!-- Create second simple product for a bundle option -->
-            <createData entity="SimpleProduct2" stepKey="createSecondSimpleProduct"/>
-
-            <magentoCron stepKey="runCronIndex" groups="index"/>
-
-            <!-- Login as admin -->
-            <actionGroup ref="LoginAsAdmin" stepKey="loginAsAdmin"/>
-        </before>
-        <after>
-            <!-- Delete the simple product -->
-            <deleteData createDataKey="createFirstSimpleProduct" stepKey="deleteFirstSimpleProduct"/>
-
-            <!-- Delete the simple product -->
-            <deleteData createDataKey="createSecondSimpleProduct" stepKey="deleteSecondSimpleProduct"/>
-
-            <!-- Delete a Website -->
-            <actionGroup ref="AdminDeleteWebsiteActionGroup" stepKey="deleteWebsite">
-                <argument name="websiteName" value="Second Website"/>
-            </actionGroup>
-
-            <!-- Log out -->
-            <actionGroup ref="AdminLogoutActionGroup" stepKey="logout"/>
-        </after>
-
-        <!-- Create new bundle product -->
-        <actionGroup ref="GoToSpecifiedCreateProductPageActionGroup" stepKey="createBundleProduct">
-            <argument name="productType" value="bundle"/>
-        </actionGroup>
-
-        <!-- Fill all main fields -->
-        <actionGroup ref="FillMainBundleProductFormActionGroup" stepKey="fillMainProductFields"/>
-
-        <!-- Add first bundle option to the product -->
-        <actionGroup ref="AddBundleOptionWithTwoProductsActionGroup" stepKey="addFirstBundleOption">
-            <argument name="x" value="0"/>
-            <argument name="n" value="1"/>
-            <argument name="prodOneSku" value="$$createFirstSimpleProduct.sku$$"/>
-            <argument name="prodTwoSku" value="$$createSecondSimpleProduct.sku$$"/>
-            <argument name="optionTitle" value="{{RadioButtonsOption.title}}"/>
-            <argument name="inputType" value="{{RadioButtonsOption.type}}"/>
-        </actionGroup>
-
-        <!-- Add second bundle option to the product -->
-        <actionGroup ref="AddBundleOptionWithTwoProductsActionGroup" stepKey="addSecondBundleOption">
-            <argument name="x" value="1"/>
-            <argument name="n" value="2"/>
-            <argument name="prodOneSku" value="$$createFirstSimpleProduct.sku$$"/>
-            <argument name="prodTwoSku" value="$$createSecondSimpleProduct.sku$$"/>
-            <argument name="optionTitle" value="{{CheckboxOption.title}}"/>
-            <argument name="inputType" value="{{CheckboxOption.type}}"/>
-        </actionGroup>
-
-        <!-- Add third bundle option to the product -->
-        <actionGroup ref="AddBundleOptionWithTwoProductsActionGroup" stepKey="addThirdBundleOption">
-            <argument name="x" value="2"/>
-            <argument name="n" value="3"/>
-            <argument name="prodOneSku" value="$$createFirstSimpleProduct.sku$$"/>
-            <argument name="prodTwoSku" value="$$createSecondSimpleProduct.sku$$"/>
-            <argument name="optionTitle" value="{{RadioButtonsOption.title}}"/>
-            <argument name="inputType" value="{{RadioButtonsOption.type}}"/>
-        </actionGroup>
-
-        <!-- Set product in created Website -->
-        <actionGroup ref="AdminAssignProductInWebsiteActionGroup" stepKey="selectProductInWebsites">
-            <argument name="website" value="$createWebsite.website[name]$"/>
-        </actionGroup>
-
-        <!-- Save product form -->
-        <actionGroup ref="SaveProductFormActionGroup" stepKey="saveWithThreeOptions"/>
-
-        <!-- Open created product -->
-        <actionGroup ref="SearchForProductOnBackendActionGroup" stepKey="searchForSimpleProduct">
-            <argument name="product" value="BundleProduct"/>
-        </actionGroup>
-        <actionGroup ref="OpenEditProductOnBackendActionGroup" stepKey="openEditProduct">
-            <argument name="product" value="BundleProduct"/>
-        </actionGroup>
-
-        <!-- Remove second option -->
-        <actionGroup ref="DeleteBundleOptionByIndexActionGroup" stepKey="deleteSecondOption">
-            <argument name="deleteIndex" value="1"/>
-        </actionGroup>
-
-        <!-- Save product form -->
-        <actionGroup ref="SaveProductFormActionGroup" stepKey="clickSaveProduct"/>
-        <click selector="{{AdminProductFormActionSection.saveButton}}" stepKey="saveWithTwoOptions"/>
-        <seeElement selector="{{AdminCategoryMessagesSection.SuccessMessage}}" stepKey="messageYouSavedTheProductIsShown"/>
-
-        <!-- Delete created bundle product -->
-        <actionGroup ref="DeleteProductUsingProductGridActionGroup" stepKey="deleteProduct">
-            <argument name="product" value="BundleProduct"/>
-        </actionGroup>
-    </test>
-=======
->>>>>>> a95a465a
 </tests>
