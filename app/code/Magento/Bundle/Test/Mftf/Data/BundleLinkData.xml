<?xml version="1.0" encoding="UTF-8"?>
<!--
 /**
  * Copyright © Magento, Inc. All rights reserved.
  * See COPYING.txt for license details.
  */
-->

<entities xmlns:xsi="http://www.w3.org/2001/XMLSchema-instance"
          xsi:noNamespaceSchemaLocation="../../../../../../../dev/tests/acceptance/vendor/magento/magento2-functional-testing-framework/src/Magento/FunctionalTestingFramework/DataGenerator/etc/dataProfileSchema.xsd">
    <entity name="ApiBundleLink" type="bundle_link">
<<<<<<< HEAD
        <var key="option_id" entityKey="option_id" entityType="bundle_options"/>
=======
        <var key="option_id" entityKey="return" entityType="bundle_option"/>
>>>>>>> dc6ad3a6
        <var key="sku" entityKey="sku" entityType="product"/>
        <data key="qty">1</data>
        <data key="is_default">0</data>
        <data key="price">1.11</data>
        <data key="price_type">1</data>
        <data key="can_change_quantity">1</data>
    </entity>
</entities><|MERGE_RESOLUTION|>--- conflicted
+++ resolved
@@ -9,11 +9,7 @@
 <entities xmlns:xsi="http://www.w3.org/2001/XMLSchema-instance"
           xsi:noNamespaceSchemaLocation="../../../../../../../dev/tests/acceptance/vendor/magento/magento2-functional-testing-framework/src/Magento/FunctionalTestingFramework/DataGenerator/etc/dataProfileSchema.xsd">
     <entity name="ApiBundleLink" type="bundle_link">
-<<<<<<< HEAD
-        <var key="option_id" entityKey="option_id" entityType="bundle_options"/>
-=======
         <var key="option_id" entityKey="return" entityType="bundle_option"/>
->>>>>>> dc6ad3a6
         <var key="sku" entityKey="sku" entityType="product"/>
         <data key="qty">1</data>
         <data key="is_default">0</data>
