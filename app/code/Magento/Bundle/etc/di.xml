--- conflicted
+++ resolved
@@ -137,11 +137,13 @@
             </argument>
         </arguments>
     </type>
-<<<<<<< HEAD
-    <type name="Magento\Catalog\Model\Indexer\Product\Price\Action\Full">
+    <type name="Magento\Catalog\Model\ResourceModel\Product\Indexer\Price\BatchSizeCalculator">
         <arguments>
-            <argument name="memoryTablesMinRows" xsi:type="array">
-                <item name="bundle" xsi:type="number">136</item>
+            <argument name="batchRowsCount" xsi:type="array">
+                <item name="bundle" xsi:type="number">100000</item>
+            </argument>
+            <argument name="estimators" xsi:type="array">
+                <item name="bundle" xsi:type="object">Magento\Catalog\Model\Indexer\Price\CompositeProductBatchSizeManagement</item>
             </argument>
         </arguments>
     </type>
@@ -162,16 +164,4 @@
             <argument name="indexerStockFrontendResource" xsi:type="object">Magento\CatalogInventory\Model\ResourceModel\Indexer\Stock\FrontendResource</argument>
         </arguments>
     </type>
-=======
-    <type name="Magento\Catalog\Model\ResourceModel\Product\Indexer\Price\BatchSizeCalculator">
-        <arguments>
-            <argument name="batchRowsCount" xsi:type="array">
-                <item name="bundle" xsi:type="number">100000</item>
-            </argument>
-            <argument name="estimators" xsi:type="array">
-                <item name="bundle" xsi:type="object">Magento\Catalog\Model\Indexer\Price\CompositeProductBatchSizeManagement</item>
-            </argument>
-        </arguments>
-    </type>
->>>>>>> 757fd496
 </config>