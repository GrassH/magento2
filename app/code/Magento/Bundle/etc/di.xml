--- conflicted
+++ resolved
@@ -147,7 +147,12 @@
             </argument>
         </arguments>
     </type>
-<<<<<<< HEAD
+    <type name="Magento\Bundle\Model\ResourceModel\Indexer\Price">
+        <arguments>
+            <argument name="tableStrategy" xsi:type="object">Magento\Catalog\Model\ResourceModel\Product\Indexer\TemporaryTableStrategy</argument>
+            <argument name="connectionName" xsi:type="string">indexer</argument>
+        </arguments>
+    </type>
     <type name="Magento\CatalogInventory\Model\Indexer\Stock\Action\Full">
         <arguments>
             <argument name="memoryTablesMinRows" xsi:type="array">
@@ -163,12 +168,6 @@
     <type name="Magento\Bundle\Model\ResourceModel\Indexer\Stock">
         <arguments>
             <argument name="indexerStockFrontendResource" xsi:type="object">Magento\CatalogInventory\Model\ResourceModel\Indexer\Stock\FrontendResource</argument>
-=======
-    <type name="Magento\Bundle\Model\ResourceModel\Indexer\Price">
-        <arguments>
-            <argument name="tableStrategy" xsi:type="object">Magento\Catalog\Model\ResourceModel\Product\Indexer\TemporaryTableStrategy</argument>
-            <argument name="connectionName" xsi:type="string">indexer</argument>
->>>>>>> ccb91484
         </arguments>
     </type>
 </config>