<?xml version="1.0"?>
<!--
/**
 * Copyright © 2013-2017 Magento, Inc. All rights reserved.
 * See COPYING.txt for license details.
 */
-->
<config xmlns:xsi="http://www.w3.org/2001/XMLSchema-instance" xsi:noNamespaceSchemaLocation="urn:magento:framework:ObjectManager/etc/config.xsd">
    <preference for="Magento\Bundle\Api\ProductOptionTypeListInterface" type="Magento\Bundle\Model\OptionTypeList" />
    <preference for="Magento\Bundle\Api\Data\OptionTypeInterface" type="Magento\Bundle\Model\Source\Option\Type" />
    <preference for="Magento\Bundle\Api\ProductLinkManagementInterface" type="Magento\Bundle\Model\LinkManagement" />
    <preference for="Magento\Bundle\Api\Data\LinkInterface" type="Magento\Bundle\Model\Link" />
    <preference for="Magento\Bundle\Api\ProductOptionRepositoryInterface" type="Magento\Bundle\Model\OptionRepository" />
    <preference for="Magento\Bundle\Api\ProductOptionManagementInterface" type="Magento\Bundle\Model\OptionManagement" />
    <preference for="Magento\Bundle\Api\Data\OptionInterface" type="Magento\Bundle\Model\Option" />
    <preference for="Magento\Bundle\Api\Data\BundleOptionInterface" type="Magento\Bundle\Model\BundleOption" />
    <preference for="Magento\Bundle\Pricing\Adjustment\SelectionPriceListProviderInterface" type="Magento\Bundle\Pricing\Adjustment\DefaultSelectionPriceListProvider" />
    <type name="Magento\Bundle\Model\Source\Option\Type">
        <arguments>
            <argument name="options" xsi:type="array">
                <item name="select" xsi:type="string">Drop-down</item>
                <item name="radio" xsi:type="string">Radio Buttons</item>
                <item name="checkbox" xsi:type="string">Checkbox</item>
                <item name="multi" xsi:type="string">Multiple Select</item>
            </argument>
        </arguments>
    </type>
    <type name="Magento\Catalog\Model\Product\CatalogPrice">
        <arguments>
            <argument name="priceModelPool" xsi:type="array">
                <item name="bundle" xsi:type="string">Magento\Bundle\Model\Product\CatalogPrice</item>
            </argument>
        </arguments>
    </type>
    <virtualType name="Magento\Bundle\Pricing\Adjustment\Collection" type="Magento\Framework\Pricing\Adjustment\Collection">
    </virtualType>
    <preference for="Magento\Bundle\Pricing\Adjustment\BundleCalculatorInterface" type="Magento\Bundle\Pricing\Adjustment\Calculator" />
    <virtualType name="Magento\Bundle\Pricing\PriceInfo" type="Magento\Framework\Pricing\PriceInfo\Base">
        <arguments>
            <argument name="adjustmentCollection" xsi:type="object">Magento\Bundle\Pricing\Adjustment\Collection</argument>
        </arguments>
    </virtualType>
    <virtualType name="Magento\Bundle\Pricing\Price\Pool" type="Magento\Framework\Pricing\Price\Pool">
        <arguments>
            <argument name="prices" xsi:type="array">
                <item name="regular_price" xsi:type="string">Magento\Bundle\Pricing\Price\BundleRegularPrice</item>
                <item name="final_price" xsi:type="string">Magento\Bundle\Pricing\Price\FinalPrice</item>
                <item name="tier_price" xsi:type="string">Magento\Bundle\Pricing\Price\TierPrice</item>
                <item name="special_price" xsi:type="string">Magento\Bundle\Pricing\Price\SpecialPrice</item>
                <item name="custom_option_price" xsi:type="string">Magento\Catalog\Pricing\Price\CustomOptionPrice</item>
                <item name="base_price" xsi:type="string">Magento\Catalog\Pricing\Price\BasePrice</item>
                <item name="configured_price" xsi:type="string">Magento\Bundle\Pricing\Price\ConfiguredPrice</item>
                <item name="bundle_option" xsi:type="string">Magento\Bundle\Pricing\Price\BundleOptionPrice</item>
                <item name="catalog_rule_price" xsi:type="string">Magento\CatalogRule\Pricing\Price\CatalogRulePrice</item>
            </argument>
        </arguments>
    </virtualType>
    <virtualType name="Magento\Bundle\Pricing\Price\Collection" type="Magento\Framework\Pricing\Price\Collection">
        <arguments>
            <argument name="pool" xsi:type="object">Magento\Bundle\Pricing\Price\Pool</argument>
        </arguments>
    </virtualType>
    <type name="Magento\Framework\Pricing\PriceInfo\Factory">
        <arguments>
            <argument name="types" xsi:type="array">
                <item name="bundle" xsi:type="array">
                    <item name="infoClass" xsi:type="string">Magento\Bundle\Pricing\PriceInfo</item>
                    <item name="prices" xsi:type="string">Magento\Bundle\Pricing\Price\Collection</item>
                </item>
            </argument>
        </arguments>
    </type>
    <type name="Magento\Bundle\Pricing\Price\FinalPrice">
        <arguments>
            <argument name="calculator" xsi:type="object">Magento\Bundle\Pricing\Adjustment\BundleCalculatorInterface</argument>
        </arguments>
    </type>
    <type name="Magento\Catalog\Model\Product\Attribute\Backend\Price">
        <plugin name="bundle" type="Magento\Bundle\Model\Plugin\PriceBackend" sortOrder="100" />
    </type>
    <type name="Magento\Catalog\Model\Product">
        <plugin name="bundle" type="Magento\Bundle\Model\Plugin\Product" sortOrder="100" />
    </type>
    <type name="Magento\Framework\EntityManager\Operation\ExtensionPool">
        <arguments>
            <argument name="extensionActions" xsi:type="array">
                <item name="Magento\Catalog\Api\Data\ProductInterface" xsi:type="array">
                    <item name="create" xsi:type="array">
                        <item name="create_bundle_options" xsi:type="string">Magento\Bundle\Model\Product\SaveHandler</item>
                    </item>
                    <item name="update" xsi:type="array">
                        <item name="update_bundle_options" xsi:type="string">Magento\Bundle\Model\Product\SaveHandler</item>
                    </item>
                    <item name="read" xsi:type="array">
                        <item name="read_bundle_options" xsi:type="string">Magento\Bundle\Model\Product\ReadHandler</item>
                    </item>
                </item>
            </argument>
        </arguments>
    </type>
    <type name="Magento\Bundle\Model\Product\Type">
        <arguments>
            <argument name="stockRegistry" xsi:type="object">Magento\CatalogInventory\Api\StockRegistryInterface\Proxy</argument>
            <argument name="stockState" xsi:type="object">Magento\CatalogInventory\Api\StockStateInterface\Proxy</argument>
        </arguments>
    </type>
    <type name="Magento\Catalog\Helper\Product">
        <arguments>
            <argument name="reindexPriceIndexerData" xsi:type="array">
                <item name="byDataResult" xsi:type="array">
                    <item name="is_relations_changed" xsi:type="string">is_relations_changed</item>
                </item>
            </argument>
        </arguments>
    </type>
    <type name="Magento\Quote\Model\Quote\Item\ToOrderItem">
        <plugin name="append_bundle_data_to_order" type="Magento\Bundle\Model\Plugin\QuoteItem"/>
    </type>
    <type name="Magento\Quote\Model\Quote\Item\Repository">
        <arguments>
            <argument name="cartItemProcessors" xsi:type="array">
                <item name="bundle" xsi:type="object">\Magento\Bundle\Model\CartItemProcessor\Proxy</item>
            </argument>
        </arguments>
    </type>
    <type name="Magento\Sales\Api\OrderItemRepositoryInterface">
        <arguments>
            <argument name="processorPool" xsi:type="array">
                <item name="bundle" xsi:type="object">Magento\Bundle\Model\ProductOptionProcessor</item>
            </argument>
        </arguments>
    </type>
    <type name="Magento\Catalog\Model\Product\Price\SpecialPriceStorage">
        <arguments>
            <argument name="allowedProductTypes" xsi:type="array">
                <item name="2" xsi:type="string">bundle</item>
            </argument>
        </arguments>
    </type>
<<<<<<< HEAD
    <type name="Magento\Catalog\Model\Indexer\Product\Price\Action\Full">
        <arguments>
            <argument name="memoryTablesMinRows" xsi:type="array">
                <item name="bundle" xsi:type="number">136</item>
=======
    <type name="Magento\Catalog\Model\ResourceModel\Product\Indexer\Price\BatchSizeCalculator">
        <arguments>
            <argument name="batchRowsCount" xsi:type="array">
                <item name="bundle" xsi:type="number">100000</item>
            </argument>
            <argument name="estimators" xsi:type="array">
                <item name="bundle" xsi:type="object">Magento\Catalog\Model\Indexer\CompositeProductBatchSizeManagement</item>
>>>>>>> d8b5f70e
            </argument>
        </arguments>
    </type>
</config><|MERGE_RESOLUTION|>--- conflicted
+++ resolved
@@ -137,12 +137,6 @@
             </argument>
         </arguments>
     </type>
-<<<<<<< HEAD
-    <type name="Magento\Catalog\Model\Indexer\Product\Price\Action\Full">
-        <arguments>
-            <argument name="memoryTablesMinRows" xsi:type="array">
-                <item name="bundle" xsi:type="number">136</item>
-=======
     <type name="Magento\Catalog\Model\ResourceModel\Product\Indexer\Price\BatchSizeCalculator">
         <arguments>
             <argument name="batchRowsCount" xsi:type="array">
@@ -150,7 +144,6 @@
             </argument>
             <argument name="estimators" xsi:type="array">
                 <item name="bundle" xsi:type="object">Magento\Catalog\Model\Indexer\CompositeProductBatchSizeManagement</item>
->>>>>>> d8b5f70e
             </argument>
         </arguments>
     </type>
