<?xml version="1.0"?>
<!--
/**
 * Copyright © Magento, Inc. All rights reserved.
 * See COPYING.txt for license details.
 */
-->
<config xmlns:xsi="http://www.w3.org/2001/XMLSchema-instance" xsi:noNamespaceSchemaLocation="urn:magento:framework:ObjectManager/etc/config.xsd">
    <preference for="Magento\Bundle\Api\ProductOptionTypeListInterface" type="Magento\Bundle\Model\OptionTypeList" />
    <preference for="Magento\Bundle\Api\Data\OptionTypeInterface" type="Magento\Bundle\Model\Source\Option\Type" />
    <preference for="Magento\Bundle\Api\ProductLinkManagementInterface" type="Magento\Bundle\Model\LinkManagement" />
    <preference for="Magento\Bundle\Api\Data\LinkInterface" type="Magento\Bundle\Model\Link" />
    <preference for="Magento\Bundle\Api\ProductOptionRepositoryInterface" type="Magento\Bundle\Model\OptionRepository" />
    <preference for="Magento\Bundle\Api\ProductOptionManagementInterface" type="Magento\Bundle\Model\OptionManagement" />
    <preference for="Magento\Bundle\Api\Data\OptionInterface" type="Magento\Bundle\Model\Option" />
    <preference for="Magento\Bundle\Api\Data\BundleOptionInterface" type="Magento\Bundle\Model\BundleOption" />
    <preference for="Magento\Bundle\Pricing\Adjustment\SelectionPriceListProviderInterface" type="Magento\Bundle\Pricing\Adjustment\DefaultSelectionPriceListProvider" />
    <type name="Magento\Bundle\Model\Source\Option\Type">
        <arguments>
            <argument name="options" xsi:type="array">
                <item name="select" xsi:type="string">Drop-down</item>
                <item name="radio" xsi:type="string">Radio Buttons</item>
                <item name="checkbox" xsi:type="string">Checkbox</item>
                <item name="multi" xsi:type="string">Multiple Select</item>
            </argument>
        </arguments>
    </type>
    <type name="Magento\Catalog\Model\Product\CatalogPrice">
        <arguments>
            <argument name="priceModelPool" xsi:type="array">
                <item name="bundle" xsi:type="string">Magento\Bundle\Model\Product\CatalogPrice</item>
            </argument>
        </arguments>
    </type>
    <virtualType name="Magento\Bundle\Pricing\Adjustment\Collection" type="Magento\Framework\Pricing\Adjustment\Collection">
    </virtualType>
    <preference for="Magento\Bundle\Pricing\Adjustment\BundleCalculatorInterface" type="Magento\Bundle\Pricing\Adjustment\Calculator" />
    <virtualType name="Magento\Bundle\Pricing\PriceInfo" type="Magento\Framework\Pricing\PriceInfo\Base">
        <arguments>
            <argument name="adjustmentCollection" xsi:type="object">Magento\Bundle\Pricing\Adjustment\Collection</argument>
        </arguments>
    </virtualType>
    <virtualType name="Magento\Bundle\Pricing\Price\Pool" type="Magento\Framework\Pricing\Price\Pool">
        <arguments>
            <argument name="prices" xsi:type="array">
                <item name="regular_price" xsi:type="string">Magento\Bundle\Pricing\Price\BundleRegularPrice</item>
                <item name="final_price" xsi:type="string">Magento\Bundle\Pricing\Price\FinalPrice</item>
                <item name="tier_price" xsi:type="string">Magento\Bundle\Pricing\Price\TierPrice</item>
                <item name="special_price" xsi:type="string">Magento\Bundle\Pricing\Price\SpecialPrice</item>
                <item name="custom_option_price" xsi:type="string">Magento\Catalog\Pricing\Price\CustomOptionPrice</item>
                <item name="base_price" xsi:type="string">Magento\Catalog\Pricing\Price\BasePrice</item>
                <item name="configured_price" xsi:type="string">Magento\Bundle\Pricing\Price\ConfiguredPrice</item>
                <item name="bundle_option" xsi:type="string">Magento\Bundle\Pricing\Price\BundleOptionPrice</item>
                <item name="catalog_rule_price" xsi:type="string">Magento\CatalogRule\Pricing\Price\CatalogRulePrice</item>
            </argument>
        </arguments>
    </virtualType>
    <virtualType name="Magento\Bundle\Pricing\Price\Collection" type="Magento\Framework\Pricing\Price\Collection">
        <arguments>
            <argument name="pool" xsi:type="object">Magento\Bundle\Pricing\Price\Pool</argument>
        </arguments>
    </virtualType>
    <type name="Magento\Framework\Pricing\PriceInfo\Factory">
        <arguments>
            <argument name="types" xsi:type="array">
                <item name="bundle" xsi:type="array">
                    <item name="infoClass" xsi:type="string">Magento\Bundle\Pricing\PriceInfo</item>
                    <item name="prices" xsi:type="string">Magento\Bundle\Pricing\Price\Collection</item>
                </item>
            </argument>
        </arguments>
    </type>
    <type name="Magento\Bundle\Pricing\Price\FinalPrice">
        <arguments>
            <argument name="calculator" xsi:type="object">Magento\Bundle\Pricing\Adjustment\BundleCalculatorInterface</argument>
        </arguments>
    </type>
    <type name="Magento\Catalog\Model\Product\Attribute\Backend\Price">
        <plugin name="bundle" type="Magento\Bundle\Model\Plugin\PriceBackend" sortOrder="100" />
    </type>
    <type name="Magento\Catalog\Model\Product">
        <plugin name="bundle" type="Magento\Bundle\Model\Plugin\Product" sortOrder="100" />
    </type>
    <type name="Magento\Framework\EntityManager\Operation\ExtensionPool">
        <arguments>
            <argument name="extensionActions" xsi:type="array">
                <item name="Magento\Catalog\Api\Data\ProductInterface" xsi:type="array">
                    <item name="create" xsi:type="array">
                        <item name="create_bundle_options" xsi:type="string">Magento\Bundle\Model\Product\SaveHandler</item>
                    </item>
                    <item name="update" xsi:type="array">
                        <item name="update_bundle_options" xsi:type="string">Magento\Bundle\Model\Product\SaveHandler</item>
                    </item>
                    <item name="read" xsi:type="array">
                        <item name="read_bundle_options" xsi:type="string">Magento\Bundle\Model\Product\ReadHandler</item>
                    </item>
                </item>
            </argument>
        </arguments>
    </type>
    <type name="Magento\Bundle\Model\Product\Type">
        <arguments>
            <argument name="stockRegistry" xsi:type="object">Magento\CatalogInventory\Api\StockRegistryInterface\Proxy</argument>
            <argument name="stockState" xsi:type="object">Magento\CatalogInventory\Api\StockStateInterface\Proxy</argument>
        </arguments>
    </type>
    <type name="Magento\Catalog\Helper\Product">
        <arguments>
            <argument name="reindexPriceIndexerData" xsi:type="array">
                <item name="byDataResult" xsi:type="array">
                    <item name="is_relations_changed" xsi:type="string">is_relations_changed</item>
                </item>
            </argument>
        </arguments>
    </type>
    <type name="Magento\Quote\Model\Quote\Item\ToOrderItem">
        <plugin name="append_bundle_data_to_order" type="Magento\Bundle\Model\Plugin\QuoteItem"/>
    </type>
    <type name="Magento\Quote\Model\Quote\Item\Repository">
        <arguments>
            <argument name="cartItemProcessors" xsi:type="array">
                <item name="bundle" xsi:type="object">\Magento\Bundle\Model\CartItemProcessor\Proxy</item>
            </argument>
        </arguments>
    </type>
    <type name="Magento\Sales\Api\OrderItemRepositoryInterface">
        <arguments>
            <argument name="processorPool" xsi:type="array">
                <item name="bundle" xsi:type="object">Magento\Bundle\Model\ProductOptionProcessor</item>
            </argument>
        </arguments>
    </type>
    <type name="Magento\Catalog\Model\Product\Price\SpecialPriceStorage">
        <arguments>
            <argument name="allowedProductTypes" xsi:type="array">
                <item name="2" xsi:type="string">bundle</item>
            </argument>
        </arguments>
    </type>
    <type name="Magento\Catalog\Model\ResourceModel\Product\Indexer\Price\BatchSizeCalculator">
        <arguments>
            <argument name="batchRowsCount" xsi:type="array">
<<<<<<< HEAD
                <item name="bundle" xsi:type="number">100000</item>
=======
                <item name="bundle" xsi:type="number">5000</item>
>>>>>>> ccb91484
            </argument>
            <argument name="estimators" xsi:type="array">
                <item name="bundle" xsi:type="object">Magento\Catalog\Model\Indexer\Price\CompositeProductBatchSizeManagement</item>
            </argument>
        </arguments>
    </type>
    <type name="Magento\Bundle\Model\ResourceModel\Indexer\Price">
        <arguments>
            <argument name="tableStrategy" xsi:type="object">Magento\Catalog\Model\ResourceModel\Product\Indexer\TemporaryTableStrategy</argument>
            <argument name="connectionName" xsi:type="string">indexer</argument>
        </arguments>
    </type>
</config><|MERGE_RESOLUTION|>--- conflicted
+++ resolved
@@ -140,11 +140,7 @@
     <type name="Magento\Catalog\Model\ResourceModel\Product\Indexer\Price\BatchSizeCalculator">
         <arguments>
             <argument name="batchRowsCount" xsi:type="array">
-<<<<<<< HEAD
-                <item name="bundle" xsi:type="number">100000</item>
-=======
                 <item name="bundle" xsi:type="number">5000</item>
->>>>>>> ccb91484
             </argument>
             <argument name="estimators" xsi:type="array">
                 <item name="bundle" xsi:type="object">Magento\Catalog\Model\Indexer\Price\CompositeProductBatchSizeManagement</item>
