--- conflicted
+++ resolved
@@ -11,27 +11,7 @@
     },
     "version": "101.0.7-beta2",
     "require": {
-<<<<<<< HEAD
         "php": "~8.1.0||~8.2.0||~8.3.0",
-        "magento/framework": "*",
-        "magento/module-backend": "*",
-        "magento/module-catalog": "*",
-        "magento/module-catalog-inventory": "*",
-        "magento/module-catalog-rule": "*",
-        "magento/module-checkout": "*",
-        "magento/module-config": "*",
-        "magento/module-customer": "*",
-        "magento/module-eav": "*",
-        "magento/module-gift-message": "*",
-        "magento/module-media-storage": "*",
-        "magento/module-quote": "*",
-        "magento/module-sales": "*",
-        "magento/module-store": "*",
-        "magento/module-tax": "*",
-        "magento/module-ui": "*",
-        "magento/module-directory": "*"
-=======
-        "php": "~8.1.0||~8.2.0",
         "magento/framework": "103.0.*",
         "magento/module-backend": "102.0.*",
         "magento/module-catalog": "104.0.*",
@@ -49,7 +29,6 @@
         "magento/module-tax": "100.4.*",
         "magento/module-ui": "101.2.*",
         "magento/module-directory": "100.4.*"
->>>>>>> 75f576f6
     },
     "suggest": {
         "magento/module-webapi": "100.4.*",
