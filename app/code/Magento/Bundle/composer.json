--- conflicted
+++ resolved
@@ -3,7 +3,6 @@
     "description": "N/A",
     "require": {
         "php": "~5.5.0|~5.6.0",
-<<<<<<< HEAD
         "magento/module-store": "0.74.0-beta9",
         "magento/module-catalog": "0.74.0-beta9",
         "magento/module-tax": "0.74.0-beta9",
@@ -19,24 +18,7 @@
         "magento/framework": "0.74.0-beta9",
         "magento/module-quote": "0.74.0-beta9",
         "magento/module-media-storage": "0.74.0-beta9",
-=======
-        "magento/module-store": "0.74.0-beta8",
-        "magento/module-catalog": "0.74.0-beta8",
-        "magento/module-tax": "0.74.0-beta8",
-        "magento/module-backend": "0.74.0-beta8",
-        "magento/module-sales": "0.74.0-beta8",
-        "magento/module-checkout": "0.74.0-beta8",
-        "magento/module-catalog-inventory": "0.74.0-beta8",
-        "magento/module-customer": "0.74.0-beta8",
-        "magento/module-catalog-rule": "0.74.0-beta8",
-        "magento/module-eav": "0.74.0-beta8",
-        "magento/module-config": "0.74.0-beta8",
-        "magento/module-gift-message": "0.74.0-beta8",
-        "magento/framework": "0.74.0-beta8",
-        "magento/module-quote": "0.74.0-beta8",
-        "magento/module-media-storage": "0.74.0-beta8",
-        "magento/module-msrp": "0.74.0-beta8",
->>>>>>> fb8412de
+        "magento/module-msrp": "0.74.0-beta9",
         "magento/magento-composer-installer": "*"
     },
     "suggest": {
