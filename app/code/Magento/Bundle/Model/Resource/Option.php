--- conflicted
+++ resolved
@@ -23,18 +23,11 @@
      * @param string|null $resourcePrefix
      */
     public function __construct(
-<<<<<<< HEAD
         \Magento\Framework\Model\Resource\Db\Context $context,
-        \Magento\Bundle\Model\Option\Validator $validator
-    ) {
-        parent::__construct($context);
-=======
-        \Magento\Framework\App\Resource $resource,
         \Magento\Bundle\Model\Option\Validator $validator,
         $resourcePrefix = null
     ) {
-        parent::__construct($resource, $resourcePrefix);
->>>>>>> f6216a13
+        parent::__construct($context, $resourcePrefix);
         $this->validator = $validator;
     }
 
