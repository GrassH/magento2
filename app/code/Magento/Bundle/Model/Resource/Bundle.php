<?php
/**
 * Copyright © 2015 Magento. All rights reserved.
 * See COPYING.txt for license details.
 */
namespace Magento\Bundle\Model\Resource;

/**
 * Bundle Resource Model
 *
 * @author      Magento Core Team <core@magentocommerce.com>
 */
class Bundle extends \Magento\Framework\Model\Resource\Db\AbstractDb
{
    /**
     * @var \Magento\Catalog\Model\Resource\Product\Relation
     */
    protected $_productRelation;

    /**
     * @param \Magento\Framework\Model\Resource\Db\Context $context
     * @param \Magento\Catalog\Model\Resource\Product\Relation $productRelation
     * @param string|null $resourcePrefix
     */
    public function __construct(
<<<<<<< HEAD
        \Magento\Framework\Model\Resource\Db\Context $context,
        \Magento\Catalog\Model\Resource\Product\Relation $productRelation
    ) {
        parent::__construct($context);
=======
        \Magento\Framework\App\Resource $resource,
        \Magento\Catalog\Model\Resource\Product\Relation $productRelation,
        $resourcePrefix = null
    ) {
        parent::__construct($resource, $resourcePrefix);
>>>>>>> f6216a13
        $this->_productRelation = $productRelation;
    }

    /**
     * Resource initialization
     *
     * @return void
     */
    protected function _construct()
    {
        $this->_init('catalog_product_entity', 'entity_id');
    }

    /**
     * Preparing select for getting selection's raw data by product id
     * also can be specified extra parameter for limit which columns should be selected
     *
     * @param int $productId
     * @param array $columns
     * @return \Zend_DB_Select
     */
    protected function _getSelect($productId, $columns = [])
    {
        return $this->_getReadAdapter()->select()->from(
            ["bundle_option" => $this->getTable('catalog_product_bundle_option')],
            ['type', 'option_id']
        )->where(
            "bundle_option.parent_id = ?",
            $productId
        )->where(
            "bundle_option.required = 1"
        )->joinLeft(
            ["bundle_selection" => $this->getTable('catalog_product_bundle_selection')],
            "bundle_selection.option_id = bundle_option.option_id",
            $columns
        );
    }

    /**
     * Retrieve selection data for specified product id
     *
     * @param int $productId
     * @return array
     */
    public function getSelectionsData($productId)
    {
        return $this->_getReadAdapter()->fetchAll($this->_getSelect($productId, ["*"]));
    }

    /**
     * Removing all quote items for specified product
     *
     * @param int $productId
     * @return void
     */
    public function dropAllQuoteChildItems($productId)
    {
        $quoteItemIds = $this->_getReadAdapter()->fetchCol(
            $this->_getReadAdapter()->select()->from(
                $this->getTable('quote_item'),
                ['item_id']
            )->where(
                'product_id = :product_id'
            ),
            ['product_id' => $productId]
        );

        if ($quoteItemIds) {
            $this->_getWriteAdapter()->delete(
                $this->getTable('quote_item'),
                ['parent_item_id IN(?)' => $quoteItemIds]
            );
        }
    }

    /**
     * Removes specified selections by ids for specified product id
     *
     * @param int $productId
     * @param array $ids
     * @return void
     */
    public function dropAllUnneededSelections($productId, $ids)
    {
        $where = ['parent_product_id = ?' => $productId];
        if (!empty($ids)) {
            $where['selection_id NOT IN (?) '] = $ids;
        }
        $this->_getWriteAdapter()->delete($this->getTable('catalog_product_bundle_selection'), $where);
    }

    /**
     * Save product relations
     *
     * @param int $parentId
     * @param array $childIds
     * @return $this
     */
    public function saveProductRelations($parentId, $childIds)
    {
        $this->_productRelation->processRelations($parentId, $childIds);

        return $this;
    }
}<|MERGE_RESOLUTION|>--- conflicted
+++ resolved
@@ -23,18 +23,11 @@
      * @param string|null $resourcePrefix
      */
     public function __construct(
-<<<<<<< HEAD
         \Magento\Framework\Model\Resource\Db\Context $context,
-        \Magento\Catalog\Model\Resource\Product\Relation $productRelation
-    ) {
-        parent::__construct($context);
-=======
-        \Magento\Framework\App\Resource $resource,
         \Magento\Catalog\Model\Resource\Product\Relation $productRelation,
         $resourcePrefix = null
     ) {
-        parent::__construct($resource, $resourcePrefix);
->>>>>>> f6216a13
+        parent::__construct($context, $resourcePrefix);
         $this->_productRelation = $productRelation;
     }
 
