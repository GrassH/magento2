--- conflicted
+++ resolved
@@ -20,23 +20,6 @@
     protected $_selectionTable;
 
     /**
-<<<<<<< HEAD
-     * Product metadata pool
-     *
-     * @var \Magento\Framework\Model\Entity\MetadataPool
-     */
-    private $metadataPool;
-
-    /**
-     * Product entity link field
-     *
-     * @var string
-     */
-    private $productEntityLinkField;
-
-    /**
-=======
->>>>>>> 9ee78226
      * Initialize collection
      *
      * @return void
@@ -74,11 +57,7 @@
         parent::_initSelect();
         $this->getSelect()->join(
             ['selection' => $this->_selectionTable],
-<<<<<<< HEAD
-            "selection.product_id = e.{$this->getProductEntityLinkField()}",
-=======
             'selection.product_id = e.entity_id',
->>>>>>> 9ee78226
             ['*']
         );
     }
@@ -152,47 +131,4 @@
         $this->getSelect()->order('selection.position asc')->order('selection.selection_id asc');
         return $this;
     }
-
-    /**
-     * Get product metadata pool
-     *
-     * @return \Magento\Framework\Model\Entity\MetadataPool
-     */
-    private function getMetadataPool()
-    {
-        if (!isset($this->metadataPool)) {
-            $this->metadataPool = \Magento\Framework\App\ObjectManager::getInstance()
-                ->get('Magento\Framework\Model\Entity\MetadataPool');
-        }
-        return $this->metadataPool;
-    }
-
-    /**
-     * Set product Metadata pool
-     *
-     * @param \Magento\Framework\Model\Entity\MetadataPool $metadataPool
-     * @return void
-     * @throws \LogicException
-     */
-    public function setMetadataPool(\Magento\Framework\Model\Entity\MetadataPool $metadataPool)
-    {
-        if (!$this->metadataPool) {
-            $this->metadataPool = $metadataPool;
-        } else {
-            throw new \LogicException("Metadata pool is already set");
-        }
-    }
-
-    /**
-     * Get product entity link field
-     *
-     * @return string
-     */
-    private function getProductEntityLinkField()
-    {
-        if (!isset($this->productEntityLinkField)) {
-            $this->getMetadataPool()->getMetadata(\Magento\Catalog\Api\Data\ProductInterface::class)->getLinkField();
-        }
-        return $this->productEntityLinkField;
-    }
 }