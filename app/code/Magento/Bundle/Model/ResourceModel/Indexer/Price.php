<?php
/**
 * Copyright © 2013-2017 Magento, Inc. All rights reserved.
 * See COPYING.txt for license details.
 */
namespace Magento\Bundle\Model\ResourceModel\Indexer;

use Magento\Catalog\Api\Data\ProductInterface;

/**
 * Bundle products Price indexer resource model
 *
 * @author      Magento Core Team <core@magentocommerce.com>
 */
class Price extends \Magento\Catalog\Model\ResourceModel\Product\Indexer\Price\DefaultPrice
{
    /**
<<<<<<< HEAD
     * {@inheritdoc}
     * @param null|array $entityIds
=======
     * @inheritdoc
>>>>>>> 9c1ed9f1
     */
    protected function reindex($entityIds = null)
    {
        $this->_prepareBundlePrice($entityIds);
    }

    /**
     * Retrieve temporary price index table name for fixed bundle products
     *
     * @return string
     */
    protected function _getBundlePriceTable()
    {
        return $this->tableStrategy->getTableName('catalog_product_index_price_bundle');
    }

    /**
     * Retrieve table name for temporary bundle selection prices index
     *
     * @return string
     */
    protected function _getBundleSelectionTable()
    {
        return $this->tableStrategy->getTableName('catalog_product_index_price_bundle_sel');
    }

    /**
     * Retrieve table name for temporary bundle option prices index
     *
     * @return string
     */
    protected function _getBundleOptionTable()
    {
        return $this->tableStrategy->getTableName('catalog_product_index_price_bundle_opt');
    }

    /**
     * Prepare temporary price index table for fixed bundle products
     *
     * @return $this
     */
    protected function _prepareBundlePriceTable()
    {
        $this->getConnection()->delete($this->_getBundlePriceTable());
        return $this;
    }

    /**
     * Prepare table structure for temporary bundle selection prices index
     *
     * @return $this
     */
    protected function _prepareBundleSelectionTable()
    {
        $this->getConnection()->delete($this->_getBundleSelectionTable());
        return $this;
    }

    /**
     * Prepare table structure for temporary bundle option prices index
     *
     * @return $this
     */
    protected function _prepareBundleOptionTable()
    {
        $this->getConnection()->delete($this->_getBundleOptionTable());
        return $this;
    }

    /**
     * Prepare temporary price index data for bundle products by price type
     *
     * @param int $priceType
     * @param int|array $entityIds the entity ids limitation
     * @return $this
     * @SuppressWarnings(PHPMD.ExcessiveMethodLength)
     */
    protected function _prepareBundlePriceByType($priceType, $entityIds = null)
    {
        $connection = $this->getConnection();
        $table = $this->_getBundlePriceTable();

        $select = $connection->select()->from(
            ['e' => $this->getTable('catalog_product_entity')],
            ['entity_id']
        )->join(
            ['cg' => $this->getTable('customer_group')],
            '',
            ['customer_group_id']
        );
        $this->_addWebsiteJoinToSelect($select, true);
        $this->_addProductWebsiteJoinToSelect($select, 'cw.website_id', "e.entity_id");
        $select->columns(
            'website_id',
            'cw'
        )->join(
            ['cwd' => $this->_getWebsiteDateTable()],
            'cw.website_id = cwd.website_id',
            []
        )->joinLeft(
            ['tp' => $this->_getTierPriceIndexTable()],
            'tp.entity_id = e.entity_id AND tp.website_id = cw.website_id' .
            ' AND tp.customer_group_id = cg.customer_group_id',
            []
        )->where(
            'e.type_id=?',
            $this->getTypeId()
        );

        // add enable products limitation
        $statusCond = $connection->quoteInto(
            '=?',
            \Magento\Catalog\Model\Product\Attribute\Source\Status::STATUS_ENABLED
        );
        $linkField = $this->getMetadataPool()->getMetadata(ProductInterface::class)->getLinkField();
        $this->_addAttributeToSelect($select, 'status', "e.$linkField", 'cs.store_id', $statusCond, true);
        if ($this->moduleManager->isEnabled('Magento_Tax')) {
            $taxClassId = $this->_addAttributeToSelect($select, 'tax_class_id', "e.$linkField", 'cs.store_id');
        } else {
            $taxClassId = new \Zend_Db_Expr('0');
        }

        if ($priceType == \Magento\Bundle\Model\Product\Price::PRICE_TYPE_DYNAMIC) {
            $select->columns(['tax_class_id' => new \Zend_Db_Expr('0')]);
        } else {
            $select->columns(
                ['tax_class_id' => $connection->getCheckSql($taxClassId . ' IS NOT NULL', $taxClassId, 0)]
            );
        }

        $priceTypeCond = $connection->quoteInto('=?', $priceType);
        $this->_addAttributeToSelect($select, 'price_type', "e.$linkField", 'cs.store_id', $priceTypeCond);

        $price = $this->_addAttributeToSelect($select, 'price', "e.$linkField", 'cs.store_id');
        $specialPrice = $this->_addAttributeToSelect($select, 'special_price', "e.$linkField", 'cs.store_id');
        $specialFrom = $this->_addAttributeToSelect($select, 'special_from_date', "e.$linkField", 'cs.store_id');
        $specialTo = $this->_addAttributeToSelect($select, 'special_to_date', "e.$linkField", 'cs.store_id');
        $curentDate = new \Zend_Db_Expr('cwd.website_date');

        $specialExpr = $connection->getCheckSql(
            $connection->getCheckSql(
                $specialFrom . ' IS NULL',
                '1',
                $connection->getCheckSql($specialFrom . ' <= ' . $curentDate, '1', '0')
            ) . " > 0 AND " . $connection->getCheckSql(
                $specialTo . ' IS NULL',
                '1',
                $connection->getCheckSql($specialTo . ' >= ' . $curentDate, '1', '0')
            ) . " > 0 AND {$specialPrice} > 0 AND {$specialPrice} < 100 ",
            $specialPrice,
            '0'
        );

        $tierExpr = new \Zend_Db_Expr("tp.min_price");

        if ($priceType == \Magento\Bundle\Model\Product\Price::PRICE_TYPE_FIXED) {
            $finalPrice = $connection->getCheckSql(
                $specialExpr . ' > 0',
                'ROUND(' . $price . ' * (' . $specialExpr . '  / 100), 4)',
                $price
            );
            $tierPrice = $connection->getCheckSql(
                $tierExpr . ' IS NOT NULL',
                'ROUND(' . $price . ' - ' . '(' . $price . ' * (' . $tierExpr . ' / 100)), 4)',
                'NULL'
            );

            $finalPrice = $connection->getCheckSql(
                "{$tierPrice} < {$finalPrice}",
                $tierPrice,
                $finalPrice
            );
        } else {
            $finalPrice = new \Zend_Db_Expr("0");
            $tierPrice = $connection->getCheckSql($tierExpr . ' IS NOT NULL', '0', 'NULL');
        }

        $select->columns(
            [
                'price_type' => new \Zend_Db_Expr($priceType),
                'special_price' => $specialExpr,
                'tier_percent' => $tierExpr,
                'orig_price' => $connection->getCheckSql($price . ' IS NULL', '0', $price),
                'price' => $finalPrice,
                'min_price' => $finalPrice,
                'max_price' => $finalPrice,
                'tier_price' => $tierPrice,
                'base_tier' => $tierPrice,
            ]
        );

        if ($entityIds !== null) {
            $select->where('e.entity_id IN(?)', $entityIds);
        }

        /**
         * Add additional external limitation
         */
        $this->_eventManager->dispatch(
            'catalog_product_prepare_index_select',
            [
                'select' => $select,
                'entity_field' => new \Zend_Db_Expr('e.entity_id'),
                'website_field' => new \Zend_Db_Expr('cw.website_id'),
                'store_field' => new \Zend_Db_Expr('cs.store_id')
            ]
        );

        $query = $select->insertFromSelect($table);
        $connection->query($query);

        return $this;
    }

    /**
     * Calculate fixed bundle product selections price
     *
     * @return $this
     */
    protected function _calculateBundleOptionPrice()
    {
        $connection = $this->getConnection();

        $this->_prepareBundleSelectionTable();
        $this->_calculateBundleSelectionPrice(\Magento\Bundle\Model\Product\Price::PRICE_TYPE_FIXED);
        $this->_calculateBundleSelectionPrice(\Magento\Bundle\Model\Product\Price::PRICE_TYPE_DYNAMIC);

        $this->_prepareBundleOptionTable();

        $select = $connection->select()->from(
            ['i' => $this->_getBundleSelectionTable()],
            ['entity_id', 'customer_group_id', 'website_id', 'option_id']
        )->group(
            ['entity_id', 'customer_group_id', 'website_id', 'option_id', 'is_required', 'group_type']
        )->columns(
            [
                'min_price' => $connection->getCheckSql('i.is_required = 1', 'MIN(i.price)', '0'),
                'alt_price' => $connection->getCheckSql('i.is_required = 0', 'MIN(i.price)', '0'),
                'max_price' => $connection->getCheckSql('i.group_type = 1', 'SUM(i.price)', 'MAX(i.price)'),
                'tier_price' => $connection->getCheckSql('i.is_required = 1', 'MIN(i.tier_price)', '0'),
                'alt_tier_price' => $connection->getCheckSql('i.is_required = 0', 'MIN(i.tier_price)', '0'),
            ]
        );

        $query = $select->insertFromSelect($this->_getBundleOptionTable());
        $connection->query($query);

        $this->_prepareDefaultFinalPriceTable();

        $minPrice = new \Zend_Db_Expr(
            $connection->getCheckSql('SUM(io.min_price) = 0', 'MIN(io.alt_price)', 'SUM(io.min_price)') . ' + i.price'
        );
        $maxPrice = new \Zend_Db_Expr("SUM(io.max_price) + i.price");
        $tierPrice = $connection->getCheckSql(
            'MIN(i.tier_percent) IS NOT NULL',
            $connection->getCheckSql(
                'SUM(io.tier_price) = 0',
                'SUM(io.alt_tier_price)',
                'SUM(io.tier_price)'
            ) . ' + MIN(i.tier_price)',
            'NULL'
        );

        $select = $connection->select()->from(
            ['io' => $this->_getBundleOptionTable()],
            ['entity_id', 'customer_group_id', 'website_id']
        )->join(
            ['i' => $this->_getBundlePriceTable()],
            'i.entity_id = io.entity_id AND i.customer_group_id = io.customer_group_id' .
            ' AND i.website_id = io.website_id',
            []
        )->group(
            ['io.entity_id', 'io.customer_group_id', 'io.website_id', 'i.tax_class_id', 'i.orig_price', 'i.price']
        )->columns(
            [
                'i.tax_class_id',
                'orig_price' => 'i.orig_price',
                'price' => 'i.price',
                'min_price' => $minPrice,
                'max_price' => $maxPrice,
                'tier_price' => $tierPrice,
                'base_tier' => 'MIN(i.base_tier)',
            ]
        );

        $query = $select->insertFromSelect($this->_getDefaultFinalPriceTable());
        $connection->query($query);

        return $this;
    }

    /**
     * Calculate bundle product selections price by product type
     *
     * @param int $priceType
     * @return $this
     * @SuppressWarnings(PHPMD.ExcessiveMethodLength)
     */
    protected function _calculateBundleSelectionPrice($priceType)
    {
        $connection = $this->getConnection();

        if ($priceType == \Magento\Bundle\Model\Product\Price::PRICE_TYPE_FIXED) {
            $selectionPriceValue = $connection->getCheckSql(
                'bsp.selection_price_value IS NULL',
                'bs.selection_price_value',
                'bsp.selection_price_value'
            );
            $selectionPriceType = $connection->getCheckSql(
                'bsp.selection_price_type IS NULL',
                'bs.selection_price_type',
                'bsp.selection_price_type'
            );
            $priceExpr = new \Zend_Db_Expr(
                $connection->getCheckSql(
                    $selectionPriceType . ' = 1',
                    'ROUND(i.price * (' . $selectionPriceValue . ' / 100),4)',
                    $connection->getCheckSql(
                        'i.special_price > 0 AND i.special_price < 100',
                        'ROUND(' . $selectionPriceValue . ' * (i.special_price / 100),4)',
                        $selectionPriceValue
                    )
                ) . '* bs.selection_qty'
            );

            $tierExpr = $connection->getCheckSql(
                'i.base_tier IS NOT NULL',
                $connection->getCheckSql(
                    $selectionPriceType . ' = 1',
                    'ROUND(i.base_tier - (i.base_tier * (' . $selectionPriceValue . ' / 100)),4)',
                    $connection->getCheckSql(
                        'i.tier_percent > 0',
                        'ROUND(' .
                        $selectionPriceValue .
                        ' - (' .
                        $selectionPriceValue .
                        ' * (i.tier_percent / 100)),4)',
                        $selectionPriceValue
                    )
                ) . ' * bs.selection_qty',
                'NULL'
            );

            $priceExpr = new \Zend_Db_Expr(
                $connection->getCheckSql("{$tierExpr} < {$priceExpr}", $tierExpr, $priceExpr)
            );
        } else {
            $priceExpr = new \Zend_Db_Expr(
                $connection->getCheckSql(
                    'i.special_price > 0 AND i.special_price < 100',
                    'ROUND(idx.min_price * (i.special_price / 100), 4)',
                    'idx.min_price'
                ) . ' * bs.selection_qty'
            );
            $tierExpr = $connection->getCheckSql(
                'i.base_tier IS NOT NULL',
                'ROUND(idx.min_price * (i.base_tier / 100), 4)* bs.selection_qty',
                'NULL'
            );
        }

        $linkField = $this->getMetadataPool()->getMetadata(ProductInterface::class)->getLinkField();
        $select = $connection->select()->from(
            ['i' => $this->_getBundlePriceTable()],
            ['entity_id', 'customer_group_id', 'website_id']
        )->join(
            ['parent_product' => $this->getTable('catalog_product_entity')],
            'parent_product.entity_id = i.entity_id',
            []
        )->join(
            ['bo' => $this->getTable('catalog_product_bundle_option')],
            "bo.parent_id = parent_product.$linkField",
            ['option_id']
        )->join(
            ['bs' => $this->getTable('catalog_product_bundle_selection')],
            'bs.option_id = bo.option_id',
            ['selection_id']
        )->joinLeft(
            ['bsp' => $this->getTable('catalog_product_bundle_selection_price')],
            'bs.selection_id = bsp.selection_id AND bsp.website_id = i.website_id',
            ['']
        )->join(
            ['idx' => $this->getIdxTable()],
            'bs.product_id = idx.entity_id AND i.customer_group_id = idx.customer_group_id' .
            ' AND i.website_id = idx.website_id',
            []
        )->join(
            ['e' => $this->getTable('catalog_product_entity')],
            'bs.product_id = e.entity_id AND e.required_options=0',
            []
        )->where(
            'i.price_type=?',
            $priceType
        )->columns(
            [
                'group_type' => $connection->getCheckSql("bo.type = 'select' OR bo.type = 'radio'", '0', '1'),
                'is_required' => 'bo.required',
                'price' => $priceExpr,
                'tier_price' => $tierExpr,
            ]
        );

        $query = $select->insertFromSelect($this->_getBundleSelectionTable());
        $connection->query($query);

        return $this;
    }

    /**
     * Prepare temporary index price for bundle products
     *
     * @param int|array $entityIds  the entity ids limitation
     * @return $this
     */
    protected function _prepareBundlePrice($entityIds = null)
    {
        if (!$this->hasEntity() && empty($entityIds)) {
            return $this;
        }
        $this->_prepareTierPriceIndex($entityIds);
        $this->_prepareBundlePriceTable();
        $this->_prepareBundlePriceByType(\Magento\Bundle\Model\Product\Price::PRICE_TYPE_FIXED, $entityIds);
        $this->_prepareBundlePriceByType(\Magento\Bundle\Model\Product\Price::PRICE_TYPE_DYNAMIC, $entityIds);

        $this->_calculateBundleOptionPrice();
        $this->_applyCustomOption();

        $this->_movePriceDataToIndexTable();

        return $this;
    }

    /**
     * Prepare percentage tier price for bundle products
     *
     * @param int|array $entityIds
     * @return $this
     */
    protected function _prepareTierPriceIndex($entityIds = null)
    {
        $connection = $this->getConnection();
        $linkField = $this->getMetadataPool()->getMetadata(ProductInterface::class)->getLinkField();
        // remove index by bundle products
        $select = $connection->select()->from(
            ['i' => $this->_getTierPriceIndexTable()],
            null
        )->join(
            ['e' => $this->getTable('catalog_product_entity')],
            "i.entity_id=e.entity_id",
            []
        )->where(
            'e.type_id=?',
            $this->getTypeId()
        );
        $query = $select->deleteFromSelect('i');
        $connection->query($query);

        $select = $connection->select()->from(
            ['tp' => $this->getTable('catalog_product_entity_tier_price')],
            ['e.entity_id']
        )->join(
            ['e' => $this->getTable('catalog_product_entity')],
            "tp.{$linkField} = e.{$linkField}",
            []
        )->join(
            ['cg' => $this->getTable('customer_group')],
            'tp.all_groups = 1 OR (tp.all_groups = 0 AND tp.customer_group_id = cg.customer_group_id)',
            ['customer_group_id']
        )->join(
            ['cw' => $this->getTable('store_website')],
            'tp.website_id = 0 OR tp.website_id = cw.website_id',
            ['website_id']
        )->where(
            'cw.website_id != 0'
        )->where(
            'e.type_id=?',
            $this->getTypeId()
        )->columns(
            new \Zend_Db_Expr('MIN(tp.value)')
        )->group(
            ['e.entity_id', 'cg.customer_group_id', 'cw.website_id']
        );

        if (!empty($entityIds)) {
            $select->where('e.entity_id IN(?)', $entityIds);
        }

        $query = $select->insertFromSelect($this->_getTierPriceIndexTable());
        $connection->query($query);

        return $this;
    }
}<|MERGE_RESOLUTION|>--- conflicted
+++ resolved
@@ -15,12 +15,7 @@
 class Price extends \Magento\Catalog\Model\ResourceModel\Product\Indexer\Price\DefaultPrice
 {
     /**
-<<<<<<< HEAD
-     * {@inheritdoc}
-     * @param null|array $entityIds
-=======
      * @inheritdoc
->>>>>>> 9c1ed9f1
      */
     protected function reindex($entityIds = null)
     {
