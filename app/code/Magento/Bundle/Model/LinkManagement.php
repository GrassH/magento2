<?php
/**
 *
 * Copyright © 2015 Magento. All rights reserved.
 * See COPYING.txt for license details.
 */
namespace Magento\Bundle\Model;

use Magento\Catalog\Api\ProductRepositoryInterface;
use Magento\Framework\Exception\CouldNotSaveException;
use Magento\Framework\Exception\InputException;

/**
 * @SuppressWarnings(PHPMD.CouplingBetweenObjects)
 */
class LinkManagement implements \Magento\Bundle\Api\ProductLinkManagementInterface
{
    /**
     * @var \Magento\Catalog\Api\ProductRepositoryInterface
     */
    protected $productRepository;

    /**
     * @var \Magento\Bundle\Api\Data\LinkInterfaceFactory
     */
    protected $linkFactory;

    /**
     * @var \Magento\Bundle\Model\Resource\BundleFactory
     */
    protected $bundleFactory;

    /**
     * @var SelectionFactory
     */
    protected $bundleSelection;

    /**
     * @var Resource\Option\CollectionFactory
     */
    protected $optionCollection;

    /**
     * @var \Magento\Framework\Api\DataObjectHelper
     */
    protected $dataObjectHelper;

    /**
     * @param ProductRepositoryInterface $productRepository
     * @param \Magento\Bundle\Api\Data\LinkInterfaceFactory $linkFactory
     * @param \Magento\Bundle\Model\Resource\BundleFactory $bundleFactory
     * @param \Magento\Bundle\Model\SelectionFactory $bundleSelection
     * @param \Magento\Bundle\Model\Resource\Option\CollectionFactory $optionCollection
     * @param \Magento\Store\Model\StoreManagerInterface $storeManager
     * @param \Magento\Framework\Api\DataObjectHelper $dataObjectHelper
     */
    public function __construct(
        ProductRepositoryInterface $productRepository,
        \Magento\Bundle\Api\Data\LinkInterfaceFactory $linkFactory,
        \Magento\Bundle\Model\SelectionFactory $bundleSelection,
        \Magento\Bundle\Model\Resource\BundleFactory $bundleFactory,
        \Magento\Bundle\Model\Resource\Option\CollectionFactory $optionCollection,
        \Magento\Store\Model\StoreManagerInterface $storeManager,
        \Magento\Framework\Api\DataObjectHelper $dataObjectHelper
    ) {
        $this->productRepository = $productRepository;
        $this->linkFactory = $linkFactory;
        $this->bundleFactory = $bundleFactory;
        $this->bundleSelection = $bundleSelection;
        $this->optionCollection = $optionCollection;
        $this->storeManager = $storeManager;
        $this->dataObjectHelper = $dataObjectHelper;
    }

    /**
     * {@inheritdoc}
     */
    public function getChildren($productSku, $optionId = null)
    {
        $product = $this->productRepository->get($productSku);
        if ($product->getTypeId() != \Magento\Catalog\Model\Product\Type::TYPE_BUNDLE) {
            throw new InputException(__('Only implemented for bundle product'));
        }

        $childrenList = [];
        foreach ($this->getOptions($product) as $option) {
            if (!is_null($optionId) && $option->getOptionId() != $optionId) {
                continue;
            }
            /** @var \Magento\Catalog\Model\Product $selection */
            foreach ($option->getSelections() as $selection) {
                $childrenList[] = $this->buildLink($selection, $product);
            }
        }
        return $childrenList;
    }

    /**
     * {@inheritdoc}
     */
    public function addChildByProductSku($sku, $optionId, \Magento\Bundle\Api\Data\LinkInterface $linkedProduct)
    {
        /** @var \Magento\Catalog\Model\Product $product */
        $product = $this->productRepository->get($sku);
        return $this->addChild($product, $optionId, $linkedProduct);
    }

    /**
     * {@inheritdoc}
     * @SuppressWarnings(PHPMD.CyclomaticComplexity)
     * @SuppressWarnings(PHPMD.NPathComplexity)
     */
    public function saveChild(
        \Magento\Catalog\Api\Data\ProductInterface $product,
        \Magento\Bundle\Api\Data\LinkInterface $linkedProduct
    ) {
        if ($product->getTypeId() != \Magento\Catalog\Model\Product\Type::TYPE_BUNDLE) {
            throw new InputException('Product with specified sku: "%1" is not a bundle product', [$product->getSku()]);
        }

        /** @var \Magento\Catalog\Model\Product $linkProductModel */
        $linkProductModel = $this->productRepository->get($linkedProduct->getSku());
        if ($linkProductModel->isComposite()) {
            throw new InputException('Bundle product could not contain another composite product');
        }

        if (!$linkedProduct->getId()) {
            throw new InputException('Id field of product link is required');
        }

        /** @var \Magento\Bundle\Model\Selection $selectionModel */
        $selectionModel = $this->bundleSelection->create();
        $selectionModel->load($linkedProduct->getId());
        if (!$selectionModel->getId()) {
            throw new InputException('Can not find product link with id "%1"', [$linkedProduct->getId()]);
        }

        $selectionModel = $this->mapProductLinkToSelectionModel(
            $selectionModel,
            $linkedProduct,
            $linkProductModel->getId(),
            $product->getId()
        );

        try {
            $selectionModel->save();
        } catch (\Exception $e) {
            throw new CouldNotSaveException('Could not save child: "%1"', [$e->getMessage()], $e);
        }

        return $selectionModel->getId();
    }

    /**
     * @param \Magento\Bundle\Model\Selection $selectionModel
     * @param \Magento\Bundle\Api\Data\LinkInterface $productLink
     * @param string $linkedProductId
     * @param string $parentProductId
     * @return \Magento\Bundle\Model\Selection
     */
    protected function mapProductLinkToSelectionModel(
        \Magento\Bundle\Model\Selection $selectionModel,
        \Magento\Bundle\Api\Data\LinkInterface $productLink,
        $linkedProductId,
        $parentProductId
    ) {
        $selectionModel->setProductId($linkedProductId);
        $selectionModel->setParentProductId($parentProductId);
        if (!is_null($productLink->getOptionId())) {
            $selectionModel->setOptionId($productLink->getOptionId());
        }
        if (!is_null($productLink->getPosition())) {
            $selectionModel->setPosition($productLink->getPosition());
        }
        if (!is_null($productLink->getQty())) {
            $selectionModel->setSelectionQty($productLink->getQty());
        }
        if (!is_null($productLink->getPriceType())) {
            $selectionModel->setSelectionPriceType($productLink->getPriceType());
        }
        if (!is_null($productLink->getPrice())) {
            $selectionModel->setSelectionPriceValue($productLink->getPrice());
        }
        if (!is_null($productLink->getCanChangeQuantity())) {
            $selectionModel->setSelectionCanChangeQty($productLink->getCanChangeQuantity());
        }
        if (!is_null($productLink->getIsDefault())) {
            $selectionModel->setIsDefault($productLink->getIsDefault());
        }

        return $selectionModel;
    }

    /**
     * {@inheritdoc}
     */
    public function addChild(
        \Magento\Catalog\Api\Data\ProductInterface $product,
        $optionId,
        \Magento\Bundle\Api\Data\LinkInterface $linkedProduct
    ) {
        if ($product->getTypeId() != \Magento\Catalog\Model\Product\Type::TYPE_BUNDLE) {
            throw new InputException(
                __('Product with specified sku: "%1" is not a bundle product', $product->getSku())
            );
        }

        $options = $this->optionCollection->create();
        $options->setIdFilter($optionId);
        $existingOption = $options->getFirstItem();

        if (!$existingOption->getId()) {
            throw new InputException(
                __(
                    'Product with specified sku: "%1" does not contain option: "%2"',
                    [$product->getSku(), $optionId]
                )
            );
        }

        /* @var $resource \Magento\Bundle\Model\Resource\Bundle */
        $resource = $this->bundleFactory->create();
        $selections = $resource->getSelectionsData($product->getId());
        /** @var \Magento\Catalog\Model\Product $linkProductModel */
        $linkProductModel = $this->productRepository->get($linkedProduct->getSku());
        if ($linkProductModel->isComposite()) {
            throw new InputException(__('Bundle product could not contain another composite product'));
        }
        if ($selections) {
            foreach ($selections as $selection) {
                if ($selection['option_id'] == $optionId &&
                    $selection['product_id'] == $linkProductModel->getId()) {
                    throw new CouldNotSaveException(
                        __(
                            'Child with specified sku: "%1" already assigned to product: "%2"',
                            [$linkedProduct->getSku(), $product->getSku()]
                        )
                    );
                }
            }
        }

        $selectionModel = $this->bundleSelection->create();
        $selectionModel = $this->mapProductLinkToSelectionModel(
            $selectionModel,
            $linkedProduct,
            $linkProductModel->getId(),
            $product->getId()
        );
        $selectionModel->setOptionId($optionId);

        try {
            $selectionModel->save();
        } catch (\Exception $e) {
            throw new CouldNotSaveException(__('Could not save child: "%1"', $e->getMessage()), $e);
        }

        return $selectionModel->getId();
    }

    /**
     * {@inheritdoc}
     */
    public function removeChild($sku, $optionId, $childSku)
    {
        $product = $this->productRepository->get($sku);

        if ($product->getTypeId() != \Magento\Catalog\Model\Product\Type::TYPE_BUNDLE) {
            throw new InputException(__('Product with specified sku: %1 is not a bundle product', $sku));
        }

        $excludeSelectionIds = [];
        $usedProductIds = [];
        $removeSelectionIds = [];
        foreach ($this->getOptions($product) as $option) {
            /** @var \Magento\Bundle\Model\Selection $selection */
            foreach ($option->getSelections() as $selection) {
                if ((strcasecmp($selection->getSku(), $childSku) == 0) && ($selection->getOptionId() == $optionId)) {
                    $removeSelectionIds[] = $selection->getSelectionId();
                    continue;
                }
                $excludeSelectionIds[] = $selection->getSelectionId();
                $usedProductIds[] = $selection->getProductId();
            }
        }
        if (empty($removeSelectionIds)) {
            throw new \Magento\Framework\Exception\NoSuchEntityException(
                __('Requested bundle option product doesn\'t exist')
            );
        }
        /* @var $resource \Magento\Bundle\Model\Resource\Bundle */
        $resource = $this->bundleFactory->create();
        $resource->dropAllUnneededSelections($product->getId(), $excludeSelectionIds);
        $resource->saveProductRelations($product->getId(), array_unique($usedProductIds));

        return true;
    }

    /**
     * @param \Magento\Catalog\Model\Product $selection
     * @param \Magento\Catalog\Model\Product $product
     * @return \Magento\Bundle\Api\Data\LinkInterface
     */
    private function buildLink(\Magento\Catalog\Model\Product $selection, \Magento\Catalog\Model\Product $product)
    {
        $selectionPriceType = $selectionPrice = null;

        /** @var \Magento\Bundle\Model\Selection $product */
        if ($product->getPriceType()) {
            $selectionPriceType = $selection->getSelectionPriceType();
            $selectionPrice = $selection->getSelectionPriceValue();
        }

<<<<<<< HEAD
        return $this->linkBuilder->populateWithArray($selection->getData())
            ->setId($selection->getSelectionId())
            ->setIsDefault($selection->getIsDefault())
=======
        /** @var \Magento\Bundle\Api\Data\LinkInterface $link */
        $link = $this->linkFactory->create();
        $this->dataObjectHelper->populateWithArray(
            $link,
            $selection->getData(),
            '\Magento\Bundle\Api\Data\LinkInterface'
        );
        $link->setIsDefault($selection->getIsDefault())
>>>>>>> ad5e6b20
            ->setQty($selection->getSelectionQty())
            ->setIsDefined($selection->getSelectionCanChangeQty())
            ->setPrice($selectionPrice)
            ->setPriceType($selectionPriceType);
        return $link;
    }

    /**
     * @param \Magento\Catalog\Api\Data\ProductInterface $product
     * @return \Magento\Bundle\Api\Data\OptionInterface[]
     */
    private function getOptions(\Magento\Catalog\Api\Data\ProductInterface $product)
    {
        /** @var \Magento\Bundle\Model\Product\Type $productTypeInstance */
        $productTypeInstance = $product->getTypeInstance();
        $productTypeInstance->setStoreFilter(
            $product->getStoreId(),
            $product
        );

        $optionCollection = $productTypeInstance->getOptionsCollection($product);

        $selectionCollection = $productTypeInstance->getSelectionsCollection(
            $productTypeInstance->getOptionsIds($product),
            $product
        );

        $options = $optionCollection->appendSelections($selectionCollection);
        return $options;
    }
}<|MERGE_RESOLUTION|>--- conflicted
+++ resolved
@@ -115,24 +115,26 @@
         \Magento\Bundle\Api\Data\LinkInterface $linkedProduct
     ) {
         if ($product->getTypeId() != \Magento\Catalog\Model\Product\Type::TYPE_BUNDLE) {
-            throw new InputException('Product with specified sku: "%1" is not a bundle product', [$product->getSku()]);
+            throw new InputException(
+                __('Product with specified sku: "%1" is not a bundle product', [$product->getSku()])
+            );
         }
 
         /** @var \Magento\Catalog\Model\Product $linkProductModel */
         $linkProductModel = $this->productRepository->get($linkedProduct->getSku());
         if ($linkProductModel->isComposite()) {
-            throw new InputException('Bundle product could not contain another composite product');
+            throw new InputException(__('Bundle product could not contain another composite product'));
         }
 
         if (!$linkedProduct->getId()) {
-            throw new InputException('Id field of product link is required');
+            throw new InputException(__('Id field of product link is required'));
         }
 
         /** @var \Magento\Bundle\Model\Selection $selectionModel */
         $selectionModel = $this->bundleSelection->create();
         $selectionModel->load($linkedProduct->getId());
         if (!$selectionModel->getId()) {
-            throw new InputException('Can not find product link with id "%1"', [$linkedProduct->getId()]);
+            throw new InputException(__('Can not find product link with id "%1"', [$linkedProduct->getId()]));
         }
 
         $selectionModel = $this->mapProductLinkToSelectionModel(
@@ -145,7 +147,7 @@
         try {
             $selectionModel->save();
         } catch (\Exception $e) {
-            throw new CouldNotSaveException('Could not save child: "%1"', [$e->getMessage()], $e);
+            throw new CouldNotSaveException(__('Could not save child: "%1"', [$e->getMessage()], $e));
         }
 
         return $selectionModel->getId();
@@ -311,11 +313,6 @@
             $selectionPrice = $selection->getSelectionPriceValue();
         }
 
-<<<<<<< HEAD
-        return $this->linkBuilder->populateWithArray($selection->getData())
-            ->setId($selection->getSelectionId())
-            ->setIsDefault($selection->getIsDefault())
-=======
         /** @var \Magento\Bundle\Api\Data\LinkInterface $link */
         $link = $this->linkFactory->create();
         $this->dataObjectHelper->populateWithArray(
@@ -324,7 +321,7 @@
             '\Magento\Bundle\Api\Data\LinkInterface'
         );
         $link->setIsDefault($selection->getIsDefault())
->>>>>>> ad5e6b20
+            ->setId($selection->getSelectionId())
             ->setQty($selection->getSelectionQty())
             ->setIsDefined($selection->getSelectionCanChangeQty())
             ->setPrice($selectionPrice)
