<?php
/**
 * Copyright © Magento, Inc. All rights reserved.
 * See COPYING.txt for license details.
 */

namespace Magento\Bundle\Model\Product;

use Magento\Bundle\Model\ResourceModel\Selection\Collection as Selections;
use Magento\Bundle\Model\ResourceModel\Selection\Collection\FilterApplier as SelectionCollectionFilterApplier;
use Magento\Catalog\Api\ProductRepositoryInterface;
use Magento\Framework\App\ObjectManager;
use Magento\Framework\EntityManager\MetadataPool;
use Magento\Framework\Pricing\PriceCurrencyInterface;
use Magento\Framework\Serialize\Serializer\Json;
use Magento\Framework\Stdlib\ArrayUtils;

/**
 * Bundle Type Model
 * @SuppressWarnings(PHPMD.TooManyFields)
 * @SuppressWarnings(PHPMD.ExcessiveClassComplexity)
 * @SuppressWarnings(PHPMD.CouplingBetweenObjects)
 * @api
 * @since 100.0.2
 */
class Type extends \Magento\Catalog\Model\Product\Type\AbstractType
{
    /**
     * Product type
     */
    const TYPE_CODE = 'bundle';

    /**
     * Product is composite
     *
     * @var bool
     */
    protected $_isComposite = true;

    /**
     * Cache key for Options Collection
     *
     * @var string
     */
    protected $_keyOptionsCollection = '_cache_instance_options_collection';

    /**
     * Cache key for Selections Collection
     *
     * @var string
     * @deprecated 100.2.0
     */
    protected $_keySelectionsCollection = '_cache_instance_selections_collection';

    /**
     * Cache key for used Selections
     *
     * @var string
     */
    protected $_keyUsedSelections = '_cache_instance_used_selections';

    /**
     * Cache key for used selections ids
     *
     * @var string
     */
    protected $_keyUsedSelectionsIds = '_cache_instance_used_selections_ids';

    /**
     * Cache key for used options
     *
     * @var string
     */
    protected $_keyUsedOptions = '_cache_instance_used_options';

    /**
     * Cache key for used options ids
     *
     * @var string
     */
    protected $_keyUsedOptionsIds = '_cache_instance_used_options_ids';

    /**
     * Product is possible to configure
     *
     * @var bool
     */
    protected $_canConfigure = true;

    /**
     * Catalog data
     *
     * @var \Magento\Catalog\Helper\Data
     */
    protected $_catalogData = null;

    /**
     * Catalog product
     *
     * @var \Magento\Catalog\Helper\Product
     */
    protected $_catalogProduct = null;

    /**
     * @var \Magento\Store\Model\StoreManagerInterface
     */
    protected $_storeManager;

    /**
     * @var \Magento\Bundle\Model\OptionFactory
     */
    protected $_bundleOption;

    /**
     * @var \Magento\Bundle\Model\ResourceModel\Selection
     */
    protected $_bundleSelection;

    /**
     * @var \Magento\Catalog\Model\Config
     */
    protected $_config;

    /**
     * @var \Magento\Bundle\Model\ResourceModel\Selection\CollectionFactory
     */
    protected $_bundleCollection;

    /**
     * @var \Magento\Bundle\Model\ResourceModel\BundleFactory
     */
    protected $_bundleFactory;

    /**
     * @var \Magento\Bundle\Model\SelectionFactory $bundleModelSelection
     */
    protected $_bundleModelSelection;

    /**
     * @var PriceCurrencyInterface
     */
    protected $priceCurrency;

    /**
     * @var \Magento\CatalogInventory\Api\StockRegistryInterface
     */
    protected $_stockRegistry;

    /**
     * @var \Magento\CatalogInventory\Api\StockStateInterface
     */
    protected $_stockState;

    /**
     * @var MetadataPool
     */
    private $metadataPool;

    /**
     * @var SelectionCollectionFilterApplier
     */
    private $selectionCollectionFilterApplier;

    /**
     * @var ArrayUtils
     */
    private $arrayUtility;

    /**
     * @param \Magento\Catalog\Model\Product\Option $catalogProductOption
     * @param \Magento\Eav\Model\Config $eavConfig
     * @param \Magento\Catalog\Model\Product\Type $catalogProductType
     * @param \Magento\Framework\Event\ManagerInterface $eventManager
     * @param \Magento\MediaStorage\Helper\File\Storage\Database $fileStorageDb
     * @param \Magento\Framework\Filesystem $filesystem
     * @param \Magento\Framework\Registry $coreRegistry
     * @param \Psr\Log\LoggerInterface $logger
     * @param ProductRepositoryInterface $productRepository
     * @param \Magento\Catalog\Helper\Product $catalogProduct
     * @param \Magento\Catalog\Helper\Data $catalogData
     * @param \Magento\Bundle\Model\SelectionFactory $bundleModelSelection
     * @param \Magento\Bundle\Model\ResourceModel\BundleFactory $bundleFactory
     * @param \Magento\Bundle\Model\ResourceModel\Selection\CollectionFactory $bundleCollection
     * @param \Magento\Catalog\Model\Config $config
     * @param \Magento\Bundle\Model\ResourceModel\Selection $bundleSelection
     * @param \Magento\Bundle\Model\OptionFactory $bundleOption
     * @param \Magento\Store\Model\StoreManagerInterface $storeManager
     * @param PriceCurrencyInterface $priceCurrency
     * @param \Magento\CatalogInventory\Api\StockRegistryInterface $stockRegistry
     * @param \Magento\CatalogInventory\Api\StockStateInterface $stockState
     * @param \Magento\Framework\Serialize\Serializer\Json $serializer
     * @param MetadataPool|null $metadataPool
     * @param SelectionCollectionFilterApplier|null $selectionCollectionFilterApplier
     * @param ArrayUtils|null $arrayUtility
     *
     * @SuppressWarnings(PHPMD.ExcessiveParameterList)
     */
    public function __construct(
        \Magento\Catalog\Model\Product\Option $catalogProductOption,
        \Magento\Eav\Model\Config $eavConfig,
        \Magento\Catalog\Model\Product\Type $catalogProductType,
        \Magento\Framework\Event\ManagerInterface $eventManager,
        \Magento\MediaStorage\Helper\File\Storage\Database $fileStorageDb,
        \Magento\Framework\Filesystem $filesystem,
        \Magento\Framework\Registry $coreRegistry,
        \Psr\Log\LoggerInterface $logger,
        ProductRepositoryInterface $productRepository,
        \Magento\Catalog\Helper\Product $catalogProduct,
        \Magento\Catalog\Helper\Data $catalogData,
        \Magento\Bundle\Model\SelectionFactory $bundleModelSelection,
        \Magento\Bundle\Model\ResourceModel\BundleFactory $bundleFactory,
        \Magento\Bundle\Model\ResourceModel\Selection\CollectionFactory $bundleCollection,
        \Magento\Catalog\Model\Config $config,
        \Magento\Bundle\Model\ResourceModel\Selection $bundleSelection,
        \Magento\Bundle\Model\OptionFactory $bundleOption,
        \Magento\Store\Model\StoreManagerInterface $storeManager,
        PriceCurrencyInterface $priceCurrency,
        \Magento\CatalogInventory\Api\StockRegistryInterface $stockRegistry,
        \Magento\CatalogInventory\Api\StockStateInterface $stockState,
        Json $serializer = null,
        MetadataPool $metadataPool = null,
        SelectionCollectionFilterApplier $selectionCollectionFilterApplier = null,
        ArrayUtils $arrayUtility = null
    ) {
        $this->_catalogProduct = $catalogProduct;
        $this->_catalogData = $catalogData;
        $this->_storeManager = $storeManager;
        $this->_bundleOption = $bundleOption;
        $this->_bundleSelection = $bundleSelection;
        $this->_config = $config;
        $this->_bundleCollection = $bundleCollection;
        $this->_bundleFactory = $bundleFactory;
        $this->_bundleModelSelection = $bundleModelSelection;
        $this->priceCurrency = $priceCurrency;
        $this->_stockRegistry = $stockRegistry;
        $this->_stockState = $stockState;

        $this->metadataPool = $metadataPool
            ?: ObjectManager::getInstance()->get(MetadataPool::class);

        $this->selectionCollectionFilterApplier = $selectionCollectionFilterApplier
            ?: ObjectManager::getInstance()->get(SelectionCollectionFilterApplier::class);
        $this->arrayUtility= $arrayUtility ?: ObjectManager::getInstance()->get(ArrayUtils::class);

        parent::__construct(
            $catalogProductOption,
            $eavConfig,
            $catalogProductType,
            $eventManager,
            $fileStorageDb,
            $filesystem,
            $coreRegistry,
            $logger,
            $productRepository,
            $serializer
        );
    }

    /**
     * Return relation info about used products
     *
     * @return \Magento\Framework\DataObject Object with information data
     */
    public function getRelationInfo()
    {
        $info = new \Magento\Framework\DataObject();
        $info->setTable('catalog_product_bundle_selection')
            ->setParentFieldName('parent_product_id')
            ->setChildFieldName('product_id');

        return $info;
    }

    /**
     * Retrieve Required children ids
     * Return grouped array, ex array(
     *   group => array(ids)
     * )
     *
     * @param int $parentId
     * @param bool $required
     * @return array
     */
    public function getChildrenIds($parentId, $required = true)
    {
        return $this->_bundleSelection->getChildrenIds($parentId, $required);
    }

    /**
     * Retrieve parent ids array by required child
     *
     * @param int|array $childId
     * @return array
     */
    public function getParentIdsByChild($childId)
    {
        return $this->_bundleSelection->getParentIdsByChild($childId);
    }

    /**
     * Return product sku based on sku_type attribute
     *
     * @param \Magento\Catalog\Model\Product $product
     * @return string
     */
    public function getSku($product)
    {
        $sku = parent::getSku($product);

        if ($product->getData('sku_type')) {
            return $sku;
        } else {
            $skuParts = [$sku];

            if ($product->hasCustomOptions()) {
                $customOption = $product->getCustomOption('bundle_selection_ids');
                $selectionIds = $this->serializer->unserialize($customOption->getValue());
                if (!empty($selectionIds)) {
                    $selections = $this->getSelectionsByIds($selectionIds, $product);
                    foreach ($selectionIds as $selectionId) {
                        $entity = $selections->getItemByColumnValue('selection_id', $selectionId);
                        if (isset($entity) && $entity->getEntityId()) {
                            $skuParts[] = $entity->getSku();
                        }
                    }
                }
            }

            return implode('-', $skuParts);
        }
    }

    /**
     * Return product weight based on weight_type attribute
     *
     * @param \Magento\Catalog\Model\Product $product
     * @return float
     */
    public function getWeight($product)
    {
        if ($product->getData('weight_type')) {
            return $product->getData('weight');
        } else {
            $weight = 0;

            if ($product->hasCustomOptions()) {
                $customOption = $product->getCustomOption('bundle_selection_ids');
                $selectionIds = $this->serializer->unserialize($customOption->getValue());
                $selections = $this->getSelectionsByIds($selectionIds, $product);
                foreach ($selections->getItems() as $selection) {
                    $qtyOption = $product->getCustomOption('selection_qty_' . $selection->getSelectionId());
                    if ($qtyOption) {
                        $weight += $selection->getWeight() * $qtyOption->getValue();
                    } else {
                        $weight += $selection->getWeight();
                    }
                }
            }

            return $weight;
        }
    }

    /**
     * Check is virtual product
     *
     * @param \Magento\Catalog\Model\Product $product
     * @return bool
     */
    public function isVirtual($product)
    {
        if ($product->hasCustomOptions()) {
            $customOption = $product->getCustomOption('bundle_selection_ids');
            $selectionIds = $this->serializer->unserialize($customOption->getValue());
            $selections = $this->getSelectionsByIds($selectionIds, $product);
            $virtualCount = 0;
            foreach ($selections->getItems() as $selection) {
                if ($selection->isVirtual()) {
                    $virtualCount++;
                }
            }

            return $virtualCount === count($selections);
        }

        return false;
    }

    /**
     * Before save type related data
     *
     * @param \Magento\Catalog\Model\Product $product
     * @return $this|void
     * @SuppressWarnings(PHPMD.CyclomaticComplexity)
     */
    public function beforeSave($product)
    {
        parent::beforeSave($product);

        // If bundle product has dynamic weight, than delete weight attribute
        if (!$product->getData('weight_type') && $product->hasData('weight')) {
            $product->setData('weight', false);
        }

        if ($product->getPriceType() == Price::PRICE_TYPE_DYNAMIC) {
            /** unset product custom options for dynamic price */
            if ($product->hasData('product_options')) {
                $product->unsetData('product_options');
            }
        }

        $product->canAffectOptions(false);

        if ($product->getCanSaveBundleSelections()) {
            $product->canAffectOptions(true);
            $selections = $product->getBundleSelectionsData();
            if ($selections && !empty($selections)) {
                $options = $product->getBundleOptionsData();
                if ($options) {
                    foreach ($options as $option) {
                        if (empty($option['delete']) || 1 != (int)$option['delete']) {
                            $product->setTypeHasOptions(true);
                            if (1 == (int)$option['required']) {
                                $product->setTypeHasRequiredOptions(true);
                                break;
                            }
                        }
                    }
                }
            }
        }
    }

    /**
     * Retrieve bundle options items
     *
     * @param \Magento\Catalog\Model\Product $product
     * @return \Magento\Framework\DataObject[]
     */
    public function getOptions($product)
    {
        return $this->getOptionsCollection($product)
            ->getItems();
    }

    /**
     * Retrieve bundle options ids
     *
     * @param \Magento\Catalog\Model\Product $product
     * @return array
     */
    public function getOptionsIds($product)
    {
        return $this->getOptionsCollection($product)
            ->getAllIds();
    }

    /**
     * Retrieve bundle option collection
     *
     * @param \Magento\Catalog\Model\Product $product
     * @return \Magento\Bundle\Model\ResourceModel\Option\Collection
     */
    public function getOptionsCollection($product)
    {
        if (!$product->hasData($this->_keyOptionsCollection)) {
            /** @var \Magento\Bundle\Model\ResourceModel\Option\Collection $optionsCollection */
            $optionsCollection = $this->_bundleOption->create()
                ->getResourceCollection();
            $optionsCollection->setProductIdFilter($product->getEntityId());
            $this->setStoreFilter($product->getStoreId(), $product);
            $optionsCollection->setPositionOrder();
            $storeId = $this->getStoreFilter($product);
            if ($storeId instanceof \Magento\Store\Model\Store) {
                $storeId = $storeId->getId();
            }

            $optionsCollection->joinValues($storeId);
            $product->setData($this->_keyOptionsCollection, $optionsCollection);
        }

        return $product->getData($this->_keyOptionsCollection);
    }

    /**
     * Retrieve bundle selections collection based on used options
     *
     * @param array $optionIds
     * @param \Magento\Catalog\Model\Product $product
     * @return \Magento\Bundle\Model\ResourceModel\Selection\Collection
     */
    public function getSelectionsCollection($optionIds, $product)
    {
        $storeId = $product->getStoreId();

        $metadata = $this->metadataPool->getMetadata(
            \Magento\Catalog\Api\Data\ProductInterface::class
        );

        /** @var Selections $selectionsCollection */
        $selectionsCollection = $this->_bundleCollection->create();
        $selectionsCollection
            ->addAttributeToSelect($this->_config->getProductAttributes())
            ->addAttributeToSelect('tax_class_id') //used for calculation item taxes in Bundle with Dynamic Price
            ->setFlag('product_children', true)
            ->setPositionOrder()
            ->addStoreFilter($this->getStoreFilter($product))
            ->setStoreId($storeId)
            ->addFilterByRequiredOptions()
            ->setOptionIdsFilter($optionIds);

        $this->selectionCollectionFilterApplier->apply(
            $selectionsCollection,
            'parent_product_id',
            $product->getData($metadata->getLinkField())
        );

        if (!$this->_catalogData->isPriceGlobal() && $storeId) {
            $websiteId = $this->_storeManager->getStore($storeId)
                ->getWebsiteId();
            $selectionsCollection->joinPrices($websiteId);
        }

        return $selectionsCollection;
    }

    /**
     * Method is needed for specific actions to change given quote options values
     * according current product type logic
     * Example: the catalog inventory validation of decimal qty can change qty to int,
     * so need to change quote item qty option value too.
     *
     * @param   array $options
     * @param   \Magento\Framework\DataObject $option
     * @param   mixed $value
     * @param   \Magento\Catalog\Model\Product $product
     * @return $this
     */
    public function updateQtyOption($options, \Magento\Framework\DataObject $option, $value, $product)
    {
        $optionProduct = $option->getProduct($product);
        $optionUpdateFlag = $option->getHasQtyOptionUpdate();
        $optionCollection = $this->getOptionsCollection($product);

        $selections = $this->getSelectionsCollection($optionCollection->getAllIds(), $product);

        foreach ($selections as $selection) {
            if ($selection->getProductId() == $optionProduct->getId()) {
                foreach ($options as $quoteItemOption) {
                    if ($quoteItemOption->getCode() == 'selection_qty_' . $selection->getSelectionId()) {
                        if ($optionUpdateFlag) {
                            $quoteItemOption->setValue((int) $quoteItemOption->getValue());
                        } else {
                            $quoteItemOption->setValue($value);
                        }
                    }
                }
            }
        }

        return $this;
    }

    /**
     * Prepare Quote Item Quantity
     *
     * @param mixed $qty
     * @param \Magento\Catalog\Model\Product $product
     * @return int
     * @SuppressWarnings(PHPMD.UnusedFormalParameter)
     */
    public function prepareQuoteItemQty($qty, $product)
    {
        return (int) $qty;
    }

    /**
     * Checking if we can sale this bundle
     *
     * @param \Magento\Catalog\Model\Product $product
     * @return bool
     * @SuppressWarnings(PHPMD.CyclomaticComplexity)
     * @SuppressWarnings(PHPMD.NPathComplexity)
     */
    public function isSalable($product)
    {
        if (!parent::isSalable($product)) {
            return false;
        }

        if ($product->hasData('all_items_salable')) {
            return $product->getData('all_items_salable');
        }

        $metadata = $this->metadataPool->getMetadata(
            \Magento\Catalog\Api\Data\ProductInterface::class
        );

        $isSalable = false;
        foreach ($this->getOptionsCollection($product) as $option) {
            $hasSalable = false;

            $selectionsCollection = $this->_bundleCollection->create();
            $selectionsCollection->addAttributeToSelect('status');
            $selectionsCollection->addQuantityFilter();
            $selectionsCollection->setFlag('product_children', true);
            $selectionsCollection->addFilterByRequiredOptions();
            $selectionsCollection->setOptionIdsFilter([$option->getId()]);

            $this->selectionCollectionFilterApplier->apply(
                $selectionsCollection,
                'parent_product_id',
                $product->getData($metadata->getLinkField())
            );

            foreach ($selectionsCollection as $selection) {
                if ($selection->isSalable()) {
                    $hasSalable = true;
                    break;
                }
            }

            if ($hasSalable) {
                $isSalable = true;
            }

            if (!$hasSalable && $option->getRequired()) {
                $isSalable = false;
                break;
            }
        }

        $product->setData('all_items_salable', $isSalable);

        return $isSalable;
    }

    /**
     * Prepare product and its configuration to be added to some products list.
     *
     * Perform standard preparation process and then prepare of bundle selections options.
     *
     * @param \Magento\Framework\DataObject $buyRequest
     * @param \Magento\Catalog\Model\Product $product
     * @param string $processMode
     * @return \Magento\Framework\Phrase|array|string
     * @SuppressWarnings(PHPMD.CyclomaticComplexity)
     * @SuppressWarnings(PHPMD.NPathComplexity)
     * @SuppressWarnings(PHPMD.ExcessiveMethodLength)
     */
    protected function _prepareProduct(\Magento\Framework\DataObject $buyRequest, $product, $processMode)
    {
        $result = parent::_prepareProduct($buyRequest, $product, $processMode);

        try {
            if (is_string($result)) {
                throw new \Magento\Framework\Exception\LocalizedException(__($result));
            }

            $selections = [];
            $isStrictProcessMode = $this->_isStrictProcessMode($processMode);

            $skipSaleableCheck = $this->_catalogProduct->getSkipSaleableCheck();
            $_appendAllSelections = (bool)$product->getSkipCheckRequiredOption() || $skipSaleableCheck;

            $options = $buyRequest->getBundleOption();
            if (is_array($options)) {
                $options = $this->recursiveIntval($options);
                $optionIds = array_keys($options);

                if (empty($optionIds) && $isStrictProcessMode) {
                    throw new \Magento\Framework\Exception\LocalizedException(__('Please specify product option(s).'));
                }

                $product->getTypeInstance()
                    ->setStoreFilter($product->getStoreId(), $product);
                $optionsCollection = $this->getOptionsCollection($product);
                $this->checkIsAllRequiredOptions(
                    $product,
                    $isStrictProcessMode,
                    $optionsCollection,
                    $options
                );

                $selectionIds = array_values($this->arrayUtility->flatten($options));
                // If product has not been configured yet then $selections array should be empty
                if (!empty($selectionIds)) {
                    $selections = $this->getSelectionsByIds($selectionIds, $product);

                    if (count($selections->getItems()) !== count($selectionIds)) {
                        throw new \Magento\Framework\Exception\LocalizedException(
                            __('The options you selected are not available.')
                        );
                    }

                    // Check if added selections are still on sale
                    $this->checkSelectionsIsSale(
                        $selections,
                        $skipSaleableCheck,
                        $optionsCollection,
                        $options
                    );

                    $optionsCollection->appendSelections($selections, true, $_appendAllSelections);

                    $selections = $selections->getItems();
                } else {
                    $selections = [];
                }
            } else {
                $product->setOptionsValidationFail(true);
                $product->getTypeInstance()
                    ->setStoreFilter($product->getStoreId(), $product);

                $optionCollection = $product->getTypeInstance()
                    ->getOptionsCollection($product);
                $optionIds = $product->getTypeInstance()
                    ->getOptionsIds($product);
                $selectionCollection = $product->getTypeInstance()
                    ->getSelectionsCollection($optionIds, $product);
                $options = $optionCollection->appendSelections($selectionCollection, true, $_appendAllSelections);

                $selections = $this->mergeSelectionsWithOptions($options, $selections);
            }
            if ((is_array($selections) && count($selections) > 0) || !$isStrictProcessMode) {
                $uniqueKey = [$product->getId()];
                $selectionIds = [];
                $qtys = $buyRequest->getBundleOptionQty();

                // Shuffle selection array by option position
                usort($selections, [$this, 'shakeSelections']);

                foreach ($selections as $selection) {
                    $selectionOptionId = $selection->getOptionId();
                    $qty = $this->getQty($selection, $qtys, $selectionOptionId);

                    $selectionId = $selection->getSelectionId();
                    $product->addCustomOption('selection_qty_' . $selectionId, $qty, $selection);
                    $selection->addCustomOption('selection_id', $selectionId);

                    $beforeQty = $this->getBeforeQty($product, $selection);
                    $product->addCustomOption('product_qty_' . $selection->getId(), $qty + $beforeQty, $selection);

                    /*
                     * Create extra attributes that will be converted to product options in order item
                     * for selection (not for all bundle)
                     */
                    $price = $product->getPriceModel()
                        ->getSelectionFinalTotalPrice($product, $selection, 0, 1);
                    $attributes = [
                        'price' => $price,
                        'qty' => $qty,
                        'option_label' => $selection->getOption()
                            ->getTitle(),
                        'option_id' => $selection->getOption()
                            ->getId(),
                    ];

                    $_result = $selection->getTypeInstance()
                        ->prepareForCart($buyRequest, $selection);
                    $this->checkIsResult($_result);

                    $result[] = $_result[0]->setParentProductId($product->getId())
                        ->addCustomOption(
                            'bundle_option_ids',
                            $this->serializer->serialize(array_map('intval', $optionIds))
                        )
                        ->addCustomOption(
                            'bundle_selection_attributes',
                            $this->serializer->serialize($attributes)
                        );

                    if ($isStrictProcessMode) {
                        $_result[0]->setCartQty($qty);
                    }

                    $resultSelectionId = $_result[0]->getSelectionId();
                    $selectionIds[] = $resultSelectionId;
                    $uniqueKey[] = $resultSelectionId;
                    $uniqueKey[] = $qty;
                }

                // "unique" key for bundle selection and add it to selections and bundle for selections
                $uniqueKey = implode('_', $uniqueKey);
                foreach ($result as $item) {
                    $item->addCustomOption('bundle_identity', $uniqueKey);
                }
                $product->addCustomOption(
                    'bundle_option_ids',
                    $this->serializer->serialize(
                        array_map('intval', $optionIds)
                    )
                );
                $product->addCustomOption('bundle_selection_ids', $this->serializer->serialize($selectionIds));

                return $result;
            }
        } catch (\Magento\Framework\Exception\LocalizedException $e) {
            return $e->getMessage();
        }

        return $this->getSpecifyOptionMessage();
    }

    /**
     * Cast array values to int
     *
     * @param array $array
     * @return int[]|int[][]
     */
    private function recursiveIntval(array $array)
    {
        foreach ($array as $key => $value) {
            if (is_array($value)) {
                $array[$key] = $this->recursiveIntval($value);
            } elseif (is_numeric($value) && (int)$value != 0) {
                $array[$key] = (int)$value;
            } else {
                unset($array[$key]);
            }
        }

        return $array;
    }

    /**
<<<<<<< HEAD
=======
     * Convert multi dimensional array to flat
     *
     * @param array $array
     * @return int[]
     */
    private function multiToFlatArray(array $array)
    {
        $flatArray = [];
        foreach ($array as $value) {
            if (is_array($value)) {
                $flatArray = array_merge($flatArray, $this->multiToFlatArray($value));
            } else {
                $flatArray[] = $value;
            }
        }

        return $flatArray;
    }

    /**
>>>>>>> 4ee3bb36
     * Retrieve message for specify option(s)
     *
     * @return \Magento\Framework\Phrase
     */
    public function getSpecifyOptionMessage()
    {
        return __('Please specify product option(s).');
    }

    /**
     * Retrieve bundle selections collection based on ids
     *
     * @param array $selectionIds
     * @param \Magento\Catalog\Model\Product $product
     * @return \Magento\Bundle\Model\ResourceModel\Selection\Collection
     */
    public function getSelectionsByIds($selectionIds, $product)
    {
        sort($selectionIds);

        $metadata = $this->metadataPool->getMetadata(
            \Magento\Catalog\Api\Data\ProductInterface::class
        );

        $usedSelections = $product->getData($this->_keyUsedSelections);
        $usedSelectionsIds = $product->getData($this->_keyUsedSelectionsIds);

        if (!$usedSelections || $usedSelectionsIds !== $selectionIds) {
            $storeId = $product->getStoreId();
            /** @var Selections $usedSelections */
            $usedSelections = $this->_bundleCollection->create();
            $usedSelections
                ->addAttributeToSelect('*')
                ->setFlag('product_children', true)
                ->addStoreFilter($this->getStoreFilter($product))
                ->setStoreId($storeId)
                ->setPositionOrder()
                ->addFilterByRequiredOptions()
                ->setSelectionIdsFilter($selectionIds);

            $this->selectionCollectionFilterApplier->apply(
                $usedSelections,
                'parent_product_id',
                $product->getData($metadata->getLinkField())
            );

            if (!$this->_catalogData->isPriceGlobal() && $storeId) {
                $websiteId = $this->_storeManager->getStore($storeId)
                    ->getWebsiteId();
                $usedSelections->joinPrices($websiteId);
            }
            $product->setData($this->_keyUsedSelections, $usedSelections);
            $product->setData($this->_keyUsedSelectionsIds, $selectionIds);
        }

        return $usedSelections;
    }

    /**
     * Retrieve bundle options collection based on ids
     *
     * @param array $optionIds
     * @param \Magento\Catalog\Model\Product $product
     * @return \Magento\Bundle\Model\ResourceModel\Option\Collection
     */
    public function getOptionsByIds($optionIds, $product)
    {
        sort($optionIds);

        $usedOptions = $product->getData($this->_keyUsedOptions);
        $usedOptionsIds = $product->getData($this->_keyUsedOptionsIds);

        if (!$usedOptions
            || $this->serializer->serialize($usedOptionsIds) != $this->serializer->serialize($optionIds)
        ) {
            $usedOptions = $this->_bundleOption
                ->create()
                ->getResourceCollection()
                ->setProductIdFilter($product->getId())
                ->setPositionOrder()
                ->joinValues(
                    $this->_storeManager->getStore()
                        ->getId()
                )
                ->setIdFilter($optionIds);
            $product->setData($this->_keyUsedOptions, $usedOptions);
            $product->setData($this->_keyUsedOptionsIds, $optionIds);
        }

        return $usedOptions;
    }

    /**
     * Prepare additional options/information for order item which will be created from this product
     *
     * @param \Magento\Catalog\Model\Product $product
     * @return array
     */
    public function getOrderOptions($product)
    {
        $optionArr = parent::getOrderOptions($product);
        $bundleOptions = [];

        if ($product->hasCustomOptions()) {
            $customOption = $product->getCustomOption('bundle_option_ids');
            $optionIds = $this->serializer->unserialize($customOption->getValue());
            $options = $this->getOptionsByIds($optionIds, $product);
            $customOption = $product->getCustomOption('bundle_selection_ids');
            $selectionIds = $this->serializer->unserialize($customOption->getValue());
            $selections = $this->getSelectionsByIds($selectionIds, $product);
            foreach ($selections->getItems() as $selection) {
                if ($selection->isSalable()) {
                    $selectionQty = $product->getCustomOption('selection_qty_' . $selection->getSelectionId());
                    if ($selectionQty) {
                        $price = $product->getPriceModel()
                            ->getSelectionFinalTotalPrice(
                                $product,
                                $selection,
                                0,
                                $selectionQty->getValue()
                            );

                        $option = $options->getItemById($selection->getOptionId());
                        if (!isset($bundleOptions[$option->getId()])) {
                            $bundleOptions[$option->getId()] = [
                                'option_id' => $option->getId(),
                                'label' => $option->getTitle(),
                                'value' => [],
                            ];
                        }

                        $bundleOptions[$option->getId()]['value'][] = [
                            'title' => $selection->getName(),
                            'qty' => $selectionQty->getValue(),
                            'price' => $this->priceCurrency->convert($price),
                        ];
                    }
                }
            }
        }

        $optionArr['bundle_options'] = $bundleOptions;

        /**
         * Product Prices calculations save
         */
        if ($product->getPriceType()) {
            $optionArr['product_calculations'] = self::CALCULATE_PARENT;
        } else {
            $optionArr['product_calculations'] = self::CALCULATE_CHILD;
        }

        $optionArr['shipment_type'] = $product->getShipmentType();

        return $optionArr;
    }

    /**
     * Sort selections method for usort function
     *
     * Sort selections by option position, selection position and selection id
     *
     * @param  \Magento\Catalog\Model\Product $firstItem
     * @param  \Magento\Catalog\Model\Product $secondItem
     * @return int
     */
    public function shakeSelections($firstItem, $secondItem)
    {
        $aPosition = [
            $firstItem->getOption()
                ->getPosition(),
            $firstItem->getOptionId(),
            $firstItem->getPosition(),
            $firstItem->getSelectionId(),
        ];
        $bPosition = [
            $secondItem->getOption()
                ->getPosition(),
            $secondItem->getOptionId(),
            $secondItem->getPosition(),
            $secondItem->getSelectionId(),
        ];

        return $aPosition <=> $bPosition;
    }

    /**
     * Return true if product has options
     *
     * @param \Magento\Catalog\Model\Product $product
     * @return bool
     */
    public function hasOptions($product)
    {
        $this->setStoreFilter($product->getStoreId(), $product);
        $optionIds = $this->getOptionsCollection($product)
            ->getAllIds();
        $collection = $this->getSelectionsCollection($optionIds, $product);

        if ($collection->getSize() > 0 || $product->getOptions()) {
            return true;
        }

        return false;
    }

    /**
     * Allow for updates of children qty's
     *
     * @param \Magento\Catalog\Model\Product $product
     * @return boolean true
     * @SuppressWarnings(PHPMD.BooleanGetMethodName)
     * @SuppressWarnings(PHPMD.UnusedFormalParameter)
     */
    public function getForceChildItemQtyChanges($product)
    {
        return true;
    }

    /**
     * Retrieve additional searchable data from type instance
     *
     * Using based on product id and store_id data
     *
     * @param \Magento\Catalog\Model\Product $product
     * @return array
     */
    public function getSearchableData($product)
    {
        $searchData = parent::getSearchableData($product);

        $optionSearchData = $this->_bundleOption->create()
            ->getSearchableData(
                $product->getId(),
                $product->getStoreId()
            );
        if ($optionSearchData) {
            $searchData = array_merge($searchData, $optionSearchData);
        }

        return $searchData;
    }

    /**
     * Check if product can be bought
     *
     * @param \Magento\Catalog\Model\Product $product
     * @return $this
     * @throws \Magento\Framework\Exception\LocalizedException
     */
    public function checkProductBuyState($product)
    {
        parent::checkProductBuyState($product);
        $productOptionIds = $this->getOptionsIds($product);
        $productSelections = $this->getSelectionsCollection($productOptionIds, $product);
        $selectionIds = $product->getCustomOption('bundle_selection_ids');
        $selectionIds = $this->serializer->unserialize($selectionIds->getValue());
        $buyRequest = $product->getCustomOption('info_buyRequest');
        $buyRequest = new \Magento\Framework\DataObject($this->serializer->unserialize($buyRequest->getValue()));
        $bundleOption = $buyRequest->getBundleOption();

        if (empty($bundleOption)) {
            throw new \Magento\Framework\Exception\LocalizedException($this->getSpecifyOptionMessage());
        }

        $skipSaleableCheck = $this->_catalogProduct->getSkipSaleableCheck();
        foreach ($selectionIds as $selectionId) {
            /* @var $selection \Magento\Bundle\Model\Selection */
            $selection = $productSelections->getItemById($selectionId);
            if (!$selection || !$selection->isSalable() && !$skipSaleableCheck) {
                throw new \Magento\Framework\Exception\LocalizedException(
                    __('The required options you selected are not available.')
                );
            }
        }

        $product->getTypeInstance()
            ->setStoreFilter($product->getStoreId(), $product);
        $optionsCollection = $this->getOptionsCollection($product);
        foreach ($optionsCollection->getItems() as $option) {
            if ($option->getRequired() && empty($bundleOption[$option->getId()])) {
                throw new \Magento\Framework\Exception\LocalizedException(__('Please select all required options.'));
            }
        }

        return $this;
    }

    /**
     * Retrieve products divided into groups required to purchase
     *
     * At least one product in each group has to be purchased
     *
     * @param  \Magento\Catalog\Model\Product $product
     * @return array
     */
    public function getProductsToPurchaseByReqGroups($product)
    {
        $groups = [];
        $allProducts = [];
        $hasRequiredOptions = false;
        foreach ($this->getOptions($product) as $option) {
            $groupProducts = [];
            foreach ($this->getSelectionsCollection([$option->getId()], $product) as $childProduct) {
                $groupProducts[] = $childProduct;
                $allProducts[] = $childProduct;
            }
            if ($option->getRequired()) {
                $groups[] = $groupProducts;
                $hasRequiredOptions = true;
            }
        }
        if (!$hasRequiredOptions) {
            $groups = [$allProducts];
        }

        return $groups;
    }

    /**
     * Prepare selected options for bundle product
     *
     * @param  \Magento\Catalog\Model\Product $product
     * @param  \Magento\Framework\DataObject $buyRequest
     * @return array
     * @SuppressWarnings(PHPMD.UnusedFormalParameter)
     */
    public function processBuyRequest($product, $buyRequest)
    {
        $option = $buyRequest->getBundleOption();
        $optionQty = $buyRequest->getBundleOptionQty();

        $option = is_array($option) ? array_filter($option, 'intval') : [];
        $optionQty = is_array($optionQty) ? array_filter($optionQty, 'intval') : [];

        $options = ['bundle_option' => $option, 'bundle_option_qty' => $optionQty];

        return $options;
    }

    /**
     * Check if product can be configured
     *
     * @param \Magento\Catalog\Model\Product $product
     * @return bool
     */
    public function canConfigure($product)
    {
        return $product instanceof \Magento\Catalog\Model\Product && $product->isAvailable() && parent::canConfigure(
            $product
        );
    }

    /**
     * Delete data specific for Bundle product type
     *
     * @param \Magento\Catalog\Model\Product $product
     * @return void
     * @SuppressWarnings(PHPMD.UnusedFormalParameter)
     */
    public function deleteTypeSpecificData(\Magento\Catalog\Model\Product $product)
    {
    }

    /**
     * Return array of specific to type product entities
     *
     * @param \Magento\Catalog\Model\Product $product
     * @return array
     */
    public function getIdentities(\Magento\Catalog\Model\Product $product)
    {
        $identities = parent::getIdentities($product);
        /** @var \Magento\Bundle\Model\Option $option */
        foreach ($this->getOptions($product) as $option) {
            if ($option->getSelections()) {
                /** @var \Magento\Catalog\Model\Product $selection */
                foreach ($option->getSelections() as $selection) {
                    $identities = array_merge($identities, $selection->getIdentities());
                }
            }
        }

        return $identities;
    }

    /**
     * Returns selection qty
     *
     * @param \Magento\Framework\DataObject $selection
     * @param int[] $qtys
     * @param int $selectionOptionId
     * @return float
     */
    protected function getQty($selection, $qtys, $selectionOptionId)
    {
        if ($selection->getSelectionCanChangeQty() && isset($qtys[$selectionOptionId])) {
            $qty = (float)$qtys[$selectionOptionId] > 0 ? $qtys[$selectionOptionId] : 1;
        } else {
            $qty = (float)$selection->getSelectionQty() ? $selection->getSelectionQty() : 1;
        }
        $qty = (float)$qty;

        return $qty;
    }

    /**
     * Returns qty
     *
     * @param \Magento\Catalog\Model\Product $product
     * @param \Magento\Framework\DataObject $selection
     * @return float|int
     */
    protected function getBeforeQty($product, $selection)
    {
        $beforeQty = 0;
        $customOption = $product->getCustomOption('product_qty_' . $selection->getId());
        if ($customOption && $customOption->getProduct()->getId() == $selection->getId()) {
            $beforeQty = (float)$customOption->getValue();
            return $beforeQty;
        }

        return $beforeQty;
    }

    /**
     * Validate required options
     *
     * @param \Magento\Catalog\Model\Product $product
     * @param bool $isStrictProcessMode
     * @param \Magento\Bundle\Model\ResourceModel\Option\Collection $optionsCollection
     * @param int[] $options
     * @return void
     * @throws \Magento\Framework\Exception\LocalizedException
     */
    protected function checkIsAllRequiredOptions($product, $isStrictProcessMode, $optionsCollection, $options)
    {
        if (!$product->getSkipCheckRequiredOption() && $isStrictProcessMode) {
            foreach ($optionsCollection->getItems() as $option) {
                if ($option->getRequired() && !isset($options[$option->getId()])) {
                    throw new \Magento\Framework\Exception\LocalizedException(
                        __('Please select all required options.')
                    );
                }
            }
        }
    }

    /**
     * Check if selection is salable
     *
     * @param \Magento\Bundle\Model\ResourceModel\Selection\Collection $selections
     * @param bool $skipSaleableCheck
     * @param \Magento\Bundle\Model\ResourceModel\Option\Collection $optionsCollection
     * @param int[] $options
     * @return void
     * @throws \Magento\Framework\Exception\LocalizedException
     */
    protected function checkSelectionsIsSale($selections, $skipSaleableCheck, $optionsCollection, $options)
    {
        foreach ($selections->getItems() as $selection) {
            if (!$selection->isSalable() && !$skipSaleableCheck) {
                $_option = $optionsCollection->getItemById($selection->getOptionId());
                $optionId = $_option->getId();
                if (is_array($options[$optionId]) && count($options[$optionId]) > 1) {
                    $moreSelections = true;
                } else {
                    $moreSelections = false;
                }
                $isMultiSelection = $_option->isMultiSelection();
                if ($_option->getRequired() && (!$isMultiSelection || !$moreSelections)
                ) {
                    throw new \Magento\Framework\Exception\LocalizedException(
                        __('The required options you selected are not available.')
                    );
                }
            }
        }
    }

    /**
     * Validate result
     *
     * @param array $_result
     * @return void
     * @throws \Magento\Framework\Exception\LocalizedException
     */
    protected function checkIsResult($_result)
    {
        if (is_string($_result)) {
            throw new \Magento\Framework\Exception\LocalizedException(__($_result));
        }

        if (!isset($_result[0])) {
            throw new \Magento\Framework\Exception\LocalizedException(
                __('We can\'t add this item to your shopping cart right now.')
            );
        }
    }

    /**
     * Merge selections with options
     *
     * @param \Magento\Catalog\Model\Product\Option[] $options
     * @param \Magento\Framework\DataObject[] $selections
     * @return \Magento\Framework\DataObject[]
     */
    protected function mergeSelectionsWithOptions($options, $selections)
    {
        foreach ($options as $option) {
            $optionSelections = $option->getSelections();
            if ($option->getRequired() && is_array($optionSelections) && count($optionSelections) == 1) {
                $selections = array_merge($selections, $optionSelections);
            } else {
                $selections = [];
                break;
            }
        }

        return $selections;
    }
}<|MERGE_RESOLUTION|>--- conflicted
+++ resolved
@@ -824,29 +824,6 @@
     }
 
     /**
-<<<<<<< HEAD
-=======
-     * Convert multi dimensional array to flat
-     *
-     * @param array $array
-     * @return int[]
-     */
-    private function multiToFlatArray(array $array)
-    {
-        $flatArray = [];
-        foreach ($array as $value) {
-            if (is_array($value)) {
-                $flatArray = array_merge($flatArray, $this->multiToFlatArray($value));
-            } else {
-                $flatArray[] = $value;
-            }
-        }
-
-        return $flatArray;
-    }
-
-    /**
->>>>>>> 4ee3bb36
      * Retrieve message for specify option(s)
      *
      * @return \Magento\Framework\Phrase
