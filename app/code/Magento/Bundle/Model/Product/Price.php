<?php
/**
 * Copyright © 2016 Magento. All rights reserved.
 * See COPYING.txt for license details.
 */

namespace Magento\Bundle\Model\Product;

use Magento\Customer\Api\GroupManagementInterface;
use Magento\Framework\Pricing\PriceCurrencyInterface;

/**
 * Bundle Price Model
 * @SuppressWarnings(PHPMD.CouplingBetweenObjects)
 */
class Price extends \Magento\Catalog\Model\Product\Type\Price
{
    /**
     * Fixed bundle price type
     */
    const PRICE_TYPE_FIXED = 1;

    /**
     * Dynamic bundle price type
     */
    const PRICE_TYPE_DYNAMIC = 0;

    /**
     * Flag which indicates - is min/max prices have been calculated by index
     *
     * @var bool
     */
    protected $_isPricesCalculatedByIndex;

    /**
     * Catalog data
     *
     * @var \Magento\Catalog\Helper\Data
     */
    protected $_catalogData = null;

    /**
     * Serializer interface instance.
     *
<<<<<<< HEAD
     * @var \Magento\Framework\Serialize\SerializerInterface
=======
     * @var \Magento\Framework\Serialize\Serializer\Json
>>>>>>> 9b0ad97f
     */
    private $serializer;

    /**
     * Price constructor.
     *
     * @param \Magento\CatalogRule\Model\ResourceModel\RuleFactory $ruleFactory
     * @param \Magento\Store\Model\StoreManagerInterface $storeManager
     * @param \Magento\Framework\Stdlib\DateTime\TimezoneInterface $localeDate
     * @param \Magento\Customer\Model\Session $customerSession
     * @param \Magento\Framework\Event\ManagerInterface $eventManager
     * @param PriceCurrencyInterface $priceCurrency
     * @param GroupManagementInterface $groupManagement
     * @param \Magento\Catalog\Api\Data\ProductTierPriceInterfaceFactory $tierPriceFactory
     * @param \Magento\Framework\App\Config\ScopeConfigInterface $config
     * @param \Magento\Catalog\Helper\Data $catalogData
<<<<<<< HEAD
     * @param \Magento\Framework\Serialize\SerializerInterface|null $serializer
=======
     * @param \Magento\Framework\Serialize\Serializer\Json|null $serializer
>>>>>>> 9b0ad97f
     * @SuppressWarnings(PHPMD.ExcessiveParameterList)
     */
    public function __construct(
        \Magento\CatalogRule\Model\ResourceModel\RuleFactory $ruleFactory,
        \Magento\Store\Model\StoreManagerInterface $storeManager,
        \Magento\Framework\Stdlib\DateTime\TimezoneInterface $localeDate,
        \Magento\Customer\Model\Session $customerSession,
        \Magento\Framework\Event\ManagerInterface $eventManager,
        PriceCurrencyInterface $priceCurrency,
        GroupManagementInterface $groupManagement,
        \Magento\Catalog\Api\Data\ProductTierPriceInterfaceFactory $tierPriceFactory,
        \Magento\Framework\App\Config\ScopeConfigInterface $config,
        \Magento\Catalog\Helper\Data $catalogData,
<<<<<<< HEAD
        \Magento\Framework\Serialize\SerializerInterface $serializer = null
    ) {
        $this->_catalogData = $catalogData;
        $this->serializer = $serializer ?: \Magento\Framework\App\ObjectManager::getInstance()
            ->get(\Magento\Framework\Serialize\SerializerInterface::class);
=======
        \Magento\Framework\Serialize\Serializer\Json $serializer = null
    ) {
        $this->_catalogData = $catalogData;
        $this->serializer = $serializer ?: \Magento\Framework\App\ObjectManager::getInstance()
            ->get(\Magento\Framework\Serialize\Serializer\Json::class);
>>>>>>> 9b0ad97f
        parent::__construct(
            $ruleFactory,
            $storeManager,
            $localeDate,
            $customerSession,
            $eventManager,
            $priceCurrency,
            $groupManagement,
            $tierPriceFactory,
            $config
        );
    }

    /**
     * Is min/max prices have been calculated by index
     *
     * @return bool
     * @SuppressWarnings(PHPMD.BooleanGetMethodName)
     */
    public function getIsPricesCalculatedByIndex()
    {
        return $this->_isPricesCalculatedByIndex;
    }

    /**
     * Return product base price
     *
     * @param \Magento\Catalog\Model\Product $product
     * @return float
     */
    public function getPrice($product)
    {
        if ($product->getPriceType() == self::PRICE_TYPE_FIXED) {
            return $product->getData('price');
        } else {
            return 0;
        }
    }

    /**
     * Get Total price  for Bundle items
     *
     * @param \Magento\Catalog\Model\Product $product
     * @param null|float $qty
     * @return float
     */
    public function getTotalBundleItemsPrice($product, $qty = null)
    {
        $price = 0.0;
        if ($product->hasCustomOptions()) {
            $selectionIds = $this->getBundleSelectionIds($product);
            if ($selectionIds) {
                $selections = $product->getTypeInstance()->getSelectionsByIds($selectionIds, $product);
                $selections->addTierPriceData();
                $this->_eventManager->dispatch(
                    'prepare_catalog_product_collection_prices',
                    ['collection' => $selections, 'store_id' => $product->getStoreId()]
                );
                foreach ($selections->getItems() as $selection) {
                    if ($selection->isSalable()) {
                        $selectionQty = $product->getCustomOption('selection_qty_' . $selection->getSelectionId());
                        if ($selectionQty) {
                            $price += $this->getSelectionFinalTotalPrice(
                                $product,
                                $selection,
                                $qty,
                                $selectionQty->getValue()
                            );
                        }
                    }
                }
            }
        }
        return $price;
    }

    /**
     * Retrieve array of bundle selection IDs
     *
     * @param \Magento\Catalog\Model\Product $product
     * @return array
     */
    protected function getBundleSelectionIds(\Magento\Catalog\Model\Product $product)
    {
        $customOption = $product->getCustomOption('bundle_selection_ids');
        if ($customOption) {
            $selectionIds = $this->serializer->unserialize($customOption->getValue());
            if (!empty($selectionIds) && is_array($selectionIds)) {
                return $selectionIds;
            }
        }
        return [];
    }

    /**
     * Get product final price
     *
     * @param   float                     $qty
     * @param   \Magento\Catalog\Model\Product $product
     * @return  float
     */
    public function getFinalPrice($qty, $product)
    {
        if ($qty === null && $product->getCalculatedFinalPrice() !== null) {
            return $product->getCalculatedFinalPrice();
        }

        $finalPrice = $this->getBasePrice($product, $qty);
        $product->setFinalPrice($finalPrice);
        $this->_eventManager->dispatch('catalog_product_get_final_price', ['product' => $product, 'qty' => $qty]);
        $finalPrice = $product->getData('final_price');

        $finalPrice = $this->_applyOptionsPrice($product, $qty, $finalPrice);
        $finalPrice += $this->getTotalBundleItemsPrice($product, $qty);

        $finalPrice = max(0, $finalPrice);
        $product->setFinalPrice($finalPrice);
        return $finalPrice;
    }

    /**
     * Returns final price of a child product
     *
     * @param \Magento\Catalog\Model\Product $product
     * @param float                      $productQty
     * @param \Magento\Catalog\Model\Product $childProduct
     * @param float                      $childProductQty
     * @return float
     */
    public function getChildFinalPrice($product, $productQty, $childProduct, $childProductQty)
    {
        return $this->getSelectionFinalTotalPrice($product, $childProduct, $productQty, $childProductQty, false);
    }

    /**
     * Retrieve Price considering tier price
     *
     * @param  \Magento\Catalog\Model\Product $product
     * @param  string|null                $which
     * @param  bool|null                  $includeTax
     * @param  bool                       $takeTierPrice
     * @return float|array
     * @SuppressWarnings(PHPMD.CyclomaticComplexity)
     * @SuppressWarnings(PHPMD.NPathComplexity)
     * @SuppressWarnings(PHPMD.ExcessiveMethodLength)
     */
    public function getTotalPrices($product, $which = null, $includeTax = null, $takeTierPrice = true)
    {
        // check calculated price index
        if ($product->getData('min_price') && $product->getData('max_price')) {
            $minimalPrice = $this->_catalogData->getTaxPrice($product, $product->getData('min_price'), $includeTax);
            $maximalPrice = $this->_catalogData->getTaxPrice($product, $product->getData('max_price'), $includeTax);
            $this->_isPricesCalculatedByIndex = true;
        } else {
            /**
             * Check if product price is fixed
             */
            $finalPrice = $product->getFinalPrice();
            if ($product->getPriceType() == self::PRICE_TYPE_FIXED) {
                $minimalPrice = $maximalPrice = $this->_catalogData->getTaxPrice($product, $finalPrice, $includeTax);
            } else {
                // PRICE_TYPE_DYNAMIC
                $minimalPrice = $maximalPrice = 0;
            }

            $options = $this->getOptions($product);
            $minPriceFounded = false;

            if ($options) {
                foreach ($options as $option) {
                    /* @var $option \Magento\Bundle\Model\Option */
                    $selections = $option->getSelections();
                    if ($selections) {
                        $selectionMinimalPrices = [];
                        $selectionMaximalPrices = [];

                        foreach ($option->getSelections() as $selection) {
                            /* @var $selection \Magento\Bundle\Model\Selection */
                            if (!$selection->isSalable()) {
                                /**
                                 * @todo CatalogInventory Show out of stock Products
                                 */
                                continue;
                            }

                            $qty = $selection->getSelectionQty();

                            $item = $product->getPriceType() == self::PRICE_TYPE_FIXED ? $product : $selection;

                            $selectionMinimalPrices[] = $this->_catalogData->getTaxPrice(
                                $item,
                                $this->getSelectionFinalTotalPrice(
                                    $product,
                                    $selection,
                                    1,
                                    $qty,
                                    true,
                                    $takeTierPrice
                                ),
                                $includeTax
                            );
                            $selectionMaximalPrices[] = $this->_catalogData->getTaxPrice(
                                $item,
                                $this->getSelectionFinalTotalPrice(
                                    $product,
                                    $selection,
                                    1,
                                    null,
                                    true,
                                    $takeTierPrice
                                ),
                                $includeTax
                            );
                        }

                        if (count($selectionMinimalPrices)) {
                            $selMinPrice = min($selectionMinimalPrices);
                            if ($option->getRequired()) {
                                $minimalPrice += $selMinPrice;
                                $minPriceFounded = true;
                            } elseif (true !== $minPriceFounded) {
                                $selMinPrice += $minimalPrice;
                                $minPriceFounded = false === $minPriceFounded ? $selMinPrice : min(
                                    $minPriceFounded,
                                    $selMinPrice
                                );
                            }

                            if ($option->isMultiSelection()) {
                                $maximalPrice += array_sum($selectionMaximalPrices);
                            } else {
                                $maximalPrice += max($selectionMaximalPrices);
                            }
                        }
                    }
                }
            }
            // condition is TRUE when all product options are NOT required
            if (!is_bool($minPriceFounded)) {
                $minimalPrice = $minPriceFounded;
            }

            $customOptions = $product->getOptions();
            if ($product->getPriceType() == self::PRICE_TYPE_FIXED && $customOptions) {
                foreach ($customOptions as $customOption) {
                    /* @var $customOption \Magento\Catalog\Model\Product\Option */
                    $values = $customOption->getValues();
                    if ($values) {
                        $prices = [];
                        foreach ($values as $value) {
                            /* @var $value \Magento\Catalog\Model\Product\Option\Value */
                            $valuePrice = $value->getPrice(true);

                            $prices[] = $valuePrice;
                        }
                        if (count($prices)) {
                            if ($customOption->getIsRequire()) {
                                $minimalPrice += $this->_catalogData->getTaxPrice($product, min($prices), $includeTax);
                            }

                            $multiTypes = [
                                \Magento\Catalog\Model\Product\Option::OPTION_TYPE_CHECKBOX,
                                \Magento\Catalog\Model\Product\Option::OPTION_TYPE_MULTIPLE,
                            ];

                            if (in_array($customOption->getType(), $multiTypes)) {
                                $maximalValue = array_sum($prices);
                            } else {
                                $maximalValue = max($prices);
                            }
                            $maximalPrice += $this->_catalogData->getTaxPrice($product, $maximalValue, $includeTax);
                        }
                    } else {
                        $valuePrice = $customOption->getPrice(true);

                        if ($customOption->getIsRequire()) {
                            $minimalPrice += $this->_catalogData->getTaxPrice($product, $valuePrice, $includeTax);
                        }
                        $maximalPrice += $this->_catalogData->getTaxPrice($product, $valuePrice, $includeTax);
                    }
                }
            }
            $this->_isPricesCalculatedByIndex = false;
        }

        if ($which == 'max') {
            return $maximalPrice;
        } elseif ($which == 'min') {
            return $minimalPrice;
        }

        return [$minimalPrice, $maximalPrice];
    }

    /**
     * Get Options with attached Selections collection
     *
     * @param \Magento\Catalog\Model\Product $product
     * @return \Magento\Bundle\Model\ResourceModel\Option\Collection
     */
    public function getOptions($product)
    {
        $product->getTypeInstance()->setStoreFilter($product->getStoreId(), $product);

        $optionCollection = $product->getTypeInstance()->getOptionsCollection($product);

        $selectionCollection = $product->getTypeInstance()->getSelectionsCollection(
            $product->getTypeInstance()->getOptionsIds($product),
            $product
        );

        return $optionCollection->appendSelections($selectionCollection, false, false);
    }

    /**
     * Calculate price of selection
     *
     * @param \Magento\Catalog\Model\Product $bundleProduct
     * @param \Magento\Catalog\Model\Product $selectionProduct
     * @param float|null                 $selectionQty
     * @param null|bool                  $multiplyQty      Whether to multiply selection's price by its quantity
     * @return float
     *
     * @see \Magento\Bundle\Model\Product\Price::getSelectionFinalTotalPrice()
     */
    public function getSelectionPrice($bundleProduct, $selectionProduct, $selectionQty = null, $multiplyQty = true)
    {
        return $this->getSelectionFinalTotalPrice($bundleProduct, $selectionProduct, 0, $selectionQty, $multiplyQty);
    }

    /**
     * Calculate selection price for front view (with applied special of bundle)
     *
     * @param \Magento\Catalog\Model\Product $bundleProduct
     * @param \Magento\Catalog\Model\Product $selectionProduct
     * @param float                    $qty
     * @return float
     */
    public function getSelectionPreFinalPrice($bundleProduct, $selectionProduct, $qty = null)
    {
        return $this->getSelectionPrice($bundleProduct, $selectionProduct, $qty);
    }

    /**
     * Calculate final price of selection
     * with take into account tier price
     *
     * @param  \Magento\Catalog\Model\Product $bundleProduct
     * @param  \Magento\Catalog\Model\Product $selectionProduct
     * @param  float                    $bundleQty
     * @param  float                    $selectionQty
     * @param  bool                       $multiplyQty
     * @param  bool                       $takeTierPrice
     * @return float
     */
    public function getSelectionFinalTotalPrice(
        $bundleProduct,
        $selectionProduct,
        $bundleQty,
        $selectionQty,
        $multiplyQty = true,
        $takeTierPrice = true
    ) {
        if (null === $bundleQty) {
            $bundleQty = 1.;
        }
        if ($selectionQty === null) {
            $selectionQty = $selectionProduct->getSelectionQty();
        }

        if ($bundleProduct->getPriceType() == self::PRICE_TYPE_DYNAMIC) {
            $price = $selectionProduct->getFinalPrice($takeTierPrice ? $selectionQty : 1);
        } else {
            if ($selectionProduct->getSelectionPriceType()) {
                // percent
                $product = clone $bundleProduct;
                $product->setFinalPrice($this->getPrice($product));
                $this->_eventManager->dispatch(
                    'catalog_product_get_final_price',
                    ['product' => $product, 'qty' => $bundleQty]
                );
                $price = $product->getData('final_price') * ($selectionProduct->getSelectionPriceValue() / 100);
            } else {
                // fixed
                $price = $selectionProduct->getSelectionPriceValue();
            }
        }

        if ($multiplyQty) {
            $price *= $selectionQty;
        }

        return min(
            $price,
            $this->_applyTierPrice($bundleProduct, $bundleQty, $price),
            $this->_applySpecialPrice($bundleProduct, $price)
        );
    }

    /**
     * Apply tier price for bundle
     *
     * @param   \Magento\Catalog\Model\Product $product
     * @param   float                    $qty
     * @param   float                    $finalPrice
     * @return  float
     */
    protected function _applyTierPrice($product, $qty, $finalPrice)
    {
        if ($qty === null) {
            return $finalPrice;
        }

        $tierPrice = $product->getTierPrice($qty);

        if (is_numeric($tierPrice)) {
            $tierPrice = $finalPrice - $finalPrice * ($tierPrice / 100);
            $finalPrice = min($finalPrice, $tierPrice);
        }

        return $finalPrice;
    }

    /**
     * Get product tier price by qty
     *
     * @param   float                    $qty
     * @param   \Magento\Catalog\Model\Product $product
     * @return  float|array
     * @SuppressWarnings(PHPMD.CyclomaticComplexity)
     * @SuppressWarnings(PHPMD.NPathComplexity)
     */
    public function getTierPrice($qty, $product)
    {
        $allCustomersGroupId = $this->_groupManagement->getAllCustomersGroup()->getId();
        $prices = $product->getData('tier_price');

        if ($prices === null) {
            if ($attribute = $product->getResource()->getAttribute('tier_price')) {
                $attribute->getBackend()->afterLoad($product);
                $prices = $product->getData('tier_price');
            }
        }

        if ($prices === null || !is_array($prices)) {
            if ($qty !== null) {
                return $product->getPrice();
            }
            return [
                [
                    'price' => $product->getPrice(),
                    'website_price' => $product->getPrice(),
                    'price_qty' => 1,
                    'cust_group' => $allCustomersGroupId,
                ]
            ];
        }

        $custGroup = $this->_getCustomerGroupId($product);
        if ($qty) {
            $prevQty = 1;
            $prevPrice = 0;
            $prevGroup = $allCustomersGroupId;

            foreach ($prices as $price) {
                if (empty($price['percentage_value'])) {
                    // can use only percentage tier price
                    continue;
                }
                if ($price['cust_group'] != $custGroup && $price['cust_group'] != $allCustomersGroupId) {
                    // tier not for current customer group nor is for all groups
                    continue;
                }
                if ($qty < $price['price_qty']) {
                    // tier is higher than product qty
                    continue;
                }
                if ($price['price_qty'] < $prevQty) {
                    // higher tier qty already found
                    continue;
                }
                if ($price['price_qty'] == $prevQty
                    && $prevGroup != $allCustomersGroupId
                    && $price['cust_group'] == $allCustomersGroupId
                ) {
                    // found tier qty is same as current tier qty but current tier group is ALL_GROUPS
                    continue;
                }

                if ($price['percentage_value'] > $prevPrice) {
                    $prevPrice = $price['percentage_value'];
                    $prevQty = $price['price_qty'];
                    $prevGroup = $price['cust_group'];
                }
            }

            return $prevPrice;
        } else {
            $qtyCache = [];
            foreach ($prices as $i => $price) {
                if ($price['cust_group'] != $custGroup && $price['cust_group'] != $allCustomersGroupId) {
                    unset($prices[$i]);
                } elseif (isset($qtyCache[$price['price_qty']])) {
                    $j = $qtyCache[$price['price_qty']];
                    if ($prices[$j]['website_price'] < $price['website_price']) {
                        unset($prices[$j]);
                        $qtyCache[$price['price_qty']] = $i;
                    } else {
                        unset($prices[$i]);
                    }
                } else {
                    $qtyCache[$price['price_qty']] = $i;
                }
            }
        }

        return $prices ? $prices : [];
    }

    /**
     * Calculate and apply special price
     *
     * @param float  $finalPrice
     * @param float  $specialPrice
     * @param string $specialPriceFrom
     * @param string $specialPriceTo
     * @param mixed  $store
     * @return float
     */
    public function calculateSpecialPrice(
        $finalPrice,
        $specialPrice,
        $specialPriceFrom,
        $specialPriceTo,
        $store = null
    ) {
        if ($specialPrice !== null && $specialPrice != false) {
            if ($this->_localeDate->isScopeDateInInterval($store, $specialPriceFrom, $specialPriceTo)) {
                $specialPrice = $finalPrice * ($specialPrice / 100);
                $finalPrice = min($finalPrice, $specialPrice);
            }
        }

        return $finalPrice;
    }

    /**
     * Returns the lowest price after applying any applicable bundle discounts
     *
     * @param /Magento/Catalog/Model/Product $bundleProduct
     * @param float|string $price
     * @param int          $bundleQty
     * @return float
     */
    public function getLowestPrice($bundleProduct, $price, $bundleQty = 1)
    {
        $price = (float)$price;
        return min(
            $price,
            $this->_applyTierPrice($bundleProduct, $bundleQty, $price),
            $this->_applySpecialPrice($bundleProduct, $price)
        );
    }
}<|MERGE_RESOLUTION|>--- conflicted
+++ resolved
@@ -42,11 +42,7 @@
     /**
      * Serializer interface instance.
      *
-<<<<<<< HEAD
-     * @var \Magento\Framework\Serialize\SerializerInterface
-=======
      * @var \Magento\Framework\Serialize\Serializer\Json
->>>>>>> 9b0ad97f
      */
     private $serializer;
 
@@ -63,11 +59,7 @@
      * @param \Magento\Catalog\Api\Data\ProductTierPriceInterfaceFactory $tierPriceFactory
      * @param \Magento\Framework\App\Config\ScopeConfigInterface $config
      * @param \Magento\Catalog\Helper\Data $catalogData
-<<<<<<< HEAD
-     * @param \Magento\Framework\Serialize\SerializerInterface|null $serializer
-=======
      * @param \Magento\Framework\Serialize\Serializer\Json|null $serializer
->>>>>>> 9b0ad97f
      * @SuppressWarnings(PHPMD.ExcessiveParameterList)
      */
     public function __construct(
@@ -81,19 +73,11 @@
         \Magento\Catalog\Api\Data\ProductTierPriceInterfaceFactory $tierPriceFactory,
         \Magento\Framework\App\Config\ScopeConfigInterface $config,
         \Magento\Catalog\Helper\Data $catalogData,
-<<<<<<< HEAD
-        \Magento\Framework\Serialize\SerializerInterface $serializer = null
-    ) {
-        $this->_catalogData = $catalogData;
-        $this->serializer = $serializer ?: \Magento\Framework\App\ObjectManager::getInstance()
-            ->get(\Magento\Framework\Serialize\SerializerInterface::class);
-=======
         \Magento\Framework\Serialize\Serializer\Json $serializer = null
     ) {
         $this->_catalogData = $catalogData;
         $this->serializer = $serializer ?: \Magento\Framework\App\ObjectManager::getInstance()
             ->get(\Magento\Framework\Serialize\Serializer\Json::class);
->>>>>>> 9b0ad97f
         parent::__construct(
             $ruleFactory,
             $storeManager,
