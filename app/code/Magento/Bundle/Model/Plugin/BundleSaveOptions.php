<?php
/**
 *
 * Copyright © 2015 Magento. All rights reserved.
 * See COPYING.txt for license details.
 */

namespace Magento\Bundle\Model\Plugin;

class BundleSaveOptions
{
    /**
     * @var \Magento\Bundle\Api\ProductOptionRepositoryInterface
     */
    protected $optionRepository;

    /**
     * @param \Magento\Bundle\Api\ProductOptionRepositoryInterface $optionRepository
     */
    public function __construct(\Magento\Bundle\Api\ProductOptionRepositoryInterface $optionRepository)
    {
        $this->optionRepository = $optionRepository;
    }

    /**
     * @param \Magento\Catalog\Api\ProductRepositoryInterface $subject
     * @param callable $proceed
     * @param \Magento\Catalog\Api\Data\ProductInterface $product
     * @param bool $saveOptions
     * @return \Magento\Catalog\Api\Data\ProductInterface
     * @throws \Magento\Framework\Exception\CouldNotSaveException
     * @SuppressWarnings(PHPMD.UnusedFormalParameter)
     */
    public function aroundSave(
        \Magento\Catalog\Api\ProductRepositoryInterface $subject,
        \Closure $proceed,
        \Magento\Catalog\Api\Data\ProductInterface $product,
        $saveOptions = false
    ) {
        /** @var \Magento\Catalog\Api\Data\ProductInterface $result */
        $result = $proceed($product, $saveOptions);

        if ($product->getTypeId() != \Magento\Catalog\Model\Product\Type::TYPE_BUNDLE) {
            return $result;
        }

<<<<<<< HEAD
        /* @var \Magento\Framework\Api\AttributeValue $bundleProductOptionsAttrValue */
        $bundleProductOptionsAttrValue = $product->getCustomAttribute('bundle_product_options');
        //if bundle_product_options does not exist, skip the bundle option processing
        if (is_null($bundleProductOptionsAttrValue) || !is_array($bundleProductOptionsAttrValue->getValue())) {
            return $result;
        } else {
            $bundleProductOptions = $bundleProductOptionsAttrValue->getValue();
        }
=======
        /* @var \Magento\Bundle\Api\Data\OptionInterface[] $options */
        $bundleProductOptions = $product->getExtensionAttributes()->getBundleProductOptions();
>>>>>>> ad5e6b20

        /** @var \Magento\Bundle\Api\Data\OptionInterface[] $bundleProductOptions */
        $existingOptions = $this->optionRepository->getList($product->getSku());
        $existingOptionsMap = [];
        foreach ($existingOptions as $existingOption) {
            $existingOptionsMap[$existingOption->getOptionId()] = $existingOption;
        }
        $updatedOptionIds = [];
        foreach ($bundleProductOptions as $bundleOption) {
            $optionId = $bundleOption->getOptionId();
            if ($optionId) {
                $updatedOptionIds[] = $optionId;
            }
        }
        $optionIdsToDelete = array_diff(array_keys($existingOptionsMap), $updatedOptionIds);
        //Handle new and existing options
        foreach ($bundleProductOptions as $option) {
            $this->optionRepository->save($result, $option);
        }
        //Delete options that are not in the list
        foreach ($optionIdsToDelete as $optionId) {
            $this->optionRepository->delete($existingOptionsMap[$optionId]);
        }
        return $result;
    }
}<|MERGE_RESOLUTION|>--- conflicted
+++ resolved
@@ -44,19 +44,11 @@
             return $result;
         }
 
-<<<<<<< HEAD
-        /* @var \Magento\Framework\Api\AttributeValue $bundleProductOptionsAttrValue */
-        $bundleProductOptionsAttrValue = $product->getCustomAttribute('bundle_product_options');
-        //if bundle_product_options does not exist, skip the bundle option processing
-        if (is_null($bundleProductOptionsAttrValue) || !is_array($bundleProductOptionsAttrValue->getValue())) {
-            return $result;
-        } else {
-            $bundleProductOptions = $bundleProductOptionsAttrValue->getValue();
-        }
-=======
         /* @var \Magento\Bundle\Api\Data\OptionInterface[] $options */
         $bundleProductOptions = $product->getExtensionAttributes()->getBundleProductOptions();
->>>>>>> ad5e6b20
+        if ($bundleProductOptions == null) {
+            return $result;
+        }
 
         /** @var \Magento\Bundle\Api\Data\OptionInterface[] $bundleProductOptions */
         $existingOptions = $this->optionRepository->getList($product->getSku());
