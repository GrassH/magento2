--- conflicted
+++ resolved
@@ -45,45 +45,14 @@
      */
     public function modifyMeta(array $meta)
     {
-<<<<<<< HEAD
         $meta = $this->arrayManager->merge(
-            $this->getElementArrayPath($meta, static::CODE_PRICE_TYPE) . static::META_CONFIG_PATH,
+            $this->arrayManager->findPath(static::CODE_PRICE_TYPE, $meta, null, 'children') . static::META_CONFIG_PATH,
             $meta,
             [
                 'disabled' => (bool)$this->locator->getProduct()->getId(),
                 'valueMap' => [
                     'false' => '1',
                     'true' => '0'
-=======
-        if ($groupCode = $this->getGroupCodeByField($meta, ProductAttributeInterface::CODE_PRICE)
-            ?: $this->getGroupCodeByField($meta, self::CODE_GROUP_PRICE)
-        ) {
-            $isNewProduct = ($this->locator->getProduct()->getId()) ? false : true;
-            $pricePath = $this->arrayManager->findPath(ProductAttributeInterface::CODE_PRICE, $meta, null, 'children')
-                ?: $this->arrayManager->findPath(static::CODE_GROUP_PRICE, $meta, null, 'children');
-
-            $meta[$groupCode]['children'][self::CODE_PRICE_TYPE] = [
-                'arguments' => [
-                    'data' => [
-                        'config' => [
-                            'sortOrder' => self::SORT_ORDER,
-                            'formElement' => Form\Element\Checkbox::NAME,
-                            'componentType' => Form\Field::NAME,
-                            'label' => __('Dynamic Price'),
-                            'prefer' => 'toggle',
-                            'additionalClasses' => 'admin__field-x-small',
-                            'templates' => ['checkbox' => 'ui/form/components/single/switcher'],
-                            'valueMap' => [
-                                'false' => '1',
-                                'true' => '0',
-                            ],
-                            'dataScope' => self::CODE_PRICE_TYPE,
-                            'value' => '0',
-                            'disabled' => $isNewProduct ? false : true,
-                            'scopeLabel' => $this->arrayManager->get($pricePath . '/scopeLabel', $meta),
-                        ],
-                    ],
->>>>>>> f8f43a2e
                 ],
                 'validation' => [
                     'required-entry' => false
@@ -92,7 +61,12 @@
         );
 
         $meta = $this->arrayManager->merge(
-            $this->getElementArrayPath($meta, ProductAttributeInterface::CODE_PRICE) . static::META_CONFIG_PATH,
+            $this->arrayManager->findPath(
+                ProductAttributeInterface::CODE_PRICE,
+                $meta,
+                null,
+                'children'
+            ) . static::META_CONFIG_PATH,
             $meta,
             [
                 'imports' => [
@@ -102,7 +76,12 @@
         );
 
         $meta = $this->arrayManager->merge(
-            $this->getElementArrayPath($meta, static::CODE_TAX_CLASS_ID) . static::META_CONFIG_PATH,
+            $this->arrayManager->findPath(
+                static::CODE_TAX_CLASS_ID,
+                $meta,
+                null,
+                'children'
+            ) . static::META_CONFIG_PATH,
             $meta,
             [
                 'imports' => [
