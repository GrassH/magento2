--- conflicted
+++ resolved
@@ -53,13 +53,8 @@
             ?: $this->getGroupCodeByField($meta, self::CODE_GROUP_PRICE)
         ) {
             $isNewProduct = ($this->locator->getProduct()->getId()) ? false : true;
-<<<<<<< HEAD
-            $pricePath = $this->arrayManager->findPath(AttributeConstantsInterface::CODE_PRICE, $meta, null, 'children')
+            $pricePath = $this->arrayManager->findPath(ProductAttributeInterface::CODE_PRICE, $meta, null, 'children')
                 ?: $this->arrayManager->findPath(static::CODE_GROUP_PRICE, $meta, null, 'children');
-=======
-            $pricePath = $this->getElementArrayPath($meta, ProductAttributeInterface::CODE_PRICE)
-                ?: $this->getElementArrayPath($meta, self::CODE_GROUP_PRICE);
->>>>>>> c98c73db
 
             $meta[$groupCode]['children'][self::CODE_PRICE_TYPE] = [
                 'arguments' => [
