<?php
/**
 * Copyright © 2015 Magento. All rights reserved.
 * See COPYING.txt for license details.
 */
namespace Magento\Bundle\Ui\DataProvider\Product\Form\Modifier;

use Magento\Catalog\Ui\DataProvider\Product\Form\Modifier\AbstractModifier;
use Magento\Ui\Component\Container;
use Magento\Ui\Component\DynamicRows;
use Magento\Ui\Component\Form;
use Magento\Ui\Component\Modal;
use Magento\Framework\UrlInterface;
use Magento\Bundle\Model\Product\Attribute\Source\Shipment\Type as Shipment;

/**
 * Create Ship Bundle Items and Affect Bundle Product Selections fields
 * @SuppressWarnings(PHPMD.CouplingBetweenObjects)
 */
class BundlePanel extends AbstractModifier
{
    const GROUP_CONTENT = 'content';
    const CODE_SHIPMENT_TYPE = 'shipment_type';
    const SORT_ORDER = 20;
    const CODE_BUNDLE_DATA = 'bundle_data';
    const CODE_AFFECT_BUNDLE_PRODUCT_SELECTIONS = 'affect_bundle_product_selections';
    const CODE_BUNDLE_HEADER = 'bundle_header';
    const CODE_BUNDLE_OPTIONS = 'bundle_options';
    const CODE_MODAL_OPTIONS = 'modal';

    /**
     * @var UrlInterface
     */
    protected $urlBuilder;

    /**
     * @var Shipment
     */
    protected $shipment;

    /**
     * @param UrlInterface $urlBuilder
     * @param Shipment $shipment
     */
    public function __construct(
        UrlInterface $urlBuilder,
        Shipment $shipment
    ) {
        $this->urlBuilder = $urlBuilder;
        $this->shipment = $shipment;
    }

    /**
     * {@inheritdoc}
     * @SuppressWarnings(PHPMD.ExcessiveMethodLength)
     */
    public function modifyMeta(array $meta)
    {
        $generalPanel = $this->getGeneralPanelName($meta);

        $meta = array_replace_recursive(
            $meta,
            [
                self::CODE_BUNDLE_DATA => [
                    'arguments' => [
                        'data' => [
                            'config' => [
                                'label' => __('Bundle Items'),
                                    'componentType' => isset($meta[$generalPanel]['componentType'])
                                        ? $meta[$generalPanel]['componentType']
                                        : Form\Fieldset::NAME,
                                    'dataScope' => '',
                                    'sortOrder' =>
                                        $this->getNextGroupSortOrder($meta, self::GROUP_CONTENT, self::SORT_ORDER),
                                    'collapsible' => true,
                                    'opened' => true,
                            ],
                        ],
                    ],
                    'children' => [
                        'modal' => [
                            'arguments' => [
                                'data' => [
                                    'config' => [
                                        'isTemplate' => false,
                                        'componentType' => Modal::NAME,
                                        'dataScope' => '',
                                        'provider' => 'product_form.product_form_data_source',
                                        'options' => [
                                            'title' => __('Add Products to Option'),
                                            'buttons' => [
                                                [
                                                    'text' => __('Cancel'),
                                                    'class' => 'action-secondary',
                                                    'actions' => ['closeModal'],
                                                ],
                                                [
                                                    'text' => __('Add Selected Products'),
                                                    'class' => 'action-primary',
                                                    'actions' => [
                                                        [
                                                            'targetName' => 'index = bundle_product_listing',
                                                            'actionName' => 'save'
                                                        ],
                                                        'closeModal'
                                                    ],
                                                ],
                                            ],
                                        ],
                                    ],
                                ],
                            ],
                            'children' => [
                                'bundle_product_listing' => [
                                    'arguments' => [
                                        'data' => [
                                            'config' => [
                                                'autoRender' => false,
                                                'componentType' => 'insertListing',
                                                'dataScope' => 'bundle_product_listing',
                                                'externalProvider' =>
                                                    'bundle_product_listing.bundle_product_listing_data_source',
                                                'selectionsProvider' =>
                                                    'bundle_product_listing.bundle_product_listing.product_columns.ids',
                                                'ns' => 'bundle_product_listing',
                                                'render_url' => $this->urlBuilder->getUrl('mui/index/render'),
                                                'realTimeLink' => false,
                                                'dataLinks' => ['imports' => false, 'exports' => true],
                                                'behaviourType' => 'simple',
                                                'externalFilterMode' => true,
                                            ],
                                        ],
                                    ],
                                ],
                            ],
                        ],
                        self::CODE_SHIPMENT_TYPE => $this->getShipmentType(),
                        self::CODE_AFFECT_BUNDLE_PRODUCT_SELECTIONS => [
                            'arguments' => [
                                'data' => [
                                    'config' => [
                                        'componentType' => Form\Field::NAME,
                                        'dataType' => Form\Element\DataType\Text::NAME,
                                        'formElement' => Form\Element\Input::NAME,
                                        'dataScope' => 'data.affect_bundle_product_selections',
                                        'visible' => false,
                                        'value' => '1'
                                    ],
                                ],
                            ],
                        ],
                        self::CODE_BUNDLE_HEADER => $this->getBundleHeader(),
                        self::CODE_BUNDLE_OPTIONS => $this->getBundleOptions()
                    ]
                ]
            ]
        );
        if (!empty($meta[$generalPanel]['children'][self::CODE_SHIPMENT_TYPE])) {
            unset($meta[$generalPanel]['children'][self::CODE_SHIPMENT_TYPE]);
        }

        return $meta;
    }

    /**
     * {@inheritdoc}
     */
    public function modifyData(array $data)
    {
        return $data;
    }

    /**
     * Get Shipment Type configuration
     *
     * @return array
     */
    protected function getShipmentType()
    {
        return [
            'arguments' => [
                'data' => [
                    'config' => [
                        'validation' => ['required-entry' => false],
                        'dataScope' => 'data.product.shipment_type',
                        'componentType' => 'select',
                        'label' => __('Ship Bundle Items'),
                        'options' => $this->shipment->getAllOptions(),
                        'scopeLabel' => __('[GLOBAL]'),
                    ],
                ],
            ],
        ];
    }

    /**
     * Get bundle header structure
     *
     * @return array
     */
    protected function getBundleHeader()
    {
        return [
            'arguments' => [
                'data' => [
                    'config' => [
                        'label' => null,
                        'formElement' => Container::NAME,
                        'componentType' => Container::NAME,
                        'template' => 'ui/form/components/complex',
                        'sortOrder' => 10,
                    ],
                ],
            ],
            'children' => [
                'add_button' => [
                    'arguments' => [
                        'data' => [
                            'config' => [
                                'title' => __('Add Option'),
                                'formElement' => Container::NAME,
                                'componentType' => Container::NAME,
                                'component' => 'Magento_Ui/js/form/components/button',
                                'sortOrder' => 20,
                                'actions' => [
                                    [
                                        'targetName' => 'product_form.product_form.'
                                            . self::CODE_BUNDLE_DATA . '.' . self::CODE_BUNDLE_OPTIONS,
                                        'actionName' => 'addChild',
                                    ]
                                ],
                            ],
                        ],
                    ],
                ],
            ],
        ];
    }

    /**
     * Get Bundle Options structure
     *
     * @return array
     */
    protected function getBundleOptions()
    {
        return [
            'arguments' => [
                'data' => [
                    'config' => [
                        'componentType' => 'dynamicRows',
                        'template' => 'ui/dynamic-rows/templates/collapsible',
                        'label' => '',
                        'additionalClasses' => 'admin__field-wide',
                        'itemTemplate' => 'record',
                        'collapsibleHeader' => true,
                        'columnsHeader' => false,
                        'deleteProperty' => false,
                        'addButton' => false,
                        'dataScope' => 'data.bundle_options',
                    ],
                ],
            ],
            'children' => [
                'record' => [
                    'arguments' => [
                        'data' => [
                            'config' => [
                                'componentType' => Container::NAME,
                                'isTemplate' => true,
                                'is_collection' => true,
                                'headerLabel' => __('New Option'),
                                'component' => 'Magento_Ui/js/dynamic-rows/record',
                                'positionProvider' => 'product_bundle_container.position',
                                'imports' => [
                                    'label' => '${ $.name }' . '.product_bundle_container.option_info.title:value'
                                ],
                            ],
                        ],
                    ],
                    'children' => [
                        'product_bundle_container' => [
                            'arguments' => [
                                'data' => [
                                    'config' => [
                                        'componentType' => 'fieldset',
                                        'label' => '',
                                        'opened' => true,
                                    ],
                                ],
                            ],
                            'children' => [
                                'option_info' => $this->getOptionInfo(),
                                'position' => $this->getHiddenColumn('position', 20),
                                'option_id' => $this->getHiddenColumn('option_id', 30),
                                'delete' => $this->getHiddenColumn('delete', 40),
                                'bundle_selections' => [
                                    'arguments' => [
                                        'data' => [
                                            'config' => [
                                                'componentType' => DynamicRows::NAME,
                                                'label' => '',
                                                'sortOrder' => 50,
                                                'additionalClasses' => 'admin__field-wide',
                                                'component' => 'Magento_Ui/js/dynamic-rows/dynamic-rows-grid',
                                                'template' => 'ui/dynamic-rows/templates/default',
                                                'renderDefaultRecord' => true,
                                                'columnsHeader' => false,
                                                'columnsHeaderAfterRender' => true,
                                                'recordTemplate' => 'record',
                                                'provider' => 'product_form.product_form_data_source',
                                                'dataProvider' => '${ $.dataScope }' . '.bundle_button_proxy',
                                                'map' => [
                                                    'id' => 'entity_id',
                                                    'product_id' => 'entity_id',
                                                    'name' => 'name',
                                                    'sku' => 'sku',
                                                    'price' => 'price',
                                                ],
                                                'links' => [
                                                    'insertData' => '${ $.provider }:${ $.dataProvider }'
                                                ],
                                                'source' => 'product',
                                                'addButton' => false,
                                            ],
                                        ],
                                    ],
                                    'children' => [
                                        'record' => $this->getBundleSelections(),
                                    ]
                                ],
                                'modal_set' => $this->getModalSet(),
                            ]
                        ]
                    ]
                ]
            ]
        ];
    }

    /**
     * Prepares configuration for the hidden columns
     *
     * @param string $columnName
     * @param int $sortOrder
     * @return array
     */
    protected function getHiddenColumn($columnName, $sortOrder)
    {
        return [
            'arguments' => [
                'data' => [
                    'config' => [
                        'componentType' => Form\Field::NAME,
                        'dataType' => Form\Element\DataType\Text::NAME,
                        'formElement' => Form\Element\Input::NAME,
                        'dataScope' => $columnName,
                        'visible' => false,
                        'additionalClasses' => ['_hidden' => true],
                        'sortOrder' => $sortOrder,
                    ],
                ],
            ],
        ];
    }

    /**
     * Get configuration for the modal set: modal and trigger button
     *
     * @return array
     */
    protected function getModalSet()
    {
        return [
            'arguments' => [
                'data' => [
                    'config' => [
                        'sortOrder' => 60,
                        'formElement' => 'container',
                        'componentType' => 'container',
                        'dataScope' => 'bundle_button_proxy',
                        'component' => 'Magento_Catalog/js/bundle-proxy-button',
                        'provider' => 'product_form.product_form_data_source',
                        'listingDataProvider' => 'bundle_product_listing',
                        'actions' => [
                            [
                                'targetName' => 'product_form.product_form.bundle_data.modal',
                                'actionName' => 'toggleModal'
                            ],
                            [
                                'targetName' => 'product_form.product_form.bundle_data.modal.bundle_product_listing',
                                'actionName' => 'render'
                            ]
                        ],
                        'title' => __('Add Products to Option'),
                    ],
                ],
            ],
        ];
    }

    /**
     * Get option info
     *
     * @return array
     */
    protected function getOptionInfo()
    {
        return [
            'arguments' => [
                'data' => [
                    'config' => [
                        'formElement' => 'container',
                        'componentType' => Container::NAME,
                        'component' => 'Magento_Ui/js/form/components/group',
                        'showLabel' => false,
                        'additionalClasses' => 'admin__field-group-columns admin__control-group-equal',
                        'breakLine' => false,
                        'sortOrder' => 10,
                    ],
                ],
            ],
            'children' => [
                'title' => [
                    'arguments' => [
                        'data' => [
                            'config' => [
                                'dataType' => Form\Element\DataType\Text::NAME,
                                'formElement' => Form\Element\Input::NAME,
                                'componentType' => Form\Field::NAME,
                                'dataScope' => 'title',
                                'label' => __('Option Title'),
                                'sortOrder' => 10,
                                'validation' => ['required-entry' => true],
                            ],
                        ],
                    ],
                ],
                'type' => [
                    'arguments' => [
                        'data' => [
                            'config' => [
                                'dataType' => Form\Element\DataType\Text::NAME,
                                'formElement' => Form\Element\Select::NAME,
                                'componentType' => Form\Field::NAME,
                                'dataScope' => 'type',
                                'label' => __('Input Type'),
                                'options' => [
                                    [
                                        'label' => __('Drop-down'),
                                        'value' => 'select'
                                    ],
                                    [
                                        'label' => __('Radio Buttons'),
                                        'value' => 'radio'
                                    ],
                                    [
                                        'label' => __('Checkbox'),
                                        'value' => 'checkbox'
                                    ],
                                    [
                                        'label' => __('Multiple Select'),
                                        'value' => 'multi'
                                    ]
                                ],
                                'sortOrder' => 20,
                            ],
                        ],
                    ],
                ],
                'required' => [
                    'arguments' => [
                        'data' => [
                            'config' => [
                                'dataType' => Form\Element\DataType\Number::NAME,
                                'formElement' => Form\Element\Checkbox::NAME,
                                'componentType' => Form\Field::NAME,
                                'description' => __('Required'),
                                'dataScope' => 'required',
                                'label' => ' ',
                                'value' => '1',
                                'valueMap' => [
                                    'true' => '1',
                                    'false' => '0',
                                ],
                                'sortOrder' => 30,
                            ],
                        ],
                    ],
                ],
            ],
        ];
    }

    /**
     * Get bundle selections structure
     *
     * @return array
     * @SuppressWarnings(PHPMD.ExcessiveMethodLength)
     */
    protected function getBundleSelections()
    {
        return [
            'arguments' => [
                'data' => [
                    'config' => [
                        'componentType' => Container::NAME,
                        'isTemplate' => true,
                        'component' => 'Magento_Ui/js/dynamic-rows/record',
                        'is_collection' => true,
                    ],
                ],
            ],
            'children' => [
                'selection_id' => $this->getHiddenColumn('selection_id', 10),
                'option_id' => $this->getHiddenColumn('option_id', 20),
                'product_id' => $this->getHiddenColumn('product_id', 30),
                'delete' => $this->getHiddenColumn('delete', 40),
                'is_default' => [
                    'arguments' => [
                        'data' => [
                            'config' => [
                                'component' => 'Magento_Bundle/js/components/bundle-checkbox',
                                'componentType' => Form\Field::NAME,
                                'dataType' => Form\Element\DataType\Boolean::NAME,
                                'formElement' => Form\Element\Checkbox::NAME,
                                'label' => __('Default'),
                                'dataScope' => 'is_default',
                                'prefer' => 'radio',
                                'value' => '1',
                                'sortOrder' => 50,
                            ],
                        ],
                    ],
                ],
                'name' => [
                    'arguments' => [
                        'data' => [
                            'config' => [
                                'componentType' => Form\Field::NAME,
                                'dataType' => Form\Element\DataType\Text::NAME,
                                'formElement' => Form\Element\Input::NAME,
                                'elementTmpl' => 'ui/dynamic-rows/cells/text',
                                'label' => __('Name'),
                                'dataScope' => 'name',
                                'sortOrder' => 60,
                            ],
                        ],
                    ],
                ],
                'sku' => [
                    'arguments' => [
                        'data' => [
                            'config' => [
                                'componentType' => Form\Field::NAME,
                                'dataType' => Form\Element\DataType\Text::NAME,
                                'formElement' => Form\Element\Input::NAME,
                                'elementTmpl' => 'ui/dynamic-rows/cells/text',
                                'label' => __('SKU'),
                                'dataScope' => 'sku',
                                'sortOrder' => 70,
                            ],
                        ],
                    ],
                ],
                'selection_price_value' => $this->getSelectionPriceValue(),
                'selection_price_type' => $this->getSelectionPriceType(),
                'selection_qty' => [
                    'arguments' => [
                        'data' => [
                            'config' => [
                                'component' => 'Magento_Bundle/js/components/bundle-option-qty',
                                'formElement' => Form\Element\Input::NAME,
                                'componentType' => Form\Field::NAME,
                                'dataType' => Form\Element\DataType\Number::NAME,
                                'label' => __('Default Quantity'),
                                'dataScope' => 'selection_qty',
                                'value' => '1',
                                'sortOrder' => 100,
                                'validation' => [
                                    'required-entry' => true,
                                    'validate-number' => true,
<<<<<<< HEAD
=======
                                ],
                                'imports' => [
                                    'isInteger' => '${ $.provider }:${ $.parentScope }.selection_qty_is_integer'
>>>>>>> 1b914163
                                ],
                            ],
                        ],
                    ],
                ],
                'selection_can_change_qty' => [
                    'arguments' => [
                        'data' => [
                            'config' => [
                                'componentType' => Form\Field::NAME,
                                'formElement' => Form\Element\Checkbox::NAME,
                                'dataType' => Form\Element\DataType\Price::NAME,
                                'label' => __('User Defined'),
                                'dataScope' => 'selection_can_change_qty',
                                'value' => '1',
                                'valueMap' => ['true' => '1', 'false' => '0'],
                                'sortOrder' => 110,
                            ],
                        ],
                    ],
                ],
                'position' => $this->getHiddenColumn('position', 120),
                'action_delete' => [
                    'arguments' => [
                        'data' => [
                            'config' => [
                                'componentType' => 'actionDelete',
                                'dataType' => Form\Element\DataType\Text::NAME,
                                'label' => '',
                                'fit' => true,
                                'sortOrder' => 130,
                            ],
                        ],
                    ],
                ],
            ],
        ];
    }

    /**
     * Get selection price value structure
     *
     * @return array
     */
    protected function getSelectionPriceValue()
    {
        return [
            'arguments' => [
                'data' => [
                    'config' => [
                        'componentType' => Form\Field::NAME,
                        'dataType' => Form\Element\DataType\Price::NAME,
                        'formElement' => Form\Element\Input::NAME,
                        'label' => __('Price'),
                        'dataScope' => 'selection_price_value',
                        'value' => '0.00',
                        'imports' => [
                            'visible' => '!ns = ${ $.ns }, index = ' . BundlePrice::CODE_PRICE_TYPE . ':checked'
                        ],
                        'sortOrder' => 80,
                    ],
                ],
            ],
        ];
    }

    /**
     * Get selection price type structure
     *
     * @return array
     */
    protected function getSelectionPriceType()
    {
        return [
            'arguments' => [
                'data' => [
                    'config' => [
                        'componentType' => Form\Field::NAME,
                        'dataType' => Form\Element\DataType\Boolean::NAME,
                        'formElement' => Form\Element\Select::NAME,
                        'label' => __('Price Type'),
                        'dataScope' => 'selection_price_type',
                        'value' => '0',
                        'options' => [
                            [
                                'label' => __('Fixed'),
                                'value' => '0'
                            ],
                            [
                                'label' => __('Percent'),
                                'value' => '1'
                            ]
                        ],
                        'imports' => [
                            'visible' => '!ns = ${ $.ns }, index = ' . BundlePrice::CODE_PRICE_TYPE . ':checked'
                        ],
                        'sortOrder' => 90,
                    ],
                ],
            ],
        ];
    }
}<|MERGE_RESOLUTION|>--- conflicted
+++ resolved
@@ -580,12 +580,9 @@
                                 'validation' => [
                                     'required-entry' => true,
                                     'validate-number' => true,
-<<<<<<< HEAD
-=======
                                 ],
                                 'imports' => [
                                     'isInteger' => '${ $.provider }:${ $.parentScope }.selection_qty_is_integer'
->>>>>>> 1b914163
                                 ],
                             ],
                         ],
