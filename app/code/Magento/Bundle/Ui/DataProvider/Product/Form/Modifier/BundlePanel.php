--- conflicted
+++ resolved
@@ -82,7 +82,6 @@
                             )
                         ],
                     ],
-<<<<<<< HEAD
                 ],
                 'children' => [
                     'modal' => [
@@ -98,7 +97,6 @@
                                         'buttons' => [
                                             [
                                                 'text' => __('Cancel'),
-                                                'class' => 'action-secondary',
                                                 'actions' => ['closeModal'],
                                             ],
                                             [
@@ -108,33 +106,6 @@
                                                     [
                                                         'targetName' => 'index = bundle_product_listing',
                                                         'actionName' => 'save'
-=======
-                    'children' => [
-                        'modal' => [
-                            'arguments' => [
-                                'data' => [
-                                    'config' => [
-                                        'isTemplate' => false,
-                                        'componentType' => Modal::NAME,
-                                        'dataScope' => '',
-                                        'provider' => 'product_form.product_form_data_source',
-                                        'options' => [
-                                            'title' => __('Add Products to Option'),
-                                            'buttons' => [
-                                                [
-                                                    'text' => __('Cancel'),
-                                                    'actions' => ['closeModal'],
-                                                ],
-                                                [
-                                                    'text' => __('Add Selected Products'),
-                                                    'class' => 'action-primary',
-                                                    'actions' => [
-                                                        [
-                                                            'targetName' => 'index = bundle_product_listing',
-                                                            'actionName' => 'save'
-                                                        ],
-                                                        'closeModal'
->>>>>>> 3e358a61
                                                     ],
                                                     'closeModal'
                                                 ],
