<?php
/**
 * Copyright © 2016 Magento. All rights reserved.
 * See COPYING.txt for license details.
 */
namespace Magento\Bundle\Ui\DataProvider\Product\Form\Modifier;

use Magento\Catalog\Ui\DataProvider\Product\Form\Modifier\AbstractModifier;
use Magento\Framework\UrlInterface;
use Magento\Bundle\Model\Product\Attribute\Source\Shipment\Type as ShipmentType;
use Magento\Framework\Stdlib\ArrayManager;
use Magento\Ui\Component\Container;
use Magento\Ui\Component\DynamicRows;
use Magento\Ui\Component\Form;
use Magento\Ui\Component\Modal;

/**
 * Create Ship Bundle Items and Affect Bundle Product Selections fields
 * @SuppressWarnings(PHPMD.CouplingBetweenObjects)
 */
class BundlePanel extends AbstractModifier
{
    const GROUP_CONTENT = 'content';
    const CODE_SHIPMENT_TYPE = 'shipment_type';
    const CODE_BUNDLE_DATA = 'bundle-items';
    const CODE_AFFECT_BUNDLE_PRODUCT_SELECTIONS = 'affect_bundle_product_selections';
    const CODE_BUNDLE_HEADER = 'bundle_header';
    const CODE_BUNDLE_OPTIONS = 'bundle_options';
    const SORT_ORDER = 20;

    /**
     * @var UrlInterface
     */
    protected $urlBuilder;

    /**
     * @var ShipmentType
     */
    protected $shipmentType;

    /**
     * @var ArrayManager
     */
    protected $arrayManager;

    /**
     * @param UrlInterface $urlBuilder
     * @param ShipmentType $shipmentType
     * @param ArrayManager $arrayManager
     */
    public function __construct(
        UrlInterface $urlBuilder,
        ShipmentType $shipmentType,
        ArrayManager $arrayManager
    ) {
        $this->urlBuilder = $urlBuilder;
        $this->shipmentType = $shipmentType;
        $this->arrayManager = $arrayManager;
    }

    /**
     * {@inheritdoc}
     * @SuppressWarnings(PHPMD.ExcessiveMethodLength)
     */
    public function modifyMeta(array $meta)
    {
        $path = $this->arrayManager->findPath(static::CODE_BUNDLE_DATA, $meta, null, 'children');

        $meta = $this->arrayManager->merge(
            $path,
            $meta,
            [
                'arguments' => [
                    'data' => [
                        'config' => [
                            'dataScope' => '',
                            'opened' => true,
                            'sortOrder' => $this->getNextGroupSortOrder(
                                $meta,
                                static::GROUP_CONTENT,
                                static::SORT_ORDER
                            )
                        ],
                    ],
<<<<<<< HEAD
                    'children' => [
                        'modal' => [
                            'arguments' => [
                                'data' => [
                                    'config' => [
                                        'isTemplate' => false,
                                        'componentType' => Modal::NAME,
                                        'dataScope' => '',
                                        'provider' => 'product_form.product_form_data_source',
                                        'options' => [
                                            'title' => __('Add Products to Option'),
                                            'buttons' => [
                                                [
                                                    'text' => __('Cancel'),
                                                    'actions' => ['closeModal'],
                                                ],
                                                [
                                                    'text' => __('Add Selected Products'),
                                                    'class' => 'action-primary',
                                                    'actions' => [
                                                        [
                                                            'targetName' => 'index = bundle_product_listing',
                                                            'actionName' => 'save'
                                                        ],
                                                        'closeModal'
=======
                ],
                'children' => [
                    'modal' => [
                        'arguments' => [
                            'data' => [
                                'config' => [
                                    'isTemplate' => false,
                                    'componentType' => Modal::NAME,
                                    'dataScope' => '',
                                    'provider' => 'product_form.product_form_data_source',
                                    'options' => [
                                        'title' => __('Add Products to Option'),
                                        'buttons' => [
                                            [
                                                'text' => __('Cancel'),
                                                'actions' => ['closeModal'],
                                            ],
                                            [
                                                'text' => __('Add Selected Products'),
                                                'class' => 'action-primary',
                                                'actions' => [
                                                    [
                                                        'targetName' => 'index = bundle_product_listing',
                                                        'actionName' => 'save'
>>>>>>> 4858f042
                                                    ],
                                                    'closeModal'
                                                ],
                                            ],
                                        ],
                                    ],
                                ],
                            ],
                        ],
                        'children' => [
                            'bundle_product_listing' => [
                                'arguments' => [
                                    'data' => [
                                        'config' => [
                                            'autoRender' => false,
                                            'componentType' => 'insertListing',
                                            'dataScope' => 'bundle_product_listing',
                                            'externalProvider' =>
                                                'bundle_product_listing.bundle_product_listing_data_source',
                                            'selectionsProvider' =>
                                                'bundle_product_listing.bundle_product_listing.product_columns.ids',
                                            'ns' => 'bundle_product_listing',
                                            'render_url' => $this->urlBuilder->getUrl('mui/index/render'),
                                            'realTimeLink' => false,
                                            'dataLinks' => ['imports' => false, 'exports' => true],
                                            'behaviourType' => 'simple',
                                            'externalFilterMode' => true,
                                        ],
                                    ],
                                ],
                            ],
                        ],
                    ],
                    self::CODE_AFFECT_BUNDLE_PRODUCT_SELECTIONS => [
                        'arguments' => [
                            'data' => [
                                'config' => [
                                    'componentType' => Form\Field::NAME,
                                    'dataType' => Form\Element\DataType\Text::NAME,
                                    'formElement' => Form\Element\Input::NAME,
                                    'dataScope' => 'data.affect_bundle_product_selections',
                                    'visible' => false,
                                    'value' => '1'
                                ],
                            ],
                        ],
                    ],
                    self::CODE_BUNDLE_HEADER => $this->getBundleHeader(),
                    self::CODE_BUNDLE_OPTIONS => $this->getBundleOptions()
                ]
            ]
        );

        //TODO: Remove this workaround after MAGETWO-49902 is fixed
        $bundleItemsGroup = $this->arrayManager->get($path, $meta);
        $meta = $this->arrayManager->remove($path, $meta);
        $meta = $this->arrayManager->set($path, $meta, $bundleItemsGroup);

        $meta = $this->modifyShipmentType($meta);

        return $meta;
    }

    /**
     * {@inheritdoc}
     */
    public function modifyData(array $data)
    {
        return $data;
    }

    /**
     * Modify Shipment Type configuration
     *
     * @param array $meta
     * @return array
     */
    private function modifyShipmentType(array $meta)
    {
        $meta = $this->arrayManager->merge(
            $this->arrayManager->findPath(
                static::CODE_SHIPMENT_TYPE,
                $meta,
                null,
                'children'
            ) . static::META_CONFIG_PATH,
            $meta,
            [
                'dataScope' => 'data.product.shipment_type',
                'validation' => [
                    'required-entry' => false
                ]
            ]
        );

        return $meta;
    }

    /**
     * Get bundle header structure
     *
     * @return array
     */
    protected function getBundleHeader()
    {
        return [
            'arguments' => [
                'data' => [
                    'config' => [
                        'label' => null,
                        'formElement' => Container::NAME,
                        'componentType' => Container::NAME,
                        'template' => 'ui/form/components/complex',
                        'sortOrder' => 10,
                    ],
                ],
            ],
            'children' => [
                'add_button' => [
                    'arguments' => [
                        'data' => [
                            'config' => [
                                'title' => __('Add Option'),
                                'formElement' => Container::NAME,
                                'componentType' => Container::NAME,
                                'component' => 'Magento_Ui/js/form/components/button',
                                'sortOrder' => 20,
                                'actions' => [
                                    [
                                        'targetName' => 'product_form.product_form.'
                                            . self::CODE_BUNDLE_DATA . '.' . self::CODE_BUNDLE_OPTIONS,
                                        'actionName' => 'addChild',
                                    ]
                                ],
                            ],
                        ],
                    ],
                ],
            ],
        ];
    }

    /**
     * Get Bundle Options structure
     *
     * @return array
     */
    protected function getBundleOptions()
    {
        return [
            'arguments' => [
                'data' => [
                    'config' => [
                        'componentType' => 'dynamicRows',
                        'template' => 'ui/dynamic-rows/templates/collapsible',
                        'label' => '',
                        'additionalClasses' => 'admin__field-wide',
                        'itemTemplate' => 'record',
                        'collapsibleHeader' => true,
                        'columnsHeader' => false,
                        'deleteProperty' => false,
                        'addButton' => false,
                        'dataScope' => 'data.bundle_options',
                    ],
                ],
            ],
            'children' => [
                'record' => [
                    'arguments' => [
                        'data' => [
                            'config' => [
                                'componentType' => Container::NAME,
                                'isTemplate' => true,
                                'is_collection' => true,
                                'headerLabel' => __('New Option'),
                                'component' => 'Magento_Ui/js/dynamic-rows/record',
                                'positionProvider' => 'product_bundle_container.position',
                                'imports' => [
                                    'label' => '${ $.name }' . '.product_bundle_container.option_info.title:value'
                                ],
                            ],
                        ],
                    ],
                    'children' => [
                        'product_bundle_container' => [
                            'arguments' => [
                                'data' => [
                                    'config' => [
                                        'componentType' => 'fieldset',
                                        'label' => '',
                                        'opened' => true,
                                    ],
                                ],
                            ],
                            'children' => [
                                'option_info' => $this->getOptionInfo(),
                                'position' => $this->getHiddenColumn('position', 20),
                                'option_id' => $this->getHiddenColumn('option_id', 30),
                                'delete' => $this->getHiddenColumn('delete', 40),
                                'bundle_selections' => [
                                    'arguments' => [
                                        'data' => [
                                            'config' => [
                                                'componentType' => DynamicRows::NAME,
                                                'label' => '',
                                                'sortOrder' => 50,
                                                'additionalClasses' => 'admin__field-wide',
                                                'component' => 'Magento_Ui/js/dynamic-rows/dynamic-rows-grid',
                                                'template' => 'ui/dynamic-rows/templates/default',
                                                'renderDefaultRecord' => true,
                                                'columnsHeader' => false,
                                                'columnsHeaderAfterRender' => true,
                                                'recordTemplate' => 'record',
                                                'provider' => 'product_form.product_form_data_source',
                                                'dataProvider' => '${ $.dataScope }' . '.bundle_button_proxy',
                                                'map' => [
                                                    'id' => 'entity_id',
                                                    'product_id' => 'entity_id',
                                                    'name' => 'name',
                                                    'sku' => 'sku',
                                                    'price' => 'price',
                                                ],
                                                'links' => [
                                                    'insertData' => '${ $.provider }:${ $.dataProvider }'
                                                ],
                                                'source' => 'product',
                                                'addButton' => false,
                                            ],
                                        ],
                                    ],
                                    'children' => [
                                        'record' => $this->getBundleSelections(),
                                    ]
                                ],
                                'modal_set' => $this->getModalSet(),
                            ]
                        ]
                    ]
                ]
            ]
        ];
    }

    /**
     * Prepares configuration for the hidden columns
     *
     * @param string $columnName
     * @param int $sortOrder
     * @return array
     */
    protected function getHiddenColumn($columnName, $sortOrder)
    {
        return [
            'arguments' => [
                'data' => [
                    'config' => [
                        'componentType' => Form\Field::NAME,
                        'dataType' => Form\Element\DataType\Text::NAME,
                        'formElement' => Form\Element\Input::NAME,
                        'dataScope' => $columnName,
                        'visible' => false,
                        'additionalClasses' => ['_hidden' => true],
                        'sortOrder' => $sortOrder,
                    ],
                ],
            ],
        ];
    }

    /**
     * Get configuration for the modal set: modal and trigger button
     *
     * @return array
     */
    protected function getModalSet()
    {
        return [
            'arguments' => [
                'data' => [
                    'config' => [
                        'sortOrder' => 60,
                        'formElement' => 'container',
                        'componentType' => 'container',
                        'dataScope' => 'bundle_button_proxy',
                        'component' => 'Magento_Catalog/js/bundle-proxy-button',
                        'provider' => 'product_form.product_form_data_source',
                        'listingDataProvider' => 'bundle_product_listing',
                        'actions' => [
                            [
                                'targetName' => 'product_form.product_form.' . static::CODE_BUNDLE_DATA . '.modal',
                                'actionName' => 'toggleModal'
                            ],
                            [
                                'targetName' => 'product_form.product_form.' . static::CODE_BUNDLE_DATA
                                    . '.modal.bundle_product_listing',
                                'actionName' => 'render'
                            ]
                        ],
                        'title' => __('Add Products to Option'),
                    ],
                ],
            ],
        ];
    }

    /**
     * Get option info
     *
     * @return array
     */
    protected function getOptionInfo()
    {
        return [
            'arguments' => [
                'data' => [
                    'config' => [
                        'formElement' => 'container',
                        'componentType' => Container::NAME,
                        'component' => 'Magento_Ui/js/form/components/group',
                        'showLabel' => false,
                        'additionalClasses' => 'admin__field-group-columns admin__control-group-equal',
                        'breakLine' => false,
                        'sortOrder' => 10,
                    ],
                ],
            ],
            'children' => [
                'title' => [
                    'arguments' => [
                        'data' => [
                            'config' => [
                                'dataType' => Form\Element\DataType\Text::NAME,
                                'formElement' => Form\Element\Input::NAME,
                                'componentType' => Form\Field::NAME,
                                'dataScope' => 'title',
                                'label' => __('Option Title'),
                                'sortOrder' => 10,
                                'validation' => ['required-entry' => true],
                            ],
                        ],
                    ],
                ],
                'type' => [
                    'arguments' => [
                        'data' => [
                            'config' => [
                                'dataType' => Form\Element\DataType\Text::NAME,
                                'formElement' => Form\Element\Select::NAME,
                                'componentType' => Form\Field::NAME,
                                'component' => 'Magento_Bundle/js/components/bundle-input-type',
                                'parentContainer' => 'product_bundle_container',
                                'selections' => 'bundle_selections',
                                'targetIndex' => 'is_default',
                                'dataScope' => 'type',
                                'label' => __('Input Type'),
                                'sortOrder' => 20,
                                'options' => [
                                    [
                                        'label' => __('Drop-down'),
                                        'value' => 'select'
                                    ],
                                    [
                                        'label' => __('Radio Buttons'),
                                        'value' => 'radio'
                                    ],
                                    [
                                        'label' => __('Checkbox'),
                                        'value' => 'checkbox'
                                    ],
                                    [
                                        'label' => __('Multiple Select'),
                                        'value' => 'multi'
                                    ]
                                ],
                                'typeMap' => [
                                    'select' => 'radio',
                                    'radio' => 'radio',
                                    'checkbox' => 'checkbox',
                                    'multi' => 'checkbox'
                                ]
                            ],
                        ],
                    ],
                ],
                'required' => [
                    'arguments' => [
                        'data' => [
                            'config' => [
                                'dataType' => Form\Element\DataType\Number::NAME,
                                'formElement' => Form\Element\Checkbox::NAME,
                                'componentType' => Form\Field::NAME,
                                'description' => __('Required'),
                                'dataScope' => 'required',
                                'label' => ' ',
                                'value' => '1',
                                'valueMap' => [
                                    'true' => '1',
                                    'false' => '0',
                                ],
                                'sortOrder' => 30,
                            ],
                        ],
                    ],
                ],
            ],
        ];
    }

    /**
     * Get bundle selections structure
     *
     * @return array
     * @SuppressWarnings(PHPMD.ExcessiveMethodLength)
     */
    protected function getBundleSelections()
    {
        return [
            'arguments' => [
                'data' => [
                    'config' => [
                        'componentType' => Container::NAME,
                        'isTemplate' => true,
                        'component' => 'Magento_Ui/js/dynamic-rows/record',
                        'is_collection' => true,
                    ],
                ],
            ],
            'children' => [
                'selection_id' => $this->getHiddenColumn('selection_id', 10),
                'option_id' => $this->getHiddenColumn('option_id', 20),
                'product_id' => $this->getHiddenColumn('product_id', 30),
                'delete' => $this->getHiddenColumn('delete', 40),
                'is_default' => [
                    'arguments' => [
                        'data' => [
                            'config' => [
                                'formElement' => Form\Element\Checkbox::NAME,
                                'componentType' => Form\Field::NAME,
                                'component' => 'Magento_Bundle/js/components/bundle-checkbox',
                                'parentContainer' => 'product_bundle_container',
                                'parentSelections' => 'bundle_selections',
                                'changer' => 'option_info.type',
                                'dataType' => Form\Element\DataType\Boolean::NAME,
                                'label' => __('Default'),
                                'dataScope' => 'is_default',
                                'prefer' => 'radio',
                                'value' => '0',
                                'sortOrder' => 50,
                                'valueMap' => [
                                    'false' => '0',
                                    'true' => '1'
                                ]
                            ],
                        ],
                    ],
                ],
                'name' => [
                    'arguments' => [
                        'data' => [
                            'config' => [
                                'componentType' => Form\Field::NAME,
                                'dataType' => Form\Element\DataType\Text::NAME,
                                'formElement' => Form\Element\Input::NAME,
                                'elementTmpl' => 'ui/dynamic-rows/cells/text',
                                'label' => __('Name'),
                                'dataScope' => 'name',
                                'sortOrder' => 60,
                            ],
                        ],
                    ],
                ],
                'sku' => [
                    'arguments' => [
                        'data' => [
                            'config' => [
                                'componentType' => Form\Field::NAME,
                                'dataType' => Form\Element\DataType\Text::NAME,
                                'formElement' => Form\Element\Input::NAME,
                                'elementTmpl' => 'ui/dynamic-rows/cells/text',
                                'label' => __('SKU'),
                                'dataScope' => 'sku',
                                'sortOrder' => 70,
                            ],
                        ],
                    ],
                ],
                'selection_price_value' => $this->getSelectionPriceValue(),
                'selection_price_type' => $this->getSelectionPriceType(),
                'selection_qty' => [
                    'arguments' => [
                        'data' => [
                            'config' => [
                                'component' => 'Magento_Bundle/js/components/bundle-option-qty',
                                'formElement' => Form\Element\Input::NAME,
                                'componentType' => Form\Field::NAME,
                                'dataType' => Form\Element\DataType\Number::NAME,
                                'label' => __('Default Quantity'),
                                'dataScope' => 'selection_qty',
                                'value' => '1',
                                'sortOrder' => 100,
                                'validation' => [
                                    'required-entry' => true,
                                    'validate-zero-or-greater' => true
                                ],
                                'imports' => [
                                    'isInteger' => '${ $.provider }:${ $.parentScope }.selection_qty_is_integer'
                                ],
                            ],
                        ],
                    ],
                ],
                'selection_can_change_qty' => [
                    'arguments' => [
                        'data' => [
                            'config' => [
                                'componentType' => Form\Field::NAME,
                                'formElement' => Form\Element\Checkbox::NAME,
                                'dataType' => Form\Element\DataType\Price::NAME,
                                'label' => __('User Defined'),
                                'dataScope' => 'selection_can_change_qty',
                                'value' => '1',
                                'valueMap' => ['true' => '1', 'false' => '0'],
                                'sortOrder' => 110,
                            ],
                        ],
                    ],
                ],
                'position' => $this->getHiddenColumn('position', 120),
                'action_delete' => [
                    'arguments' => [
                        'data' => [
                            'config' => [
                                'componentType' => 'actionDelete',
                                'dataType' => Form\Element\DataType\Text::NAME,
                                'label' => '',
                                'fit' => true,
                                'sortOrder' => 130,
                            ],
                        ],
                    ],
                ],
            ],
        ];
    }

    /**
     * Get selection price value structure
     *
     * @return array
     */
    protected function getSelectionPriceValue()
    {
        return [
            'arguments' => [
                'data' => [
                    'config' => [
                        'componentType' => Form\Field::NAME,
                        'dataType' => Form\Element\DataType\Price::NAME,
                        'formElement' => Form\Element\Input::NAME,
                        'label' => __('Price'),
                        'dataScope' => 'selection_price_value',
                        'value' => '0.00',
                        'imports' => [
                            'visible' => '!ns = ${ $.ns }, index = ' . BundlePrice::CODE_PRICE_TYPE . ':checked'
                        ],
                        'sortOrder' => 80,
                    ],
                ],
            ],
        ];
    }

    /**
     * Get selection price type structure
     *
     * @return array
     */
    protected function getSelectionPriceType()
    {
        return [
            'arguments' => [
                'data' => [
                    'config' => [
                        'componentType' => Form\Field::NAME,
                        'dataType' => Form\Element\DataType\Boolean::NAME,
                        'formElement' => Form\Element\Select::NAME,
                        'label' => __('Price Type'),
                        'dataScope' => 'selection_price_type',
                        'value' => '0',
                        'options' => [
                            [
                                'label' => __('Fixed'),
                                'value' => '0'
                            ],
                            [
                                'label' => __('Percent'),
                                'value' => '1'
                            ]
                        ],
                        'imports' => [
                            'visible' => '!ns = ${ $.ns }, index = ' . BundlePrice::CODE_PRICE_TYPE . ':checked'
                        ],
                        'sortOrder' => 90,
                    ],
                ],
            ],
        ];
    }
}<|MERGE_RESOLUTION|>--- conflicted
+++ resolved
@@ -82,33 +82,6 @@
                             )
                         ],
                     ],
-<<<<<<< HEAD
-                    'children' => [
-                        'modal' => [
-                            'arguments' => [
-                                'data' => [
-                                    'config' => [
-                                        'isTemplate' => false,
-                                        'componentType' => Modal::NAME,
-                                        'dataScope' => '',
-                                        'provider' => 'product_form.product_form_data_source',
-                                        'options' => [
-                                            'title' => __('Add Products to Option'),
-                                            'buttons' => [
-                                                [
-                                                    'text' => __('Cancel'),
-                                                    'actions' => ['closeModal'],
-                                                ],
-                                                [
-                                                    'text' => __('Add Selected Products'),
-                                                    'class' => 'action-primary',
-                                                    'actions' => [
-                                                        [
-                                                            'targetName' => 'index = bundle_product_listing',
-                                                            'actionName' => 'save'
-                                                        ],
-                                                        'closeModal'
-=======
                 ],
                 'children' => [
                     'modal' => [
@@ -133,7 +106,6 @@
                                                     [
                                                         'targetName' => 'index = bundle_product_listing',
                                                         'actionName' => 'save'
->>>>>>> 4858f042
                                                     ],
                                                     'closeModal'
                                                 ],
