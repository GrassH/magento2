<?php
/**
 * Copyright © 2015 Magento. All rights reserved.
 * See COPYING.txt for license details.
 */
namespace Magento\Bundle\Ui\DataProvider\Product\Form\Modifier;

use Magento\Catalog\Ui\DataProvider\Product\Form\Modifier\AbstractModifier;
use Magento\Framework\UrlInterface;
use Magento\Bundle\Model\Product\Attribute\Source\Shipment\Type as ShipmentType;
use Magento\Framework\Stdlib\ArrayManager;
use Magento\Ui\Component\Container;
use Magento\Ui\Component\DynamicRows;
use Magento\Ui\Component\Form;
use Magento\Ui\Component\Modal;

/**
 * Create Ship Bundle Items and Affect Bundle Product Selections fields
 * @SuppressWarnings(PHPMD.CouplingBetweenObjects)
 */
class BundlePanel extends AbstractModifier
{
    const GROUP_CONTENT = 'content';
    const CODE_SHIPMENT_TYPE = 'shipment_type';
    const CODE_BUNDLE_DATA = 'bundle-items';
    const CODE_AFFECT_BUNDLE_PRODUCT_SELECTIONS = 'affect_bundle_product_selections';
    const CODE_BUNDLE_HEADER = 'bundle_header';
    const CODE_BUNDLE_OPTIONS = 'bundle_options';
    const SORT_ORDER = 20;

    /**
     * @var UrlInterface
     */
    protected $urlBuilder;

    /**
     * @var ShipmentType
     */
    protected $shipmentType;

    /**
     * @var ArrayManager
     */
    protected $arrayManager;

    /**
     * @param UrlInterface $urlBuilder
     * @param ShipmentType $shipmentType
     * @param ArrayManager $arrayManager
     */
    public function __construct(
        UrlInterface $urlBuilder,
        ShipmentType $shipmentType,
        ArrayManager $arrayManager
    ) {
        $this->urlBuilder = $urlBuilder;
        $this->shipmentType = $shipmentType;
        $this->arrayManager = $arrayManager;
    }

    /**
     * {@inheritdoc}
     * @SuppressWarnings(PHPMD.ExcessiveMethodLength)
     */
    public function modifyMeta(array $meta)
    {
        $path = $this->arrayManager->findPath(static::CODE_BUNDLE_DATA, $meta, null, 'children');

        $meta = $this->arrayManager->merge(
            $path,
            $meta,
            [
                'arguments' => [
                    'data' => [
                        'config' => [
                            'dataScope' => '',
                            'opened' => true,
                            'sortOrder' => $this->getNextGroupSortOrder(
                                $meta,
                                static::GROUP_CONTENT,
                                static::SORT_ORDER
                            )
                        ],
                    ],
                ],
                'children' => [
                    'modal' => [
                        'arguments' => [
                            'data' => [
                                'config' => [
                                    'isTemplate' => false,
                                    'componentType' => Modal::NAME,
                                    'dataScope' => '',
                                    'provider' => 'product_form.product_form_data_source',
                                    'options' => [
                                        'title' => __('Add Products to Option'),
                                        'buttons' => [
                                            [
                                                'text' => __('Cancel'),
                                                'class' => 'action-secondary',
                                                'actions' => ['closeModal'],
                                            ],
                                            [
                                                'text' => __('Add Selected Products'),
                                                'class' => 'action-primary',
                                                'actions' => [
                                                    [
                                                        'targetName' => 'index = bundle_product_listing',
                                                        'actionName' => 'save'
                                                    ],
                                                    'closeModal'
                                                ],
                                            ],
                                        ],
                                    ],
                                ],
                            ],
                        ],
                        'children' => [
                            'bundle_product_listing' => [
                                'arguments' => [
                                    'data' => [
                                        'config' => [
                                            'autoRender' => false,
                                            'componentType' => 'insertListing',
                                            'dataScope' => 'bundle_product_listing',
                                            'externalProvider' =>
                                                'bundle_product_listing.bundle_product_listing_data_source',
                                            'selectionsProvider' =>
                                                'bundle_product_listing.bundle_product_listing.product_columns.ids',
                                            'ns' => 'bundle_product_listing',
                                            'render_url' => $this->urlBuilder->getUrl('mui/index/render'),
                                            'realTimeLink' => false,
                                            'dataLinks' => ['imports' => false, 'exports' => true],
                                            'behaviourType' => 'simple',
                                            'externalFilterMode' => true,
                                        ],
                                    ],
                                ],
                            ],
                        ],
                    ],
                    self::CODE_AFFECT_BUNDLE_PRODUCT_SELECTIONS => [
                        'arguments' => [
                            'data' => [
                                'config' => [
                                    'componentType' => Form\Field::NAME,
                                    'dataType' => Form\Element\DataType\Text::NAME,
                                    'formElement' => Form\Element\Input::NAME,
                                    'dataScope' => 'data.affect_bundle_product_selections',
                                    'visible' => false,
                                    'value' => '1'
                                ],
                            ],
                        ],
                    ],
                    self::CODE_BUNDLE_HEADER => $this->getBundleHeader(),
                    self::CODE_BUNDLE_OPTIONS => $this->getBundleOptions()
                ]
            ]
        );

        //TODO: Remove this workaround after MAGETWO-49902 is fixed
        $bundleItemsGroup = $this->arrayManager->get($path, $meta);
        $meta = $this->arrayManager->remove($path, $meta);
        $meta = $this->arrayManager->set($path, $meta, $bundleItemsGroup);

        $meta = $this->modifyShipmentType($meta);

        return $meta;
    }

    /**
     * {@inheritdoc}
     */
    public function modifyData(array $data)
    {
        return $data;
    }

    /**
     * Modify Shipment Type configuration
     *
     * @param array $meta
     * @return array
     */
    private function modifyShipmentType(array $meta)
    {
        $meta = $this->arrayManager->merge(
            $this->arrayManager->findPath(
                static::CODE_SHIPMENT_TYPE,
                $meta,
                null,
                'children'
            ) . static::META_CONFIG_PATH,
            $meta,
            [
                'dataScope' => 'data.product.shipment_type',
                'validation' => [
                    'required-entry' => false
                ]
            ]
        );

        return $meta;
    }

    /**
     * Get bundle header structure
     *
     * @return array
     */
    protected function getBundleHeader()
    {
        return [
            'arguments' => [
                'data' => [
                    'config' => [
                        'label' => null,
                        'formElement' => Container::NAME,
                        'componentType' => Container::NAME,
                        'template' => 'ui/form/components/complex',
                        'sortOrder' => 10,
                    ],
                ],
            ],
            'children' => [
                'add_button' => [
                    'arguments' => [
                        'data' => [
                            'config' => [
                                'title' => __('Add Option'),
                                'formElement' => Container::NAME,
                                'componentType' => Container::NAME,
                                'component' => 'Magento_Ui/js/form/components/button',
                                'sortOrder' => 20,
                                'actions' => [
                                    [
                                        'targetName' => 'product_form.product_form.'
                                            . self::CODE_BUNDLE_DATA . '.' . self::CODE_BUNDLE_OPTIONS,
                                        'actionName' => 'addChild',
                                    ]
                                ],
                            ],
                        ],
                    ],
                ],
            ],
        ];
    }

    /**
     * Get Bundle Options structure
     *
     * @return array
     */
    protected function getBundleOptions()
    {
        return [
            'arguments' => [
                'data' => [
                    'config' => [
                        'componentType' => 'dynamicRows',
                        'template' => 'ui/dynamic-rows/templates/collapsible',
                        'label' => '',
                        'additionalClasses' => 'admin__field-wide',
                        'itemTemplate' => 'record',
                        'collapsibleHeader' => true,
                        'columnsHeader' => false,
                        'deleteProperty' => false,
                        'addButton' => false,
                        'dataScope' => 'data.bundle_options',
                    ],
                ],
            ],
            'children' => [
                'record' => [
                    'arguments' => [
                        'data' => [
                            'config' => [
                                'componentType' => Container::NAME,
                                'isTemplate' => true,
                                'is_collection' => true,
                                'headerLabel' => __('New Option'),
                                'component' => 'Magento_Ui/js/dynamic-rows/record',
                                'positionProvider' => 'product_bundle_container.position',
                                'imports' => [
                                    'label' => '${ $.name }' . '.product_bundle_container.option_info.title:value'
                                ],
                            ],
                        ],
                    ],
                    'children' => [
                        'product_bundle_container' => [
                            'arguments' => [
                                'data' => [
                                    'config' => [
                                        'componentType' => 'fieldset',
                                        'label' => '',
                                        'opened' => true,
                                    ],
                                ],
                            ],
                            'children' => [
                                'option_info' => $this->getOptionInfo(),
                                'position' => $this->getHiddenColumn('position', 20),
                                'option_id' => $this->getHiddenColumn('option_id', 30),
                                'delete' => $this->getHiddenColumn('delete', 40),
                                'bundle_selections' => [
                                    'arguments' => [
                                        'data' => [
                                            'config' => [
                                                'componentType' => DynamicRows::NAME,
                                                'label' => '',
                                                'sortOrder' => 50,
                                                'additionalClasses' => 'admin__field-wide',
                                                'component' => 'Magento_Ui/js/dynamic-rows/dynamic-rows-grid',
                                                'template' => 'ui/dynamic-rows/templates/default',
                                                'renderDefaultRecord' => true,
                                                'columnsHeader' => false,
                                                'columnsHeaderAfterRender' => true,
                                                'recordTemplate' => 'record',
                                                'provider' => 'product_form.product_form_data_source',
                                                'dataProvider' => '${ $.dataScope }' . '.bundle_button_proxy',
                                                'map' => [
                                                    'id' => 'entity_id',
                                                    'product_id' => 'entity_id',
                                                    'name' => 'name',
                                                    'sku' => 'sku',
                                                    'price' => 'price',
                                                ],
                                                'links' => [
                                                    'insertData' => '${ $.provider }:${ $.dataProvider }'
                                                ],
                                                'source' => 'product',
                                                'addButton' => false,
                                            ],
                                        ],
                                    ],
                                    'children' => [
                                        'record' => $this->getBundleSelections(),
                                    ]
                                ],
                                'modal_set' => $this->getModalSet(),
                            ]
                        ]
                    ]
                ]
            ]
        ];
    }

    /**
     * Prepares configuration for the hidden columns
     *
     * @param string $columnName
     * @param int $sortOrder
     * @return array
     */
    protected function getHiddenColumn($columnName, $sortOrder)
    {
        return [
            'arguments' => [
                'data' => [
                    'config' => [
                        'componentType' => Form\Field::NAME,
                        'dataType' => Form\Element\DataType\Text::NAME,
                        'formElement' => Form\Element\Input::NAME,
                        'dataScope' => $columnName,
                        'visible' => false,
                        'additionalClasses' => ['_hidden' => true],
                        'sortOrder' => $sortOrder,
                    ],
                ],
            ],
        ];
    }

    /**
     * Get configuration for the modal set: modal and trigger button
     *
     * @return array
     */
    protected function getModalSet()
    {
        return [
            'arguments' => [
                'data' => [
                    'config' => [
                        'sortOrder' => 60,
                        'formElement' => 'container',
                        'componentType' => 'container',
                        'dataScope' => 'bundle_button_proxy',
                        'component' => 'Magento_Catalog/js/bundle-proxy-button',
                        'provider' => 'product_form.product_form_data_source',
                        'listingDataProvider' => 'bundle_product_listing',
                        'actions' => [
                            [
                                'targetName' => 'product_form.product_form.' . static::CODE_BUNDLE_DATA . '.modal',
                                'actionName' => 'toggleModal'
                            ],
                            [
                                'targetName' => 'product_form.product_form.' . static::CODE_BUNDLE_DATA
                                    . '.modal.bundle_product_listing',
                                'actionName' => 'render'
                            ]
                        ],
                        'title' => __('Add Products to Option'),
                    ],
                ],
            ],
        ];
    }

    /**
     * Get option info
     *
     * @return array
     */
    protected function getOptionInfo()
    {
        return [
            'arguments' => [
                'data' => [
                    'config' => [
                        'formElement' => 'container',
                        'componentType' => Container::NAME,
                        'component' => 'Magento_Ui/js/form/components/group',
                        'showLabel' => false,
                        'additionalClasses' => 'admin__field-group-columns admin__control-group-equal',
                        'breakLine' => false,
                        'sortOrder' => 10,
                    ],
                ],
            ],
            'children' => [
                'title' => [
                    'arguments' => [
                        'data' => [
                            'config' => [
                                'dataType' => Form\Element\DataType\Text::NAME,
                                'formElement' => Form\Element\Input::NAME,
                                'componentType' => Form\Field::NAME,
                                'dataScope' => 'title',
                                'label' => __('Option Title'),
                                'sortOrder' => 10,
                                'validation' => ['required-entry' => true],
                            ],
                        ],
                    ],
                ],
                'type' => [
                    'arguments' => [
                        'data' => [
                            'config' => [
                                'dataType' => Form\Element\DataType\Text::NAME,
                                'formElement' => Form\Element\Select::NAME,
                                'componentType' => Form\Field::NAME,
                                'component' => 'Magento_Bundle/js/components/bundle-input-type',
                                'parentContainer' => 'product_bundle_container',
                                'selections' => 'bundle_selections',
                                'targetIndex' => 'is_default',
                                'dataScope' => 'type',
                                'label' => __('Input Type'),
                                'sortOrder' => 20,
                                'options' => [
                                    [
                                        'label' => __('Drop-down'),
                                        'value' => 'select'
                                    ],
                                    [
                                        'label' => __('Radio Buttons'),
                                        'value' => 'radio'
                                    ],
                                    [
                                        'label' => __('Checkbox'),
                                        'value' => 'checkbox'
                                    ],
                                    [
                                        'label' => __('Multiple Select'),
                                        'value' => 'multi'
                                    ]
                                ],
                                'typeMap' => [
                                    'select' => 'radio',
                                    'radio' => 'radio',
                                    'checkbox' => 'checkbox',
                                    'multi' => 'checkbox'
                                ]
                            ],
                        ],
                    ],
                ],
                'required' => [
                    'arguments' => [
                        'data' => [
                            'config' => [
                                'dataType' => Form\Element\DataType\Number::NAME,
                                'formElement' => Form\Element\Checkbox::NAME,
                                'componentType' => Form\Field::NAME,
                                'description' => __('Required'),
                                'dataScope' => 'required',
                                'label' => ' ',
                                'value' => '1',
                                'valueMap' => [
                                    'true' => '1',
                                    'false' => '0',
                                ],
                                'sortOrder' => 30,
                            ],
                        ],
                    ],
                ],
            ],
        ];
    }

    /**
     * Get bundle selections structure
     *
     * @return array
     * @SuppressWarnings(PHPMD.ExcessiveMethodLength)
     */
    protected function getBundleSelections()
    {
        return [
            'arguments' => [
                'data' => [
                    'config' => [
                        'componentType' => Container::NAME,
                        'isTemplate' => true,
                        'component' => 'Magento_Ui/js/dynamic-rows/record',
                        'is_collection' => true,
                    ],
                ],
            ],
            'children' => [
                'selection_id' => $this->getHiddenColumn('selection_id', 10),
                'option_id' => $this->getHiddenColumn('option_id', 20),
                'product_id' => $this->getHiddenColumn('product_id', 30),
                'delete' => $this->getHiddenColumn('delete', 40),
                'is_default' => [
                    'arguments' => [
                        'data' => [
                            'config' => [
                                'formElement' => Form\Element\Checkbox::NAME,
                                'componentType' => Form\Field::NAME,
                                'component' => 'Magento_Bundle/js/components/bundle-checkbox',
                                'parentContainer' => 'product_bundle_container',
                                'parentSelections' => 'bundle_selections',
                                'changer' => 'option_info.type',
                                'dataType' => Form\Element\DataType\Boolean::NAME,
                                'label' => __('Default'),
                                'dataScope' => 'is_default',
                                'prefer' => 'radio',
                                'value' => '0',
                                'sortOrder' => 50,
                                'valueMap' => [
                                    'false' => '0',
                                    'true' => '1'
                                ]
                            ],
                        ],
                    ],
                ],
                'name' => [
                    'arguments' => [
                        'data' => [
                            'config' => [
                                'componentType' => Form\Field::NAME,
                                'dataType' => Form\Element\DataType\Text::NAME,
                                'formElement' => Form\Element\Input::NAME,
                                'elementTmpl' => 'ui/dynamic-rows/cells/text',
                                'label' => __('Name'),
                                'dataScope' => 'name',
                                'sortOrder' => 60,
                            ],
                        ],
                    ],
                ],
                'sku' => [
                    'arguments' => [
                        'data' => [
                            'config' => [
                                'componentType' => Form\Field::NAME,
                                'dataType' => Form\Element\DataType\Text::NAME,
                                'formElement' => Form\Element\Input::NAME,
                                'elementTmpl' => 'ui/dynamic-rows/cells/text',
                                'label' => __('SKU'),
                                'dataScope' => 'sku',
                                'sortOrder' => 70,
                            ],
                        ],
                    ],
                ],
                'selection_price_value' => $this->getSelectionPriceValue(),
                'selection_price_type' => $this->getSelectionPriceType(),
                'selection_qty' => [
                    'arguments' => [
                        'data' => [
                            'config' => [
                                'component' => 'Magento_Bundle/js/components/bundle-option-qty',
                                'formElement' => Form\Element\Input::NAME,
                                'componentType' => Form\Field::NAME,
                                'dataType' => Form\Element\DataType\Number::NAME,
                                'label' => __('Default Quantity'),
                                'dataScope' => 'selection_qty',
                                'value' => '1',
                                'sortOrder' => 100,
                                'validation' => [
<<<<<<< HEAD
                                    'validate-zero-or-greater' => true
=======
                                    'required-entry' => true,
                                    'validate-number' => true,
>>>>>>> 798a8420
                                ],
                                'imports' => [
                                    'isInteger' => '${ $.provider }:${ $.parentScope }.selection_qty_is_integer'
                                ],
                            ],
                        ],
                    ],
                ],
                'selection_can_change_qty' => [
                    'arguments' => [
                        'data' => [
                            'config' => [
                                'componentType' => Form\Field::NAME,
                                'formElement' => Form\Element\Checkbox::NAME,
                                'dataType' => Form\Element\DataType\Price::NAME,
                                'label' => __('User Defined'),
                                'dataScope' => 'selection_can_change_qty',
                                'value' => '1',
                                'valueMap' => ['true' => '1', 'false' => '0'],
                                'sortOrder' => 110,
                            ],
                        ],
                    ],
                ],
                'position' => $this->getHiddenColumn('position', 120),
                'action_delete' => [
                    'arguments' => [
                        'data' => [
                            'config' => [
                                'componentType' => 'actionDelete',
                                'dataType' => Form\Element\DataType\Text::NAME,
                                'label' => '',
                                'fit' => true,
                                'sortOrder' => 130,
                            ],
                        ],
                    ],
                ],
            ],
        ];
    }

    /**
     * Get selection price value structure
     *
     * @return array
     */
    protected function getSelectionPriceValue()
    {
        return [
            'arguments' => [
                'data' => [
                    'config' => [
                        'componentType' => Form\Field::NAME,
                        'dataType' => Form\Element\DataType\Price::NAME,
                        'formElement' => Form\Element\Input::NAME,
                        'label' => __('Price'),
                        'dataScope' => 'selection_price_value',
                        'value' => '0.00',
                        'imports' => [
                            'visible' => '!ns = ${ $.ns }, index = ' . BundlePrice::CODE_PRICE_TYPE . ':checked'
                        ],
                        'sortOrder' => 80,
                    ],
                ],
            ],
        ];
    }

    /**
     * Get selection price type structure
     *
     * @return array
     */
    protected function getSelectionPriceType()
    {
        return [
            'arguments' => [
                'data' => [
                    'config' => [
                        'componentType' => Form\Field::NAME,
                        'dataType' => Form\Element\DataType\Boolean::NAME,
                        'formElement' => Form\Element\Select::NAME,
                        'label' => __('Price Type'),
                        'dataScope' => 'selection_price_type',
                        'value' => '0',
                        'options' => [
                            [
                                'label' => __('Fixed'),
                                'value' => '0'
                            ],
                            [
                                'label' => __('Percent'),
                                'value' => '1'
                            ]
                        ],
                        'imports' => [
                            'visible' => '!ns = ${ $.ns }, index = ' . BundlePrice::CODE_PRICE_TYPE . ':checked'
                        ],
                        'sortOrder' => 90,
                    ],
                ],
            ],
        ];
    }
}<|MERGE_RESOLUTION|>--- conflicted
+++ resolved
@@ -608,12 +608,8 @@
                                 'value' => '1',
                                 'sortOrder' => 100,
                                 'validation' => [
-<<<<<<< HEAD
+                                    'required-entry' => true,
                                     'validate-zero-or-greater' => true
-=======
-                                    'required-entry' => true,
-                                    'validate-number' => true,
->>>>>>> 798a8420
                                 ],
                                 'imports' => [
                                     'isInteger' => '${ $.provider }:${ $.parentScope }.selection_qty_is_integer'
