<?php
/**
 * Copyright © 2015 Magento. All rights reserved.
 * See COPYING.txt for license details.
 */
namespace Magento\Bundle\Ui\DataProvider\Product\Form\Modifier;

use Magento\Catalog\Ui\DataProvider\Product\Form\Modifier\AbstractModifier;
use Magento\Catalog\Api\Data\ProductAttributeInterface;
use Magento\Framework\Stdlib\ArrayManager;

/**
 * Customize Weight field
 */
class BundleWeight extends AbstractModifier
{
    const CODE_WEIGHT_TYPE = 'weight_type';

    /**
     * @var ArrayManager
     */
    protected $arrayManager;

    /**
     * @param ArrayManager $arrayManager
     */
    public function __construct(ArrayManager $arrayManager)
    {
        $this->arrayManager = $arrayManager;
    }

    /**
     * {@inheritdoc}
     */
    public function modifyMeta(array $meta)
    {
<<<<<<< HEAD
        $meta = $this->arrayManager->merge(
            $this->getElementArrayPath($meta, static::CODE_WEIGHT_TYPE) . static::META_CONFIG_PATH,
            $meta,
            [
                'valueMap' => [
                    'false' => '1',
                    'true' => '0'
=======
        if (($groupCode = $this->getGroupCodeByField($meta, ProductAttributeInterface::CODE_WEIGHT)
            ?: $this->getGroupCodeByField($meta, self::CODE_CONTAINER_WEIGHT))
        ) {
            $weightPath = $this->arrayManager->findPath(
                ProductAttributeInterface::CODE_WEIGHT,
                $meta,
                null,
                'children'
            ) ?: $this->arrayManager->findPath(static::CODE_CONTAINER_WEIGHT, $meta, null, 'children');
            $meta[$groupCode]['children'][self::CODE_WEIGHT_TYPE] = [
                'arguments' => [
                    'data' => [
                        'config' => [
                            'sortOrder' => $this->getNextAttributeSortOrder(
                                $meta,
                                [self::CODE_CONTAINER_WEIGHT],
                                self::SORT_ORDER
                            ),
                            'formElement' => Form\Element\Checkbox::NAME,
                            'componentType' => Form\Field::NAME,
                            'dataType' => Form\Element\DataType\Number::NAME,
                            'label' => __('Dynamic Weight'),
                            'prefer' => 'toggle',
                            'additionalClasses' => 'admin__field-x-small',
                            'templates' => [
                                'checkbox' => 'ui/form/components/single/switcher',
                            ],
                            'valueMap' => [
                                'false' => '1',
                                'true' => '0',
                            ],
                            'dataScope' => self::CODE_WEIGHT_TYPE,
                            'value' => '0',
                            'scopeLabel' => $this->arrayManager->get($weightPath . '/scopeLabel', $meta),
                        ],
                    ],
>>>>>>> f8f43a2e
                ],
                'validation' => [
                    'required-entry' => false
                ]
            ]
        );

        $meta = $this->arrayManager->merge(
            $this->getElementArrayPath($meta, ProductAttributeInterface::CODE_HAS_WEIGHT) . static::META_CONFIG_PATH,
            $meta,
            [
                'disabled' => true,
                'visible' => false
            ]
        );

        $meta = $this->arrayManager->merge(
            $this->getElementArrayPath($meta, ProductAttributeInterface::CODE_WEIGHT) . static::META_CONFIG_PATH,
            $meta,
            [
                'imports' => [
                    'disabled' => 'ns = ${ $.ns }, index = ' . static::CODE_WEIGHT_TYPE . ':checked',
                ]
            ]
        );
        
        return $meta;
    }

    /**
     * {@inheritdoc}
     */
    public function modifyData(array $data)
    {
        return $data;
    }
}<|MERGE_RESOLUTION|>--- conflicted
+++ resolved
@@ -34,52 +34,13 @@
      */
     public function modifyMeta(array $meta)
     {
-<<<<<<< HEAD
         $meta = $this->arrayManager->merge(
-            $this->getElementArrayPath($meta, static::CODE_WEIGHT_TYPE) . static::META_CONFIG_PATH,
+            $this->arrayManager->findPath(static::CODE_WEIGHT_TYPE, $meta, null, 'children') . static::META_CONFIG_PATH,
             $meta,
             [
                 'valueMap' => [
                     'false' => '1',
                     'true' => '0'
-=======
-        if (($groupCode = $this->getGroupCodeByField($meta, ProductAttributeInterface::CODE_WEIGHT)
-            ?: $this->getGroupCodeByField($meta, self::CODE_CONTAINER_WEIGHT))
-        ) {
-            $weightPath = $this->arrayManager->findPath(
-                ProductAttributeInterface::CODE_WEIGHT,
-                $meta,
-                null,
-                'children'
-            ) ?: $this->arrayManager->findPath(static::CODE_CONTAINER_WEIGHT, $meta, null, 'children');
-            $meta[$groupCode]['children'][self::CODE_WEIGHT_TYPE] = [
-                'arguments' => [
-                    'data' => [
-                        'config' => [
-                            'sortOrder' => $this->getNextAttributeSortOrder(
-                                $meta,
-                                [self::CODE_CONTAINER_WEIGHT],
-                                self::SORT_ORDER
-                            ),
-                            'formElement' => Form\Element\Checkbox::NAME,
-                            'componentType' => Form\Field::NAME,
-                            'dataType' => Form\Element\DataType\Number::NAME,
-                            'label' => __('Dynamic Weight'),
-                            'prefer' => 'toggle',
-                            'additionalClasses' => 'admin__field-x-small',
-                            'templates' => [
-                                'checkbox' => 'ui/form/components/single/switcher',
-                            ],
-                            'valueMap' => [
-                                'false' => '1',
-                                'true' => '0',
-                            ],
-                            'dataScope' => self::CODE_WEIGHT_TYPE,
-                            'value' => '0',
-                            'scopeLabel' => $this->arrayManager->get($weightPath . '/scopeLabel', $meta),
-                        ],
-                    ],
->>>>>>> f8f43a2e
                 ],
                 'validation' => [
                     'required-entry' => false
@@ -88,7 +49,12 @@
         );
 
         $meta = $this->arrayManager->merge(
-            $this->getElementArrayPath($meta, ProductAttributeInterface::CODE_HAS_WEIGHT) . static::META_CONFIG_PATH,
+            $this->arrayManager->findPath(
+                ProductAttributeInterface::CODE_HAS_WEIGHT,
+                $meta,
+                null,
+                'children'
+            ) . static::META_CONFIG_PATH,
             $meta,
             [
                 'disabled' => true,
@@ -97,7 +63,12 @@
         );
 
         $meta = $this->arrayManager->merge(
-            $this->getElementArrayPath($meta, ProductAttributeInterface::CODE_WEIGHT) . static::META_CONFIG_PATH,
+            $this->arrayManager->findPath(
+                ProductAttributeInterface::CODE_WEIGHT,
+                $meta,
+                null,
+                'children'
+            ) . static::META_CONFIG_PATH,
             $meta,
             [
                 'imports' => [
