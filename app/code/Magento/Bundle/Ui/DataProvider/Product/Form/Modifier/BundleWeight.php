<?php
/**
 * Copyright © 2015 Magento. All rights reserved.
 * See COPYING.txt for license details.
 */
namespace Magento\Bundle\Ui\DataProvider\Product\Form\Modifier;

use Magento\Catalog\Api\Data\ProductAttributeInterface;
use Magento\Catalog\Ui\DataProvider\Product\Form\Modifier\AbstractModifier;
use Magento\Ui\Component\Form;
use Magento\Framework\Stdlib\ArrayManager;

/**
 * Customize Weight field
 */
class BundleWeight extends AbstractModifier
{
    const CODE_WEIGHT_TYPE = 'weight_type';
    const CODE_CONTAINER_WEIGHT = 'container_weight';
    const SORT_ORDER = 61;

    /**
     * @var ArrayManager
     */
    protected $arrayManager;

    /**
     * @param ArrayManager $arrayManager
     */
    public function __construct(ArrayManager $arrayManager)
    {
        $this->arrayManager = $arrayManager;
    }

    /**
     * {@inheritdoc}
     */
    public function modifyMeta(array $meta)
    {
        if (($groupCode = $this->getGroupCodeByField($meta, ProductAttributeInterface::CODE_WEIGHT)
            ?: $this->getGroupCodeByField($meta, self::CODE_CONTAINER_WEIGHT))
        ) {
<<<<<<< HEAD
            $weightPath = $this->arrayManager->findPath(
                AttributeConstantsInterface::CODE_WEIGHT,
                $meta,
                null,
                'children'
            ) ?: $this->arrayManager->findPath(static::CODE_CONTAINER_WEIGHT, $meta, null, 'children');
=======
            $weightPath = $this->getElementArrayPath($meta, ProductAttributeInterface::CODE_WEIGHT)
                ?: $this->getElementArrayPath($meta, self::CODE_CONTAINER_WEIGHT);
>>>>>>> c98c73db
            $meta[$groupCode]['children'][self::CODE_WEIGHT_TYPE] = [
                'arguments' => [
                    'data' => [
                        'config' => [
                            'sortOrder' => $this->getNextAttributeSortOrder(
                                $meta,
                                [self::CODE_CONTAINER_WEIGHT],
                                self::SORT_ORDER
                            ),
                            'formElement' => Form\Element\Checkbox::NAME,
                            'componentType' => Form\Field::NAME,
                            'dataType' => Form\Element\DataType\Number::NAME,
                            'label' => __('Dynamic Weight'),
                            'prefer' => 'toggle',
                            'additionalClasses' => 'admin__field-x-small',
                            'templates' => [
                                'checkbox' => 'ui/form/components/single/switcher',
                            ],
                            'valueMap' => [
                                'false' => '1',
                                'true' => '0',
                            ],
                            'dataScope' => self::CODE_WEIGHT_TYPE,
                            'value' => '0',
                            'scopeLabel' => $this->arrayManager->get($weightPath . '/scopeLabel', $meta),
                        ],
                    ],
                ],
            ];

            $meta[$groupCode]['children'][self::CODE_CONTAINER_WEIGHT] = array_replace_recursive(
                $meta[$groupCode]['children'][self::CODE_CONTAINER_WEIGHT],
                [
                    'children' => [
                        ProductAttributeInterface::CODE_HAS_WEIGHT => [
                            'arguments' => [
                                'data' => [
                                    'config' => [
                                        'disabled' => true,
                                        'visible' => false,
                                    ],
                                ],
                            ],
                        ],
                    ]
                ]
            );
            $meta[$groupCode]['children'][self::CODE_CONTAINER_WEIGHT] = array_replace_recursive(
                $meta[$groupCode]['children'][self::CODE_CONTAINER_WEIGHT],
                [
                    'children' => [
                        ProductAttributeInterface::CODE_WEIGHT => [
                            'arguments' => [
                                'data' => [
                                    'config' => [
                                        'imports' => [
                                            'disabled' => 'ns = ${ $.ns }, index = '
                                                . self::CODE_WEIGHT_TYPE . ':checked',
                                        ],
                                    ],
                                ],
                            ],
                        ],
                    ],
                ]
            );
        }
        
        return $meta;
    }

    /**
     * {@inheritdoc}
     */
    public function modifyData(array $data)
    {
        return $data;
    }
}<|MERGE_RESOLUTION|>--- conflicted
+++ resolved
@@ -40,17 +40,12 @@
         if (($groupCode = $this->getGroupCodeByField($meta, ProductAttributeInterface::CODE_WEIGHT)
             ?: $this->getGroupCodeByField($meta, self::CODE_CONTAINER_WEIGHT))
         ) {
-<<<<<<< HEAD
             $weightPath = $this->arrayManager->findPath(
-                AttributeConstantsInterface::CODE_WEIGHT,
+                ProductAttributeInterface::CODE_WEIGHT,
                 $meta,
                 null,
                 'children'
             ) ?: $this->arrayManager->findPath(static::CODE_CONTAINER_WEIGHT, $meta, null, 'children');
-=======
-            $weightPath = $this->getElementArrayPath($meta, ProductAttributeInterface::CODE_WEIGHT)
-                ?: $this->getElementArrayPath($meta, self::CODE_CONTAINER_WEIGHT);
->>>>>>> c98c73db
             $meta[$groupCode]['children'][self::CODE_WEIGHT_TYPE] = [
                 'arguments' => [
                     'data' => [
