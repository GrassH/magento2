<?php
/**
 * Copyright © Magento, Inc. All rights reserved.
 * See COPYING.txt for license details.
 */
?>
<?php /* @var $block \Magento\Bundle\Block\Catalog\Product\View\Type\Bundle\Option\Radio */ ?>
<?php $_option = $block->getOption(); ?>
<?php $_selections  = $_option->getSelections(); ?>
<?php $_default     = $_option->getDefaultSelection(); ?>
<?php list($_defaultQty, $_canChangeQty) = $block->getDefaultValues(); ?>

<div class="field option <?= ($_option->getRequired()) ? ' required': '' ?>">
    <label class="label">
        <span><?= $block->escapeHtml($_option->getTitle()) ?></span>
    </label>
    <div class="control">
        <div class="nested options-list">
<<<<<<< HEAD
            <?php if ($block->showSingle()): ?>
                <?= /* @escapeNotVerified */ $block->getSelectionTitlePrice($_selections[0]) ?>
=======
            <?php if ($block->showSingle()) : ?>
                <?= /* @noEscape */ $block->getSelectionTitlePrice($_selections[0]) ?>
>>>>>>> f85e6644
                <?= /* @noEscape */ $block->getTierPriceRenderer()->renderTierPrice($_selections[0]) ?>
                <input type="hidden"
                    class="bundle-option-<?= (int)$_option->getId() ?>  product bundle option"
                    name="bundle_option[<?= (int)$_option->getId() ?>]"
                    value="<?= (int)$_selections[0]->getSelectionId() ?>"
                    id="bundle-option-<?= (int)$_option->getId() ?>-<?= (int)$_selections[0]->getSelectionId() ?>"
                    checked="checked"
                />
            <?php else :?>
                <?php if (!$_option->getRequired()) : ?>
                    <div class="field choice">
                        <input type="radio"
                               class="radio product bundle option"
                               id="bundle-option-<?= $block->escapeHtmlAttr($_option->getId()) ?>"
                               name="bundle_option[<?= $block->escapeHtmlAttr($_option->getId()) ?>]"
                               data-selector="bundle_option[<?= $block->escapeHtmlAttr($_option->getId()) ?>]"
                               <?= ($_default && $_default->isSalable())?'':' checked="checked" ' ?>
                               value=""/>
                        <label class="label" for="bundle-option-<?= $block->escapeHtmlAttr($_option->getId()) ?>">
                            <span><?= $block->escapeHtml(__('None')) ?></span>
                        </label>
                    </div>
                <?php endif; ?>
                <?php foreach ($_selections as $_selection) : ?>
                    <div class="field choice">
                        <input type="radio"
                               class="radio product bundle option change-container-classname"
                               id="bundle-option-<?= $block->escapeHtmlAttr($_option->getId()) ?>-<?= $block->escapeHtmlAttr($_selection->getSelectionId()) ?>"
                               <?php if ($_option->getRequired()) { echo 'data-validate="{\'validate-one-required-by-name\':true}"'; }?>
                               name="bundle_option[<?= $block->escapeHtmlAttr($_option->getId()) ?>]"
                               data-selector="bundle_option[<?= $block->escapeHtmlAttr($_option->getId()) ?>]"
                               <?php if ($block->isSelected($_selection)) { echo ' checked="checked"'; } ?>
                               <?php if (!$_selection->isSaleable()) { echo ' disabled="disabled"'; } ?>
                               value="<?= $block->escapeHtmlAttr($_selection->getSelectionId()) ?>"/>
                        <label class="label"
<<<<<<< HEAD
                               for="bundle-option-<?= /* @escapeNotVerified */ $_option->getId() ?>-<?= /* @escapeNotVerified */ $_selection->getSelectionId() ?>">
                            <span><?= /* @escapeNotVerified */ $block->getSelectionTitlePrice($_selection) ?></span>
=======
                               for="bundle-option-<?= $block->escapeHtmlAttr($_option->getId()) ?>-<?= $block->escapeHtmlAttr($_selection->getSelectionId()) ?>">
                            <span><?= /* @noEscape */ $block->getSelectionTitlePrice($_selection) ?></span>
>>>>>>> f85e6644
                            <br/>
                            <?= /* @noEscape */ $block->getTierPriceRenderer()->renderTierPrice($_selection) ?>
                        </label>
                    </div>
                <?php endforeach; ?>
                <div id="bundle-option-<?= $block->escapeHtmlAttr($_option->getId()) ?>-container"></div>
            <?php endif; ?>
            <div class="field qty qty-holder">
                <label class="label" for="bundle-option-<?= $block->escapeHtmlAttr($_option->getId()) ?>-qty-input">
                    <span><?= $block->escapeHtml(__('Quantity')) ?></span>
                </label>
                <div class="control">
                    <input <?php if (!$_canChangeQty) { echo ' disabled="disabled"'; } ?>
                           id="bundle-option-<?= $block->escapeHtmlAttr($_option->getId()) ?>-qty-input"
                           class="input-text qty<?php if (!$_canChangeQty) { echo ' qty-disabled'; } ?>"
                           type="number"
                           name="bundle_option_qty[<?= $block->escapeHtmlAttr($_option->getId()) ?>]"
                           data-selector="bundle_option_qty[<?= $block->escapeHtmlAttr($_option->getId()) ?>]"
                           value="<?= $block->escapeHtmlAttr($_defaultQty) ?>"/>
                </div>
            </div>
        </div>
    </div>
</div><|MERGE_RESOLUTION|>--- conflicted
+++ resolved
@@ -16,13 +16,8 @@
     </label>
     <div class="control">
         <div class="nested options-list">
-<<<<<<< HEAD
-            <?php if ($block->showSingle()): ?>
-                <?= /* @escapeNotVerified */ $block->getSelectionTitlePrice($_selections[0]) ?>
-=======
             <?php if ($block->showSingle()) : ?>
                 <?= /* @noEscape */ $block->getSelectionTitlePrice($_selections[0]) ?>
->>>>>>> f85e6644
                 <?= /* @noEscape */ $block->getTierPriceRenderer()->renderTierPrice($_selections[0]) ?>
                 <input type="hidden"
                     class="bundle-option-<?= (int)$_option->getId() ?>  product bundle option"
@@ -58,13 +53,8 @@
                                <?php if (!$_selection->isSaleable()) { echo ' disabled="disabled"'; } ?>
                                value="<?= $block->escapeHtmlAttr($_selection->getSelectionId()) ?>"/>
                         <label class="label"
-<<<<<<< HEAD
-                               for="bundle-option-<?= /* @escapeNotVerified */ $_option->getId() ?>-<?= /* @escapeNotVerified */ $_selection->getSelectionId() ?>">
-                            <span><?= /* @escapeNotVerified */ $block->getSelectionTitlePrice($_selection) ?></span>
-=======
                                for="bundle-option-<?= $block->escapeHtmlAttr($_option->getId()) ?>-<?= $block->escapeHtmlAttr($_selection->getSelectionId()) ?>">
                             <span><?= /* @noEscape */ $block->getSelectionTitlePrice($_selection) ?></span>
->>>>>>> f85e6644
                             <br/>
                             <?= /* @noEscape */ $block->getTierPriceRenderer()->renderTierPrice($_selection) ?>
                         </label>
