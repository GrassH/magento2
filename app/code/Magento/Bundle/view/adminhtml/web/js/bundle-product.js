--- conflicted
+++ resolved
@@ -8,20 +8,13 @@
 /*global $H*/
 define([
     "jquery",
-<<<<<<< HEAD
     "Magento_Catalog/js/product/weight-handler",
-=======
     "Magento_Ui/js/modal/modal",
->>>>>>> bcd9adfd
     "jquery/ui",
     "mage/translate",
     "Magento_Theme/js/sortable",
     "prototype"
-<<<<<<< HEAD
-], function ($, weightHandler) {
-=======
-], function($, modal){
->>>>>>> bcd9adfd
+], function($, weightHandler, modal){
     'use strict';
 
     $.widget('mage.bundleProduct', {
