--- conflicted
+++ resolved
@@ -8,11 +8,7 @@
 <page xmlns:xsi="http://www.w3.org/2001/XMLSchema-instance" xsi:noNamespaceSchemaLocation="urn:magento:framework:View/Layout/etc/page_configuration.xsd">
     <body>
         <referenceBlock name="shipment_items">
-<<<<<<< HEAD
-            <block class="Magento\Bundle\Block\Adminhtml\Sales\Order\Items\Renderer" as="bundle" template="Magento_Bundle::sales/shipment/view/items/renderer.phtml"/>
-=======
             <block class="Magento\Bundle\Block\Adminhtml\Sales\Order\Items\Renderer" name="bundle" as="bundle" template="sales/shipment/view/items/renderer.phtml"/>
->>>>>>> 2002ef27
         </referenceBlock>
     </body>
 </page>