<?xml version="1.0"?>
<!--
/**
 * Copyright © 2015 Magento. All rights reserved.
 * See COPYING.txt for license details.
 */
-->
<config xmlns:xsi="http://www.w3.org/2001/XMLSchema-instance" xsi:noNamespaceSchemaLocation="urn:magento:module:Magento_Store:etc/config.xsd">
    <default>
        <admin>
            <emails>
                <forgot_email_template>admin_emails_forgot_email_template</forgot_email_template>
                <forgot_email_identity>general</forgot_email_identity>
<<<<<<< HEAD
                <reset_password_template>admin_emails_reset_password_template</reset_password_template>
=======
                <password_reset_link_expiration_period>1</password_reset_link_expiration_period>
                <user_notification_template>admin_emails_user_notification_template</user_notification_template>
>>>>>>> bc2eb3c1
            </emails>
            <security>
                <password_reset_link_expiration_period>2</password_reset_link_expiration_period>
                <lockout_failures>6</lockout_failures>
                <lockout_threshold>30</lockout_threshold>
                <password_lifetime>90</password_lifetime>
                <password_is_forced>1</password_is_forced>
            </security>
        </admin>
    </default>
</config><|MERGE_RESOLUTION|>--- conflicted
+++ resolved
@@ -11,12 +11,7 @@
             <emails>
                 <forgot_email_template>admin_emails_forgot_email_template</forgot_email_template>
                 <forgot_email_identity>general</forgot_email_identity>
-<<<<<<< HEAD
-                <reset_password_template>admin_emails_reset_password_template</reset_password_template>
-=======
-                <password_reset_link_expiration_period>1</password_reset_link_expiration_period>
                 <user_notification_template>admin_emails_user_notification_template</user_notification_template>
->>>>>>> bc2eb3c1
             </emails>
             <security>
                 <password_reset_link_expiration_period>2</password_reset_link_expiration_period>
