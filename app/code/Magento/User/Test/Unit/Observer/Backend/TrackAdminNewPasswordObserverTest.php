<?php declare(strict_types=1);
/**
 * Copyright © Magento, Inc. All rights reserved.
 * See COPYING.txt for license details.
 */

namespace Magento\User\Test\Unit\Observer\Backend;

use Magento\Backend\App\ConfigInterface;
use Magento\Backend\Model\Auth\Session;
use Magento\Framework\Event;
use Magento\Framework\Event\Observer;
use Magento\Framework\Message\Collection;
use Magento\Framework\Message\ManagerInterface;
use Magento\Framework\TestFramework\Unit\Helper\ObjectManager;
use Magento\User\Model\Backend\Config\ObserverConfig;
use Magento\User\Model\ResourceModel\User;
use Magento\User\Observer\Backend\TrackAdminNewPasswordObserver;
use PHPUnit\Framework\MockObject\MockObject;
use PHPUnit\Framework\TestCase;

/**
 * Test class for Magento\User\Observer\Backend\TrackAdminNewPasswordObserver
 * @SuppressWarnings(PHPMD.CouplingBetweenObjects)
 */
class TrackAdminNewPasswordObserverTest extends TestCase
{
    /** @var ObserverConfig */
    protected $observerConfig;

<<<<<<< HEAD
    /** @var \Magento\Backend\App\ConfigInterface|\PHPUnit\Framework\MockObject\MockObject */
    protected $configInterfaceMock;

    /** @var \Magento\User\Model\ResourceModel\User|\PHPUnit\Framework\MockObject\MockObject */
    protected $userMock;

    /** @var \Magento\Backend\Model\Auth\Session|\PHPUnit\Framework\MockObject\MockObject */
    protected $authSessionMock;

    /** @var \Magento\Framework\Message\ManagerInterface|\PHPUnit\Framework\MockObject\MockObject */
=======
    /** @var ConfigInterface|MockObject */
    protected $configInterfaceMock;

    /** @var User|MockObject */
    protected $userMock;

    /** @var Session|MockObject */
    protected $authSessionMock;

    /** @var ManagerInterface|MockObject */
>>>>>>> b2f063af
    protected $managerInterfaceMock;

    /** @var TrackAdminNewPasswordObserver */
    protected $model;

    protected function setUp(): void
    {
        $this->configInterfaceMock = $this->getMockBuilder(ConfigInterface::class)
            ->disableOriginalConstructor()
            ->setMethods([])
            ->getMock();

        $this->userMock = $this->getMockBuilder(User::class)
            ->disableOriginalConstructor()
            ->setMethods([])
            ->getMock();

        $this->authSessionMock = $this->getMockBuilder(Session::class)
            ->disableOriginalConstructor()
            ->setMethods(
                [
                    'setPciAdminUserIsPasswordExpired',
                    'unsPciAdminUserIsPasswordExpired',
                    'getPciAdminUserIsPasswordExpired',
                    'isLoggedIn',
                    'clearStorage'
                ]
            )->getMock();

        $this->managerInterfaceMock = $this->getMockBuilder(ManagerInterface::class)
            ->disableOriginalConstructor()
            ->setMethods([])
            ->getMock();

        $helper = new ObjectManager($this);

        $this->observerConfig = $helper->getObject(
            ObserverConfig::class,
            [
                'backendConfig' => $this->configInterfaceMock
            ]
        );

        $this->model = $helper->getObject(
            TrackAdminNewPasswordObserver::class,
            [
                'observerConfig' => $this->observerConfig,
                'userResource' => $this->userMock,
                'authSession' => $this->authSessionMock,
                'messageManager' => $this->managerInterfaceMock,
            ]
        );
    }

    public function testTrackAdminPassword()
    {
        $newPW = "mYn3wpassw0rd";
        $uid = 123;
<<<<<<< HEAD
        /** @var \Magento\Framework\Event\Observer|\PHPUnit\Framework\MockObject\MockObject $eventObserverMock */
        $eventObserverMock = $this->getMockBuilder(\Magento\Framework\Event\Observer::class)
=======
        /** @var Observer|MockObject $eventObserverMock */
        $eventObserverMock = $this->getMockBuilder(Observer::class)
>>>>>>> b2f063af
            ->disableOriginalConstructor()
            ->setMethods([])
            ->getMock();

<<<<<<< HEAD
        /** @var \Magento\Framework\Event|\PHPUnit\Framework\MockObject\MockObject */
        $eventMock = $this->getMockBuilder(\Magento\Framework\Event::class)
=======
        /** @var Event|MockObject */
        $eventMock = $this->getMockBuilder(Event::class)
>>>>>>> b2f063af
            ->disableOriginalConstructor()
            ->setMethods(['getObject'])
            ->getMock();

<<<<<<< HEAD
        /** @var \Magento\User\Model\User|\PHPUnit\Framework\MockObject\MockObject $userMock */
=======
        /** @var \Magento\User\Model\User|MockObject $userMock */
>>>>>>> b2f063af
        $userMock = $this->getMockBuilder(\Magento\User\Model\User::class)
            ->disableOriginalConstructor()
            ->setMethods(['getId', 'getPassword', 'getForceNewPassword'])
            ->getMock();

        $eventObserverMock->expects($this->once())->method('getEvent')->willReturn($eventMock);
        $eventMock->expects($this->once())->method('getObject')->willReturn($userMock);
        $userMock->expects($this->once())->method('getId')->willReturn($uid);
        $userMock->expects($this->once())->method('getPassword')->willReturn($newPW);
        $userMock->expects($this->once())->method('getForceNewPassword')->willReturn(false);

<<<<<<< HEAD
        /** @var \Magento\Framework\Message\Collection|\PHPUnit\Framework\MockObject\MockObject $collectionMock */
        $collectionMock = $this->getMockBuilder(\Magento\Framework\Message\Collection::class)
=======
        /** @var Collection|MockObject $collectionMock */
        $collectionMock = $this->getMockBuilder(Collection::class)
>>>>>>> b2f063af
            ->disableOriginalConstructor()
            ->setMethods([])
            ->getMock();
        $this->managerInterfaceMock
            ->expects($this->once())
            ->method('getMessages')
            ->willReturn($collectionMock);
        $this->authSessionMock->expects($this->once())->method('unsPciAdminUserIsPasswordExpired')->willReturn(null);

        $this->model->execute($eventObserverMock);
    }
}<|MERGE_RESOLUTION|>--- conflicted
+++ resolved
@@ -28,18 +28,6 @@
     /** @var ObserverConfig */
     protected $observerConfig;
 
-<<<<<<< HEAD
-    /** @var \Magento\Backend\App\ConfigInterface|\PHPUnit\Framework\MockObject\MockObject */
-    protected $configInterfaceMock;
-
-    /** @var \Magento\User\Model\ResourceModel\User|\PHPUnit\Framework\MockObject\MockObject */
-    protected $userMock;
-
-    /** @var \Magento\Backend\Model\Auth\Session|\PHPUnit\Framework\MockObject\MockObject */
-    protected $authSessionMock;
-
-    /** @var \Magento\Framework\Message\ManagerInterface|\PHPUnit\Framework\MockObject\MockObject */
-=======
     /** @var ConfigInterface|MockObject */
     protected $configInterfaceMock;
 
@@ -50,7 +38,6 @@
     protected $authSessionMock;
 
     /** @var ManagerInterface|MockObject */
->>>>>>> b2f063af
     protected $managerInterfaceMock;
 
     /** @var TrackAdminNewPasswordObserver */
@@ -109,33 +96,19 @@
     {
         $newPW = "mYn3wpassw0rd";
         $uid = 123;
-<<<<<<< HEAD
-        /** @var \Magento\Framework\Event\Observer|\PHPUnit\Framework\MockObject\MockObject $eventObserverMock */
-        $eventObserverMock = $this->getMockBuilder(\Magento\Framework\Event\Observer::class)
-=======
         /** @var Observer|MockObject $eventObserverMock */
         $eventObserverMock = $this->getMockBuilder(Observer::class)
->>>>>>> b2f063af
             ->disableOriginalConstructor()
             ->setMethods([])
             ->getMock();
 
-<<<<<<< HEAD
-        /** @var \Magento\Framework\Event|\PHPUnit\Framework\MockObject\MockObject */
-        $eventMock = $this->getMockBuilder(\Magento\Framework\Event::class)
-=======
         /** @var Event|MockObject */
         $eventMock = $this->getMockBuilder(Event::class)
->>>>>>> b2f063af
             ->disableOriginalConstructor()
             ->setMethods(['getObject'])
             ->getMock();
 
-<<<<<<< HEAD
-        /** @var \Magento\User\Model\User|\PHPUnit\Framework\MockObject\MockObject $userMock */
-=======
         /** @var \Magento\User\Model\User|MockObject $userMock */
->>>>>>> b2f063af
         $userMock = $this->getMockBuilder(\Magento\User\Model\User::class)
             ->disableOriginalConstructor()
             ->setMethods(['getId', 'getPassword', 'getForceNewPassword'])
@@ -147,13 +120,8 @@
         $userMock->expects($this->once())->method('getPassword')->willReturn($newPW);
         $userMock->expects($this->once())->method('getForceNewPassword')->willReturn(false);
 
-<<<<<<< HEAD
-        /** @var \Magento\Framework\Message\Collection|\PHPUnit\Framework\MockObject\MockObject $collectionMock */
-        $collectionMock = $this->getMockBuilder(\Magento\Framework\Message\Collection::class)
-=======
         /** @var Collection|MockObject $collectionMock */
         $collectionMock = $this->getMockBuilder(Collection::class)
->>>>>>> b2f063af
             ->disableOriginalConstructor()
             ->setMethods([])
             ->getMock();
