<?php declare(strict_types=1);
/**
 * Copyright © Magento, Inc. All rights reserved.
 * See COPYING.txt for license details.
 */

namespace Magento\User\Test\Unit\Model\Plugin;

use Magento\Authorization\Model\Role;
use Magento\Framework\TestFramework\Unit\Helper\ObjectManager;
use Magento\User\Model\Plugin\AuthorizationRole;
use Magento\User\Model\ResourceModel\User;
use PHPUnit\Framework\MockObject\MockObject;
use PHPUnit\Framework\TestCase;

/**
 * Test class for \Magento\User\Model\Plugin\AuthorizationRole testing
 */
class AuthorizationRoleTest extends TestCase
{
    /** @var AuthorizationRole */
    protected $model;

<<<<<<< HEAD
    /** @var \Magento\User\Model\ResourceModel\User|\PHPUnit\Framework\MockObject\MockObject */
    protected $userResourceModelMock;

    /** @var \Magento\Authorization\Model\Role|\PHPUnit\Framework\MockObject\MockObject */
=======
    /** @var User|MockObject */
    protected $userResourceModelMock;

    /** @var Role|MockObject */
>>>>>>> b2f063af
    protected $roleMock;

    /**
     * Set required values
     */
    protected function setUp(): void
    {
        $this->userResourceModelMock = $this->getMockBuilder(User::class)
            ->disableOriginalConstructor()
            ->setMethods([])
            ->getMock();

        $this->roleMock = $this->getMockBuilder(Role::class)
            ->disableOriginalConstructor()
            ->setMethods([])
            ->getMock();

        $objectManager = new ObjectManager($this);
        $this->model = $objectManager->getObject(
            AuthorizationRole::class,
            [
                'userResourceModel' => $this->userResourceModelMock
            ]
        );
    }

    public function testAfterSave()
    {
        $this->userResourceModelMock->expects($this->once())->method('updateRoleUsersAcl')->with($this->roleMock);
        $this->assertInstanceOf(
            Role::class,
            $this->model->afterSave($this->roleMock, $this->roleMock)
        );
    }
}<|MERGE_RESOLUTION|>--- conflicted
+++ resolved
@@ -21,17 +21,10 @@
     /** @var AuthorizationRole */
     protected $model;
 
-<<<<<<< HEAD
-    /** @var \Magento\User\Model\ResourceModel\User|\PHPUnit\Framework\MockObject\MockObject */
-    protected $userResourceModelMock;
-
-    /** @var \Magento\Authorization\Model\Role|\PHPUnit\Framework\MockObject\MockObject */
-=======
     /** @var User|MockObject */
     protected $userResourceModelMock;
 
     /** @var Role|MockObject */
->>>>>>> b2f063af
     protected $roleMock;
 
     /**
