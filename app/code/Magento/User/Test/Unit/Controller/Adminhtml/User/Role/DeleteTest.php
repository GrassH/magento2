<?php
/**
 * Copyright © Magento, Inc. All rights reserved.
 * See COPYING.txt for license details.
 */
declare(strict_types=1);

namespace Magento\User\Test\Unit\Controller\Adminhtml\User\Role;

use Magento\Authorization\Model\Role;
use Magento\Authorization\Model\RoleFactory;
use Magento\Authorization\Model\RulesFactory;
use Magento\Backend\App\Action\Context;
use Magento\Backend\Model\Auth\Session;
use Magento\Backend\Model\View\Result\Redirect;
use Magento\Framework\App\RequestInterface;
use Magento\Framework\Controller\ResultFactory;
use Magento\Framework\Filter\FilterManager;
use Magento\Framework\Message\Manager;
use Magento\Framework\Registry;
use Magento\Framework\TestFramework\Unit\Helper\ObjectManager as ObjectManagerHelper;
use Magento\User\Controller\Adminhtml\User\Role\Delete;
use Magento\User\Model\User;
use Magento\User\Model\UserFactory;
use PHPUnit\Framework\MockObject\MockObject;
use PHPUnit\Framework\TestCase;

/**
 * Unit tests for \Magento\User\Controller\Adminhtml\User\Role\Delete.
 *
 * @SuppressWarnings(PHPMD.CouplingBetweenObjects)
 */
class DeleteTest extends TestCase
{
    /**
     * @var Delete
     */
    private $controller;

    /**
<<<<<<< HEAD
     * @var \Magento\Framework\App\Action\Context|\PHPUnit\Framework\MockObject\MockObject
=======
     * @var Context|MockObject
>>>>>>> b2f063af
     */
    private $contextMock;

    /**
<<<<<<< HEAD
     * @var \Magento\Authorization\Model\RoleFactory|\PHPUnit\Framework\MockObject\MockObject
=======
     * @var RoleFactory|MockObject
>>>>>>> b2f063af
     */
    private $roleFactoryMock;

    /**
<<<<<<< HEAD
     * @var \Magento\User\Model\UserFactory|\PHPUnit\Framework\MockObject\MockObject
=======
     * @var UserFactory|MockObject
>>>>>>> b2f063af
     */
    private $userFactoryMock;

    /**
<<<<<<< HEAD
     * @var \Magento\Framework\Registry|\PHPUnit\Framework\MockObject\MockObject
=======
     * @var Registry|MockObject
>>>>>>> b2f063af
     */
    private $coreRegistryMock;

    /**
<<<<<<< HEAD
     * @var \Magento\Authorization\Model\RulesFactory|\PHPUnit\Framework\MockObject\MockObject
=======
     * @var RulesFactory|MockObject
>>>>>>> b2f063af
     */
    private $rulesFactoryMock;

    /**
<<<<<<< HEAD
     * @var \Magento\Backend\Model\Auth\Session|\PHPUnit\Framework\MockObject\MockObject
=======
     * @var Session|MockObject
>>>>>>> b2f063af
     */
    private $authSessionMock;

    /**
<<<<<<< HEAD
     * @var \Magento\Framework\Filter\FilterManager|\PHPUnit\Framework\MockObject\MockObject
=======
     * @var FilterManager|MockObject
>>>>>>> b2f063af
     */
    private $filterManagerMock;

    /**
<<<<<<< HEAD
     * @var \Magento\Backend\Model\View\Result\Redirect|\PHPUnit\Framework\MockObject\MockObject
=======
     * @var Redirect|MockObject
>>>>>>> b2f063af
     */
    private $resultRedirectMock;

    /**
<<<<<<< HEAD
     * @var \Magento\Framework\Controller\ResultFactory|\PHPUnit\Framework\MockObject\MockObject
=======
     * @var ResultFactory|MockObject
>>>>>>> b2f063af
     */
    private $resultFactoryMock;

    /**
<<<<<<< HEAD
     * @var \Magento\Framework\App\RequestInterface|\PHPUnit\Framework\MockObject\MockObject
=======
     * @var RequestInterface|MockObject
>>>>>>> b2f063af
     */
    private $requestMock;

    /**
<<<<<<< HEAD
     * @var \Magento\Framework\Message\Manager|\PHPUnit\Framework\MockObject\MockObject
=======
     * @var Manager|MockObject
>>>>>>> b2f063af
     */
    private $messageManagerMock;

    /**
<<<<<<< HEAD
     * @var \Magento\Authorization\Model\Role|\PHPUnit\Framework\MockObject\MockObject
=======
     * @var \Magento\Authorization\Model\Role|MockObject
>>>>>>> b2f063af
     */
    private $roleModelMock;

    /**
     * @inheritdoc
     */
    protected function setUp(): void
    {
        $objectManagerHelper = new ObjectManagerHelper($this);

        $this->contextMock = $this->createMock(Context::class);
        $this->coreRegistryMock = $this->createPartialMock(Registry::class, ['getId']);
        $this->roleFactoryMock = $this->createMock(RoleFactory::class);
        $this->userFactoryMock = $this->createPartialMock(
            UserFactory::class,
            ['create']
        );
        $this->rulesFactoryMock = $this->createMock(RulesFactory::class);
        $this->authSessionMock = $this->createPartialMock(
            Session::class,
            ['getUser']
        );
        $this->filterManagerMock = $this->createMock(FilterManager::class);
        $this->resultRedirectMock = $this->createPartialMock(
            Redirect::class,
            ['setPath']
        );
        $this->resultFactoryMock = $this->createPartialMock(
            ResultFactory::class,
            ['create']
        );

        $this->resultFactoryMock->expects($this->atLeastOnce())
            ->method('create')
            ->willReturn($this->resultRedirectMock);
        $this->requestMock = $this->getMockForAbstractClass(
            RequestInterface::class,
            [],
            '',
            false,
            true,
            true,
            ['getParam']
        );
        $this->contextMock->expects($this->once())
            ->method('getResultFactory')
            ->willReturn($this->resultFactoryMock);
        $this->resultFactoryMock->expects($this->once())
            ->method('create')
            ->with(ResultFactory::TYPE_REDIRECT, [])
            ->willReturn($this->resultRedirectMock);

        $this->messageManagerMock = $this->createMock(Manager::class);
        $this->contextMock->expects($this->once())
            ->method('getMessageManager')
            ->willReturn($this->messageManagerMock);

        $this->contextMock->expects($this->once())->method('getRequest')->willReturn($this->requestMock);

        $this->roleModelMock = $this->createPartialMock(
            Role::class,
            ['load', 'getId', 'getRoleType', 'delete']
        );

        $this->controller = $objectManagerHelper->getObject(
            Delete::class,
            [
                'context' => $this->contextMock,
                'coreRegistry' => $this->coreRegistryMock,
                'roleFactory' => $this->roleFactoryMock,
                'userFactory' => $this->userFactoryMock,
                'rulesFactory' => $this->rulesFactoryMock,
                'authSession' => $this->authSessionMock,
                'filterManager' => $this->filterManagerMock,
            ]
        );
    }

    /**
     * Unit test which trying to delete role which assigned on current user.
     *
     * @return void
     */
    public function testExecuteDeleteSelfAssignedRole()
    {
        $idUser = 1;
        $idUserRole = 3;
        $idDeleteRole = 3;

        $this->checkUserAndRoleIds($idDeleteRole, $idUser, $idUserRole);

        $this->messageManagerMock->expects($this->once())
            ->method('addError')
            ->with(__('You cannot delete self-assigned roles.'))
            ->willReturnSelf();

        $this->resultRedirectMock->expects($this->once())
            ->method('setPath')
            ->with('adminhtml/*/editrole', ['rid' => $idDeleteRole])
            ->willReturnSelf();

        $this->controller->execute();
    }

    /**
     * Unit test which trying to delete role.
     *
     * @return void
     */
    public function testExecuteDeleteWithNormalScenario()
    {
        $idUser = 1;
        $idUserRole = 3;
        $idDeleteRole = 5;
        $roleType = 'G';

        $this->checkUserAndRoleIds($idDeleteRole, $idUser, $idUserRole);

        $this->initRoleExecute($roleType);
        $this->roleModelMock->expects($this->exactly(2))->method('getId')->willReturn($idDeleteRole);

        $this->roleModelMock->expects($this->once())->method('delete')->willReturnSelf();

        $this->messageManagerMock->expects($this->once())
            ->method('addSuccess')
            ->with(__('You deleted the role.'))
            ->willReturnSelf();

        $this->resultRedirectMock->expects($this->once())
            ->method('setPath')
            ->with('*/*/')
            ->willReturnSelf();

        $this->controller->execute();
    }

    /**
     * Unit test which failed on delete role.
     *
     * @return void
     */
    public function testExecuteDeleteWithError()
    {
        $idUser = 1;
        $idUserRole = 3;
        $idDeleteRole = 5;
        $roleType = 'G';

        $this->checkUserAndRoleIds($idDeleteRole, $idUser, $idUserRole);

        $this->initRoleExecute($roleType);
        $this->roleModelMock->expects($this->exactly(2))->method('getId')->willReturn($idDeleteRole);

        $this->roleModelMock->expects($this->once())->method('delete')->willThrowException(new \Exception());

        $this->messageManagerMock->expects($this->once())
            ->method('addError')
            ->with(__('An error occurred while deleting this role.'))
            ->willReturnSelf();

        $this->resultRedirectMock->expects($this->once())
            ->method('setPath')
            ->with('*/*/')
            ->willReturnSelf();

        $this->controller->execute();
    }

    /**
     * Unit test which trying to delete nonexistent role.
     *
     * @return void
     */
    public function testExecuteWithoutRole()
    {
        $idUser = 1;
        $idUserRole = 3;
        $idDeleteRole = 100;
        $roleType = null;

        $this->checkUserAndRoleIds($idDeleteRole, $idUser, $idUserRole);

        $this->initRoleExecute($roleType);
        $this->roleModelMock->expects($this->at(1))->method('getId')->willReturn($idDeleteRole);
        $this->roleModelMock->expects($this->at(2))->method('getId')->willReturn(null);

        $this->messageManagerMock->expects($this->once())
            ->method('addError')
            ->with(__('We can\'t find a role to delete.'))
            ->willReturnSelf();

        $this->resultRedirectMock->expects($this->once())
            ->method('setPath')
            ->with('*/*/')
            ->willReturnSelf();

        $this->controller->execute();
    }

    /**
     * Method which takes Id from request and check with User Role Id.
     *
     * @param int $id
     * @param int $userId
     * @param int $userRoleId
     * @return void
     */
    private function checkUserAndRoleIds(int $id, int $userId, int $userRoleId)
    {
        $this->requestMock->expects($this->atLeastOnce())->method('getParam')->with('rid')->willReturn($id);

        $userModelMock = $this->createPartialMock(User::class, ['getId', 'setId', 'getRoles']);
        $this->authSessionMock->expects($this->once())->method('getUser')->willReturn($userModelMock);
        $userModelMock->expects($this->once())->method('getId')->willReturn($userId);

        $this->userFactoryMock->expects($this->once())->method('create')->willReturn($userModelMock);
        $userModelMock->expects($this->once())->method('setId')->with($userId)->willReturnSelf();

        $userModelMock->expects($this->once())->method('getRoles')->willReturn(['id' => $userRoleId]);
    }

    /**
     * Execute initialization Role.
     *
     * @param string|null $roleType
     * @return void
     */
    private function initRoleExecute($roleType)
    {
        $this->roleFactoryMock->expects($this->once())->method('create')->willReturn($this->roleModelMock);
        $this->roleModelMock->expects($this->once())->method('load')->willReturnSelf();
        $this->roleModelMock->expects($this->once())->method('getRoleType')->willReturn($roleType);
    }
}<|MERGE_RESOLUTION|>--- conflicted
+++ resolved
@@ -38,110 +38,62 @@
     private $controller;
 
     /**
-<<<<<<< HEAD
-     * @var \Magento\Framework\App\Action\Context|\PHPUnit\Framework\MockObject\MockObject
-=======
      * @var Context|MockObject
->>>>>>> b2f063af
      */
     private $contextMock;
 
     /**
-<<<<<<< HEAD
-     * @var \Magento\Authorization\Model\RoleFactory|\PHPUnit\Framework\MockObject\MockObject
-=======
      * @var RoleFactory|MockObject
->>>>>>> b2f063af
      */
     private $roleFactoryMock;
 
     /**
-<<<<<<< HEAD
-     * @var \Magento\User\Model\UserFactory|\PHPUnit\Framework\MockObject\MockObject
-=======
      * @var UserFactory|MockObject
->>>>>>> b2f063af
      */
     private $userFactoryMock;
 
     /**
-<<<<<<< HEAD
-     * @var \Magento\Framework\Registry|\PHPUnit\Framework\MockObject\MockObject
-=======
      * @var Registry|MockObject
->>>>>>> b2f063af
      */
     private $coreRegistryMock;
 
     /**
-<<<<<<< HEAD
-     * @var \Magento\Authorization\Model\RulesFactory|\PHPUnit\Framework\MockObject\MockObject
-=======
      * @var RulesFactory|MockObject
->>>>>>> b2f063af
      */
     private $rulesFactoryMock;
 
     /**
-<<<<<<< HEAD
-     * @var \Magento\Backend\Model\Auth\Session|\PHPUnit\Framework\MockObject\MockObject
-=======
      * @var Session|MockObject
->>>>>>> b2f063af
      */
     private $authSessionMock;
 
     /**
-<<<<<<< HEAD
-     * @var \Magento\Framework\Filter\FilterManager|\PHPUnit\Framework\MockObject\MockObject
-=======
      * @var FilterManager|MockObject
->>>>>>> b2f063af
      */
     private $filterManagerMock;
 
     /**
-<<<<<<< HEAD
-     * @var \Magento\Backend\Model\View\Result\Redirect|\PHPUnit\Framework\MockObject\MockObject
-=======
      * @var Redirect|MockObject
->>>>>>> b2f063af
      */
     private $resultRedirectMock;
 
     /**
-<<<<<<< HEAD
-     * @var \Magento\Framework\Controller\ResultFactory|\PHPUnit\Framework\MockObject\MockObject
-=======
      * @var ResultFactory|MockObject
->>>>>>> b2f063af
      */
     private $resultFactoryMock;
 
     /**
-<<<<<<< HEAD
-     * @var \Magento\Framework\App\RequestInterface|\PHPUnit\Framework\MockObject\MockObject
-=======
      * @var RequestInterface|MockObject
->>>>>>> b2f063af
      */
     private $requestMock;
 
     /**
-<<<<<<< HEAD
-     * @var \Magento\Framework\Message\Manager|\PHPUnit\Framework\MockObject\MockObject
-=======
      * @var Manager|MockObject
->>>>>>> b2f063af
      */
     private $messageManagerMock;
 
     /**
-<<<<<<< HEAD
-     * @var \Magento\Authorization\Model\Role|\PHPUnit\Framework\MockObject\MockObject
-=======
      * @var \Magento\Authorization\Model\Role|MockObject
->>>>>>> b2f063af
      */
     private $roleModelMock;
 
