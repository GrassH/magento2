--- conflicted
+++ resolved
@@ -24,20 +24,12 @@
     protected $model;
 
     /**
-<<<<<<< HEAD
-     * @var \Magento\Framework\Math\Random|\PHPUnit\Framework\MockObject\MockObject
-=======
      * @var Random|MockObject
->>>>>>> b2f063af
      */
     protected $mathRandomMock;
 
     /**
-<<<<<<< HEAD
-     * @var \Magento\Backend\App\ConfigInterface|\PHPUnit\Framework\MockObject\MockObject
-=======
      * @var ConfigInterface|MockObject
->>>>>>> b2f063af
      */
     protected $configMock;
 
