--- conflicted
+++ resolved
@@ -23,17 +23,10 @@
     /** @var Roles */
     protected $model;
 
-<<<<<<< HEAD
-    /** @var \Magento\Framework\Json\EncoderInterface|\PHPUnit\Framework\MockObject\MockObject */
-    protected $jsonEncoderMock;
-
-    /** @var \Magento\Framework\App\RequestInterface|\PHPUnit\Framework\MockObject\MockObject */
-=======
     /** @var EncoderInterface|MockObject */
     protected $jsonEncoderMock;
 
     /** @var RequestInterface|MockObject */
->>>>>>> b2f063af
     protected $requestInterfaceMock;
 
     protected function setUp(): void
