--- conflicted
+++ resolved
@@ -33,12 +33,9 @@
     /** @var \Magento\Framework\Registry|\PHPUnit_Framework_MockObject_MockObject */
     protected $coreRegistryMock;
 
-<<<<<<< HEAD
-=======
     /** @var \Magento\Framework\TestFramework\Unit\Helper\ObjectManager */
     protected $objectManagerHelper;
 
->>>>>>> fde549b6
     protected function setUp()
     {
         $this->rootResourceMock = $this->getMockBuilder('Magento\Framework\Acl\RootResource')
@@ -69,13 +66,6 @@
 
         $this->coreRegistryMock = $this->getMockBuilder('Magento\Framework\Registry')
             ->disableOriginalConstructor()
-<<<<<<< HEAD
-            ->setMethods([])
-            ->getMock();
-
-        $objectManagerHelper = new \Magento\Framework\TestFramework\Unit\Helper\ObjectManager($this);
-        $this->model = $objectManagerHelper->getObject(
-=======
             ->setMethods(['registry'])
             ->getMock();
 
@@ -101,7 +91,6 @@
             ->willReturn(true);
 
         $this->model = $this->objectManagerHelper->getObject(
->>>>>>> fde549b6
             'Magento\User\Block\Role\Tab\Edit',
             [
                 'aclRetriever' => $this->aclRetrieverMock,
@@ -109,11 +98,7 @@
                 'rulesCollectionFactory' => $this->rulesCollectionFactoryMock,
                 'aclResourceProvider' => $this->aclResourceProviderMock,
                 'integrationData' => $this->integrationDataMock,
-<<<<<<< HEAD
-                'coreRegistry' => $this->coreRegistryMock
-=======
                 'registry' => $this->coreRegistryMock
->>>>>>> fde549b6
             ]
         );
 
@@ -137,10 +122,7 @@
     public function testIsEverythingAllowed($isAllowed)
     {
         $id = 10;
-<<<<<<< HEAD
-=======
 
->>>>>>> fde549b6
         if ($isAllowed) {
             $this->model->setSelectedResources([$id]);
         } else {
