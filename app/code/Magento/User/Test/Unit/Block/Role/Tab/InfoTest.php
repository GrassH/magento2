<?php declare(strict_types=1);
/**
 * Copyright © Magento, Inc. All rights reserved.
 * See COPYING.txt for license details.
 */

namespace Magento\User\Test\Unit\Block\Role\Tab;

use Magento\Backend\Block\Widget\Form\Element\ElementCreator;
use Magento\Framework\Data\Form;
use Magento\Framework\Data\Form\Element\Fieldset;
use Magento\Framework\Data\FormFactory;
use Magento\Framework\TestFramework\Unit\Helper\ObjectManager;
use Magento\User\Block\Role;
use Magento\User\Block\Role\Tab\Info;
use PHPUnit\Framework\MockObject\MockObject;
use PHPUnit\Framework\TestCase;

class InfoTest extends TestCase
{
    /**
     * @var \Magento\User\Block\Role\Tab\Info
     */
    protected $model;

    /**
<<<<<<< HEAD
     * @var \Magento\Framework\Data\FormFactory|\PHPUnit\Framework\MockObject\MockObject
=======
     * @var FormFactory|MockObject
>>>>>>> b2f063af
     */
    protected $formFactoryMock;

    protected function setUp(): void
    {
        $objectManager = new ObjectManager($this);
        $this->formFactoryMock = $this->getMockBuilder(FormFactory::class)
            ->disableOriginalConstructor()
            ->setMethods([])
            ->getMock();
        $roleMock = $this->getMockBuilder(Role::class)
            ->disableOriginalConstructor()
            ->setMethods(['getData'])
            ->getMock();

        $roleMock->expects($this->any())->method('getData')->willReturn(['test_data' => 1]);

        $creatorStub = $this->createMock(ElementCreator::class);

        $this->model = $objectManager->getObject(
            Info::class,
            [
                'formFactory' => $this->formFactoryMock,
                'data' => ['role' => $roleMock],
                'creator' => $creatorStub
            ]
        );
    }

    public function testGetTabLabel()
    {
        $this->assertEquals(__('Role Info'), $this->model->getTabLabel());
    }

    public function testGetTabTitle()
    {
        $this->assertEquals(__('Role Info'), $this->model->getTabTitle());
    }

    public function testCanShowTab()
    {
        $this->assertTrue($this->model->canShowTab());
    }

    public function testIsHidden()
    {
        $this->assertFalse($this->model->isHidden());
    }

    public function testBeforeToHtml()
    {
        $formMock = $this->getMockBuilder(Form::class)
            ->disableOriginalConstructor()
            ->setMethods([])
            ->getMock();
        $fieldsetMock = $this->getMockBuilder(Fieldset::class)
            ->disableOriginalConstructor()
            ->setMethods([])
            ->getMock();
        $this->formFactoryMock->expects($this->any())->method('create')->willReturn($formMock);
        $formMock->expects($this->any())->method('addFieldSet')->willReturn($fieldsetMock);
        $fieldsetMock->expects($this->exactly(5))
            ->method('addField')
            ->withConsecutive(
                ['role_name'],
                ['role_id'],
                ['in_role_user'],
                ['in_role_user_old'],
                ['current_password']
            );
        $this->assertInstanceOf(Info::class, $this->model->_beforeToHtml());
    }
}<|MERGE_RESOLUTION|>--- conflicted
+++ resolved
@@ -24,11 +24,7 @@
     protected $model;
 
     /**
-<<<<<<< HEAD
-     * @var \Magento\Framework\Data\FormFactory|\PHPUnit\Framework\MockObject\MockObject
-=======
      * @var FormFactory|MockObject
->>>>>>> b2f063af
      */
     protected $formFactoryMock;
 
