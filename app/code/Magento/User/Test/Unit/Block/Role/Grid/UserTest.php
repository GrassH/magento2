--- conflicted
+++ resolved
@@ -34,33 +34,6 @@
     /** @var User */
     protected $model;
 
-<<<<<<< HEAD
-    /** @var \Magento\Backend\Helper\Data|\PHPUnit\Framework\MockObject\MockObject */
-    protected $backendHelperMock;
-
-    /** @var \Magento\Framework\Json\EncoderInterface|\PHPUnit\Framework\MockObject\MockObject */
-    protected $jsonEncoderMock;
-
-    /** @var \Magento\Framework\Registry|\PHPUnit\Framework\MockObject\MockObject */
-    protected $registryMock;
-
-    /** @var \Magento\Authorization\Model\RoleFactory|\PHPUnit\Framework\MockObject\MockObject */
-    protected $roleFactoryMock;
-
-    /** @var \Magento\User\Model\ResourceModel\Role\User\CollectionFactory|\PHPUnit\Framework\MockObject\MockObject */
-    protected $userRolesFactoryMock;
-
-    /** @var \Magento\Framework\App\RequestInterface|\PHPUnit\Framework\MockObject\MockObject */
-    protected $requestInterfaceMock;
-
-    /** @var \Magento\Framework\UrlInterface|\PHPUnit\Framework\MockObject\MockObject */
-    protected $urlInterfaceMock;
-
-    /** @var \Magento\Framework\View\LayoutInterface|\PHPUnit\Framework\MockObject\MockObject */
-    protected $layoutMock;
-
-    /** @var \Magento\Framework\Filesystem|\PHPUnit\Framework\MockObject\MockObject */
-=======
     /** @var Data|MockObject */
     protected $backendHelperMock;
 
@@ -86,7 +59,6 @@
     protected $layoutMock;
 
     /** @var Filesystem|MockObject */
->>>>>>> b2f063af
     protected $filesystemMock;
 
     protected function setUp(): void
@@ -169,13 +141,8 @@
     {
         $roleId = 1;
         $roles = ['role1', 'role2', 'role3'];
-<<<<<<< HEAD
-        /** @var \Magento\Authorization\Model\Role|\PHPUnit\Framework\MockObject\MockObject */
-        $roleModelMock = $this->getMockBuilder(\Magento\Authorization\Model\Role::class)
-=======
         /** @var Role|MockObject */
         $roleModelMock = $this->getMockBuilder(Role::class)
->>>>>>> b2f063af
             ->disableOriginalConstructor()
             ->setMethods([])
             ->getMock();
@@ -200,13 +167,8 @@
     {
         $roleId = 1;
         $roles = ['role1', 'role2', 'role3'];
-<<<<<<< HEAD
-        /** @var \Magento\Authorization\Model\Role|\PHPUnit\Framework\MockObject\MockObject */
-        $roleModelMock = $this->getMockBuilder(\Magento\Authorization\Model\Role::class)
-=======
         /** @var Role|MockObject */
         $roleModelMock = $this->getMockBuilder(Role::class)
->>>>>>> b2f063af
             ->disableOriginalConstructor()
             ->setMethods([])
             ->getMock();
@@ -229,13 +191,8 @@
     {
         $roleId = 1;
         $roles = [];
-<<<<<<< HEAD
-        /** @var \Magento\Authorization\Model\Role|\PHPUnit\Framework\MockObject\MockObject */
-        $roleModelMock = $this->getMockBuilder(\Magento\Authorization\Model\Role::class)
-=======
         /** @var Role|MockObject */
         $roleModelMock = $this->getMockBuilder(Role::class)
->>>>>>> b2f063af
             ->disableOriginalConstructor()
             ->setMethods([])
             ->getMock();
