--- conflicted
+++ resolved
@@ -26,7 +26,6 @@
         <data key="resources">['Magento_Sales::sales','Magento_Sales::sales_operation','Magento_Sales::actions','Magento_Sales::sales_order','Magento_Sales::create','Magento_Sales::actions_view','Magento_Sales::email','Magento_Sales::reorder','Magento_Sales::actions_edit','Magento_Sales::cancel','Magento_Sales::review_payment','Magento_Sales::capture','Magento_Sales::invoice','Magento_Sales::creditmemo','Magento_Sales::hold','Magento_Sales::unhold','Magento_Sales::ship','Magento_Sales::comment','Magento_Sales::emails','Magento_Backend::system','Magento_Backend::system_other_settings','Magento_AdminNotification::adminnotification','Magento_AdminNotification::show_list']</data>
     </entity>
 
-<<<<<<< HEAD
     <entity name="limitedRole" type="role">
         <data key="name" unique="suffix">Limited</data>
         <data key="roleScopes">Custom</data>
@@ -37,7 +36,8 @@
         <data key="name" unique="suffix">Restricted</data>
         <data key="roleScopes">Custom</data>
         <data key="resourceAccess">All</data>
-=======
+    </entity>
+
     <!-- This admin created for checking turn off "Bulk Actions" -->
     <entity name="adminWithoutBulkActionRole" type="user_role">
         <data key="rolename">restrictedWebsiteRole</data>
@@ -80,6 +80,5 @@
             <item>Magento_Backend::global_search</item>
             <item>Magento_Backend::system</item>
         </array>
->>>>>>> 625a82e6
     </entity>
 </entities>