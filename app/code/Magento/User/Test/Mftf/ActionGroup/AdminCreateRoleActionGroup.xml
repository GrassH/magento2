--- conflicted
+++ resolved
@@ -29,9 +29,7 @@
         <click selector="{{AdminEditRoleInfoSection.saveButton}}" stepKey="clickSaveRoleButton"/>
         <waitForPageLoad stepKey="waitForPageLoad2"/>
     </actionGroup>
-<<<<<<< HEAD
 
-=======
     <actionGroup name="AdminFillUserRoleRequiredData" extends="AdminCreateRoleActionGroup">
         <remove keyForRemoval="clickRoleResourcesTab"/>
         <remove keyForRemoval="waitForScopeSelection"/>
@@ -52,7 +50,7 @@
         <remove keyForRemoval="waitForPageLoad2"/>
         <scrollTo selector="{{AdminEditRoleInfoSection.blockName('restrictedRole')}}"  x="0" y="-100" stepKey="scrollToResourceElement" after="selectResourceAccessCustom"/>
     </actionGroup>
->>>>>>> 83f5867b
+
     <!--Create new role-->
     <actionGroup name="AdminCreateRole">
         <annotations>
