<?xml version="1.0" encoding="UTF-8"?>
<!--
 /**
  * Copyright © Magento, Inc. All rights reserved.
  * See COPYING.txt for license details.
  */
-->

<tests xmlns:xsi="http://www.w3.org/2001/XMLSchema-instance"
       xsi:noNamespaceSchemaLocation="urn:magento:mftf:Test/etc/testSchema.xsd">
    <test name="AdminUpdateUserRoleTest">
        <annotations>
            <features value="User"/>
            <stories value="Update User"/>
            <title value="Update admin user entity by changing user role"/>
            <description value="Change full access role for admin user to custom one with restricted permission (Sales)"/>
            <severity value="MAJOR"/>
            <testCaseId value="MC-27895"/>
            <group value="user"/>
            <group value="mtf_migrated"/>
<<<<<<< HEAD
            <skip>
                <issueId value="DEPRECATED">Use AdminUpdateUserRoleNewTest instead</issueId>
            </skip>
=======
>>>>>>> 300a3498
        </annotations>
        <before>
            <actionGroup ref="AdminLoginActionGroup" stepKey="loginAsAdmin"/>
            <!--Create New User-->
            <actionGroup ref="AdminOpenNewUserPageActionGroup" stepKey="goToNewUserPage"/>
            <actionGroup ref="AdminFillNewUserFormRequiredFieldsActionGroup" stepKey="fillNewUserForm"/>
            <actionGroup ref="AdminClickSaveButtonOnUserFormActionGroup" stepKey="saveNewUser"/>
            <!--Create New Role-->
            <actionGroup ref="AdminStartCreateUserRoleActionGroup" stepKey="startCreateUserRole">
                <argument name="roleName" value="{{roleSales.name}}"/>
                <argument name="userPassword" value="{{_ENV.MAGENTO_ADMIN_PASSWORD}}"/>
            </actionGroup>
            <actionGroup ref="AdminSaveUserRoleActionGroup" stepKey="saveNewRole"/>
        </before>
        <after>
            <!--Delete new User-->
            <actionGroup ref="AdminLogoutActionGroup" stepKey="logoutAsSaleRoleUser"/>
            <actionGroup ref="AdminLoginActionGroup" stepKey="loginAsDefaultAdmin"/>
            <actionGroup ref="AdminDeleteCustomUserActionGroup" stepKey="deleteNewUser">
                <argument name="user" value="AdminUserWithUpdatedUserRoleToSales"/>
            </actionGroup>
            <actionGroup ref="AdminGridFilterResetActionGroup" stepKey="clearUsersGridFilter"/>
            <!--Delete new Role-->
            <actionGroup ref="AdminDeleteUserRoleActionGroup" stepKey="deleteCustomRole">
                <argument name="roleName" value="{{roleSales.rolename}}"/>
            </actionGroup>
            <actionGroup ref="AdminGridFilterResetActionGroup" stepKey="clearRolesGridFilter"/>
            <actionGroup ref="AdminLogoutActionGroup" stepKey="logoutAsDefaultAdmin"/>
        </after>
        <!--Assign new role-->
        <actionGroup ref="AdminOpenUserEditPageActionGroup" stepKey="openUserEditPage">
            <argument name="user" value="NewAdminUser"/>
        </actionGroup>
        <actionGroup ref="AdminFillNewUserFormRequiredFieldsActionGroup" stepKey="fillUserForm">
            <argument name="user" value="AdminUserWithUpdatedUserRoleToSales"/>
        </actionGroup>
        <actionGroup ref="AdminClickSaveButtonOnUserFormActionGroup" stepKey="saveUser"/>
        <actionGroup ref="AssertMessageInAdminPanelActionGroup" stepKey="assertSuccessMessage">
            <argument name="message" value="You saved the user."/>
        </actionGroup>
        <actionGroup ref="AssertAdminUserIsInGridActionGroup" stepKey="seeUserInGrid">
            <argument name="user" value="AdminUserWithUpdatedUserRoleToSales"/>
        </actionGroup>
        <!--Login as restricted user-->
        <actionGroup ref="AdminLogoutActionGroup" stepKey="logoutAsAdmin"/>
        <actionGroup ref="AdminLoginActionGroup" stepKey="loginAsSaleRoleUser">
            <argument name="username" value="{{AdminUserWithUpdatedUserRoleToSales.username}}"/>
            <argument name="password" value="{{AdminUserWithUpdatedUserRoleToSales.password}}"/>
        </actionGroup>
        <actionGroup ref="AssertAdminSuccessLoginActionGroup" stepKey="seeSuccessLoginMessage"/>
        <actionGroup ref="AdminOpenAdminUsersPageActionGroup" stepKey="navigateToAdminUsersPage"/>
        <actionGroup ref="AssertUserRoleRestrictedAccessActionGroup" stepKey="seeErrorMessage"/>
    </test>
</tests><|MERGE_RESOLUTION|>--- conflicted
+++ resolved
@@ -18,12 +18,6 @@
             <testCaseId value="MC-27895"/>
             <group value="user"/>
             <group value="mtf_migrated"/>
-<<<<<<< HEAD
-            <skip>
-                <issueId value="DEPRECATED">Use AdminUpdateUserRoleNewTest instead</issueId>
-            </skip>
-=======
->>>>>>> 300a3498
         </annotations>
         <before>
             <actionGroup ref="AdminLoginActionGroup" stepKey="loginAsAdmin"/>
