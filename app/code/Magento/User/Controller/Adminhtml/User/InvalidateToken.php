<?php
/**
 *
 * Copyright © 2015 Magento. All rights reserved.
 * See COPYING.txt for license details.
 */

namespace Magento\User\Controller\Adminhtml\User;

use Magento\Integration\Api\AdminTokenServiceInterface;

/**
 * Class InvalidateToken - used to invalidate/revoke all authentication tokens for a specific user.
 */
class InvalidateToken extends \Magento\User\Controller\Adminhtml\User
{
    /**
     * @var AdminTokenServiceInterface
     */
    protected $tokenService;

    /**
     * Inject dependencies.
     *
     * @param AdminTokenServiceInterface $tokenService
     */
    public function __construct(AdminTokenServiceInterface $tokenService)
    {
        $this->tokenService = $tokenService;
    }

    /**
     * @return void
     */
    public function execute()
    {
        if ($userId = $this->getRequest()->getParam('user_id')) {
<<<<<<< HEAD
=======
            /** @var \Magento\Integration\Model\AdminTokenService $tokenService */
            $tokenService = $this->_objectManager->get('Magento\Integration\Model\AdminTokenService');
>>>>>>> 09a16540
            try {
                $this->tokenService->revokeAdminAccessToken($userId);
                $this->messageManager->addSuccess(__('You have revoked the user\'s tokens.'));
                $this->_redirect('adminhtml/*/edit', ['user_id' => $userId]);
                return;
            } catch (\Exception $e) {
                $this->messageManager->addError($e->getMessage());
                $this->_redirect('adminhtml/*/edit', ['user_id' => $userId]);
                return;
            }
        }
        $this->messageManager->addError(__('We can\'t find a user to revoke.'));
        $this->_redirect('adminhtml/*');
    }
}<|MERGE_RESOLUTION|>--- conflicted
+++ resolved
@@ -35,11 +35,8 @@
     public function execute()
     {
         if ($userId = $this->getRequest()->getParam('user_id')) {
-<<<<<<< HEAD
-=======
-            /** @var \Magento\Integration\Model\AdminTokenService $tokenService */
-            $tokenService = $this->_objectManager->get('Magento\Integration\Model\AdminTokenService');
->>>>>>> 09a16540
+            /** @var \Magento\Integration\Service\V1\AdminTokenService $tokenService */
+            $tokenService = $this->_objectManager->get('Magento\Integration\Service\V1\AdminTokenService');
             try {
                 $this->tokenService->revokeAdminAccessToken($userId);
                 $this->messageManager->addSuccess(__('You have revoked the user\'s tokens.'));
