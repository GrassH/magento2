--- conflicted
+++ resolved
@@ -27,11 +27,7 @@
 
         $this->_initRole()->delete();
         $this->messageManager->addSuccess(__('You deleted the role.'));
-<<<<<<< HEAD
-        return $this->getDefaultRedirect();
-=======
         return $this->getDefaultResult();
->>>>>>> 7d5fec50
     }
 
     /**
@@ -39,11 +35,7 @@
      *
      * @return \Magento\Backend\Model\View\Result\Redirect
      */
-<<<<<<< HEAD
-    public function getDefaultRedirect()
-=======
     public function getDefaultResult()
->>>>>>> 7d5fec50
     {
         $resultRedirect = $this->resultRedirectFactory->create();
         return $resultRedirect->setPath("*/*/");
