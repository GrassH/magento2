--- conflicted
+++ resolved
@@ -63,13 +63,10 @@
             SaveRole::IN_ROLE_USER_FORM_DATA_SESSION_KEY,
             $this->_session->getData(SaveRole::IN_ROLE_USER_FORM_DATA_SESSION_KEY, true)
         );
-<<<<<<< HEAD
-=======
         $this->_coreRegistry->register(
             SaveRole::IN_ROLE_OLD_USER_FORM_DATA_SESSION_KEY,
             $this->_session->getData(SaveRole::IN_ROLE_OLD_USER_FORM_DATA_SESSION_KEY, true)
         );
->>>>>>> bd07787f
     }
 
     /**
