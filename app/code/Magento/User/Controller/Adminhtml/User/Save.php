--- conflicted
+++ resolved
@@ -16,40 +16,19 @@
     protected $securityCookieHelper;
 
     /**
-<<<<<<< HEAD
-     * @var \Magento\Backend\Model\Auth\Session
-     */
-    protected $backendAuthSession;
-
-    /**
-=======
->>>>>>> bf445547
      * @param \Magento\Backend\App\Action\Context $context
      * @param \Magento\Framework\Registry $coreRegistry
      * @param \Magento\User\Model\UserFactory $userFactory
      * @param \Magento\Security\Helper\SecurityCookie $securityCookieHelper
-<<<<<<< HEAD
-     * @param \Magento\Backend\Model\Auth\Session $backendAuthSession
-=======
->>>>>>> bf445547
      */
     public function __construct(
         \Magento\Backend\App\Action\Context $context,
         \Magento\Framework\Registry $coreRegistry,
         \Magento\User\Model\UserFactory $userFactory,
-<<<<<<< HEAD
-        \Magento\Security\Helper\SecurityCookie $securityCookieHelper,
-        \Magento\Backend\Model\Auth\Session $backendAuthSession
-    ) {
-        parent::__construct($context, $coreRegistry, $userFactory);
-        $this->securityCookieHelper = $securityCookieHelper;
-        $this->backendAuthSession = $backendAuthSession;
-=======
         \Magento\Security\Helper\SecurityCookie $securityCookieHelper
     ) {
         parent::__construct($context, $coreRegistry, $userFactory);
         $this->securityCookieHelper = $securityCookieHelper;
->>>>>>> bf445547
     }
 
     /**
@@ -101,11 +80,7 @@
             if (!($isCurrentUserPasswordValid)) {
                 throw new AuthenticationException(__('You have entered an invalid password for current user.'));
             }
-<<<<<<< HEAD
-            $this->backendAuthSession->getUser()->performIdentityCheck($data[$currentUserPasswordField]);
-=======
             $currentUser->performIdentityCheck($data[$currentUserPasswordField]);
->>>>>>> bf445547
             $model->save();
 
             $model->sendNotificationEmailsIfRequired();
