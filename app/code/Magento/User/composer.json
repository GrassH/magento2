{
    "name": "magento/module-user",
    "description": "N/A",
    "require": {
        "php": "~5.5.0|~5.6.0",
<<<<<<< HEAD
        "magento/module-authorization": "0.42.0-beta8",
        "magento/module-backend": "0.42.0-beta8",
        "magento/module-core": "0.42.0-beta8",
        "magento/module-integration": "0.42.0-beta8",
        "magento/module-theme": "0.42.0-beta8",
        "magento/framework": "0.42.0-beta8",
        "magento/module-require-js": "0.42.0-beta8",
=======
        "magento/module-store": "0.42.0-beta7",
        "magento/module-authorization": "0.42.0-beta7",
        "magento/module-backend": "0.42.0-beta7",
        "magento/module-core": "0.42.0-beta7",
        "magento/module-integration": "0.42.0-beta7",
        "magento/module-theme": "0.42.0-beta7",
        "magento/framework": "0.42.0-beta7",
        "magento/module-require-js": "0.42.0-beta7",
>>>>>>> 765f1959
        "magento/magento-composer-installer": "*"
    },
    "type": "magento2-module",
    "version": "0.42.0-beta8",
    "license": [
        "OSL-3.0",
        "AFL-3.0"
    ],
    "extra": {
        "map": [
            [
                "*",
                "Magento/User"
            ]
        ]
    }
}<|MERGE_RESOLUTION|>--- conflicted
+++ resolved
@@ -3,15 +3,6 @@
     "description": "N/A",
     "require": {
         "php": "~5.5.0|~5.6.0",
-<<<<<<< HEAD
-        "magento/module-authorization": "0.42.0-beta8",
-        "magento/module-backend": "0.42.0-beta8",
-        "magento/module-core": "0.42.0-beta8",
-        "magento/module-integration": "0.42.0-beta8",
-        "magento/module-theme": "0.42.0-beta8",
-        "magento/framework": "0.42.0-beta8",
-        "magento/module-require-js": "0.42.0-beta8",
-=======
         "magento/module-store": "0.42.0-beta7",
         "magento/module-authorization": "0.42.0-beta7",
         "magento/module-backend": "0.42.0-beta7",
@@ -20,11 +11,10 @@
         "magento/module-theme": "0.42.0-beta7",
         "magento/framework": "0.42.0-beta7",
         "magento/module-require-js": "0.42.0-beta7",
->>>>>>> 765f1959
         "magento/magento-composer-installer": "*"
     },
     "type": "magento2-module",
-    "version": "0.42.0-beta8",
+    "version": "0.42.0-beta7",
     "license": [
         "OSL-3.0",
         "AFL-3.0"
