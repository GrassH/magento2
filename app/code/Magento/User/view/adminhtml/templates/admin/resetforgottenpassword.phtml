<?php
/**
 * Copyright © 2015 Magento. All rights reserved.
 * See COPYING.txt for license details.
 */

// @codingStandardsIgnoreFile

?>
<!DOCTYPE html PUBLIC "-//W3C//DTD XHTML 1.0 Strict//EN" "http://www.w3.org/TR/xhtml1/DTD/xhtml1-strict.dtd">
<html lang="en">
<head>
    <meta http-equiv="Content-Type" content="text/html; charset=utf-8" />
    <title><?php echo __('Reset a Password'); ?></title>
    <link rel="icon" href="<?php echo $block->getViewFileUrl('Magento_Theme::favicon.ico'); ?>" type="image/x-icon" />
    <link rel="shortcut icon" href="<?php echo $block->getViewFileUrl('Magento_Theme::favicon.ico'); ?>" type="image/x-icon" />
    <link rel="stylesheet" href="<?php echo $block->getViewFileUrl('mui/reset.css') ?>" media="all" />
    <link rel="stylesheet" href="<?php echo $block->getViewFileUrl('mui/base.css') ?>" media="all" />
    <link rel="stylesheet" href="<?php echo $block->getViewFileUrl('mui/elements.css') ?>" media="all" />
    <link rel="stylesheet" href="<?php echo $block->getViewFileUrl('mui/form.css') ?>" media="all" />
    <link rel="stylesheet" href="<?php echo $block->getViewFileUrl('css/admin.css') ?>" media="all" />
    <link rel="stylesheet" href="<?php echo $block->getViewFileUrl('css/pages.css') ?>" media="all" />
    <link rel="stylesheet" href="<?php echo $block->getViewFileUrl('mui/utils.css') ?>" media="all" />

    <script src="<?php echo $block->getViewFileUrl('prototype/prototype.js') ?>"></script>
    <script src="<?php echo $block->getViewFileUrl('scriptaculous/effects.js') ?>"></script>
    <script src="<?php echo $block->getViewFileUrl('mage/captcha.js') ?>"></script>

<<<<<<< HEAD
    <script src="<?php echo $block->getViewFileUrl('requirejs/require.js') ?>"></script>
    <script src="<?php echo $block->getViewFileUrl('jquery/jquery.js') ?>"></script>
    <script src="<?php echo $block->getViewFileUrl('mage/jquery-no-conflict.js') ?>"></script>
    <script src="<?php echo $block->getViewFileUrl('app-config.js') ?>"></script>
=======
    <script src="<?php echo $this->getViewFileUrl('requirejs/require.js') ?>"></script>
    <script src="<?php echo $this->getViewFileUrl('jquery.js') ?>"></script>
    <script src="<?php echo $this->getViewFileUrl('Magento_User::app-config.js') ?>"></script>
    <?php echo $this->getChildHtml('requirejs-config');?>
>>>>>>> 9e8434e9

<body id="page-login" class="page-login page-resetpass">
    <div class="wrapper">
        <div class="wrapper-inner">
            <div class="form-inline form-login">
                <header class="header">
                    <div class="logo" title="<?php echo __('Magento Admin Panel') ?>"><span><?php echo __('Magento Admin Panel') ?></span></div>
                </header>
                <div id="messages">
                    <?php echo $block->getLayout()->getMessagesBlock()->getGroupedHtml(); ?>
                </div>
                <form method="post" action="<?php echo $block->getUrl('*/auth/resetpasswordpost', ['_query' => ['id' => $block->getUserId(), 'token' => $block->getResetPasswordLinkToken()]]); ?>" id="reset-password-form">
                    <fieldset class="fieldset">
                        <legend class="legend"><span><?php echo __('Reset a Password'); ?></span></legend><br />
                        <input name="form_key" type="hidden" value="<?php echo $block->getFormKey(); ?>" />
                        <div class="field field-password">
                            <label class="label" for="password"><span><?php echo __('New Password'); ?></span></label>
                            <div class="control">
                                <input type="password" class="input-text required-entry validate-admin-password" name="password" id="password" placeholder="new password" />
                            </div>
                        </div>
                        <div class="field field-confirmation">
                            <label class="label" for="confirmation"><span><?php echo __('Confirm New Password'); ?></span></label>
                            <div class="control">
                                <input type="password" class="input-text required-entry validate-cpassword" name="confirmation" id="confirmation" placeholder="confirm new password" />
                            </div>
                        </div>
                        <div class="form-actions">
                            <div class="actions">
                                <button type="submit" title="<?php echo __('Reset Password'); ?>" class="action-reset primary"><span><?php echo __('Reset Password'); ?></span></button>
                            </div>
                            <div class="links">
                                <a class="action-back" href="<?php echo $block->getUrl('adminhtml', ['_nosecret' => true]) ?>"><?php echo __('Back to Login'); ?></a>
                            </div>
                        </div>
                    </fieldset>
                </form>
                <script>
require([
    "jquery",
    "mage/backend/form",
    "mage/backend/validation"
], function(jQuery){

    jQuery('#reset-password-form').form().validation();

});
</script>
            </div>
        </div>
    </div>
    <footer class="footer">
        <div class="footer-content">
            <div class="footer-copyright"><?php echo $block->getChildHtml('copyright');?></div>
        </div>
    </footer>
</body>
</html><|MERGE_RESOLUTION|>--- conflicted
+++ resolved
@@ -26,17 +26,10 @@
     <script src="<?php echo $block->getViewFileUrl('scriptaculous/effects.js') ?>"></script>
     <script src="<?php echo $block->getViewFileUrl('mage/captcha.js') ?>"></script>
 
-<<<<<<< HEAD
     <script src="<?php echo $block->getViewFileUrl('requirejs/require.js') ?>"></script>
-    <script src="<?php echo $block->getViewFileUrl('jquery/jquery.js') ?>"></script>
-    <script src="<?php echo $block->getViewFileUrl('mage/jquery-no-conflict.js') ?>"></script>
-    <script src="<?php echo $block->getViewFileUrl('app-config.js') ?>"></script>
-=======
-    <script src="<?php echo $this->getViewFileUrl('requirejs/require.js') ?>"></script>
-    <script src="<?php echo $this->getViewFileUrl('jquery.js') ?>"></script>
-    <script src="<?php echo $this->getViewFileUrl('Magento_User::app-config.js') ?>"></script>
-    <?php echo $this->getChildHtml('requirejs-config');?>
->>>>>>> 9e8434e9
+    <script src="<?php echo $block->getViewFileUrl('jquery.js') ?>"></script>
+    <script src="<?php echo $block->getViewFileUrl('Magento_User::app-config.js') ?>"></script>
+    <?php echo $block->getChildHtml('requirejs-config');?>
 
 <body id="page-login" class="page-login page-resetpass">
     <div class="wrapper">
