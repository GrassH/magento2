<?php
/**
 * Copyright © Magento, Inc. All rights reserved.
 * See COPYING.txt for license details.
 */
namespace Magento\Reports\Model\ResourceModel\Report\Collection;

/**
 * Report collection abstract model
 *
 * @api
 */
<<<<<<< HEAD
namespace Magento\Reports\Model\ResourceModel\Report\Collection;

/**
 * @api
 */
=======
>>>>>>> 75d1e40f
class AbstractCollection extends \Magento\Framework\Model\ResourceModel\Db\Collection\AbstractCollection
{
    /**
     * From date
     *
     * @var string
     */
    protected $_from = null;

    /**
     * To date
     *
     * @var string
     */
    protected $_to = null;

    /**
     * Period
     *
     * @var string
     */
    protected $_period = null;

    /**
     * Store ids
     *
     * @var int|array
     */
    protected $_storesIds = 0;

    /**
     * Is totals
     *
     * @var bool
     */
    protected $_isTotals = false;

    /**
     * Is subtotals
     *
     * @var bool
     */
    protected $_isSubTotals = false;

    /**
     * Aggregated columns
     *
     * @var array
     */
    protected $_aggregatedColumns = [];

    /**
     * Set array of columns that should be aggregated
     * @codeCoverageIgnore
     *
     * @param array $columns
     * @return $this
     */
    public function setAggregatedColumns(array $columns)
    {
        $this->_aggregatedColumns = $columns;
        return $this;
    }

    /**
     * Retrieve array of columns that should be aggregated
     * @codeCoverageIgnore
     *
     * @return array
     */
    public function getAggregatedColumns()
    {
        return $this->_aggregatedColumns;
    }

    /**
     * Set date range
     * @codeCoverageIgnore
     *
     * @param mixed $from
     * @param mixed $to
     * @return $this
     */
    public function setDateRange($from = null, $to = null)
    {
        $this->_from = $from;
        $this->_to = $to;
        return $this;
    }

    /**
     * Set period
     * @codeCoverageIgnore
     *
     * @param string $period
     * @return $this
     */
    public function setPeriod($period)
    {
        $this->_period = $period;
        return $this;
    }

    /**
     * Apply needed aggregated table
     *
     * @return $this
     */
    protected function _applyAggregatedTable()
    {
        return $this;
    }

    /**
     * Apply date range filter
     *
     * @return $this
     */
    protected function _applyDateRangeFilter()
    {
        // Remember that field PERIOD is a DATE(YYYY-MM-DD) in all databases
        if ($this->_from !== null) {
            $this->getSelect()->where('period >= ?', $this->_from);
        }
        if ($this->_to !== null) {
            $this->getSelect()->where('period <= ?', $this->_to);
        }

        return $this;
    }

    /**
     * Set store ids
     *
     * @param mixed $storeIds (null, int|string, array, array may contain null)
     * @return $this
     */
    public function addStoreFilter($storeIds)
    {
        $this->_storesIds = $storeIds;
        return $this;
    }

    /**
     * Apply stores filter to select object
     *
     * @param \Magento\Framework\DB\Select $select
     * @return $this
     */
    protected function _applyStoresFilterToSelect(\Magento\Framework\DB\Select $select)
    {
        $nullCheck = false;
        $storeIds = $this->_storesIds;

        if (!is_array($storeIds)) {
            $storeIds = [$storeIds];
        }

        $storeIds = array_unique($storeIds);

        if ($index = array_search(null, $storeIds)) {
            unset($storeIds[$index]);
            $nullCheck = true;
        }

        if ($nullCheck) {
            $select->where('store_id IN(?) OR store_id IS NULL', $storeIds);
        } else {
            $select->where('store_id IN(?)', $storeIds);
        }

        return $this;
    }

    /**
     * Apply stores filter
     *
     * @return $this
     */
    protected function _applyStoresFilter()
    {
        return $this->_applyStoresFilterToSelect($this->getSelect());
    }

    /**
     * Getter/Setter for isTotals
     *
     * @param null|bool $flag
     * @return $this
     */
    public function isTotals($flag = null)
    {
        if ($flag === null) {
            return $this->_isTotals;
        }
        $this->_isTotals = $flag;
        return $this;
    }

    /**
     * Getter for isSubTotals
     *
     * @return bool
     */
    public function isSubTotals()
    {
        return $this->_isSubTotals;
    }

    /**
     * Setter for isSubTotals
     * @codeCoverageIgnore
     *
     * @param bool $flag
     * @return $this
     */
    public function setIsSubTotals($flag)
    {
        $this->_isSubTotals = $flag;
        return $this;
    }

    /**
     * Custom filters application ability
     *
     * @return $this
     */
    protected function _applyCustomFilter()
    {
        return $this;
    }

    /**
     * @return $this
     */
    protected function _initSelect()
    {
        return $this;
    }

    /**
     * Apply filters common to reports
     *
     * @return $this
     */
    protected function _beforeLoad()
    {
        parent::_beforeLoad();

        $this->_applyAggregatedTable();
        $this->_applyDateRangeFilter();
        $this->_applyStoresFilter();
        $this->_applyCustomFilter();
        return $this;
    }
}<|MERGE_RESOLUTION|>--- conflicted
+++ resolved
@@ -10,14 +10,6 @@
  *
  * @api
  */
-<<<<<<< HEAD
-namespace Magento\Reports\Model\ResourceModel\Report\Collection;
-
-/**
- * @api
- */
-=======
->>>>>>> 75d1e40f
 class AbstractCollection extends \Magento\Framework\Model\ResourceModel\Db\Collection\AbstractCollection
 {
     /**
