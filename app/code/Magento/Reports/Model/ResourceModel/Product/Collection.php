<?php
/**
 * Copyright © 2015 Magento. All rights reserved.
 * See COPYING.txt for license details.
 */

/**
 * Products Report collection
 *
 * @author      Magento Core Team <core@magentocommerce.com>
 */
namespace Magento\Reports\Model\ResourceModel\Product;

use Magento\Framework\Model\Entity\MetadataPool;

/**
 * @SuppressWarnings(PHPMD.CouplingBetweenObjects)
 */
class Collection extends \Magento\Catalog\Model\ResourceModel\Product\Collection
{
    const SELECT_COUNT_SQL_TYPE_CART = 1;

    /**
     * Product entity identifier
     *
     * @var int
     */
    protected $_productEntityId;

    /**
     * Product entity table name
     *
     * @var string
     */
    protected $_productEntityTableName;

    /**
     * Product entity attribute set identifier
     *
     * @var int
     */
    protected $_productEntityAttributeSetId;

    /**
     * Select count
     *
     * @var int
     */
    protected $_selectCountSqlType = 0;

    /**
     * @var \Magento\Reports\Model\Event\TypeFactory
     */
    protected $_eventTypeFactory;

    /**
     * @var \Magento\Catalog\Model\Product\Type
     */
    protected $_productType;

    /**
     * @var \Magento\Quote\Model\ResourceModel\Quote\Collection
     */
    protected $quoteResource;

    /**
<<<<<<< HEAD
     * @var \Magento\Framework\Model\Entity\MetadataPool
     */
    protected $metadataPool;

    /**
=======
     * Collection constructor.
>>>>>>> 472ff904
     * @param \Magento\Framework\Data\Collection\EntityFactory $entityFactory
     * @param \Psr\Log\LoggerInterface $logger
     * @param \Magento\Framework\Data\Collection\Db\FetchStrategyInterface $fetchStrategy
     * @param \Magento\Framework\Event\ManagerInterface $eventManager
     * @param \Magento\Eav\Model\Config $eavConfig
     * @param \Magento\Framework\App\ResourceConnection $resource
     * @param \Magento\Eav\Model\EntityFactory $eavEntityFactory
     * @param \Magento\Catalog\Model\ResourceModel\Helper $resourceHelper
     * @param \Magento\Framework\Validator\UniversalFactory $universalFactory
     * @param \Magento\Store\Model\StoreManagerInterface $storeManager
     * @param \Magento\Framework\Module\Manager $moduleManager
     * @param \Magento\Catalog\Model\Indexer\Product\Flat\State $catalogProductFlatState
     * @param \Magento\Framework\App\Config\ScopeConfigInterface $scopeConfig
     * @param \Magento\Catalog\Model\Product\OptionFactory $productOptionFactory
     * @param \Magento\Catalog\Model\ResourceModel\Url $catalogUrl
     * @param \Magento\Framework\Stdlib\DateTime\TimezoneInterface $localeDate
     * @param \Magento\Customer\Model\Session $customerSession
     * @param \Magento\Framework\Stdlib\DateTime $dateTime
     * @param \Magento\Customer\Api\GroupManagementInterface $groupManagement
     * @param MetadataPool $metadataPool
     * @param \Magento\Catalog\Model\ResourceModel\Product $product
     * @param \Magento\Reports\Model\Event\TypeFactory $eventTypeFactory
     * @param \Magento\Catalog\Model\Product\Type $productType
     * @param \Magento\Quote\Model\ResourceModel\Quote\Collection $quoteResource
<<<<<<< HEAD
     * @param \Magento\Framework\Model\Entity\MetadataPool $metadataPool
     * @param mixed $connection
=======
     * @param \Magento\Framework\DB\Adapter\AdapterInterface|null $connection
>>>>>>> 472ff904
     *
     * @SuppressWarnings(PHPMD.ExcessiveParameterList)
     */
    public function __construct(
        \Magento\Framework\Data\Collection\EntityFactory $entityFactory,
        \Psr\Log\LoggerInterface $logger,
        \Magento\Framework\Data\Collection\Db\FetchStrategyInterface $fetchStrategy,
        \Magento\Framework\Event\ManagerInterface $eventManager,
        \Magento\Eav\Model\Config $eavConfig,
        \Magento\Framework\App\ResourceConnection $resource,
        \Magento\Eav\Model\EntityFactory $eavEntityFactory,
        \Magento\Catalog\Model\ResourceModel\Helper $resourceHelper,
        \Magento\Framework\Validator\UniversalFactory $universalFactory,
        \Magento\Store\Model\StoreManagerInterface $storeManager,
        \Magento\Framework\Module\Manager $moduleManager,
        \Magento\Catalog\Model\Indexer\Product\Flat\State $catalogProductFlatState,
        \Magento\Framework\App\Config\ScopeConfigInterface $scopeConfig,
        \Magento\Catalog\Model\Product\OptionFactory $productOptionFactory,
        \Magento\Catalog\Model\ResourceModel\Url $catalogUrl,
        \Magento\Framework\Stdlib\DateTime\TimezoneInterface $localeDate,
        \Magento\Customer\Model\Session $customerSession,
        \Magento\Framework\Stdlib\DateTime $dateTime,
        \Magento\Customer\Api\GroupManagementInterface $groupManagement,
        MetadataPool $metadataPool,
        \Magento\Catalog\Model\ResourceModel\Product $product,
        \Magento\Reports\Model\Event\TypeFactory $eventTypeFactory,
        \Magento\Catalog\Model\Product\Type $productType,
        \Magento\Quote\Model\ResourceModel\Quote\Collection $quoteResource,
        \Magento\Framework\Model\Entity\MetadataPool $metadataPool,
        \Magento\Framework\DB\Adapter\AdapterInterface $connection = null
    ) {
        $this->setProductEntityId($product->getEntityIdField());
        $this->setProductEntityTableName($product->getEntityTable());
        $this->setProductAttributeSetId($product->getEntityType()->getDefaultAttributeSetId());
        parent::__construct(
            $entityFactory,
            $logger,
            $fetchStrategy,
            $eventManager,
            $eavConfig,
            $resource,
            $eavEntityFactory,
            $resourceHelper,
            $universalFactory,
            $storeManager,
            $moduleManager,
            $catalogProductFlatState,
            $scopeConfig,
            $productOptionFactory,
            $catalogUrl,
            $localeDate,
            $customerSession,
            $dateTime,
            $groupManagement,
            $metadataPool,
            $connection
        );
        $this->_eventTypeFactory = $eventTypeFactory;
        $this->_productType = $productType;
        $this->quoteResource = $quoteResource;
    }

    /**
     * Set Type for COUNT SQL Select
     * @codeCoverageIgnore
     *
     * @param int $type
     * @return $this
     */
    public function setSelectCountSqlType($type)
    {
        $this->_selectCountSqlType = $type;
        return $this;
    }

    /**
     * Set product entity id
     * @codeCoverageIgnore
     *
     * @param string $entityId
     * @return $this
     */
    public function setProductEntityId($entityId)
    {
        $this->_productEntityId = (int)$entityId;
        return $this;
    }

    /**
     * Get product entity id
     * @codeCoverageIgnore
     *
     * @return int
     */
    public function getProductEntityId()
    {
        return $this->_productEntityId;
    }

    /**
     * Set product entity table name
     * @codeCoverageIgnore
     *
     * @param string $value
     * @return $this
     */
    public function setProductEntityTableName($value)
    {
        $this->_productEntityTableName = $value;
        return $this;
    }

    /**
     * Get product entity table name
     * @codeCoverageIgnore
     *
     * @return string
     */
    public function getProductEntityTableName()
    {
        return $this->_productEntityTableName;
    }

    /**
     * Get product attribute set  id
     * @codeCoverageIgnore
     *
     * @return int
     */
    public function getProductAttributeSetId()
    {
        return $this->_productEntityAttributeSetId;
    }

    /**
     * Set product attribute set id
     * @codeCoverageIgnore
     *
     * @param int $value
     * @return $this
     */
    public function setProductAttributeSetId($value)
    {
        $this->_productEntityAttributeSetId = $value;
        return $this;
    }

    /**
     * Join fields
     *
     * @return $this
     */
    protected function _joinFields()
    {
        $this->_totals = new \Magento\Framework\DataObject();

        $this->addAttributeToSelect('entity_id')->addAttributeToSelect('name')->addAttributeToSelect('price');

        return $this;
    }

    /**
     * Get select count sql
     *
     * @return \Magento\Framework\DB\Select
     */
    public function getSelectCountSql()
    {
        if ($this->_selectCountSqlType == self::SELECT_COUNT_SQL_TYPE_CART) {
            $countSelect = clone $this->quoteResource->getSelect();
            $countSelect->reset()->from(
                ['quote_item_table' => $this->getTable('quote_item')],
                ['COUNT(DISTINCT quote_item_table.product_id)']
            )->join(
                ['quote_table' => $this->getTable('quote')],
                'quote_table.entity_id = quote_item_table.quote_id AND quote_table.is_active = 1',
                []
            );
            return $countSelect;
        }

        $countSelect = clone $this->getSelect();
        $countSelect->reset(\Magento\Framework\DB\Select::ORDER);
        $countSelect->reset(\Magento\Framework\DB\Select::LIMIT_COUNT);
        $countSelect->reset(\Magento\Framework\DB\Select::LIMIT_OFFSET);
        $countSelect->reset(\Magento\Framework\DB\Select::COLUMNS);
        $countSelect->reset(\Magento\Framework\DB\Select::GROUP);
        $countSelect->reset(\Magento\Framework\DB\Select::HAVING);
        $countSelect->columns("count(DISTINCT e.entity_id)");

        return $countSelect;
    }

    /**
     * Set order
     *
     * @param string $attribute
     * @param string $dir
     * @return $this
     */
    public function setOrder($attribute, $dir = self::SORT_ORDER_DESC)
    {
        if (in_array($attribute, ['carts'])) {
            $this->getSelect()->order($attribute . ' ' . $dir);
        } else {
            parent::setOrder($attribute, $dir);
        }

        return $this;
    }

    /**
     * Add views count
     *
     * @param string $from
     * @param string $to
     * @return $this
     */
    public function addViewsCount($from = '', $to = '')
    {
        /**
         * Getting event type id for catalog_product_view event
         */
        $eventTypes = $this->_eventTypeFactory->create()->getCollection();
        foreach ($eventTypes as $eventType) {
            if ($eventType->getEventName() == 'catalog_product_view') {
                $productViewEvent = (int)$eventType->getId();
                break;
            }
        }

        $this->getSelect()->reset()->from(
            ['report_table_views' => $this->getTable('report_event')],
            ['views' => 'COUNT(report_table_views.event_id)']
        )->join(
            ['e' => $this->getProductEntityTableName()],
            $this->getConnection()->quoteInto(
                'e.entity_id = report_table_views.object_id AND e.attribute_set_id = ?',
                $this->getProductAttributeSetId()
            )
        )->where(
            'report_table_views.event_type_id = ?',
            $productViewEvent
        )->group(
            'e.entity_id'
        )->order(
            'views ' . self::SORT_ORDER_DESC
        )->having(
            'COUNT(report_table_views.event_id) > ?',
            0
        );

        if ($from != '' && $to != '') {
            $this->getSelect()->where('logged_at >= ?', $from)->where('logged_at <= ?', $to);
        }
        return $this;
    }

    /**
     * Prepare between sql
     *
     * @param string $fieldName Field name with table suffix ('created_at' or 'main_table.created_at')
     * @param string $from
     * @param string $to
     * @return string Formatted sql string
     */
    protected function _prepareBetweenSql($fieldName, $from, $to)
    {
        return sprintf(
            '(%s BETWEEN %s AND %s)',
            $fieldName,
            $this->getConnection()->quote($from),
            $this->getConnection()->quote($to)
        );
    }

    /**
     * Add store restrictions to product collection
     *
     * @param array $storeIds
     * @param array $websiteIds
     * @return $this
     */
    public function addStoreRestrictions($storeIds, $websiteIds)
    {
        if (!is_array($storeIds)) {
            $storeIds = [$storeIds];
        }
        if (!is_array($websiteIds)) {
            $websiteIds = [$websiteIds];
        }

        $filters = $this->_productLimitationFilters;
        if (isset($filters['store_id'])) {
            if (!in_array($filters['store_id'], $storeIds)) {
                $this->addStoreFilter($filters['store_id']);
            } else {
                $this->addStoreFilter($this->getStoreId());
            }
        } else {
            $this->addWebsiteFilter($websiteIds);
        }

        return $this;
    }
}<|MERGE_RESOLUTION|>--- conflicted
+++ resolved
@@ -64,15 +64,7 @@
     protected $quoteResource;
 
     /**
-<<<<<<< HEAD
-     * @var \Magento\Framework\Model\Entity\MetadataPool
-     */
-    protected $metadataPool;
-
-    /**
-=======
      * Collection constructor.
->>>>>>> 472ff904
      * @param \Magento\Framework\Data\Collection\EntityFactory $entityFactory
      * @param \Psr\Log\LoggerInterface $logger
      * @param \Magento\Framework\Data\Collection\Db\FetchStrategyInterface $fetchStrategy
@@ -97,12 +89,7 @@
      * @param \Magento\Reports\Model\Event\TypeFactory $eventTypeFactory
      * @param \Magento\Catalog\Model\Product\Type $productType
      * @param \Magento\Quote\Model\ResourceModel\Quote\Collection $quoteResource
-<<<<<<< HEAD
-     * @param \Magento\Framework\Model\Entity\MetadataPool $metadataPool
-     * @param mixed $connection
-=======
      * @param \Magento\Framework\DB\Adapter\AdapterInterface|null $connection
->>>>>>> 472ff904
      *
      * @SuppressWarnings(PHPMD.ExcessiveParameterList)
      */
@@ -131,7 +118,6 @@
         \Magento\Reports\Model\Event\TypeFactory $eventTypeFactory,
         \Magento\Catalog\Model\Product\Type $productType,
         \Magento\Quote\Model\ResourceModel\Quote\Collection $quoteResource,
-        \Magento\Framework\Model\Entity\MetadataPool $metadataPool,
         \Magento\Framework\DB\Adapter\AdapterInterface $connection = null
     ) {
         $this->setProductEntityId($product->getEntityIdField());
