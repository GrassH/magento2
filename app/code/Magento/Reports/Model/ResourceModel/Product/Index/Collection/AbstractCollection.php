--- conflicted
+++ resolved
@@ -31,15 +31,7 @@
     protected $_customerVisitor;
 
     /**
-<<<<<<< HEAD
-     * @var \Magento\Framework\Model\Entity\MetadataPool
-     */
-    protected $metadataPool;
-
-    /**
-=======
      * AbstractCollection constructor.
->>>>>>> 472ff904
      * @param \Magento\Framework\Data\Collection\EntityFactory $entityFactory
      * @param \Psr\Log\LoggerInterface $logger
      * @param \Magento\Framework\Data\Collection\Db\FetchStrategyInterface $fetchStrategy
@@ -61,12 +53,7 @@
      * @param \Magento\Customer\Api\GroupManagementInterface $groupManagement
      * @param MetadataPool $metadataPool
      * @param \Magento\Customer\Model\Visitor $customerVisitor
-<<<<<<< HEAD
-     * @param \Magento\Framework\Model\Entity\MetadataPool $metadataPool
-     * @param mixed $connection
-=======
      * @param \Magento\Framework\DB\Adapter\AdapterInterface|null $connection
->>>>>>> 472ff904
      *
      * @SuppressWarnings(PHPMD.ExcessiveParameterList)
      */
@@ -92,7 +79,6 @@
         \Magento\Customer\Api\GroupManagementInterface $groupManagement,
         MetadataPool $metadataPool,
         \Magento\Customer\Model\Visitor $customerVisitor,
-        \Magento\Framework\Model\Entity\MetadataPool $metadataPool,
         \Magento\Framework\DB\Adapter\AdapterInterface $connection = null
     ) {
         parent::__construct(
