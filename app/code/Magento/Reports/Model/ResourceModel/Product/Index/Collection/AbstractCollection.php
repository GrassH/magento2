<?php
/**
 * Copyright © 2015 Magento. All rights reserved.
 * See COPYING.txt for license details.
 */

/**
 * Reports Product Index Abstract Product Resource Collection
 *
 * @author      Magento Core Team <core@magentocommerce.com>
 */
namespace Magento\Reports\Model\ResourceModel\Product\Index\Collection;

/**
 * @SuppressWarnings(PHPMD.CouplingBetweenObjects)
 */
abstract class AbstractCollection extends \Magento\Catalog\Model\ResourceModel\Product\Collection
{
    /**
     * Customer id
     *
     * @var null|int
     */
    protected $_customerId = null;

    /**
     * @var \Magento\Customer\Model\Visitor
     */
    protected $_customerVisitor;

    /**
<<<<<<< HEAD
     * @var \Magento\Framework\Model\Entity\MetadataPool
     */
    protected $metadataPool;

    /**
=======
>>>>>>> c2c6955d
     * AbstractCollection constructor.
     * @param \Magento\Framework\Data\Collection\EntityFactory $entityFactory
     * @param \Psr\Log\LoggerInterface $logger
     * @param \Magento\Framework\Data\Collection\Db\FetchStrategyInterface $fetchStrategy
     * @param \Magento\Framework\Event\ManagerInterface $eventManager
     * @param \Magento\Eav\Model\Config $eavConfig
     * @param \Magento\Framework\App\ResourceConnection $resource
     * @param \Magento\Eav\Model\EntityFactory $eavEntityFactory
     * @param \Magento\Catalog\Model\ResourceModel\Helper $resourceHelper
     * @param \Magento\Framework\Validator\UniversalFactory $universalFactory
     * @param \Magento\Store\Model\StoreManagerInterface $storeManager
     * @param \Magento\Framework\Module\Manager $moduleManager
     * @param \Magento\Catalog\Model\Indexer\Product\Flat\State $catalogProductFlatState
     * @param \Magento\Framework\App\Config\ScopeConfigInterface $scopeConfig
     * @param \Magento\Catalog\Model\Product\OptionFactory $productOptionFactory
     * @param \Magento\Catalog\Model\ResourceModel\Url $catalogUrl
     * @param \Magento\Framework\Stdlib\DateTime\TimezoneInterface $localeDate
     * @param \Magento\Customer\Model\Session $customerSession
     * @param \Magento\Framework\Stdlib\DateTime $dateTime
     * @param \Magento\Customer\Api\GroupManagementInterface $groupManagement
     * @param \Magento\Customer\Model\Visitor $customerVisitor
     * @param \Magento\Framework\Model\Entity\MetadataPool $metadataPool
     * @param mixed $connection
     *
     * @SuppressWarnings(PHPMD.ExcessiveParameterList)
     */
    public function __construct(
        \Magento\Framework\Data\Collection\EntityFactory $entityFactory,
        \Psr\Log\LoggerInterface $logger,
        \Magento\Framework\Data\Collection\Db\FetchStrategyInterface $fetchStrategy,
        \Magento\Framework\Event\ManagerInterface $eventManager,
        \Magento\Eav\Model\Config $eavConfig,
        \Magento\Framework\App\ResourceConnection $resource,
        \Magento\Eav\Model\EntityFactory $eavEntityFactory,
        \Magento\Catalog\Model\ResourceModel\Helper $resourceHelper,
        \Magento\Framework\Validator\UniversalFactory $universalFactory,
        \Magento\Store\Model\StoreManagerInterface $storeManager,
        \Magento\Framework\Module\Manager $moduleManager,
        \Magento\Catalog\Model\Indexer\Product\Flat\State $catalogProductFlatState,
        \Magento\Framework\App\Config\ScopeConfigInterface $scopeConfig,
        \Magento\Catalog\Model\Product\OptionFactory $productOptionFactory,
        \Magento\Catalog\Model\ResourceModel\Url $catalogUrl,
        \Magento\Framework\Stdlib\DateTime\TimezoneInterface $localeDate,
        \Magento\Customer\Model\Session $customerSession,
        \Magento\Framework\Stdlib\DateTime $dateTime,
        \Magento\Customer\Api\GroupManagementInterface $groupManagement,
        \Magento\Customer\Model\Visitor $customerVisitor,
        \Magento\Framework\Model\Entity\MetadataPool $metadataPool,
        \Magento\Framework\DB\Adapter\AdapterInterface $connection = null
    ) {
        parent::__construct(
            $entityFactory,
            $logger,
            $fetchStrategy,
            $eventManager,
            $eavConfig,
            $resource,
            $eavEntityFactory,
            $resourceHelper,
            $universalFactory,
            $storeManager,
            $moduleManager,
            $catalogProductFlatState,
            $scopeConfig,
            $productOptionFactory,
            $catalogUrl,
            $localeDate,
            $customerSession,
            $dateTime,
            $groupManagement,
            $metadataPool,
            $connection
        );
        $this->_customerVisitor = $customerVisitor;
    }

    /**
     * Retrieve Product Index table name
     *
     * @return string
     */
    abstract protected function _getTableName();

    /**
     * Join index table
     *
     * @return $this
     */
    protected function _joinIdxTable()
    {
        if (!$this->getFlag('is_idx_table_joined')) {
            $this->joinTable(
                ['idx_table' => $this->_getTableName()],
                'product_id=entity_id',
                ['product_id' => 'product_id', 'item_store_id' => 'store_id', 'added_at' => 'added_at'],
                $this->_getWhereCondition()
            );
            $this->setFlag('is_idx_table_joined', true);
        }
        return $this;
    }

    /**
     * Add Viewed Products Index to Collection
     *
     * @return $this
     */
    public function addIndexFilter()
    {
        $this->_joinIdxTable();
        $this->_productLimitationFilters['store_table'] = 'idx_table';
        $this->setFlag('url_data_object', true);
        $this->setFlag('do_not_use_category_id', true);
        return $this;
    }

    /**
     * Add filter by product ids
     *
     * @param array $ids
     * @return $this
     */
    public function addFilterByIds($ids)
    {
        if (empty($ids)) {
            $this->getSelect()->where('1=0');
        } else {
            $this->getSelect()->where('e.entity_id IN(?)', $ids);
        }
        return $this;
    }

    /**
     * Retrieve Where Condition to Index table
     *
     * @return array
     */
    protected function _getWhereCondition()
    {
        $condition = [];

        if ($this->_customerSession->isLoggedIn()) {
            $condition['customer_id'] = $this->_customerSession->getCustomerId();
        } elseif ($this->_customerId) {
            $condition['customer_id'] = $this->_customerId;
        } else {
            $condition['visitor_id'] = $this->_customerVisitor->getId();
        }

        return $condition;
    }

    /**
     * Set customer id, that will be used in 'whereCondition'
     * @codeCoverageIgnore
     *
     * @param int $id
     * @return $this
     */
    public function setCustomerId($id)
    {
        $this->_customerId = (int)$id;
        return $this;
    }

    /**
     * Add order by "added at"
     *
     * @param string $dir
     * @return $this
     */
    public function setAddedAtOrder($dir = self::SORT_ORDER_DESC)
    {
        if ($this->getFlag('is_idx_table_joined')) {
            $this->getSelect()->order('added_at ' . $dir);
        }
        return $this;
    }

    /**
     * Add exclude Product Ids
     *
     * @param int|array $productIds
     * @return $this
     */
    public function excludeProductIds($productIds)
    {
        if (empty($productIds)) {
            return $this;
        }
        $this->_joinIdxTable();
        $this->getSelect()->where('idx_table.product_id NOT IN(?)', $productIds);
        return $this;
    }
}<|MERGE_RESOLUTION|>--- conflicted
+++ resolved
@@ -29,14 +29,6 @@
     protected $_customerVisitor;
 
     /**
-<<<<<<< HEAD
-     * @var \Magento\Framework\Model\Entity\MetadataPool
-     */
-    protected $metadataPool;
-
-    /**
-=======
->>>>>>> c2c6955d
      * AbstractCollection constructor.
      * @param \Magento\Framework\Data\Collection\EntityFactory $entityFactory
      * @param \Psr\Log\LoggerInterface $logger
@@ -58,7 +50,6 @@
      * @param \Magento\Framework\Stdlib\DateTime $dateTime
      * @param \Magento\Customer\Api\GroupManagementInterface $groupManagement
      * @param \Magento\Customer\Model\Visitor $customerVisitor
-     * @param \Magento\Framework\Model\Entity\MetadataPool $metadataPool
      * @param mixed $connection
      *
      * @SuppressWarnings(PHPMD.ExcessiveParameterList)
@@ -84,7 +75,6 @@
         \Magento\Framework\Stdlib\DateTime $dateTime,
         \Magento\Customer\Api\GroupManagementInterface $groupManagement,
         \Magento\Customer\Model\Visitor $customerVisitor,
-        \Magento\Framework\Model\Entity\MetadataPool $metadataPool,
         \Magento\Framework\DB\Adapter\AdapterInterface $connection = null
     ) {
         parent::__construct(
@@ -107,7 +97,6 @@
             $customerSession,
             $dateTime,
             $groupManagement,
-            $metadataPool,
             $connection
         );
         $this->_customerVisitor = $customerVisitor;
