<?php
/**
 * Copyright © 2015 Magento. All rights reserved.
 * See COPYING.txt for license details.
 */
namespace Magento\Reports\Model\Resource;

/**
 * Report events resource model
 */
class Event extends \Magento\Framework\Model\Resource\Db\AbstractDb
{
    /**
     * Core store config
     *
     * @var \Magento\Framework\App\Config\ScopeConfigInterface
     */
    protected $_scopeConfig;

    /**
     * @var \Magento\Framework\Store\StoreManagerInterface
     */
    protected $_storeManager;

    /**
     * @param \Magento\Framework\App\Resource $resource
     * @param \Magento\Framework\App\Config\ScopeConfigInterface $scopeConfig
<<<<<<< HEAD
     * @param \Magento\Store\Model\StoreManagerInterface $storeManager
     * @param string|null $resourcePrefix
=======
     * @param \Magento\Framework\Store\StoreManagerInterface $storeManager
>>>>>>> 7e07209f
     */
    public function __construct(
        \Magento\Framework\App\Resource $resource,
        \Magento\Framework\App\Config\ScopeConfigInterface $scopeConfig,
<<<<<<< HEAD
        \Magento\Store\Model\StoreManagerInterface $storeManager,
        $resourcePrefix = null
=======
        \Magento\Framework\Store\StoreManagerInterface $storeManager
>>>>>>> 7e07209f
    ) {
        parent::__construct($resource, $resourcePrefix);
        $this->_scopeConfig = $scopeConfig;
        $this->_storeManager = $storeManager;
    }

    /**
     * Initialize main table and identifier field. Set main entity table name and primary key field name.
     *
     * @return void
     */
    protected function _construct()
    {
        $this->_init('report_event', 'event_id');
    }

    /**
     * Update customer type after customer login
     *
     * @param \Magento\Reports\Model\Event $model
     * @param int $visitorId
     * @param int $customerId
     * @param array $types
     * @return $this
     * @SuppressWarnings(PHPMD.UnusedFormalParameter)
     */
    public function updateCustomerType(\Magento\Reports\Model\Event $model, $visitorId, $customerId, $types = [])
    {
        if ($types) {
            $this->_getWriteAdapter()->update(
                $this->getMainTable(),
                ['subject_id' => (int) $customerId, 'subtype' => 0],
                ['subject_id = ?' => (int) $visitorId, 'subtype = ?' => 1, 'event_type_id IN(?)' => $types]
            );
        }
        return $this;
    }

    /**
     * Add events log to a collection
     * The collection id field is used without corellation, so it must be unique.
     * DESC ordering by event will be added to the collection
     *
     * @param \Magento\Framework\Data\Collection\Db $collection
     * @param int $eventTypeId
     * @param int $eventSubjectId
     * @param int $subtype
     * @param array $skipIds
     * @return $this
     */
    public function applyLogToCollection(
        \Magento\Framework\Data\Collection\Db $collection,
        $eventTypeId,
        $eventSubjectId,
        $subtype,
        $skipIds = []
    ) {
        $idFieldName = $collection->getResource()->getIdFieldName();

        $derivedSelect = $this->getReadConnection()
            ->select()
            ->from(
                $this->getTable('report_event'),
                ['event_id' => new \Zend_Db_Expr('MAX(event_id)'), 'object_id']
            )
            ->where('event_type_id = ?', (int) $eventTypeId)
            ->where('subject_id = ?', (int) $eventSubjectId)
            ->where('subtype = ?', (int) $subtype)
            ->where('store_id IN(?)', $this->getCurrentStoreIds())
            ->group('object_id');

        if ($skipIds) {
            if (!is_array($skipIds)) {
                $skipIds = [(int) $skipIds];
            }
            $derivedSelect->where('object_id NOT IN(?)', $skipIds);
        }

        $collection->getSelect()->joinInner(
            ['evt' => new \Zend_Db_Expr("({$derivedSelect})")],
            "{$idFieldName} = evt.object_id",
            []
        )->order('evt.event_id ' . \Magento\Framework\DB\Select::SQL_DESC);

        return $this;
    }

    /**
     * Obtain all current store ids, depending on configuration
     *
     * @param null|array $predefinedStoreIds
     * @return array
     */
    public function getCurrentStoreIds(array $predefinedStoreIds = null)
    {
        $stores = [];
        // get all or specified stores
        if ($this->_storeManager->getStore()->getId() == 0) {
            if (null !== $predefinedStoreIds) {
                $stores = $predefinedStoreIds;
            } else {
                foreach ($this->_storeManager->getStores() as $store) {
                    $stores[] = $store->getId();
                }
            }
        } else {
            // get all stores, required by configuration in current store scope
            $productsScope = $this->_scopeConfig->getValue(
                'catalog/recently_products/scope',
                \Magento\Framework\Store\ScopeInterface::SCOPE_STORE
            );
            switch ($productsScope) {
                case 'website':
                    $resourceStore = $this->_storeManager->getStore()->getWebsite()->getStores();
                    break;
                case 'group':
                    $resourceStore = $this->_storeManager->getStore()->getGroup()->getStores();
                    break;
                default:
                    $resourceStore = [$this->_storeManager->getStore()];
                    break;
            }

            foreach ($resourceStore as $store) {
                $stores[] = $store->getId();
            }
        }
        foreach ($stores as $key => $store) {
            $stores[$key] = (int) $store;
        }

        return $stores;
    }

    /**
     * Clean report event table
     *
     * @param \Magento\Reports\Model\Event $object
     * @return $this
     * @SuppressWarnings(PHPMD.UnusedFormalParameter)
     */
    public function clean(\Magento\Reports\Model\Event $object)
    {
        while (true) {
            $select = $this->_getReadAdapter()->select()->from(
                ['event_table' => $this->getMainTable()],
                ['event_id']
            )->joinLeft(
                ['visitor_table' => $this->getTable('log_visitor')],
                'event_table.subject_id = visitor_table.visitor_id',
                []
            )->where('visitor_table.visitor_id IS NULL')
                ->where('event_table.subtype = ?', 1)
                ->limit(1000);
            $eventIds = $this->_getReadAdapter()->fetchCol($select);

            if (!$eventIds) {
                break;
            }

            $this->_getWriteAdapter()->delete($this->getMainTable(), ['event_id IN(?)' => $eventIds]);
        }
        return $this;
    }
}<|MERGE_RESOLUTION|>--- conflicted
+++ resolved
@@ -25,22 +25,14 @@
     /**
      * @param \Magento\Framework\App\Resource $resource
      * @param \Magento\Framework\App\Config\ScopeConfigInterface $scopeConfig
-<<<<<<< HEAD
-     * @param \Magento\Store\Model\StoreManagerInterface $storeManager
+     * @param \Magento\Framework\Store\StoreManagerInterface $storeManager
      * @param string|null $resourcePrefix
-=======
-     * @param \Magento\Framework\Store\StoreManagerInterface $storeManager
->>>>>>> 7e07209f
      */
     public function __construct(
         \Magento\Framework\App\Resource $resource,
         \Magento\Framework\App\Config\ScopeConfigInterface $scopeConfig,
-<<<<<<< HEAD
-        \Magento\Store\Model\StoreManagerInterface $storeManager,
+        \Magento\Framework\Store\StoreManagerInterface $storeManager,
         $resourcePrefix = null
-=======
-        \Magento\Framework\Store\StoreManagerInterface $storeManager
->>>>>>> 7e07209f
     ) {
         parent::__construct($resource, $resourcePrefix);
         $this->_scopeConfig = $scopeConfig;
