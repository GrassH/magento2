--- conflicted
+++ resolved
@@ -402,14 +402,7 @@
             ['views' => 'COUNT(report_table_views.event_id)']
         )->join(
             ['e' => $this->getProductEntityTableName()],
-<<<<<<< HEAD
-            $this->getConnection()->quoteInto(
-                "e.entity_id = report_table_views.object_id AND e.attribute_set_id = ?",
-                $this->getProductAttributeSetId()
-            )
-=======
             'e.entity_id = report_table_views.object_id'
->>>>>>> 20314b92
         )->where(
             'report_table_views.event_type_id = ?',
             $productViewEvent
