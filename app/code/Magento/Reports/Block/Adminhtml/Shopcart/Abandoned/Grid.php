<?php
/**
 * Copyright © 2015 Magento. All rights reserved.
 * See COPYING.txt for license details.
 */
namespace Magento\Reports\Block\Adminhtml\Shopcart\Abandoned;

/**
 * Adminhtml abandoned shopping carts report grid block
 *
<<<<<<< HEAD
 * @method \Magento\Reports\Model\Resource\Quote\Collection getCollection()
=======
 * @method \Magento\Reports\Model\ResourceModel\Quote\Collection getCollection
>>>>>>> 24abff16
 *
 * @author      Magento Core Team <core@magentocommerce.com>
 * @SuppressWarnings(PHPMD.DepthOfInheritance)
 */
class Grid extends \Magento\Reports\Block\Adminhtml\Grid\Shopcart
{
    /**
     * @var \Magento\Reports\Model\ResourceModel\Quote\CollectionFactory
     */
    protected $_quotesFactory;

    /**
     * @param \Magento\Backend\Block\Template\Context $context
     * @param \Magento\Backend\Helper\Data $backendHelper
     * @param \Magento\Reports\Model\ResourceModel\Quote\CollectionFactory $quotesFactory
     * @param array $data
     */
    public function __construct(
        \Magento\Backend\Block\Template\Context $context,
        \Magento\Backend\Helper\Data $backendHelper,
        \Magento\Reports\Model\ResourceModel\Quote\CollectionFactory $quotesFactory,
        array $data = []
    ) {
        $this->_quotesFactory = $quotesFactory;
        parent::__construct($context, $backendHelper, $data);
    }

    /**
     * @return void
     */
    protected function _construct()
    {
        parent::_construct();
        $this->setId('gridAbandoned');
    }

    /**
     * @return \Magento\Backend\Block\Widget\Grid
     */
    protected function _prepareCollection()
    {
        /** @var $collection \Magento\Reports\Model\ResourceModel\Quote\Collection */
        $collection = $this->_quotesFactory->create();

        $filter = $this->getParam($this->getVarNameFilter(), []);
        if ($filter) {
            $filter = base64_decode($filter);
            parse_str(urldecode($filter), $data);
        }

        if (!empty($data)) {
            $collection->prepareForAbandonedReport($this->_storeIds, $data);
        } else {
            $collection->prepareForAbandonedReport($this->_storeIds);
        }

        $this->setCollection($collection);
        parent::_prepareCollection();
        $this->getCollection()->resolveCustomerNames();
        return $this;
    }

    /**
     * @param array $column
     *
     * @return $this
     */
    protected function _addColumnFilterToCollection($column)
    {
        $field = $column->getFilterIndex() ? $column->getFilterIndex() : $column->getIndex();
        $skip = ['subtotal', 'customer_name', 'email'];

        if (in_array($field, $skip)) {
            return $this;
        }

        parent::_addColumnFilterToCollection($column);
        return $this;
    }

    /**
     * @return \Magento\Backend\Block\Widget\Grid\Extended
     * @SuppressWarnings(PHPMD.ExcessiveMethodLength)
     */
    protected function _prepareColumns()
    {
        $this->addColumn(
            'customer_name',
            [
                'header' => __('Customer'),
                'index' => 'customer_name',
                'sortable' => false,
                'header_css_class' => 'col-name',
                'column_css_class' => 'col-name'
            ]
        );

        $this->addColumn(
            'email',
            [
                'header' => __('Email'),
                'index' => 'email',
                'sortable' => false,
                'header_css_class' => 'col-email',
                'column_css_class' => 'col-email'
            ]
        );

        $this->addColumn(
            'items_count',
            [
                'header' => __('Products'),
                'index' => 'items_count',
                'sortable' => false,
                'type' => 'number',
                'header_css_class' => 'col-number',
                'column_css_class' => 'col-number'
            ]
        );

        $this->addColumn(
            'items_qty',
            [
                'header' => __('Quantity'),
                'index' => 'items_qty',
                'sortable' => false,
                'type' => 'number',
                'header_css_class' => 'col-qty',
                'column_css_class' => 'col-qty'
            ]
        );

        if ($this->getRequest()->getParam('website')) {
            $storeIds = $this->_storeManager->getWebsite($this->getRequest()->getParam('website'))->getStoreIds();
        } elseif ($this->getRequest()->getParam('group')) {
            $storeIds = $this->_storeManager->getGroup($this->getRequest()->getParam('group'))->getStoreIds();
        } elseif ($this->getRequest()->getParam('store')) {
            $storeIds = [(int)$this->getRequest()->getParam('store')];
        } else {
            $storeIds = [];
        }
        $this->setStoreIds($storeIds);
        $currencyCode = $this->getCurrentCurrencyCode();

        $this->addColumn(
            'subtotal',
            [
                'header' => __('Subtotal'),
                'type' => 'currency',
                'currency_code' => $currencyCode,
                'index' => 'subtotal',
                'sortable' => false,
                'renderer' => 'Magento\Reports\Block\Adminhtml\Grid\Column\Renderer\Currency',
                'rate' => $this->getRate($currencyCode),
                'header_css_class' => 'col-subtotal',
                'column_css_class' => 'col-subtotal'
            ]
        );

        $this->addColumn(
            'coupon_code',
            [
                'header' => __('Applied Coupon'),
                'index' => 'coupon_code',
                'sortable' => false,
                'header_css_class' => 'col-coupon',
                'column_css_class' => 'col-coupon'
            ]
        );

        $this->addColumn(
            'created_at',
            [
                'header' => __('Created'),
                'type' => 'datetime',
                'index' => 'created_at',
                'filter_index' => 'main_table.created_at',
                'sortable' => false,
                'header_css_class' => 'col-created',
                'column_css_class' => 'col-created'
            ]
        );

        $this->addColumn(
            'updated_at',
            [
                'header' => __('Updated'),
                'type' => 'datetime',
                'index' => 'updated_at',
                'filter_index' => 'main_table.updated_at',
                'sortable' => false,
                'header_css_class' => 'col-updated',
                'column_css_class' => 'col-updated'
            ]
        );

        $this->addColumn(
            'remote_ip',
            [
                'header' => __('IP Address'),
                'index' => 'remote_ip',
                'sortable' => false,
                'header_css_class' => 'col-ip',
                'column_css_class' => 'col-ip'
            ]
        );

        $this->addExportType('*/*/exportAbandonedCsv', __('CSV'));
        $this->addExportType('*/*/exportAbandonedExcel', __('Excel XML'));

        return parent::_prepareColumns();
    }

    /**
     * @param \Magento\Framework\DataObject $row
     *
     * @return string
     */
    public function getRowUrl($row)
    {
        return $this->getUrl('customer/index/edit', ['id' => $row->getCustomerId(), 'active_tab' => 'cart']);
    }
}<|MERGE_RESOLUTION|>--- conflicted
+++ resolved
@@ -8,11 +8,7 @@
 /**
  * Adminhtml abandoned shopping carts report grid block
  *
-<<<<<<< HEAD
- * @method \Magento\Reports\Model\Resource\Quote\Collection getCollection()
-=======
- * @method \Magento\Reports\Model\ResourceModel\Quote\Collection getCollection
->>>>>>> 24abff16
+ * @method \Magento\Reports\Model\ResourceModel\Quote\Collection getCollection()
  *
  * @author      Magento Core Team <core@magentocommerce.com>
  * @SuppressWarnings(PHPMD.DepthOfInheritance)
