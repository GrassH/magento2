{
    "name": "magento/module-reports",
    "description": "N/A",
    "require": {
        "php": "~5.5.0|~5.6.0",
<<<<<<< HEAD
        "magento/module-store": "0.42.0-beta8",
        "magento/module-eav": "0.42.0-beta8",
        "magento/module-customer": "0.42.0-beta8",
        "magento/module-catalog": "0.42.0-beta8",
        "magento/module-sales": "0.42.0-beta8",
        "magento/module-cms": "0.42.0-beta8",
        "magento/module-backend": "0.42.0-beta8",
        "magento/module-core": "0.42.0-beta8",
        "magento/module-widget": "0.42.0-beta8",
        "magento/module-log": "0.42.0-beta8",
        "magento/module-wishlist": "0.42.0-beta8",
        "magento/module-review": "0.42.0-beta8",
        "magento/module-catalog-inventory": "0.42.0-beta8",
        "magento/module-tax": "0.42.0-beta8",
        "magento/module-downloadable": "0.42.0-beta8",
        "magento/module-sales-rule": "0.42.0-beta8",
        "magento/module-quote": "0.42.0-beta8",
        "magento/framework": "0.42.0-beta8",
        "magento/magento-composer-installer": "*"
    },
    "type": "magento2-module",
    "version": "0.42.0-beta8",
=======
        "magento/module-store": "0.42.0-beta9",
        "magento/module-eav": "0.42.0-beta9",
        "magento/module-customer": "0.42.0-beta9",
        "magento/module-catalog": "0.42.0-beta9",
        "magento/module-sales": "0.42.0-beta9",
        "magento/module-cms": "0.42.0-beta9",
        "magento/module-backend": "0.42.0-beta9",
        "magento/module-core": "0.42.0-beta9",
        "magento/module-widget": "0.42.0-beta9",
        "magento/module-log": "0.42.0-beta9",
        "magento/module-wishlist": "0.42.0-beta9",
        "magento/module-review": "0.42.0-beta9",
        "magento/module-catalog-inventory": "0.42.0-beta9",
        "magento/module-tax": "0.42.0-beta9",
        "magento/module-downloadable": "0.42.0-beta9",
        "magento/module-sales-rule": "0.42.0-beta9",
        "magento/module-quote": "0.42.0-beta9",
        "magento/framework": "0.42.0-beta9",
        "magento/magento-composer-installer": "*"
    },
    "type": "magento2-module",
    "version": "0.42.0-beta9",
>>>>>>> 92552fa9
    "license": [
        "OSL-3.0",
        "AFL-3.0"
    ],
    "extra": {
        "map": [
            [
                "*",
                "Magento/Reports"
            ]
        ]
    }
}<|MERGE_RESOLUTION|>--- conflicted
+++ resolved
@@ -3,30 +3,6 @@
     "description": "N/A",
     "require": {
         "php": "~5.5.0|~5.6.0",
-<<<<<<< HEAD
-        "magento/module-store": "0.42.0-beta8",
-        "magento/module-eav": "0.42.0-beta8",
-        "magento/module-customer": "0.42.0-beta8",
-        "magento/module-catalog": "0.42.0-beta8",
-        "magento/module-sales": "0.42.0-beta8",
-        "magento/module-cms": "0.42.0-beta8",
-        "magento/module-backend": "0.42.0-beta8",
-        "magento/module-core": "0.42.0-beta8",
-        "magento/module-widget": "0.42.0-beta8",
-        "magento/module-log": "0.42.0-beta8",
-        "magento/module-wishlist": "0.42.0-beta8",
-        "magento/module-review": "0.42.0-beta8",
-        "magento/module-catalog-inventory": "0.42.0-beta8",
-        "magento/module-tax": "0.42.0-beta8",
-        "magento/module-downloadable": "0.42.0-beta8",
-        "magento/module-sales-rule": "0.42.0-beta8",
-        "magento/module-quote": "0.42.0-beta8",
-        "magento/framework": "0.42.0-beta8",
-        "magento/magento-composer-installer": "*"
-    },
-    "type": "magento2-module",
-    "version": "0.42.0-beta8",
-=======
         "magento/module-store": "0.42.0-beta9",
         "magento/module-eav": "0.42.0-beta9",
         "magento/module-customer": "0.42.0-beta9",
@@ -49,7 +25,6 @@
     },
     "type": "magento2-module",
     "version": "0.42.0-beta9",
->>>>>>> 92552fa9
     "license": [
         "OSL-3.0",
         "AFL-3.0"
