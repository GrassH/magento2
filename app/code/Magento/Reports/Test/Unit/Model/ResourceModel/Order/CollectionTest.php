<?php declare(strict_types=1);
/**
 * Copyright © Magento, Inc. All rights reserved.
 * See COPYING.txt for license details.
 */

namespace Magento\Reports\Test\Unit\Model\ResourceModel\Order;

use Magento\Framework\App\Config\ScopeConfigInterface;
use Magento\Framework\Data\Collection\Db\FetchStrategyInterface;
use Magento\Framework\Data\Collection\EntityFactory;
use Magento\Framework\DB\Adapter\AdapterInterface;
use Magento\Framework\DB\Adapter\Pdo\Mysql;
use Magento\Framework\DB\Helper;
use Magento\Framework\DB\Select;
use Magento\Framework\Event\ManagerInterface;
use Magento\Framework\Model\ResourceModel\Db\AbstractDb;
use Magento\Framework\Model\ResourceModel\Db\VersionControl\Snapshot;
use Magento\Framework\Stdlib\DateTime\TimezoneInterface;
use Magento\Reports\Model\ResourceModel\Order\Collection;
use Magento\Sales\Model\Order\Config;
use Magento\Sales\Model\ResourceModel\Report\Order;
use Magento\Sales\Model\ResourceModel\Report\OrderFactory;
use Magento\Store\Model\ScopeInterface;
use Magento\Store\Model\Store;
use Magento\Store\Model\StoreManagerInterface;
use PHPUnit\Framework\MockObject\Matcher\InvokedCount;
use PHPUnit\Framework\MockObject\MockObject;
use PHPUnit\Framework\TestCase;
use Psr\Log\LoggerInterface;

/**
 * @SuppressWarnings(PHPMD.CouplingBetweenObjects)
 */
class CollectionTest extends TestCase
{
    /**
     * @var Collection
     */
    protected $collection;

    /**
<<<<<<< HEAD
     * @var \Magento\Framework\Data\Collection\EntityFactory|\PHPUnit\Framework\MockObject\MockObject
=======
     * @var EntityFactory|MockObject
>>>>>>> b2f063af
     */
    protected $entityFactoryMock;

    /**
<<<<<<< HEAD
     * @var \Psr\Log\LoggerInterface|\PHPUnit\Framework\MockObject\MockObject
=======
     * @var LoggerInterface|MockObject
>>>>>>> b2f063af
     */
    protected $loggerMock;

    /**
<<<<<<< HEAD
     * @var \Magento\Framework\Data\Collection\Db\FetchStrategyInterface|\PHPUnit\Framework\MockObject\MockObject
=======
     * @var FetchStrategyInterface|MockObject
>>>>>>> b2f063af
     */
    protected $fetchStrategyMock;

    /**
<<<<<<< HEAD
     * @var \Magento\Framework\Event\ManagerInterface|\PHPUnit\Framework\MockObject\MockObject
=======
     * @var ManagerInterface|MockObject
>>>>>>> b2f063af
     */
    protected $managerMock;

    /**
<<<<<<< HEAD
     * @var \Magento\Sales\Model\ResourceModel\EntitySnapshot|\PHPUnit\Framework\MockObject\MockObject
=======
     * @var \Magento\Sales\Model\ResourceModel\EntitySnapshot|MockObject
>>>>>>> b2f063af
     */
    protected $entitySnapshotMock;

    /**
<<<<<<< HEAD
     * @var \Magento\Framework\DB\Helper|\PHPUnit\Framework\MockObject\MockObject
=======
     * @var Helper|MockObject
>>>>>>> b2f063af
     */
    protected $helperMock;

    /**
<<<<<<< HEAD
     * @var \Magento\Framework\App\Config\ScopeConfigInterface|\PHPUnit\Framework\MockObject\MockObject
=======
     * @var ScopeConfigInterface|MockObject
>>>>>>> b2f063af
     */
    protected $scopeConfigMock;

    /**
<<<<<<< HEAD
     * @var \Magento\Store\Model\StoreManagerInterface|\PHPUnit\Framework\MockObject\MockObject
=======
     * @var StoreManagerInterface|MockObject
>>>>>>> b2f063af
     */
    protected $storeManagerMock;

    /**
<<<<<<< HEAD
     * @var \Magento\Framework\Stdlib\DateTime\TimezoneInterface|\PHPUnit\Framework\MockObject\MockObject
=======
     * @var TimezoneInterface|MockObject
>>>>>>> b2f063af
     */
    protected $timezoneMock;

    /**
<<<<<<< HEAD
     * @var \Magento\Sales\Model\Order\Config|\PHPUnit\Framework\MockObject\MockObject
=======
     * @var Config|MockObject
>>>>>>> b2f063af
     */
    protected $configMock;

    /**
<<<<<<< HEAD
     * @var \Magento\Sales\Model\ResourceModel\Report\OrderFactory|\PHPUnit\Framework\MockObject\MockObject
=======
     * @var OrderFactory|MockObject
>>>>>>> b2f063af
     */
    protected $orderFactoryMock;

    /**
<<<<<<< HEAD
     * @var \Magento\Framework\DB\Adapter\AdapterInterface|\PHPUnit\Framework\MockObject\MockObject
=======
     * @var AdapterInterface|MockObject
>>>>>>> b2f063af
     */
    protected $connectionMock;

    /**
<<<<<<< HEAD
     * @var \Magento\Framework\DB\Select|\PHPUnit\Framework\MockObject\MockObject
=======
     * @var Select|MockObject
>>>>>>> b2f063af
     */
    protected $selectMock;

    /**
<<<<<<< HEAD
     * @var \Magento\Framework\Model\ResourceModel\Db\AbstractDb|\PHPUnit\Framework\MockObject\MockObject
=======
     * @var AbstractDb|MockObject
>>>>>>> b2f063af
     */
    protected $resourceMock;

    /**
     * {@inheritDoc}
     */
    protected function setUp(): void
    {
        $this->entityFactoryMock = $this->getMockBuilder(EntityFactory::class)
            ->disableOriginalConstructor()
            ->getMock();
        $this->loggerMock = $this->getMockBuilder(LoggerInterface::class)
            ->getMock();
        $this->fetchStrategyMock = $this->getMockBuilder(
            FetchStrategyInterface::class
        )->getMock();
        $this->managerMock = $this->getMockBuilder(ManagerInterface::class)
            ->getMock();
        $snapshotClassName = Snapshot::class;
        $this->entitySnapshotMock = $this->getMockBuilder($snapshotClassName)
            ->disableOriginalConstructor()
            ->getMock();
        $this->helperMock = $this->getMockBuilder(Helper::class)
            ->disableOriginalConstructor()
            ->getMock();
        $this->scopeConfigMock = $this->getMockBuilder(ScopeConfigInterface::class)
            ->getMock();
        $this->storeManagerMock = $this->getMockBuilder(StoreManagerInterface::class)
            ->getMock();
        $this->timezoneMock = $this->getMockBuilder(TimezoneInterface::class)
            ->getMock();
        $this->configMock = $this->getMockBuilder(Config::class)
            ->disableOriginalConstructor()
            ->getMock();
        $this->orderFactoryMock = $this->getMockBuilder(OrderFactory::class)
            ->setMethods(['create'])
            ->disableOriginalConstructor()
            ->getMock();
        $this->selectMock = $this->getMockBuilder(Select::class)
            ->disableOriginalConstructor()
            ->getMock();
        $this->selectMock
            ->expects($this->any())
            ->method('columns')
            ->willReturnSelf();
        $this->selectMock
            ->expects($this->any())
            ->method('where')
            ->willReturnSelf();
        $this->selectMock
            ->expects($this->any())
            ->method('order')
            ->willReturnSelf();
        $this->selectMock
            ->expects($this->any())
            ->method('group')
            ->willReturnSelf();
        $this->selectMock
            ->expects($this->any())
            ->method('getPart')
            ->willReturn([]);

        $this->connectionMock = $this->getMockBuilder(Mysql::class)
            ->setMethods(['select', 'getIfNullSql', 'getDateFormatSql', 'prepareSqlCondition', 'getCheckSql'])
            ->disableOriginalConstructor()
            ->getMock();
        $this->connectionMock
            ->expects($this->any())
            ->method('select')
            ->willReturn($this->selectMock);

        $this->resourceMock = $this->getMockBuilder(AbstractDb::class)
            ->disableOriginalConstructor()
            ->getMock();
        $this->resourceMock
            ->expects($this->once())
            ->method('getConnection')
            ->willReturn($this->connectionMock);

        $this->collection = new Collection(
            $this->entityFactoryMock,
            $this->loggerMock,
            $this->fetchStrategyMock,
            $this->managerMock,
            $this->entitySnapshotMock,
            $this->helperMock,
            $this->scopeConfigMock,
            $this->storeManagerMock,
            $this->timezoneMock,
            $this->configMock,
            $this->orderFactoryMock,
            null,
            $this->resourceMock
        );
    }

    /**
     * @return void
     */
    public function testCheckIsLive()
    {
        $range = '';
        $this->scopeConfigMock
            ->expects($this->once())
            ->method('getValue')
            ->with(
                'sales/dashboard/use_aggregated_data',
                ScopeInterface::SCOPE_STORE
            );

        $this->collection->checkIsLive($range);
    }

    /**
     * @param int $useAggregatedData
     * @param string $mainTable
     * @param int $isFilter
     * @param InvokedCount $getIfNullSqlResult
     * @dataProvider useAggregatedDataDataProvider
     * @return void
     */
    public function testPrepareSummary($useAggregatedData, $mainTable, $isFilter, $getIfNullSqlResult)
    {
        $range = '';
        $customStart = 1;
        $customEnd = 10;

        $this->scopeConfigMock
            ->expects($this->once())
            ->method('getValue')
            ->with(
                'sales/dashboard/use_aggregated_data',
                ScopeInterface::SCOPE_STORE
            )
            ->willReturn($useAggregatedData);

        $orderMock = $this->getMockBuilder(Order::class)
            ->disableOriginalConstructor()
            ->getMock();

        $this->orderFactoryMock
            ->expects($this->any())
            ->method('create')
            ->willReturn($orderMock);

        $this->resourceMock
            ->expects($this->at(0))
            ->method('getTable')
            ->with($mainTable);

        $this->connectionMock
            ->expects($getIfNullSqlResult)
            ->method('getIfNullSql');

        $this->collection->prepareSummary($range, $customStart, $customEnd, $isFilter);
    }

    /**
     * @param int $range
     * @param string $customStart
     * @param string $customEnd
     * @param string $expectedInterval
     * @dataProvider firstPartDateRangeDataProvider
     * @return void
     */
    public function testGetDateRangeFirstPart($range, $customStart, $customEnd, $expectedInterval)
    {
        $timeZoneToReturn = date_default_timezone_get();
        date_default_timezone_set('UTC');
        $result = $this->collection->getDateRange($range, $customStart, $customEnd);
        $interval = $result['to']->diff($result['from']);
        date_default_timezone_set($timeZoneToReturn);
        $intervalResult = $interval->format('%y %m %d %h:%i:%s');
        $this->assertEquals($expectedInterval, $intervalResult);
    }

    /**
     * @param int $range
     * @param string $customStart
     * @param string $customEnd
     * @param string $config
     * @dataProvider secondPartDateRangeDataProvider
     * @return void
     */
    public function testGetDateRangeSecondPart($range, $customStart, $customEnd, $config)
    {
        $this->scopeConfigMock
            ->expects($this->once())
            ->method('getValue')
            ->with(
                $config,
                ScopeInterface::SCOPE_STORE
            )
            ->willReturn(1);

        $result = $this->collection->getDateRange($range, $customStart, $customEnd);
        $this->assertCount(3, $result);
    }

    /**
     * @return void
     */
    public function testGetDateRangeWithReturnObject()
    {
        $this->assertCount(2, $this->collection->getDateRange('7d', '', '', true));
        $this->assertCount(3, $this->collection->getDateRange('7d', '', '', false));
    }

    /**
     * @return void
     */
    public function testAddItemCountExpr()
    {
        $this->selectMock
            ->expects($this->once())
            ->method('columns')
            ->with(['items_count' => 'total_item_count'], 'main_table');
        $this->collection->addItemCountExpr();
    }

    /**
     * @param int $isFilter
     * @param int $useAggregatedData
     * @param string $mainTable
     * @param InvokedCount $getIfNullSqlResult
     * @dataProvider totalsDataProvider
     * @return void
     */
    public function testCalculateTotals($isFilter, $useAggregatedData, $mainTable, $getIfNullSqlResult)
    {
        $this->scopeConfigMock
            ->expects($this->once())
            ->method('getValue')
            ->with(
                'sales/dashboard/use_aggregated_data',
                ScopeInterface::SCOPE_STORE
            )
            ->willReturn($useAggregatedData);

        $this->resourceMock
            ->expects($this->at(0))
            ->method('getTable')
            ->with($mainTable);

        $this->connectionMock
            ->expects($getIfNullSqlResult)
            ->method('getIfNullSql');

        $this->collection->checkIsLive('');
        $this->collection->calculateTotals($isFilter);
    }

    /**
     * @param int $isFilter
     * @param string $useAggregatedData
     * @param string $mainTable
     * @dataProvider salesDataProvider
     * @return void
     */
    public function testCalculateSales($isFilter, $useAggregatedData, $mainTable)
    {
        $this->scopeConfigMock
            ->expects($this->once())
            ->method('getValue')
            ->with(
                'sales/dashboard/use_aggregated_data',
                ScopeInterface::SCOPE_STORE
            )
            ->willReturn($useAggregatedData);

        $storeMock = $this->getMockBuilder(Store::class)
            ->disableOriginalConstructor()
            ->getMock();

        $this->storeManagerMock
            ->expects($this->any())
            ->method('getStore')
            ->willReturn($storeMock);

        $this->resourceMock
            ->expects($this->at(0))
            ->method('getTable')
            ->with($mainTable);

        $this->collection->calculateSales($isFilter);
    }

    /**
     * @return void
     */
    public function testSetDateRange()
    {
        $fromDate = '1';
        $toDate = '2';

        $this->connectionMock
            ->expects($this->at(0))
            ->method('prepareSqlCondition')
            ->with('`created_at`', ['from' => $fromDate, 'to' => $toDate]);

        $this->collection->setDateRange($fromDate, $toDate);
    }

    /**
     * @param array $storeIds
     * @param array $parameters
     * @dataProvider storesDataProvider
     * @return void
     */
    public function testSetStoreIds($storeIds, $parameters)
    {
        $this->connectionMock
            ->expects($this->any())
            ->method('getIfNullSql')
            ->willReturn('text');

        $this->selectMock
            ->expects($this->once())
            ->method('columns')
            ->with($parameters)
            ->willReturnSelf();

        $this->collection->setStoreIds($storeIds);
    }

    /**
     * @return array
     */
    public function useAggregatedDataDataProvider()
    {
        return [
            [1, 'sales_order_aggregated_created', 0, $this->never()],
            [0, 'sales_order', 0, $this->exactly(7)],
            [0, 'sales_order', 1, $this->exactly(6)]
        ];
    }

    /**
     * @return array
     */
    public function firstPartDateRangeDataProvider()
    {
        return [
            ['', '', '', '0 0 0 23:59:59'],
            ['24h', '', '', '0 0 1 0:0:0'],
            ['7d', '', '', '0 0 6 23:59:59']
        ];
    }

    /**
     * @return array
     */
    public function secondPartDateRangeDataProvider()
    {
        return [
            ['1m', 1, 10, 'reports/dashboard/mtd_start'],
            ['1y', 1, 10, 'reports/dashboard/ytd_start'],
            ['2y', 1, 10, 'reports/dashboard/ytd_start']
        ];
    }

    /**
     * @return array
     */
    public function totalsDataProvider()
    {
        return [
            [1, 1, 'sales_order_aggregated_created', $this->never()],
            [0, 1, 'sales_order_aggregated_created', $this->never()],
            [1, 0, 'sales_order', $this->exactly(10)],
            [0, 0, 'sales_order', $this->exactly(11)]
        ];
    }

    /**
     * @return array
     */
    public function salesDataProvider()
    {
        return [
            [1, 1, 'sales_order_aggregated_created'],
            [0, 1, 'sales_order_aggregated_created'],
            [1, 0, 'sales_order'],
            [0, 0, 'sales_order']
        ];
    }

    /**
     * @return array
     */
    public function storesDataProvider()
    {
        $firstReturn = [
            'subtotal' => 'SUM(main_table.base_subtotal * main_table.base_to_global_rate)',
            'tax' => 'SUM(main_table.base_tax_amount * main_table.base_to_global_rate)',
            'shipping' => 'SUM(main_table.base_shipping_amount * main_table.base_to_global_rate)',
            'discount' => 'SUM(main_table.base_discount_amount * main_table.base_to_global_rate)',
            'total' => 'SUM(main_table.base_grand_total * main_table.base_to_global_rate)',
            'invoiced' => 'SUM(main_table.base_total_paid * main_table.base_to_global_rate)',
            'refunded' => 'SUM(main_table.base_total_refunded * main_table.base_to_global_rate)',
            'profit' => 'SUM(text *  main_table.base_to_global_rate) + SUM(text * main_table.base_to_global_rate) ' .
                '- SUM(text * main_table.base_to_global_rate) - SUM(text * main_table.base_to_global_rate) ' .
                '- SUM(text * main_table.base_to_global_rate)',
        ];

        $secondReturn = [
            'subtotal' => 'SUM(main_table.base_subtotal)',
            'tax' => 'SUM(main_table.base_tax_amount)',
            'shipping' => 'SUM(main_table.base_shipping_amount)',
            'discount' => 'SUM(main_table.base_discount_amount)',
            'total' => 'SUM(main_table.base_grand_total)',
            'invoiced' => 'SUM(main_table.base_total_paid)',
            'refunded' => 'SUM(main_table.base_total_refunded)',
            'profit' => 'SUM(text) + SUM(text) - SUM(text) - SUM(text) - SUM(text)',
        ];

        return [
            [[], $firstReturn],
            [[1], $secondReturn]
        ];
    }
}<|MERGE_RESOLUTION|>--- conflicted
+++ resolved
@@ -40,128 +40,72 @@
     protected $collection;
 
     /**
-<<<<<<< HEAD
-     * @var \Magento\Framework\Data\Collection\EntityFactory|\PHPUnit\Framework\MockObject\MockObject
-=======
      * @var EntityFactory|MockObject
->>>>>>> b2f063af
      */
     protected $entityFactoryMock;
 
     /**
-<<<<<<< HEAD
-     * @var \Psr\Log\LoggerInterface|\PHPUnit\Framework\MockObject\MockObject
-=======
      * @var LoggerInterface|MockObject
->>>>>>> b2f063af
      */
     protected $loggerMock;
 
     /**
-<<<<<<< HEAD
-     * @var \Magento\Framework\Data\Collection\Db\FetchStrategyInterface|\PHPUnit\Framework\MockObject\MockObject
-=======
      * @var FetchStrategyInterface|MockObject
->>>>>>> b2f063af
      */
     protected $fetchStrategyMock;
 
     /**
-<<<<<<< HEAD
-     * @var \Magento\Framework\Event\ManagerInterface|\PHPUnit\Framework\MockObject\MockObject
-=======
      * @var ManagerInterface|MockObject
->>>>>>> b2f063af
      */
     protected $managerMock;
 
     /**
-<<<<<<< HEAD
-     * @var \Magento\Sales\Model\ResourceModel\EntitySnapshot|\PHPUnit\Framework\MockObject\MockObject
-=======
      * @var \Magento\Sales\Model\ResourceModel\EntitySnapshot|MockObject
->>>>>>> b2f063af
      */
     protected $entitySnapshotMock;
 
     /**
-<<<<<<< HEAD
-     * @var \Magento\Framework\DB\Helper|\PHPUnit\Framework\MockObject\MockObject
-=======
      * @var Helper|MockObject
->>>>>>> b2f063af
      */
     protected $helperMock;
 
     /**
-<<<<<<< HEAD
-     * @var \Magento\Framework\App\Config\ScopeConfigInterface|\PHPUnit\Framework\MockObject\MockObject
-=======
      * @var ScopeConfigInterface|MockObject
->>>>>>> b2f063af
      */
     protected $scopeConfigMock;
 
     /**
-<<<<<<< HEAD
-     * @var \Magento\Store\Model\StoreManagerInterface|\PHPUnit\Framework\MockObject\MockObject
-=======
      * @var StoreManagerInterface|MockObject
->>>>>>> b2f063af
      */
     protected $storeManagerMock;
 
     /**
-<<<<<<< HEAD
-     * @var \Magento\Framework\Stdlib\DateTime\TimezoneInterface|\PHPUnit\Framework\MockObject\MockObject
-=======
      * @var TimezoneInterface|MockObject
->>>>>>> b2f063af
      */
     protected $timezoneMock;
 
     /**
-<<<<<<< HEAD
-     * @var \Magento\Sales\Model\Order\Config|\PHPUnit\Framework\MockObject\MockObject
-=======
      * @var Config|MockObject
->>>>>>> b2f063af
      */
     protected $configMock;
 
     /**
-<<<<<<< HEAD
-     * @var \Magento\Sales\Model\ResourceModel\Report\OrderFactory|\PHPUnit\Framework\MockObject\MockObject
-=======
      * @var OrderFactory|MockObject
->>>>>>> b2f063af
      */
     protected $orderFactoryMock;
 
     /**
-<<<<<<< HEAD
-     * @var \Magento\Framework\DB\Adapter\AdapterInterface|\PHPUnit\Framework\MockObject\MockObject
-=======
      * @var AdapterInterface|MockObject
->>>>>>> b2f063af
      */
     protected $connectionMock;
 
     /**
-<<<<<<< HEAD
-     * @var \Magento\Framework\DB\Select|\PHPUnit\Framework\MockObject\MockObject
-=======
      * @var Select|MockObject
->>>>>>> b2f063af
      */
     protected $selectMock;
 
     /**
-<<<<<<< HEAD
-     * @var \Magento\Framework\Model\ResourceModel\Db\AbstractDb|\PHPUnit\Framework\MockObject\MockObject
-=======
      * @var AbstractDb|MockObject
->>>>>>> b2f063af
      */
     protected $resourceMock;
 
@@ -358,7 +302,7 @@
             ->willReturn(1);
 
         $result = $this->collection->getDateRange($range, $customStart, $customEnd);
-        $this->assertCount(3, $result);
+        $this->assertEquals(3, count($result));
     }
 
     /**
@@ -366,8 +310,8 @@
      */
     public function testGetDateRangeWithReturnObject()
     {
-        $this->assertCount(2, $this->collection->getDateRange('7d', '', '', true));
-        $this->assertCount(3, $this->collection->getDateRange('7d', '', '', false));
+        $this->assertEquals(2, count($this->collection->getDateRange('7d', '', '', true)));
+        $this->assertEquals(3, count($this->collection->getDateRange('7d', '', '', false)));
     }
 
     /**
