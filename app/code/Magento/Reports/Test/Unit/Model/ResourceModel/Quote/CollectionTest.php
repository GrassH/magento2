<?php declare(strict_types=1);
/**
 * Copyright © Magento, Inc. All rights reserved.
 * See COPYING.txt for license details.
 */
namespace Magento\Reports\Test\Unit\Model\ResourceModel\Quote;

use Magento\Customer\Model\ResourceModel\Customer;
use Magento\Framework\Data\Collection\Db\FetchStrategy\Query;
use Magento\Framework\Data\Collection\EntityFactory;
use Magento\Framework\DB\Adapter\Pdo\Mysql;
use Magento\Framework\DB\Select;
use Magento\Framework\Model\AbstractModel;
use Magento\Framework\Model\ResourceModel\Db\VersionControl\Snapshot;
use Magento\Framework\TestFramework\Unit\Helper\ObjectManager;
use Magento\Quote\Model\ResourceModel\Quote;
use Magento\Reports\Model\ResourceModel\Quote\Collection;
use PHPUnit\Framework\MockObject\MockObject;
use PHPUnit\Framework\TestCase;

class CollectionTest extends TestCase
{
    /**
     * @var Collection
     */
    protected $model;

    /**
<<<<<<< HEAD
     * @var \PHPUnit\Framework\MockObject\MockObject
=======
     * @var MockObject
>>>>>>> b2f063af
     */
    protected $customerResourceMock;

    /**
<<<<<<< HEAD
     * @var \PHPUnit\Framework\MockObject\MockObject
=======
     * @var MockObject
>>>>>>> b2f063af
     */
    protected $connectionMock;

    /**
<<<<<<< HEAD
     * @var \PHPUnit\Framework\MockObject\MockObject
=======
     * @var MockObject
>>>>>>> b2f063af
     */
    protected $resourceMock;

    /**
<<<<<<< HEAD
     * @var \PHPUnit\Framework\MockObject\MockObject
=======
     * @var MockObject
>>>>>>> b2f063af
     */
    protected $selectMock;

    /**
<<<<<<< HEAD
     * @var \PHPUnit\Framework\MockObject\MockObject
=======
     * @var MockObject
>>>>>>> b2f063af
     */
    protected $fetchStrategyMock;

    /**
<<<<<<< HEAD
     * @var \PHPUnit\Framework\MockObject\MockObject
=======
     * @var MockObject
>>>>>>> b2f063af
     */
    protected $entityFactoryMock;

    /**
<<<<<<< HEAD
     * @var \PHPUnit\Framework\MockObject\MockObject | \Magento\Framework\Model\ResourceModel\Db\VersionControl\Snapshot
=======
     * @var MockObject|Snapshot
>>>>>>> b2f063af
     */
    protected $entitySnapshotMock;

    protected function setUp(): void
    {
        $this->selectMock = $this->getMockBuilder(Select::class)
            ->disableOriginalConstructor()
            ->getMock();
        $this->selectMock->expects($this->any())
            ->method('from')
            ->withAnyParameters()
            ->willReturnSelf();

        $this->connectionMock = $this->getMockBuilder(Mysql::class)
            ->disableOriginalConstructor()
            ->getMock();
        $this->connectionMock->expects($this->any())
            ->method('select')
            ->willReturn($this->selectMock);
        $this->resourceMock = $this->getMockBuilder(Quote::class)
            ->disableOriginalConstructor()
            ->getMock();
        $this->resourceMock->expects($this->any())
            ->method('getConnection')
            ->willReturn($this->connectionMock);
        $this->resourceMock->expects($this->any())
            ->method('getMainTable')
            ->willReturn('test_table');
        $this->resourceMock->expects($this->any())
            ->method('getTable')
            ->willReturn('test_table');
        $this->customerResourceMock = $this->getMockBuilder(Customer::class)
            ->disableOriginalConstructor()
            ->getMock();

        $this->fetchStrategyMock = $this->getMockBuilder(
            Query::class
        )->disableOriginalConstructor()->getMock();

        $this->entityFactoryMock = $this->getMockBuilder(EntityFactory::class)
            ->disableOriginalConstructor()
            ->getMock();
        $snapshotClassName = Snapshot::class;
        $this->entitySnapshotMock = $this->getMockBuilder($snapshotClassName)
            ->disableOriginalConstructor()
            ->setMethods(['registerSnapshot'])
            ->getMock();

        $helper = new ObjectManager($this);
        $this->model = $helper->getObject(
            Collection::class,
            [
                'customerResource' => $this->customerResourceMock,
                'resource' => $this->resourceMock,
                'fetchStrategy' => $this->fetchStrategyMock,
                'entityFactory' => $this->entityFactoryMock,
                'entitySnapshot' => $this->entitySnapshotMock
            ]
        );
    }

    public function testResolveCustomerNames()
    {
        $customerName = "CONCAT_WS('firstname', 'lastname')";
        $customerTableName = 'customer_entity';
        $customerId = ['customer_id' => ['test_id']];
        $customersData = [['entity_id' => 'test_id', 'name' => 'item_1']];

        $this->selectMock->expects($this->any())
            ->method('getConnection')
            ->willReturn($this->connectionMock);
        $this->selectMock->expects($this->once())
            ->method('from')
            ->with(['customer' => $customerTableName], ['entity_id', 'email'])
            ->willReturnSelf();
        $this->selectMock->expects($this->once())
            ->method('columns')
            ->with(['customer_name' => $customerName])
            ->willReturnSelf();
        $this->selectMock->expects($this->once())
            ->method('where')
            ->with('customer.entity_id IN (?)')
            ->willReturnSelf();

        $this->connectionMock->expects($this->once())
            ->method('getConcatSql')
            ->with(['firstname', 'lastname'], ' ')
            ->willReturn($customerName);

        $this->customerResourceMock->expects($this->any())
            ->method('getConnection')
            ->willReturn($this->connectionMock);
        $this->customerResourceMock->expects($this->once())
            ->method('getTable')
            ->with('customer_entity')
            ->willReturn($customerTableName);

        $this->connectionMock->expects($this->any())
            ->method('select')
            ->willReturn($this->selectMock);
        $this->connectionMock->expects($this->once())
            ->method('fetchAll')
            ->with($this->selectMock)
            ->willReturn($customersData);

        $this->fetchStrategyMock->expects($this->once())
            ->method('fetchAll')
            ->withAnyParameters()
            ->willReturn($customerId);

        $itemMock = $this->getMockBuilder(AbstractModel::class)
            ->disableOriginalConstructor()
            ->getMock();

        $this->entityFactoryMock->expects($this->any())
            ->method('create')
            ->willReturn($itemMock);

        $this->assertNull($this->model->resolveCustomerNames());
    }
}<|MERGE_RESOLUTION|>--- conflicted
+++ resolved
@@ -26,65 +26,37 @@
     protected $model;
 
     /**
-<<<<<<< HEAD
-     * @var \PHPUnit\Framework\MockObject\MockObject
-=======
      * @var MockObject
->>>>>>> b2f063af
      */
     protected $customerResourceMock;
 
     /**
-<<<<<<< HEAD
-     * @var \PHPUnit\Framework\MockObject\MockObject
-=======
      * @var MockObject
->>>>>>> b2f063af
      */
     protected $connectionMock;
 
     /**
-<<<<<<< HEAD
-     * @var \PHPUnit\Framework\MockObject\MockObject
-=======
      * @var MockObject
->>>>>>> b2f063af
      */
     protected $resourceMock;
 
     /**
-<<<<<<< HEAD
-     * @var \PHPUnit\Framework\MockObject\MockObject
-=======
      * @var MockObject
->>>>>>> b2f063af
      */
     protected $selectMock;
 
     /**
-<<<<<<< HEAD
-     * @var \PHPUnit\Framework\MockObject\MockObject
-=======
      * @var MockObject
->>>>>>> b2f063af
      */
     protected $fetchStrategyMock;
 
     /**
-<<<<<<< HEAD
-     * @var \PHPUnit\Framework\MockObject\MockObject
-=======
      * @var MockObject
->>>>>>> b2f063af
      */
     protected $entityFactoryMock;
 
     /**
-<<<<<<< HEAD
-     * @var \PHPUnit\Framework\MockObject\MockObject | \Magento\Framework\Model\ResourceModel\Db\VersionControl\Snapshot
-=======
      * @var MockObject|Snapshot
->>>>>>> b2f063af
      */
     protected $entitySnapshotMock;
 
