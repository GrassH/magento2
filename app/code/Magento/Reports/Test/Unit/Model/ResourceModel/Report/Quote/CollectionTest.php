--- conflicted
+++ resolved
@@ -28,11 +28,7 @@
     protected $objectManager;
 
     /**
-<<<<<<< HEAD
-     * @var \PHPUnit\Framework\MockObject\MockObject
-=======
      * @var MockObject
->>>>>>> b2f063af
      */
     protected $selectMock;
 
@@ -44,11 +40,7 @@
 
     public function testGetSelectCountSql()
     {
-<<<<<<< HEAD
-        /** @var $collection \PHPUnit\Framework\MockObject\MockObject */
-=======
         /** @var $collection MockObject */
->>>>>>> b2f063af
         $collection = $this->getMockBuilder(\Magento\Reports\Model\ResourceModel\Quote\Collection::class)
             ->setMethods(['getSelect'])
             ->disableOriginalConstructor()
@@ -65,11 +57,7 @@
 
     public function testPrepareActiveCartItems()
     {
-<<<<<<< HEAD
-        /** @var $collection \PHPUnit\Framework\MockObject\MockObject */
-=======
         /** @var $collection MockObject */
->>>>>>> b2f063af
         $constructArgs = $this->objectManager
             ->getConstructArguments(\Magento\Reports\Model\ResourceModel\Quote\Item\Collection::class);
         $collection = $this->getMockBuilder(\Magento\Reports\Model\ResourceModel\Quote\Item\Collection::class)
@@ -91,11 +79,7 @@
 
     public function testLoadWithFilter()
     {
-<<<<<<< HEAD
-        /** @var $collection \PHPUnit\Framework\MockObject\MockObject */
-=======
         /** @var $collection MockObject */
->>>>>>> b2f063af
         $constructArgs = $this->objectManager
             ->getConstructArguments(\Magento\Reports\Model\ResourceModel\Quote\Item\Collection::class);
         $constructArgs['eventManager'] = $this->createMock(ManagerInterface::class);
