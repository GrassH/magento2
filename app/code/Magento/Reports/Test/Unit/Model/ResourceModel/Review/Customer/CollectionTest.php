<?php declare(strict_types=1);
/**
 * Copyright © Magento, Inc. All rights reserved.
 * See COPYING.txt for license details.
 */

namespace Magento\Reports\Test\Unit\Model\ResourceModel\Review\Customer;

use Magento\Framework\DB\Select;
use Magento\Framework\TestFramework\Unit\Helper\ObjectManager;
use Magento\Reports\Model\ResourceModel\Review\Customer\Collection;
use PHPUnit\Framework\MockObject\MockObject;
use PHPUnit\Framework\TestCase;

/**
 *  Review product collection test
 */
class CollectionTest extends TestCase
{
    /**
     * @var ObjectManager
     */
    private $objectManager;

    /**
<<<<<<< HEAD
     * @var \PHPUnit\Framework\MockObject\MockObject
=======
     * @var MockObject
>>>>>>> b2f063af
     */
    private $selectMock;

    /**
<<<<<<< HEAD
     * @var \PHPUnit\Framework\MockObject\MockObject
=======
     * @var MockObject
>>>>>>> b2f063af
     */
    private $collectionMock;

    protected function setUp(): void
    {
        $this->objectManager = new ObjectManager($this);
        $this->selectMock = $this->createMock(Select::class);
        $this->collectionMock = $this->getMockBuilder(Collection::class)
            ->setMethods(['getSelect'])
            ->disableOriginalConstructor()
            ->getMock();
        $this->collectionMock->expects($this->atLeastOnce())->method('getSelect')->willReturn($this->selectMock);
    }

    public function testGetSelectCountSqlWithoutHavingClauses()
    {
        $havingClauses = [];
        $whereClauses = [];
        $this->selectMock->expects($this->atLeastOnce())->method('getPart')->willReturn($havingClauses);
        $this->selectMock->expects($this->atLeastOnce())->method('getPart')->willReturn($whereClauses);
        $this->selectMock->expects($this->at(2))->method('reset')->with(Select::ORDER);
        $this->selectMock->expects($this->at(3))->method('reset')->with(Select::LIMIT_COUNT);
        $this->selectMock->expects($this->at(4))->method('reset')->with(Select::LIMIT_OFFSET);
        $this->selectMock->expects($this->at(5))->method('reset')->with(Select::WHERE);
        $this->selectMock->expects($this->at(6))->method('reset')->with(Select::HAVING);
        $this->selectMock->expects($this->atLeastOnce())->method('columns')
            ->with(new \Zend_Db_Expr('COUNT(DISTINCT detail.customer_id)'))->willReturnSelf();
        $this->selectMock->expects($this->atLeastOnce())->method('reset')->willReturnSelf();
        $this->selectMock->expects($this->atLeastOnce())->method('from')->willReturnSelf();

        $this->assertEquals($this->selectMock, $this->collectionMock->getSelectCountSql());
    }

    public function testGetSelectCountSqlWithHavingClauses()
    {
        $havingClauses = [
            'clause-1' => '(review_cnt LIKE %4%)',
            'clause-2' => '(avg_rating LIKE %55.00%)'
        ];
        $whereClauses = [
            'customer name LIKE %test%'
        ];

        $this->selectMock->expects($this->atLeastOnce())->method('getPart')->willReturn($havingClauses);
        $this->selectMock->expects($this->atLeastOnce())->method('getPart')->willReturn($whereClauses);
        $this->selectMock->expects($this->at(2))->method('reset')->with(Select::ORDER);
        $this->selectMock->expects($this->at(3))->method('reset')->with(Select::LIMIT_COUNT);
        $this->selectMock->expects($this->at(4))->method('reset')->with(Select::LIMIT_OFFSET);
        $this->selectMock->expects($this->atLeastOnce())->method('reset')->willReturnSelf();
        $this->selectMock->expects($this->atLeastOnce())->method('from')->willReturnSelf();

        $this->assertEquals($this->selectMock, $this->collectionMock->getSelectCountSql());
    }
}<|MERGE_RESOLUTION|>--- conflicted
+++ resolved
@@ -23,20 +23,12 @@
     private $objectManager;
 
     /**
-<<<<<<< HEAD
-     * @var \PHPUnit\Framework\MockObject\MockObject
-=======
      * @var MockObject
->>>>>>> b2f063af
      */
     private $selectMock;
 
     /**
-<<<<<<< HEAD
-     * @var \PHPUnit\Framework\MockObject\MockObject
-=======
      * @var MockObject
->>>>>>> b2f063af
      */
     private $collectionMock;
 
