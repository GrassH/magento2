--- conflicted
+++ resolved
@@ -13,10 +13,6 @@
 use Magento\Sales\Model\Order;
 use PHPUnit\Framework\MockObject\MockObject as MockObject;
 use PHPUnit\Framework\TestCase;
-<<<<<<< HEAD
-use PHPUnit\Framework\MockObject\MockObject as MockObject;
-=======
->>>>>>> b2f063af
 
 /**
  * Verify data collection class.
@@ -46,7 +42,7 @@
     protected function setUp(): void
     {
         $this->selectMock = $this->createMock(Select::class);
-        $this->adapterMock = $this->getMockForAbstractClass(AdapterInterface::class);
+        $this->adapterMock = $this->createMock(AdapterInterface::class);
         $this->collection = $this->getMockBuilder(Collection::class)
             ->setMethods([
                 'getSelect',
