--- conflicted
+++ resolved
@@ -57,11 +57,7 @@
     private $collection;
 
     /**
-<<<<<<< HEAD
-     * @var \PHPUnit\Framework\MockObject\MockObject
-=======
      * @var MockObject
->>>>>>> b2f063af
      */
     private $eventTypeFactoryMock;
 
@@ -71,29 +67,17 @@
     private $objectManager;
 
     /**
-<<<<<<< HEAD
-     * @var \PHPUnit\Framework\MockObject\MockObject
-=======
      * @var MockObject
->>>>>>> b2f063af
      */
     private $connectionMock;
 
     /**
-<<<<<<< HEAD
-     * @var \PHPUnit\Framework\MockObject\MockObject
-=======
      * @var MockObject
->>>>>>> b2f063af
      */
     private $resourceMock;
 
     /**
-<<<<<<< HEAD
-     * @var \PHPUnit\Framework\MockObject\MockObject
-=======
      * @var MockObject
->>>>>>> b2f063af
      */
     private $selectMock;
 
@@ -107,9 +91,9 @@
         $this->objectManager = new ObjectManager($this);
         $context = $this->createPartialMock(Context::class, ['getResource', 'getEavConfig']);
         $entityFactoryMock = $this->createMock(EntityFactory::class);
-        $loggerMock = $this->getMockForAbstractClass(LoggerInterface::class);
-        $fetchStrategyMock = $this->getMockForAbstractClass(FetchStrategyInterface::class);
-        $eventManagerMock = $this->getMockForAbstractClass(ManagerInterface::class);
+        $loggerMock = $this->createMock(LoggerInterface::class);
+        $fetchStrategyMock = $this->createMock(FetchStrategyInterface::class);
+        $eventManagerMock = $this->createMock(ManagerInterface::class);
         $eavConfigMock = $this->createMock(Config::class);
         $this->resourceMock = $this->createPartialMock(ResourceConnection::class, ['getTableName', 'getConnection']);
         $eavEntityFactoryMock = $this->createMock(EavEntityFactory::class);
@@ -121,13 +105,13 @@
         );
         $moduleManagerMock = $this->createMock(Manager::class);
         $productFlatStateMock = $this->createMock(State::class);
-        $scopeConfigMock = $this->getMockForAbstractClass(ScopeConfigInterface::class);
+        $scopeConfigMock = $this->createMock(ScopeConfigInterface::class);
         $optionFactoryMock = $this->createMock(OptionFactory::class);
         $catalogUrlMock = $this->createMock(Url::class);
-        $localeDateMock = $this->getMockForAbstractClass(TimezoneInterface::class);
+        $localeDateMock = $this->createMock(TimezoneInterface::class);
         $customerSessionMock = $this->createMock(Session::class);
         $dateTimeMock = $this->createMock(DateTime::class);
-        $groupManagementMock = $this->getMockForAbstractClass(GroupManagementInterface::class);
+        $groupManagementMock = $this->createMock(GroupManagementInterface::class);
         $eavConfig = $this->createPartialMock(Config::class, ['getEntityType']);
         $entityType = $this->createMock(Type::class);
 
@@ -309,11 +293,7 @@
      * @param string $className
      * @param array $methods
      *
-<<<<<<< HEAD
-     * @return \PHPUnit\Framework\MockObject\MockObject
-=======
      * @return MockObject
->>>>>>> b2f063af
      */
     private function createPartialMockForAbstractClass($className, $methods)
     {
