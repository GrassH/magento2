--- conflicted
+++ resolved
@@ -25,29 +25,17 @@
     protected $collection;
 
     /**
-<<<<<<< HEAD
-     * @var EntityFactory|\PHPUnit\Framework\MockObject\MockObject
-=======
      * @var EntityFactory|MockObject
->>>>>>> b2f063af
      */
     protected $entityFactoryMock;
 
     /**
-<<<<<<< HEAD
-     * @var TimezoneInterface|\PHPUnit\Framework\MockObject\MockObject
-=======
      * @var TimezoneInterface|MockObject
->>>>>>> b2f063af
      */
     protected $timezoneMock;
 
     /**
-<<<<<<< HEAD
-     * @var ReportCollectionFactory|\PHPUnit\Framework\MockObject\MockObject
-=======
      * @var ReportCollectionFactory|MockObject
->>>>>>> b2f063af
      */
     protected $factoryMock;
 
@@ -57,11 +45,11 @@
     protected function setUp(): void
     {
         $this->entityFactoryMock = $this->createMock(EntityFactory::class);
-        $this->timezoneMock = $this->getMockForAbstractClass(TimezoneInterface::class);
+        $this->timezoneMock = $this->createMock(TimezoneInterface::class);
         $this->factoryMock = $this->createMock(ReportCollectionFactory::class);
 
         $this->timezoneMock->method('formatDate')
-            ->willReturnCallback([$this, 'formatDate']);
+            ->will($this->returnCallback([$this, 'formatDate']));
 
         $this->collection = new Collection(
             $this->entityFactoryMock,
@@ -85,7 +73,7 @@
     public function testGetStoreIds()
     {
         $storeIds = [1];
-        $this->assertNull($this->collection->getStoreIds());
+        $this->assertEquals(null, $this->collection->getStoreIds());
         $this->collection->setStoreIds($storeIds);
         $this->assertEquals($storeIds, $this->collection->getStoreIds());
     }
@@ -111,7 +99,7 @@
     public function testGetPageSize()
     {
         $pageSize = 1;
-        $this->assertNull($this->collection->getPageSize());
+        $this->assertEquals(null, $this->collection->getPageSize());
         $this->collection->setPageSize($pageSize);
         $this->assertEquals($pageSize, $this->collection->getPageSize());
     }
@@ -132,7 +120,7 @@
         foreach ($reports as $report) {
             $this->assertInstanceOf(DataObject::class, $report);
             $reportData = $report->getData();
-            $this->assertEmpty($reportData['children']);
+            $this->assertTrue(empty($reportData['children']));
             $this->assertTrue($reportData['is_empty']);
         }
         $this->assertEquals($size, count($reports));
