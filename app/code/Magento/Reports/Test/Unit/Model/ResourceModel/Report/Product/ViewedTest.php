<?php
/**
 * Copyright © 2015 Magento. All rights reserved.
 * See COPYING.txt for license details.
 */

namespace Magento\Reports\Test\Unit\Model\ResourceModel\Report\Product;

use Magento\Framework\TestFramework\Unit\Helper\ObjectManager;
use Magento\Reports\Model\ResourceModel\Report\Product\Viewed;

/**
 * @SuppressWarnings(PHPMD.TooManyFields)
 * @SuppressWarnings(PHPMD.CouplingBetweenObjects)
 */
class ViewedTest extends \PHPUnit_Framework_TestCase
{
    /**
     * @var \Magento\Reports\Model\ResourceModel\Report\Product\Viewed
     */
    protected $viewed;

    /**
     * @var \Magento\Framework\Model\ResourceModel\Db\Context|\PHPUnit_Framework_MockObject_MockObject
     */
    protected $contextMock;

    /**
     * @var \Psr\Log\LoggerInterface|\PHPUnit_Framework_MockObject_MockObject
     */
    protected $loggerMock;

    /**
     * @var \Magento\Framework\Stdlib\DateTime\TimezoneInterface|\PHPUnit_Framework_MockObject_MockObject
     */
    protected $timezoneMock;

    /**
     * @var \Magento\Reports\Model\FlagFactory|\PHPUnit_Framework_MockObject_MockObject
     */
    protected $flagFactoryMock;

    /**
<<<<<<< HEAD
     * @var \Magento\Framework\Stdlib\DateTime\Timezone\Validator|\PHPUnit_Framework_MockObject_MockObject
     */
    protected $validatorMock;

    /**
=======
>>>>>>> a5e19f57
     * @var \Magento\Catalog\Model\ResourceModel\Product|\PHPUnit_Framework_MockObject_MockObject
     */
    protected $productMock;

    /**
     * @var \Magento\Reports\Model\ResourceModel\Helper|\PHPUnit_Framework_MockObject_MockObject
     */
    protected $helperMock;

    /**
     * @var \Magento\Framework\DB\Adapter\AdapterInterface|\PHPUnit_Framework_MockObject_MockObject
     */
    protected $connectionMock;

    /**
     * @var \Magento\Framework\App\ResourceConnection|\PHPUnit_Framework_MockObject_MockObject
     */
    protected $resourceMock;

    /**
     * @var \Magento\Framework\DB\Select|\PHPUnit_Framework_MockObject_MockObject
     */
    protected $selectMock;

    /**
     * @var \Zend_Db_Statement_Interface|\PHPUnit_Framework_MockObject_MockObject
     */
    protected $zendDbMock;

    /**
     * @var \Magento\Eav\Model\Entity\Attribute\AbstractAttribute|\PHPUnit_Framework_MockObject_MockObject
     */
    protected $attributeMock;

    /**
     * @var \Magento\Eav\Model\Entity\Attribute\Backend\AbstractBackend|\PHPUnit_Framework_MockObject_MockObject
     */
    protected $backendMock;

    /**
     * @var \Magento\Reports\Model\Flag|\PHPUnit_Framework_MockObject_MockObject
     */
    protected $flagMock;

    /**
     * @SuppressWarnings(PHPMD.ExcessiveMethodLength)
     * @return void
     */
    protected function setUp()
    {
        $this->zendDbMock = $this->getMockBuilder('Zend_Db_Statement_Interface')->getMock();
        $this->zendDbMock->expects($this->any())->method('fetchColumn')->willReturn([]);

        $this->selectMock = $this->getMockBuilder('Magento\Framework\DB\Select')
            ->disableOriginalConstructor()
            ->setMethods(
                [
                    'from',
                    'where',
                    'joinInner',
                    'joinLeft',
                    'having',
                    'useStraightJoin',
                    'insertFromSelect',
                    '__toString'
                ]
            )
            ->getMock();
        $this->selectMock->expects($this->any())->method('from')->willReturnSelf();
        $this->selectMock->expects($this->any())->method('where')->willReturnSelf();
        $this->selectMock->expects($this->any())->method('joinInner')->willReturnSelf();
        $this->selectMock->expects($this->any())->method('joinLeft')->willReturnSelf();
        $this->selectMock->expects($this->any())->method('having')->willReturnSelf();
        $this->selectMock->expects($this->any())->method('useStraightJoin')->willReturnSelf();
        $this->selectMock->expects($this->any())->method('insertFromSelect')->willReturnSelf();
        $this->selectMock->expects($this->any())->method('__toString')->willReturn('string');

        $this->connectionMock = $this->getMockBuilder('Magento\Framework\DB\Adapter\AdapterInterface')->getMock();
        $this->connectionMock->expects($this->any())->method('select')->willReturn($this->selectMock);
        $this->connectionMock->expects($this->any())->method('query')->willReturn($this->zendDbMock);

        $this->resourceMock = $this->getMockBuilder('Magento\Framework\App\ResourceConnection')
            ->disableOriginalConstructor()
            ->getMock();
        $this->resourceMock->expects($this->any())->method('getConnection')->willReturn($this->connectionMock);
        $this->resourceMock->expects($this->any())->method('getTableName')->will(
            $this->returnCallback(
                function ($arg) {
                    return $arg;
                }
            )
        );

        $this->contextMock = $this->getMockBuilder('Magento\Framework\Model\ResourceModel\Db\Context')
            ->disableOriginalConstructor()
            ->getMock();
        $this->contextMock->expects($this->any())->method('getResources')->willReturn($this->resourceMock);

        $dateTime = $this->getMockBuilder('DateTime')->getMock();

        $this->timezoneMock = $this->getMockBuilder('Magento\Framework\Stdlib\DateTime\TimezoneInterface')->getMock();
        $this->timezoneMock->expects($this->any())->method('scopeDate')->willReturn($dateTime);

        $this->flagMock = $this->getMockBuilder('Magento\Reports\Model\Flag')
            ->disableOriginalConstructor()
            ->setMethods(['setReportFlagCode', 'unsetData', 'loadSelf', 'setFlagData', 'setLastUpdate', 'save'])
            ->getMock();

        $this->flagFactoryMock = $this->getMockBuilder('Magento\Reports\Model\FlagFactory')
            ->disableOriginalConstructor()
            ->setMethods(['create'])
            ->getMock();
        $this->flagFactoryMock->expects($this->any())->method('create')->willReturn($this->flagMock);

        $this->backendMock = $this->getMockBuilder('Magento\Eav\Model\Entity\Attribute\Backend\AbstractBackend')
            ->disableOriginalConstructor()
            ->getMock();

        $this->attributeMock = $this->getMockBuilder('Magento\Eav\Model\Entity\Attribute\AbstractAttribute')
            ->disableOriginalConstructor()
            ->getMock();
        $this->attributeMock->expects($this->any())->method('getBackend')->willReturn($this->backendMock);

        $this->productMock = $this->getMockBuilder('Magento\Catalog\Model\ResourceModel\Product')
            ->disableOriginalConstructor()
            ->getMock();
        $this->productMock->expects($this->any())->method('getAttribute')->willReturn($this->attributeMock);

        $this->helperMock = $this->getMockBuilder('Magento\Reports\Model\ResourceModel\Helper')
            ->disableOriginalConstructor()
            ->getMock();

<<<<<<< HEAD
        $this->viewed = new Viewed(
            $this->contextMock,
            $this->loggerMock,
            $this->timezoneMock,
            $this->flagFactoryMock,
            $this->validatorMock,
            $this->productMock,
            $this->helperMock
=======
        $this->viewed = (new ObjectManager($this))->getObject(
            'Magento\Reports\Model\ResourceModel\Report\Product\Viewed',
            [
                'context' => $this->contextMock,
                'localeDate' => $this->timezoneMock,
                'reportsFlagFactory' => $this->flagFactoryMock,
                'productResource' => $this->productMock,
                'resourceHelper' => $this->helperMock,
            ]
>>>>>>> a5e19f57
        );
    }

    /**
     * @param mixed $from
     * @param mixed $to
     * @param \PHPUnit_Framework_MockObject_Matcher_InvokedCount $truncateCount
     * @param \PHPUnit_Framework_MockObject_Matcher_InvokedCount $deleteCount
     * @dataProvider intervalsDataProvider
     * @return void
     */
    public function testAggregate($from, $to, $truncateCount, $deleteCount)
    {
        $this->connectionMock->expects($truncateCount)->method('truncateTable');
        $this->connectionMock->expects($deleteCount)->method('delete');

        $this->helperMock
            ->expects($this->at(0))
            ->method('updateReportRatingPos')
            ->with(
                $this->connectionMock,
                'day',
                'views_num',
                'report_viewed_product_aggregated_daily',
                'report_viewed_product_aggregated_daily'
            )
            ->willReturnSelf();
        $this->helperMock
            ->expects($this->at(1))
            ->method('updateReportRatingPos')
            ->with(
                $this->connectionMock,
                'month',
                'views_num',
                'report_viewed_product_aggregated_daily',
                'report_viewed_product_aggregated_monthly'
            )
            ->willReturnSelf();
        $this->helperMock
            ->expects($this->at(2))
            ->method('updateReportRatingPos')
            ->with(
                $this->connectionMock,
                'year',
                'views_num',
                'report_viewed_product_aggregated_daily',
                'report_viewed_product_aggregated_yearly'
            )
            ->willReturnSelf();

        $this->flagMock->expects($this->once())->method('unsetData')->willReturnSelf();
        $this->flagMock->expects($this->once())->method('loadSelf')->willReturnSelf();
        $this->flagMock->expects($this->never())->method('setFlagData')->willReturnSelf();
        $this->flagMock->expects($this->once())->method('save')->willReturnSelf();
        $this->flagMock
            ->expects($this->once())
            ->method('setReportFlagCode')
            ->with(\Magento\Reports\Model\Flag::REPORT_PRODUCT_VIEWED_FLAG_CODE)
            ->willReturnSelf();

        $this->viewed->aggregate($from, $to);
    }

    /**
     * @return array
     */
    public function intervalsDataProvider()
    {
        return [
            [
                'from' => new \DateTime('+3 day'),
                'to' => new \DateTime('-3 day'),
                'truncateCount' => $this->never(),
                'deleteCount' => $this->once()
            ],
            [
                'from' => null,
                'to' => null,
                'truncateCount' => $this->once(),
                'deleteCount' => $this->never()
            ]
        ];
    }
}<|MERGE_RESOLUTION|>--- conflicted
+++ resolved
@@ -41,14 +41,6 @@
     protected $flagFactoryMock;
 
     /**
-<<<<<<< HEAD
-     * @var \Magento\Framework\Stdlib\DateTime\Timezone\Validator|\PHPUnit_Framework_MockObject_MockObject
-     */
-    protected $validatorMock;
-
-    /**
-=======
->>>>>>> a5e19f57
      * @var \Magento\Catalog\Model\ResourceModel\Product|\PHPUnit_Framework_MockObject_MockObject
      */
     protected $productMock;
@@ -181,16 +173,6 @@
             ->disableOriginalConstructor()
             ->getMock();
 
-<<<<<<< HEAD
-        $this->viewed = new Viewed(
-            $this->contextMock,
-            $this->loggerMock,
-            $this->timezoneMock,
-            $this->flagFactoryMock,
-            $this->validatorMock,
-            $this->productMock,
-            $this->helperMock
-=======
         $this->viewed = (new ObjectManager($this))->getObject(
             'Magento\Reports\Model\ResourceModel\Report\Product\Viewed',
             [
@@ -200,7 +182,6 @@
                 'productResource' => $this->productMock,
                 'resourceHelper' => $this->helperMock,
             ]
->>>>>>> a5e19f57
         );
     }
 
