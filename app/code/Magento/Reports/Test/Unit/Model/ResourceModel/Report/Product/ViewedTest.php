--- conflicted
+++ resolved
@@ -36,119 +36,67 @@
     protected $viewed;
 
     /**
-<<<<<<< HEAD
-     * @var \Magento\Framework\Model\ResourceModel\Db\Context|\PHPUnit\Framework\MockObject\MockObject
-=======
      * @var Context|MockObject
->>>>>>> b2f063af
      */
     protected $contextMock;
 
     /**
-<<<<<<< HEAD
-     * @var \Psr\Log\LoggerInterface|\PHPUnit\Framework\MockObject\MockObject
-=======
      * @var LoggerInterface|MockObject
->>>>>>> b2f063af
      */
     protected $loggerMock;
 
     /**
-<<<<<<< HEAD
-     * @var \Magento\Framework\Stdlib\DateTime\TimezoneInterface|\PHPUnit\Framework\MockObject\MockObject
-=======
      * @var TimezoneInterface|MockObject
->>>>>>> b2f063af
      */
     protected $timezoneMock;
 
     /**
-<<<<<<< HEAD
-     * @var \Magento\Reports\Model\FlagFactory|\PHPUnit\Framework\MockObject\MockObject
-=======
      * @var FlagFactory|MockObject
->>>>>>> b2f063af
      */
     protected $flagFactoryMock;
 
     /**
-<<<<<<< HEAD
-     * @var \Magento\Catalog\Model\ResourceModel\Product|\PHPUnit\Framework\MockObject\MockObject
-=======
      * @var Product|MockObject
->>>>>>> b2f063af
      */
     protected $productMock;
 
     /**
-<<<<<<< HEAD
-     * @var \Magento\Reports\Model\ResourceModel\Helper|\PHPUnit\Framework\MockObject\MockObject
-=======
      * @var Helper|MockObject
->>>>>>> b2f063af
      */
     protected $helperMock;
 
     /**
-<<<<<<< HEAD
-     * @var \Magento\Framework\DB\Adapter\AdapterInterface|\PHPUnit\Framework\MockObject\MockObject
-=======
      * @var AdapterInterface|MockObject
->>>>>>> b2f063af
      */
     protected $connectionMock;
 
     /**
-<<<<<<< HEAD
-     * @var \Magento\Framework\App\ResourceConnection|\PHPUnit\Framework\MockObject\MockObject
-=======
      * @var ResourceConnection|MockObject
->>>>>>> b2f063af
      */
     protected $resourceMock;
 
     /**
-<<<<<<< HEAD
-     * @var \Magento\Framework\DB\Select|\PHPUnit\Framework\MockObject\MockObject
-=======
      * @var Select|MockObject
->>>>>>> b2f063af
      */
     protected $selectMock;
 
     /**
-<<<<<<< HEAD
-     * @var \Zend_Db_Statement_Interface|\PHPUnit\Framework\MockObject\MockObject
-=======
      * @var \Zend_Db_Statement_Interface|MockObject
->>>>>>> b2f063af
      */
     protected $zendDbMock;
 
     /**
-<<<<<<< HEAD
-     * @var \Magento\Eav\Model\Entity\Attribute\AbstractAttribute|\PHPUnit\Framework\MockObject\MockObject
-=======
      * @var AbstractAttribute|MockObject
->>>>>>> b2f063af
      */
     protected $attributeMock;
 
     /**
-<<<<<<< HEAD
-     * @var \Magento\Eav\Model\Entity\Attribute\Backend\AbstractBackend|\PHPUnit\Framework\MockObject\MockObject
-=======
      * @var AbstractBackend|MockObject
->>>>>>> b2f063af
      */
     protected $backendMock;
 
     /**
-<<<<<<< HEAD
-     * @var \Magento\Reports\Model\Flag|\PHPUnit\Framework\MockObject\MockObject
-=======
      * @var Flag|MockObject
->>>>>>> b2f063af
      */
     protected $flagMock;
 
@@ -193,12 +141,12 @@
             ->disableOriginalConstructor()
             ->getMock();
         $this->resourceMock->expects($this->any())->method('getConnection')->willReturn($this->connectionMock);
-        $this->resourceMock->expects($this->any())->method('getTableName')->willReturnCallback(
-            
+        $this->resourceMock->expects($this->any())->method('getTableName')->will(
+            $this->returnCallback(
                 function ($arg) {
                     return $arg;
                 }
-            
+            )
         );
 
         $this->contextMock = $this->getMockBuilder(Context::class)
