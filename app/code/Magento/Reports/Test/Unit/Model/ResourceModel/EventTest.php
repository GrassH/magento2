<?php declare(strict_types=1);
/**
 * Copyright © Magento, Inc. All rights reserved.
 * See COPYING.txt for license details.
 */

namespace Magento\Reports\Test\Unit\Model\ResourceModel;

use Magento\Framework\App\Config\ScopeConfigInterface;
use Magento\Framework\App\ResourceConnection;
use Magento\Framework\Data\Collection\AbstractDb;
use Magento\Framework\DB\Adapter\AdapterInterface;
use Magento\Framework\DB\Select;
use Magento\Framework\Model\ResourceModel\Db\Context;
use Magento\Reports\Model\ResourceModel\Event;
use Magento\Store\Model\Store;
use Magento\Store\Model\StoreManagerInterface;
use PHPUnit\Framework\MockObject\MockObject;
use PHPUnit\Framework\TestCase;

class EventTest extends TestCase
{
    /**
     * @var Event
     */
    protected $event;

    /**
<<<<<<< HEAD
     * @var \Magento\Framework\Model\ResourceModel\Db\Context|\PHPUnit\Framework\MockObject\MockObject
=======
     * @var Context|MockObject
>>>>>>> b2f063af
     */
    protected $contextMock;

    /**
<<<<<<< HEAD
     * @var \Magento\Framework\App\Config\ScopeConfigInterface|\PHPUnit\Framework\MockObject\MockObject
=======
     * @var ScopeConfigInterface|MockObject
>>>>>>> b2f063af
     */
    protected $scopeConfigMock;

    /**
<<<<<<< HEAD
     * @var \Magento\Store\Model\StoreManagerInterface|\PHPUnit\Framework\MockObject\MockObject
=======
     * @var StoreManagerInterface|MockObject
>>>>>>> b2f063af
     */
    protected $storeManagerMock;

    /**
<<<<<<< HEAD
     * @var \Magento\Framework\DB\Adapter\AdapterInterface|\PHPUnit\Framework\MockObject\MockObject
=======
     * @var AdapterInterface|MockObject
>>>>>>> b2f063af
     */
    protected $connectionMock;

    /**
<<<<<<< HEAD
     * @var \Magento\Framework\App\ResourceConnection|\PHPUnit\Framework\MockObject\MockObject
=======
     * @var ResourceConnection|MockObject
>>>>>>> b2f063af
     */
    protected $resourceMock;

    /**
<<<<<<< HEAD
     * @var \Magento\Store\Model\Store|\PHPUnit\Framework\MockObject\MockObject
=======
     * @var Store|MockObject
>>>>>>> b2f063af
     */
    protected $storeMock;

    /**
     * {@inheritDoc}
     */
    protected function setUp(): void
    {
        $this->contextMock = $this->getMockBuilder(Context::class)
            ->disableOriginalConstructor()
            ->getMock();

        $this->scopeConfigMock = $this->getMockBuilder(ScopeConfigInterface::class)
            ->getMock();

        $this->storeManagerMock = $this->getMockBuilder(StoreManagerInterface::class)
            ->getMock();

        $this->storeMock = $this->getMockBuilder(Store::class)
            ->disableOriginalConstructor()
            ->getMock();

        $this->storeManagerMock
            ->expects($this->any())
            ->method('getStore')
            ->willReturn($this->storeMock);

        $this->connectionMock = $this->getMockBuilder(AdapterInterface::class)
            ->getMock();

        $this->resourceMock = $this->getMockBuilder(ResourceConnection::class)
            ->disableOriginalConstructor()
            ->getMock();
        $this->resourceMock
            ->expects($this->any())
            ->method('getConnection')
            ->willReturn($this->connectionMock);

        $this->contextMock
            ->expects($this->any())
            ->method('getResources')
            ->willReturn($this->resourceMock);

        $this->event = new Event(
            $this->contextMock,
            $this->scopeConfigMock,
            $this->storeManagerMock
        );
    }

    /**
     * @return void
     */
    public function testUpdateCustomerTypeWithoutType()
    {
        $eventMock = $this->getMockBuilder(\Magento\Reports\Model\Event::class)
            ->disableOriginalConstructor()
            ->getMock();
        $this->connectionMock
            ->expects($this->never())
            ->method('update');

        $this->event->updateCustomerType($eventMock, 1, 1);
    }

    /**
     * @return void
     */
    public function testUpdateCustomerTypeWithType()
    {
        $eventMock = $this->getMockBuilder(\Magento\Reports\Model\Event::class)
            ->disableOriginalConstructor()
            ->getMock();
        $this->connectionMock
            ->expects($this->once())
            ->method('update');

        $this->event->updateCustomerType($eventMock, 1, 1, ['type']);
    }

    /**
     * @return void
     */
    public function testApplyLogToCollection()
    {
        $derivedSelect = 'SELECT * FROM table';
        $idFieldName = 'IdFieldName';

        $collectionSelectMock = $this->getMockBuilder(Select::class)
            ->disableOriginalConstructor()
            ->setMethods(['joinInner', 'order'])
            ->getMock();
        $collectionSelectMock
            ->expects($this->once())
            ->method('joinInner')
            ->with(
                ['evt' => new \Zend_Db_Expr("({$derivedSelect})")],
                "{$idFieldName} = evt.object_id",
                []
            )
            ->willReturnSelf();
        $collectionSelectMock
            ->expects($this->once())
            ->method('order')
            ->willReturnSelf();

        $collectionMock = $this->getMockBuilder(AbstractDb::class)
            ->disableOriginalConstructor()
            ->getMock();
        $collectionMock
            ->expects($this->once())
            ->method('getResource')
            ->willReturnSelf();
        $collectionMock
            ->expects($this->once())
            ->method('getIdFieldName')
            ->willReturn($idFieldName);
        $collectionMock
            ->expects($this->any())
            ->method('getSelect')
            ->willReturn($collectionSelectMock);

        $selectMock = $this->getMockBuilder(Select::class)
            ->disableOriginalConstructor()
            ->setMethods(['from', 'where', 'group', 'joinInner', '__toString'])
            ->getMock();
        $selectMock
            ->expects($this->once())
            ->method('from')
            ->willReturnSelf();
        $selectMock
            ->expects($this->any())
            ->method('where')
            ->willReturnSelf();
        $selectMock
            ->expects($this->once())
            ->method('group')
            ->willReturnSelf();
        $selectMock
            ->expects($this->any())
            ->method('__toString')
            ->willReturn($derivedSelect);

        $this->connectionMock
            ->expects($this->once())
            ->method('select')
            ->willReturn($selectMock);

        $this->storeMock
            ->expects($this->any())
            ->method('getId')
            ->willReturn(1);

        $this->event->applyLogToCollection($collectionMock, 1, 1, 1);
    }

    /**
     * @return void
     */
    public function testClean()
    {
        $eventMock = $this->getMockBuilder(\Magento\Reports\Model\Event::class)
            ->disableOriginalConstructor()
            ->getMock();

        $selectMock = $this->getMockBuilder(Select::class)
            ->disableOriginalConstructor()
            ->setMethods(['select', 'from', 'joinLeft', 'where', 'limit', 'fetchCol'])
            ->getMock();

        $this->connectionMock
            ->expects($this->at(1))
            ->method('fetchCol')
            ->willReturn(1);
        $this->connectionMock
            ->expects($this->any())
            ->method('delete');
        $this->connectionMock
            ->expects($this->any())
            ->method('select')
            ->willReturn($selectMock);

        $selectMock
            ->expects($this->any())
            ->method('from')
            ->willReturnSelf();
        $selectMock
            ->expects($this->any())
            ->method('joinLeft')
            ->willReturnSelf();
        $selectMock
            ->expects($this->any())
            ->method('where')
            ->willReturnSelf();
        $selectMock
            ->expects($this->any())
            ->method('limit')
            ->willReturnSelf();

        $this->event->clean($eventMock);
    }
}<|MERGE_RESOLUTION|>--- conflicted
+++ resolved
@@ -26,56 +26,32 @@
     protected $event;
 
     /**
-<<<<<<< HEAD
-     * @var \Magento\Framework\Model\ResourceModel\Db\Context|\PHPUnit\Framework\MockObject\MockObject
-=======
      * @var Context|MockObject
->>>>>>> b2f063af
      */
     protected $contextMock;
 
     /**
-<<<<<<< HEAD
-     * @var \Magento\Framework\App\Config\ScopeConfigInterface|\PHPUnit\Framework\MockObject\MockObject
-=======
      * @var ScopeConfigInterface|MockObject
->>>>>>> b2f063af
      */
     protected $scopeConfigMock;
 
     /**
-<<<<<<< HEAD
-     * @var \Magento\Store\Model\StoreManagerInterface|\PHPUnit\Framework\MockObject\MockObject
-=======
      * @var StoreManagerInterface|MockObject
->>>>>>> b2f063af
      */
     protected $storeManagerMock;
 
     /**
-<<<<<<< HEAD
-     * @var \Magento\Framework\DB\Adapter\AdapterInterface|\PHPUnit\Framework\MockObject\MockObject
-=======
      * @var AdapterInterface|MockObject
->>>>>>> b2f063af
      */
     protected $connectionMock;
 
     /**
-<<<<<<< HEAD
-     * @var \Magento\Framework\App\ResourceConnection|\PHPUnit\Framework\MockObject\MockObject
-=======
      * @var ResourceConnection|MockObject
->>>>>>> b2f063af
      */
     protected $resourceMock;
 
     /**
-<<<<<<< HEAD
-     * @var \Magento\Store\Model\Store|\PHPUnit\Framework\MockObject\MockObject
-=======
      * @var Store|MockObject
->>>>>>> b2f063af
      */
     protected $storeMock;
 
