--- conflicted
+++ resolved
@@ -34,101 +34,57 @@
     protected $compared;
 
     /**
-<<<<<<< HEAD
-     * @var \Magento\Framework\Model\Context|\PHPUnit\Framework\MockObject\MockObject
-=======
      * @var Context|MockObject
->>>>>>> b2f063af
      */
     protected $contextMock;
 
     /**
-<<<<<<< HEAD
-     * @var \Magento\Framework\Registry|\PHPUnit\Framework\MockObject\MockObject
-=======
      * @var Registry|MockObject
->>>>>>> b2f063af
      */
     protected $registryMock;
 
     /**
-<<<<<<< HEAD
-     * @var \Magento\Store\Model\StoreManagerInterface|\PHPUnit\Framework\MockObject\MockObject
-=======
      * @var StoreManagerInterface|MockObject
->>>>>>> b2f063af
      */
     protected $storeManagerMock;
 
     /**
-<<<<<<< HEAD
-     * @var \Magento\Customer\Model\Visitor|\PHPUnit\Framework\MockObject\MockObject
-=======
      * @var Visitor|MockObject
->>>>>>> b2f063af
      */
     protected $visitorMock;
 
     /**
-<<<<<<< HEAD
-     * @var \Magento\Customer\Model\Session|\PHPUnit\Framework\MockObject\MockObject
-=======
      * @var Session|MockObject
->>>>>>> b2f063af
      */
     protected $sessionMock;
 
     /**
-<<<<<<< HEAD
-     * @var \Magento\Framework\Session\Generic|\PHPUnit\Framework\MockObject\MockObject
-=======
      * @var Generic|MockObject
->>>>>>> b2f063af
      */
     protected $genericMock;
 
     /**
-<<<<<<< HEAD
-     * @var \Magento\Catalog\Model\Product\Visibility|\PHPUnit\Framework\MockObject\MockObject
-=======
      * @var Visibility|MockObject
->>>>>>> b2f063af
      */
     protected $visibilityMock;
 
     /**
-<<<<<<< HEAD
-     * @var \Magento\Framework\Stdlib\DateTime|\PHPUnit\Framework\MockObject\MockObject
-=======
      * @var DateTime|MockObject
->>>>>>> b2f063af
      */
     protected $dateTimeMock;
 
     /**
-<<<<<<< HEAD
-     * @var \Magento\Catalog\Helper\Product\Compare|\PHPUnit\Framework\MockObject\MockObject
-=======
      * @var Compare|MockObject
->>>>>>> b2f063af
      */
     protected $catalogProductHelperMock;
 
     /**
-<<<<<<< HEAD
-     * @var \Magento\Framework\Model\ResourceModel\AbstractResource|\PHPUnit\Framework\MockObject\MockObject
-=======
      * @var AbstractResource|MockObject
->>>>>>> b2f063af
      */
     protected $resourceMock;
 
     /**
-<<<<<<< HEAD
-     * @var \Magento\Framework\Data\Collection\AbstractDb|\PHPUnit\Framework\MockObject\MockObject
-=======
      * @var AbstractDb|MockObject
->>>>>>> b2f063af
      */
     protected $dbMock;
 
