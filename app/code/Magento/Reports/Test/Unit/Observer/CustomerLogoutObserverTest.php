<?php declare(strict_types=1);
/**
 * Copyright © Magento, Inc. All rights reserved.
 * See COPYING.txt for license details.
 */
namespace Magento\Reports\Test\Unit\Observer;

use Magento\Catalog\Model\Product;
use Magento\Framework\Event;
use Magento\Framework\Event\Observer;
use Magento\Framework\TestFramework\Unit\Helper\ObjectManager;
use Magento\Reports\Model\Product\Index\Compared;
use Magento\Reports\Model\Product\Index\ComparedFactory;
use Magento\Reports\Model\Product\Index\Viewed;
use Magento\Reports\Model\Product\Index\ViewedFactory;
use Magento\Reports\Observer\CustomerLogoutObserver;
use PHPUnit\Framework\MockObject\MockObject;
use PHPUnit\Framework\TestCase;

class CustomerLogoutObserverTest extends TestCase
{
    /**
     * @var CustomerLogoutObserver
     */
    protected $observer;

    /**
<<<<<<< HEAD
     * @var \Magento\Reports\Model\Product\Index\ComparedFactory|\PHPUnit\Framework\MockObject\MockObject
=======
     * @var ComparedFactory|MockObject
>>>>>>> b2f063af
     */
    protected $productCompFactoryMock;

    /**
<<<<<<< HEAD
     * @var \Magento\Reports\Model\Product\Index\ViewedFactory|\PHPUnit\Framework\MockObject\MockObject
=======
     * @var ViewedFactory|MockObject
>>>>>>> b2f063af
     */
    protected $productIndexFactoryMock;

    /**
<<<<<<< HEAD
     * @var \Magento\Reports\Model\Product\Index\Viewed|\PHPUnit\Framework\MockObject\MockObject
=======
     * @var Viewed|MockObject
>>>>>>> b2f063af
     */
    protected $productIndexMock;

    /**
<<<<<<< HEAD
     * @var \Magento\Reports\Model\Product\Index\Compared|\PHPUnit\Framework\MockObject\MockObject
=======
     * @var Compared|MockObject
>>>>>>> b2f063af
     */
    protected $productCompModelMock;

    /**
     * {@inheritDoc}
     */
    protected function setUp(): void
    {
        $objectManager = new ObjectManager($this);

        $this->productIndexFactoryMock = $this->getMockBuilder(
            ViewedFactory::class
        )->setMethods(['create'])
            ->disableOriginalConstructor()->getMock();
        $this->productIndexMock = $this->getMockBuilder(Viewed::class)
            ->disableOriginalConstructor()->getMock();

        $this->productIndexFactoryMock->expects($this->any())
            ->method('create')
            ->willReturn($this->productIndexMock);

        $this->productCompModelMock = $this->getMockBuilder(Compared::class)
            ->disableOriginalConstructor()
            ->getMock();

        $this->productCompFactoryMock = $this->getMockBuilder(
            ComparedFactory::class
        )
            ->disableOriginalConstructor()
            ->setMethods(['create'])
            ->getMock();
        $this->productCompFactoryMock->expects($this->any())
            ->method('create')
            ->willReturn($this->productCompModelMock);

        $this->observer = $objectManager->getObject(
            CustomerLogoutObserver::class,
            [
                'productIndxFactory' => $this->productIndexFactoryMock,
                'productCompFactory' => $this->productCompFactoryMock,
            ]
        );
    }

    /**
     * @return void
     */
    public function testCustomerLogout()
    {
        $observerMock = $this->getObserverMock(111);

        $this->productCompModelMock->expects($this->once())->method('purgeVisitorByCustomer')->willReturnSelf();
        $this->productCompModelMock->expects($this->once())->method('calculate')->willReturnSelf();

        $this->productIndexMock->expects($this->once())->method('purgeVisitorByCustomer')->willReturnSelf();
        $this->productIndexMock->expects($this->once())->method('calculate')->willReturnSelf();

        $this->observer->execute($observerMock);
    }

    /**
     * @param int $productId
<<<<<<< HEAD
     * @return \PHPUnit\Framework\MockObject\MockObject
=======
     * @return MockObject
>>>>>>> b2f063af
     */
    protected function getObserverMock($productId)
    {
        $eventObserverMock = $this->getMockBuilder(Observer::class)
            ->disableOriginalConstructor()
            ->getMock();
        $eventMock = $this->getMockBuilder(Event::class)
            ->disableOriginalConstructor()
            ->setMethods(['getProduct'])->getMock();
        $productMock = $this->getMockBuilder(Product::class)
            ->disableOriginalConstructor()
            ->getMock();

        $productMock->expects($this->any())->method('getId')->willReturn($productId);

        $eventMock->expects($this->any())->method('getProduct')->willReturn($productMock);

        $eventObserverMock->expects($this->any())->method('getEvent')->willReturn($eventMock);

        return $eventObserverMock;
    }
}<|MERGE_RESOLUTION|>--- conflicted
+++ resolved
@@ -25,38 +25,22 @@
     protected $observer;
 
     /**
-<<<<<<< HEAD
-     * @var \Magento\Reports\Model\Product\Index\ComparedFactory|\PHPUnit\Framework\MockObject\MockObject
-=======
      * @var ComparedFactory|MockObject
->>>>>>> b2f063af
      */
     protected $productCompFactoryMock;
 
     /**
-<<<<<<< HEAD
-     * @var \Magento\Reports\Model\Product\Index\ViewedFactory|\PHPUnit\Framework\MockObject\MockObject
-=======
      * @var ViewedFactory|MockObject
->>>>>>> b2f063af
      */
     protected $productIndexFactoryMock;
 
     /**
-<<<<<<< HEAD
-     * @var \Magento\Reports\Model\Product\Index\Viewed|\PHPUnit\Framework\MockObject\MockObject
-=======
      * @var Viewed|MockObject
->>>>>>> b2f063af
      */
     protected $productIndexMock;
 
     /**
-<<<<<<< HEAD
-     * @var \Magento\Reports\Model\Product\Index\Compared|\PHPUnit\Framework\MockObject\MockObject
-=======
      * @var Compared|MockObject
->>>>>>> b2f063af
      */
     protected $productCompModelMock;
 
@@ -119,11 +103,7 @@
 
     /**
      * @param int $productId
-<<<<<<< HEAD
-     * @return \PHPUnit\Framework\MockObject\MockObject
-=======
      * @return MockObject
->>>>>>> b2f063af
      */
     protected function getObserverMock($productId)
     {
