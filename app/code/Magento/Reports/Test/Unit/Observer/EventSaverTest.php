<?php
/**
 * Copyright © Magento, Inc. All rights reserved.
 * See COPYING.txt for license details.
 */

declare(strict_types=1);

namespace Magento\Reports\Test\Unit\Observer;

use Magento\Customer\Model\Session;
use Magento\Customer\Model\Visitor;
use Magento\Framework\TestFramework\Unit\Helper\ObjectManager;
use Magento\Reports\Model\Event;
use Magento\Reports\Model\EventFactory;
use Magento\Reports\Observer\EventSaver;
use Magento\Store\Api\Data\StoreInterface;
use Magento\Store\Model\StoreManagerInterface;
use PHPUnit\Framework\MockObject\MockObject;
use PHPUnit\Framework\TestCase;

/**
 * Unit Test for @see EventSaver
 */
class EventSaverTest extends TestCase
{
    const STUB_CUSTOMER_ID = 1;
    const STUB_VISITOR_ID = 2;
    const STUB_EVENT_TYPE_ID = 1;
    const STUB_OBJECT_ID = 1;
    const STUB_STORE_ID = 1;

    /**
     * @var Session|MockObject
     */
    private $customerSessionMock;

    /**
     * @var Visitor|MockObject
     */
    private $customerVisitorMock;

    /**
     * @var StoreInterface|MockObject
     */
    private $storeMock;

    /**
     * @var StoreManagerInterface|MockObject
     */
    private $storeManagerMock;

    /**
     * @var EventFactory|MockObject
     */
    private $eventFactoryMock;

    /**
     * @var Event|MockObject
     */
    private $eventMock;

    /**
     * @var EventSaver
     */
    private $eventSaver;

    /**
     * @inheritDoc
     */
<<<<<<< HEAD
    protected function setUp(): void
=======
    public function setUp(): void
>>>>>>> b2f063af
    {
        $this->customerSessionMock = $this->createMock(Session::class);
        $this->customerVisitorMock = $this->createMock(Visitor::class);

        $this->storeMock = $this->getMockForAbstractClass(StoreInterface::class);
        $this->storeManagerMock = $this->getMockForAbstractClass(StoreManagerInterface::class);
        $this->storeManagerMock->expects($this->once())
            ->method('getStore')
            ->willReturn($this->storeMock);
        $this->storeMock->expects($this->once())
            ->method('getId')
            ->willReturn(self::STUB_STORE_ID);

        $this->eventMock = $this->createMock(Event::class);
        $this->eventFactoryMock = $this->createMock(EventFactory::class);
        $this->eventFactoryMock->expects($this->once())
            ->method('create')
            ->willReturn($this->eventMock);
        $this->eventMock->expects($this->once())
            ->method('setData')
            ->willReturnSelf();
        $this->eventMock->expects($this->once())
            ->method('save')
            ->willReturnSelf();

        $objectManagerHelper = new ObjectManager($this);
        $this->eventSaver = $objectManagerHelper->getObject(
            EventSaver::class,
            [
                '_storeManager' => $this->storeManagerMock,
                '_eventFactory' => $this->eventFactoryMock,
                '_customerSession' => $this->customerSessionMock,
                '_customerVisitor' => $this->customerVisitorMock
            ]
        );
    }

    /**
     * Test save with subject ID provided
     */
    public function testSaveWithSubject()
    {
        $subjectId = 5;
        $this->customerSessionMock->expects($this->never())
            ->method('isLoggedIn');
        $this->customerSessionMock->expects($this->never())
            ->method('getCustomerId');
        $this->customerVisitorMock->expects($this->never())
            ->method('getId');
        $this->eventSaver->save(self::STUB_EVENT_TYPE_ID, self::STUB_OBJECT_ID, $subjectId);
    }

    /**
     * Test save with no subject ID provided and customer is logged in
     */
    public function testSaveWithoutSubjectWhenLoggedIn()
    {
        $this->customerSessionMock->expects($this->once())
            ->method('isLoggedIn')
            ->willReturn(true);
        $this->customerSessionMock->expects($this->once())
            ->method('getCustomerId')
            ->willReturn(self::STUB_CUSTOMER_ID);
        $this->eventSaver->save(self::STUB_EVENT_TYPE_ID, self::STUB_OBJECT_ID, null);
    }

    /**
     * Test save with no subject ID provided and customer is not logged in
     */
    public function testSaveWithoutSubjectForGuest()
    {
        $this->customerSessionMock->expects($this->once())
            ->method('isLoggedIn')
            ->willReturn(false);
        $this->customerVisitorMock->expects($this->once())
            ->method('getId')
            ->willReturn(self::STUB_VISITOR_ID);
        $this->eventSaver->save(self::STUB_EVENT_TYPE_ID, self::STUB_OBJECT_ID, null);
    }
}<|MERGE_RESOLUTION|>--- conflicted
+++ resolved
@@ -68,17 +68,13 @@
     /**
      * @inheritDoc
      */
-<<<<<<< HEAD
-    protected function setUp(): void
-=======
     public function setUp(): void
->>>>>>> b2f063af
     {
         $this->customerSessionMock = $this->createMock(Session::class);
         $this->customerVisitorMock = $this->createMock(Visitor::class);
 
-        $this->storeMock = $this->getMockForAbstractClass(StoreInterface::class);
-        $this->storeManagerMock = $this->getMockForAbstractClass(StoreManagerInterface::class);
+        $this->storeMock = $this->createMock(StoreInterface::class);
+        $this->storeManagerMock = $this->createMock(StoreManagerInterface::class);
         $this->storeManagerMock->expects($this->once())
             ->method('getStore')
             ->willReturn($this->storeMock);
