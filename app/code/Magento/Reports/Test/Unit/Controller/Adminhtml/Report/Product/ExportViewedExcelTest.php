<?php declare(strict_types=1);
/**
 * Copyright © Magento, Inc. All rights reserved.
 * See COPYING.txt for license details.
 */

namespace Magento\Reports\Test\Unit\Controller\Adminhtml\Report\Product;

use Magento\Backend\Helper\Data;
use Magento\Framework\App\Filesystem\DirectoryList;
use Magento\Framework\ObjectManagerInterface;
use Magento\Framework\Stdlib\DateTime\Filter\Date;
use Magento\Framework\TestFramework\Unit\Helper\ObjectManager;
use Magento\Reports\Block\Adminhtml\Product\Viewed\Grid;
use Magento\Reports\Controller\Adminhtml\Report\Product\ExportViewedExcel;
use Magento\Reports\Test\Unit\Controller\Adminhtml\Report\AbstractControllerTest;
use PHPUnit\Framework\MockObject\MockObject;

class ExportViewedExcelTest extends AbstractControllerTest
{
    /**
     * @var ExportViewedExcel
     */
    protected $exportViewedExcel;

    /**
<<<<<<< HEAD
     * @var \Magento\Framework\Stdlib\DateTime\Filter\Date|\PHPUnit\Framework\MockObject\MockObject
=======
     * @var Date|MockObject
>>>>>>> b2f063af
     */
    protected $dateMock;

    /**
<<<<<<< HEAD
     * @var \Magento\Framework\ObjectManagerInterface|\PHPUnit\Framework\MockObject\MockObject
=======
     * @var ObjectManagerInterface|MockObject
>>>>>>> b2f063af
     */
    protected $objectManagerMock;

    /**
<<<<<<< HEAD
     * @var \Magento\Backend\Helper\Data|\PHPUnit\Framework\MockObject\MockObject
=======
     * @var Data|MockObject
>>>>>>> b2f063af
     */
    protected $helperMock;

    /**
     * {@inheritDoc}
     */
    protected function setUp(): void
    {
        parent::setUp();

        $this->dateMock = $this->getMockBuilder(Date::class)
            ->disableOriginalConstructor()
            ->getMock();

        $this->helperMock = $this->getMockBuilder(Data::class)
            ->disableOriginalConstructor()
            ->getMock();

        $this->objectManagerMock = $this->getMockBuilder(ObjectManagerInterface::class)
            ->disableOriginalConstructor()
            ->getMock();
        $this->objectManagerMock
            ->expects($this->any())
            ->method('get')
            ->willReturn($this->helperMock);

        $this->contextMock->expects($this->any())->method('getObjectManager')->willReturn($this->objectManagerMock);

        $objectManager = new ObjectManager($this);
        $this->exportViewedExcel = $objectManager->getObject(
            ExportViewedExcel::class,
            [
                'context' => $this->contextMock,
                'fileFactory' => $this->fileFactoryMock,
                'dateFilter' => $this->dateMock,
            ]
        );
    }

    /**
     * @return void
     */
    public function testExecute()
    {
        $content = ['export'];
        $fileName = 'products_mostviewed.xml';

        $this->abstractBlockMock
            ->expects($this->once())
            ->method('getExcelFile')
            ->with($fileName)
            ->willReturn($content);

        $this->layoutMock
            ->expects($this->once())
            ->method('createBlock')
            ->with(Grid::class)
            ->willReturn($this->abstractBlockMock);

        $this->fileFactoryMock
            ->expects($this->once())
            ->method('create')
            ->with($fileName, $content, DirectoryList::VAR_DIR);

        $this->exportViewedExcel->execute();
    }
}<|MERGE_RESOLUTION|>--- conflicted
+++ resolved
@@ -24,29 +24,17 @@
     protected $exportViewedExcel;
 
     /**
-<<<<<<< HEAD
-     * @var \Magento\Framework\Stdlib\DateTime\Filter\Date|\PHPUnit\Framework\MockObject\MockObject
-=======
      * @var Date|MockObject
->>>>>>> b2f063af
      */
     protected $dateMock;
 
     /**
-<<<<<<< HEAD
-     * @var \Magento\Framework\ObjectManagerInterface|\PHPUnit\Framework\MockObject\MockObject
-=======
      * @var ObjectManagerInterface|MockObject
->>>>>>> b2f063af
      */
     protected $objectManagerMock;
 
     /**
-<<<<<<< HEAD
-     * @var \Magento\Backend\Helper\Data|\PHPUnit\Framework\MockObject\MockObject
-=======
      * @var Data|MockObject
->>>>>>> b2f063af
      */
     protected $helperMock;
 
