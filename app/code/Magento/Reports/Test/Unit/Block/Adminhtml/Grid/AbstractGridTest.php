--- conflicted
+++ resolved
@@ -19,20 +19,12 @@
 class AbstractGridTest extends TestCase
 {
     /**
-<<<<<<< HEAD
-     * @var \Magento\Reports\Block\Adminhtml\Grid\AbstractGrid|\PHPUnit\Framework\MockObject\MockObject
-=======
      * @var AbstractGrid|MockObject
->>>>>>> b2f063af
      */
     private $model;
 
     /**
-<<<<<<< HEAD
-     * @var \Magento\Store\Model\StoreManagerInterface|\PHPUnit\Framework\MockObject\MockObject
-=======
      * @var StoreManagerInterface|MockObject
->>>>>>> b2f063af
      */
     private $storeManagerMock;
 
