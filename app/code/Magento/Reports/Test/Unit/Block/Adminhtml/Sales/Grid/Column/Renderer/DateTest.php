<?php declare(strict_types=1);
/**
 * Copyright © Magento, Inc. All rights reserved.
 * See COPYING.txt for license details.
 */

namespace Magento\Reports\Test\Unit\Block\Adminhtml\Sales\Grid\Column\Renderer;

use Magento\Backend\Block\Context;
use Magento\Backend\Block\Widget\Grid\Column;
use Magento\Framework\DataObject;
use Magento\Framework\Locale\ResolverInterface;
use Magento\Framework\Stdlib\DateTime\DateTimeFormatterInterface;
use Magento\Framework\Stdlib\DateTime\TimezoneInterface;
use Magento\Framework\TestFramework\Unit\Helper\ObjectManager;
use Magento\Reports\Block\Adminhtml\Sales\Grid\Column\Renderer\Date;
use PHPUnit\Framework\MockObject\MockObject;
use PHPUnit\Framework\TestCase;

class DateTest extends TestCase
{
    /**
     * @var Date
     */
    protected $date;

    /**
<<<<<<< HEAD
     * @var \Magento\Backend\Block\Context|\PHPUnit\Framework\MockObject\MockObject
=======
     * @var Context|MockObject
>>>>>>> b2f063af
     */
    protected $contextMock;

    /**
<<<<<<< HEAD
     * @var \Magento\Framework\Locale\ResolverInterface|\PHPUnit\Framework\MockObject\MockObject
=======
     * @var ResolverInterface|MockObject
>>>>>>> b2f063af
     */
    protected $resolverMock;

    /**
<<<<<<< HEAD
     * @var \Magento\Framework\Stdlib\DateTime\TimezoneInterface|\PHPUnit\Framework\MockObject\MockObject
=======
     * @var TimezoneInterface|MockObject
>>>>>>> b2f063af
     */
    protected $localeDate;

    /**
     * @var string
     */
    private $globalStateLocaleBackup;

    /**
<<<<<<< HEAD
     * @var \Magento\Framework\Stdlib\DateTime\DateTimeFormatterInterface|\PHPUnit\Framework\MockObject\MockObject
=======
     * @var DateTimeFormatterInterface|MockObject
>>>>>>> b2f063af
     */
    private $dateTimeFormatter;

    /**
     * @param string $locale
     */
    private function mockGridDateRendererBehaviorWithLocale($locale)
    {
        $this->resolverMock->expects($this->any())->method('getLocale')->willReturn($locale);
        $this->localeDate->expects($this->any())->method('getDateFormat')->willReturnCallback(
            function ($value) use ($locale) {
                return (new \IntlDateFormatter(
                    $locale,
                    $value,
                    \IntlDateFormatter::NONE
                ))->getPattern();
            }
        );
    }

    /**
     * @param string $objectDataIndex
     * @param string $periodType
     */
    private function mockGridDateColumnConfig($objectDataIndex, $periodType)
    {
        $columnMock = $this->getMockBuilder(Column::class)
            ->disableOriginalConstructor()
            ->setMethods(['getIndex', 'getPeriodType'])
            ->getMock();
        $columnMock->expects($this->once())->method('getIndex')->willReturn($objectDataIndex);
        $columnMock->expects($this->atLeastOnce())->method('getPeriodType')->willReturn($periodType);

        $this->date->setColumn($columnMock);
    }

    /**
     * {@inheritDoc}
     */
    protected function setUp(): void
    {
        $this->localeDate = $this->getMockBuilder(TimezoneInterface::class)
            ->disableOriginalConstructor()
            ->getMock();
        $this->localeDate
            ->expects($this->once())
            ->method('date')
            ->willReturnArgument(0);

        $this->contextMock = $this->getMockBuilder(Context::class)
            ->disableOriginalConstructor()
            ->getMock();
        $this->contextMock
            ->expects($this->once())
            ->method('getLocaleDate')
            ->willReturn($this->localeDate);

        $this->resolverMock = $this->getMockBuilder(ResolverInterface::class)
            ->getMock();

        $this->dateTimeFormatter = $this->createMock(
            DateTimeFormatterInterface::class
        );

        $objectManager = new ObjectManager($this);
        $this->date = $objectManager->getObject(
            Date::class,
            [
                'context' => $this->contextMock,
                'localeResolver' => $this->resolverMock,
                'dateTimeFormatter' => $this->dateTimeFormatter,
            ]
        );
        $this->globalStateLocaleBackup = \Locale::getDefault();
    }

    protected function tearDown(): void
    {
        $this->restoreTheDefaultLocaleGlobalState();
    }

    private function restoreTheDefaultLocaleGlobalState()
    {
        if (\Locale::getDefault() !== $this->globalStateLocaleBackup) {
            \Locale::setDefault($this->globalStateLocaleBackup);
        }
    }

    /**
     * @param string $data
     * @param string $locale
     * @param string $index
     * @param string $period
     * @param string $result
     * @dataProvider datesDataProvider
     * @return void
     */
    public function testRender($data, $locale, $index, $period, $result)
    {
        $this->mockGridDateRendererBehaviorWithLocale($locale);
        $this->mockGridDateColumnConfig($index, $period);

        $objectMock = $this->getMockBuilder(DataObject::class)
            ->setMethods(['getData'])
            ->getMock();
        $objectMock->expects($this->once())->method('getData')->willReturn($data);

        $this->dateTimeFormatter->expects($this->once())
            ->method('formatObject')
            ->with($this->isInstanceOf('DateTime'), $this->isType('string'), $locale)
            ->willReturn($result);

        $this->assertEquals($result, $this->date->render($objectMock));
    }

    /**
     * @return array
     */
    public function datesDataProvider()
    {
        return [
            [
                'data' => '2000',
                'locale' => 'en_US',
                'index' => 'period',
                'period' => 'year',
                'result' => '2000'
            ],
            [
                'data' => '2030',
                'locale' => 'en_US',
                'index' => 'period',
                'period' => 'year',
                'result' => '2030'
            ],
            [
                'data' => '2000-01',
                'locale' => 'en_US',
                'index' => 'period',
                'period' => 'month',
                'result' => '1/2000'
            ],
            [
                'data' => '2030-12',
                'locale' => 'en_US',
                'index' => 'period',
                'period' => 'month',
                'result' => '12/2030'
            ],
            [
                'data' => '2014-06-25',
                'locale' => 'en_US',
                'index' => 'period',
                'period' => 'day',
                'result' => 'Jun 25, 2014'
            ]
        ];
    }

    public function testDateIsRenderedIndependentOfSystemDefaultLocale()
    {
        $locale = 'en_US';
        $result = 'Jun 25, 2014';
        \Locale::setDefault('de_DE');
        $this->mockGridDateRendererBehaviorWithLocale($locale);
        $this->mockGridDateColumnConfig('period', 'day');

        $objectMock = $this->getMockBuilder(DataObject::class)
            ->setMethods(['getData'])
            ->getMock();
        $objectMock->expects($this->any())->method('getData')->willReturn('2014-06-25');

        $this->dateTimeFormatter->expects($this->once())
            ->method('formatObject')
            ->with($this->isInstanceOf('DateTime'), $this->isType('string'), $locale)
            ->willReturn($result);

        $this->assertEquals($result, $this->date->render($objectMock));
    }
}<|MERGE_RESOLUTION|>--- conflicted
+++ resolved
@@ -25,29 +25,17 @@
     protected $date;
 
     /**
-<<<<<<< HEAD
-     * @var \Magento\Backend\Block\Context|\PHPUnit\Framework\MockObject\MockObject
-=======
      * @var Context|MockObject
->>>>>>> b2f063af
      */
     protected $contextMock;
 
     /**
-<<<<<<< HEAD
-     * @var \Magento\Framework\Locale\ResolverInterface|\PHPUnit\Framework\MockObject\MockObject
-=======
      * @var ResolverInterface|MockObject
->>>>>>> b2f063af
      */
     protected $resolverMock;
 
     /**
-<<<<<<< HEAD
-     * @var \Magento\Framework\Stdlib\DateTime\TimezoneInterface|\PHPUnit\Framework\MockObject\MockObject
-=======
      * @var TimezoneInterface|MockObject
->>>>>>> b2f063af
      */
     protected $localeDate;
 
@@ -57,11 +45,7 @@
     private $globalStateLocaleBackup;
 
     /**
-<<<<<<< HEAD
-     * @var \Magento\Framework\Stdlib\DateTime\DateTimeFormatterInterface|\PHPUnit\Framework\MockObject\MockObject
-=======
      * @var DateTimeFormatterInterface|MockObject
->>>>>>> b2f063af
      */
     private $dateTimeFormatter;
 
