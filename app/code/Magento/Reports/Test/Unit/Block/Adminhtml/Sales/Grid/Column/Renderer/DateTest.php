--- conflicted
+++ resolved
@@ -36,14 +36,11 @@
     private $globalStateLocaleBackup;
 
     /**
-<<<<<<< HEAD
-=======
      * @var \Magento\Framework\Stdlib\DateTime\DateTimeFormatterInterface|\PHPUnit_Framework_MockObject_MockObject
      */
     private $dateTimeFormatter;
 
     /**
->>>>>>> 9a960ca6
      * @param string $locale
      */
     private function mockGridDateRendererBehaviorWithLocale($locale)
@@ -100,13 +97,6 @@
         $this->resolverMock = $this->getMockBuilder('Magento\Framework\Locale\ResolverInterface')
             ->getMock();
 
-<<<<<<< HEAD
-        $this->date = new Date(
-            $this->contextMock,
-            $this->resolverMock
-        );
-        
-=======
         $this->dateTimeFormatter = $this->getMock('Magento\Framework\Stdlib\DateTime\DateTimeFormatterInterface');
 
         $objectManager = new \Magento\Framework\TestFramework\Unit\Helper\ObjectManager($this);
@@ -115,7 +105,6 @@
             'localeResolver' => $this->resolverMock,
             'dateTimeFormatter' => $this->dateTimeFormatter,
         ]);
->>>>>>> 9a960ca6
         $this->globalStateLocaleBackup = \Locale::getDefault();
     }
 
@@ -150,13 +139,10 @@
             ->getMock();
         $objectMock->expects($this->once())->method('getData')->willReturn($data);
 
-<<<<<<< HEAD
-=======
         $this->dateTimeFormatter->expects($this->once())
             ->method('formatObject')
             ->with($this->isInstanceOf('DateTime'), $this->isType('string'), $locale)
             ->willReturn($result);
->>>>>>> 9a960ca6
 
         $this->assertEquals($result, $this->date->render($objectMock));
     }
@@ -207,18 +193,6 @@
 
     public function testDateIsRenderedIndependentOfSystemDefaultLocale()
     {
-<<<<<<< HEAD
-        \Locale::setDefault('de_DE');
-        $this->mockGridDateRendererBehaviorWithLocale('en_US');
-        $this->mockGridDateColumnConfig('period', 'day');
-
-        $objectMock = $this->getMockBuilder('Magento\Framework\Object')
-            ->setMethods(['getData'])
-            ->getMock();
-        $objectMock->expects($this->any())->method('getData')->willReturn('2014-06-25');
-        
-        $this->assertEquals('Jun 25, 2014', $this->date->render($objectMock));
-=======
         $locale = 'en_US';
         $result = 'Jun 25, 2014';
         \Locale::setDefault('de_DE');
@@ -236,6 +210,5 @@
             ->willReturn($result);
 
         $this->assertEquals($result, $this->date->render($objectMock));
->>>>>>> 9a960ca6
     }
 }