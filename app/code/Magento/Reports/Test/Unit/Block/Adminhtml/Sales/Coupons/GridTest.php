<?php
/**
 * Copyright © Magento, Inc. All rights reserved.
 * See COPYING.txt for license details.
 */
declare(strict_types=1);

namespace Magento\Reports\Test\Unit\Block\Adminhtml\Sales\Coupons;

use Magento\Framework\DataObject;
use Magento\Framework\TestFramework\Unit\Helper\ObjectManager;
use Magento\Reports\Block\Adminhtml\Sales\Coupons\Grid;
use Magento\Reports\Model\Item;
use Magento\Reports\Model\ResourceModel\Report\Collection\Factory;
use Magento\Store\Api\Data\StoreInterface;
use Magento\Store\Model\StoreManagerInterface;
use PHPUnit\Framework\MockObject\MockObject;
use PHPUnit\Framework\TestCase;

/**
 * Test for class \Magento\Reports\Block\Adminhtml\Sales\Coupons\Grid
 */
class GridTest extends TestCase
{
    /**
     * @var Grid
     */
    private $model;

    /**
<<<<<<< HEAD
     * @var \Magento\Store\Model\StoreManagerInterface|\PHPUnit\Framework\MockObject\MockObject
=======
     * @var StoreManagerInterface|MockObject
>>>>>>> b2f063af
     */
    private $storeManagerMock;

    /**
<<<<<<< HEAD
     * @var \Magento\Reports\Model\ResourceModel\Report\Collection\Factory|\PHPUnit\Framework\MockObject\MockObject
=======
     * @var Factory|MockObject
>>>>>>> b2f063af
     */
    private $resourceFactoryMock;

    /**
     * Set up mock objects for tested class
     *
     * @return void
     */
    protected function setUp(): void
    {
        $this->storeManagerMock = $this->getMockBuilder(StoreManagerInterface::class)
            ->getMock();
        $this->resourceFactoryMock = $this
            ->getMockBuilder(Factory::class)
            ->disableOriginalConstructor()
            ->getMock();
        $aggregatedColumns = [1 => 'SUM(value)'];

        $objectManager = new ObjectManager($this);
        $this->model = $objectManager->getObject(
            Grid::class,
            [
                '_storeManager' => $this->storeManagerMock,
                '_aggregatedColumns' => $aggregatedColumns,
                'resourceFactory' => $this->resourceFactoryMock,
            ]
        );
    }

    /**
     * @dataProvider getCountTotalsDataProvider
     *
     * @param string $reportType
     * @param int $priceRuleType
     * @param int $collectionSize
     * @param bool $expectedCountTotals
     * @return void
     */
    public function testGetCountTotals(
        string $reportType,
        int $priceRuleType,
        int $collectionSize,
        bool $expectedCountTotals
    ): void {
        $filterData = new DataObject();
        $filterData->setData('report_type', $reportType);
        $filterData->setData('period_type', 'day');
        $filterData->setData('from', '2000-01-01');
        $filterData->setData('to', '2000-01-30');
        $filterData->setData('store_ids', '1');
        $filterData->setData('price_rule_type', $priceRuleType);
        if ($priceRuleType) {
            $filterData->setData('rules_list', ['0,1']);
        }
        $filterData->setData('order_statuses', 'statuses');
        $this->model->setFilterData($filterData);

        $resourceCollectionName = $this->model->getResourceCollectionName();
        $collectionMock = $this->buildBaseCollectionMock($filterData, $resourceCollectionName, $collectionSize);

        $store = $this->getMockBuilder(StoreInterface::class)
            ->getMock();
        $this->storeManagerMock->method('getStores')
            ->willReturn([1 => $store]);
        $this->resourceFactoryMock->expects($this->once())
            ->method('create')
            ->willReturn($collectionMock);

        $this->assertEquals($expectedCountTotals, $this->model->getCountTotals());
    }

    /**
     * @return array
     */
    public function getCountTotalsDataProvider(): array
    {
        return [
            ['created_at_shipment', 0, 0, false],
            ['created_at_shipment', 0, 1, true],
            ['updated_at_order', 0, 1, true],
            ['updated_at_order', 1, 1, true],
        ];
    }

    /**
     * @param \Magento\Framework\DataObject $filterData
     * @param string $resourceCollectionName
     * @param int $collectionSize
<<<<<<< HEAD
     * @return \PHPUnit\Framework\MockObject\MockObject
=======
     * @return MockObject
>>>>>>> b2f063af
     */
    private function buildBaseCollectionMock(
        DataObject $filterData,
        string $resourceCollectionName,
        int $collectionSize
<<<<<<< HEAD
    ): \PHPUnit\Framework\MockObject\MockObject {
=======
    ): MockObject {
>>>>>>> b2f063af
        $collectionMock = $this->getMockBuilder($resourceCollectionName)
            ->disableOriginalConstructor()
            ->getMock();
        $collectionMock->expects($this->once())
            ->method('setPeriod')
            ->with($filterData->getData('period_type'))
            ->willReturnSelf();
        $collectionMock->expects($this->once())
            ->method('setDateRange')
            ->with($filterData->getData('from'), $filterData->getData('to'))
            ->willReturnSelf();
        $collectionMock->expects($this->once())
            ->method('addStoreFilter')
            ->with(\explode(',', $filterData->getData('store_ids')))
            ->willReturnSelf();
        $collectionMock->expects($this->once())
            ->method('setAggregatedColumns')
            ->willReturnSelf();
        $collectionMock->expects($this->once())
            ->method('isTotals')
            ->with(true)
            ->willReturnSelf();
        $collectionMock->expects($this->once())
            ->method('addOrderStatusFilter')
            ->with($filterData->getData('order_statuses'))
            ->willReturnSelf();

        if ($filterData->getData('price_rule_type')) {
            $collectionMock->expects($this->once())
                ->method('addRuleFilter')
                ->with(\explode(',', $filterData->getData('rules_list')[0]))
                ->willReturnSelf();
        }

        $collectionMock->expects($this->once())
            ->method('load')
            ->willReturnSelf();
        $collectionMock->expects($this->once())
            ->method('getSize')
            ->willReturn($collectionSize);
        if ($collectionSize) {
            $itemMock = $this->getMockBuilder(Item::class)
                ->disableOriginalConstructor()
                ->getMock();
            $collectionMock->expects($this->once())
                ->method('getItems')
                ->willReturn([$itemMock]);
        }

        return $collectionMock;
    }
}<|MERGE_RESOLUTION|>--- conflicted
+++ resolved
@@ -28,20 +28,12 @@
     private $model;
 
     /**
-<<<<<<< HEAD
-     * @var \Magento\Store\Model\StoreManagerInterface|\PHPUnit\Framework\MockObject\MockObject
-=======
      * @var StoreManagerInterface|MockObject
->>>>>>> b2f063af
      */
     private $storeManagerMock;
 
     /**
-<<<<<<< HEAD
-     * @var \Magento\Reports\Model\ResourceModel\Report\Collection\Factory|\PHPUnit\Framework\MockObject\MockObject
-=======
      * @var Factory|MockObject
->>>>>>> b2f063af
      */
     private $resourceFactoryMock;
 
@@ -130,21 +122,13 @@
      * @param \Magento\Framework\DataObject $filterData
      * @param string $resourceCollectionName
      * @param int $collectionSize
-<<<<<<< HEAD
-     * @return \PHPUnit\Framework\MockObject\MockObject
-=======
      * @return MockObject
->>>>>>> b2f063af
      */
     private function buildBaseCollectionMock(
         DataObject $filterData,
         string $resourceCollectionName,
         int $collectionSize
-<<<<<<< HEAD
-    ): \PHPUnit\Framework\MockObject\MockObject {
-=======
     ): MockObject {
->>>>>>> b2f063af
         $collectionMock = $this->getMockBuilder($resourceCollectionName)
             ->disableOriginalConstructor()
             ->getMock();
