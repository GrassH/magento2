--- conflicted
+++ resolved
@@ -25,20 +25,12 @@
     protected $data;
 
     /**
-<<<<<<< HEAD
-     * @var Context|\PHPUnit\Framework\MockObject\MockObject
-=======
      * @var Context|MockObject
->>>>>>> b2f063af
      */
     protected $contextMock;
 
     /**
-<<<<<<< HEAD
-     * @var ItemFactory|\PHPUnit\Framework\MockObject\MockObject
-=======
      * @var ItemFactory|MockObject
->>>>>>> b2f063af
      */
     protected $itemFactoryMock;
 
