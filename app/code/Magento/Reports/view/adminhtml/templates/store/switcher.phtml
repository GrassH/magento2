--- conflicted
+++ resolved
@@ -16,17 +16,12 @@
 <div class="field field-store-switcher">
     <label class="label" for="store_switcher"><?php /* @escapeNotVerified */ echo __('Show Report For:') ?></label>
     <div class="control">
-<<<<<<< HEAD
-        <select
+        <select 
             id="store_switcher"
             class="admin__control-select"
             name="store_switcher"
             onchange="return switchStore(this);">
-            <option value=""><?php echo __('All Websites') ?></option>
-=======
-        <select name="store_switcher" id="store_switcher" onchange="return switchStore(this);">
             <option value=""><?php /* @escapeNotVerified */ echo __('All Websites') ?></option>
->>>>>>> b94eaed9
             <?php foreach ($block->getWebsiteCollection() as $_website): ?>
                 <?php $showWebsite = false; ?>
                 <?php foreach ($block->getGroupCollection($_website) as $_group): ?>
