<?php
/**
 * Copyright © 2015 Magento. All rights reserved.
 * See COPYING.txt for license details.
 */
<<<<<<< HEAD
/* @var $block \Magento\Reports\Block\Product\Widget\Viewed */
=======

// @codingStandardsIgnoreFile

/* @var $this \Magento\Reports\Block\Product\Widget\Viewed */
>>>>>>> c2cfbbfd
?>

<?php
$mode = $block->getViewMode();
$type = $block->getType() . '-' . $mode;
$class = 'widget viewed' . ' ' . $mode;
$title = __('Recently Viewed');
?>
<div class="block <?php echo $class; ?>" id="recently_viewed_container" data-mage-init='{"recentlyViewedProducts":{}}' data-count="<?php echo $block->getCount(); ?>" style="display: none;">
    <div class="title">
        <strong><?php echo $title; ?></strong>
    </div>
    <div class="content">
        <ol class="products list items <?php echo $type; ?>">
        </ol>
    </div>
</div><|MERGE_RESOLUTION|>--- conflicted
+++ resolved
@@ -3,14 +3,10 @@
  * Copyright © 2015 Magento. All rights reserved.
  * See COPYING.txt for license details.
  */
-<<<<<<< HEAD
-/* @var $block \Magento\Reports\Block\Product\Widget\Viewed */
-=======
 
 // @codingStandardsIgnoreFile
 
-/* @var $this \Magento\Reports\Block\Product\Widget\Viewed */
->>>>>>> c2cfbbfd
+/* @var $block \Magento\Reports\Block\Product\Widget\Viewed */
 ?>
 
 <?php
