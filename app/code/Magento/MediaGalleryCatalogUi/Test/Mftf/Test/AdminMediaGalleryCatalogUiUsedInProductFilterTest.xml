<?xml version="1.0" encoding="UTF-8"?>
<!--
 /**
  * Copyright © Magento, Inc. All rights reserved.
  * See COPYING.txt for license details.
  */
-->

<tests xmlns:xsi="http://www.w3.org/2001/XMLSchema-instance" xsi:noNamespaceSchemaLocation="urn:magento:mftf:Test/etc/testSchema.xsd">
    <test name="AdminMediaGalleryCatalogUiUsedInProductFilterTest">
        <annotations>
            <features value="AdminMediaGalleryUsedInProductsFilter"/>
            <useCaseId value="https://github.com/magento/adobe-stock-integration/issues/1503"/>
            <title value="User can open product entity the asset is associated"/>
            <stories value="Story 58: User sees entities where asset is used in" />
            <testCaseId value="https://studio.cucumber.io/projects/131313/test-plan/folders/943908/scenarios/4523889"/>
            <description value="User filters assets used in products"/>
            <severity value="CRITICAL"/>
            <group value="media_gallery_ui"/>
        </annotations>
        <before>
            <magentoCLI command="config:set cms/wysiwyg/enabled enabled" stepKey="enableWYSIWYG"/>
            <createData entity="SimpleProduct2" stepKey="product"/>
            <actionGroup ref="AdminLoginActionGroup" stepKey="loginAsAdmin"/>
        </before>
        <after>
            <magentoCLI command="config:set cms/wysiwyg/enabled disabled" stepKey="disableWYSIWYG"/>
            <actionGroup ref="ResetAdminDataGridToDefaultViewActionGroup" stepKey="resetAdminDataGridToDefaultView"/>
        </after>
        <actionGroup ref="SearchForProductOnBackendActionGroup" stepKey="searchProduct">
            <argument name="product" value="$$product$$"/>
        </actionGroup>
        <actionGroup ref="OpenEditProductOnBackendActionGroup" stepKey="openEditProduct">
            <argument name="product" value="$$product$$"/>
        </actionGroup>
        <actionGroup ref="AdminOpenMediaGalleryTinyMce4ActionGroup" stepKey="openMediaGalleryFromWysiwyg"/>
        <actionGroup ref="AdminEnhancedMediaGalleryUploadImageActionGroup" stepKey="uploadImage">
            <argument name="image" value="ImageUpload3"/>
        </actionGroup>
        <actionGroup ref="AdminMediaGalleryClickImageInGridActionGroup" stepKey="selectContentImageInGrid">
            <argument name="imageName" value="{{ImageMetadata.title}}"/>
        </actionGroup>
        <actionGroup ref="AdminMediaGalleryClickAddSelectedActionGroup" stepKey="clickAddSelectedContentImage"/>
        <actionGroup ref="AdminMediaGalleryClickOkButtonTinyMce4ActionGroup" stepKey="clickOkButton"/>
        <actionGroup ref="SaveProductFormActionGroup" stepKey="saveProduct"/>
        <actionGroup ref="AdminOpenProductIndexPageActionGroup" stepKey="openProductsGrid"/>
        <actionGroup ref="AdminClearFiltersActionGroup" stepKey="clearFilters"/>
        <actionGroup ref="AdminOpenStandaloneMediaGalleryActionGroup" stepKey="openStandaloneMediaGallery"/>
        <actionGroup ref="AdminEnhancedMediaGalleryExpandFilterActionGroup" stepKey="expandFilters"/>
        <actionGroup ref="AdminEnhancedMediaGallerySelectUsedInFilterActionGroup" stepKey="setUsedInFilter">
            <argument name="filterName" value="Used in Products"/>
            <argument name="optionName" value="$$product.name$$"/>
        </actionGroup>
        <actionGroup ref="AdminEnhancedMediaGalleryApplyFiltersActionGroup" stepKey="applyFilters"/>

        <actionGroup ref="AdminEnhancedMediaGalleryViewImageDetails" stepKey="openViewImageDetails"/>
        <actionGroup ref="AdminEnhancedMediaGalleryClickEntityUsedInActionGroup" stepKey="clickUsedInProducts">
            <argument name="entityName" value="Products"/>
        </actionGroup>

        <actionGroup ref="AdminAssertMediaGalleryFilterPlaceHolderGridActionGroup" stepKey="assertFilterApplied">
            <argument name="filterPlaceholder" value="{{ImageMetadata.title}}"/>
        </actionGroup>
<<<<<<< HEAD
        <actionGroup ref="AdminClearFiltersActionGroup" stepKey="clearFiltersOnProductGrid"/>

        <deleteData createDataKey="product" stepKey="deleteProduct"/>
        <actionGroup ref="AdminOpenStandaloneMediaGalleryActionGroup" stepKey="openMediaGallery"/>
        <actionGroup ref="ResetAdminDataGridToDefaultViewActionGroup" stepKey="resetAdminDataGridToDefaultView"/>
        <actionGroup ref="AdminEnhancedMediaGalleryViewImageDetails" stepKey="openViewImageDetailsToAssertEmptyUsedIn"/>
        <actionGroup ref="AssertAdminEnhancedMediaGalleryUsedInSectionNotDisplayedActionGroup" stepKey="assertThereIsNoUsedInSection"/>
        <actionGroup ref="AdminEnhancedMediaGalleryCloseViewDetailsActionGroup" stepKey="closeDetails"/>
=======

        <wait time="10" stepKey="waitForBookmarkToSaveView"/>
        <reloadPage stepKey="reloadPage"/>
        <waitForPageLoad stepKey="waitForGridReloaded"/>
        <actionGroup ref="AdminAssertMediaGalleryFilterPlaceholderActionGroup" stepKey="assertFilterApplied">
            <argument name="filterPlaceholder" value="$$product.name$$"/>
        </actionGroup>
>>>>>>> 445b0f1a

        <actionGroup ref="AdminEnhancedMediaGalleryEnableMassActionModeActionGroup" stepKey="enableMassActionToDeleteImages"/>
        <actionGroup ref="AdminEnhancedMediaGallerySelectImageForMassActionActionGroup" stepKey="selectFirstImageToDelete">
            <argument name="imageName" value="{{ImageMetadata.title}}"/>
        </actionGroup>
        <actionGroup ref="AdminEnhancedMediaGalleryClickDeleteImagesButtonActionGroup" stepKey="clickDeleteSelectedButton"/>
        <actionGroup ref="AdminEnhancedMediaGalleryConfirmDeleteImagesActionGroup" stepKey="deleteImages"/>

   </test>
</tests><|MERGE_RESOLUTION|>--- conflicted
+++ resolved
@@ -58,10 +58,12 @@
             <argument name="entityName" value="Products"/>
         </actionGroup>
 
-        <actionGroup ref="AdminAssertMediaGalleryFilterPlaceHolderGridActionGroup" stepKey="assertFilterApplied">
-            <argument name="filterPlaceholder" value="{{ImageMetadata.title}}"/>
+        <wait time="10" stepKey="waitForBookmarkToSaveView"/>
+        <reloadPage stepKey="reloadPage"/>
+        <waitForPageLoad stepKey="waitForGridReloaded"/>
+        <actionGroup ref="AdminAssertMediaGalleryFilterPlaceholderActionGroup" stepKey="assertFilterApplied">
+            <argument name="filterPlaceholder" value="$$product.name$$"/>
         </actionGroup>
-<<<<<<< HEAD
         <actionGroup ref="AdminClearFiltersActionGroup" stepKey="clearFiltersOnProductGrid"/>
 
         <deleteData createDataKey="product" stepKey="deleteProduct"/>
@@ -70,15 +72,6 @@
         <actionGroup ref="AdminEnhancedMediaGalleryViewImageDetails" stepKey="openViewImageDetailsToAssertEmptyUsedIn"/>
         <actionGroup ref="AssertAdminEnhancedMediaGalleryUsedInSectionNotDisplayedActionGroup" stepKey="assertThereIsNoUsedInSection"/>
         <actionGroup ref="AdminEnhancedMediaGalleryCloseViewDetailsActionGroup" stepKey="closeDetails"/>
-=======
-
-        <wait time="10" stepKey="waitForBookmarkToSaveView"/>
-        <reloadPage stepKey="reloadPage"/>
-        <waitForPageLoad stepKey="waitForGridReloaded"/>
-        <actionGroup ref="AdminAssertMediaGalleryFilterPlaceholderActionGroup" stepKey="assertFilterApplied">
-            <argument name="filterPlaceholder" value="$$product.name$$"/>
-        </actionGroup>
->>>>>>> 445b0f1a
 
         <actionGroup ref="AdminEnhancedMediaGalleryEnableMassActionModeActionGroup" stepKey="enableMassActionToDeleteImages"/>
         <actionGroup ref="AdminEnhancedMediaGallerySelectImageForMassActionActionGroup" stepKey="selectFirstImageToDelete">
@@ -86,6 +79,5 @@
         </actionGroup>
         <actionGroup ref="AdminEnhancedMediaGalleryClickDeleteImagesButtonActionGroup" stepKey="clickDeleteSelectedButton"/>
         <actionGroup ref="AdminEnhancedMediaGalleryConfirmDeleteImagesActionGroup" stepKey="deleteImages"/>
-
    </test>
 </tests>