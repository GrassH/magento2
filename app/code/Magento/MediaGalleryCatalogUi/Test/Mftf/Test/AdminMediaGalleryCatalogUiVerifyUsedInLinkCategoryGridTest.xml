<?xml version="1.0" encoding="UTF-8"?>
<!--
 /**
  * Copyright © Magento, Inc. All rights reserved.
  * See COPYING.txt for license details.
  */
-->

<tests xmlns:xsi="http://www.w3.org/2001/XMLSchema-instance" xsi:noNamespaceSchemaLocation="urn:magento:mftf:Test/etc/testSchema.xsd">
    <test name="AdminMediaGalleryCatalogUiVerifyUsedInLinkCategoryGridTest">
        <annotations>
            <features value="AdminMediaGalleryCategoryGrid"/>
            <useCaseId value="https://github.com/magento/adobe-stock-integration/issues/1503"/>
            <title value="User can open each entity the asset is associated with in a separate tab to manage association"/>
            <stories value="Story 58: User sees entities where asset is used in" />
            <testCaseId value="https://studio.cucumber.io/projects/131313/test-plan/folders/943908/scenarios/4523889"/>
            <description value="User can open each entity the asset is associated with in a separate tab to manage association"/>
            <severity value="CRITICAL"/>
            <group value="media_gallery_ui"/>
        </annotations>
        <before>
            <createData entity="SimpleSubCategory" stepKey="category"/>
            <actionGroup ref="AdminLoginActionGroup" stepKey="loginAsAdmin"/>
        </before>
        <after>
            <actionGroup ref="AdminEnhancedMediaGalleryEnableMassActionModeActionGroup" stepKey="enableMassActionToDeleteImages"/>
            <actionGroup ref="AdminEnhancedMediaGallerySelectImageForMassActionActionGroup" stepKey="selectSecondImageToDelete">
                <argument name="imageName" value="{{UpdatedImageDetails.title}}"/>
            </actionGroup>
            <actionGroup ref="AdminEnhancedMediaGalleryClickDeleteImagesButtonActionGroup" stepKey="clikDeleteSelectedButton"/>
            <actionGroup ref="AdminEnhancedMediaGalleryConfirmDeleteImagesActionGroup" stepKey="deleteImages"/>
        </after>

        <actionGroup ref="AdminOpenCategoryPageActionGroup" stepKey="openCategoryPage"/>
        <actionGroup ref="AdminCategoriesOpenCategoryActionGroup" stepKey="openCategory">
            <argument name="category" value="$$category$$"/>
        </actionGroup>
        <actionGroup ref="AdminOpenMediaGalleryFromCategoryImageUploaderActionGroup" stepKey="openMediaGalleryFromImageUploader"/>
        <actionGroup ref="AdminEnhancedMediaGalleryUploadImageActionGroup" stepKey="uploadImage">
            <argument name="image" value="ImageUpload"/>
        </actionGroup>
        <actionGroup ref="AdminEnhancedMediaGalleryViewImageDetails" stepKey="viewImageDetails"/>
        <actionGroup ref="AdminEnhancedMediaGalleryImageDetailsEditActionGroup" stepKey="editImage"/>
        <actionGroup ref="AdminEnhancedMediaGalleryImageDetailsSaveActionGroup" stepKey="saveImage">
            <argument name="image" value="UpdatedImageDetails"/>
        </actionGroup>
        <actionGroup ref="AdminEnhancedMediaGalleryCloseViewDetailsActionGroup" stepKey="closeViewDetails"/>
        <actionGroup ref="AdminMediaGalleryClickAddSelectedActionGroup" stepKey="clickAddSelectedCategoryImage"/>
        <actionGroup ref="AdminSaveCategoryActionGroup" stepKey="saveCategory"/>
        <actionGroup ref="AdminOpenMediaGalleryFromCategoryImageUploaderActionGroup" stepKey="openMediaGalleryFromImageUploaderToVerifyLink"/>
        <actionGroup ref="AdminEnhancedMediaGalleryViewImageDetails" stepKey="openViewImageDetails"/>
        <actionGroup ref="AdminEnhancedMediaGalleryClickEntityUsedInActionGroup" stepKey="clickUsedInCategories">
            <argument name="entityName" value="Categories"/>
        </actionGroup>
        <actionGroup ref="AssertAdminMediaGalleryAssetFilterPlaceHolderActionGroup" stepKey="assertFilterApplied">
            <argument name="filterPlaceholder" value="{{UpdatedImageDetails.title}}"/>
        </actionGroup>
        <actionGroup ref="AdminMediaGalleryAssertCategoryNameInCategoryGridActionGroup" stepKey="assertCategoryInGrid">
            <argument name="categoryName" value="$$category.name$$"/>
        </actionGroup>
<<<<<<< HEAD
        <deleteData createDataKey="category" stepKey="deleteCategory"/>
        <actionGroup ref="AdminOpenStandaloneMediaGalleryActionGroup" stepKey="openMediaGallery"/>
        <actionGroup ref="AdminEnhancedMediaGalleryViewImageDetails" stepKey="openViewImageDetailsToVerfifyEmptyUsedIn"/>
        <actionGroup ref="AssertAdminEnhancedMediaGalleryUsedInSectionNotDisplayedActionGroup" stepKey="assertThereIsNoUsedInSection"/>
        <actionGroup ref="AdminEnhancedMediaGalleryCloseViewDetailsActionGroup" stepKey="closeDetails"/>
=======
        <actionGroup ref="ClearFiltersAdminDataGridActionGroup" stepKey="clearFilters"/>
        <actionGroup ref="AdminOpenCategoryGridPageActionGroup" stepKey="openCategoryPageToVerifyIfFilterCanBeApplied"/>
        <actionGroup ref="AdminEnhancedMediaGalleryCategoryGridExpandFilterActionGroup" stepKey="expandFilters"/>
        <actionGroup ref="AdminEnhancedMediaGallerySelectUsedInFilterActionGroup" stepKey="setAssetFilter">
            <argument name="filterName" value="Asset"/>
            <argument name="optionName" value="{{UpdatedImageDetails.title}}"/>
        </actionGroup>
        <actionGroup ref="AdminEnhancedMediaGalleryCategoryGridApplyFiltersActionGroup" stepKey="applyFilters"/>
        <actionGroup ref="AssertAdminMediaGalleryAssetFilterPlaceHolderActionGroup" stepKey="assertFilterAppliedAfterUrlFilterApplier">
            <argument name="filterPlaceholder" value="{{UpdatedImageDetails.title}}"/>
        </actionGroup>
>>>>>>> d645c92d
   </test>
</tests><|MERGE_RESOLUTION|>--- conflicted
+++ resolved
@@ -58,15 +58,13 @@
         <actionGroup ref="AdminMediaGalleryAssertCategoryNameInCategoryGridActionGroup" stepKey="assertCategoryInGrid">
             <argument name="categoryName" value="$$category.name$$"/>
         </actionGroup>
-<<<<<<< HEAD
+     
         <deleteData createDataKey="category" stepKey="deleteCategory"/>
         <actionGroup ref="AdminOpenStandaloneMediaGalleryActionGroup" stepKey="openMediaGallery"/>
         <actionGroup ref="AdminEnhancedMediaGalleryViewImageDetails" stepKey="openViewImageDetailsToVerfifyEmptyUsedIn"/>
         <actionGroup ref="AssertAdminEnhancedMediaGalleryUsedInSectionNotDisplayedActionGroup" stepKey="assertThereIsNoUsedInSection"/>
         <actionGroup ref="AdminEnhancedMediaGalleryCloseViewDetailsActionGroup" stepKey="closeDetails"/>
-=======
-        <actionGroup ref="ClearFiltersAdminDataGridActionGroup" stepKey="clearFilters"/>
-        <actionGroup ref="AdminOpenCategoryGridPageActionGroup" stepKey="openCategoryPageToVerifyIfFilterCanBeApplied"/>
+        
         <actionGroup ref="AdminEnhancedMediaGalleryCategoryGridExpandFilterActionGroup" stepKey="expandFilters"/>
         <actionGroup ref="AdminEnhancedMediaGallerySelectUsedInFilterActionGroup" stepKey="setAssetFilter">
             <argument name="filterName" value="Asset"/>
@@ -76,6 +74,6 @@
         <actionGroup ref="AssertAdminMediaGalleryAssetFilterPlaceHolderActionGroup" stepKey="assertFilterAppliedAfterUrlFilterApplier">
             <argument name="filterPlaceholder" value="{{UpdatedImageDetails.title}}"/>
         </actionGroup>
->>>>>>> d645c92d
+
    </test>
 </tests>