--- conflicted
+++ resolved
@@ -57,19 +57,6 @@
         <actionGroup ref="AssertAdminMediaGalleryAssetFilterPlaceHolderActionGroup" stepKey="assertFilterApplied">
             <argument name="filterPlaceholder" value="{{UpdatedImageDetails.title}}"/>
         </actionGroup>
-        <actionGroup ref="AssertAdminCategoryGridPageNumberOfRecordsActionGroup" stepKey="assertOneRecordInGrid">
-            <argument name="numberOfRecords" value="1 records found"/>
-        </actionGroup>
-<<<<<<< HEAD
-        <actionGroup ref="AssertAdminCategoryGridPageImageColumnActionGroup" stepKey="assertCategoryGridPageImageColumn">
-            <argument name="file" value="{{UpdatedImageDetails.file}}"/>
-        </actionGroup>
-        <actionGroup ref="AssertAdminCategoryGridPageDetailsActionGroup" stepKey="assertCategoryInGrid">
-            <argument name="category" value="$$category$$"/>
-        </actionGroup>
-        <actionGroup ref="AssertAdminCategoryGridPageProductsInMenuEnabledColumnsActionGroup" stepKey="assertCategoryGridPageProductsInMenuEnabledColumns"/>
-        <actionGroup ref="ResetAdminDataGridToDefaultViewActionGroup" stepKey="resetAdminDataGridToDefaultView"/>
-=======
         <actionGroup ref="ClearFiltersAdminDataGridActionGroup" stepKey="clearFilters"/>
         <actionGroup ref="AdminOpenCategoryGridPageActionGroup" stepKey="openCategoryPageToVerifyIfFilterCanBeApplied"/>
         <actionGroup ref="AdminEnhancedMediaGalleryCategoryGridExpandFilterActionGroup" stepKey="expandFilters"/>
@@ -81,6 +68,16 @@
         <actionGroup ref="AssertAdminMediaGalleryAssetFilterPlaceHolderActionGroup" stepKey="assertFilterAppliedAfterUrlFilterApplier">
             <argument name="filterPlaceholder" value="{{UpdatedImageDetails.title}}"/>
         </actionGroup>
->>>>>>> d1bf3a3b
+        <actionGroup ref="AssertAdminCategoryGridPageNumberOfRecordsActionGroup" stepKey="assertOneRecordInGrid">
+            <argument name="numberOfRecords" value="1 records found"/>
+        </actionGroup>
+        <actionGroup ref="AssertAdminCategoryGridPageImageColumnActionGroup" stepKey="assertCategoryGridPageImageColumn">
+            <argument name="file" value="{{UpdatedImageDetails.file}}"/>
+        </actionGroup>
+        <actionGroup ref="AssertAdminCategoryGridPageDetailsActionGroup" stepKey="assertCategoryInGrid">
+            <argument name="category" value="$$category$$"/>
+        </actionGroup>
+        <actionGroup ref="AssertAdminCategoryGridPageProductsInMenuEnabledColumnsActionGroup" stepKey="assertCategoryGridPageProductsInMenuEnabledColumns"/>
+        <actionGroup ref="ResetAdminDataGridToDefaultViewActionGroup" stepKey="resetAdminDataGridToDefaultView"/>
    </test>
 </tests>