{
    "name": "magento/module-media-gallery-catalog-ui",
    "description": "Magento module that implement category grid for media gallery.",
<<<<<<< HEAD
    "require": {
        "php": "~7.4.0||~8.1.0",
        "magento/framework": "*",
        "magento/module-cms": "*",
        "magento/module-backend": "*",
        "magento/module-catalog": "*",
        "magento/module-store": "*",
        "magento/module-ui": "*"
    },
=======
>>>>>>> 4c36116d
    "type": "magento2-module",
    "license": [
        "OSL-3.0",
        "AFL-3.0"
    ],
    "version": "100.4.1",
    "require": {
        "php": "~7.3.0||~7.4.0",
        "magento/framework": "103.0.*",
        "magento/module-cms": "104.0.*",
        "magento/module-backend": "102.0.*",
        "magento/module-catalog": "104.0.*",
        "magento/module-store": "101.1.*",
        "magento/module-ui": "101.2.*"
    },
    "autoload": {
        "files": [
            "registration.php"
        ],
        "psr-4": {
            "Magento\\MediaGalleryCatalogUi\\": ""
        }
    }
}
<|MERGE_RESOLUTION|>--- conflicted
+++ resolved
@@ -1,18 +1,6 @@
 {
     "name": "magento/module-media-gallery-catalog-ui",
     "description": "Magento module that implement category grid for media gallery.",
-<<<<<<< HEAD
-    "require": {
-        "php": "~7.4.0||~8.1.0",
-        "magento/framework": "*",
-        "magento/module-cms": "*",
-        "magento/module-backend": "*",
-        "magento/module-catalog": "*",
-        "magento/module-store": "*",
-        "magento/module-ui": "*"
-    },
-=======
->>>>>>> 4c36116d
     "type": "magento2-module",
     "license": [
         "OSL-3.0",
