--- conflicted
+++ resolved
@@ -1,18 +1,6 @@
 {
     "name": "magento/module-media-gallery-catalog-ui",
     "description": "Magento module that implement category grid for media gallery.",
-<<<<<<< HEAD
-    "require": {
-        "php": "~8.1.0||~8.2.0",
-        "magento/framework": "*",
-        "magento/module-cms": "*",
-        "magento/module-backend": "*",
-        "magento/module-catalog": "*",
-        "magento/module-store": "*",
-        "magento/module-ui": "*"
-    },
-=======
->>>>>>> 1df45659
     "type": "magento2-module",
     "license": [
         "OSL-3.0",
@@ -20,7 +8,7 @@
     ],
     "version": "100.4.2",
     "require": {
-        "php": "~7.4.0||~8.1.0",
+        "php": "~8.1.0||~8.2.0",
         "magento/framework": "103.0.*",
         "magento/module-cms": "104.0.*",
         "magento/module-backend": "102.0.*",
