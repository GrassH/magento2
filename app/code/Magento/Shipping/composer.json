{
    "name": "magento/module-shipping",
    "description": "N/A",
    "require": {
        "php": "~5.5.0|~5.6.0",
<<<<<<< HEAD
        "magento/module-store": "0.42.0-beta9",
        "magento/module-catalog": "0.42.0-beta9",
        "magento/module-sales": "0.42.0-beta9",
        "magento/module-backend": "0.42.0-beta9",
        "magento/module-directory": "0.42.0-beta9",
        "magento/module-contact": "0.42.0-beta9",
        "magento/module-customer": "0.42.0-beta9",
        "magento/module-payment": "0.42.0-beta9",
        "magento/module-tax": "0.42.0-beta9",
        "magento/module-catalog-inventory": "0.42.0-beta9",
        "magento/module-quote": "0.42.0-beta9",
        "magento/framework": "0.42.0-beta9",
=======
        "magento/module-store": "0.42.0-beta10",
        "magento/module-core": "0.42.0-beta10",
        "magento/module-catalog": "0.42.0-beta10",
        "magento/module-sales": "0.42.0-beta10",
        "magento/module-backend": "0.42.0-beta10",
        "magento/module-directory": "0.42.0-beta10",
        "magento/module-contact": "0.42.0-beta10",
        "magento/module-customer": "0.42.0-beta10",
        "magento/module-payment": "0.42.0-beta10",
        "magento/module-tax": "0.42.0-beta10",
        "magento/module-catalog-inventory": "0.42.0-beta10",
        "magento/module-quote": "0.42.0-beta10",
        "magento/framework": "0.42.0-beta10",
>>>>>>> 1c7e9f46
        "ext-gd": "*",
        "magento/magento-composer-installer": "*"
    },
    "suggest": {
        "magento/module-fedex": "0.42.0-beta10",
        "magento/module-ups": "0.42.0-beta10"
    },
    "type": "magento2-module",
    "version": "0.42.0-beta10",
    "license": [
        "OSL-3.0",
        "AFL-3.0"
    ],
    "extra": {
        "map": [
            [
                "*",
                "Magento/Shipping"
            ]
        ]
    }
}<|MERGE_RESOLUTION|>--- conflicted
+++ resolved
@@ -3,22 +3,7 @@
     "description": "N/A",
     "require": {
         "php": "~5.5.0|~5.6.0",
-<<<<<<< HEAD
-        "magento/module-store": "0.42.0-beta9",
-        "magento/module-catalog": "0.42.0-beta9",
-        "magento/module-sales": "0.42.0-beta9",
-        "magento/module-backend": "0.42.0-beta9",
-        "magento/module-directory": "0.42.0-beta9",
-        "magento/module-contact": "0.42.0-beta9",
-        "magento/module-customer": "0.42.0-beta9",
-        "magento/module-payment": "0.42.0-beta9",
-        "magento/module-tax": "0.42.0-beta9",
-        "magento/module-catalog-inventory": "0.42.0-beta9",
-        "magento/module-quote": "0.42.0-beta9",
-        "magento/framework": "0.42.0-beta9",
-=======
         "magento/module-store": "0.42.0-beta10",
-        "magento/module-core": "0.42.0-beta10",
         "magento/module-catalog": "0.42.0-beta10",
         "magento/module-sales": "0.42.0-beta10",
         "magento/module-backend": "0.42.0-beta10",
@@ -30,7 +15,6 @@
         "magento/module-catalog-inventory": "0.42.0-beta10",
         "magento/module-quote": "0.42.0-beta10",
         "magento/framework": "0.42.0-beta10",
->>>>>>> 1c7e9f46
         "ext-gd": "*",
         "magento/magento-composer-installer": "*"
     },
