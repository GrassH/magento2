{
    "name": "magento/module-shipping",
    "description": "N/A",
    "require": {
        "php": "~5.5.0|~5.6.0|~7.0.0",
        "magento/module-store": "1.0.0-beta",
        "magento/module-catalog": "1.0.0-beta",
        "magento/module-sales": "1.0.0-beta",
        "magento/module-backend": "1.0.0-beta",
        "magento/module-directory": "1.0.0-beta",
        "magento/module-contact": "1.0.0-beta",
        "magento/module-customer": "1.0.0-beta",
        "magento/module-payment": "1.0.0-beta",
        "magento/module-tax": "1.0.0-beta",
        "magento/module-catalog-inventory": "1.0.0-beta",
        "magento/module-quote": "1.0.0-beta",
        "magento/module-ui": "1.0.0-beta",
        "magento/framework": "1.0.0-beta",
<<<<<<< HEAD
        "ext-gd": "*"
=======
        "magento/module-user": "1.0.0-beta",
        "ext-gd": "*",
        "magento/magento-composer-installer": "*"
>>>>>>> b4d2cb55
    },
    "suggest": {
        "magento/module-fedex": "1.0.0-beta",
        "magento/module-ups": "1.0.0-beta"
    },
    "type": "magento2-module",
    "version": "1.0.0-beta",
    "license": [
        "OSL-3.0",
        "AFL-3.0"
    ],
    "autoload": {
        "files": [ "registration.php" ],
        "psr-4": {
            "Magento\\Shipping\\": ""
        }
    }
}<|MERGE_RESOLUTION|>--- conflicted
+++ resolved
@@ -16,13 +16,8 @@
         "magento/module-quote": "1.0.0-beta",
         "magento/module-ui": "1.0.0-beta",
         "magento/framework": "1.0.0-beta",
-<<<<<<< HEAD
+        "magento/module-user": "1.0.0-beta",
         "ext-gd": "*"
-=======
-        "magento/module-user": "1.0.0-beta",
-        "ext-gd": "*",
-        "magento/magento-composer-installer": "*"
->>>>>>> b4d2cb55
     },
     "suggest": {
         "magento/module-fedex": "1.0.0-beta",
