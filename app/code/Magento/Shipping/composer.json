--- conflicted
+++ resolved
@@ -3,21 +3,7 @@
     "description": "N/A",
     "require": {
         "php": "~5.5.0|~5.6.0",
-<<<<<<< HEAD
-        "magento/module-store": "0.42.0-beta6",
-        "magento/module-core": "0.42.0-beta6",
-        "magento/module-catalog": "0.42.0-beta6",
-        "magento/module-sales": "0.42.0-beta6",
-        "magento/module-backend": "0.42.0-beta6",
-        "magento/module-directory": "0.42.0-beta6",
-        "magento/module-contact": "0.42.0-beta6",
-        "magento/module-customer": "0.42.0-beta6",
-        "magento/module-payment": "0.42.0-beta6",
-        "magento/module-tax": "0.42.0-beta6",
-        "magento/module-catalog-inventory": "0.42.0-beta6",
-        "magento/module-quote": "0.42.0-beta6",
-        "magento/framework": "0.42.0-beta6",
-=======
+        "magento/module-store": "0.42.0-beta7",
         "magento/module-core": "0.42.0-beta7",
         "magento/module-catalog": "0.42.0-beta7",
         "magento/module-sales": "0.42.0-beta7",
@@ -30,7 +16,6 @@
         "magento/module-catalog-inventory": "0.42.0-beta7",
         "magento/module-quote": "0.42.0-beta7",
         "magento/framework": "0.42.0-beta7",
->>>>>>> 412f8113
         "ext-gd": "*",
         "magento/magento-composer-installer": "*"
     },
