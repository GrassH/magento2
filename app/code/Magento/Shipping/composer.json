--- conflicted
+++ resolved
@@ -3,20 +3,6 @@
     "description": "N/A",
     "require": {
         "php": "~5.5.0|~5.6.0",
-<<<<<<< HEAD
-        "magento/module-store": "0.74.0-beta13",
-        "magento/module-catalog": "0.74.0-beta13",
-        "magento/module-sales": "0.74.0-beta13",
-        "magento/module-backend": "0.74.0-beta13",
-        "magento/module-directory": "0.74.0-beta13",
-        "magento/module-contact": "0.74.0-beta13",
-        "magento/module-customer": "0.74.0-beta13",
-        "magento/module-payment": "0.74.0-beta13",
-        "magento/module-tax": "0.74.0-beta13",
-        "magento/module-catalog-inventory": "0.74.0-beta13",
-        "magento/module-quote": "0.74.0-beta13",
-        "magento/framework": "0.74.0-beta13",
-=======
         "magento/module-store": "1.0.0-beta",
         "magento/module-catalog": "1.0.0-beta",
         "magento/module-sales": "1.0.0-beta",
@@ -29,24 +15,15 @@
         "magento/module-catalog-inventory": "1.0.0-beta",
         "magento/module-quote": "1.0.0-beta",
         "magento/framework": "1.0.0-beta",
->>>>>>> b0372d69
         "ext-gd": "*",
         "magento/magento-composer-installer": "*"
     },
     "suggest": {
-<<<<<<< HEAD
-        "magento/module-fedex": "0.74.0-beta13",
-        "magento/module-ups": "0.74.0-beta13"
-    },
-    "type": "magento2-module",
-    "version": "0.74.0-beta13",
-=======
         "magento/module-fedex": "1.0.0-beta",
         "magento/module-ups": "1.0.0-beta"
     },
     "type": "magento2-module",
     "version": "1.0.0-beta",
->>>>>>> b0372d69
     "license": [
         "OSL-3.0",
         "AFL-3.0"
