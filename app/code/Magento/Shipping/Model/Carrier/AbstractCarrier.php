--- conflicted
+++ resolved
@@ -157,22 +157,9 @@
     }
 
     /**
-     * Collect and get rates
-     *
-<<<<<<< HEAD
-     * @param \Magento\Framework\Object $request
-=======
-     * @param \Magento\Framework\DataObject $request
-     * @return \Magento\Shipping\Model\Rate\Result|bool|null
-     * @abstract
-     */
-    abstract public function collectRates(\Magento\Framework\DataObject $request);
-
-    /**
      * Do request to shipment
      * Implementation must be in overridden method
      *
->>>>>>> 607763e6
      * @param Request $request
      * @return \Magento\Framework\DataObject
      * @SuppressWarnings(PHPMD.UnusedFormalParameter)
@@ -304,9 +291,9 @@
             if ($availableCountries && in_array($request->getDestCountryId(), $availableCountries)) {
                 return $this;
             } elseif ($showMethod && (!$availableCountries || $availableCountries && !in_array(
-                        $request->getDestCountryId(),
-                        $availableCountries
-                    ))
+                $request->getDestCountryId(),
+                $availableCountries
+            ))
             ) {
                 /** @var Error $error */
                 $error = $this->_rateErrorFactory->create();
