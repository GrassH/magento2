<?php
/**
 * Copyright © 2015 Magento. All rights reserved.
 * See COPYING.txt for license details.
 */

// @codingStandardsIgnoreFile

namespace Magento\Shipping\Model\Carrier;

use Magento\Quote\Model\Quote\Address\RateResult\Error;
use Magento\Shipping\Model\Shipment\Request;

/**
 * Class AbstractCarrier
 */
abstract class AbstractCarrier extends \Magento\Framework\DataObject implements AbstractCarrierInterface
{
    /**
     * Carrier's code
     *
     * @var string
     */
    protected $_code;

    /**
     * Rates result
     *
     * @var array|null
     */
    protected $_rates;

    /**
     * Number of boxes in package
     *
     * @var int
     */
    protected $_numBoxes = 1;

    /**
     * Free Method config path
     *
     * @var string
     */
    protected $_freeMethod = 'free_method';

    /**
     * Whether this carrier has fixed rates calculation
     *
     * @var bool
     */
    protected $_isFixed = false;

    /**
     * Container types that could be customized
     *
     * @var string[]
     */
    protected $_customizableContainerTypes = [];

    const USA_COUNTRY_ID = 'US';

    const CANADA_COUNTRY_ID = 'CA';

    const MEXICO_COUNTRY_ID = 'MX';

    const HANDLING_TYPE_PERCENT = 'P';

    const HANDLING_TYPE_FIXED = 'F';

    const HANDLING_ACTION_PERPACKAGE = 'P';

    const HANDLING_ACTION_PERORDER = 'O';

    /**
     * Fields that should be replaced in debug with '***'
     *
     * @var array
     */
    protected $_debugReplacePrivateDataKeys = [];

    /**
     * Core store config
     *
     * @var \Magento\Framework\App\Config\ScopeConfigInterface
     */
    protected $_scopeConfig;

    /**
     * @var \Magento\Quote\Model\Quote\Address\RateResult\ErrorFactory
     */
    protected $_rateErrorFactory;

    /**
     * @var \Psr\Log\LoggerInterface
     */
    protected $_logger;

    /**
     * @param \Magento\Framework\App\Config\ScopeConfigInterface $scopeConfig
     * @param \Magento\Quote\Model\Quote\Address\RateResult\ErrorFactory $rateErrorFactory
     * @param \Psr\Log\LoggerInterface $logger
     * @param array $data
     */
    public function __construct(
        \Magento\Framework\App\Config\ScopeConfigInterface $scopeConfig,
        \Magento\Quote\Model\Quote\Address\RateResult\ErrorFactory $rateErrorFactory,
        \Psr\Log\LoggerInterface $logger,
        array $data = []
    ) {
        parent::__construct($data);
        $this->_scopeConfig = $scopeConfig;
        $this->_rateErrorFactory = $rateErrorFactory;
        $this->_logger = $logger;
    }

    /**
     * Retrieve information from carrier configuration
     *
     * @param   string $field
     * @return  void|false|string
     */
    public function getConfigData($field)
    {
        if (empty($this->_code)) {
            return false;
        }
        $path = 'carriers/' . $this->_code . '/' . $field;

        return $this->_scopeConfig->getValue(
            $path,
            \Magento\Store\Model\ScopeInterface::SCOPE_STORE,
            $this->getStore()
        );
    }

    /**
     * Retrieve config flag for store by field
     *
     * @param string $field
     * @return bool
     * @SuppressWarnings(PHPMD.BooleanGetMethodName)
     * @api
     */
    public function getConfigFlag($field)
    {
        if (empty($this->_code)) {
            return false;
        }
        $path = 'carriers/' . $this->_code . '/' . $field;

        return $this->_scopeConfig->isSetFlag(
            $path,
            \Magento\Store\Model\ScopeInterface::SCOPE_STORE,
            $this->getStore()
        );
    }

    /**
<<<<<<< HEAD
     * Collect and get rates
     *
     * @param \Magento\Framework\DataObject $request
     * @return \Magento\Shipping\Model\Rate\Result|bool|null
     * @abstract
     */
    abstract public function collectRates(\Magento\Framework\DataObject $request);

    /**
=======
>>>>>>> 428354a8
     * Do request to shipment
     * Implementation must be in overridden method
     *
     * @param Request $request
     * @return \Magento\Framework\DataObject
     * @SuppressWarnings(PHPMD.UnusedFormalParameter)
     */
    public function requestToShipment($request)
    {
        return new \Magento\Framework\DataObject();
    }

    /**
     * Do return of shipment
     * Implementation must be in overridden method
     *
     * @param Request $request
     * @return \Magento\Framework\DataObject
     * @SuppressWarnings(PHPMD.UnusedFormalParameter)
     */
    public function returnOfShipment($request)
    {
        return new \Magento\Framework\DataObject();
    }

    /**
     * Return container types of carrier
     *
     * @param \Magento\Framework\DataObject|null $params
     * @return array
     * @SuppressWarnings(PHPMD.UnusedFormalParameter)
     */
    public function getContainerTypes(\Magento\Framework\DataObject $params = null)
    {
        return [];
    }

    /**
     * Get allowed containers of carrier
     *
     * @param \Magento\Framework\DataObject|null $params
     * @return array|bool
     * @SuppressWarnings(PHPMD.CyclomaticComplexity)
     * @SuppressWarnings(PHPMD.NPathComplexity)
     */
    protected function _getAllowedContainers(\Magento\Framework\DataObject $params = null)
    {
        $containersAll = $this->getContainerTypesAll();
        if (empty($containersAll)) {
            return [];
        }
        if (empty($params)) {
            return $containersAll;
        }
        $containersFilter = $this->getContainerTypesFilter();
        $containersFiltered = [];
        $method = $params->getMethod();
        $countryShipper = $params->getCountryShipper();
        $countryRecipient = $params->getCountryRecipient();

        if (empty($containersFilter)) {
            return $containersAll;
        }
        if (!$params || !$method || !$countryShipper || !$countryRecipient) {
            return $containersAll;
        }

        if ($countryShipper == self::USA_COUNTRY_ID && $countryRecipient == self::USA_COUNTRY_ID) {
            $direction = 'within_us';
        } else {
            if ($countryShipper == self::USA_COUNTRY_ID && $countryRecipient != self::USA_COUNTRY_ID) {
                $direction = 'from_us';
            } else {
                return $containersAll;
            }
        }

        foreach ($containersFilter as $dataItem) {
            $containers = $dataItem['containers'];
            $filters = $dataItem['filters'];
            if (!empty($filters[$direction]['method']) && in_array($method, $filters[$direction]['method'])) {
                foreach ($containers as $container) {
                    if (!empty($containersAll[$container])) {
                        $containersFiltered[$container] = $containersAll[$container];
                    }
                }
            }
        }

        return !empty($containersFiltered) ? $containersFiltered : $containersAll;
    }

    /**
     * Get Container Types, that could be customized
     *
     * @return string[]
     */
    public function getCustomizableContainerTypes()
    {
        return $this->_customizableContainerTypes;
    }

    /**
     * Return delivery confirmation types of carrier
     *
     * @param \Magento\Framework\DataObject|null $params
     * @return array
     * @SuppressWarnings(PHPMD.UnusedFormalParameter)
     */
    public function getDeliveryConfirmationTypes(\Magento\Framework\DataObject $params = null)
    {
        return [];
    }

    /**
     * @param \Magento\Framework\DataObject $request
     * @return $this|bool|false|\Magento\Framework\Model\AbstractModel
     * @SuppressWarnings(PHPMD.CyclomaticComplexity)
     */
    public function checkAvailableShipCountries(\Magento\Framework\DataObject $request)
    {
        $speCountriesAllow = $this->getConfigData('sallowspecific');
        /*
         * for specific countries, the flag will be 1
         */
        if ($speCountriesAllow && $speCountriesAllow == 1) {
            $showMethod = $this->getConfigData('showmethod');
            $availableCountries = [];
            if ($this->getConfigData('specificcountry')) {
                $availableCountries = explode(',', $this->getConfigData('specificcountry'));
            }
            if ($availableCountries && in_array($request->getDestCountryId(), $availableCountries)) {
                return $this;
            } elseif ($showMethod && (!$availableCountries || $availableCountries && !in_array(
                $request->getDestCountryId(),
                $availableCountries
            ))
            ) {
                /** @var Error $error */
                $error = $this->_rateErrorFactory->create();
                $error->setCarrier($this->_code);
                $error->setCarrierTitle($this->getConfigData('title'));
                $errorMsg = $this->getConfigData('specificerrmsg');
                $error->setErrorMessage(
                    $errorMsg ? $errorMsg : __(
                        'Sorry, but we can\'t deliver to the destination country with this shipping module.'
                    )
                );

                return $error;
            } else {
                /*
                 * The admin set not to show the shipping module if the delivery country is not within specific countries
                 */
                return false;
            }
        }

        return $this;
    }

    /**
     * Processing additional validation to check is carrier applicable.
     *
     * @param \Magento\Framework\DataObject $request
     * @return $this|bool|\Magento\Framework\DataObject
     * @SuppressWarnings(PHPMD.UnusedFormalParameter)
     */
    public function proccessAdditionalValidation(\Magento\Framework\DataObject $request)
    {
        return $this;
    }

    /**
     * Determine whether current carrier enabled for activity
     *
     * @return bool
     */
    public function isActive()
    {
        $active = $this->getConfigData('active');

        return $active == 1 || $active == 'true';
    }

    /**
     * Whether this carrier has fixed rates calculation
     *
     * @return bool
     */
    public function isFixed()
    {
        return $this->_isFixed;
    }

    /**
     * Check if carrier has shipping tracking option available
     *
     * @return bool
     */
    public function isTrackingAvailable()
    {
        return false;
    }

    /**
     * Check if carrier has shipping label option available
     *
     * @return bool
     */
    public function isShippingLabelsAvailable()
    {
        return false;
    }

    /**
     *  Retrieve sort order of current carrier
     *
     * @return string|null
     */
    public function getSortOrder()
    {
        return $this->getConfigData('sort_order');
    }

    /**
     * @param \Magento\Quote\Model\Quote\Address\RateRequest $request
     * @return void
     * @SuppressWarnings(PHPMD.CyclomaticComplexity)
     * @SuppressWarnings(PHPMD.NPathComplexity)
     */
    protected function _updateFreeMethodQuote($request)
    {
        if ($request->getFreeMethodWeight() == $request->getPackageWeight() || !$request->hasFreeMethodWeight()) {
            return;
        }

        $freeMethod = $this->getConfigData($this->_freeMethod);
        if (!$freeMethod) {
            return;
        }
        $freeRateId = false;

        if (is_object($this->_result)) {
            foreach ($this->_result->getAllRates() as $i => $item) {
                if ($item->getMethod() == $freeMethod) {
                    $freeRateId = $i;
                    break;
                }
            }
        }

        if ($freeRateId === false) {
            return;
        }
        $price = null;
        if ($request->getFreeMethodWeight() > 0) {
            $this->_setFreeMethodRequest($freeMethod);

            $result = $this->_getQuotes();
            if ($result && ($rates = $result->getAllRates()) && count($rates) > 0) {
                if (count($rates) == 1 && $rates[0] instanceof \Magento\Quote\Model\Quote\Address\RateResult\Method) {
                    $price = $rates[0]->getPrice();
                }
                if (count($rates) > 1) {
                    foreach ($rates as $rate) {
                        if ($rate instanceof \Magento\Quote\Model\Quote\Address\RateResult\Method &&
                            $rate->getMethod() == $freeMethod
                        ) {
                            $price = $rate->getPrice();
                        }
                    }
                }
            }
        } else {
            /**
             * if we can apply free shipping for all order we should force price
             * to $0.00 for shipping with out sending second request to carrier
             */
            $price = 0;
        }

        /**
         * if we did not get our free shipping method in response we must use its old price
         */
        if (!is_null($price)) {
            $this->_result->getRateById($freeRateId)->setPrice($price);
        }
    }

    /**
     * Get the handling fee for the shipping + cost
     *
     * @param float $cost
     * @return float final price for shipping method
     */
    public function getFinalPriceWithHandlingFee($cost)
    {
        $handlingFee = $this->getConfigData('handling_fee');
        $handlingType = $this->getConfigData('handling_type');
        if (!$handlingType) {
            $handlingType = self::HANDLING_TYPE_FIXED;
        }
        $handlingAction = $this->getConfigData('handling_action');
        if (!$handlingAction) {
            $handlingAction = self::HANDLING_ACTION_PERORDER;
        }

        return $handlingAction == self::HANDLING_ACTION_PERPACKAGE ? $this->_getPerpackagePrice(
            $cost,
            $handlingType,
            $handlingFee
        ) : $this->_getPerorderPrice(
            $cost,
            $handlingType,
            $handlingFee
        );
    }

    /**
     * Get final price for shipping method with handling fee per package
     *
     * @param float $cost
     * @param string $handlingType
     * @param float $handlingFee
     * @return float
     */
    protected function _getPerpackagePrice($cost, $handlingType, $handlingFee)
    {
        if ($handlingType == self::HANDLING_TYPE_PERCENT) {
            return ($cost + $cost * $handlingFee / 100) * $this->_numBoxes;
        }

        return ($cost + $handlingFee) * $this->_numBoxes;
    }

    /**
     * Get final price for shipping method with handling fee per order
     *
     * @param float $cost
     * @param string $handlingType
     * @param float $handlingFee
     * @return float
     */
    protected function _getPerorderPrice($cost, $handlingType, $handlingFee)
    {
        if ($handlingType == self::HANDLING_TYPE_PERCENT) {
            return $cost * $this->_numBoxes + $cost * $this->_numBoxes * $handlingFee / 100;
        }

        return $cost * $this->_numBoxes + $handlingFee;
    }

    /**
     * Sets the number of boxes for shipping
     *
     * @param int $weight in some measure
     * @return int
     */
    public function getTotalNumOfBoxes($weight)
    {
        /*
        reset num box first before retrieve again
        */
        $this->_numBoxes = 1;
        $maxPackageWeight = $this->getConfigData('max_package_weight');
        if ($weight > $maxPackageWeight && $maxPackageWeight != 0) {
            $this->_numBoxes = ceil($weight / $maxPackageWeight);
            $weight = $weight / $this->_numBoxes;
        }

        return $weight;
    }

    /**
     * Is state province required
     *
     * @return bool
     */
    public function isStateProvinceRequired()
    {
        return false;
    }

    /**
     * Check if city option required
     *
     * @return bool
     */
    public function isCityRequired()
    {
        return false;
    }

    /**
     * Determine whether zip-code is required for the country of destination
     *
     * @param string|null $countryId
     * @return bool
     * @SuppressWarnings(PHPMD.UnusedFormalParameter)
     */
    public function isZipCodeRequired($countryId = null)
    {
        return false;
    }

    /**
     * Log debug data to file
     *
     * @param mixed $debugData
     * @return void
     */
    protected function _debug($debugData)
    {
        if ($this->getDebugFlag()) {
            $this->_logger->debug(var_export($debugData, true));
        }
    }

    /**
     * Define if debugging is enabled
     *
     * @return bool
     * @SuppressWarnings(PHPMD.BooleanGetMethodName)
     * @api
     */
    public function getDebugFlag()
    {
        return $this->getConfigData('debug');
    }

    /**
     * Used to call debug method from not Payment Method context
     *
     * @param mixed $debugData
     * @return void
     */
    public function debugData($debugData)
    {
        $this->_debug($debugData);
    }

    /**
     * Getter for carrier code
     *
     * @return string
     */
    public function getCarrierCode()
    {
        return $this->_code;
    }

    /**
     * Return content types of package
     *
     * @param \Magento\Framework\DataObject $params
     * @return array
     * @SuppressWarnings(PHPMD.UnusedFormalParameter)
     */
    public function getContentTypes(\Magento\Framework\DataObject $params)
    {
        return [];
    }
}<|MERGE_RESOLUTION|>--- conflicted
+++ resolved
@@ -157,18 +157,6 @@
     }
 
     /**
-<<<<<<< HEAD
-     * Collect and get rates
-     *
-     * @param \Magento\Framework\DataObject $request
-     * @return \Magento\Shipping\Model\Rate\Result|bool|null
-     * @abstract
-     */
-    abstract public function collectRates(\Magento\Framework\DataObject $request);
-
-    /**
-=======
->>>>>>> 428354a8
      * Do request to shipment
      * Implementation must be in overridden method
      *
