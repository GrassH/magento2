--- conflicted
+++ resolved
@@ -24,19 +24,11 @@
     /**
      * Collect and get rates
      *
-<<<<<<< HEAD
      * @param RateRequest $request
      * @return \Magento\Framework\Object|bool|null
      * @api
      */
     public function collectRates(RateRequest $request);
-=======
-     * @param \Magento\Framework\DataObject $request
-     * @return \Magento\Framework\DataObject|bool|null
-     * @api
-     */
-    public function collectRates(\Magento\Framework\DataObject $request);
->>>>>>> 607763e6
 
     /**
      * Do request to shipment
