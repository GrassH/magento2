--- conflicted
+++ resolved
@@ -657,8 +657,6 @@
         $xmlElement = simplexml_load_string($xmlContent, $customSimplexml);
 
         return $xmlElement;
-<<<<<<< HEAD
-=======
     }
 
     /**
@@ -701,6 +699,5 @@
         } else {
             return false;
         }
->>>>>>> 9a960ca6
     }
 }