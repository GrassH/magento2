--- conflicted
+++ resolved
@@ -428,11 +428,7 @@
      */
     protected function _prepareServiceName($name)
     {
-<<<<<<< HEAD
         // phpcs:ignore Magento2.Functions.DiscouragedFunction
-=======
-        // phpcs:disable Magento2.Functions.DiscouragedFunction
->>>>>>> 013c82c4
         $name = html_entity_decode((string)$name);
         $name = strip_tags(preg_replace('#&\w+;#', '', $name));
 
