<?php declare(strict_types=1);
/**
 * Copyright © Magento, Inc. All rights reserved.
 * See COPYING.txt for license details.
 */
namespace Magento\Shipping\Test\Unit\Controller\Adminhtml\Order;

use Magento\Framework\Message\Manager;
use Magento\Framework\Registry;
use Magento\Framework\TestFramework\Unit\Helper\ObjectManager;
use Magento\Sales\Api\Data\ShipmentItemCreationInterface;
use Magento\Sales\Api\Data\ShipmentItemCreationInterfaceFactory;
use Magento\Sales\Api\Data\ShipmentTrackCreationInterface;
use Magento\Sales\Api\Data\ShipmentTrackCreationInterfaceFactory;
use Magento\Sales\Api\OrderRepositoryInterface;
use Magento\Sales\Model\Order;
use Magento\Sales\Model\Order\Shipment;
use Magento\Sales\Model\Order\ShipmentDocumentFactory;
use Magento\Sales\Model\Order\ShipmentRepository;
use Magento\Shipping\Controller\Adminhtml\Order\ShipmentLoader;
use PHPUnit\Framework\MockObject\MockObject;
use PHPUnit\Framework\TestCase;

/**
 * @SuppressWarnings(PHPMD.CouplingBetweenObjects)
 */
class ShipmentLoaderTest extends TestCase
{
    /**
     * @var ObjectManager
     */
    private $objectManagerMock;

    /**
<<<<<<< HEAD
     * @var \PHPUnit\Framework\MockObject\MockObject
=======
     * @var MockObject
>>>>>>> b2f063af
     */
    private $registryMock;

    /**
<<<<<<< HEAD
     * @var \PHPUnit\Framework\MockObject\MockObject
=======
     * @var MockObject
>>>>>>> b2f063af
     */
    private $messageManagerMock;

    /**
<<<<<<< HEAD
     * @var \Magento\Sales\Model\Order\ShipmentRepository|\PHPUnit\Framework\MockObject\MockObject
=======
     * @var ShipmentRepository|MockObject
>>>>>>> b2f063af
     */
    private $shipmentRepositoryMock;

    /**
<<<<<<< HEAD
     * @var ShipmentDocumentFactory|\PHPUnit\Framework\MockObject\MockObject
=======
     * @var ShipmentDocumentFactory|MockObject
>>>>>>> b2f063af
     */
    private $documentFactoryMock;

    /**
<<<<<<< HEAD
     * @var ShipmentTrackCreationInterfaceFactory|\PHPUnit\Framework\MockObject\MockObject
=======
     * @var ShipmentTrackCreationInterfaceFactory|MockObject
>>>>>>> b2f063af
     */
    private $trackFactoryMock;

    /**
<<<<<<< HEAD
     * @var ShipmentItemCreationInterfaceFactory|\PHPUnit\Framework\MockObject\MockObject
=======
     * @var ShipmentItemCreationInterfaceFactory|MockObject
>>>>>>> b2f063af
     */
    private $itemFactoryMock;

    /**
<<<<<<< HEAD
     * @var \PHPUnit\Framework\MockObject\MockObject
=======
     * @var MockObject
>>>>>>> b2f063af
     */
    private $orderRepositoryMock;

    /**
     * @var ShipmentLoader
     */
    private $loader;

    protected function setUp(): void
    {
        $this->objectManagerMock = new ObjectManager($this);
        $this->shipmentRepositoryMock = $this->getMockBuilder(ShipmentRepository::class)
            ->disableOriginalConstructor()
            ->setMethods(['get'])
            ->getMock();
        $this->registryMock = $this->getMockBuilder(Registry::class)
            ->disableOriginalConstructor()
            ->setMethods([])
            ->getMock();
        $this->trackFactoryMock = $this->getMockBuilder(ShipmentTrackCreationInterfaceFactory::class)
            ->disableOriginalConstructor()
            ->setMethods(['create'])
            ->getMock();
        $this->messageManagerMock = $this->getMockBuilder(Manager::class)
            ->disableOriginalConstructor()
            ->setMethods([])
            ->getMock();
        $this->orderRepositoryMock = $this->getMockBuilder(OrderRepositoryInterface::class)
            ->disableOriginalConstructor()
            ->setMethods([])
            ->getMock();
        $this->itemFactoryMock = $this->getMockBuilder(ShipmentItemCreationInterfaceFactory::class)
            ->disableOriginalConstructor()
            ->setMethods(['create'])
            ->getMock();
        $this->documentFactoryMock = $this->getMockBuilder(ShipmentDocumentFactory::class)
            ->disableOriginalConstructor()
            ->setMethods([])
            ->getMock();

        $data = [
            'order_id' => 100032,
            'shipment_id' => 1000065,
            'shipment' => ['items' => [1 => 1, 2 => 2]],
            'tracking' => [
                ['number' => 'jds0395', 'title' => 'DHL', 'carrier_code' => 'dhl'],
                ['number' => 'lsk984g', 'title' => 'UPS', 'carrier_code' => 'ups'],
            ],
        ];

        $this->loader = $this->objectManagerMock->getObject(
            ShipmentLoader::class,
            [
                'messageManager' => $this->messageManagerMock,
                'registry' => $this->registryMock,
                'shipmentRepository' => $this->shipmentRepositoryMock,
                'orderRepository' => $this->orderRepositoryMock,
                'documentFactory' => $this->documentFactoryMock,
                'trackFactory' => $this->trackFactoryMock,
                'itemFactory' => $this->itemFactoryMock,
                'data' => $data
            ]
        );
    }

    public function testLoadShipmentId()
    {
        $shipmentModelMock = $this->getMockBuilder(Shipment::class)
            ->disableOriginalConstructor()
            ->setMethods([])
            ->getMock();
        $this->shipmentRepositoryMock->expects($this->once())
            ->method('get')
            ->with($this->loader->getShipmentId())
            ->willReturn($shipmentModelMock);
        $this->registryMock->expects($this->once())
            ->method('register')
            ->with('current_shipment', $shipmentModelMock);
        $this->assertEquals($shipmentModelMock, $this->loader->load());
    }

    public function testLoadOrderId()
    {
        $this->loader->unsetData('shipment_id');
        $orderMock = $this->getMockBuilder(Order::class)
            ->disableOriginalConstructor()
            ->setMethods(['getForcedShipmentWithInvoice', 'getId', 'canShip'])
            ->getMock();
        $this->orderRepositoryMock->expects($this->once())
            ->method('get')
            ->willReturn($orderMock);
        $orderMock->expects($this->once())
            ->method('getId')
            ->willReturn($this->loader->getOrderId());
        $orderMock->expects($this->any())
            ->method('getForcedShipmentWithInvoice')
            ->willReturn(false);
        $orderMock->expects($this->once())
            ->method('canShip')
<<<<<<< HEAD
            ->willReturn(true);
        $shipmentModelMock = $this->getMockBuilder(\Magento\Sales\Model\Order\Shipment::class)
=======
            ->will($this->returnValue(true));
        $shipmentModelMock = $this->getMockBuilder(Shipment::class)
>>>>>>> b2f063af
            ->disableOriginalConstructor()
            ->setMethods([])
            ->getMock();
        $trackMock = $this->getMockBuilder(ShipmentTrackCreationInterface::class)
            ->disableOriginalConstructor()
            ->setMethods(['setCarrierCode', 'setTrackNumber', 'setTitle'])
            ->getMockForAbstractClass();
        $this->trackFactoryMock->expects($this->any())
            ->method('create')
            ->willReturn($trackMock);
        $shipmentModelMock->expects($this->any())
            ->method('addTrack')
            ->with($this->equalTo($trackMock))
            ->willReturnSelf();
        $this->registryMock->expects($this->once())
            ->method('register')
            ->with('current_shipment', $shipmentModelMock);
        $itemMock = $this->getMockBuilder(ShipmentItemCreationInterface::class)
            ->disableOriginalConstructor()
            ->getMockForAbstractClass();
        $this->itemFactoryMock->expects($this->any())
            ->method('create')
            ->willReturn($itemMock);
        $this->documentFactoryMock->expects($this->once())->method('create')->willReturn($shipmentModelMock);

        $this->assertEquals($shipmentModelMock, $this->loader->load());
    }
}<|MERGE_RESOLUTION|>--- conflicted
+++ resolved
@@ -32,65 +32,37 @@
     private $objectManagerMock;
 
     /**
-<<<<<<< HEAD
-     * @var \PHPUnit\Framework\MockObject\MockObject
-=======
      * @var MockObject
->>>>>>> b2f063af
      */
     private $registryMock;
 
     /**
-<<<<<<< HEAD
-     * @var \PHPUnit\Framework\MockObject\MockObject
-=======
      * @var MockObject
->>>>>>> b2f063af
      */
     private $messageManagerMock;
 
     /**
-<<<<<<< HEAD
-     * @var \Magento\Sales\Model\Order\ShipmentRepository|\PHPUnit\Framework\MockObject\MockObject
-=======
      * @var ShipmentRepository|MockObject
->>>>>>> b2f063af
      */
     private $shipmentRepositoryMock;
 
     /**
-<<<<<<< HEAD
-     * @var ShipmentDocumentFactory|\PHPUnit\Framework\MockObject\MockObject
-=======
      * @var ShipmentDocumentFactory|MockObject
->>>>>>> b2f063af
      */
     private $documentFactoryMock;
 
     /**
-<<<<<<< HEAD
-     * @var ShipmentTrackCreationInterfaceFactory|\PHPUnit\Framework\MockObject\MockObject
-=======
      * @var ShipmentTrackCreationInterfaceFactory|MockObject
->>>>>>> b2f063af
      */
     private $trackFactoryMock;
 
     /**
-<<<<<<< HEAD
-     * @var ShipmentItemCreationInterfaceFactory|\PHPUnit\Framework\MockObject\MockObject
-=======
      * @var ShipmentItemCreationInterfaceFactory|MockObject
->>>>>>> b2f063af
      */
     private $itemFactoryMock;
 
     /**
-<<<<<<< HEAD
-     * @var \PHPUnit\Framework\MockObject\MockObject
-=======
      * @var MockObject
->>>>>>> b2f063af
      */
     private $orderRepositoryMock;
 
@@ -181,22 +153,17 @@
             ->getMock();
         $this->orderRepositoryMock->expects($this->once())
             ->method('get')
-            ->willReturn($orderMock);
+            ->will($this->returnValue($orderMock));
         $orderMock->expects($this->once())
             ->method('getId')
-            ->willReturn($this->loader->getOrderId());
+            ->will($this->returnValue($this->loader->getOrderId()));
         $orderMock->expects($this->any())
             ->method('getForcedShipmentWithInvoice')
-            ->willReturn(false);
+            ->will($this->returnValue(false));
         $orderMock->expects($this->once())
             ->method('canShip')
-<<<<<<< HEAD
-            ->willReturn(true);
-        $shipmentModelMock = $this->getMockBuilder(\Magento\Sales\Model\Order\Shipment::class)
-=======
             ->will($this->returnValue(true));
         $shipmentModelMock = $this->getMockBuilder(Shipment::class)
->>>>>>> b2f063af
             ->disableOriginalConstructor()
             ->setMethods([])
             ->getMock();
@@ -206,11 +173,11 @@
             ->getMockForAbstractClass();
         $this->trackFactoryMock->expects($this->any())
             ->method('create')
-            ->willReturn($trackMock);
+            ->will($this->returnValue($trackMock));
         $shipmentModelMock->expects($this->any())
             ->method('addTrack')
             ->with($this->equalTo($trackMock))
-            ->willReturnSelf();
+            ->will($this->returnSelf());
         $this->registryMock->expects($this->once())
             ->method('register')
             ->with('current_shipment', $shipmentModelMock);
@@ -219,7 +186,7 @@
             ->getMockForAbstractClass();
         $this->itemFactoryMock->expects($this->any())
             ->method('create')
-            ->willReturn($itemMock);
+            ->will($this->returnValue($itemMock));
         $this->documentFactoryMock->expects($this->once())->method('create')->willReturn($shipmentModelMock);
 
         $this->assertEquals($shipmentModelMock, $this->loader->load());
