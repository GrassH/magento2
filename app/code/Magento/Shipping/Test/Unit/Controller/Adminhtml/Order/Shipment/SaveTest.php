--- conflicted
+++ resolved
@@ -39,119 +39,67 @@
 class SaveTest extends TestCase
 {
     /**
-<<<<<<< HEAD
-     * @var \Magento\Shipping\Controller\Adminhtml\Order\ShipmentLoader|\PHPUnit\Framework\MockObject\MockObject
-=======
      * @var ShipmentLoader|MockObject
->>>>>>> b2f063af
      */
     protected $shipmentLoader;
 
     /**
-<<<<<<< HEAD
-     * @var \Magento\Shipping\Model\Shipping\LabelGenerator|\PHPUnit\Framework\MockObject\MockObject
-=======
      * @var LabelGenerator|MockObject
->>>>>>> b2f063af
      */
     protected $labelGenerator;
 
     /**
-<<<<<<< HEAD
-     * @var ShipmentSender|\PHPUnit\Framework\MockObject\MockObject
-=======
      * @var ShipmentSender|MockObject
->>>>>>> b2f063af
      */
     protected $shipmentSender;
 
     /**
-<<<<<<< HEAD
-     * @var Action\Context|\PHPUnit\Framework\MockObject\MockObject
-=======
      * @var Action\Context|MockObject
->>>>>>> b2f063af
      */
     protected $context;
 
     /**
-<<<<<<< HEAD
-     * @var \Magento\Framework\App\Request\Http|\PHPUnit\Framework\MockObject\MockObject
-=======
      * @var Http|MockObject
->>>>>>> b2f063af
      */
     protected $request;
 
     /**
-<<<<<<< HEAD
-     * @var \Magento\Framework\App\ResponseInterface|\PHPUnit\Framework\MockObject\MockObject
-=======
      * @var ResponseInterface|MockObject
->>>>>>> b2f063af
      */
     protected $response;
 
     /**
-<<<<<<< HEAD
-     * @var \Magento\Framework\Message\Manager|\PHPUnit\Framework\MockObject\MockObject
-=======
      * @var Manager|MockObject
->>>>>>> b2f063af
      */
     protected $messageManager;
 
     /**
-<<<<<<< HEAD
-     * @var \Magento\Framework\ObjectManager\ObjectManager|\PHPUnit\Framework\MockObject\MockObject
-=======
      * @var \Magento\Framework\ObjectManager\ObjectManager|MockObject
->>>>>>> b2f063af
      */
     protected $objectManager;
 
     /**
-<<<<<<< HEAD
-     * @var \Magento\Backend\Model\Session|\PHPUnit\Framework\MockObject\MockObject
-=======
      * @var Session|MockObject
->>>>>>> b2f063af
      */
     protected $session;
 
     /**
-<<<<<<< HEAD
-     * @var \Magento\Framework\App\ActionFlag|\PHPUnit\Framework\MockObject\MockObject
-=======
      * @var ActionFlag|MockObject
->>>>>>> b2f063af
      */
     protected $actionFlag;
 
     /**
-<<<<<<< HEAD
-     * @var \Magento\Backend\Helper\Data|\PHPUnit\Framework\MockObject\MockObject
-=======
      * @var Data|MockObject
->>>>>>> b2f063af
      */
     protected $helper;
 
     /**
-<<<<<<< HEAD
-     * @var \Magento\Framework\Controller\Result\Redirect|\PHPUnit\Framework\MockObject\MockObject
-=======
      * @var Redirect|MockObject
->>>>>>> b2f063af
      */
     protected $resultRedirect;
 
     /**
-<<<<<<< HEAD
-     * @var \Magento\Framework\Data\Form\FormKey\Validator|\PHPUnit\Framework\MockObject\MockObject
-=======
      * @var Validator|MockObject
->>>>>>> b2f063af
      */
     protected $formKeyValidator;
 
@@ -161,20 +109,12 @@
     protected $saveAction;
 
     /**
-<<<<<<< HEAD
-     * @var ShipmentValidatorInterface|\PHPUnit\Framework\MockObject\MockObject
-=======
      * @var ShipmentValidatorInterface|MockObject
->>>>>>> b2f063af
      */
     private $shipmentValidatorMock;
 
     /**
-<<<<<<< HEAD
-     * @var ValidatorResultInterface|\PHPUnit\Framework\MockObject\MockObject
-=======
      * @var ValidatorResultInterface|MockObject
->>>>>>> b2f063af
      */
     private $validationResult;
 
@@ -192,13 +132,8 @@
             ->getMock();
         $this->validationResult = $this->getMockBuilder(ValidatorResultInterface::class)
             ->disableOriginalConstructor()
-<<<<<<< HEAD
-            ->getMockForAbstractClass();
-        $this->labelGenerator = $this->getMockBuilder(\Magento\Shipping\Model\Shipping\LabelGenerator::class)
-=======
             ->getMock();
         $this->labelGenerator = $this->getMockBuilder(LabelGenerator::class)
->>>>>>> b2f063af
             ->disableOriginalConstructor()
             ->setMethods([])
             ->getMock();
@@ -256,35 +191,35 @@
 
         $this->context->expects($this->once())
             ->method('getMessageManager')
-            ->willReturn($this->messageManager);
+            ->will($this->returnValue($this->messageManager));
         $this->context->expects($this->once())
             ->method('getRequest')
-            ->willReturn($this->request);
+            ->will($this->returnValue($this->request));
         $this->context->expects($this->once())
             ->method('getResponse')
-            ->willReturn($this->response);
+            ->will($this->returnValue($this->response));
         $this->context->expects($this->once())
             ->method('getObjectManager')
-            ->willReturn($this->objectManager);
+            ->will($this->returnValue($this->objectManager));
         $this->context->expects($this->once())
             ->method('getSession')
-            ->willReturn($this->session);
+            ->will($this->returnValue($this->session));
         $this->context->expects($this->once())
             ->method('getActionFlag')
-            ->willReturn($this->actionFlag);
+            ->will($this->returnValue($this->actionFlag));
         $this->context->expects($this->once())
             ->method('getHelper')
-            ->willReturn($this->helper);
+            ->will($this->returnValue($this->helper));
         $this->context->expects($this->once())
             ->method('getResultRedirectFactory')
-            ->willReturn($resultRedirectFactory);
+            ->will($this->returnValue($resultRedirectFactory));
         $this->context->expects($this->once())
             ->method('getFormKeyValidator')
-            ->willReturn($this->formKeyValidator);
+            ->will($this->returnValue($this->formKeyValidator));
 
         $this->shipmentValidatorMock = $this->getMockBuilder(ShipmentValidatorInterface::class)
             ->disableOriginalConstructor()
-            ->getMockForAbstractClass();
+            ->getMock();
 
         $this->saveAction = $objectManagerHelper->getObject(
             Save::class,
@@ -341,15 +276,15 @@
 
             $this->request->expects($this->any())
                 ->method('getParam')
-                ->willReturnMap(
-                    
+                ->will(
+                    $this->returnValueMap(
                         [
                             ['order_id', null, $orderId],
                             ['shipment_id', null, $shipmentId],
                             ['shipment', null, $shipmentData],
                             ['tracking', null, $tracking],
                         ]
-                    
+                    )
                 );
 
             $this->shipmentLoader->expects($this->any())
@@ -366,37 +301,32 @@
                 ->with($tracking);
             $this->shipmentLoader->expects($this->once())
                 ->method('load')
-                ->willReturn($shipment);
+                ->will($this->returnValue($shipment));
             $shipment->expects($this->once())
                 ->method('register')
-                ->willReturnSelf();
+                ->will($this->returnSelf());
             $shipment->expects($this->any())
                 ->method('getOrder')
-                ->willReturn($order);
+                ->will($this->returnValue($order));
             $order->expects($this->once())
                 ->method('setCustomerNoteNotify')
                 ->with(false);
             $this->labelGenerator->expects($this->any())
                 ->method('create')
                 ->with($shipment, $this->request)
-<<<<<<< HEAD
-                ->willReturn(true);
-            $saveTransaction = $this->getMockBuilder(\Magento\Framework\DB\Transaction::class)
-=======
                 ->will($this->returnValue(true));
             $saveTransaction = $this->getMockBuilder(Transaction::class)
->>>>>>> b2f063af
                 ->disableOriginalConstructor()
                 ->setMethods([])
                 ->getMock();
             $saveTransaction->expects($this->at(0))
                 ->method('addObject')
                 ->with($shipment)
-                ->willReturnSelf();
+                ->will($this->returnSelf());
             $saveTransaction->expects($this->at(1))
                 ->method('addObject')
                 ->with($order)
-                ->willReturnSelf();
+                ->will($this->returnSelf());
             $saveTransaction->expects($this->at(2))
                 ->method('save');
 
@@ -406,25 +336,16 @@
 
             $this->objectManager->expects($this->once())
                 ->method('create')
-<<<<<<< HEAD
-                ->with(\Magento\Framework\DB\Transaction::class)
-                ->willReturn($saveTransaction);
-            $this->objectManager->expects($this->once())
-                ->method('get')
-                ->with(\Magento\Backend\Model\Session::class)
-                ->willReturn($this->session);
-=======
                 ->with(Transaction::class)
                 ->will($this->returnValue($saveTransaction));
             $this->objectManager->expects($this->once())
                 ->method('get')
                 ->with(Session::class)
                 ->will($this->returnValue($this->session));
->>>>>>> b2f063af
             $arguments = ['order_id' => $orderId];
             $shipment->expects($this->once())
                 ->method('getOrderId')
-                ->willReturn($orderId);
+                ->will($this->returnValue($orderId));
             $this->prepareRedirect($arguments);
 
             $this->shipmentValidatorMock->expects($this->once())
@@ -462,7 +383,7 @@
         $this->actionFlag->expects($this->any())
             ->method('get')
             ->with('', 'check_url_settings')
-            ->willReturn(true);
+            ->will($this->returnValue(true));
         $this->session->expects($this->any())
             ->method('setIsUrlNotice')
             ->with(true);
