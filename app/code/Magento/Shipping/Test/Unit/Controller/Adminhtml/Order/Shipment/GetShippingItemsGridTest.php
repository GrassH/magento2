--- conflicted
+++ resolved
@@ -18,38 +18,22 @@
 class GetShippingItemsGridTest extends TestCase
 {
     /**
-<<<<<<< HEAD
-     * @var \Magento\Shipping\Controller\Adminhtml\Order\ShipmentLoader|\PHPUnit\Framework\MockObject\MockObject
-=======
      * @var ShipmentLoader|MockObject
->>>>>>> b2f063af
      */
     protected $shipmentLoaderMock;
 
     /**
-<<<<<<< HEAD
-     * @var \Magento\Framework\App\Request\Http|\PHPUnit\Framework\MockObject\MockObject
-=======
      * @var Http|MockObject
->>>>>>> b2f063af
      */
     protected $requestMock;
 
     /**
-<<<<<<< HEAD
-     * @var \Magento\Framework\App\Response\Http|\PHPUnit\Framework\MockObject\MockObject
-=======
      * @var \Magento\Framework\App\Response\Http|MockObject
->>>>>>> b2f063af
      */
     protected $responseMock;
 
     /**
-<<<<<<< HEAD
-     * @var \Magento\Framework\App\View|\PHPUnit\Framework\MockObject\MockObject
-=======
      * @var View|MockObject
->>>>>>> b2f063af
      */
     protected $viewMock;
 
@@ -82,9 +66,9 @@
             ['getRequest', 'getResponse', 'getView', '__wakeup']
         );
 
-        $contextMock->expects($this->any())->method('getRequest')->willReturn($this->requestMock);
-        $contextMock->expects($this->any())->method('getResponse')->willReturn($this->responseMock);
-        $contextMock->expects($this->any())->method('getView')->willReturn($this->viewMock);
+        $contextMock->expects($this->any())->method('getRequest')->will($this->returnValue($this->requestMock));
+        $contextMock->expects($this->any())->method('getResponse')->will($this->returnValue($this->responseMock));
+        $contextMock->expects($this->any())->method('getView')->will($this->returnValue($this->viewMock));
 
         $this->controller = new GetShippingItemsGrid(
             $contextMock,
@@ -112,19 +96,19 @@
         $this->requestMock->expects($this->at(0))
             ->method('getParam')
             ->with('order_id')
-            ->willReturn($orderId);
+            ->will($this->returnValue($orderId));
         $this->requestMock->expects($this->at(1))
             ->method('getParam')
             ->with('shipment_id')
-            ->willReturn($shipmentId);
+            ->will($this->returnValue($shipmentId));
         $this->requestMock->expects($this->at(2))
             ->method('getParam')
             ->with('shipment')
-            ->willReturn($shipment);
+            ->will($this->returnValue($shipment));
         $this->requestMock->expects($this->at(3))
             ->method('getParam')
             ->with('tracking')
-            ->willReturn($tracking);
+            ->will($this->returnValue($tracking));
         $this->shipmentLoaderMock->expects($this->once())->method('setOrderId')->with($orderId);
         $this->shipmentLoaderMock->expects($this->once())->method('setShipmentId')->with($shipmentId);
         $this->shipmentLoaderMock->expects($this->once())->method('setShipment')->with($shipment);
@@ -132,29 +116,24 @@
         $this->shipmentLoaderMock->expects($this->once())->method('load');
         $layoutMock->expects($this->once())
             ->method('createBlock')
-<<<<<<< HEAD
-            ->with(\Magento\Shipping\Block\Adminhtml\Order\Packaging\Grid::class)
-            ->willReturn($gridMock);
-=======
             ->with(Grid::class)
             ->will($this->returnValue($gridMock));
->>>>>>> b2f063af
         $this->viewMock->expects($this->once())
             ->method('getLayout')
-            ->willReturn($layoutMock);
+            ->will($this->returnValue($layoutMock));
         $this->responseMock->expects($this->once())
             ->method('setBody')
             ->with($result)
-            ->willReturnSelf();
+            ->will($this->returnSelf());
         $this->requestMock->expects($this->at(4))
             ->method('getParam')
             ->with('index');
         $gridMock->expects($this->once())
             ->method('setIndex')
-            ->willReturnSelf();
+            ->will($this->returnSelf());
         $gridMock->expects($this->once())
             ->method('toHtml')
-            ->willReturn($result);
+            ->will($this->returnValue($result));
 
         $this->assertNotEmpty('result-html', $this->controller->execute());
     }
