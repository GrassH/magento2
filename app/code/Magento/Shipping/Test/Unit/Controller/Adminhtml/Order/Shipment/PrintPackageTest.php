--- conflicted
+++ resolved
@@ -27,74 +27,42 @@
 class PrintPackageTest extends TestCase
 {
     /**
-<<<<<<< HEAD
-     * @var \Magento\Shipping\Controller\Adminhtml\Order\ShipmentLoader|\PHPUnit\Framework\MockObject\MockObject
-=======
      * @var ShipmentLoader|MockObject
->>>>>>> b2f063af
      */
     protected $shipmentLoaderMock;
 
     /**
-<<<<<<< HEAD
-     * @var \Magento\Framework\App\Request\Http|\PHPUnit\Framework\MockObject\MockObject
-=======
      * @var Http|MockObject
->>>>>>> b2f063af
      */
     protected $requestMock;
 
     /**
-<<<<<<< HEAD
-     * @var \Magento\Framework\App\Response\Http|\PHPUnit\Framework\MockObject\MockObject
-=======
      * @var \Magento\Framework\App\Response\Http|MockObject
->>>>>>> b2f063af
      */
     protected $responseMock;
 
     /**
-<<<<<<< HEAD
-     * @var \Magento\Framework\App\Response\Http\FileFactory|\PHPUnit\Framework\MockObject\MockObject
-=======
      * @var FileFactory|MockObject
->>>>>>> b2f063af
      */
     protected $fileFactoryMock;
 
     /**
-<<<<<<< HEAD
-     * @var \Magento\Framework\ObjectManagerInterface|\PHPUnit\Framework\MockObject\MockObject
-=======
      * @var ObjectManagerInterface|MockObject
->>>>>>> b2f063af
      */
     protected $objectManagerMock;
 
     /**
-<<<<<<< HEAD
-     * @var \Magento\Backend\Model\Session|\PHPUnit\Framework\MockObject\MockObject
-=======
      * @var Session|MockObject
->>>>>>> b2f063af
      */
     protected $sessionMock;
 
     /**
-<<<<<<< HEAD
-     * @var \Magento\Framework\App\ActionFlag|\PHPUnit\Framework\MockObject\MockObject
-=======
      * @var ActionFlag|MockObject
->>>>>>> b2f063af
      */
     protected $actionFlag;
 
     /**
-<<<<<<< HEAD
-     * @var \Magento\Sales\Model\Order\Shipment|\PHPUnit\Framework\MockObject\MockObject
-=======
      * @var Shipment|MockObject
->>>>>>> b2f063af
      */
     protected $shipmentMock;
 
@@ -130,30 +98,30 @@
             ['getRequest', 'getObjectManager', 'getResponse', 'getSession', 'getActionFlag']
         );
 
-        $contextMock->expects($this->any())->method('getRequest')->willReturn($this->requestMock);
+        $contextMock->expects($this->any())->method('getRequest')->will($this->returnValue($this->requestMock));
         $contextMock->expects($this->any())
             ->method('getObjectManager')
-            ->willReturn($this->objectManagerMock);
-        $contextMock->expects($this->any())->method('getResponse')->willReturn($this->responseMock);
-        $contextMock->expects($this->any())->method('getSession')->willReturn($this->sessionMock);
-        $contextMock->expects($this->any())->method('getActionFlag')->willReturn($this->actionFlag);
+            ->will($this->returnValue($this->objectManagerMock));
+        $contextMock->expects($this->any())->method('getResponse')->will($this->returnValue($this->responseMock));
+        $contextMock->expects($this->any())->method('getSession')->will($this->returnValue($this->sessionMock));
+        $contextMock->expects($this->any())->method('getActionFlag')->will($this->returnValue($this->actionFlag));
 
         $this->requestMock->expects($this->at(0))
             ->method('getParam')
             ->with('order_id')
-            ->willReturn($orderId);
+            ->will($this->returnValue($orderId));
         $this->requestMock->expects($this->at(1))
             ->method('getParam')
             ->with('shipment_id')
-            ->willReturn($shipmentId);
+            ->will($this->returnValue($shipmentId));
         $this->requestMock->expects($this->at(2))
             ->method('getParam')
             ->with('shipment')
-            ->willReturn($shipment);
+            ->will($this->returnValue($shipment));
         $this->requestMock->expects($this->at(3))
             ->method('getParam')
             ->with('tracking')
-            ->willReturn($tracking);
+            ->will($this->returnValue($tracking));
         $this->shipmentLoaderMock->expects($this->once())
             ->method('setOrderId')
             ->with($orderId);
@@ -188,33 +156,21 @@
 
         $this->shipmentLoaderMock->expects($this->once())
             ->method('load')
-            ->willReturn($this->shipmentMock);
+            ->will($this->returnValue($this->shipmentMock));
         $this->objectManagerMock->expects($this->once())
             ->method('create')
-<<<<<<< HEAD
-            ->with(\Magento\Shipping\Model\Order\Pdf\Packaging::class)
-            ->willReturn($packagingMock);
-=======
             ->with(Packaging::class)
             ->will($this->returnValue($packagingMock));
->>>>>>> b2f063af
         $packagingMock->expects($this->once())
             ->method('getPdf')
             ->with($this->shipmentMock)
-            ->willReturn($pdfMock);
+            ->will($this->returnValue($pdfMock));
         $this->objectManagerMock->expects($this->once())
             ->method('get')
-<<<<<<< HEAD
-            ->with(\Magento\Framework\Stdlib\DateTime\DateTime::class)
-            ->willReturn($dateTimeMock);
-        $dateTimeMock->expects($this->once())->method('date')->with('Y-m-d_H-i-s')->willReturn($date);
-        $pdfMock->expects($this->once())->method('render')->willReturn($content);
-=======
             ->with(DateTime::class)
             ->will($this->returnValue($dateTimeMock));
         $dateTimeMock->expects($this->once())->method('date')->with('Y-m-d_H-i-s')->will($this->returnValue($date));
         $pdfMock->expects($this->once())->method('render')->will($this->returnValue($content));
->>>>>>> b2f063af
         $this->fileFactoryMock->expects($this->once())
             ->method('create')
             ->with(
@@ -222,7 +178,7 @@
                 $content,
                 DirectoryList::VAR_DIR,
                 'application/pdf'
-            )->willReturn('result-pdf-content');
+            )->will($this->returnValue('result-pdf-content'));
 
         $this->assertEquals('result-pdf-content', $this->controller->execute());
     }
@@ -234,19 +190,14 @@
     {
         $this->shipmentLoaderMock->expects($this->once())
             ->method('load')
-            ->willReturn(false);
+            ->will($this->returnValue(false));
         $this->shipmentLoaderMock->expects($this->once())
             ->method('load')
-            ->willReturn(false);
+            ->will($this->returnValue(false));
         $this->actionFlag->expects($this->once())
             ->method('get')
-<<<<<<< HEAD
-            ->with('', \Magento\Backend\App\AbstractAction::FLAG_IS_URLS_CHECKED)
-            ->willReturn(true);
-=======
             ->with('', AbstractAction::FLAG_IS_URLS_CHECKED)
             ->will($this->returnValue(true));
->>>>>>> b2f063af
         $this->sessionMock->expects($this->once())
             ->method('setIsUrlNotice')
             ->with(true);
