--- conflicted
+++ resolved
@@ -34,11 +34,7 @@
 class AddTrackTest extends TestCase
 {
     /**
-<<<<<<< HEAD
-     * @var ShipmentLoader|\PHPUnit\Framework\MockObject\MockObject
-=======
      * @var ShipmentLoader|MockObject
->>>>>>> b2f063af
      */
     private $shipmentLoader;
 
@@ -48,83 +44,47 @@
     private $controller;
 
     /**
-<<<<<<< HEAD
-     * @var Context|\PHPUnit\Framework\MockObject\MockObject
-=======
      * @var Context|MockObject
->>>>>>> b2f063af
      */
     private $context;
 
     /**
-<<<<<<< HEAD
-     * @var Http|\PHPUnit\Framework\MockObject\MockObject
-=======
      * @var Http|MockObject
->>>>>>> b2f063af
      */
     private $request;
 
     /**
-<<<<<<< HEAD
-     * @var ResponseInterface|\PHPUnit\Framework\MockObject\MockObject
-=======
      * @var ResponseInterface|MockObject
->>>>>>> b2f063af
      */
     private $response;
 
     /**
-<<<<<<< HEAD
-     * @var  ViewInterface|\PHPUnit\Framework\MockObject\MockObject
-=======
      * @var  ViewInterface|MockObject
->>>>>>> b2f063af
      */
     private $view;
 
     /**
-<<<<<<< HEAD
-     * @var Page|\PHPUnit\Framework\MockObject\MockObject
-=======
      * @var Page|MockObject
->>>>>>> b2f063af
      */
     private $resultPageMock;
 
     /**
-<<<<<<< HEAD
-     * @var Config|\PHPUnit\Framework\MockObject\MockObject
-=======
      * @var Config|MockObject
->>>>>>> b2f063af
      */
     private $pageConfigMock;
 
     /**
-<<<<<<< HEAD
-     * @var Title|\PHPUnit\Framework\MockObject\MockObject
-=======
      * @var Title|MockObject
->>>>>>> b2f063af
      */
     private $pageTitleMock;
 
     /**
-<<<<<<< HEAD
-     * @var ShipmentTrackInterfaceFactory|\PHPUnit\Framework\MockObject\MockObject
-=======
      * @var ShipmentTrackInterfaceFactory|MockObject
->>>>>>> b2f063af
      */
     private $trackFactory;
 
     /**
-<<<<<<< HEAD
-     * @var ResultInterface|\PHPUnit\Framework\MockObject\MockObject
-=======
      * @var ResultInterface|MockObject
->>>>>>> b2f063af
      */
     private $rawResult;
 
@@ -158,7 +118,7 @@
         );
         $this->request = $this->getMockBuilder(Http::class)
             ->disableOriginalConstructor()->getMock();
-        $this->view = $this->getMockForAbstractClass(ViewInterface::class);
+        $this->view = $this->createMock(ViewInterface::class);
         $this->resultPageMock = $this->getMockBuilder(Page::class)
             ->disableOriginalConstructor()
             ->getMock();
@@ -182,13 +142,13 @@
             ->getMockForAbstractClass();
         $this->context->expects($this->once())
             ->method('getRequest')
-            ->willReturn($this->request);
+            ->will($this->returnValue($this->request));
         $this->context->expects($this->once())
             ->method('getResponse')
-            ->willReturn($this->response);
+            ->will($this->returnValue($this->response));
         $this->context->expects($this->once())
             ->method('getView')
-            ->willReturn($this->view);
+            ->will($this->returnValue($this->view));
         $resultFactory->expects($this->once())
             ->method('create')
             ->willReturn($this->rawResult);
@@ -226,26 +186,26 @@
         );
         $this->request->expects($this->any())
             ->method('getParam')
-            ->willReturnMap(
-                
+            ->will(
+                $this->returnValueMap(
                     [
                         ['order_id', null, $orderId],
                         ['shipment_id', null, $shipmentId],
                         ['shipment', null, $shipmentData],
                         ['tracking', null, $tracking],
                     ]
-                
+                )
             );
         $this->request->expects($this->any())
             ->method('getPost')
-            ->willReturnMap(
-                
+            ->will(
+                $this->returnValueMap(
                     [
                         ['carrier', null, $carrier],
                         ['number', null, $number],
                         ['title', null, $title],
                     ]
-                
+                )
             );
         $this->shipmentLoader->expects($this->any())
             ->method('setShipmentId')
@@ -261,7 +221,7 @@
             ->with($tracking);
         $this->shipmentLoader->expects($this->once())
             ->method('load')
-            ->willReturn($shipment);
+            ->will($this->returnValue($shipment));
         $track = $this->getMockBuilder(Track::class)
             ->disableOriginalConstructor()
             ->setMethods(['__wakeup', 'setNumber', 'setCarrierCode', 'setTitle'])
@@ -272,38 +232,38 @@
         $track->expects($this->once())
             ->method('setNumber')
             ->with($number)
-            ->willReturnSelf();
+            ->will($this->returnSelf());
         $track->expects($this->once())
             ->method('setCarrierCode')
             ->with($carrier)
-            ->willReturnSelf();
+            ->will($this->returnSelf());
         $track->expects($this->once())
             ->method('setTitle')
             ->with($title)
-            ->willReturnSelf();
+            ->will($this->returnSelf());
         $this->view->expects($this->once())
             ->method('loadLayout')
-            ->willReturnSelf();
-        $layout = $this->getMockForAbstractClass(LayoutInterface::class);
+            ->will($this->returnSelf());
+        $layout = $this->createMock(LayoutInterface::class);
         $menuBlock = $this->createPartialMock(BlockInterface::class, ['toHtml']);
         $html = 'html string';
         $this->view->expects($this->once())
             ->method('getLayout')
-            ->willReturn($layout);
+            ->will($this->returnValue($layout));
         $layout->expects($this->once())
             ->method('getBlock')
             ->with('shipment_tracking')
-            ->willReturn($menuBlock);
+            ->will($this->returnValue($menuBlock));
         $menuBlock->expects($this->once())
             ->method('toHtml')
-            ->willReturn($html);
+            ->will($this->returnValue($html));
         $shipment->expects($this->once())
             ->method('addTrack')
             ->with($this->equalTo($track))
-            ->willReturnSelf();
+            ->will($this->returnSelf());
         $shipment->expects($this->any())
             ->method('save')
-            ->willReturnSelf();
+            ->will($this->returnSelf());
         $this->view->expects($this->any())
             ->method('getPage')
             ->willReturn($this->resultPageMock);
