<?php declare(strict_types=1);
/**
 * Copyright © Magento, Inc. All rights reserved.
 * See COPYING.txt for license details.
 */
namespace Magento\Shipping\Test\Unit\Controller\Adminhtml\Order\Shipment;

use Magento\Backend\App\Action\Context;
use Magento\Backend\Model\View\Result\Forward;
use Magento\Backend\Model\View\Result\ForwardFactory;
use Magento\Backend\Model\View\Result\Page;
use Magento\Framework\App\RequestInterface;
use Magento\Framework\ObjectManagerInterface;
use Magento\Framework\TestFramework\Unit\Helper\ObjectManager;
use Magento\Framework\View\Layout;
use Magento\Framework\View\Page\Config;
use Magento\Framework\View\Page\Title;
use Magento\Framework\View\Result\PageFactory;
use Magento\Sales\Model\Order\Shipment;
use Magento\Shipping\Block\Adminhtml\View;
use Magento\Shipping\Controller\Adminhtml\Order\ShipmentLoader;
use PHPUnit\Framework\MockObject\MockObject;
use PHPUnit\Framework\TestCase;

/**
 * @SuppressWarnings(PHPMD.CouplingBetweenObjects)
 */
class ViewTest extends TestCase
{
    /**
<<<<<<< HEAD
     * @var \Magento\Framework\App\RequestInterface|\PHPUnit\Framework\MockObject\MockObject
=======
     * @var RequestInterface|MockObject
>>>>>>> b2f063af
     */
    protected $requestMock;

    /**
<<<<<<< HEAD
     * @var \Magento\Framework\ObjectManagerInterface|\PHPUnit\Framework\MockObject\MockObject
=======
     * @var ObjectManagerInterface|MockObject
>>>>>>> b2f063af
     */
    protected $objectManagerMock;

    /**
<<<<<<< HEAD
     * @var \Magento\Shipping\Controller\Adminhtml\Order\ShipmentLoader|\PHPUnit\Framework\MockObject\MockObject
=======
     * @var ShipmentLoader|MockObject
>>>>>>> b2f063af
     */
    protected $shipmentLoaderMock;

    /**
<<<<<<< HEAD
     * @var \Magento\Sales\Model\Order\Shipment|\PHPUnit\Framework\MockObject\MockObject
=======
     * @var Shipment|MockObject
>>>>>>> b2f063af
     */
    protected $shipmentMock;

    /**
<<<<<<< HEAD
     * @var \Magento\Shipping\Block\Adminhtml\View|\PHPUnit\Framework\MockObject\MockObject
=======
     * @var View|MockObject
>>>>>>> b2f063af
     */
    protected $blockMock;

    /**
<<<<<<< HEAD
     * @var \Magento\Framework\View\Result\PageFactory|\PHPUnit\Framework\MockObject\MockObject
=======
     * @var PageFactory|MockObject
>>>>>>> b2f063af
     */
    protected $resultPageFactoryMock;

    /**
<<<<<<< HEAD
     * @var \Magento\Backend\Model\View\Result\Page|\PHPUnit\Framework\MockObject\MockObject
=======
     * @var Page|MockObject
>>>>>>> b2f063af
     */
    protected $resultPageMock;

    /**
<<<<<<< HEAD
     * @var \Magento\Backend\Model\View\Result\ForwardFactory|\PHPUnit\Framework\MockObject\MockObject
=======
     * @var ForwardFactory|MockObject
>>>>>>> b2f063af
     */
    protected $resultForwardFactoryMock;

    /**
<<<<<<< HEAD
     * @var \Magento\Backend\Model\View\Result\Forward|\PHPUnit\Framework\MockObject\MockObject
=======
     * @var Forward|MockObject
>>>>>>> b2f063af
     */
    protected $resultForwardMock;

    /**
<<<<<<< HEAD
     * @var \Magento\Framework\View\Page\Config|\PHPUnit\Framework\MockObject\MockObject
=======
     * @var Config|MockObject
>>>>>>> b2f063af
     */
    protected $pageConfigMock;

    /**
<<<<<<< HEAD
     * @var \Magento\Framework\View\Page\Title|\PHPUnit\Framework\MockObject\MockObject
=======
     * @var Title|MockObject
>>>>>>> b2f063af
     */
    protected $pageTitleMock;

    /**
     * @var \Magento\Shipping\Controller\Adminhtml\Order\Shipment\View
     */
    protected $controller;

    protected function setUp(): void
    {
        $this->requestMock = $this->getMockBuilder(RequestInterface::class)
            ->getMock();
        $this->objectManagerMock = $this->getMockBuilder(ObjectManagerInterface::class)
            ->getMock();
        $this->pageConfigMock = $this->getMockBuilder(Config::class)
            ->disableOriginalConstructor()
            ->getMock();
        $this->pageTitleMock = $this->getMockBuilder(Title::class)
            ->disableOriginalConstructor()
            ->getMock();
        $this->shipmentLoaderMock = $this->createPartialMock(
            ShipmentLoader::class,
            ['setOrderId', 'setShipmentId', 'setShipment', 'setTracking', 'load']
        );
        $this->shipmentMock = $this->createPartialMock(
            Shipment::class,
            ['getIncrementId', '__wakeup']
        );
        $this->resultPageFactoryMock = $this->getMockBuilder(PageFactory::class)
            ->disableOriginalConstructor()
            ->setMethods(['create'])
            ->getMock();
        $this->resultPageMock = $this->getMockBuilder(Page::class)
            ->disableOriginalConstructor()
            ->getMock();
        $this->resultForwardFactoryMock = $this->getMockBuilder(
            ForwardFactory::class
        )->disableOriginalConstructor()
            ->setMethods(['create'])
            ->getMock();
        $this->resultForwardMock = $this->getMockBuilder(Forward::class)
            ->disableOriginalConstructor()
            ->getMock();
        $this->blockMock = $this->createPartialMock(
            View::class,
            ['updateBackButtonUrl']
        );

        $objectManager = new ObjectManager($this);
        $context = $objectManager->getObject(
            Context::class,
            [
                'request' => $this->requestMock,
                'objectManager' => $this->objectManagerMock
            ]
        );
        $this->controller = $objectManager->getObject(
            \Magento\Shipping\Controller\Adminhtml\Order\Shipment\View::class,
            [
                'context' => $context,
                'shipmentLoader' => $this->shipmentLoaderMock,
                'resultPageFactory' => $this->resultPageFactoryMock,
                'resultForwardFactory' => $this->resultForwardFactoryMock
            ]
        );
    }

    /**
     * Run test execute method
     */
    public function testExecute()
    {
        $orderId = 1;
        $shipmentId = 1;
        $shipment = [];
        $tracking = [];
        $incrementId = '10000001';
        $comeFrom = true;

        $this->loadShipment($orderId, $shipmentId, $shipment, $tracking, $comeFrom, $this->shipmentMock);
        $this->shipmentMock->expects($this->once())->method('getIncrementId')->willReturn($incrementId);
        $this->resultPageFactoryMock->expects($this->once())
            ->method('create')
            ->willReturn($this->resultPageMock);

        $layoutMock = $this->createPartialMock(Layout::class, ['getBlock', '__wakeup']);
        $this->resultPageMock->expects($this->once())
            ->method('getLayout')
            ->willReturn($layoutMock);
        $layoutMock->expects($this->once())
            ->method('getBlock')
            ->with('sales_shipment_view')
            ->willReturn($this->blockMock);
        $this->blockMock->expects($this->once())
            ->method('updateBackButtonUrl')
            ->with($comeFrom)
            ->willReturnSelf();

        $this->resultPageMock->expects($this->once())
            ->method('setActiveMenu')
            ->with('Magento_Sales::sales_shipment')
            ->willReturnSelf();
        $this->resultPageMock->expects($this->atLeastOnce())
            ->method('getConfig')
            ->willReturn($this->pageConfigMock);
        $this->pageConfigMock->expects($this->atLeastOnce())
            ->method('getTitle')
            ->willReturn($this->pageTitleMock);
        $this->pageTitleMock->expects($this->exactly(2))
            ->method('prepend')
            ->withConsecutive(
                ['Shipments'],
                ["#" . $incrementId]
            )
            ->willReturnSelf();

        $this->assertEquals($this->resultPageMock, $this->controller->execute());
    }

    /**
     * Run test execute method (no shipment)
     */
    public function testExecuteNoShipment()
    {
        $orderId = 1;
        $shipmentId = 1;
        $shipment = [];
        $tracking = [];

        $this->loadShipment($orderId, $shipmentId, $shipment, $tracking, null, false);
        $this->resultForwardFactoryMock->expects($this->once())
            ->method('create')
            ->willReturn($this->resultForwardMock);
        $this->resultForwardMock->expects($this->once())
            ->method('forward')
            ->with('noroute')
            ->willReturnSelf();

        $this->assertEquals($this->resultForwardMock, $this->controller->execute());
    }

    /**
     * @param $orderId
     * @param $shipmentId
     * @param $shipment
     * @param $tracking
     * @param $comeFrom
     * @param $returnShipment
     */
    protected function loadShipment($orderId, $shipmentId, $shipment, $tracking, $comeFrom, $returnShipment)
    {
        $valueMap = [
            ['order_id', null, $orderId],
            ['shipment_id', null, $shipmentId],
            ['shipment', null, $shipment],
            ['tracking', null, $tracking],
            ['come_from', null, $comeFrom],
        ];
        $this->requestMock->expects($this->any())
            ->method('getParam')
            ->willReturnMap($valueMap);
        $this->shipmentLoaderMock->expects($this->once())->method('setOrderId')->with($orderId);
        $this->shipmentLoaderMock->expects($this->once())->method('setShipmentId')->with($shipmentId);
        $this->shipmentLoaderMock->expects($this->once())->method('setShipment')->with($shipment);
        $this->shipmentLoaderMock->expects($this->once())->method('setTracking')->with($tracking);
        $this->shipmentLoaderMock->expects($this->once())
            ->method('load')
            ->willReturn($returnShipment);
    }
}<|MERGE_RESOLUTION|>--- conflicted
+++ resolved
@@ -28,101 +28,57 @@
 class ViewTest extends TestCase
 {
     /**
-<<<<<<< HEAD
-     * @var \Magento\Framework\App\RequestInterface|\PHPUnit\Framework\MockObject\MockObject
-=======
      * @var RequestInterface|MockObject
->>>>>>> b2f063af
      */
     protected $requestMock;
 
     /**
-<<<<<<< HEAD
-     * @var \Magento\Framework\ObjectManagerInterface|\PHPUnit\Framework\MockObject\MockObject
-=======
      * @var ObjectManagerInterface|MockObject
->>>>>>> b2f063af
      */
     protected $objectManagerMock;
 
     /**
-<<<<<<< HEAD
-     * @var \Magento\Shipping\Controller\Adminhtml\Order\ShipmentLoader|\PHPUnit\Framework\MockObject\MockObject
-=======
      * @var ShipmentLoader|MockObject
->>>>>>> b2f063af
      */
     protected $shipmentLoaderMock;
 
     /**
-<<<<<<< HEAD
-     * @var \Magento\Sales\Model\Order\Shipment|\PHPUnit\Framework\MockObject\MockObject
-=======
      * @var Shipment|MockObject
->>>>>>> b2f063af
      */
     protected $shipmentMock;
 
     /**
-<<<<<<< HEAD
-     * @var \Magento\Shipping\Block\Adminhtml\View|\PHPUnit\Framework\MockObject\MockObject
-=======
      * @var View|MockObject
->>>>>>> b2f063af
      */
     protected $blockMock;
 
     /**
-<<<<<<< HEAD
-     * @var \Magento\Framework\View\Result\PageFactory|\PHPUnit\Framework\MockObject\MockObject
-=======
      * @var PageFactory|MockObject
->>>>>>> b2f063af
      */
     protected $resultPageFactoryMock;
 
     /**
-<<<<<<< HEAD
-     * @var \Magento\Backend\Model\View\Result\Page|\PHPUnit\Framework\MockObject\MockObject
-=======
      * @var Page|MockObject
->>>>>>> b2f063af
      */
     protected $resultPageMock;
 
     /**
-<<<<<<< HEAD
-     * @var \Magento\Backend\Model\View\Result\ForwardFactory|\PHPUnit\Framework\MockObject\MockObject
-=======
      * @var ForwardFactory|MockObject
->>>>>>> b2f063af
      */
     protected $resultForwardFactoryMock;
 
     /**
-<<<<<<< HEAD
-     * @var \Magento\Backend\Model\View\Result\Forward|\PHPUnit\Framework\MockObject\MockObject
-=======
      * @var Forward|MockObject
->>>>>>> b2f063af
      */
     protected $resultForwardMock;
 
     /**
-<<<<<<< HEAD
-     * @var \Magento\Framework\View\Page\Config|\PHPUnit\Framework\MockObject\MockObject
-=======
      * @var Config|MockObject
->>>>>>> b2f063af
      */
     protected $pageConfigMock;
 
     /**
-<<<<<<< HEAD
-     * @var \Magento\Framework\View\Page\Title|\PHPUnit\Framework\MockObject\MockObject
-=======
      * @var Title|MockObject
->>>>>>> b2f063af
      */
     protected $pageTitleMock;
 
