<?php declare(strict_types=1);
/**
 * Copyright © Magento, Inc. All rights reserved.
 * See COPYING.txt for license details.
 */
namespace Magento\Shipping\Test\Unit\Controller\Adminhtml\Order\Shipment;

use Magento\Backend\App\Action\Context;
use Magento\Framework\App\Request\Http;
use Magento\Framework\App\View;
use Magento\Framework\Json\Helper\Data;
use Magento\Framework\ObjectManagerInterface;
use Magento\Framework\View\Layout;
use Magento\Framework\View\Page\Config;
use Magento\Framework\View\Page\Title;
use Magento\Framework\View\Result\Page;
use Magento\Sales\Model\Order\Shipment;
use Magento\Sales\Model\Order\Shipment\Track;
use Magento\Shipping\Block\Adminhtml\Order\Tracking;
use Magento\Shipping\Controller\Adminhtml\Order\Shipment\RemoveTrack;
use Magento\Shipping\Controller\Adminhtml\Order\ShipmentLoader;
use PHPUnit\Framework\MockObject\MockObject;
use PHPUnit\Framework\TestCase;

/**
 * @SuppressWarnings(PHPMD.CouplingBetweenObjects)
 */
class RemoveTrackTest extends TestCase
{
    /**
<<<<<<< HEAD
     * @var \Magento\Shipping\Controller\Adminhtml\Order\ShipmentLoader|\PHPUnit\Framework\MockObject\MockObject
=======
     * @var ShipmentLoader|MockObject
>>>>>>> b2f063af
     */
    protected $shipmentLoaderMock;

    /**
<<<<<<< HEAD
     * @var \Magento\Framework\App\Request\Http|\PHPUnit\Framework\MockObject\MockObject
=======
     * @var Http|MockObject
>>>>>>> b2f063af
     */
    protected $requestMock;

    /**
<<<<<<< HEAD
     * @var \Magento\Framework\ObjectManagerInterface|\PHPUnit\Framework\MockObject\MockObject
=======
     * @var ObjectManagerInterface|MockObject
>>>>>>> b2f063af
     */
    protected $objectManagerMock;

    /**
<<<<<<< HEAD
     * @var \Magento\Sales\Model\Order\Shipment\Track|\PHPUnit\Framework\MockObject\MockObject
=======
     * @var Track|MockObject
>>>>>>> b2f063af
     */
    protected $shipmentTrackMock;

    /**
<<<<<<< HEAD
     * @var \Magento\Sales\Model\Order\Shipment|\PHPUnit\Framework\MockObject\MockObject
=======
     * @var \Magento\Sales\Model\Order\Shipment|MockObject
>>>>>>> b2f063af
     */
    protected $shipmentMock;

    /**
<<<<<<< HEAD
     * @var \Magento\Framework\App\View|\PHPUnit\Framework\MockObject\MockObject
=======
     * @var View|MockObject
>>>>>>> b2f063af
     */
    protected $viewMock;

    /**
<<<<<<< HEAD
     * @var \Magento\Framework\App\Response\Http|\PHPUnit\Framework\MockObject\MockObject
=======
     * @var \Magento\Framework\App\Response\Http|MockObject
>>>>>>> b2f063af
     */
    protected $responseMock;

    /**
<<<<<<< HEAD
     * @var \Magento\Framework\View\Result\Page|\PHPUnit\Framework\MockObject\MockObject
=======
     * @var Page|MockObject
>>>>>>> b2f063af
     */
    protected $resultPageMock;

    /**
<<<<<<< HEAD
     * @var \Magento\Framework\View\Page\Config|\PHPUnit\Framework\MockObject\MockObject
=======
     * @var Config|MockObject
>>>>>>> b2f063af
     */
    protected $pageConfigMock;

    /**
<<<<<<< HEAD
     * @var \Magento\Framework\View\Page\Title|\PHPUnit\Framework\MockObject\MockObject
=======
     * @var Title|MockObject
>>>>>>> b2f063af
     */
    protected $pageTitleMock;

    /**
     * @var RemoveTrack
     */
    protected $controller;

    protected function setUp(): void
    {
        $this->requestMock = $this->createPartialMock(Http::class, ['getParam']);
        $this->objectManagerMock = $this->createMock(ObjectManagerInterface::class);
        $this->shipmentTrackMock = $this->createPartialMock(
            Track::class,
            ['load', 'getId', 'delete', '__wakeup']
        );
        $this->shipmentMock = $this->createPartialMock(
            Shipment::class,
            ['getIncrementId', '__wakeup']
        );
        $this->viewMock = $this->createPartialMock(
            View::class,
            ['loadLayout', 'getLayout', 'getPage']
        );
        $this->responseMock = $this->createMock(\Magento\Framework\App\Response\Http::class);
        $this->shipmentLoaderMock = $this->createPartialMock(
            ShipmentLoader::class,
            ['setOrderId', 'setShipmentId', 'setShipment', 'setTracking', 'load']
        );
        $this->resultPageMock = $this->getMockBuilder(Page::class)
            ->disableOriginalConstructor()
            ->getMock();
        $this->pageConfigMock = $this->getMockBuilder(Config::class)
            ->disableOriginalConstructor()
            ->getMock();
        $this->pageTitleMock = $this->getMockBuilder(Title::class)
            ->disableOriginalConstructor()
            ->getMock();

        $contextMock = $this->createPartialMock(
            Context::class,
            ['getRequest', 'getObjectManager', 'getTitle', 'getView', 'getResponse']
        );

        $this->objectManagerMock->expects($this->once())
            ->method('create')
<<<<<<< HEAD
            ->with(\Magento\Sales\Model\Order\Shipment\Track::class)
            ->willReturn($this->shipmentTrackMock);
=======
            ->with(Track::class)
            ->will($this->returnValue($this->shipmentTrackMock));
>>>>>>> b2f063af

        $contextMock->expects($this->any())->method('getRequest')->willReturn($this->requestMock);
        $contextMock->expects($this->any())
            ->method('getObjectManager')
            ->willReturn($this->objectManagerMock);
        $contextMock->expects($this->any())->method('getView')->willReturn($this->viewMock);
        $contextMock->expects($this->any())->method('getResponse')->willReturn($this->responseMock);

        $this->controller = new RemoveTrack(
            $contextMock,
            $this->shipmentLoaderMock
        );

        $this->viewMock->expects($this->any())
            ->method('getPage')
            ->willReturn($this->resultPageMock);
        $this->resultPageMock->expects($this->any())
            ->method('getConfig')
            ->willReturn($this->pageConfigMock);
        $this->pageConfigMock->expects($this->any())
            ->method('getTitle')
            ->willReturn($this->pageTitleMock);
    }

    /**
     * Shipment load sections
     *
     * @return void
     */
    protected function shipmentLoad()
    {
        $orderId = 1;
        $shipmentId = 1;
        $trackId = 1;
        $shipment = [];
        $tracking = [];

        $this->shipmentTrackMock->expects($this->once())
            ->method('load')
            ->with($trackId)
            ->willReturnSelf();
        $this->shipmentTrackMock->expects($this->once())
            ->method('getId')
            ->willReturn($trackId);
        $this->requestMock->expects($this->at(0))
            ->method('getParam')
            ->with('track_id')
            ->willReturn($trackId);
        $this->requestMock->expects($this->at(1))
            ->method('getParam')
            ->with('order_id')
            ->willReturn($orderId);
        $this->requestMock->expects($this->at(2))
            ->method('getParam')
            ->with('shipment_id')
            ->willReturn($shipmentId);
        $this->requestMock->expects($this->at(3))
            ->method('getParam')
            ->with('shipment')
            ->willReturn($shipment);
        $this->requestMock->expects($this->at(4))
            ->method('getParam')
            ->with('tracking')
            ->willReturn($tracking);
        $this->shipmentLoaderMock->expects($this->once())->method('setOrderId')->with($orderId);
        $this->shipmentLoaderMock->expects($this->once())->method('setShipmentId')->with($shipmentId);
        $this->shipmentLoaderMock->expects($this->once())->method('setShipment')->with($shipment);
        $this->shipmentLoaderMock->expects($this->once())->method('setTracking')->with($tracking);
    }

    /**
     * Represent json json section
     *
     * @param array $errors
     * @return void
     */
    protected function representJson(array $errors)
    {
        $jsonHelper = $this->createPartialMock(Data::class, ['jsonEncode']);
        $jsonHelper->expects($this->once())
            ->method('jsonEncode')
            ->with($errors)
            ->willReturn('{json}');
        $this->objectManagerMock->expects($this->once())
            ->method('get')
<<<<<<< HEAD
            ->with(\Magento\Framework\Json\Helper\Data::class)
            ->willReturn($jsonHelper);
=======
            ->with(Data::class)
            ->will($this->returnValue($jsonHelper));
>>>>>>> b2f063af
        $this->responseMock->expects($this->once())
            ->method('representJson')
            ->with('{json}');
    }

    /**
     * Run test execute method
     */
    public function testExecute()
    {
        $response = 'html-data';
        $this->shipmentLoad();

        $this->shipmentLoaderMock->expects($this->once())
            ->method('load')
            ->willReturn($this->shipmentMock);
        $this->shipmentTrackMock->expects($this->once())
            ->method('delete')
            ->willReturnSelf();

        $layoutMock = $this->createPartialMock(Layout::class, ['getBlock']);
        $trackingBlockMock = $this->createPartialMock(
            Tracking::class,
            ['toHtml']
        );

        $trackingBlockMock->expects($this->once())
            ->method('toHtml')
            ->willReturn($response);
        $layoutMock->expects($this->once())
            ->method('getBlock')
            ->with('shipment_tracking')
            ->willReturn($trackingBlockMock);
        $this->viewMock->expects($this->once())->method('loadLayout')->willReturnSelf();
        $this->viewMock->expects($this->any())->method('getLayout')->willReturn($layoutMock);
        $this->responseMock->expects($this->once())
            ->method('setBody')
            ->with($response);

        $this->assertNull($this->controller->execute());
    }

    /**
     * Run test execute method (fail track load)
     */
    public function testExecuteTrackIdFail()
    {
        $trackId = null;
        $errors = ['error' => true, 'message' => 'We can\'t load track with retrieving identifier right now.'];

        $this->shipmentTrackMock->expects($this->once())
            ->method('load')
            ->with($trackId)
            ->willReturnSelf();
        $this->shipmentTrackMock->expects($this->once())
            ->method('getId')
            ->willReturn($trackId);
        $this->representJson($errors);

        $this->assertNull($this->controller->execute());
    }

    /**
     * Run test execute method (fail load shipment)
     */
    public function testExecuteShipmentLoadFail()
    {
        $errors = [
            'error' => true,
            'message' => 'We can\'t initialize shipment for delete tracking number.',
        ];
        $this->shipmentLoad();

        $this->shipmentLoaderMock->expects($this->once())
            ->method('load')
            ->willReturn(null);
        $this->representJson($errors);

        $this->assertNull($this->controller->execute());
    }

    /**
     * Run test execute method (delete exception)
     */
    public function testExecuteDeleteFail()
    {
        $errors = ['error' => true, 'message' => 'We can\'t delete tracking number.'];
        $this->shipmentLoad();

        $this->shipmentLoaderMock->expects($this->once())
            ->method('load')
            ->willReturn($this->shipmentMock);
        $this->shipmentTrackMock->expects($this->once())
            ->method('delete')
            ->will($this->throwException(new \Exception()));
        $this->representJson($errors);

        $this->assertNull($this->controller->execute());
    }
}<|MERGE_RESOLUTION|>--- conflicted
+++ resolved
@@ -28,92 +28,52 @@
 class RemoveTrackTest extends TestCase
 {
     /**
-<<<<<<< HEAD
-     * @var \Magento\Shipping\Controller\Adminhtml\Order\ShipmentLoader|\PHPUnit\Framework\MockObject\MockObject
-=======
      * @var ShipmentLoader|MockObject
->>>>>>> b2f063af
      */
     protected $shipmentLoaderMock;
 
     /**
-<<<<<<< HEAD
-     * @var \Magento\Framework\App\Request\Http|\PHPUnit\Framework\MockObject\MockObject
-=======
      * @var Http|MockObject
->>>>>>> b2f063af
      */
     protected $requestMock;
 
     /**
-<<<<<<< HEAD
-     * @var \Magento\Framework\ObjectManagerInterface|\PHPUnit\Framework\MockObject\MockObject
-=======
      * @var ObjectManagerInterface|MockObject
->>>>>>> b2f063af
      */
     protected $objectManagerMock;
 
     /**
-<<<<<<< HEAD
-     * @var \Magento\Sales\Model\Order\Shipment\Track|\PHPUnit\Framework\MockObject\MockObject
-=======
      * @var Track|MockObject
->>>>>>> b2f063af
      */
     protected $shipmentTrackMock;
 
     /**
-<<<<<<< HEAD
-     * @var \Magento\Sales\Model\Order\Shipment|\PHPUnit\Framework\MockObject\MockObject
-=======
      * @var \Magento\Sales\Model\Order\Shipment|MockObject
->>>>>>> b2f063af
      */
     protected $shipmentMock;
 
     /**
-<<<<<<< HEAD
-     * @var \Magento\Framework\App\View|\PHPUnit\Framework\MockObject\MockObject
-=======
      * @var View|MockObject
->>>>>>> b2f063af
      */
     protected $viewMock;
 
     /**
-<<<<<<< HEAD
-     * @var \Magento\Framework\App\Response\Http|\PHPUnit\Framework\MockObject\MockObject
-=======
      * @var \Magento\Framework\App\Response\Http|MockObject
->>>>>>> b2f063af
      */
     protected $responseMock;
 
     /**
-<<<<<<< HEAD
-     * @var \Magento\Framework\View\Result\Page|\PHPUnit\Framework\MockObject\MockObject
-=======
      * @var Page|MockObject
->>>>>>> b2f063af
      */
     protected $resultPageMock;
 
     /**
-<<<<<<< HEAD
-     * @var \Magento\Framework\View\Page\Config|\PHPUnit\Framework\MockObject\MockObject
-=======
      * @var Config|MockObject
->>>>>>> b2f063af
      */
     protected $pageConfigMock;
 
     /**
-<<<<<<< HEAD
-     * @var \Magento\Framework\View\Page\Title|\PHPUnit\Framework\MockObject\MockObject
-=======
      * @var Title|MockObject
->>>>>>> b2f063af
      */
     protected $pageTitleMock;
 
@@ -160,20 +120,15 @@
 
         $this->objectManagerMock->expects($this->once())
             ->method('create')
-<<<<<<< HEAD
-            ->with(\Magento\Sales\Model\Order\Shipment\Track::class)
-            ->willReturn($this->shipmentTrackMock);
-=======
             ->with(Track::class)
             ->will($this->returnValue($this->shipmentTrackMock));
->>>>>>> b2f063af
-
-        $contextMock->expects($this->any())->method('getRequest')->willReturn($this->requestMock);
+
+        $contextMock->expects($this->any())->method('getRequest')->will($this->returnValue($this->requestMock));
         $contextMock->expects($this->any())
             ->method('getObjectManager')
-            ->willReturn($this->objectManagerMock);
-        $contextMock->expects($this->any())->method('getView')->willReturn($this->viewMock);
-        $contextMock->expects($this->any())->method('getResponse')->willReturn($this->responseMock);
+            ->will($this->returnValue($this->objectManagerMock));
+        $contextMock->expects($this->any())->method('getView')->will($this->returnValue($this->viewMock));
+        $contextMock->expects($this->any())->method('getResponse')->will($this->returnValue($this->responseMock));
 
         $this->controller = new RemoveTrack(
             $contextMock,
@@ -207,30 +162,30 @@
         $this->shipmentTrackMock->expects($this->once())
             ->method('load')
             ->with($trackId)
-            ->willReturnSelf();
+            ->will($this->returnSelf());
         $this->shipmentTrackMock->expects($this->once())
             ->method('getId')
-            ->willReturn($trackId);
+            ->will($this->returnValue($trackId));
         $this->requestMock->expects($this->at(0))
             ->method('getParam')
             ->with('track_id')
-            ->willReturn($trackId);
+            ->will($this->returnValue($trackId));
         $this->requestMock->expects($this->at(1))
             ->method('getParam')
             ->with('order_id')
-            ->willReturn($orderId);
+            ->will($this->returnValue($orderId));
         $this->requestMock->expects($this->at(2))
             ->method('getParam')
             ->with('shipment_id')
-            ->willReturn($shipmentId);
+            ->will($this->returnValue($shipmentId));
         $this->requestMock->expects($this->at(3))
             ->method('getParam')
             ->with('shipment')
-            ->willReturn($shipment);
+            ->will($this->returnValue($shipment));
         $this->requestMock->expects($this->at(4))
             ->method('getParam')
             ->with('tracking')
-            ->willReturn($tracking);
+            ->will($this->returnValue($tracking));
         $this->shipmentLoaderMock->expects($this->once())->method('setOrderId')->with($orderId);
         $this->shipmentLoaderMock->expects($this->once())->method('setShipmentId')->with($shipmentId);
         $this->shipmentLoaderMock->expects($this->once())->method('setShipment')->with($shipment);
@@ -249,16 +204,11 @@
         $jsonHelper->expects($this->once())
             ->method('jsonEncode')
             ->with($errors)
-            ->willReturn('{json}');
+            ->will($this->returnValue('{json}'));
         $this->objectManagerMock->expects($this->once())
             ->method('get')
-<<<<<<< HEAD
-            ->with(\Magento\Framework\Json\Helper\Data::class)
-            ->willReturn($jsonHelper);
-=======
             ->with(Data::class)
             ->will($this->returnValue($jsonHelper));
->>>>>>> b2f063af
         $this->responseMock->expects($this->once())
             ->method('representJson')
             ->with('{json}');
@@ -274,10 +224,10 @@
 
         $this->shipmentLoaderMock->expects($this->once())
             ->method('load')
-            ->willReturn($this->shipmentMock);
+            ->will($this->returnValue($this->shipmentMock));
         $this->shipmentTrackMock->expects($this->once())
             ->method('delete')
-            ->willReturnSelf();
+            ->will($this->returnSelf());
 
         $layoutMock = $this->createPartialMock(Layout::class, ['getBlock']);
         $trackingBlockMock = $this->createPartialMock(
@@ -287,13 +237,13 @@
 
         $trackingBlockMock->expects($this->once())
             ->method('toHtml')
-            ->willReturn($response);
+            ->will($this->returnValue($response));
         $layoutMock->expects($this->once())
             ->method('getBlock')
             ->with('shipment_tracking')
-            ->willReturn($trackingBlockMock);
-        $this->viewMock->expects($this->once())->method('loadLayout')->willReturnSelf();
-        $this->viewMock->expects($this->any())->method('getLayout')->willReturn($layoutMock);
+            ->will($this->returnValue($trackingBlockMock));
+        $this->viewMock->expects($this->once())->method('loadLayout')->will($this->returnSelf());
+        $this->viewMock->expects($this->any())->method('getLayout')->will($this->returnValue($layoutMock));
         $this->responseMock->expects($this->once())
             ->method('setBody')
             ->with($response);
@@ -312,10 +262,10 @@
         $this->shipmentTrackMock->expects($this->once())
             ->method('load')
             ->with($trackId)
-            ->willReturnSelf();
+            ->will($this->returnSelf());
         $this->shipmentTrackMock->expects($this->once())
             ->method('getId')
-            ->willReturn($trackId);
+            ->will($this->returnValue($trackId));
         $this->representJson($errors);
 
         $this->assertNull($this->controller->execute());
@@ -334,7 +284,7 @@
 
         $this->shipmentLoaderMock->expects($this->once())
             ->method('load')
-            ->willReturn(null);
+            ->will($this->returnValue(null));
         $this->representJson($errors);
 
         $this->assertNull($this->controller->execute());
@@ -350,7 +300,7 @@
 
         $this->shipmentLoaderMock->expects($this->once())
             ->method('load')
-            ->willReturn($this->shipmentMock);
+            ->will($this->returnValue($this->shipmentMock));
         $this->shipmentTrackMock->expects($this->once())
             ->method('delete')
             ->will($this->throwException(new \Exception()));
