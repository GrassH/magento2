<?php declare(strict_types=1);
/**
 * Copyright © Magento, Inc. All rights reserved.
 * See COPYING.txt for license details.
 */

namespace Magento\Shipping\Test\Unit\Model;

use Magento\Framework\Exception\MailException;
use Magento\Framework\ObjectManager\ObjectManager;
use Magento\Framework\ObjectManagerInterface;
use Magento\Sales\Model\Order;
use Magento\Sales\Model\Order\Email\Sender\ShipmentSender;
use Magento\Sales\Model\Order\Shipment;
use Magento\Sales\Model\Order\Status\History;
use Magento\Sales\Model\ResourceModel\Order\Status\History\Collection;
use Magento\Sales\Model\ResourceModel\Order\Status\History\CollectionFactory;
use Magento\Shipping\Model\ShipmentNotifier;
use PHPUnit\Framework\MockObject\MockObject;
use PHPUnit\Framework\TestCase;
use Psr\Log\LoggerInterface;

/**
 * @SuppressWarnings(PHPMD.CouplingBetweenObjects)
 */
class ShipmentNotifierTest extends TestCase
{
    /**
<<<<<<< HEAD
     * @var CollectionFactory |\PHPUnit\Framework\MockObject\MockObject
=======
     * @var CollectionFactory|MockObject
>>>>>>> b2f063af
     */
    protected $historyCollectionFactory;

    /**
     * @var \Magento\Sales\Model\ShipmentNotifier
     */
    protected $notifier;

    /**
<<<<<<< HEAD
     * @var \Magento\Sales\Model\Order|\PHPUnit\Framework\MockObject\MockObject
=======
     * @var Order|MockObject
>>>>>>> b2f063af
     */
    protected $shipment;

    /**
<<<<<<< HEAD
     * @var \Magento\Framework\ObjectManagerInterface |\PHPUnit\Framework\MockObject\MockObject
=======
     * @var ObjectManagerInterface|MockObject
>>>>>>> b2f063af
     */
    protected $loggerMock;

    /**
<<<<<<< HEAD
     * @var \Magento\Framework\ObjectManager\ObjectManager |\PHPUnit\Framework\MockObject\MockObject
=======
     * @var ObjectManager|MockObject
>>>>>>> b2f063af
     */
    protected $shipmentSenderMock;

    protected function setUp(): void
    {
        $this->historyCollectionFactory = $this->createPartialMock(
            CollectionFactory::class,
            ['create']
        );
        $this->shipment = $this->createPartialMock(
            Shipment::class,
            ['__wakeUp', 'getEmailSent']
        );
        $this->shipmentSenderMock = $this->createPartialMock(
            ShipmentSender::class,
            ['send']
        );
        $this->loggerMock = $this->createMock(LoggerInterface::class);
        $this->notifier = new ShipmentNotifier(
            $this->historyCollectionFactory,
            $this->loggerMock,
            $this->shipmentSenderMock
        );
    }

    /**
     * Test case for successful email sending
     */
    public function testNotifySuccess()
    {
        $historyCollection = $this->createPartialMock(
            Collection::class,
            ['getUnnotifiedForInstance', 'save', 'setIsCustomerNotified']
        );
        $historyItem = $this->createPartialMock(
            History::class,
            ['setIsCustomerNotified', 'save', '__wakeUp']
        );
        $historyItem->expects($this->at(0))
            ->method('setIsCustomerNotified')
            ->with(1);
        $historyItem->expects($this->at(1))
            ->method('save');
        $historyCollection->expects($this->once())
            ->method('getUnnotifiedForInstance')
            ->with($this->shipment)
            ->willReturn($historyItem);
        $this->shipment->expects($this->once())
            ->method('getEmailSent')
            ->willReturn(true);
        $this->historyCollectionFactory->expects($this->once())
            ->method('create')
            ->willReturn($historyCollection);

        $this->shipmentSenderMock->expects($this->once())
            ->method('send')
            ->with($this->equalTo($this->shipment));

        $this->assertTrue($this->notifier->notify($this->shipment));
    }

    /**
     * Test case when email has not been sent
     */
    public function testNotifyFail()
    {
        $this->shipment->expects($this->once())
            ->method('getEmailSent')
            ->willReturn(false);
        $this->assertFalse($this->notifier->notify($this->shipment));
    }

    /**
     * Test case when Mail Exception has been thrown
     */
    public function testNotifyException()
    {
        $exception = new MailException(__('Email has not been sent'));
        $this->shipmentSenderMock->expects($this->once())
            ->method('send')
            ->with($this->equalTo($this->shipment))
            ->will($this->throwException($exception));
        $this->loggerMock->expects($this->once())
            ->method('critical')
            ->with($this->equalTo($exception));
        $this->assertFalse($this->notifier->notify($this->shipment));
    }
}<|MERGE_RESOLUTION|>--- conflicted
+++ resolved
@@ -26,11 +26,7 @@
 class ShipmentNotifierTest extends TestCase
 {
     /**
-<<<<<<< HEAD
-     * @var CollectionFactory |\PHPUnit\Framework\MockObject\MockObject
-=======
      * @var CollectionFactory|MockObject
->>>>>>> b2f063af
      */
     protected $historyCollectionFactory;
 
@@ -40,29 +36,17 @@
     protected $notifier;
 
     /**
-<<<<<<< HEAD
-     * @var \Magento\Sales\Model\Order|\PHPUnit\Framework\MockObject\MockObject
-=======
      * @var Order|MockObject
->>>>>>> b2f063af
      */
     protected $shipment;
 
     /**
-<<<<<<< HEAD
-     * @var \Magento\Framework\ObjectManagerInterface |\PHPUnit\Framework\MockObject\MockObject
-=======
      * @var ObjectManagerInterface|MockObject
->>>>>>> b2f063af
      */
     protected $loggerMock;
 
     /**
-<<<<<<< HEAD
-     * @var \Magento\Framework\ObjectManager\ObjectManager |\PHPUnit\Framework\MockObject\MockObject
-=======
      * @var ObjectManager|MockObject
->>>>>>> b2f063af
      */
     protected $shipmentSenderMock;
 
@@ -109,13 +93,13 @@
         $historyCollection->expects($this->once())
             ->method('getUnnotifiedForInstance')
             ->with($this->shipment)
-            ->willReturn($historyItem);
+            ->will($this->returnValue($historyItem));
         $this->shipment->expects($this->once())
             ->method('getEmailSent')
-            ->willReturn(true);
+            ->will($this->returnValue(true));
         $this->historyCollectionFactory->expects($this->once())
             ->method('create')
-            ->willReturn($historyCollection);
+            ->will($this->returnValue($historyCollection));
 
         $this->shipmentSenderMock->expects($this->once())
             ->method('send')
@@ -131,7 +115,7 @@
     {
         $this->shipment->expects($this->once())
             ->method('getEmailSent')
-            ->willReturn(false);
+            ->will($this->returnValue(false));
         $this->assertFalse($this->notifier->notify($this->shipment));
     }
 
