<?php
/**
 * Copyright © Magento, Inc. All rights reserved.
 * See COPYING.txt for license details.
 */

declare(strict_types=1);

namespace Magento\Shipping\Test\Unit\Model\Rate;

use Magento\Quote\Model\Quote\Address\RateResult\Error;
use Magento\Quote\Model\Quote\Address\RateResult\ErrorFactory;
use Magento\Quote\Model\Quote\Address\RateResult\Method;
use Magento\Shipping\Model\Rate\PackageResult;
use Magento\Shipping\Model\Rate\Result;
use Magento\Store\Model\StoreManagerInterface;
use PHPUnit\Framework\MockObject\MockObject;
use PHPUnit\Framework\TestCase;

/**
 * Testing packages aware rates result.
 *
 * Unit test is suitable since CarrierResult only uses DTOs and contains all the logic it needs itself.
 */
class PackageResultTest extends TestCase
{
    /**
     * @var StoreManagerInterface|MockObject
     */
    private $storeManager;

    /**
     * @var ErrorFactory|MockObject
     */
    private $errorFactory;

    /**
     * @var PackageResult
     */
    private $result;

    /**
     * @inheritDoc
     */
    protected function setUp(): void
    {
        $this->storeManager = $this->getMockBuilder(StoreManagerInterface::class)
            ->disableOriginalConstructor()
            ->getMockForAbstractClass();
        $this->errorFactory = $this->getMockBuilder(ErrorFactory::class)
            ->disableOriginalConstructor()
            ->getMock();
        $errorMock = $this->getMockBuilder(Error::class)->disableOriginalConstructor()->getMock();
        $errorMock->method('getErrorMessage')->willReturn('error message');
        $this->errorFactory->method('create')->willReturn($errorMock);

        $this->result = new PackageResult($this->storeManager, $this->errorFactory);
    }

    /**
     * Test accumulating all the rates.
     */
    public function testNoRates(): void
    {
        $this->assertTrue($this->result->getError());
        $this->assertCount(1, $rates = $this->result->getAllRates());
        $this->assertInstanceOf(Error::class, $rates[0]);
        $this->assertEquals('error message', $rates[0]->getErrorMessage());
    }

    /**
     * Test composing received rates.
     */
    public function testComposing(): void
    {
        $rate1 = $this->getMockBuilder(Method::class)
            ->disableOriginalConstructor()
            ->setMethods(['getMethod', 'getPrice', 'setPrice'])
            ->getMock();
        $price1 = 3;
        $rate1->method('getMethod')->willReturn('method');
        $rate1->method('getPrice')->willReturnReference($price1);
        $rate1->method('setPrice')
            ->willReturnCallback(
                function ($price) use (&$price1) {
                    $price1 = $price;
                }
            );
        /** @var Result|MockObject $result1 */
        $result1 = $this->getMockBuilder(Result::class)
            ->disableOriginalConstructor()
            ->getMock();
        $result1->method('getAllRates')->willReturn([$rate1]);
        $result1->expects($this->once())
            ->method('updateRatePrice')
            ->with(2)
            ->willReturnCallback(
                function () use (&$price1) {
                    $price1 = $price1 * 2;
                }
            );

        $rate2 = $this->getMockBuilder(Method::class)
            ->disableOriginalConstructor()
            ->setMethods(['getMethod', 'getPrice', 'setPrice'])
            ->getMock();
        $price2 = 4;
        $rate2->method('getMethod')->willReturn('method');
        $rate2->method('getPrice')->willReturnReference($price2);
        $rate2->method('setPrice')
            ->willReturnCallback(
                function ($price) use (&$price2) {
                    $price2 = $price;
                }
            );
        /** @var Result|MockObject $result2 */
        $result2 = $this->getMockBuilder(Result::class)->disableOriginalConstructor()->getMock();
        $result2->method('getAllRates')->willReturn([$rate2]);
        $result2->expects($this->once())
            ->method('updateRatePrice')
            ->with(3)
            ->willReturnCallback(
                function () use (&$price2) {
                    $price2 = $price2 * 3;
                }
            );

        $this->result->appendPackageResult($result1, 2);
        $this->result->appendPackageResult($result2, 3);
        $rates = $this->result->getAllRates();
        $this->assertCount(1, $rates);
        $this->assertEquals(18, $rates[0]->getPrice());
    }

    /**
     * Case when the same results are given more than once.
<<<<<<< HEAD
     *
     */
    public function testAppendSameReference(): void
    {
        $this->expectException(\InvalidArgumentException::class);
        $this->expectExceptionMessage('Same object received from carrier.');

=======
     */
    public function testAppendSameReference(): void
    {
        $this->expectException('InvalidArgumentException');
        $this->expectExceptionMessage('Same object received from carrier.');
>>>>>>> b2f063af
        $rate1 = $this->getMockBuilder(Method::class)
            ->disableOriginalConstructor()
            ->setMethods(['getMethod', 'getPrice', 'setPrice'])
            ->getMock();
        $price1 = 3;
        $rate1->method('getMethod')->willReturn('method');
        $rate1->method('getPrice')->willReturnReference($price1);
        $rate1->method('setPrice')
            ->willReturnCallback(
                function ($price) use (&$price1) {
                    $price1 = $price;
                }
            );
        /** @var Result|MockObject $result1 */
        $result1 = $this->getMockBuilder(Result::class)
            ->disableOriginalConstructor()
            ->getMock();
        $result1->method('getAllRates')->willReturn([$rate1]);

        $this->result->appendPackageResult($result1, 1);
        $this->result->appendPackageResult($result1, 2);
        $this->result->getAllRates();
    }
}<|MERGE_RESOLUTION|>--- conflicted
+++ resolved
@@ -46,7 +46,7 @@
     {
         $this->storeManager = $this->getMockBuilder(StoreManagerInterface::class)
             ->disableOriginalConstructor()
-            ->getMockForAbstractClass();
+            ->getMock();
         $this->errorFactory = $this->getMockBuilder(ErrorFactory::class)
             ->disableOriginalConstructor()
             ->getMock();
@@ -134,21 +134,11 @@
 
     /**
      * Case when the same results are given more than once.
-<<<<<<< HEAD
-     *
-     */
-    public function testAppendSameReference(): void
-    {
-        $this->expectException(\InvalidArgumentException::class);
-        $this->expectExceptionMessage('Same object received from carrier.');
-
-=======
      */
     public function testAppendSameReference(): void
     {
         $this->expectException('InvalidArgumentException');
         $this->expectExceptionMessage('Same object received from carrier.');
->>>>>>> b2f063af
         $rate1 = $this->getMockBuilder(Method::class)
             ->disableOriginalConstructor()
             ->setMethods(['getMethod', 'getPrice', 'setPrice'])
