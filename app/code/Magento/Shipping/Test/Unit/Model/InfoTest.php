--- conflicted
+++ resolved
@@ -32,47 +32,27 @@
     private $info;
 
     /**
-<<<<<<< HEAD
-     * @var \Magento\Shipping\Helper\Data|\PHPUnit\Framework\MockObject\MockObject
-=======
      * @var Data|MockObject
->>>>>>> b2f063af
      */
     private $helper;
 
     /**
-<<<<<<< HEAD
-     * @var \Magento\Sales\Model\OrderFactory|\PHPUnit\Framework\MockObject\MockObject
-=======
      * @var OrderFactory|MockObject
->>>>>>> b2f063af
      */
     private $orderFactory;
 
     /**
-<<<<<<< HEAD
-     * @var \Magento\Sales\Api\ShipmentRepositoryInterface|\PHPUnit\Framework\MockObject\MockObject
-=======
      * @var ShipmentRepositoryInterface|MockObject
->>>>>>> b2f063af
      */
     private $shipmentRepository;
 
     /**
-<<<<<<< HEAD
-     * @var \Magento\Shipping\Model\Order\TrackFactory|\PHPUnit\Framework\MockObject\MockObject
-=======
      * @var TrackFactory|MockObject
->>>>>>> b2f063af
      */
     private $trackFactory;
 
     /**
-<<<<<<< HEAD
-     * @var CollectionFactory|\PHPUnit\Framework\MockObject\MockObject
-=======
      * @var CollectionFactory|MockObject
->>>>>>> b2f063af
      */
     private $trackCollectionFactory;
 
