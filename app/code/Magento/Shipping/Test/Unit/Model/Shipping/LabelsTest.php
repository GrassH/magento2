<?php declare(strict_types=1);
/**
 * Copyright © Magento, Inc. All rights reserved.
 * See COPYING.txt for license details.
 */
namespace Magento\Shipping\Test\Unit\Model\Shipping;

use Magento\Backend\Model\Auth\Session;
use Magento\Directory\Model\Region;
use Magento\Directory\Model\RegionFactory;
use Magento\Framework\App\Config;
use Magento\Framework\DataObject;
use Magento\Framework\TestFramework\Unit\Helper\ObjectManager as ObjectManagerHelper;
use Magento\Sales\Model\Order;
use Magento\Sales\Model\Order\Address;
use Magento\Sales\Model\Order\Shipment;
use Magento\Shipping\Model\Carrier\AbstractCarrier;
use Magento\Shipping\Model\CarrierFactory;
use Magento\Shipping\Model\Shipment\Request;
use Magento\Shipping\Model\Shipment\RequestFactory;
use Magento\Shipping\Model\Shipping\Labels;
use Magento\Store\Model\ScopeInterface;
use Magento\Store\Model\Store;
use Magento\Store\Model\StoreManager;
use Magento\User\Model\User;
use PHPUnit\Framework\MockObject\MockObject;
use PHPUnit\Framework\TestCase;

/**
 * Class LabelsTest
 *
 * Test class for \Magento\Shipping\Model\Shipping\Labels
 *
 * @SuppressWarnings(PHPMD.CouplingBetweenObjects)
 */
class LabelsTest extends TestCase
{
    /**
     * @var Labels
     */
    protected $labels;

    /**
<<<<<<< HEAD
     * @var \PHPUnit\Framework\MockObject\MockObject
=======
     * @var MockObject
>>>>>>> b2f063af
     */
    protected $request;

    /**
<<<<<<< HEAD
     * @var \PHPUnit\Framework\MockObject\MockObject
=======
     * @var MockObject
>>>>>>> b2f063af
     */
    protected $scopeConfig;

    /**
<<<<<<< HEAD
     * @var \PHPUnit\Framework\MockObject\MockObject
=======
     * @var MockObject
>>>>>>> b2f063af
     */
    protected $region;

    /**
<<<<<<< HEAD
     * @var \PHPUnit\Framework\MockObject\MockObject
=======
     * @var MockObject
>>>>>>> b2f063af
     */
    private $carrierFactory;

    /**
<<<<<<< HEAD
     * @var \PHPUnit\Framework\MockObject\MockObject
=======
     * @var MockObject
>>>>>>> b2f063af
     */
    private $user;

    protected function setUp(): void
    {
        $this->request = $this->getMockBuilder(Request::class)
            ->disableOriginalConstructor()
            ->getMock();
        $requestFactory = $this->getMockBuilder(RequestFactory::class)
            ->disableOriginalConstructor()
            ->setMethods(['create'])
            ->getMock();
        $requestFactory->expects(static::any())->method('create')->willReturn($this->request);
        $this->carrierFactory = $this->getMockBuilder(CarrierFactory::class)
            ->disableOriginalConstructor()
            ->setMethods(['create'])
            ->getMock();
        $storeManager = $this->getStoreManager();
        $this->user = $this->getMockBuilder(User::class)
            ->disableOriginalConstructor()
            ->setMethods(['getFirstname', 'getLastname', 'getEmail', 'getName'])
            ->getMock();

        $authSession = $this->getMockBuilder(Session::class)
            ->disableOriginalConstructor()
            ->setMethods(['getUser'])
            ->getMock();
        $authSession->expects(static::any())->method('getUser')->willReturn($this->user);
        $regionFactory = $this->getRegionFactory();
        $this->scopeConfig = $this->getMockBuilder(Config::class)
            ->disableOriginalConstructor()
            ->setMethods(['getValue'])
            ->getMock();
        $objectManagerHelper = new ObjectManagerHelper($this);
        $this->labels = $objectManagerHelper->getObject(
            Labels::class,
            [
                'shipmentRequestFactory' => $requestFactory,
                'carrierFactory' => $this->carrierFactory,
                'storeManager' => $storeManager,
                'scopeConfig' => $this->scopeConfig,
                'authSession' => $authSession,
                'regionFactory' => $regionFactory
            ]
        );
    }

    /**
     * @dataProvider requestToShipmentDataProvider
     */
    public function testRequestToShipment($regionId)
    {
        $carrier = $this->getMockBuilder(AbstractCarrier::class)
            ->disableOriginalConstructor()
            ->getMock();
        $this->carrierFactory->expects(static::any())->method('create')->willReturn($carrier);
        $order = $this->getMockBuilder(Order::class)
            ->disableOriginalConstructor()
            ->getMock();
        $this->user->expects($this->atLeastOnce())->method('getFirstname')->willReturn('John');
        $this->user->expects($this->atLeastOnce())->method('getLastname')->willReturn('Doe');
        $this->user->expects($this->once())->method('getName')->willReturn('John Doe');
        $this->user->expects($this->once())->method('getEmail')->willReturn('admin@admin.test.com');
        $shippingMethod = $this->getMockBuilder(DataObject::class)
            ->disableOriginalConstructor()
            ->setMethods(['getCarrierCode'])
            ->getMock();
        $shippingMethod->expects(static::once())
            ->method('getCarrierCode')
            ->willReturn('usps');

        $order->expects(static::exactly(2))
            ->method('getShippingMethod')
            ->with(true)
            ->willReturn($shippingMethod);

        $address = $this->getRecipientAddress();

        $order->expects(static::once())
            ->method('getShippingAddress')
            ->willReturn($address);
        $order->expects(static::once())
            ->method('getWeight')
            ->willReturn(2);

        $storeId = 33;
        $shipment = $this->getMockBuilder(Shipment::class)
            ->disableOriginalConstructor()
            ->getMock();
        $shipment->expects(static::once())->method('getOrder')->willReturn($order);
        $shipment->expects(static::once())->method('getStoreId')->willReturn($storeId);
        $shipment->expects(static::once())->method('getPackages')->willReturn('');

        $this->scopeConfig->expects(static::any())
            ->method('getValue')
            ->willReturnMap([
                [Shipment::XML_PATH_STORE_REGION_ID, ScopeInterface::SCOPE_STORE, $storeId, $regionId],
                [Shipment::XML_PATH_STORE_ADDRESS1, ScopeInterface::SCOPE_STORE, $storeId, 'Beverly Heals'],
                ['general/store_information', ScopeInterface::SCOPE_STORE, $storeId, [
                    'name' => 'General Store', 'phone' => '(244)1500301'
                ]],
                [Shipment::XML_PATH_STORE_CITY, ScopeInterface::SCOPE_STORE, $storeId, 'LA'],
                [Shipment::XML_PATH_STORE_ZIP, ScopeInterface::SCOPE_STORE, $storeId, '90304'],
                [Shipment::XML_PATH_STORE_COUNTRY_ID, ScopeInterface::SCOPE_STORE, $storeId, 'US'],
                [Shipment::XML_PATH_STORE_ADDRESS2, ScopeInterface::SCOPE_STORE, $storeId, '1st Park Avenue'],
            ]);
        $this->labels->requestToShipment($shipment);
    }

    /**
     * @dataProvider requestToShipmentLocalizedExceptionDataProvider
     */
    public function testRequestToShipmentLocalizedException($isShipmentCarrierNotNull)
    {
<<<<<<< HEAD
        $this->expectException(\Magento\Framework\Exception\LocalizedException::class);

        $order = $this->getMockBuilder(\Magento\Sales\Model\Order::class)
=======
        $this->expectException('Magento\Framework\Exception\LocalizedException');
        $order = $this->getMockBuilder(Order::class)
>>>>>>> b2f063af
            ->disableOriginalConstructor()
            ->getMock();
        $shipment = $this->getMockBuilder(Shipment::class)
            ->disableOriginalConstructor()
            ->getMock();
        $shippingMethod = $this->getMockBuilder(DataObject::class)
            ->disableOriginalConstructor()
            ->setMethods(['getCarrierCode'])
            ->getMock();
        $order->expects($this->atLeastOnce())
            ->method('getShippingMethod')
            ->with(true)
            ->willReturn($shippingMethod);
        $this->carrierFactory
            ->expects(static::any())
            ->method('create')
            ->willReturn($isShipmentCarrierNotNull ? $shippingMethod : null);
        $shipment->expects($this->once())->method('getOrder')->willReturn($order);
        $this->labels->requestToShipment($shipment);
    }

    /**
<<<<<<< HEAD
     * @return \PHPUnit\Framework\MockObject\MockObject
=======
     * @return MockObject
>>>>>>> b2f063af
     */
    protected function getStoreManager()
    {
        $store = $this->getMockBuilder(Store::class)
            ->disableOriginalConstructor()
            ->getMock();
        $store->expects(static::any())
            ->method('getBaseCurrencyCode')
            ->willReturn('USD');

        $storeManager = $this->getMockBuilder(StoreManager::class)
            ->disableOriginalConstructor()
            ->setMethods(['getStore'])
            ->getMock();
        $storeManager->expects(static::any())->method('getStore')->willReturn($store);
        return $storeManager;
    }

    /**
<<<<<<< HEAD
     * @return \PHPUnit\Framework\MockObject\MockObject
=======
     * @return MockObject
>>>>>>> b2f063af
     */
    protected function getRegionFactory()
    {
        $this->region = $this->getMockBuilder(Region::class)
            ->disableOriginalConstructor()
            ->setMethods(['load', 'getCode'])
            ->getMock();
        $regionFactory = $this->getMockBuilder(RegionFactory::class)
            ->disableOriginalConstructor()
            ->setMethods(['create'])
            ->getMock();
        $regionFactory->expects(static::any())->method('create')->willReturn($this->region);
        return $regionFactory;
    }

    /**
<<<<<<< HEAD
     * @return \PHPUnit\Framework\MockObject\MockObject
=======
     * @return MockObject
>>>>>>> b2f063af
     */
    protected function getRecipientAddress()
    {
        $address = $this->getMockBuilder(Address::class)
            ->disableOriginalConstructor()
            ->getMock();
        $address->expects(static::exactly(2))
            ->method('getRegionCode')
            ->willReturn('CO');
        $address->expects(static::exactly(2))
            ->method('getFirstname')
            ->willReturn('Chimi');
        $address->expects(static::exactly(2))
            ->method('getLastname')
            ->willReturn('Chung');
        $address->expects(static::once())
            ->method('getCompany')
            ->willReturn('Software LLC');
        $address->expects(static::once())
            ->method('getTelephone')
            ->willReturn('(231) 324-123-31');
        $address->expects(static::once())
            ->method('getEmail')
            ->willReturn('chimi.chung@test.com');
        $address->expects(static::exactly(4))
            ->method('getStreetLine')
            ->willReturn('66 Pearl St');
        $address->expects(static::once())
            ->method('getCity')
            ->willReturn('Denver');
        $address->expects(static::once())
            ->method('getPostcode')
            ->willReturn('80203');
        $address->expects(static::once())
            ->method('getCountryId')
            ->willReturn(1);
        return $address;
    }

    /**
     * Data provider to testRequestToShipment
     * @return array
     */
    public function requestToShipmentDataProvider()
    {
        return [
            [
                'CA'
            ],
            [
                null
            ]
        ];
    }

    /**
     * Data provider to testRequestToShipmentLocalizedException
     * @return array
     */
    public function requestToShipmentLocalizedExceptionDataProvider()
    {
        return [
            [
                true
            ],
            [
                false
            ]
        ];
    }
}<|MERGE_RESOLUTION|>--- conflicted
+++ resolved
@@ -41,47 +41,27 @@
     protected $labels;
 
     /**
-<<<<<<< HEAD
-     * @var \PHPUnit\Framework\MockObject\MockObject
-=======
-     * @var MockObject
->>>>>>> b2f063af
+     * @var MockObject
      */
     protected $request;
 
     /**
-<<<<<<< HEAD
-     * @var \PHPUnit\Framework\MockObject\MockObject
-=======
-     * @var MockObject
->>>>>>> b2f063af
+     * @var MockObject
      */
     protected $scopeConfig;
 
     /**
-<<<<<<< HEAD
-     * @var \PHPUnit\Framework\MockObject\MockObject
-=======
-     * @var MockObject
->>>>>>> b2f063af
+     * @var MockObject
      */
     protected $region;
 
     /**
-<<<<<<< HEAD
-     * @var \PHPUnit\Framework\MockObject\MockObject
-=======
-     * @var MockObject
->>>>>>> b2f063af
+     * @var MockObject
      */
     private $carrierFactory;
 
     /**
-<<<<<<< HEAD
-     * @var \PHPUnit\Framework\MockObject\MockObject
-=======
-     * @var MockObject
->>>>>>> b2f063af
+     * @var MockObject
      */
     private $user;
 
@@ -196,14 +176,8 @@
      */
     public function testRequestToShipmentLocalizedException($isShipmentCarrierNotNull)
     {
-<<<<<<< HEAD
-        $this->expectException(\Magento\Framework\Exception\LocalizedException::class);
-
-        $order = $this->getMockBuilder(\Magento\Sales\Model\Order::class)
-=======
         $this->expectException('Magento\Framework\Exception\LocalizedException');
         $order = $this->getMockBuilder(Order::class)
->>>>>>> b2f063af
             ->disableOriginalConstructor()
             ->getMock();
         $shipment = $this->getMockBuilder(Shipment::class)
@@ -226,11 +200,7 @@
     }
 
     /**
-<<<<<<< HEAD
-     * @return \PHPUnit\Framework\MockObject\MockObject
-=======
      * @return MockObject
->>>>>>> b2f063af
      */
     protected function getStoreManager()
     {
@@ -250,11 +220,7 @@
     }
 
     /**
-<<<<<<< HEAD
-     * @return \PHPUnit\Framework\MockObject\MockObject
-=======
      * @return MockObject
->>>>>>> b2f063af
      */
     protected function getRegionFactory()
     {
@@ -271,11 +237,7 @@
     }
 
     /**
-<<<<<<< HEAD
-     * @return \PHPUnit\Framework\MockObject\MockObject
-=======
      * @return MockObject
->>>>>>> b2f063af
      */
     protected function getRecipientAddress()
     {
