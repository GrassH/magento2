--- conflicted
+++ resolved
@@ -37,47 +37,27 @@
     const CARRIER_TITLE = 'Fedex carrier';
 
     /**
-<<<<<<< HEAD
-     * @var \Magento\Shipping\Model\CarrierFactory|\PHPUnit\Framework\MockObject\MockObject
-=======
      * @var CarrierFactory|MockObject
->>>>>>> b2f063af
      */
     private $carrierFactory;
 
     /**
-<<<<<<< HEAD
-     * @var \Magento\Shipping\Model\Shipping\LabelsFactory|\PHPUnit\Framework\MockObject\MockObject
-=======
      * @var LabelsFactory|MockObject
->>>>>>> b2f063af
      */
     private $labelsFactory;
 
     /**
-<<<<<<< HEAD
-     * @var \Magento\Framework\App\Config\ScopeConfigInterface|\PHPUnit\Framework\MockObject\MockObject
-=======
      * @var ScopeConfigInterface|MockObject
->>>>>>> b2f063af
      */
     private $scopeConfig;
 
     /**
-<<<<<<< HEAD
-     * @var \Magento\Sales\Model\Order\Shipment\TrackFactory|\PHPUnit\Framework\MockObject\MockObject
-=======
      * @var TrackFactory|MockObject
->>>>>>> b2f063af
      */
     private $trackFactory;
 
     /**
-<<<<<<< HEAD
-     * @var \Magento\Framework\Filesystem|\PHPUnit\Framework\MockObject\MockObject
-=======
      * @var Filesystem|MockObject
->>>>>>> b2f063af
      */
     private $filesystem;
 
@@ -129,11 +109,7 @@
             ->willReturn($this->getShippingMethodMock());
 
         /**
-<<<<<<< HEAD
-         * @var $shipmentMock \Magento\Sales\Model\Order\Shipment|\PHPUnit\Framework\MockObject\MockObject
-=======
          * @var $shipmentMock \Magento\Sales\Model\Order\Shipment|MockObject
->>>>>>> b2f063af
          */
         $shipmentMock = $this->getMockBuilder(Shipment::class)
             ->disableOriginalConstructor()
@@ -200,22 +176,14 @@
             ->willReturn($trackMock);
 
         /**
-<<<<<<< HEAD
-         * @var $requestMock \Magento\Framework\App\RequestInterface|\PHPUnit\Framework\MockObject\MockObject
-=======
          * @var $requestMock \Magento\Framework\App\RequestInterface|MockObject
->>>>>>> b2f063af
          */
         $requestMock = $this->createMock(RequestInterface::class);
         $this->labelGenerator->create($shipmentMock, $requestMock);
     }
 
     /**
-<<<<<<< HEAD
-     * @return \PHPUnit\Framework\MockObject\MockObject
-=======
      * @return MockObject
->>>>>>> b2f063af
      */
     private function getShippingMethodMock()
     {
@@ -231,11 +199,7 @@
     }
 
     /**
-<<<<<<< HEAD
-     * @return \PHPUnit\Framework\MockObject\MockObject
-=======
      * @return MockObject
->>>>>>> b2f063af
      */
     private function getCarrierMock()
     {
@@ -255,11 +219,7 @@
 
     /**
      * @param array $info
-<<<<<<< HEAD
-     * @return \PHPUnit\Framework\MockObject\MockObject
-=======
      * @return MockObject
->>>>>>> b2f063af
      */
     private function getResponseMock(array $info)
     {
