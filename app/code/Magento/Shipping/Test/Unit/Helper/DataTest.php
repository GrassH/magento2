--- conflicted
+++ resolved
@@ -27,20 +27,12 @@
     private $helper;
 
     /**
-<<<<<<< HEAD
-     * @var DecoderInterface|\PHPUnit\Framework\MockObject\MockObject
-=======
      * @var DecoderInterface|MockObject
->>>>>>> b2f063af
      */
     private $urlDecoderMock;
 
     /**
-<<<<<<< HEAD
-     * @var Context|\PHPUnit\Framework\MockObject\MockObject
-=======
      * @var Context|MockObject
->>>>>>> b2f063af
      */
     private $contextMock;
 
@@ -55,7 +47,7 @@
     protected function setUp(): void
     {
         $this->contextMock = $this->createMock(Context::class);
-        $this->urlDecoderMock = $this->getMockForAbstractClass(DecoderInterface::class);
+        $this->urlDecoderMock = $this->createMock(DecoderInterface::class);
         $this->contextMock->expects($this->any())->method('getUrlDecoder')
             ->willReturn($this->urlDecoderMock);
         $this->objectManagerHelper = new ObjectManagerHelper($this);
