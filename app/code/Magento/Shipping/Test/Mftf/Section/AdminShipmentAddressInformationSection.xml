--- conflicted
+++ resolved
@@ -7,11 +7,7 @@
 -->
 
 <sections xmlns:xsi="http://www.w3.org/2001/XMLSchema-instance"
-<<<<<<< HEAD
-          xsi:noNamespaceSchemaLocation="urn:magento:mftf:Test/etc/testSchema.xsd">
-=======
         xsi:noNamespaceSchemaLocation="urn:magento:mftf:Page/etc/SectionObject.xsd">
->>>>>>> 3a236b37
     <section name="AdminShipmentAddressInformationSection">
         <element name="billingAddress" type="text" selector=".order-billing-address address"/>
         <element name="billingAddressEdit" type="button" selector=".order-billing-address .actions a"/>
