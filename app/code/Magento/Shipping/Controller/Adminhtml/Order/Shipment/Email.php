--- conflicted
+++ resolved
@@ -60,11 +60,7 @@
             $shipment->save();
             $this->messageManager->addSuccess(__('You sent the shipment.'));
         }
-<<<<<<< HEAD
-        return $this->getDefaultRedirect();
-=======
         return $this->getDefaultResult();
->>>>>>> 7d5fec50
     }
 
     /**
@@ -72,11 +68,7 @@
      *
      * @return \Magento\Backend\Model\View\Result\Redirect
      */
-<<<<<<< HEAD
-    public function getDefaultRedirect()
-=======
     public function getDefaultResult()
->>>>>>> 7d5fec50
     {
         $resultRedirect = $this->resultRedirectFactory->create();
         return $resultRedirect->setPath('*/*/view', ['shipment_id' => $this->getRequest()->getParam('shipment_id')]);
