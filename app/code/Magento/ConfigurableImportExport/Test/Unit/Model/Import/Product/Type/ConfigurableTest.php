<?php
/**
 * Copyright © Magento, Inc. All rights reserved.
 * See COPYING.txt for license details.
 */

namespace Magento\ConfigurableImportExport\Test\Unit\Model\Import\Product\Type;

use Magento\ConfigurableImportExport;

/**
 * Class ConfigurableTest
 * @package Magento\ConfigurableImportExport\Test\Unit\Model\Import\Product\Type
 * @SuppressWarnings(PHPMD.CouplingBetweenObjects)
 */
class ConfigurableTest extends \Magento\ImportExport\Test\Unit\Model\Import\AbstractImportTestCase
{
    /** @var ConfigurableImportExport\Model\Import\Product\Type\Configurable */
    protected $configurable;

    /**
     * @var \PHPUnit_Framework_MockObject_MockObject
     */
    protected $setCollectionFactory;

    /**
     * @var \Magento\Eav\Model\ResourceModel\Entity\Attribute\Set\Collection|\PHPUnit_Framework_MockObject_MockObject
     */
    protected $setCollection;

    /**
     * @var \PHPUnit_Framework_MockObject_MockObject
     */
    protected $attrCollectionFactory;

    /**
     * @var \Magento\Catalog\Model\ResourceModel\Product\Attribute\Collection|\PHPUnit_Framework_MockObject_MockObject
     */
    protected $attrCollection;

    /**
     * @var \Magento\Catalog\Model\ResourceModel\Product\CollectionFactory|\PHPUnit_Framework_MockObject_MockObject
     */
    protected $productCollectionFactory;

    /**
     * @var \Magento\Catalog\Model\ResourceModel\Product\Collection|\PHPUnit_Framework_MockObject_MockObject
     */
    protected $productCollection;

    /**
     * @var \Magento\Catalog\Model\ProductTypes\ConfigInterface|\PHPUnit_Framework_MockObject_MockObject
     */
    protected $productTypesConfig;

    /**
     * @var []
     */
    protected $params;

    /**
     * @var \Magento\CatalogImportExport\Model\Import\Product|\PHPUnit_Framework_MockObject_MockObject
     */
    protected $_entityModel;

    /** @var \Magento\Framework\App\ResourceConnection|\PHPUnit_Framework_MockObject_MockObject */
    protected $resource;

    /** @var \Magento\Framework\DB\Adapter\Pdo\Mysql|\PHPUnit_Framework_MockObject_MockObject */
    protected $_connection;

    /** @var \Magento\Framework\DB\Select|\PHPUnit_Framework_MockObject_MockObject */
    protected $select;

    /**
     * @var string
     */
    protected $productEntityLinkField = 'entity_id';

    /**
     * @SuppressWarnings(PHPMD.ExcessiveMethodLength)
     */
    protected function setUp()
    {
        parent::setUp();

        $this->setCollectionFactory = $this->createPartialMock(
            \Magento\Eav\Model\ResourceModel\Entity\Attribute\Set\CollectionFactory::class,
            ['create']
        );
        $this->setCollection = $this->createPartialMock(
            \Magento\Eav\Model\ResourceModel\Entity\Attribute\Set\Collection::class,
            ['setEntityTypeFilter']
        );

        $this->setCollectionFactory->expects($this->any())->method('create')->will(
            $this->returnValue($this->setCollection)
        );

        $item = new \Magento\Framework\DataObject([
            'id' => 1,
            'attribute_set_name' => 'Default',
            '_attribute_set' => 'Default'
        ]);

        $this->setCollection->expects($this->any())
            ->method('setEntityTypeFilter')
            ->will($this->returnValue([$item]));

        $this->attrCollectionFactory = $this->createPartialMock(
            \Magento\Catalog\Model\ResourceModel\Product\Attribute\CollectionFactory::class,
            ['create']
        );

        $this->attrCollection = $this->createPartialMock(
            \Magento\Catalog\Model\ResourceModel\Product\Attribute\Collection::class,
            ['setAttributeSetFilter']
        );

        $superAttributes = [];
        foreach ($this->_getSuperAttributes() as $superAttribute) {
            $item = $this->getMockBuilder(\Magento\Eav\Model\Entity\Attribute\AbstractAttribute::class)
                ->setMethods(['isStatic'])
                ->disableOriginalConstructor()
                ->setConstructorArgs($superAttribute)
                ->getMock();
            $item->setData($superAttribute);
            $item->method('isStatic')
                ->will($this->returnValue(false));
            $superAttributes[] = $item;
        }

        $this->attrCollectionFactory->expects($this->any())->method('create')->will(
            $this->returnValue($this->attrCollection)
        );

        $this->attrCollection->expects($this->any())
            ->method('setAttributeSetFilter')
            ->will($this->returnValue($superAttributes));

        $this->_entityModel = $this->createPartialMock(\Magento\CatalogImportExport\Model\Import\Product::class, [
                'getNewSku',
                'getOldSku',
                'getNextBunch',
                'isRowAllowedToImport',
                'getConnection',
                'getAttrSetIdToName',
                'getErrorAggregator',
                'getAttributeOptions'
            ]);
        $this->_entityModel->method('getErrorAggregator')->willReturn($this->getErrorAggregatorObject());

        $this->params = [
            0 => $this->_entityModel,
            1 => 'configurable'
        ];

        $this->_connection = $this->createPartialMock(\Magento\Framework\DB\Adapter\Pdo\Mysql::class, [
                'select',
                'fetchAll',
                'fetchPairs',
                'joinLeft',
                'insertOnDuplicate',
                'quoteIdentifier',
                'delete',
                'quoteInto'
            ]);
        $this->select = $this->createPartialMock(\Magento\Framework\DB\Select::class, [
                'from',
                'where',
                'joinLeft',
                'getConnection',
            ]);
        $this->select->expects($this->any())->method('from')->will($this->returnSelf());
        $this->select->expects($this->any())->method('where')->will($this->returnSelf());
        $this->select->expects($this->any())->method('joinLeft')->will($this->returnSelf());
        $this->_connection->expects($this->any())->method('select')->will($this->returnValue($this->select));
        $connectionMock = $this->createMock(\Magento\Framework\DB\Adapter\Pdo\Mysql::class);
        $connectionMock->expects($this->any())->method('quoteInto')->will($this->returnValue('query'));
        $this->select->expects($this->any())->method('getConnection')->willReturn($connectionMock);
        $this->_connection->expects($this->any())->method('insertOnDuplicate')->willReturnSelf();
        $this->_connection->expects($this->any())->method('delete')->willReturnSelf();
        $this->_connection->expects($this->any())->method('quoteInto')->willReturn('');
        $this->_connection->expects($this->any())->method('fetchAll')->will($this->returnValue([]));

        $this->resource = $this->createPartialMock(\Magento\Framework\App\ResourceConnection::class, [
                'getConnection',
                'getTableName',
            ]);
        $this->resource->expects($this->any())->method('getConnection')->will(
            $this->returnValue($this->_connection)
        );
        $this->resource->expects($this->any())->method('getTableName')->will(
            $this->returnValue('tableName')
        );
        $this->_entityModel->expects($this->any())->method('getConnection')->will(
            $this->returnValue($this->_connection)
        );

        $this->productCollectionFactory = $this->createPartialMock(
            \Magento\Catalog\Model\ResourceModel\Product\CollectionFactory::class,
            ['create']
        );

        $this->productCollection = $this->createPartialMock(
            \Magento\Catalog\Model\ResourceModel\Product\Collection::class,
            ['addFieldToFilter', 'addAttributeToSelect']
        );

        $products = [];
        $testProducts = [
            ['id' => 1, 'attribute_set_id' => 4, 'testattr2'=> 1, 'testattr3'=> 1],
            ['id' => 2, 'attribute_set_id' => 4, 'testattr2'=> 1, 'testattr3'=> 1],
            ['id' => 20, 'attribute_set_id' => 4, 'testattr2'=> 1, 'testattr3'=> 1],
        ];
        foreach ($testProducts as $product) {
            $item = $this->createPartialMock(\Magento\Framework\DataObject::class, ['getAttributeSetId']);
            $item->setData($product);
            $item->expects($this->any())->method('getAttributeSetId')->willReturn(4);

            $products[] = $item;
        }

        $this->productCollectionFactory->expects($this->any())->method('create')->will(
            $this->returnValue($this->productCollection)
        );

        $this->productCollection->expects($this->any())->method('addFieldToFilter')->will(
            $this->returnValue($this->productCollection)
        );

        $this->productCollection->expects($this->any())->method('addAttributeToSelect')->will(
            $this->returnValue($products)
        );

        $this->_entityModel->expects($this->any())->method('getAttributeOptions')->will($this->returnValue([
            'attr2val1' => '1',
            'attr2val2' => '2',
            'attr2val3' => '3',
            'testattr3v1' => '4',
            'testattr30v1' => '4',
            'testattr3v2' => '5',
            'testattr3v3' => '6',
        ]));

        $metadataPoolMock = $this->createMock(\Magento\Framework\EntityManager\MetadataPool::class);
        $entityMetadataMock = $this->createMock(\Magento\Framework\EntityManager\EntityMetadata::class);
        $metadataPoolMock->expects($this->any())
            ->method('getMetadata')
            ->with(\Magento\Catalog\Api\Data\ProductInterface::class)
            ->willReturn($entityMetadataMock);
        $entityMetadataMock->expects($this->any())
            ->method('getLinkField')
            ->willReturn($this->productEntityLinkField);
        $entityMetadataMock->expects($this->any())
            ->method('getIdentifierField')
            ->willReturn($this->productEntityLinkField);

        $this->configurable = $this->objectManagerHelper->getObject(
            \Magento\ConfigurableImportExport\Model\Import\Product\Type\Configurable::class,
            [
                'attrSetColFac' => $this->setCollectionFactory,
                'prodAttrColFac' => $this->attrCollectionFactory,
                'params' => $this->params,
                'resource' => $this->resource,
                'productColFac' => $this->productCollectionFactory,
                'metadataPool' => $metadataPoolMock,
            ]
        );
    }

    /**
     * @return array
     * @SuppressWarnings(PHPMD.ExcessiveMethodLength)
     */
    protected function _getBunch()
    {
        return [[
            'sku' => 'configurableskuI22',
            'store_view_code' => null,
            'attribute_set_code' => 'Default',
            'product_type' => 'configurable',
            'name' => 'Configurable Product 21',
            'product_websites' => 'website_1',
            'configurable_variation_labels' => 'testattr2=Select Color, testattr3=Select Size',
            'configurable_variations' => 'sku=testconf2-attr2val1-testattr3v1,'
                 . 'testattr2=attr2val1,'
                 . 'testattr3=testattr3v1,'
                 . 'display=1|sku=testconf2-attr2val1-testattr3v2,'
                 . 'testattr2=attr2val1,'
                 . 'testattr3=testattr3v2,'
                 . 'display=0',
            '_store' => null,
            '_attribute_set' => 'Default',
            '_type' => 'configurable',
            '_product_websites' => 'website_1',
        ],
            [
                'sku' => 'testSimple',
                'store_view_code' => null,
                'attribute_set_code' => 'Default',
                'product_type' => 'simple',
                'name' => 'Test simple',
                'product_websites' => 'website_1',
                '_store' => null,
                '_attribute_set' => 'Default',
                '_type' => 'simple',
                '_product_websites' => 'website_1',
            ],
            [
                'sku' => 'testSimpleToSkip',
                'store_view_code' => null,
                'attribute_set_code' => 'Default',
                'product_type' => 'simple',
                'name' => 'Test simple to Skip',
                'product_websites' => 'website_1',
                '_store' => null,
                '_attribute_set' => 'Default',
                '_type' => 'simple',
                '_product_websites' => 'website_1',
            ],
            [
                'sku' => 'configurableskuI22withoutLabels',
                'store_view_code' => null,
                'attribute_set_code' => 'Default',
                'product_type' => 'configurable',
                'name' => 'Configurable Product 21 Without Labels',
                'product_websites' => 'website_1',
                'configurable_variations' => '
                sku=testconf2-attr2val1-testattr3v1,testattr2=attr2val1,testattr3=testattr3v1,display=1|
                sku=testconf2-attr2val1-testattr30v1,testattr2=attr2val1,testattr3=testattr3v1,display=1|
                sku=testconf2-attr2val1-testattr3v2,testattr2=attr2val1,testattr3=testattr3v2,display=0|
                sku=testconf2-attr2val2-testattr3v2,testattr2=attr2val1,testattr4=testattr3v2,display=1|
                sku=testSimpleOld,testattr2=attr2val1,testattr4=testattr3v2,display=1',
                '_store' => null,
                '_attribute_set' => 'Default',
                '_type' => 'configurable',
                '_product_websites' => 'website_1',
            ],
            [
                'sku' => 'configurableskuI22withoutVariations',
                'store_view_code' => null,
                'attribute_set_code' => 'Default',
                'product_type' => 'configurable',
                'name' => 'Configurable Product 21 Without Labels',
                'product_websites' => 'website_1',
                '_store' => null,
                '_attribute_set' => 'Default',
                '_type' => 'configurable',
                '_product_websites' => 'website_1',
            ],
            [
                'sku' => 'configurableskuI22Duplicated',
                'store_view_code' => null,
                'attribute_set_code' => 'Default',
                'product_type' => 'configurable',
                'name' => 'Configurable Product 21',
                'product_websites' => 'website_1',
                'configurable_variation_labels' => 'testattr2=Select Color, testattr3=Select Size',
                'configurable_variations' => 'sku=testconf2-attr2val1-testattr3v1,'
                     . 'testattr2=attr2val1,'
                     . 'testattr3=testattr3v1,'
                     . 'testattr3=testattr3v2,'
                     . 'display=1|'
                     . 'sku=testconf2-attr2val1-testattr3v2,'
                     . 'testattr2=attr2val1,'
                     . 'testattr3=testattr3v1,'
                     . 'testattr3=testattr3v2,'
                     . 'display=1|'
                     . 'sku=testconf2-attr2val1-testattr3v3,'
                     . 'testattr2=attr2val1,'
                     . 'testattr3=testattr3v1,'
                     . 'testattr3=testattr3v2,'
                     . 'display=1',
                '_store' => null,
                '_attribute_set' => 'Default',
                '_type' => 'configurable',
                '_product_websites' => 'website_1',
            ],
            [
                'sku' => 'testSimpleOld',
                'store_view_code' => null,
                'attribute_set_code' => 'Default',
                'product_type' => 'simple',
                'name' => 'Test simple to Skip',
                'product_websites' => 'website_1',
                '_store' => null,
                '_attribute_set' => 'Default',
                '_type' => 'simple',
                '_product_websites' => 'website_1',
            ]
        ];
    }

    protected function _getSuperAttributes()
    {
        return [
            'testattr2' => [
                'id' => '131',
                'code' => 'testattr2',
                'attribute_code' => 'testattr2',
                'is_global' => '1',
                'is_visible' => '1',
                'is_static' => '0',
                'is_required' => '0',
                'is_unique' => '0',
                'frontend_label' => 'testattr2',
                'is_static' => false,
                'backend_type' => 'select',
                'apply_to' => [],
                'type' => 'select',
                'default_value' => null,
                'options' => [
                    'attr2val1' => '6',
                    'attr2val2' => '7',
                    'attr2val3' => '8',
                ]
            ],

            'testattr3' => [
                'id' => '132',
                'code' => 'testattr3',
                'attribute_code' => 'testattr3',
                'is_global' => '1',
                'is_visible' => '1',
                'is_static' => '0',
                'is_required' => '0',
                'is_unique' => '0',
                'frontend_label' => 'testattr3',
                'is_static' => false,
                'backend_type' => 'select',
                'apply_to' => [],
                'type' => 'select',
                'default_value' => null,
                'options' => [
                        'testattr3v1' => '9',
                        'testattr3v2' => '10',
                        'testattr3v3' => '11',
                    ],
            ]
        ];
    }

    /**
     * @SuppressWarnings(PHPMD.ExcessiveMethodLength)
     */
    public function testSaveData()
    {
<<<<<<< HEAD
        $this->_entityModel->expects($this->any())->method('getNewSku')->will($this->returnValue([
            'configurableskuI22' => [
                $this->productEntityLinkField => 1,
                'type_id' => 'configurable',
                'attr_set_code' => 'Default'
            ],
            'testconf2-attr2val1-testattr3v1' => [
                $this->productEntityLinkField => 2,
                'type_id' => 'simple',
                'attr_set_code' => 'Default'
            ],
            'testconf2-attr2val1-testattr30v1' => [
                $this->productEntityLinkField => 20,
                'type_id' => 'simple',
                'attr_set_code' => 'Default'
            ],
            'testconf2-attr2val1-testattr3v2' => [
                $this->productEntityLinkField => 3,
                'type_id' => 'simple',
                'attr_set_code' => 'Default'
            ],
            'testSimple' => [$this->productEntityLinkField => 4, 'type_id' => 'simple', 'attr_set_code' => 'Default'],
            'testSimpleToSkip' => [
                $this->productEntityLinkField => 5,
                'type_id' => 'simple',
                'attr_set_code' => 'Default'
            ],
            'configurableskuI22withoutLabels' => [
                $this->productEntityLinkField => 6,
                'type_id' => 'configurable',
                'attr_set_code' => 'Default'
            ],
            'configurableskuI22withoutVariations' => [
                $this->productEntityLinkField => 7,
                'type_id' => 'configurable',
                'attr_set_code' => 'Default'
            ],
            'configurableskuI22Duplicated' => [
                $this->productEntityLinkField => 8,
                'type_id' => 'configurable',
                'attr_set_code' => 'Default'
            ],
            'configurableskuI22BadPrice' => [
                $this->productEntityLinkField => 9,
                'type_id' => 'configurable',
                'attr_set_code' => 'Default'
            ],
        ]));
=======
        $newSkus = array_change_key_case([
            'configurableskuI22' =>
                [$this->productEntityLinkField => 1, 'type_id' => 'configurable', 'attr_set_code' => 'Default'],
            'testconf2-attr2val1-testattr3v1' =>
                [$this->productEntityLinkField => 2, 'type_id' => 'simple', 'attr_set_code' => 'Default'],
            'testconf2-attr2val1-testattr30v1' =>
                [$this->productEntityLinkField => 20, 'type_id' => 'simple', 'attr_set_code' => 'Default'],
            'testconf2-attr2val1-testattr3v2' =>
                [$this->productEntityLinkField => 3, 'type_id' => 'simple', 'attr_set_code' => 'Default'],
            'testSimple' =>
                [$this->productEntityLinkField => 4, 'type_id' => 'simple', 'attr_set_code' => 'Default'],
            'testSimpleToSkip' =>
                [$this->productEntityLinkField => 5, 'type_id' => 'simple', 'attr_set_code' => 'Default'],
            'configurableskuI22withoutLabels' =>
                [$this->productEntityLinkField => 6, 'type_id' => 'configurable', 'attr_set_code' => 'Default'],
            'configurableskuI22withoutVariations' =>
                [$this->productEntityLinkField => 7, 'type_id' => 'configurable', 'attr_set_code' => 'Default'],
            'configurableskuI22Duplicated' =>
                [$this->productEntityLinkField => 8, 'type_id' => 'configurable', 'attr_set_code' => 'Default'],
            'configurableskuI22BadPrice' =>
                [$this->productEntityLinkField => 9, 'type_id' => 'configurable', 'attr_set_code' => 'Default'],
        ]);
        $this->_entityModel->expects($this->any())
            ->method('getNewSku')
            ->will($this->returnValue($newSkus));
>>>>>>> a89d82f9

        // at(0) is select() call, quoteIdentifier() is invoked at(1) and at(2)
        $this->_connection->expects($this->at(1))->method('quoteIdentifier')->with('m.attribute_id')->willReturn('a');
        $this->_connection->expects($this->at(2))->method('quoteIdentifier')->with('o.attribute_id')->willReturn('b');

        $this->_connection->expects($this->any())->method('select')->will($this->returnValue($this->select));
        $this->_connection->expects($this->any())->method('fetchAll')->with($this->select)->will($this->returnValue([
            ['attribute_id' => 131, 'product_id' => 1, 'option_id' => 1, 'product_super_attribute_id' => 131],

            ['attribute_id' => 131, 'product_id' => 2, 'option_id' => 1, 'product_super_attribute_id' => 131],
            ['attribute_id' => 131, 'product_id' => 2, 'option_id' => 2, 'product_super_attribute_id' => 131],
            ['attribute_id' => 131, 'product_id' => 2, 'option_id' => 3, 'product_super_attribute_id' => 131],

            ['attribute_id' => 131, 'product_id' => 20, 'option_id' => 1, 'product_super_attribute_id' => 131],
            ['attribute_id' => 131, 'product_id' => 20, 'option_id' => 2, 'product_super_attribute_id' => 131],
            ['attribute_id' => 131, 'product_id' => 20, 'option_id' => 3, 'product_super_attribute_id' => 131],

            ['attribute_id' => 132, 'product_id' => 1, 'option_id' => 1, 'product_super_attribute_id' => 132],
            ['attribute_id' => 132, 'product_id' => 1, 'option_id' => 2, 'product_super_attribute_id' => 132],
            ['attribute_id' => 132, 'product_id' => 1, 'option_id' => 3, 'product_super_attribute_id' => 132],
            ['attribute_id' => 132, 'product_id' => 1, 'option_id' => 4, 'product_super_attribute_id' => 132],
            ['attribute_id' => 132, 'product_id' => 1, 'option_id' => 5, 'product_super_attribute_id' => 132],
            ['attribute_id' => 132, 'product_id' => 1, 'option_id' => 6, 'product_super_attribute_id' => 132],

            ['attribute_id' => 132, 'product_id' => 3, 'option_id' => 3, 'product_super_attribute_id' => 132],
            ['attribute_id' => 132, 'product_id' => 4, 'option_id' => 4, 'product_super_attribute_id' => 132],
            ['attribute_id' => 132, 'product_id' => 5, 'option_id' => 5, 'product_super_attribute_id' => 132],
        ]));
        $this->_connection->expects($this->any())->method('fetchAll')->with($this->select)->will(
            $this->returnValue([])
        );

        $bunch = $this->_getBunch();
        $this->_entityModel->expects($this->at(2))->method('getNextBunch')->will($this->returnValue($bunch));
        $this->_entityModel->expects($this->at(3))->method('getNextBunch')->will($this->returnValue([]));
        $this->_entityModel->expects($this->any())
                        ->method('isRowAllowedToImport')
                        ->will($this->returnCallback([$this, 'isRowAllowedToImport']));

        $this->_entityModel->expects($this->any())->method('getOldSku')->will($this->returnValue([
            'testsimpleold' => [
                $this->productEntityLinkField => 10,
                'type_id' => 'simple',
                'attr_set_code' => 'Default'
            ],
        ]));

        $this->_entityModel->expects($this->any())->method('getAttrSetIdToName')->willReturn([4 => 'Default']);

        $this->configurable->saveData();
    }

    /**
     * @param $rowData
     * @param $rowNum
     * @return bool
     * @SuppressWarnings(PHPMD.UnusedFormalParameter)
     */
    public function isRowAllowedToImport($rowData, $rowNum)
    {
        if ($rowNum == 2) {
            return false;
        }
        return true;
    }

    public function testIsRowValid()
    {
        $bunch = $this->_getBunch();
        $badProduct = [
            'sku' => 'configurableskuI22BadPrice',
            'store_view_code' => null,
            'attribute_set_code' => 'Default',
            'product_type' => 'configurable',
            'name' => 'Configurable Product 21 BadPrice',
            'product_websites' => 'website_1',
            'configurable_variation_labels' => 'testattr2=Select Color, testattr3=Select Size',
            'configurable_variations' => 'sku=testconf2-attr2val1-testattr3v1,'
                 . 'testattr2=attr2val1_DOESNT_EXIST,'
                 . 'testattr3=testattr3v1,'
                 . 'display=1|sku=testconf2-attr2val1-testattr3v2,'
                 . 'testattr2=attr2val1,'
                 . 'testattr3=testattr3v2,'
                 . 'display=0',
            '_store' => null,
            '_attribute_set' => 'Default',
            '_type' => 'configurable',
            '_product_websites' => 'website_1',
        ];
        $bunch[] = $badProduct;
        // Set _attributes to avoid error in Magento\CatalogImportExport\Model\Import\Product\Type\AbstractType.
        $this->setPropertyValue($this->configurable, '_attributes', [
            $badProduct[\Magento\CatalogImportExport\Model\Import\Product::COL_ATTR_SET] => [],
        ]);

        foreach ($bunch as $rowData) {
            $result = $this->configurable->isRowValid($rowData, 0, !isset($this->_oldSku[$rowData['sku']]));
            $this->assertNotNull($result);
        }
    }

    /**
     * Set object property value.
     *
     * @param $object
     * @param $property
     * @param $value
     */
    protected function setPropertyValue(&$object, $property, $value)
    {
        $reflection = new \ReflectionClass(get_class($object));
        $reflectionProperty = $reflection->getProperty($property);
        $reflectionProperty->setAccessible(true);
        $reflectionProperty->setValue($object, $value);

        return $object;
    }
}<|MERGE_RESOLUTION|>--- conflicted
+++ resolved
@@ -446,56 +446,6 @@
      */
     public function testSaveData()
     {
-<<<<<<< HEAD
-        $this->_entityModel->expects($this->any())->method('getNewSku')->will($this->returnValue([
-            'configurableskuI22' => [
-                $this->productEntityLinkField => 1,
-                'type_id' => 'configurable',
-                'attr_set_code' => 'Default'
-            ],
-            'testconf2-attr2val1-testattr3v1' => [
-                $this->productEntityLinkField => 2,
-                'type_id' => 'simple',
-                'attr_set_code' => 'Default'
-            ],
-            'testconf2-attr2val1-testattr30v1' => [
-                $this->productEntityLinkField => 20,
-                'type_id' => 'simple',
-                'attr_set_code' => 'Default'
-            ],
-            'testconf2-attr2val1-testattr3v2' => [
-                $this->productEntityLinkField => 3,
-                'type_id' => 'simple',
-                'attr_set_code' => 'Default'
-            ],
-            'testSimple' => [$this->productEntityLinkField => 4, 'type_id' => 'simple', 'attr_set_code' => 'Default'],
-            'testSimpleToSkip' => [
-                $this->productEntityLinkField => 5,
-                'type_id' => 'simple',
-                'attr_set_code' => 'Default'
-            ],
-            'configurableskuI22withoutLabels' => [
-                $this->productEntityLinkField => 6,
-                'type_id' => 'configurable',
-                'attr_set_code' => 'Default'
-            ],
-            'configurableskuI22withoutVariations' => [
-                $this->productEntityLinkField => 7,
-                'type_id' => 'configurable',
-                'attr_set_code' => 'Default'
-            ],
-            'configurableskuI22Duplicated' => [
-                $this->productEntityLinkField => 8,
-                'type_id' => 'configurable',
-                'attr_set_code' => 'Default'
-            ],
-            'configurableskuI22BadPrice' => [
-                $this->productEntityLinkField => 9,
-                'type_id' => 'configurable',
-                'attr_set_code' => 'Default'
-            ],
-        ]));
-=======
         $newSkus = array_change_key_case([
             'configurableskuI22' =>
                 [$this->productEntityLinkField => 1, 'type_id' => 'configurable', 'attr_set_code' => 'Default'],
@@ -521,7 +471,6 @@
         $this->_entityModel->expects($this->any())
             ->method('getNewSku')
             ->will($this->returnValue($newSkus));
->>>>>>> a89d82f9
 
         // at(0) is select() call, quoteIdentifier() is invoked at(1) and at(2)
         $this->_connection->expects($this->at(1))->method('quoteIdentifier')->with('m.attribute_id')->willReturn('a');
