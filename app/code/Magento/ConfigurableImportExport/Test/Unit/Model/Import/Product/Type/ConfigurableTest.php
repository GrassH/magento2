<?php declare(strict_types=1);
/**
 * Copyright © Magento, Inc. All rights reserved.
 * See COPYING.txt for license details.
 */

namespace Magento\ConfigurableImportExport\Test\Unit\Model\Import\Product\Type;

use Magento\Catalog\Api\Data\ProductInterface;
use Magento\Catalog\Model\ProductTypes\ConfigInterface;
use Magento\Catalog\Model\ResourceModel\Product\CollectionFactory;
use Magento\CatalogImportExport\Model\Import\Product;
use Magento\ConfigurableImportExport;
use Magento\ConfigurableImportExport\Model\Import\Product\Type\Configurable;
use Magento\Eav\Model\Entity\Attribute\AbstractAttribute;
use Magento\Eav\Model\ResourceModel\Entity\Attribute\Set\Collection;
use Magento\Framework\App\ResourceConnection;
use Magento\Framework\DataObject;
use Magento\Framework\DB\Adapter\Pdo\Mysql;
use Magento\Framework\DB\Select;
use Magento\Framework\EntityManager\EntityMetadata;
use Magento\Framework\EntityManager\MetadataPool;
use Magento\ImportExport\Test\Unit\Model\Import\AbstractImportTestCase;
use PHPUnit\Framework\MockObject\MockObject;

/**
 * Configurable import export tests
 *
 * @SuppressWarnings(PHPMD.CouplingBetweenObjects)
 */
class ConfigurableTest extends AbstractImportTestCase
{
    /** @var ConfigurableImportExport\Model\Import\Product\Type\Configurable */
    protected $configurable;

    /**
<<<<<<< HEAD
     * @var \PHPUnit\Framework\MockObject\MockObject
=======
     * @var MockObject
>>>>>>> b2f063af
     */
    protected $setCollectionFactory;

    /**
<<<<<<< HEAD
     * @var \Magento\Eav\Model\ResourceModel\Entity\Attribute\Set\Collection|\PHPUnit\Framework\MockObject\MockObject
=======
     * @var Collection|MockObject
>>>>>>> b2f063af
     */
    protected $setCollection;

    /**
<<<<<<< HEAD
     * @var \PHPUnit\Framework\MockObject\MockObject
=======
     * @var MockObject
>>>>>>> b2f063af
     */
    protected $attrCollectionFactory;

    /**
<<<<<<< HEAD
     * @var \Magento\Catalog\Model\ResourceModel\Product\Attribute\Collection|\PHPUnit\Framework\MockObject\MockObject
=======
     * @var \Magento\Catalog\Model\ResourceModel\Product\Attribute\Collection|MockObject
>>>>>>> b2f063af
     */
    protected $attrCollection;

    /**
<<<<<<< HEAD
     * @var \Magento\Catalog\Model\ResourceModel\Product\CollectionFactory|\PHPUnit\Framework\MockObject\MockObject
=======
     * @var CollectionFactory|MockObject
>>>>>>> b2f063af
     */
    protected $productCollectionFactory;

    /**
<<<<<<< HEAD
     * @var \Magento\Catalog\Model\ResourceModel\Product\Collection|\PHPUnit\Framework\MockObject\MockObject
=======
     * @var \Magento\Catalog\Model\ResourceModel\Product\Collection|MockObject
>>>>>>> b2f063af
     */
    protected $productCollection;

    /**
<<<<<<< HEAD
     * @var \Magento\Catalog\Model\ProductTypes\ConfigInterface|\PHPUnit\Framework\MockObject\MockObject
=======
     * @var ConfigInterface|MockObject
>>>>>>> b2f063af
     */
    protected $productTypesConfig;

    /**
     * @var []
     */
    protected $params;

    /**
<<<<<<< HEAD
     * @var \Magento\CatalogImportExport\Model\Import\Product|\PHPUnit\Framework\MockObject\MockObject
     */
    protected $_entityModel;

    /** @var \Magento\Framework\App\ResourceConnection|\PHPUnit\Framework\MockObject\MockObject */
    protected $resource;

    /** @var \Magento\Framework\DB\Adapter\Pdo\Mysql|\PHPUnit\Framework\MockObject\MockObject */
    protected $_connection;

    /** @var \Magento\Framework\DB\Select|\PHPUnit\Framework\MockObject\MockObject */
=======
     * @var \Magento\CatalogImportExport\Model\Import\Product|MockObject
     */
    protected $_entityModel;

    /** @var ResourceConnection|MockObject */
    protected $resource;

    /** @var Mysql|MockObject */
    protected $_connection;

    /** @var Select|MockObject */
>>>>>>> b2f063af
    protected $select;

    /**
     * @var string
     */
    protected $productEntityLinkField = 'entity_id';

    /**
     * @inheritdoc
     *
     * @SuppressWarnings(PHPMD.ExcessiveMethodLength)
     */
    protected function setUp(): void
    {
        parent::setUp();

        $this->setCollectionFactory = $this->createPartialMock(
            \Magento\Eav\Model\ResourceModel\Entity\Attribute\Set\CollectionFactory::class,
            ['create']
        );
        $this->setCollection = $this->createPartialMock(
            Collection::class,
            ['setEntityTypeFilter']
        );

        $this->setCollectionFactory->expects($this->any())->method('create')->willReturn(
            $this->setCollection
        );

        $item = new DataObject([
            'id' => 1,
            'attribute_set_name' => 'Default',
            '_attribute_set' => 'Default'
        ]);

        $this->setCollection->expects($this->any())
            ->method('setEntityTypeFilter')
            ->willReturn([$item]);

        $this->attrCollectionFactory = $this->createPartialMock(
            \Magento\Catalog\Model\ResourceModel\Product\Attribute\CollectionFactory::class,
            ['create']
        );

        $this->attrCollection = $this->createPartialMock(
            \Magento\Catalog\Model\ResourceModel\Product\Attribute\Collection::class,
            ['setAttributeSetFilter']
        );

        $superAttributes = [];
        foreach ($this->_getSuperAttributes() as $superAttribute) {
            $item = $this->getMockBuilder(AbstractAttribute::class)
                ->setMethods(['isStatic'])
                ->disableOriginalConstructor()
                ->setConstructorArgs($superAttribute)
                ->getMock();
            $item->setData($superAttribute);
            $item->method('isStatic')
                ->willReturn(false);
            $superAttributes[] = $item;
        }

        $this->attrCollectionFactory->expects($this->any())->method('create')->willReturn(
            $this->attrCollection
        );

        $this->attrCollection->expects($this->any())
            ->method('setAttributeSetFilter')
            ->willReturn($superAttributes);

        $this->_entityModel = $this->createPartialMock(Product::class, [
            'getNewSku',
            'getOldSku',
            'getNextBunch',
            'isRowAllowedToImport',
            'getConnection',
            'getAttrSetIdToName',
            'getErrorAggregator',
            'getAttributeOptions'
        ]);
        $this->_entityModel->method('getErrorAggregator')->willReturn($this->getErrorAggregatorObject());

        $this->params = [
            0 => $this->_entityModel,
            1 => 'configurable'
        ];

<<<<<<< HEAD
        $this->_connection = $this->createPartialMock(\Magento\Framework\DB\Adapter\Pdo\Mysql::class, [
                'select',
                'fetchAll',
                'fetchPairs',
                'joinLeft',
                'insertOnDuplicate',
                'quoteIdentifier',
                'delete',
                'quoteInto'
            ]);
        $this->select = $this->createPartialMock(\Magento\Framework\DB\Select::class, [
                'from',
                'where',
                'joinLeft',
                'getConnection',
            ]);
        $this->select->expects($this->any())->method('from')->willReturnSelf();
        $this->select->expects($this->any())->method('where')->willReturnSelf();
        $this->select->expects($this->any())->method('joinLeft')->willReturnSelf();
        $this->_connection->expects($this->any())->method('select')->willReturn($this->select);
        $connectionMock = $this->createMock(\Magento\Framework\DB\Adapter\Pdo\Mysql::class);
        $connectionMock->expects($this->any())->method('quoteInto')->willReturn('query');
=======
        $this->_connection = $this->createPartialMock(Mysql::class, [
            'select',
            'fetchAll',
            'fetchPairs',
            'joinLeft',
            'insertOnDuplicate',
            'quoteIdentifier',
            'delete',
            'quoteInto'
        ]);
        $this->select = $this->createPartialMock(Select::class, [
            'from',
            'where',
            'joinLeft',
            'getConnection',
        ]);
        $this->select->expects($this->any())->method('from')->will($this->returnSelf());
        $this->select->expects($this->any())->method('where')->will($this->returnSelf());
        $this->select->expects($this->any())->method('joinLeft')->will($this->returnSelf());
        $this->_connection->expects($this->any())->method('select')->will($this->returnValue($this->select));
        $connectionMock = $this->createMock(Mysql::class);
        $connectionMock->expects($this->any())->method('quoteInto')->will($this->returnValue('query'));
>>>>>>> b2f063af
        $this->select->expects($this->any())->method('getConnection')->willReturn($connectionMock);
        $this->_connection->expects($this->any())->method('insertOnDuplicate')->willReturnSelf();
        $this->_connection->expects($this->any())->method('delete')->willReturnSelf();
        $this->_connection->expects($this->any())->method('quoteInto')->willReturn('');
        $this->_connection->expects($this->any())->method('fetchAll')->willReturn([]);

<<<<<<< HEAD
        $this->resource = $this->createPartialMock(\Magento\Framework\App\ResourceConnection::class, [
                'getConnection',
                'getTableName',
            ]);
        $this->resource->expects($this->any())->method('getConnection')->willReturn(
            $this->_connection
=======
        $this->resource = $this->createPartialMock(ResourceConnection::class, [
            'getConnection',
            'getTableName',
        ]);
        $this->resource->expects($this->any())->method('getConnection')->will(
            $this->returnValue($this->_connection)
>>>>>>> b2f063af
        );
        $this->resource->expects($this->any())->method('getTableName')->willReturn(
            'tableName'
        );
        $this->_entityModel->expects($this->any())->method('getConnection')->willReturn(
            $this->_connection
        );

        $this->productCollectionFactory = $this->createPartialMock(
            CollectionFactory::class,
            ['create']
        );

        $this->productCollection = $this->createPartialMock(
            \Magento\Catalog\Model\ResourceModel\Product\Collection::class,
            ['addFieldToFilter', 'addAttributeToSelect']
        );

        $products = [];
        $testProducts = [
            ['id' => 1, 'attribute_set_id' => 4, 'testattr2'=> 1, 'testattr3'=> 1],
            ['id' => 2, 'attribute_set_id' => 4, 'testattr2'=> 1, 'testattr3'=> 1],
            ['id' => 20, 'attribute_set_id' => 4, 'testattr2'=> 1, 'testattr3'=> 1],
        ];
        foreach ($testProducts as $product) {
            $item = $this->createPartialMock(DataObject::class, ['getAttributeSetId']);
            $item->setData($product);
            $item->expects($this->any())->method('getAttributeSetId')->willReturn(4);

            $products[] = $item;
        }

        $this->productCollectionFactory->expects($this->any())->method('create')->willReturn(
            $this->productCollection
        );

        $this->productCollection->expects($this->any())->method('addFieldToFilter')->willReturn(
            $this->productCollection
        );

        $this->productCollection->expects($this->any())->method('addAttributeToSelect')->willReturn(
            $products
        );

        $this->_entityModel->expects($this->any())->method('getAttributeOptions')->willReturn([
            'attr2val1' => '1',
            'attr2val2' => '2',
            'attr2val3' => '3',
            'testattr3v1' => '4',
            'testattr30v1' => '4',
            'testattr3v2' => '5',
            'testattr3v3' => '6',
        ]);

        $metadataPoolMock = $this->createMock(MetadataPool::class);
        $entityMetadataMock = $this->createMock(EntityMetadata::class);
        $metadataPoolMock->expects($this->any())
            ->method('getMetadata')
            ->with(ProductInterface::class)
            ->willReturn($entityMetadataMock);
        $entityMetadataMock->expects($this->any())
            ->method('getLinkField')
            ->willReturn($this->productEntityLinkField);
        $entityMetadataMock->expects($this->any())
            ->method('getIdentifierField')
            ->willReturn($this->productEntityLinkField);

        $this->configurable = $this->objectManagerHelper->getObject(
            Configurable::class,
            [
                'attrSetColFac' => $this->setCollectionFactory,
                'prodAttrColFac' => $this->attrCollectionFactory,
                'params' => $this->params,
                'resource' => $this->resource,
                'productColFac' => $this->productCollectionFactory,
                'metadataPool' => $metadataPoolMock,
            ]
        );
    }

    /**
     * Bunches data provider
     *
     * @return array
     * @SuppressWarnings(PHPMD.ExcessiveMethodLength)
     */
    protected function _getBunch(): array
    {
        return [
            [
                'sku' => 'configurableskuI22',
                'store_view_code' => null,
                'attribute_set_code' => 'Default',
                'product_type' => 'configurable',
                'name' => 'Configurable Product 21',
                'product_websites' => 'website_1',
                'configurable_variation_labels' => 'testattr2=Select Color, testattr3=Select Size',
                'configurable_variations' => 'sku=testconf2-attr2val1-testattr3v1,'
                    . 'testattr2=attr2val1,'
                    . 'testattr3=testattr3v1,'
                    . 'display=1|sku=testconf2-attr2val1-testattr3v2,'
                    . 'testattr2=attr2val1,'
                    . 'testattr3=testattr3v2,'
                    . 'display=0',
                '_store' => null,
                '_attribute_set' => 'Default',
                '_type' => 'configurable',
                '_product_websites' => 'website_1',
            ],
            [
                'sku' => 'testSimple',
                'store_view_code' => null,
                'attribute_set_code' => 'Default',
                'product_type' => 'simple',
                'name' => 'Test simple',
                'product_websites' => 'website_1',
                '_store' => null,
                '_attribute_set' => 'Default',
                '_type' => 'simple',
                '_product_websites' => 'website_1',
            ],
            [
                'sku' => 'testSimpleToSkip',
                'store_view_code' => null,
                'attribute_set_code' => 'Default',
                'product_type' => 'simple',
                'name' => 'Test simple to Skip',
                'product_websites' => 'website_1',
                '_store' => null,
                '_attribute_set' => 'Default',
                '_type' => 'simple',
                '_product_websites' => 'website_1',
            ],
            [
                'sku' => 'configurableskuI22withoutLabels',
                'store_view_code' => null,
                'attribute_set_code' => 'Default',
                'product_type' => 'configurable',
                'name' => 'Configurable Product 21 Without Labels',
                'product_websites' => 'website_1',
                'configurable_variations' => '
                sku=testconf2-attr2val1-testattr3v1,testattr2=attr2val1,testattr3=testattr3v1,display=1|
                sku=testconf2-attr2val1-testattr30v1,testattr2=attr2val1,testattr3=testattr3v1,display=1|
                sku=testconf2-attr2val1-testattr3v2,testattr2=attr2val1,testattr3=testattr3v2,display=0|
                sku=testconf2-attr2val2-testattr3v2,testattr2=attr2val1,testattr4=testattr3v2,display=1|
                sku=testSimpleOld,testattr2=attr2val1,testattr4=testattr3v2,display=1',
                '_store' => null,
                '_attribute_set' => 'Default',
                '_type' => 'configurable',
                '_product_websites' => 'website_1',
            ],
            [
                'sku' => 'configurableskuI22withoutVariations',
                'store_view_code' => null,
                'attribute_set_code' => 'Default',
                'product_type' => 'configurable',
                'name' => 'Configurable Product 21 Without Labels',
                'product_websites' => 'website_1',
                '_store' => null,
                '_attribute_set' => 'Default',
                '_type' => 'configurable',
                '_product_websites' => 'website_1',
            ],
            [
                'sku' => 'configurableskuI22Duplicated',
                'store_view_code' => null,
                'attribute_set_code' => 'Default',
                'product_type' => 'configurable',
                'name' => 'Configurable Product 21',
                'product_websites' => 'website_1',
                'configurable_variation_labels' => 'testattr2=Select Color, testattr3=Select Size',
                'configurable_variations' => 'sku=testconf2-attr2val1-testattr3v1,'
                    . 'testattr2=attr2val1,'
                    . 'testattr3=testattr3v1,'
                    . 'testattr3=testattr3v2,'
                    . 'display=1|'
                    . 'sku=testconf2-attr2val1-testattr3v2,'
                    . 'testattr2=attr2val1,'
                    . 'testattr3=testattr3v1,'
                    . 'testattr3=testattr3v2,'
                    . 'display=1|'
                    . 'sku=testconf2-attr2val1-testattr3v3,'
                    . 'testattr2=attr2val1,'
                    . 'testattr3=testattr3v1,'
                    . 'testattr3=testattr3v2,'
                    . 'display=1',
                '_store' => null,
                '_attribute_set' => 'Default',
                '_type' => 'configurable',
                '_product_websites' => 'website_1',
            ],
            [
                'sku' => 'testSimpleOld',
                'store_view_code' => null,
                'attribute_set_code' => 'Default',
                'product_type' => 'simple',
                'name' => 'Test simple to Skip',
                'product_websites' => 'website_1',
                '_store' => null,
                '_attribute_set' => 'Default',
                '_type' => 'simple',
                '_product_websites' => 'website_1',
            ]
        ];
    }

    /**
     * Super attributes data provider
     *
     * @return array
     */
    protected function _getSuperAttributes(): array
    {
        return [
            'testattr2' => [
                'id' => '131',
                'code' => 'testattr2',
                'attribute_code' => 'testattr2',
                'is_global' => '1',
                'is_visible' => '1',
                'is_required' => '0',
                'is_unique' => '0',
                'frontend_label' => 'testattr2',
                'is_static' => false,
                'backend_type' => 'select',
                'apply_to' => [],
                'type' => 'select',
                'default_value' => null,
                'options' => [
                    'attr2val1' => '6',
                    'attr2val2' => '7',
                    'attr2val3' => '8',
                ]
            ],

            'testattr3' => [
                'id' => '132',
                'code' => 'testattr3',
                'attribute_code' => 'testattr3',
                'is_global' => '1',
                'is_visible' => '1',
                'is_required' => '0',
                'is_unique' => '0',
                'frontend_label' => 'testattr3',
                'is_static' => false,
                'backend_type' => 'select',
                'apply_to' => [],
                'type' => 'select',
                'default_value' => null,
                'options' => [
                    'testattr3v1' => '9',
                    'testattr3v2' => '10',
                    'testattr3v3' => '11',
                ],
            ]
        ];
    }

    /**
     * Verify save mtethod
     *
     * @SuppressWarnings(PHPMD.ExcessiveMethodLength)
     */
    public function testSaveData()
    {
        $newSkus = array_change_key_case([
            'configurableskuI22' => [
                $this->productEntityLinkField => 1,
                'type_id' => 'configurable',
                'attr_set_code' => 'Default'
            ],
            'testconf2-attr2val1-testattr3v1' => [
                $this->productEntityLinkField => 2,
                'type_id' => 'simple',
                'attr_set_code' => 'Default'
            ],
            'testconf2-attr2val1-testattr30v1' => [
                $this->productEntityLinkField => 20,
                'type_id' => 'simple',
                'attr_set_code' => 'Default'
            ],
            'testconf2-attr2val1-testattr3v2' => [
                $this->productEntityLinkField => 3,
                'type_id' => 'simple',
                'attr_set_code' => 'Default'
            ],
            'testSimple' => [$this->productEntityLinkField => 4, 'type_id' => 'simple', 'attr_set_code' => 'Default'],
            'testSimpleToSkip' => [
                $this->productEntityLinkField => 5,
                'type_id' => 'simple',
                'attr_set_code' => 'Default'
            ],
            'configurableskuI22withoutLabels' => [
                $this->productEntityLinkField => 6,
                'type_id' => 'configurable',
                'attr_set_code' => 'Default'
            ],
            'configurableskuI22withoutVariations' => [
                $this->productEntityLinkField => 7,
                'type_id' => 'configurable',
                'attr_set_code' => 'Default'
            ],
            'configurableskuI22Duplicated' => [
                $this->productEntityLinkField => 8,
                'type_id' => 'configurable',
                'attr_set_code' => 'Default'
            ],
            'configurableskuI22BadPrice' => [
                $this->productEntityLinkField => 9,
                'type_id' => 'configurable',
                'attr_set_code' => 'Default'
            ],
        ]);
        $this->_entityModel->expects($this->any())
            ->method('getNewSku')
            ->willReturn($newSkus);

        // at(0) is select() call, quoteIdentifier() is invoked at(1) and at(2)
        $this->_connection->expects($this->at(1))
            ->method('quoteIdentifier')
            ->with('m.attribute_id')
            ->willReturn('a');
        $this->_connection->expects($this->at(2))
            ->method('quoteIdentifier')
            ->with('o.attribute_id')
            ->willReturn('b');

        $this->_connection->expects($this->any())->method('select')->willReturn($this->select);
        $this->_connection->expects($this->any())->method('fetchAll')->with($this->select)->willReturn([
            ['attribute_id' => 131, 'product_id' => 1, 'option_id' => 1, 'product_super_attribute_id' => 131],

            ['attribute_id' => 131, 'product_id' => 2, 'option_id' => 1, 'product_super_attribute_id' => 131],
            ['attribute_id' => 131, 'product_id' => 2, 'option_id' => 2, 'product_super_attribute_id' => 131],
            ['attribute_id' => 131, 'product_id' => 2, 'option_id' => 3, 'product_super_attribute_id' => 131],

            ['attribute_id' => 131, 'product_id' => 20, 'option_id' => 1, 'product_super_attribute_id' => 131],
            ['attribute_id' => 131, 'product_id' => 20, 'option_id' => 2, 'product_super_attribute_id' => 131],
            ['attribute_id' => 131, 'product_id' => 20, 'option_id' => 3, 'product_super_attribute_id' => 131],

            ['attribute_id' => 132, 'product_id' => 1, 'option_id' => 1, 'product_super_attribute_id' => 132],
            ['attribute_id' => 132, 'product_id' => 1, 'option_id' => 2, 'product_super_attribute_id' => 132],
            ['attribute_id' => 132, 'product_id' => 1, 'option_id' => 3, 'product_super_attribute_id' => 132],
            ['attribute_id' => 132, 'product_id' => 1, 'option_id' => 4, 'product_super_attribute_id' => 132],
            ['attribute_id' => 132, 'product_id' => 1, 'option_id' => 5, 'product_super_attribute_id' => 132],
            ['attribute_id' => 132, 'product_id' => 1, 'option_id' => 6, 'product_super_attribute_id' => 132],

            ['attribute_id' => 132, 'product_id' => 3, 'option_id' => 3, 'product_super_attribute_id' => 132],
            ['attribute_id' => 132, 'product_id' => 4, 'option_id' => 4, 'product_super_attribute_id' => 132],
            ['attribute_id' => 132, 'product_id' => 5, 'option_id' => 5, 'product_super_attribute_id' => 132],
        ]);
        $this->_connection->expects($this->any())->method('fetchAll')->with($this->select)->willReturn(
            []
        );

        $bunch = $this->_getBunch();
        $this->_entityModel->expects($this->at(2))->method('getNextBunch')->willReturn($bunch);
        $this->_entityModel->expects($this->at(3))->method('getNextBunch')->willReturn([]);
        $this->_entityModel->expects($this->any())
<<<<<<< HEAD
                        ->method('isRowAllowedToImport')
                        ->willReturnCallback([$this, 'isRowAllowedToImport']);
=======
            ->method('isRowAllowedToImport')
            ->will($this->returnCallback([$this, 'isRowAllowedToImport']));
>>>>>>> b2f063af

        $this->_entityModel->expects($this->any())->method('getOldSku')->willReturn([
            'testsimpleold' => [
                $this->productEntityLinkField => 10,
                'type_id' => 'simple',
                'attr_set_code' => 'Default'
            ],
        ]);

        $this->_entityModel->expects($this->any())->method('getAttrSetIdToName')->willReturn([4 => 'Default']);

        $this->configurable->saveData();
    }

    /**
     * Callback for is row allowed to import
     *
     * @param $rowData
     * @param $rowNum
     * @return bool
     * @SuppressWarnings(PHPMD.UnusedFormalParameter)
     */
    public function isRowAllowedToImport($rowData, $rowNum)
    {
        if ($rowNum == 2) {
            return false;
        }
        return true;
    }

    /**
     * Verify is row valid method
     *
     * @dataProvider getProductDataIsValidRow
     * @param array $productData
     * @return void
     */
    public function testIsRowValid(array $productData): void
    {
        $bunch = $this->_getBunch();
        // Checking that variations' field names are case-insensitive with this
        // product.
        $caseInsensitiveSKU = 'configurableskuI22CaseInsensitive';
        $productData['caseInsencitiveProduct']['sku'] = $caseInsensitiveSKU;
        $bunch[] = $productData['bad_product'];
        $bunch[] = $productData['caseInsencitiveProduct'];
        // Set _attributes to avoid error in Magento\CatalogImportExport\Model\Import\Product\Type\AbstractType.
        $this->setPropertyValue($this->configurable, '_attributes', [
            $productData['bad_product'][Product::COL_ATTR_SET] => [],
        ]);
        // Avoiding errors about attributes not being super
        $this->setPropertyValue($this->configurable, '_superAttributes', $productData['super_attributes']);

        foreach ($bunch as $rowData) {
            $result = $this->configurable->isRowValid($rowData, 0, false);
            $this->assertNotNull($result);
            if ($rowData['sku'] === $caseInsensitiveSKU) {
                $this->assertTrue($result);
            }
        }
    }

    /**
     *
     * Data provider for isValidRows test.
     *
     * @return array
     */
    public function getProductDataIsValidRow(): array
    {
        return [
            [
                [
                    'bad_product' => [
                        'sku' => 'configurableskuI22BadPrice',
                        'store_view_code' => null,
                        'attribute_set_code' => 'Default',
                        'product_type' => 'configurable',
                        'name' => 'Configurable Product 21 BadPrice',
                        'product_websites' => 'website_1',
                        'configurable_variation_labels' => 'testattr2=Select Color, testattr3=Select Size',
                        'configurable_variations' => 'sku=testconf2-attr2val1-testattr3v1,'
                            . 'testattr2=attr2val1_DOESNT_EXIST,'
                            . 'testattr3=testattr3v1,'
                            . 'display=1|sku=testconf2-attr2val1-testattr3v2,'
                            . 'testattr2=attr2val1,'
                            . 'testattr3=testattr3v2,'
                            . 'display=0',
                        '_store' => null,
                        '_attribute_set' => 'Default',
                        '_type' => 'configurable',
                        '_product_websites' => 'website_1',
                    ],
                    'caseInsencitiveProduct' => [
                        'sku' => '',
                        'store_view_code' => null,
                        'attribute_set_code' => 'Default',
                        'product_type' => 'configurable',
                        'name' => 'Configurable Product 21',
                        'product_websites' => 'website_1',
                        'configurable_variation_labels' => 'testattr2=Select Color, testattr3=Select Size',
                        'configurable_variations' => 'SKU=testconf2-attr2val1-testattr3v1,'
                            . 'testattr2=attr2val1,'
                            . 'testattr3=testattr3v1=sx=sl,'
                            . 'display=1|sku=testconf2-attr2val1-testattr3v2,'
                            . 'testattr2=attr2val1,'
                            . 'testattr3=testattr3v2,'
                            . 'display=0',
                        '_store' => null,
                        '_attribute_set' => 'Default',
                        '_type' => 'configurable',
                        '_product_websites' => 'website_1',
                    ],
                    'super_attributes' => [
                        'testattr2' => ['options' => ['attr2val1' => 1]],
                        'testattr3' => [
                            'options' => [
                                'testattr3v2' => 1,
                                'testattr3v1=sx=sl' => 1,
                            ],
                        ],
                    ]
                ]
            ]
        ];
    }

    /**
     * Verify row validation with numeric skus
     *
     * @return void
     */
    public function testRowValidationForNumericalSkus(): void
    {
        // Set _attributes to avoid error in Magento\CatalogImportExport\Model\Import\Product\Type\AbstractType.
        $this->setPropertyValue($this->configurable, '_attributes', [
            'Default' => [],
        ]);
        // Avoiding errors about attributes not being super
        $this->setPropertyValue(
            $this->configurable,
            '_superAttributes',
            [
                'testattr2' => [
                    'options' => [
                        'attr2val1' => 1,
                        'attr2val2' => 2,
                    ]
                ],
            ]
        );

        $rowValidationDataProvider = $this->rowValidationDataProvider();

        // Checking that variations with duplicate sku are invalid
        $result = $this->configurable->isRowValid($rowValidationDataProvider['duplicateProduct'], 0);
        $this->assertFalse($result);

        // Checking that variations with SKUs that are the same when interpreted as number,
        // but different when interpreted as string are valid
        $result = $this->configurable->isRowValid($rowValidationDataProvider['nonDuplicateProduct'], 0);
        $this->assertTrue($result);
    }

    /**
     * Row validation Data Provider
     *
     * @return array
     */
    public function rowValidationDataProvider(): array
    {
        return [
            'duplicateProduct' => [
                'sku' => 'configurableNumericalSkuDuplicateVariation',
                'store_view_code' => null,
                'attribute_set_code' => 'Default',
                'product_type' => 'configurable',
                'name' => 'Configurable Product with duplicate numerical SKUs in variations',
                'product_websites' => 'website_1',
                'configurable_variation_labels' => 'testattr2=Select Configuration',
                'configurable_variations' => 'sku=1234.1,'
                    . 'testattr2=attr2val1,'
                    . 'display=1|sku=1234.1,'
                    . 'testattr2=attr2val1,'
                    . 'display=0',
                '_store' => null,
                '_attribute_set' => 'Default',
                '_type' => 'configurable',
                '_product_websites' => 'website_1',
            ],
            'nonDuplicateProduct' => [
                'sku' => 'configurableNumericalSkuNonDuplicateVariation',
                'store_view_code' => null,
                'attribute_set_code' => 'Default',
                'product_type' => 'configurable',
                'name' => 'Configurable Product with different numerical SKUs in variations',
                'product_websites' => 'website_1',
                'configurable_variation_labels' => 'testattr2=Select Configuration',
                'configurable_variations' => 'sku=1234.10,'
                    . 'testattr2=attr2val1,'
                    . 'display=1|sku=1234.1,'
                    . 'testattr2=attr2val2,'
                    . 'display=0',
                '_store' => null,
                '_attribute_set' => 'Default',
                '_type' => 'configurable',
                '_product_websites' => 'website_1',
            ]
        ];
    }

    /**
     * Set object property value.
     *
     * @param $object
     * @param $property
     * @param $value
     */
    protected function setPropertyValue(&$object, $property, $value)
    {
        $reflection = new \ReflectionClass(get_class($object));
        $reflectionProperty = $reflection->getProperty($property);
        $reflectionProperty->setAccessible(true);
        $reflectionProperty->setValue($object, $value);

        return $object;
    }
}<|MERGE_RESOLUTION|>--- conflicted
+++ resolved
@@ -34,65 +34,37 @@
     protected $configurable;
 
     /**
-<<<<<<< HEAD
-     * @var \PHPUnit\Framework\MockObject\MockObject
-=======
      * @var MockObject
->>>>>>> b2f063af
      */
     protected $setCollectionFactory;
 
     /**
-<<<<<<< HEAD
-     * @var \Magento\Eav\Model\ResourceModel\Entity\Attribute\Set\Collection|\PHPUnit\Framework\MockObject\MockObject
-=======
      * @var Collection|MockObject
->>>>>>> b2f063af
      */
     protected $setCollection;
 
     /**
-<<<<<<< HEAD
-     * @var \PHPUnit\Framework\MockObject\MockObject
-=======
      * @var MockObject
->>>>>>> b2f063af
      */
     protected $attrCollectionFactory;
 
     /**
-<<<<<<< HEAD
-     * @var \Magento\Catalog\Model\ResourceModel\Product\Attribute\Collection|\PHPUnit\Framework\MockObject\MockObject
-=======
      * @var \Magento\Catalog\Model\ResourceModel\Product\Attribute\Collection|MockObject
->>>>>>> b2f063af
      */
     protected $attrCollection;
 
     /**
-<<<<<<< HEAD
-     * @var \Magento\Catalog\Model\ResourceModel\Product\CollectionFactory|\PHPUnit\Framework\MockObject\MockObject
-=======
      * @var CollectionFactory|MockObject
->>>>>>> b2f063af
      */
     protected $productCollectionFactory;
 
     /**
-<<<<<<< HEAD
-     * @var \Magento\Catalog\Model\ResourceModel\Product\Collection|\PHPUnit\Framework\MockObject\MockObject
-=======
      * @var \Magento\Catalog\Model\ResourceModel\Product\Collection|MockObject
->>>>>>> b2f063af
      */
     protected $productCollection;
 
     /**
-<<<<<<< HEAD
-     * @var \Magento\Catalog\Model\ProductTypes\ConfigInterface|\PHPUnit\Framework\MockObject\MockObject
-=======
      * @var ConfigInterface|MockObject
->>>>>>> b2f063af
      */
     protected $productTypesConfig;
 
@@ -102,19 +74,6 @@
     protected $params;
 
     /**
-<<<<<<< HEAD
-     * @var \Magento\CatalogImportExport\Model\Import\Product|\PHPUnit\Framework\MockObject\MockObject
-     */
-    protected $_entityModel;
-
-    /** @var \Magento\Framework\App\ResourceConnection|\PHPUnit\Framework\MockObject\MockObject */
-    protected $resource;
-
-    /** @var \Magento\Framework\DB\Adapter\Pdo\Mysql|\PHPUnit\Framework\MockObject\MockObject */
-    protected $_connection;
-
-    /** @var \Magento\Framework\DB\Select|\PHPUnit\Framework\MockObject\MockObject */
-=======
      * @var \Magento\CatalogImportExport\Model\Import\Product|MockObject
      */
     protected $_entityModel;
@@ -126,7 +85,6 @@
     protected $_connection;
 
     /** @var Select|MockObject */
->>>>>>> b2f063af
     protected $select;
 
     /**
@@ -152,8 +110,8 @@
             ['setEntityTypeFilter']
         );
 
-        $this->setCollectionFactory->expects($this->any())->method('create')->willReturn(
-            $this->setCollection
+        $this->setCollectionFactory->expects($this->any())->method('create')->will(
+            $this->returnValue($this->setCollection)
         );
 
         $item = new DataObject([
@@ -164,7 +122,7 @@
 
         $this->setCollection->expects($this->any())
             ->method('setEntityTypeFilter')
-            ->willReturn([$item]);
+            ->will($this->returnValue([$item]));
 
         $this->attrCollectionFactory = $this->createPartialMock(
             \Magento\Catalog\Model\ResourceModel\Product\Attribute\CollectionFactory::class,
@@ -185,17 +143,17 @@
                 ->getMock();
             $item->setData($superAttribute);
             $item->method('isStatic')
-                ->willReturn(false);
+                ->will($this->returnValue(false));
             $superAttributes[] = $item;
         }
 
-        $this->attrCollectionFactory->expects($this->any())->method('create')->willReturn(
-            $this->attrCollection
+        $this->attrCollectionFactory->expects($this->any())->method('create')->will(
+            $this->returnValue($this->attrCollection)
         );
 
         $this->attrCollection->expects($this->any())
             ->method('setAttributeSetFilter')
-            ->willReturn($superAttributes);
+            ->will($this->returnValue($superAttributes));
 
         $this->_entityModel = $this->createPartialMock(Product::class, [
             'getNewSku',
@@ -214,30 +172,6 @@
             1 => 'configurable'
         ];
 
-<<<<<<< HEAD
-        $this->_connection = $this->createPartialMock(\Magento\Framework\DB\Adapter\Pdo\Mysql::class, [
-                'select',
-                'fetchAll',
-                'fetchPairs',
-                'joinLeft',
-                'insertOnDuplicate',
-                'quoteIdentifier',
-                'delete',
-                'quoteInto'
-            ]);
-        $this->select = $this->createPartialMock(\Magento\Framework\DB\Select::class, [
-                'from',
-                'where',
-                'joinLeft',
-                'getConnection',
-            ]);
-        $this->select->expects($this->any())->method('from')->willReturnSelf();
-        $this->select->expects($this->any())->method('where')->willReturnSelf();
-        $this->select->expects($this->any())->method('joinLeft')->willReturnSelf();
-        $this->_connection->expects($this->any())->method('select')->willReturn($this->select);
-        $connectionMock = $this->createMock(\Magento\Framework\DB\Adapter\Pdo\Mysql::class);
-        $connectionMock->expects($this->any())->method('quoteInto')->willReturn('query');
-=======
         $this->_connection = $this->createPartialMock(Mysql::class, [
             'select',
             'fetchAll',
@@ -260,34 +194,24 @@
         $this->_connection->expects($this->any())->method('select')->will($this->returnValue($this->select));
         $connectionMock = $this->createMock(Mysql::class);
         $connectionMock->expects($this->any())->method('quoteInto')->will($this->returnValue('query'));
->>>>>>> b2f063af
         $this->select->expects($this->any())->method('getConnection')->willReturn($connectionMock);
         $this->_connection->expects($this->any())->method('insertOnDuplicate')->willReturnSelf();
         $this->_connection->expects($this->any())->method('delete')->willReturnSelf();
         $this->_connection->expects($this->any())->method('quoteInto')->willReturn('');
-        $this->_connection->expects($this->any())->method('fetchAll')->willReturn([]);
-
-<<<<<<< HEAD
-        $this->resource = $this->createPartialMock(\Magento\Framework\App\ResourceConnection::class, [
-                'getConnection',
-                'getTableName',
-            ]);
-        $this->resource->expects($this->any())->method('getConnection')->willReturn(
-            $this->_connection
-=======
+        $this->_connection->expects($this->any())->method('fetchAll')->will($this->returnValue([]));
+
         $this->resource = $this->createPartialMock(ResourceConnection::class, [
             'getConnection',
             'getTableName',
         ]);
         $this->resource->expects($this->any())->method('getConnection')->will(
             $this->returnValue($this->_connection)
->>>>>>> b2f063af
-        );
-        $this->resource->expects($this->any())->method('getTableName')->willReturn(
-            'tableName'
-        );
-        $this->_entityModel->expects($this->any())->method('getConnection')->willReturn(
-            $this->_connection
+        );
+        $this->resource->expects($this->any())->method('getTableName')->will(
+            $this->returnValue('tableName')
+        );
+        $this->_entityModel->expects($this->any())->method('getConnection')->will(
+            $this->returnValue($this->_connection)
         );
 
         $this->productCollectionFactory = $this->createPartialMock(
@@ -314,19 +238,19 @@
             $products[] = $item;
         }
 
-        $this->productCollectionFactory->expects($this->any())->method('create')->willReturn(
-            $this->productCollection
-        );
-
-        $this->productCollection->expects($this->any())->method('addFieldToFilter')->willReturn(
-            $this->productCollection
-        );
-
-        $this->productCollection->expects($this->any())->method('addAttributeToSelect')->willReturn(
-            $products
-        );
-
-        $this->_entityModel->expects($this->any())->method('getAttributeOptions')->willReturn([
+        $this->productCollectionFactory->expects($this->any())->method('create')->will(
+            $this->returnValue($this->productCollection)
+        );
+
+        $this->productCollection->expects($this->any())->method('addFieldToFilter')->will(
+            $this->returnValue($this->productCollection)
+        );
+
+        $this->productCollection->expects($this->any())->method('addAttributeToSelect')->will(
+            $this->returnValue($products)
+        );
+
+        $this->_entityModel->expects($this->any())->method('getAttributeOptions')->will($this->returnValue([
             'attr2val1' => '1',
             'attr2val2' => '2',
             'attr2val3' => '3',
@@ -334,7 +258,7 @@
             'testattr30v1' => '4',
             'testattr3v2' => '5',
             'testattr3v3' => '6',
-        ]);
+        ]));
 
         $metadataPoolMock = $this->createMock(MetadataPool::class);
         $entityMetadataMock = $this->createMock(EntityMetadata::class);
@@ -597,7 +521,7 @@
         ]);
         $this->_entityModel->expects($this->any())
             ->method('getNewSku')
-            ->willReturn($newSkus);
+            ->will($this->returnValue($newSkus));
 
         // at(0) is select() call, quoteIdentifier() is invoked at(1) and at(2)
         $this->_connection->expects($this->at(1))
@@ -609,8 +533,8 @@
             ->with('o.attribute_id')
             ->willReturn('b');
 
-        $this->_connection->expects($this->any())->method('select')->willReturn($this->select);
-        $this->_connection->expects($this->any())->method('fetchAll')->with($this->select)->willReturn([
+        $this->_connection->expects($this->any())->method('select')->will($this->returnValue($this->select));
+        $this->_connection->expects($this->any())->method('fetchAll')->with($this->select)->will($this->returnValue([
             ['attribute_id' => 131, 'product_id' => 1, 'option_id' => 1, 'product_super_attribute_id' => 131],
 
             ['attribute_id' => 131, 'product_id' => 2, 'option_id' => 1, 'product_super_attribute_id' => 131],
@@ -631,30 +555,25 @@
             ['attribute_id' => 132, 'product_id' => 3, 'option_id' => 3, 'product_super_attribute_id' => 132],
             ['attribute_id' => 132, 'product_id' => 4, 'option_id' => 4, 'product_super_attribute_id' => 132],
             ['attribute_id' => 132, 'product_id' => 5, 'option_id' => 5, 'product_super_attribute_id' => 132],
-        ]);
-        $this->_connection->expects($this->any())->method('fetchAll')->with($this->select)->willReturn(
-            []
+        ]));
+        $this->_connection->expects($this->any())->method('fetchAll')->with($this->select)->will(
+            $this->returnValue([])
         );
 
         $bunch = $this->_getBunch();
-        $this->_entityModel->expects($this->at(2))->method('getNextBunch')->willReturn($bunch);
-        $this->_entityModel->expects($this->at(3))->method('getNextBunch')->willReturn([]);
+        $this->_entityModel->expects($this->at(2))->method('getNextBunch')->will($this->returnValue($bunch));
+        $this->_entityModel->expects($this->at(3))->method('getNextBunch')->will($this->returnValue([]));
         $this->_entityModel->expects($this->any())
-<<<<<<< HEAD
-                        ->method('isRowAllowedToImport')
-                        ->willReturnCallback([$this, 'isRowAllowedToImport']);
-=======
             ->method('isRowAllowedToImport')
             ->will($this->returnCallback([$this, 'isRowAllowedToImport']));
->>>>>>> b2f063af
-
-        $this->_entityModel->expects($this->any())->method('getOldSku')->willReturn([
+
+        $this->_entityModel->expects($this->any())->method('getOldSku')->will($this->returnValue([
             'testsimpleold' => [
                 $this->productEntityLinkField => 10,
                 'type_id' => 'simple',
                 'attr_set_code' => 'Default'
             ],
-        ]);
+        ]));
 
         $this->_entityModel->expects($this->any())->method('getAttrSetIdToName')->willReturn([4 => 'Default']);
 
