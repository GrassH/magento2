--- conflicted
+++ resolved
@@ -28,20 +28,12 @@
     private $objectManagerHelper;
 
     /**
-<<<<<<< HEAD
-     * @var ProductCollection|\PHPUnit\Framework\MockObject\MockObject
-=======
      * @var ProductCollection|MockObject
->>>>>>> b2f063af
      */
     private $productCollectionMock;
 
     /**
-<<<<<<< HEAD
-     * @var ConfigurableProductType|\PHPUnit\Framework\MockObject\MockObject
-=======
      * @var ConfigurableProductType|MockObject
->>>>>>> b2f063af
      */
     private $configurableProductTypeMock;
 
@@ -282,11 +274,7 @@
     /**
      * Create product mock object
      *
-<<<<<<< HEAD
-     * @return Product|\PHPUnit\Framework\MockObject\MockObject
-=======
      * @return Product|MockObject
->>>>>>> b2f063af
      */
     private function createProductMock()
     {
