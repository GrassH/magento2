<?php
/**
 * Import entity configurable product type model
 *
 * Copyright © 2015 Magento. All rights reserved.
 * See COPYING.txt for license details.
 */
namespace Magento\ConfigurableImportExport\Model\Import\Product\Type;

use Magento\CatalogImportExport\Model\Import\Product as ImportProduct;

<<<<<<< HEAD
=======
/**
 * Importing configurable products
 * @package Magento\ConfigurableImportExport\Model\Import\Product\Type
 * @SuppressWarnings(PHPMD.TooManyFields)
 * @SuppressWarnings(PHPMD.ExcessiveClassComplexity)
 */
>>>>>>> 95515a4b
class Configurable extends \Magento\CatalogImportExport\Model\Import\Product\Type\AbstractType
{
    /**
     * Error codes.
     */
    const ERROR_ATTRIBUTE_CODE_IS_NOT_SUPER = 'attrCodeIsNotSuper';

    const ERROR_INVALID_PRICE_CORRECTION = 'invalidPriceCorr';

    const ERROR_INVALID_OPTION_VALUE = 'invalidOptionValue';

    const ERROR_INVALID_WEBSITE = 'invalidSuperAttrWebsite';

    /**
     * Validation failure message template definitions
     *
     * @var array
     */
    protected $_messageTemplates = [
        self::ERROR_ATTRIBUTE_CODE_IS_NOT_SUPER => 'Attribute with this code is not super',
        self::ERROR_INVALID_PRICE_CORRECTION => 'Super attribute price correction value is invalid',
        self::ERROR_INVALID_OPTION_VALUE => 'Invalid option value',
        self::ERROR_INVALID_WEBSITE => 'Invalid website code for super attribute',
    ];

    /**
     * Column names that holds values with particular meaning.
     *
     * @var string[]
     */
    protected $_specialAttributes = [
        '_super_products_sku',
        '_super_attribute_code',
        '_super_attribute_option',
        '_super_attribute_price_corr',
        '_super_attribute_price_website',
    ];

    /**
     * Reference array of existing product-attribute to product super attribute ID.
     *
     * Example: product_1 (underscore) attribute_id_1 => product_super_attr_id_1,
     * product_1 (underscore) attribute_id_2 => product_super_attr_id_2,
     * ...,
     * product_n (underscore) attribute_id_n => product_super_attr_id_n
     *
     * @var array
     */
    protected $_productSuperAttrs = [];

    /**
     * Array of SKU to array of super attribute values for all products.
     *
     * array (
     *     attr_set_name_1 => array(
     *         product_id_1 => array(
     *             super_attribute_code_1 => attr_value_1,
     *             ...
     *             super_attribute_code_n => attr_value_n
     *         ),
     *         ...
     *     ),
     *   ...
     * )
     *
     * @var array
     */
    protected $_skuSuperAttributeValues = [];

    /**
     * Array of SKU to array of super attributes data for validation new associated products.
     *
     * array (
     *     product_id_1 => array(
     *         super_attribute_id_1 => array(
     *             value_index_1 => TRUE,
     *             ...
     *             value_index_n => TRUE
     *         ),
     *         ...
     *     ),
     *   ...
     * )
     *
     * @var array
     */
    protected $_skuSuperData = [];

    /**
     * Super attributes codes in a form of code => TRUE array pairs.
     *
     * @var array
     */
    protected $_superAttributes = [];

    /**
     * All super attributes values combinations for each attribute set.
     *
     * @var array
     */
    protected $_superAttrValuesCombs = null;

    /**
     * @var \Magento\Catalog\Model\ProductTypes\ConfigInterface
     */
    protected $_productTypesConfig;

    /**
     * @var \Magento\ImportExport\Model\Resource\Helper
     */
    protected $_resourceHelper;

    /**
     * @var \Magento\Framework\App\Resource
     */
    protected $_resource;

    /**
     * Instance of mysql database adapter.
     *
     * @var \Magento\Framework\DB\Adapter\Pdo\Mysql
     */
    protected $_connection;

    /**
     * Instance of product collection factory.
     *
     * @var \Magento\Catalog\Model\Resource\Product\CollectionFactory
     */
    protected $_productColFac;

    /**
     * Product data.
     *
     * @var array
     */
    protected $_productData;

    /**
     * Product super data.
     *
     * @var array
     */
    protected $_productSuperData;

    /**
     * Simple product ids to delete.
     *
     * @var array
     */
    protected $_simpleIdsToDelete;

    /**
     * Super attributes data.
     *
     * @var array
     */
    protected $_superAttributesData;

    /**
     * Next attribute id.
     *
     * @var null|int
     */
    protected $_nextAttrId;

    /**
     * @param \Magento\Eav\Model\Resource\Entity\Attribute\Set\CollectionFactory $attrSetColFac
     * @param \Magento\Catalog\Model\Resource\Product\Attribute\CollectionFactory $prodAttrColFac
     * @param \Magento\Framework\App\Resource $resource
     * @param array $params
     * @param \Magento\Framework\App\Resource $resource
     * @param \Magento\Catalog\Model\ProductTypes\ConfigInterface $productTypesConfig
     * @param \Magento\ImportExport\Model\Resource\Helper $resourceHelper
     * @param \Magento\Catalog\Model\Resource\Product\CollectionFactory $_productColFac
     */
    public function __construct(
        \Magento\Eav\Model\Resource\Entity\Attribute\Set\CollectionFactory $attrSetColFac,
        \Magento\Catalog\Model\Resource\Product\Attribute\CollectionFactory $prodAttrColFac,
        \Magento\Framework\App\Resource $resource,
        array $params,
        \Magento\Framework\App\Resource $resource,
        \Magento\Catalog\Model\ProductTypes\ConfigInterface $productTypesConfig,
        \Magento\ImportExport\Model\Resource\Helper $resourceHelper,
        \Magento\Catalog\Model\Resource\Product\CollectionFactory $_productColFac
    ) {
        $this->_productTypesConfig = $productTypesConfig;
        $this->_resourceHelper = $resourceHelper;
        $this->_resource = $resource;
        $this->_productColFac = $_productColFac;
        parent::__construct($attrSetColFac, $prodAttrColFac, $params);
        $this->_connection = $this->_entityModel->getConnection();
    }

    /**
     * Add attribute parameters to appropriate attribute set.
     *
     * @param string $attrSetName Name of attribute set.
     * @param array $attrParams Refined attribute parameters.
     * @param mixed $attribute
     * @return \Magento\CatalogImportExport\Model\Import\Product\Type\AbstractType
     */
    protected function _addAttributeParams($attrSetName, array $attrParams, $attribute)
    {
        // save super attributes for simplier and quicker search in future
        if ('select' == $attrParams['type'] && 1 == $attrParams['is_global']) {
            $this->_superAttributes[$attrParams['code']] = $attrParams;
        }
        return parent::_addAttributeParams($attrSetName, $attrParams, $attribute);
    }

    /**
     * Get super attribute ID (if it is not possible - return NULL).
     *
     * @param int $productId
     * @param int $attributeId
     * @return array|null
     */
    protected function _getSuperAttributeId($productId, $attributeId)
    {
        if (isset($this->_productSuperAttrs["{$productId}_{$attributeId}"])) {
            return $this->_productSuperAttrs["{$productId}_{$attributeId}"];
        } else {
            return null;
        }
    }

    /**
     * Have we check attribute for is_required? Used as last chance to disable this type of check.
     *
     * @param string $attrCode
     * @return bool
     */
    protected function _isAttributeRequiredCheckNeeded($attrCode)
    {
        // do not check super attributes
        return !$this->_isAttributeSuper($attrCode);
    }

    /**
     * Is attribute is super-attribute?
     *
     * @param string $attrCode
     * @return bool
     */
    protected function _isAttributeSuper($attrCode)
    {
        return isset($this->_superAttributes[$attrCode]);
    }

    /**
     * Validate particular attributes columns.
     *
     * @param array $rowData
     * @param int $rowNum
     * @return bool
     */
    protected function _isParticularAttributesValid(array $rowData, $rowNum)
    {
        if (!empty($rowData['_super_attribute_code'])) {
            $superAttrCode = $rowData['_super_attribute_code'];

            if (!$this->_isAttributeSuper($superAttrCode)) {
                // check attribute superity
                $this->_entityModel->addRowError(self::ERROR_ATTRIBUTE_CODE_IS_NOT_SUPER, $rowNum);
                return false;
            } elseif (isset($rowData['_super_attribute_option']) && strlen($rowData['_super_attribute_option'])) {
                $optionKey = strtolower($rowData['_super_attribute_option']);
                if (!isset($this->_superAttributes[$superAttrCode]['options'][$optionKey])) {
                    $this->_entityModel->addRowError(self::ERROR_INVALID_OPTION_VALUE, $rowNum);
                    return false;
                }
                // check price value
                if (!empty($rowData['_super_attribute_price_corr']) && !$this->_isPriceCorr(
                    $rowData['_super_attribute_price_corr']
                )
                ) {
                    $this->_entityModel->addRowError(self::ERROR_INVALID_PRICE_CORRECTION, $rowNum);
                    return false;
                }
            }
        }
        return true;
    }

    /**
     * Array of SKU to array of super attribute values for all products.
     *
     * @param array $bunch - portion of products to process
     * @param array $newSku - imported variations list
     * @param array $oldSku - present variations list
     * @return $this
     * @SuppressWarnings(PHPMD.CyclomaticComplexity)
     */
    protected function _loadSkuSuperAttributeValues($bunch, $newSku, $oldSku)
    {
        if ($this->_superAttributes) {
            $attrSetIdToName = $this->_entityModel->getAttrSetIdToName();

            $productIds = [];
            foreach ($bunch as $rowData) {
                $dataWithExtraVirtualRows = $this->_parseVariations($rowData);
                if (!empty($dataWithExtraVirtualRows)) {
                    array_unshift($dataWithExtraVirtualRows, $rowData);
                } else {
<<<<<<< HEAD
                    $dataWithExtraVirtualRows = array($rowData);
=======
                    $dataWithExtraVirtualRows[] = $rowData;
>>>>>>> 95515a4b
                }

                foreach ($dataWithExtraVirtualRows as $data) {
                    if (!empty($data['_super_products_sku'])) {
                        if (isset($newSku[$data['_super_products_sku']])) {
                            $productIds[] = $newSku[$data['_super_products_sku']]['entity_id'];
                        } elseif (isset($oldSku[$data['_super_products_sku']])) {
                            $productIds[] = $oldSku[$data['_super_products_sku']]['entity_id'];
                        }
                    }
                }
            }

            foreach ($this->_productColFac->create()->addFieldToFilter(
                'type_id',
                $this->_productTypesConfig->getComposableTypes()
            )->addFieldToFilter(
                'entity_id',
                ['in' => $productIds]
            )->addAttributeToSelect(
                array_keys($this->_superAttributes)
            ) as $product) {
                $attrSetName = $attrSetIdToName[$product->getAttributeSetId()];

                $data = array_intersect_key($product->getData(), $this->_superAttributes);
                foreach ($data as $attrCode => $value) {
                    $attrId = $this->_superAttributes[$attrCode]['id'];
                    $this->_skuSuperAttributeValues[$attrSetName][$product->getId()][$attrId] = $value;
                }
            }
        }
        return $this;
    }

    /**
     * Array of SKU to array of super attribute values for all products.
     *
     * @return $this
     */
    protected function _loadSkuSuperData()
    {
        if (!$this->_skuSuperData) {
            $mainTable = $this->_resource->getTableName('catalog_product_super_attribute');
            $priceTable = $this->_resource->getTableName('catalog_product_super_attribute_pricing');
            $select = $this->_connection->select()->from(
                ['m' => $mainTable],
                ['product_id', 'attribute_id', 'product_super_attribute_id']
            )->joinLeft(
                ['p' => $priceTable],
                $this->_connection->quoteIdentifier(
                    'p.product_super_attribute_id'
                ) . ' = ' . $this->_connection->quoteIdentifier(
                    'm.product_super_attribute_id'
                ),
                ['value_index']
            );

            foreach ($this->_connection->fetchAll($select) as $row) {
                $attrId = $row['attribute_id'];
                $productId = $row['product_id'];
                if ($row['value_index']) {
                    $this->_skuSuperData[$productId][$attrId][$row['value_index']] = true;
                }
                $this->_productSuperAttrs["{$productId}_{$attrId}"] = $row['product_super_attribute_id'];
            }
        }
        return $this;
    }

    /**
     * Validate and prepare data about super attributes and associated products.
     *
     * @return $this
     */
    protected function _processSuperData()
    {
        if ($this->_productSuperData) {
            $usedCombs = [];
            // is associated products applicable?
            foreach (array_keys($this->_productSuperData['assoc_ids']) as $assocId) {
                if (!isset($this->_skuSuperAttributeValues[$this->_productSuperData['attr_set_code']][$assocId])) {
                    continue;
                }
                if ($this->_productSuperData['used_attributes']) {
                    $skuSuperValues = $this->_skuSuperAttributeValues[$this->_productSuperData['attr_set_code']][$assocId];
                    $usedCombParts = [];

                    foreach ($this->_productSuperData['used_attributes'] as $usedAttrId => $usedValues) {
                        if (empty($skuSuperValues[$usedAttrId]) || !isset($usedValues[$skuSuperValues[$usedAttrId]])) {
                            // invalid value or value does not exists for associated product
                            continue;
                        }
                        $usedCombParts[] = $skuSuperValues[$usedAttrId];
                        $this->_productSuperData['used_attributes'][$usedAttrId][$skuSuperValues[$usedAttrId]] = true;
                    }
                    $comb = implode('|', $usedCombParts);

                    if (isset($usedCombs[$comb])) {
                        // super attributes values combination was already used
                        continue;
                    }
                    $usedCombs[$comb] = true;
                }
                $this->_superAttributesData['super_link'][] = [
                    'product_id' => $assocId,
                    'parent_id' => $this->_productSuperData['product_id'],
                ];
                $this->_superAttributesData['relation'][] = [
                    'parent_id' => $this->_productSuperData['product_id'],
                    'child_id' => $assocId,
                ];
            }
            // clean up unused values pricing
            foreach ($this->_productSuperData['used_attributes'] as $usedAttrId => $usedValues) {
                foreach ($usedValues as $optionId => $isUsed) {
                    if (!$isUsed && isset($this->_superAttributesData['pricing'])) {
                        foreach ($this->_superAttributesData['pricing'] as $k => $params) {
                            if (($optionId == $params['value_index']) && ($usedAttrId == $params['product_super_attribute_id'])) {
                                unset($this->_superAttributesData['pricing'][$this->_productSuperData['product_id']][$usedAttrId][$k]);
                            }
                        }
                    }
                }
            }
        }
        return $this;
    }

    /**
     * Parse variations string to inner format.
     *
     * @param array $rowData
     *
     * @return array
<<<<<<< HEAD
=======
     * @SuppressWarnings(PHPMD.CyclomaticComplexity)
     * @SuppressWarnings(PHPMD.NPathComplexity)
>>>>>>> 95515a4b
     */
    protected function _parseVariations($rowData)
    {
        $prices = $this->_parseVariationPrices($rowData);
<<<<<<< HEAD
        $additionalRows = array();
=======
        $additionalRows = [];
>>>>>>> 95515a4b
        if (!isset($rowData['configurable_variations'])) {
            return $additionalRows;
        }
        $variations = explode(ImportProduct::PSEUDO_MULTI_LINE_SEPARATOR, $rowData['configurable_variations']);
        foreach ($variations as $variation) {
            $fieldAndValuePairsText = explode($this->_entityModel->getMultipleValueSeparator(), $variation);
<<<<<<< HEAD
            $additionalRow = array();

            $fieldAndValuePairs = array();
=======
            $additionalRow = [];

            $fieldAndValuePairs = [];
>>>>>>> 95515a4b
            foreach ($fieldAndValuePairsText as $nameAndValue) {
                $nameAndValue = explode(ImportProduct::PAIR_NAME_VALUE_SEPARATOR, $nameAndValue);
                if (!empty($nameAndValue)) {
                    $value = isset($nameAndValue[1]) ? trim($nameAndValue[1]) : '';
                    $fieldName  = trim($nameAndValue[0]);
                    if ($fieldName) {
                        $fieldAndValuePairs[$fieldName] = $value;
                    }
                }
            }

            if (!empty($fieldAndValuePairs['sku'])) {
                $additionalRow['_super_products_sku'] = $fieldAndValuePairs['sku'];
                unset($fieldAndValuePairs['sku']);
                $additionalRow['display'] = isset($fieldAndValuePairs['display']) ? $fieldAndValuePairs['display'] : 1;
                unset($fieldAndValuePairs['display']);
                foreach ($fieldAndValuePairs as $attrCode => $attrValue) {
                    $additionalRow['_super_attribute_code'] = $attrCode;
                    $additionalRow['_super_attribute_option'] = $attrValue;
                    $additionalRow['_super_attribute_price_corr'] = isset($prices[$attrCode][$attrValue]) ? $prices[$attrCode][$attrValue] : '';
                    $additionalRows[] = $additionalRow;
<<<<<<< HEAD
                    $additionalRow = array();
=======
                    $additionalRow = [];
>>>>>>> 95515a4b
                }
            }
        }
        return $additionalRows;
    }

    /**
     * Parse variation labels to array
     *  ...attribute_code => label ...
     *  ...attribute_code2 => label2 ...
     *
     * @param array $rowData
     *
     * @return array
     */
    protected function _parseVariationLabels($rowData)
    {
<<<<<<< HEAD
        $labels = array();
=======
        $labels = [];
>>>>>>> 95515a4b
        if (!isset($rowData['configurable_variation_labels'])) {
            return $labels;
        }
        $pairFieldAndValue = explode($this->_entityModel->getMultipleValueSeparator(), $rowData['configurable_variation_labels']);

        foreach ($pairFieldAndValue as $nameAndValue) {
            $nameAndValue = explode(ImportProduct::PAIR_NAME_VALUE_SEPARATOR, $nameAndValue);
            if (!empty($nameAndValue)) {
                $value = isset($nameAndValue[1]) ? trim($nameAndValue[1]) : '';
                $attrCode  = trim($nameAndValue[0]);
                if ($attrCode) {
                    $labels[$attrCode] = $value;
                }
            }
        }
        return $labels;
    }

    /**
     * Parse variation prices to array
     *  ...[attribute_code][value] => price1 ...
     *  ...[attribute_code][value2] => price2 ...
     *
     * @param array $rowData
     *
     * @return array
<<<<<<< HEAD
     */
    protected function _parseVariationPrices($rowData)
    {
        $prices = array();
=======
     * @SuppressWarnings(PHPMD.CyclomaticComplexity)
     */
    protected function _parseVariationPrices($rowData)
    {
        $prices = [];
>>>>>>> 95515a4b
        if (!isset($rowData['configurable_variation_prices'])) {
            return $prices;
        }
        $optionRows = explode(ImportProduct::PSEUDO_MULTI_LINE_SEPARATOR, $rowData['configurable_variation_prices']);
        foreach ($optionRows as $optionRow) {

            $pairFieldAndValue = explode($this->_entityModel->getMultipleValueSeparator(), $optionRow);

<<<<<<< HEAD
            $oneOptionValuePrice = array();
=======
            $oneOptionValuePrice = [];
>>>>>>> 95515a4b
            foreach ($pairFieldAndValue as $nameAndValue) {
                $nameAndValue = explode(ImportProduct::PAIR_NAME_VALUE_SEPARATOR, $nameAndValue);
                if (!empty($nameAndValue)) {
                    $value = isset($nameAndValue[1]) ? trim($nameAndValue[1]) : '';
                    $paramName = trim($nameAndValue[0]);
                    if ($paramName) {
                        $oneOptionValuePrice[$paramName] = $value;
                    }
                }
            }

<<<<<<< HEAD
            if (!empty($oneOptionValuePrice['name']) && !empty($oneOptionValuePrice['value']) && isset($oneOptionValuePrice['price'])) {
=======
            if (!empty($oneOptionValuePrice['name']) &&
                !empty($oneOptionValuePrice['value']) &&
                isset($oneOptionValuePrice['price'])
            ) {
>>>>>>> 95515a4b
                $prices[$oneOptionValuePrice['name']][$oneOptionValuePrice['value']] = $oneOptionValuePrice['price'];
            }
        }
        return $prices;
    }

    /**
     * Delete unnecessary links.
<<<<<<< HEAD
=======
     *
     * @return $this
>>>>>>> 95515a4b
     */
    protected function _deleteData()
    {
        $linkTable = $this->_resource->getTableName('catalog_product_super_link');
        $relationTable = $this->_resource->getTableName('catalog_product_relation');

        if (($this->_entityModel->getBehavior() == \Magento\ImportExport\Model\Import::BEHAVIOR_APPEND)
            && !empty($this->_productSuperData['product_id'])
            && !empty($this->_simpleIdsToDelete)
        ) {
<<<<<<< HEAD
            $quoted = $this->_connection->quoteInto('IN (?)', array($this->_productSuperData['product_id']));
=======
            $quoted = $this->_connection->quoteInto('IN (?)', [$this->_productSuperData['product_id']]);
>>>>>>> 95515a4b
            $quotedChildren = $this->_connection->quoteInto('IN (?)', $this->_simpleIdsToDelete);
            $this->_connection->delete($linkTable, "parent_id {$quoted} AND product_id {$quotedChildren}");
            $this->_connection->delete($relationTable, "parent_id {$quoted} AND child_id {$quotedChildren}");
        }
<<<<<<< HEAD
    }

    /**
     * Collected link data insertion.
=======
        return $this;
    }

    /**
     *  Collected link data insertion.
     *
     * @return $this
     * @throws \Zend_Db_Exception
>>>>>>> 95515a4b
     */
    protected function _insertData()
    {
        $mainTable = $this->_resource->getTableName('catalog_product_super_attribute');
        $labelTable = $this->_resource->getTableName('catalog_product_super_attribute_label');
        $priceTable = $this->_resource->getTableName('catalog_product_super_attribute_pricing');
        $linkTable = $this->_resource->getTableName('catalog_product_super_link');
        $relationTable = $this->_resource->getTableName('catalog_product_relation');

        $mainData = [];
        foreach ($this->_superAttributesData['attributes'] as $productId => $attributesData) {
            foreach ($attributesData as $attrId => $row) {
                $row['product_id'] = $productId;
                $row['attribute_id'] = $attrId;
                $mainData[] = $row;
            }
        }
        if ($mainData) {
            $this->_connection->insertOnDuplicate($mainTable, $mainData);
        }
        if ($this->_superAttributesData['labels']) {
            $this->_connection->insertOnDuplicate($labelTable, $this->_superAttributesData['labels']);
        }
        if ($this->_superAttributesData['pricing']) {
            $this->_connection->insertOnDuplicate(
                $priceTable,
                $this->_superAttributesData['pricing'],
                ['is_percent', 'pricing_value']
            );
        }
        if ($this->_superAttributesData['super_link']) {
            $this->_connection->insertOnDuplicate($linkTable, $this->_superAttributesData['super_link']);
        }
        if ($this->_superAttributesData['relation']) {
            $this->_connection->insertOnDuplicate($relationTable, $this->_superAttributesData['relation']);
        }
<<<<<<< HEAD
=======
        return $this;
>>>>>>> 95515a4b
    }

    /**
     * Get new supper attribute id.
     *
     * @return int
     */
    protected function _getNextAttrId()
    {
        if (!$this->_nextAttrId) {
            $mainTable = $this->_resource->getTableName('catalog_product_super_attribute');
            $this->_nextAttrId = $this->_resourceHelper->getNextAutoincrement($mainTable);
        }
        $this->_nextAttrId++;
        return $this->_nextAttrId;
    }

    /**
<<<<<<< HEAD
     * Collect super data.
     *
     * @param array $rowData
     * @param int $rowNum
     */
    protected function _collectSuperData($rowData, $rowNum)
=======
     *  Collect super data.
     *
     * @param $rowData
     * @return $this
     */
    protected function _collectSuperData($rowData)
>>>>>>> 95515a4b
    {
        $productId = $this->_productData['entity_id'];

        $this->_processSuperData();

        $this->_productSuperData = [
            'product_id' => $productId,
            'attr_set_code' => $this->_productData['attr_set_code'],
            'used_attributes' => empty($this->_skuSuperData[$productId]) ? [] : $this
                ->_skuSuperData[$productId],
            'assoc_ids' => [],
        ];

        $additionalRows = $this->_parseVariations($rowData);
        $variationLabels = $this->_parseVariationLabels($rowData);

        foreach ($additionalRows as $data) {
            $this->_collectAssocIds($data);

            if (!isset($this->_superAttributes[$data['_super_attribute_code']])) {
                continue;
            }
            $attrParams = $this->_superAttributes[$data['_super_attribute_code']];

            if ($this->_getSuperAttributeId($productId, $attrParams['id'])) {
                $productSuperAttrId = $this->_getSuperAttributeId($productId, $attrParams['id']);
            } elseif (isset($this->_superAttributesData['attributes'][$productId][$attrParams['id']])) {
                $productSuperAttrId = $this->_superAttributesData['attributes'][$productId][$attrParams['id']]['product_super_attribute_id'];
                $this->_collectSuperDataLabels($data, $productSuperAttrId, $productId, $variationLabels);
            } else {
                $productSuperAttrId = $this->_getNextAttrId();
                $this->_collectSuperDataLabels($data, $productSuperAttrId, $productId, $variationLabels);
            }

            if ($productSuperAttrId) {
                $this->_collectSuperDataPrice($data, $productSuperAttrId);
            }
        }
<<<<<<< HEAD
    }

    /**
     * Collect super data price.
     *
     * @param array $data
     * @param int $productSuperAttrId
=======
        return $this;
    }

    /**
     *  Collect super data price.
     *
     * @param $data
     * @param $productSuperAttrId
     * @return $this
>>>>>>> 95515a4b
     */
    protected function _collectSuperDataPrice($data, $productSuperAttrId)
    {
        $attrParams = $this->_superAttributes[$data['_super_attribute_code']];
        if (isset($data['_super_attribute_option']) && strlen($data['_super_attribute_option'])) {
            $optionId = $attrParams['options'][strtolower($data['_super_attribute_option'])];

            if (!isset($this->_productSuperData['used_attributes'][$attrParams['id']][$optionId])) {
                $this->_productSuperData['used_attributes'][$attrParams['id']][$optionId] = false;
            }
            if (!empty($data['_super_attribute_price_corr'])) {
                $this->_superAttributesData['pricing'][] = [
                    'product_super_attribute_id' => $productSuperAttrId,
                    'value_index' => $optionId,
                    'is_percent' => '%' == substr($data['_super_attribute_price_corr'], -1),
                    'pricing_value' => (double)rtrim($data['_super_attribute_price_corr'], '%'),
                    'website_id' => 0,
                ];
            }
        }
<<<<<<< HEAD
    }

    /**
     * Collect assoc ids and simpleIds to break links.
     *
     * @param array $data
=======
        return $this;
    }

    /**
     *  Collect assoc ids and simpleIds to break links.
     *
     * @param $data
     * @return $this
>>>>>>> 95515a4b
     */
    protected function _collectAssocIds($data)
    {
        $newSku = $this->_entityModel->getNewSku();
        $oldSku = $this->_entityModel->getOldSku();
        if (!empty($data['_super_products_sku'])) {
            $superProductId = '';
            if (isset($newSku[$data['_super_products_sku']])) {
                $superProductId = $newSku[$data['_super_products_sku']]['entity_id'];
            } elseif (isset($oldSku[$data['_super_products_sku']])) {
                $superProductId = $oldSku[$data['_super_products_sku']]['entity_id'];
            }

            if ($superProductId) {
                if (isset($data['display']) && $data['display'] == 0) {
                    $this->_simpleIdsToDelete[] = $superProductId;
                } else {
                    $this->_productSuperData['assoc_ids'][$superProductId] = true;
                }
            }
        }
<<<<<<< HEAD
    }

    /**
     * Collect super data price.
     *
     * @param array $data
     * @param int $productSuperAttrId
     * @param int $productId
     * @param array $variationLabels
=======
        return $this;
    }

    /**
     *  Collect super data price.
     *
     * @param $data
     * @param $productSuperAttrId
     * @param $productId
     * @param $variationLabels
     * @return $this
>>>>>>> 95515a4b
     */
    protected function _collectSuperDataLabels($data, $productSuperAttrId, $productId, $variationLabels)
    {
        $attrParams = $this->_superAttributes[$data['_super_attribute_code']];
        $this->_superAttributesData['attributes'][$productId][$attrParams['id']] = [
            'product_super_attribute_id' => $productSuperAttrId,
            'position' => 0,
        ];
<<<<<<< HEAD
        $label = isset($variationLabels[$data['_super_attribute_code']]) ? $variationLabels[$data['_super_attribute_code']] : $attrParams['frontend_label'];
=======
        $label = isset($variationLabels[$data['_super_attribute_code']])
                ? $variationLabels[$data['_super_attribute_code']]
                : $attrParams['frontend_label'];
>>>>>>> 95515a4b
        $this->_superAttributesData['labels'][] = [
            'product_super_attribute_id' => $productSuperAttrId,
            'store_id' => 0,
            'use_default' => $label ? 0 : 1,
            'value' => $label,
        ];
<<<<<<< HEAD
=======
        return $this;
>>>>>>> 95515a4b
    }

    /**
     * Save product type specific data.
     *
     * @throws \Exception
     * @return \Magento\CatalogImportExport\Model\Import\Product\Type\AbstractType
     */
    public function saveData()
    {
        $newSku = $this->_entityModel->getNewSku();
        $oldSku = $this->_entityModel->getOldSku();
        $this->_productSuperData = [];
        $this->_productData = null;

        if ($this->_entityModel->getBehavior() == \Magento\ImportExport\Model\Import::BEHAVIOR_APPEND) {
            $this->_loadSkuSuperData();
        }

        while ($bunch = $this->_entityModel->getNextBunch()) {
            $this->_superAttributesData = [
                'attributes' => [],
                'labels' => [],
                'pricing' => [],
                'super_link' => [],
                'relation' => [],
            ];

<<<<<<< HEAD
            $this->_simpleIdsToDelete = array();
=======
            $this->_simpleIdsToDelete = [];
>>>>>>> 95515a4b

            $this->_loadSkuSuperAttributeValues($bunch, $newSku, $oldSku);

            foreach ($bunch as $rowNum => $rowData) {
                if (!$this->_entityModel->isRowAllowedToImport($rowData, $rowNum)) {
                    continue;
                }
                // remember SCOPE_DEFAULT row data
                $scope = $this->_entityModel->getRowScope($rowData);
<<<<<<< HEAD
                if ((\Magento\CatalogImportExport\Model\Import\Product::SCOPE_DEFAULT == $scope) && !empty($rowData[\Magento\CatalogImportExport\Model\Import\Product::COL_SKU])) {

                    $this->_productData = isset($newSku[$rowData[ImportProduct::COL_SKU]]) ? $newSku[$rowData[ImportProduct::COL_SKU]] : $oldSku[$rowData[ImportProduct::COL_SKU]];
=======
                if ((\Magento\CatalogImportExport\Model\Import\Product::SCOPE_DEFAULT == $scope) &&
                    !empty($rowData[\Magento\CatalogImportExport\Model\Import\Product::COL_SKU])) {

                    $this->_productData = isset($newSku[$rowData[ImportProduct::COL_SKU]])
                                        ? $newSku[$rowData[ImportProduct::COL_SKU]]
                                        : $oldSku[$rowData[ImportProduct::COL_SKU]];
>>>>>>> 95515a4b

                    if ($this->_type != $this->_productData['type_id']) {
                        $this->_productData = null;
                        continue;
                    }
<<<<<<< HEAD
                    $this->_collectSuperData($rowData, $rowNum);
=======
                    $this->_collectSuperData($rowData);
>>>>>>> 95515a4b
                }
            }

            // save last product super data
            $this->_processSuperData();
<<<<<<< HEAD

            $this->_deleteData();

=======

            $this->_deleteData();

>>>>>>> 95515a4b
            $this->_insertData();
        }
        return $this;
    }

    /**
     * Validate row attributes. Pass VALID row data ONLY as argument.
     *
     * @param array $rowData
     * @param int $rowNum
     * @param bool $isNewProduct Optional
     *
     * @return bool
     */
    public function isRowValid(array $rowData, $rowNum, $isNewProduct = true)
    {
        $error = false;
        $dataWithExtraVirtualRows = $this->_parseVariations($rowData);
        if (!empty($dataWithExtraVirtualRows)) {
            array_unshift($dataWithExtraVirtualRows, $rowData);
        } else {
<<<<<<< HEAD
            $dataWithExtraVirtualRows = array($rowData);
=======
            $dataWithExtraVirtualRows[] = $rowData;
>>>>>>> 95515a4b
        }
        foreach ($dataWithExtraVirtualRows as $data) {
            $error |= !parent::isRowValid($data, $rowNum, $isNewProduct);
        }
        return !$error;
    }
}<|MERGE_RESOLUTION|>--- conflicted
+++ resolved
@@ -9,15 +9,12 @@
 
 use Magento\CatalogImportExport\Model\Import\Product as ImportProduct;
 
-<<<<<<< HEAD
-=======
 /**
  * Importing configurable products
  * @package Magento\ConfigurableImportExport\Model\Import\Product\Type
  * @SuppressWarnings(PHPMD.TooManyFields)
  * @SuppressWarnings(PHPMD.ExcessiveClassComplexity)
  */
->>>>>>> 95515a4b
 class Configurable extends \Magento\CatalogImportExport\Model\Import\Product\Type\AbstractType
 {
     /**
@@ -187,7 +184,6 @@
     /**
      * @param \Magento\Eav\Model\Resource\Entity\Attribute\Set\CollectionFactory $attrSetColFac
      * @param \Magento\Catalog\Model\Resource\Product\Attribute\CollectionFactory $prodAttrColFac
-     * @param \Magento\Framework\App\Resource $resource
      * @param array $params
      * @param \Magento\Framework\App\Resource $resource
      * @param \Magento\Catalog\Model\ProductTypes\ConfigInterface $productTypesConfig
@@ -197,7 +193,6 @@
     public function __construct(
         \Magento\Eav\Model\Resource\Entity\Attribute\Set\CollectionFactory $attrSetColFac,
         \Magento\Catalog\Model\Resource\Product\Attribute\CollectionFactory $prodAttrColFac,
-        \Magento\Framework\App\Resource $resource,
         array $params,
         \Magento\Framework\App\Resource $resource,
         \Magento\Catalog\Model\ProductTypes\ConfigInterface $productTypesConfig,
@@ -323,11 +318,7 @@
                 if (!empty($dataWithExtraVirtualRows)) {
                     array_unshift($dataWithExtraVirtualRows, $rowData);
                 } else {
-<<<<<<< HEAD
-                    $dataWithExtraVirtualRows = array($rowData);
-=======
                     $dataWithExtraVirtualRows[] = $rowData;
->>>>>>> 95515a4b
                 }
 
                 foreach ($dataWithExtraVirtualRows as $data) {
@@ -401,6 +392,7 @@
      * Validate and prepare data about super attributes and associated products.
      *
      * @return $this
+     * @SuppressWarnings(PHPMD.CyclomaticComplexity)
      */
     protected function _processSuperData()
     {
@@ -462,35 +454,22 @@
      * @param array $rowData
      *
      * @return array
-<<<<<<< HEAD
-=======
      * @SuppressWarnings(PHPMD.CyclomaticComplexity)
      * @SuppressWarnings(PHPMD.NPathComplexity)
->>>>>>> 95515a4b
      */
     protected function _parseVariations($rowData)
     {
         $prices = $this->_parseVariationPrices($rowData);
-<<<<<<< HEAD
-        $additionalRows = array();
-=======
         $additionalRows = [];
->>>>>>> 95515a4b
         if (!isset($rowData['configurable_variations'])) {
             return $additionalRows;
         }
         $variations = explode(ImportProduct::PSEUDO_MULTI_LINE_SEPARATOR, $rowData['configurable_variations']);
         foreach ($variations as $variation) {
             $fieldAndValuePairsText = explode($this->_entityModel->getMultipleValueSeparator(), $variation);
-<<<<<<< HEAD
-            $additionalRow = array();
-
-            $fieldAndValuePairs = array();
-=======
             $additionalRow = [];
 
             $fieldAndValuePairs = [];
->>>>>>> 95515a4b
             foreach ($fieldAndValuePairsText as $nameAndValue) {
                 $nameAndValue = explode(ImportProduct::PAIR_NAME_VALUE_SEPARATOR, $nameAndValue);
                 if (!empty($nameAndValue)) {
@@ -512,11 +491,7 @@
                     $additionalRow['_super_attribute_option'] = $attrValue;
                     $additionalRow['_super_attribute_price_corr'] = isset($prices[$attrCode][$attrValue]) ? $prices[$attrCode][$attrValue] : '';
                     $additionalRows[] = $additionalRow;
-<<<<<<< HEAD
-                    $additionalRow = array();
-=======
                     $additionalRow = [];
->>>>>>> 95515a4b
                 }
             }
         }
@@ -534,11 +509,7 @@
      */
     protected function _parseVariationLabels($rowData)
     {
-<<<<<<< HEAD
-        $labels = array();
-=======
         $labels = [];
->>>>>>> 95515a4b
         if (!isset($rowData['configurable_variation_labels'])) {
             return $labels;
         }
@@ -565,18 +536,11 @@
      * @param array $rowData
      *
      * @return array
-<<<<<<< HEAD
+     * @SuppressWarnings(PHPMD.CyclomaticComplexity)
      */
     protected function _parseVariationPrices($rowData)
     {
-        $prices = array();
-=======
-     * @SuppressWarnings(PHPMD.CyclomaticComplexity)
-     */
-    protected function _parseVariationPrices($rowData)
-    {
         $prices = [];
->>>>>>> 95515a4b
         if (!isset($rowData['configurable_variation_prices'])) {
             return $prices;
         }
@@ -585,11 +549,7 @@
 
             $pairFieldAndValue = explode($this->_entityModel->getMultipleValueSeparator(), $optionRow);
 
-<<<<<<< HEAD
-            $oneOptionValuePrice = array();
-=======
             $oneOptionValuePrice = [];
->>>>>>> 95515a4b
             foreach ($pairFieldAndValue as $nameAndValue) {
                 $nameAndValue = explode(ImportProduct::PAIR_NAME_VALUE_SEPARATOR, $nameAndValue);
                 if (!empty($nameAndValue)) {
@@ -601,14 +561,10 @@
                 }
             }
 
-<<<<<<< HEAD
-            if (!empty($oneOptionValuePrice['name']) && !empty($oneOptionValuePrice['value']) && isset($oneOptionValuePrice['price'])) {
-=======
             if (!empty($oneOptionValuePrice['name']) &&
                 !empty($oneOptionValuePrice['value']) &&
                 isset($oneOptionValuePrice['price'])
             ) {
->>>>>>> 95515a4b
                 $prices[$oneOptionValuePrice['name']][$oneOptionValuePrice['value']] = $oneOptionValuePrice['price'];
             }
         }
@@ -617,11 +573,8 @@
 
     /**
      * Delete unnecessary links.
-<<<<<<< HEAD
-=======
      *
      * @return $this
->>>>>>> 95515a4b
      */
     protected function _deleteData()
     {
@@ -632,21 +585,11 @@
             && !empty($this->_productSuperData['product_id'])
             && !empty($this->_simpleIdsToDelete)
         ) {
-<<<<<<< HEAD
-            $quoted = $this->_connection->quoteInto('IN (?)', array($this->_productSuperData['product_id']));
-=======
             $quoted = $this->_connection->quoteInto('IN (?)', [$this->_productSuperData['product_id']]);
->>>>>>> 95515a4b
             $quotedChildren = $this->_connection->quoteInto('IN (?)', $this->_simpleIdsToDelete);
             $this->_connection->delete($linkTable, "parent_id {$quoted} AND product_id {$quotedChildren}");
             $this->_connection->delete($relationTable, "parent_id {$quoted} AND child_id {$quotedChildren}");
         }
-<<<<<<< HEAD
-    }
-
-    /**
-     * Collected link data insertion.
-=======
         return $this;
     }
 
@@ -655,7 +598,6 @@
      *
      * @return $this
      * @throws \Zend_Db_Exception
->>>>>>> 95515a4b
      */
     protected function _insertData()
     {
@@ -692,10 +634,7 @@
         if ($this->_superAttributesData['relation']) {
             $this->_connection->insertOnDuplicate($relationTable, $this->_superAttributesData['relation']);
         }
-<<<<<<< HEAD
-=======
-        return $this;
->>>>>>> 95515a4b
+        return $this;
     }
 
     /**
@@ -714,21 +653,12 @@
     }
 
     /**
-<<<<<<< HEAD
-     * Collect super data.
-     *
-     * @param array $rowData
-     * @param int $rowNum
-     */
-    protected function _collectSuperData($rowData, $rowNum)
-=======
      *  Collect super data.
      *
      * @param $rowData
      * @return $this
      */
     protected function _collectSuperData($rowData)
->>>>>>> 95515a4b
     {
         $productId = $this->_productData['entity_id'];
 
@@ -767,15 +697,6 @@
                 $this->_collectSuperDataPrice($data, $productSuperAttrId);
             }
         }
-<<<<<<< HEAD
-    }
-
-    /**
-     * Collect super data price.
-     *
-     * @param array $data
-     * @param int $productSuperAttrId
-=======
         return $this;
     }
 
@@ -785,7 +706,6 @@
      * @param $data
      * @param $productSuperAttrId
      * @return $this
->>>>>>> 95515a4b
      */
     protected function _collectSuperDataPrice($data, $productSuperAttrId)
     {
@@ -806,14 +726,6 @@
                 ];
             }
         }
-<<<<<<< HEAD
-    }
-
-    /**
-     * Collect assoc ids and simpleIds to break links.
-     *
-     * @param array $data
-=======
         return $this;
     }
 
@@ -822,7 +734,6 @@
      *
      * @param $data
      * @return $this
->>>>>>> 95515a4b
      */
     protected function _collectAssocIds($data)
     {
@@ -844,17 +755,6 @@
                 }
             }
         }
-<<<<<<< HEAD
-    }
-
-    /**
-     * Collect super data price.
-     *
-     * @param array $data
-     * @param int $productSuperAttrId
-     * @param int $productId
-     * @param array $variationLabels
-=======
         return $this;
     }
 
@@ -866,7 +766,6 @@
      * @param $productId
      * @param $variationLabels
      * @return $this
->>>>>>> 95515a4b
      */
     protected function _collectSuperDataLabels($data, $productSuperAttrId, $productId, $variationLabels)
     {
@@ -875,23 +774,16 @@
             'product_super_attribute_id' => $productSuperAttrId,
             'position' => 0,
         ];
-<<<<<<< HEAD
-        $label = isset($variationLabels[$data['_super_attribute_code']]) ? $variationLabels[$data['_super_attribute_code']] : $attrParams['frontend_label'];
-=======
         $label = isset($variationLabels[$data['_super_attribute_code']])
                 ? $variationLabels[$data['_super_attribute_code']]
                 : $attrParams['frontend_label'];
->>>>>>> 95515a4b
         $this->_superAttributesData['labels'][] = [
             'product_super_attribute_id' => $productSuperAttrId,
             'store_id' => 0,
             'use_default' => $label ? 0 : 1,
             'value' => $label,
         ];
-<<<<<<< HEAD
-=======
-        return $this;
->>>>>>> 95515a4b
+        return $this;
     }
 
     /**
@@ -920,11 +812,7 @@
                 'relation' => [],
             ];
 
-<<<<<<< HEAD
-            $this->_simpleIdsToDelete = array();
-=======
             $this->_simpleIdsToDelete = [];
->>>>>>> 95515a4b
 
             $this->_loadSkuSuperAttributeValues($bunch, $newSku, $oldSku);
 
@@ -934,42 +822,26 @@
                 }
                 // remember SCOPE_DEFAULT row data
                 $scope = $this->_entityModel->getRowScope($rowData);
-<<<<<<< HEAD
-                if ((\Magento\CatalogImportExport\Model\Import\Product::SCOPE_DEFAULT == $scope) && !empty($rowData[\Magento\CatalogImportExport\Model\Import\Product::COL_SKU])) {
-
-                    $this->_productData = isset($newSku[$rowData[ImportProduct::COL_SKU]]) ? $newSku[$rowData[ImportProduct::COL_SKU]] : $oldSku[$rowData[ImportProduct::COL_SKU]];
-=======
                 if ((\Magento\CatalogImportExport\Model\Import\Product::SCOPE_DEFAULT == $scope) &&
                     !empty($rowData[\Magento\CatalogImportExport\Model\Import\Product::COL_SKU])) {
 
                     $this->_productData = isset($newSku[$rowData[ImportProduct::COL_SKU]])
                                         ? $newSku[$rowData[ImportProduct::COL_SKU]]
                                         : $oldSku[$rowData[ImportProduct::COL_SKU]];
->>>>>>> 95515a4b
 
                     if ($this->_type != $this->_productData['type_id']) {
                         $this->_productData = null;
                         continue;
                     }
-<<<<<<< HEAD
-                    $this->_collectSuperData($rowData, $rowNum);
-=======
                     $this->_collectSuperData($rowData);
->>>>>>> 95515a4b
                 }
             }
 
             // save last product super data
             $this->_processSuperData();
-<<<<<<< HEAD
 
             $this->_deleteData();
 
-=======
-
-            $this->_deleteData();
-
->>>>>>> 95515a4b
             $this->_insertData();
         }
         return $this;
@@ -991,11 +863,7 @@
         if (!empty($dataWithExtraVirtualRows)) {
             array_unshift($dataWithExtraVirtualRows, $rowData);
         } else {
-<<<<<<< HEAD
-            $dataWithExtraVirtualRows = array($rowData);
-=======
             $dataWithExtraVirtualRows[] = $rowData;
->>>>>>> 95515a4b
         }
         foreach ($dataWithExtraVirtualRows as $data) {
             $error |= !parent::isRowValid($data, $rowNum, $isNewProduct);
