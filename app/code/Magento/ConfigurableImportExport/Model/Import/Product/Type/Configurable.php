<?php
/**
 * Import entity configurable product type model
 *
 * Copyright © 2015 Magento. All rights reserved.
 * See COPYING.txt for license details.
 */
namespace Magento\ConfigurableImportExport\Model\Import\Product\Type;

use Magento\CatalogImportExport\Model\Import\Product as ImportProduct;

/**
 * Importing configurable products
 * @package Magento\ConfigurableImportExport\Model\Import\Product\Type
 * @SuppressWarnings(PHPMD.TooManyFields)
 * @SuppressWarnings(PHPMD.ExcessiveClassComplexity)
 */
class Configurable extends \Magento\CatalogImportExport\Model\Import\Product\Type\AbstractType
{
    /**
     * Error codes.
     */
    const ERROR_ATTRIBUTE_CODE_IS_NOT_SUPER = 'attrCodeIsNotSuper';

    const ERROR_INVALID_PRICE_CORRECTION = 'invalidPriceCorr';

    const ERROR_INVALID_OPTION_VALUE = 'invalidOptionValue';

    const ERROR_INVALID_WEBSITE = 'invalidSuperAttrWebsite';

    /**
     * Validation failure message template definitions
     *
     * @var array
     */
    protected $_messageTemplates = [
        self::ERROR_ATTRIBUTE_CODE_IS_NOT_SUPER => 'Attribute with this code is not super',
        self::ERROR_INVALID_PRICE_CORRECTION => 'Super attribute price correction value is invalid',
        self::ERROR_INVALID_OPTION_VALUE => 'Invalid option value',
        self::ERROR_INVALID_WEBSITE => 'Invalid website code for super attribute',
    ];

    /**
     * Column names that holds values with particular meaning.
     *
     * @var string[]
     */
    protected $_specialAttributes = [
        '_super_products_sku',
        '_super_attribute_code',
        '_super_attribute_option',
        '_super_attribute_price_corr',
        '_super_attribute_price_website',
    ];

    /**
     * Reference array of existing product-attribute to product super attribute ID.
     *
     * Example: product_1 (underscore) attribute_id_1 => product_super_attr_id_1,
     * product_1 (underscore) attribute_id_2 => product_super_attr_id_2,
     * ...,
     * product_n (underscore) attribute_id_n => product_super_attr_id_n
     *
     * @var array
     */
    protected $_productSuperAttrs = [];

    /**
     * Array of SKU to array of super attribute values for all products.
     *
     * array (
     *     attr_set_name_1 => array(
     *         product_id_1 => array(
     *             super_attribute_code_1 => attr_value_1,
     *             ...
     *             super_attribute_code_n => attr_value_n
     *         ),
     *         ...
     *     ),
     *   ...
     * )
     *
     * @var array
     */
    protected $_skuSuperAttributeValues = [];

    /**
     * Array of SKU to array of super attributes data for validation new associated products.
     *
     * array (
     *     product_id_1 => array(
     *         super_attribute_id_1 => array(
     *             value_index_1 => TRUE,
     *             ...
     *             value_index_n => TRUE
     *         ),
     *         ...
     *     ),
     *   ...
     * )
     *
     * @var array
     */
    protected $_skuSuperData = [];

    /**
     * Super attributes codes in a form of code => TRUE array pairs.
     *
     * @var array
     */
    protected $_superAttributes = [];

    /**
     * All super attributes values combinations for each attribute set.
     *
     * @var array
     */
    protected $_superAttrValuesCombs = null;

    /**
     * @var \Magento\Catalog\Model\ProductTypes\ConfigInterface
     */
    protected $_productTypesConfig;

    /**
     * @var \Magento\ImportExport\Model\Resource\Helper
     */
    protected $_resourceHelper;

    /**
     * @var \Magento\Framework\App\Resource
     */
    protected $_resource;

    /**
     * Instance of mysql database adapter.
     *
     * @var \Magento\Framework\DB\Adapter\Pdo\Mysql
     */
    protected $_connection;

    /**
     * Instance of product collection factory.
     *
     * @var \Magento\Catalog\Model\Resource\Product\CollectionFactory
     */
    protected $_productColFac;

    /**
     * Product data.
     *
     * @var array
     */
    protected $_productData;

    /**
     * Product super data.
     *
     * @var array
     */
    protected $_productSuperData;

    /**
     * Simple product ids to delete.
     *
     * @var array
     */
    protected $_simpleIdsToDelete;

    /**
     * Super attributes data.
     *
     * @var array
     */
    protected $_superAttributesData;

    /**
     * Next attribute id.
     *
     * @var null|int
     */
    protected $_nextAttrId;

    /**
     * @param \Magento\Eav\Model\Resource\Entity\Attribute\Set\CollectionFactory $attrSetColFac
     * @param \Magento\Catalog\Model\Resource\Product\Attribute\CollectionFactory $prodAttrColFac
     * @param \Magento\Framework\App\Resource $resource
     * @param array $params
     * @param \Magento\Catalog\Model\ProductTypes\ConfigInterface $productTypesConfig
     * @param \Magento\ImportExport\Model\Resource\Helper $resourceHelper
     * @param \Magento\Catalog\Model\Resource\Product\CollectionFactory $_productColFac
     */
    public function __construct(
        \Magento\Eav\Model\Resource\Entity\Attribute\Set\CollectionFactory $attrSetColFac,
        \Magento\Catalog\Model\Resource\Product\Attribute\CollectionFactory $prodAttrColFac,
        \Magento\Framework\App\Resource $resource,
        array $params,
        \Magento\Catalog\Model\ProductTypes\ConfigInterface $productTypesConfig,
        \Magento\ImportExport\Model\Resource\Helper $resourceHelper,
        \Magento\Catalog\Model\Resource\Product\CollectionFactory $_productColFac
    ) {
        $this->_productTypesConfig = $productTypesConfig;
        $this->_resourceHelper = $resourceHelper;
        $this->_resource = $resource;
        $this->_productColFac = $_productColFac;
        parent::__construct($attrSetColFac, $prodAttrColFac, $resource, $params);
        $this->_connection = $this->_entityModel->getConnection();
    }

    /**
     * Add attribute parameters to appropriate attribute set.
     *
     * @param string $attrSetName Name of attribute set.
     * @param array $attrParams Refined attribute parameters.
     * @param mixed $attribute
     * @return \Magento\CatalogImportExport\Model\Import\Product\Type\AbstractType
     */
    protected function _addAttributeParams($attrSetName, array $attrParams, $attribute)
    {
        // save super attributes for simplier and quicker search in future
        if ('select' == $attrParams['type'] && 1 == $attrParams['is_global']) {
            $this->_superAttributes[$attrParams['code']] = $attrParams;
        }
        return parent::_addAttributeParams($attrSetName, $attrParams, $attribute);
    }

    /**
     * Get super attribute ID (if it is not possible - return NULL).
     *
     * @param int $productId
     * @param int $attributeId
     * @return array|null
     */
    protected function _getSuperAttributeId($productId, $attributeId)
    {
        if (isset($this->_productSuperAttrs["{$productId}_{$attributeId}"])) {
            return $this->_productSuperAttrs["{$productId}_{$attributeId}"];
        } else {
            return null;
        }
    }

    /**
     * Have we check attribute for is_required? Used as last chance to disable this type of check.
     *
     * @param string $attrCode
     * @return bool
     */
    protected function _isAttributeRequiredCheckNeeded($attrCode)
    {
        // do not check super attributes
        return !$this->_isAttributeSuper($attrCode);
    }

    /**
     * Is attribute is super-attribute?
     *
     * @param string $attrCode
     * @return bool
     */
    protected function _isAttributeSuper($attrCode)
    {
        return isset($this->_superAttributes[$attrCode]);
    }

    /**
     * Validate particular attributes columns.
     *
     * @param array $rowData
     * @param int $rowNum
     * @return bool
     */
    protected function _isParticularAttributesValid(array $rowData, $rowNum)
    {
        if (!empty($rowData['_super_attribute_code'])) {
            $superAttrCode = $rowData['_super_attribute_code'];

            if (!$this->_isAttributeSuper($superAttrCode)) {
                // check attribute superity
                $this->_entityModel->addRowError(self::ERROR_ATTRIBUTE_CODE_IS_NOT_SUPER, $rowNum);
                return false;
            } elseif (isset($rowData['_super_attribute_option']) && strlen($rowData['_super_attribute_option'])) {
                $optionKey = strtolower($rowData['_super_attribute_option']);
                if (!isset($this->_superAttributes[$superAttrCode]['options'][$optionKey])) {
                    $this->_entityModel->addRowError(self::ERROR_INVALID_OPTION_VALUE, $rowNum);
                    return false;
                }
                // check price value
                if (!empty($rowData['_super_attribute_price_corr']) && !$this->_isPriceCorr(
                    $rowData['_super_attribute_price_corr']
                )
                ) {
                    $this->_entityModel->addRowError(self::ERROR_INVALID_PRICE_CORRECTION, $rowNum);
                    return false;
                }
            }
        }
        return true;
    }

    /**
     * Array of SKU to array of super attribute values for all products.
     *
     * @param array $bunch - portion of products to process
     * @param array $newSku - imported variations list
     * @param array $oldSku - present variations list
     * @return $this
     * @SuppressWarnings(PHPMD.CyclomaticComplexity)
     */
    protected function _loadSkuSuperAttributeValues($bunch, $newSku, $oldSku)
    {
        if ($this->_superAttributes) {
            $attrSetIdToName = $this->_entityModel->getAttrSetIdToName();

            $productIds = [];
            foreach ($bunch as $rowData) {
                $dataWithExtraVirtualRows = $this->_parseVariations($rowData);
                if (!empty($dataWithExtraVirtualRows)) {
                    array_unshift($dataWithExtraVirtualRows, $rowData);
                } else {
                    $dataWithExtraVirtualRows[] = $rowData;
                }

                foreach ($dataWithExtraVirtualRows as $data) {
                    if (!empty($data['_super_products_sku'])) {
                        if (isset($newSku[$data['_super_products_sku']])) {
                            $productIds[] = $newSku[$data['_super_products_sku']]['entity_id'];
                        } elseif (isset($oldSku[$data['_super_products_sku']])) {
                            $productIds[] = $oldSku[$data['_super_products_sku']]['entity_id'];
                        }
                    }
                }
            }

            foreach ($this->_productColFac->create()->addFieldToFilter(
                'type_id',
                $this->_productTypesConfig->getComposableTypes()
            )->addFieldToFilter(
                'entity_id',
                ['in' => $productIds]
            )->addAttributeToSelect(
                array_keys($this->_superAttributes)
            ) as $product) {
                $attrSetName = $attrSetIdToName[$product->getAttributeSetId()];

                $data = array_intersect_key($product->getData(), $this->_superAttributes);
                foreach ($data as $attrCode => $value) {
                    $attrId = $this->_superAttributes[$attrCode]['id'];
                    $this->_skuSuperAttributeValues[$attrSetName][$product->getId()][$attrId] = $value;
                }
            }
        }
        return $this;
    }

    /**
     * Array of SKU to array of super attribute values for all products.
     *
     * @return $this
     */
    protected function _loadSkuSuperData()
    {
        if (!$this->_skuSuperData) {
            $mainTable = $this->_resource->getTableName('catalog_product_super_attribute');
            $priceTable = $this->_resource->getTableName('catalog_product_super_attribute_pricing');
            $select = $this->_connection->select()->from(
                ['m' => $mainTable],
                ['product_id', 'attribute_id', 'product_super_attribute_id']
            )->joinLeft(
                ['p' => $priceTable],
                $this->_connection->quoteIdentifier(
                    'p.product_super_attribute_id'
                ) . ' = ' . $this->_connection->quoteIdentifier(
                    'm.product_super_attribute_id'
                ),
                ['value_index']
            );

            foreach ($this->_connection->fetchAll($select) as $row) {
                $attrId = $row['attribute_id'];
                $productId = $row['product_id'];
                if ($row['value_index']) {
                    $this->_skuSuperData[$productId][$attrId][$row['value_index']] = true;
                }
                $this->_productSuperAttrs["{$productId}_{$attrId}"] = $row['product_super_attribute_id'];
            }
        }
        return $this;
    }

    /**
     * Validate and prepare data about super attributes and associated products.
     *
     * @return $this
     * @SuppressWarnings(PHPMD.CyclomaticComplexity)
     */
    protected function _processSuperData()
    {
        if ($this->_productSuperData) {
            $usedCombs = [];
            // is associated products applicable?
            foreach (array_keys($this->_productSuperData['assoc_ids']) as $assocId) {
                if (!isset($this->_skuSuperAttributeValues[$this->_productSuperData['attr_set_code']][$assocId])) {
                    continue;
                }
                if ($this->_productSuperData['used_attributes']) {
                    $skuSuperValues = $this
                        ->_skuSuperAttributeValues[$this->_productSuperData['attr_set_code']][$assocId];
                    $usedCombParts = [];

                    foreach ($this->_productSuperData['used_attributes'] as $usedAttrId => $usedValues) {
                        if (empty($skuSuperValues[$usedAttrId]) || !isset($usedValues[$skuSuperValues[$usedAttrId]])) {
                            // invalid value or value does not exists for associated product
                            continue;
                        }
                        $usedCombParts[] = $skuSuperValues[$usedAttrId];
                        $this->_productSuperData['used_attributes'][$usedAttrId][$skuSuperValues[$usedAttrId]] = true;
                    }
                    $comb = implode('|', $usedCombParts);

                    if (isset($usedCombs[$comb])) {
                        // super attributes values combination was already used
                        continue;
                    }
                    $usedCombs[$comb] = true;
                }
                $this->_superAttributesData['super_link'][] = [
                    'product_id' => $assocId,
                    'parent_id' => $this->_productSuperData['product_id'],
                ];
                $this->_superAttributesData['relation'][] = [
                    'parent_id' => $this->_productSuperData['product_id'],
                    'child_id' => $assocId,
                ];
            }
            // clean up unused values pricing
            //@codingStandardsIgnoreStart
            foreach ($this->_productSuperData['used_attributes'] as $usedAttrId => $usedValues) {
                foreach ($usedValues as $optionId => $isUsed) {
                    if (!$isUsed && isset($this->_superAttributesData['pricing'])) {
                        foreach ($this->_superAttributesData['pricing'] as $k => $params) {
                            if (($optionId == $params['value_index']) && ($usedAttrId == $params['product_super_attribute_id'])) {
                                unset($this->_superAttributesData['pricing'][$this->_productSuperData['product_id']][$usedAttrId][$k]);
                            }
                        }
                    }
                }
            }
            //@codingStandardsIgnoreEnd
        }
        return $this;
    }

    /**
     * Parse variations string to inner format.
     *
     * @param array $rowData
     *
     * @return array
     * @SuppressWarnings(PHPMD.CyclomaticComplexity)
     * @SuppressWarnings(PHPMD.NPathComplexity)
     */
    protected function _parseVariations($rowData)
    {
        $prices = $this->_parseVariationPrices($rowData);
        $additionalRows = [];
        if (!isset($rowData['configurable_variations'])) {
            return $additionalRows;
        }
        $variations = explode(ImportProduct::PSEUDO_MULTI_LINE_SEPARATOR, $rowData['configurable_variations']);
        foreach ($variations as $variation) {
            $fieldAndValuePairsText = explode($this->_entityModel->getMultipleValueSeparator(), $variation);
            $additionalRow = [];

            $fieldAndValuePairs = [];
            foreach ($fieldAndValuePairsText as $nameAndValue) {
                $nameAndValue = explode(ImportProduct::PAIR_NAME_VALUE_SEPARATOR, $nameAndValue);
                if (!empty($nameAndValue)) {
                    $value = isset($nameAndValue[1]) ? trim($nameAndValue[1]) : '';
                    $fieldName  = trim($nameAndValue[0]);
                    if ($fieldName) {
                        $fieldAndValuePairs[$fieldName] = $value;
                    }
                }
            }

            if (!empty($fieldAndValuePairs['sku'])) {
                $additionalRow['_super_products_sku'] = $fieldAndValuePairs['sku'];
                unset($fieldAndValuePairs['sku']);
                $additionalRow['display'] = isset($fieldAndValuePairs['display']) ? $fieldAndValuePairs['display'] : 1;
                unset($fieldAndValuePairs['display']);
                foreach ($fieldAndValuePairs as $attrCode => $attrValue) {
                    $additionalRow['_super_attribute_code'] = $attrCode;
                    $additionalRow['_super_attribute_option'] = $attrValue;
                    $additionalRow['_super_attribute_price_corr'] = isset($prices[$attrCode][$attrValue])
                        ? $prices[$attrCode][$attrValue]
                        : '';
                    $additionalRows[] = $additionalRow;
                    $additionalRow = [];
                }
            }
        }
        return $additionalRows;
    }

    /**
     * Parse variation labels to array
     *  ...attribute_code => label ...
     *  ...attribute_code2 => label2 ...
     *
     * @param array $rowData
     *
     * @return array
     */
    protected function _parseVariationLabels($rowData)
    {
        $labels = [];
        if (!isset($rowData['configurable_variation_labels'])) {
            return $labels;
        }
        $pairFieldAndValue = explode(
            $this->_entityModel->getMultipleValueSeparator(),
            $rowData['configurable_variation_labels']
        );

        foreach ($pairFieldAndValue as $nameAndValue) {
            $nameAndValue = explode(ImportProduct::PAIR_NAME_VALUE_SEPARATOR, $nameAndValue);
            if (!empty($nameAndValue)) {
                $value = isset($nameAndValue[1]) ? trim($nameAndValue[1]) : '';
                $attrCode  = trim($nameAndValue[0]);
                if ($attrCode) {
                    $labels[$attrCode] = $value;
                }
            }
        }
        return $labels;
    }

    /**
     * Parse variation prices to array
     *  ...[attribute_code][value] => price1 ...
     *  ...[attribute_code][value2] => price2 ...
     *
     * @param array $rowData
     *
     * @return array
     * @SuppressWarnings(PHPMD.CyclomaticComplexity)
     */
    protected function _parseVariationPrices($rowData)
    {
        $prices = [];
        if (!isset($rowData['configurable_variation_prices'])) {
            return $prices;
        }
        $optionRows = explode(ImportProduct::PSEUDO_MULTI_LINE_SEPARATOR, $rowData['configurable_variation_prices']);
        foreach ($optionRows as $optionRow) {

            $pairFieldAndValue = explode($this->_entityModel->getMultipleValueSeparator(), $optionRow);

            $oneOptionValuePrice = [];
            foreach ($pairFieldAndValue as $nameAndValue) {
                $nameAndValue = explode(ImportProduct::PAIR_NAME_VALUE_SEPARATOR, $nameAndValue);
                if (!empty($nameAndValue)) {
                    $value = isset($nameAndValue[1]) ? trim($nameAndValue[1]) : '';
                    $paramName = trim($nameAndValue[0]);
                    if ($paramName) {
                        $oneOptionValuePrice[$paramName] = $value;
                    }
                }
            }

            if (!empty($oneOptionValuePrice['name']) &&
                !empty($oneOptionValuePrice['value']) &&
                isset($oneOptionValuePrice['price'])
            ) {
                $postfix = !empty($oneOptionValuePrice['price_type'])
                && ($oneOptionValuePrice['price_type'] == 'percent') ? '%' : '';
                $prices[$oneOptionValuePrice['name']][$oneOptionValuePrice['value']] =
                    $oneOptionValuePrice['price'] . $postfix;
            }
        }
        return $prices;
    }

    /**
     * Delete unnecessary links.
     *
     * @return $this
     */
    protected function _deleteData()
    {
        $linkTable = $this->_resource->getTableName('catalog_product_super_link');
        $relationTable = $this->_resource->getTableName('catalog_product_relation');

        if (($this->_entityModel->getBehavior() == \Magento\ImportExport\Model\Import::BEHAVIOR_APPEND)
            && !empty($this->_productSuperData['product_id'])
            && !empty($this->_simpleIdsToDelete)
        ) {
            $quoted = $this->_connection->quoteInto('IN (?)', [$this->_productSuperData['product_id']]);
            $quotedChildren = $this->_connection->quoteInto('IN (?)', $this->_simpleIdsToDelete);
            $this->_connection->delete($linkTable, "parent_id {$quoted} AND product_id {$quotedChildren}");
            $this->_connection->delete($relationTable, "parent_id {$quoted} AND child_id {$quotedChildren}");
        }
        return $this;
    }

    /**
     *  Collected link data insertion.
     *
     * @return $this
     * @throws \Zend_Db_Exception
     */
    protected function _insertData()
    {
        $mainTable = $this->_resource->getTableName('catalog_product_super_attribute');
        $labelTable = $this->_resource->getTableName('catalog_product_super_attribute_label');
        $priceTable = $this->_resource->getTableName('catalog_product_super_attribute_pricing');
        $linkTable = $this->_resource->getTableName('catalog_product_super_link');
        $relationTable = $this->_resource->getTableName('catalog_product_relation');

        $mainData = [];
        foreach ($this->_superAttributesData['attributes'] as $productId => $attributesData) {
            foreach ($attributesData as $attrId => $row) {
                $row['product_id'] = $productId;
                $row['attribute_id'] = $attrId;
                $mainData[] = $row;
            }
        }
        if ($mainData) {
            $this->_connection->insertOnDuplicate($mainTable, $mainData);
        }
        if ($this->_superAttributesData['labels']) {
            $this->_connection->insertOnDuplicate($labelTable, $this->_superAttributesData['labels']);
        }
        if ($this->_superAttributesData['pricing']) {
            $this->_connection->insertOnDuplicate(
                $priceTable,
                $this->_superAttributesData['pricing'],
                ['is_percent', 'pricing_value']
            );
        }
        if ($this->_superAttributesData['super_link']) {
            $this->_connection->insertOnDuplicate($linkTable, $this->_superAttributesData['super_link']);
        }
        if ($this->_superAttributesData['relation']) {
            $this->_connection->insertOnDuplicate($relationTable, $this->_superAttributesData['relation']);
        }
        return $this;
    }

    /**
     * Get new supper attribute id.
     *
     * @return int
     */
    protected function _getNextAttrId()
    {
        if (!$this->_nextAttrId) {
            $mainTable = $this->_resource->getTableName('catalog_product_super_attribute');
            $this->_nextAttrId = $this->_resourceHelper->getNextAutoincrement($mainTable);
        }
        $this->_nextAttrId++;
        return $this->_nextAttrId;
    }

    /**
     *  Collect super data.
     *
     * @param array $rowData
     * @return $this
     */
    protected function _collectSuperData($rowData)
    {
        $productId = $this->_productData['entity_id'];

        $this->_processSuperData();

        $this->_productSuperData = [
            'product_id' => $productId,
            'attr_set_code' => $this->_productData['attr_set_code'],
            'used_attributes' => empty($this->_skuSuperData[$productId]) ? [] : $this
                ->_skuSuperData[$productId],
            'assoc_ids' => [],
        ];

        $additionalRows = $this->_parseVariations($rowData);
        $variationLabels = $this->_parseVariationLabels($rowData);
        //@codingStandardsIgnoreStart
        foreach ($additionalRows as $data) {
            $this->_collectAssocIds($data);

            if (!isset($this->_superAttributes[$data['_super_attribute_code']])) {
                continue;
            }
            $attrParams = $this->_superAttributes[$data['_super_attribute_code']];

            if ($this->_getSuperAttributeId($productId, $attrParams['id'])) {
                $productSuperAttrId = $this->_getSuperAttributeId($productId, $attrParams['id']);
            } elseif (isset($this->_superAttributesData['attributes'][$productId][$attrParams['id']])) {
                $productSuperAttrId = $this->_superAttributesData['attributes'][$productId][$attrParams['id']]['product_super_attribute_id'];
                $this->_collectSuperDataLabels($data, $productSuperAttrId, $productId, $variationLabels);
            } else {
                $productSuperAttrId = $this->_getNextAttrId();
                $this->_collectSuperDataLabels($data, $productSuperAttrId, $productId, $variationLabels);
            }

            if ($productSuperAttrId) {
                $this->_collectSuperDataPrice($data, $productSuperAttrId);
            }
        }
        //@codingStandardsIgnoreEnd

        return $this;
    }

    /**
     *  Collect super data price.
     *
     * @param array $data
     * @param integer|string $productSuperAttrId
     * @return $this
     */
    protected function _collectSuperDataPrice($data, $productSuperAttrId)
    {
        $attrParams = $this->_superAttributes[$data['_super_attribute_code']];
        if (isset($data['_super_attribute_option']) && strlen($data['_super_attribute_option'])) {
            $optionId = $attrParams['options'][strtolower($data['_super_attribute_option'])];

            if (!isset($this->_productSuperData['used_attributes'][$attrParams['id']][$optionId])) {
                $this->_productSuperData['used_attributes'][$attrParams['id']][$optionId] = false;
            }
            if (!empty($data['_super_attribute_price_corr'])) {
                $this->_superAttributesData['pricing'][] = [
                    'product_super_attribute_id' => $productSuperAttrId,
                    'value_index' => $optionId,
                    'is_percent' => '%' == substr($data['_super_attribute_price_corr'], -1),
                    'pricing_value' => (double)rtrim($data['_super_attribute_price_corr'], '%'),
                    'website_id' => 0,
                ];
            }
        }
        return $this;
    }

    /**
     *  Collect assoc ids and simpleIds to break links.
     *
     * @param array $data
     * @return $this
     */
    protected function _collectAssocIds($data)
    {
        $newSku = $this->_entityModel->getNewSku();
        $oldSku = $this->_entityModel->getOldSku();
        if (!empty($data['_super_products_sku'])) {
            $superProductId = '';
            if (isset($newSku[$data['_super_products_sku']])) {
                $superProductId = $newSku[$data['_super_products_sku']]['entity_id'];
            } elseif (isset($oldSku[$data['_super_products_sku']])) {
                $superProductId = $oldSku[$data['_super_products_sku']]['entity_id'];
            }

            if ($superProductId) {
                if (isset($data['display']) && $data['display'] == 0) {
                    $this->_simpleIdsToDelete[] = $superProductId;
                } else {
                    $this->_productSuperData['assoc_ids'][$superProductId] = true;
                }
            }
        }
        return $this;
    }

    /**
     *  Collect super data price.
     *
     * @param array $data
     * @param integer|string $productSuperAttrId
     * @param integer|string $productId
     * @param array $variationLabels
     * @return $this
     */
    protected function _collectSuperDataLabels($data, $productSuperAttrId, $productId, $variationLabels)
    {
        $attrParams = $this->_superAttributes[$data['_super_attribute_code']];
        $this->_superAttributesData['attributes'][$productId][$attrParams['id']] = [
            'product_super_attribute_id' => $productSuperAttrId,
            'position' => 0,
        ];
        $label = isset($variationLabels[$data['_super_attribute_code']])
                ? $variationLabels[$data['_super_attribute_code']]
                : $attrParams['frontend_label'];
        $this->_superAttributesData['labels'][] = [
            'product_super_attribute_id' => $productSuperAttrId,
            'store_id' => 0,
            'use_default' => $label ? 0 : 1,
            'value' => $label,
        ];
        return $this;
    }

    /**
     * Save product type specific data.
     *
     * @throws \Exception
     * @return \Magento\CatalogImportExport\Model\Import\Product\Type\AbstractType
     * @SuppressWarnings(PHPMD.CyclomaticComplexity)
     */
    public function saveData()
    {
        $newSku = $this->_entityModel->getNewSku();
        $oldSku = $this->_entityModel->getOldSku();
        $this->_productSuperData = [];
        $this->_productData = null;

        if ($this->_entityModel->getBehavior() == \Magento\ImportExport\Model\Import::BEHAVIOR_APPEND) {
            $this->_loadSkuSuperData();
        }

        while ($bunch = $this->_entityModel->getNextBunch()) {
            if (!$this->configurableInBunch($bunch)) {
                continue;
            }

            $this->_superAttributesData = [
                'attributes' => [],
                'labels' => [],
                'pricing' => [],
                'super_link' => [],
                'relation' => [],
            ];

            $this->_simpleIdsToDelete = [];

            $this->_loadSkuSuperAttributeValues($bunch, $newSku, $oldSku);

            foreach ($bunch as $rowNum => $rowData) {
                if (!$this->_entityModel->isRowAllowedToImport($rowData, $rowNum)) {
                    continue;
                }
                // remember SCOPE_DEFAULT row data
                $scope = $this->_entityModel->getRowScope($rowData);
                if ((\Magento\CatalogImportExport\Model\Import\Product::SCOPE_DEFAULT == $scope) &&
                    !empty($rowData[\Magento\CatalogImportExport\Model\Import\Product::COL_SKU])) {

                    $this->_productData = isset($newSku[$rowData[ImportProduct::COL_SKU]])
                                        ? $newSku[$rowData[ImportProduct::COL_SKU]]
                                        : $oldSku[$rowData[ImportProduct::COL_SKU]];

                    if ($this->_type != $this->_productData['type_id']) {
                        $this->_productData = null;
                        continue;
                    }
                    $this->_collectSuperData($rowData);
                }
            }

            // save last product super data
            $this->_processSuperData();

            $this->_deleteData();

            $this->_insertData();
        }
        return $this;
    }

    /**
<<<<<<< HEAD
     * @param $bunch
=======
     * Configurable in bunch
     *
     * @param array $bunch
>>>>>>> 841d42ca
     * @return bool
     */
    protected function configurableInBunch($bunch)
    {
        $newSku = $this->_entityModel->getNewSku();
        foreach ($bunch as $rowNum => $rowData) {
            $productData = $newSku[$rowData[\Magento\CatalogImportExport\Model\Import\Product::COL_SKU]];
            if (($this->_type == $productData['type_id']) &&
                ($rowData == $this->_entityModel->isRowAllowedToImport($rowData, $rowNum))
            ) {
                return true;
            }
        }
        return false;
    }

    /**
     * Validate row attributes. Pass VALID row data ONLY as argument.
     *
     * @param array $rowData
     * @param int $rowNum
     * @param bool $isNewProduct Optional
     *
     * @return bool
     */
    public function isRowValid(array $rowData, $rowNum, $isNewProduct = true)
    {
        $error = false;
        $dataWithExtraVirtualRows = $this->_parseVariations($rowData);
        if (!empty($dataWithExtraVirtualRows)) {
            array_unshift($dataWithExtraVirtualRows, $rowData);
        } else {
            $dataWithExtraVirtualRows[] = $rowData;
        }
        foreach ($dataWithExtraVirtualRows as $data) {
            $error |= !parent::isRowValid($data, $rowNum, $isNewProduct);
        }
        return !$error;
    }
}<|MERGE_RESOLUTION|>--- conflicted
+++ resolved
@@ -866,13 +866,9 @@
     }
 
     /**
-<<<<<<< HEAD
-     * @param $bunch
-=======
      * Configurable in bunch
      *
      * @param array $bunch
->>>>>>> 841d42ca
      * @return bool
      */
     protected function configurableInBunch($bunch)
