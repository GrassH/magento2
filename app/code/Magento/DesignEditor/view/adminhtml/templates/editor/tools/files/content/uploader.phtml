--- conflicted
+++ resolved
@@ -23,17 +23,10 @@
                       </button>
                   </span>
                   <span class="file-upload-success hidden">
-<<<<<<< HEAD
-                      <img src="<?php echo $block->getViewFileUrl('Magento_DesignEditor::images/i_msg-success.gif') ?>">
+                      <img src="<?php echo $block->getViewFileUrl('Magento_DesignEditor::images/i_msg-success.png') ?>">
                   </span>
                   <span class="file-upload-failure hidden">
-                      <img src="<?php echo $block->getViewFileUrl('Magento_DesignEditor::images/i_msg-error.gif') ?>">
-=======
-                      <img src="<?php echo $this->getViewFileUrl('Magento_DesignEditor::images/i_msg-success.png') ?>">
-                  </span>
-                  <span class="file-upload-failure hidden">
-                      <img src="<?php echo $this->getViewFileUrl('Magento_DesignEditor::images/i_msg-error.png') ?>">
->>>>>>> 5a004643
+                      <img src="<?php echo $block->getViewFileUrl('Magento_DesignEditor::images/i_msg-error.png') ?>">
                   </span>
               </span>
               <div class="progressbar upload-progress"></div>
