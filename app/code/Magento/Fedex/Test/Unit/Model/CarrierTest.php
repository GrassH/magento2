<?php
/************************************************************************
 *
 * ADOBE CONFIDENTIAL
 * ___________________
 *
 * Copyright 2015 Adobe
 * All Rights Reserved.
 *
 * NOTICE: All information contained herein is, and remains
 * the property of Adobe and its suppliers, if any. The intellectual
 * and technical concepts contained herein are proprietary to Adobe
 * and its suppliers and are protected by all applicable intellectual
 * property laws, including trade secret and copyright laws.
 * Dissemination of this information or reproduction of this material
 * is strictly forbidden unless prior written permission is obtained
 * from Adobe.
 * ************************************************************************
 */

declare(strict_types=1);

namespace Magento\Fedex\Test\Unit\Model;

use Magento\Catalog\Model\ResourceModel\Product\Collection;
use Magento\Catalog\Model\ResourceModel\Product\CollectionFactory;
use Magento\CatalogInventory\Model\StockRegistry;
use Magento\Directory\Helper\Data;
use Magento\Directory\Model\Country;
use Magento\Directory\Model\CountryFactory;
use Magento\Directory\Model\Currency;
use Magento\Directory\Model\CurrencyFactory;
use Magento\Directory\Model\RegionFactory;
use Magento\Fedex\Model\Carrier;
use Magento\Framework\App\Config\ScopeConfigInterface;
use Magento\Framework\Exception\LocalizedException;
use Magento\Framework\HTTP\Client\Curl;
use Magento\Framework\HTTP\Client\CurlFactory;
use Magento\Framework\Pricing\PriceCurrencyInterface;
use Magento\Framework\Serialize\Serializer\Json;
use Magento\Framework\TestFramework\Unit\Helper\ObjectManager;
use Magento\Framework\Url\DecoderInterface;
use Magento\Framework\Xml\Security;
use Magento\Quote\Model\Quote\Address\RateRequest;
use Magento\Quote\Model\Quote\Address\RateResult\Error as RateResultError;
use Magento\Quote\Model\Quote\Address\RateResult\ErrorFactory as RateErrorFactory;
use Magento\Quote\Model\Quote\Address\RateResult\Method;
use Magento\Quote\Model\Quote\Address\RateResult\MethodFactory;
use Magento\Sales\Model\Order;
use Magento\Shipping\Model\Rate\Result as RateResult;
use Magento\Shipping\Model\Rate\ResultFactory as RateResultFactory;
use Magento\Shipping\Model\Shipment\Request;
use Magento\Shipping\Model\Simplexml\ElementFactory;
use Magento\Shipping\Model\Tracking\Result;
use Magento\Shipping\Model\Tracking\Result\Error;
use Magento\Shipping\Model\Tracking\Result\ErrorFactory;
use Magento\Shipping\Model\Tracking\Result\Status;
use Magento\Shipping\Model\Tracking\Result\StatusFactory;
use Magento\Shipping\Model\Tracking\ResultFactory;
use Magento\Store\Model\Store;
use Magento\Store\Model\StoreManagerInterface;
use PHPUnit\Framework\MockObject\MockObject;
use PHPUnit\Framework\TestCase;
use Psr\Log\LoggerInterface;
use Magento\Catalog\Api\Data\ProductInterface;

/**
 * CarrierTest contains units test for Fedex carrier methods
 *
 * @SuppressWarnings(PHPMD.CouplingBetweenObjects)
 */
class CarrierTest extends TestCase
{
    /**
     * @var ObjectManager
     */
    private ObjectManager $helper;

    /**
     * @var Carrier|MockObject
     */
    private Carrier $carrier;

    /**
     * @var ScopeConfigInterface|MockObject
     */
    private ScopeConfigInterface $scope;

    /**
     * @var RateResultError|MockObject
     */
    private RateResultError $error;

    /**
     * @var RateErrorFactory|MockObject
     */
    private RateErrorFactory $errorFactory;

    /**
     * @var ErrorFactory|MockObject
     */
    private ErrorFactory $trackErrorFactory;

    /**
     * @var StatusFactory|MockObject
     */
    private StatusFactory $statusFactory;

    /**
     * @var Result|MockObject
     */
    private Result $result;

    /**
<<<<<<< HEAD
     * @var \SoapClient|MockObject
     */
    private \SoapClient $soapClient;

    /**
=======
>>>>>>> 968fb3e1
     * @var Json|MockObject
     */
    private Json $serializer;

    /**
     * @var LoggerInterface|MockObject
     */
    private LoggerInterface $logger;

    /**
     * @var CurrencyFactory|MockObject
     */
    private CurrencyFactory $currencyFactory;

    /**
     * @var CollectionFactory|CollectionFactory&MockObject|MockObject
     */
    private CollectionFactory $collectionFactory;

    /**
     * @var CurlFactory
     */
    private $curlFactory;

    /**
     * @var Curl
     */
    private $curlClient;

    /**
     * @var DecoderInterface
     */
    private $decoderInterface;

    /**
     * @return void
     * @SuppressWarnings(PHPMD.ExcessiveMethodLength)
     */
    protected function setUp(): void
    {
        $this->helper = new ObjectManager($this);
        $this->scope = $this->getMockBuilder(ScopeConfigInterface::class)
            ->disableOriginalConstructor()
            ->getMockForAbstractClass();

        $this->scope->expects($this->any())
            ->method('getValue')
            ->willReturnCallback([$this, 'scopeConfigGetValue']);

        $countryFactory = $this->getCountryFactory();
        $rateFactory = $this->getRateFactory();
        $storeManager = $this->getStoreManager();
        $resultFactory = $this->getResultFactory();
        $this->initRateErrorFactory();

        $rateMethodFactory = $this->getRateMethodFactory();

        $this->trackErrorFactory = $this->getMockBuilder(ErrorFactory::class)
            ->disableOriginalConstructor()
            ->setMethods(['create'])
            ->getMock();

        $this->statusFactory = $this->getMockBuilder(StatusFactory::class)
            ->disableOriginalConstructor()
            ->setMethods(['create'])
            ->getMock();

        $elementFactory = $this->getMockBuilder(ElementFactory::class)
            ->disableOriginalConstructor()
            ->getMock();

        $this->collectionFactory = $this->getMockBuilder(CollectionFactory::class)
            ->disableOriginalConstructor()
            ->getMock();

        $regionFactory = $this->getMockBuilder(RegionFactory::class)
            ->disableOriginalConstructor()
            ->getMock();

        $this->currencyFactory = $this->getMockBuilder(CurrencyFactory::class)
            ->disableOriginalConstructor()
            ->getMock();

        $data = $this->getMockBuilder(Data::class)
            ->disableOriginalConstructor()
            ->getMock();

        $stockRegistry = $this->getMockBuilder(StockRegistry::class)
            ->disableOriginalConstructor()
            ->getMock();

        $this->serializer = $this->getMockBuilder(Json::class)
            ->disableOriginalConstructor()
            ->getMock();

        $this->logger = $this->getMockForAbstractClass(LoggerInterface::class);

        $this->curlFactory = $this->getMockBuilder(CurlFactory::class)
            ->disableOriginalConstructor()
            ->setMethods(['create'])
            ->getMock();

        $this->curlClient = $this->getMockBuilder(Curl::class)
            ->disableOriginalConstructor()
            ->setMethods(['setHeaders', 'getBody', 'post'])
            ->getMock();

        $this->decoderInterface = $this->getMockBuilder(DecoderInterface::class)
            ->disableOriginalConstructor()
            ->setMethods(['decode'])
            ->getMock();

        $this->carrier = $this->getMockBuilder(Carrier::class)
            ->setMethods(['rateRequest'])
            ->setConstructorArgs(
                [
                    'scopeConfig' => $this->scope,
                    'rateErrorFactory' => $this->errorFactory,
                    'logger' => $this->logger,
                    'xmlSecurity' => new Security(),
                    'xmlElFactory' => $elementFactory,
                    'rateFactory' => $rateFactory,
                    'rateMethodFactory' => $rateMethodFactory,
                    'trackFactory' => $resultFactory,
                    'trackErrorFactory' => $this->trackErrorFactory,
                    'trackStatusFactory' => $this->statusFactory,
                    'regionFactory' => $regionFactory,
                    'countryFactory' => $countryFactory,
                    'currencyFactory' => $this->currencyFactory,
                    'directoryData' => $data,
                    'stockRegistry' => $stockRegistry,
                    'storeManager' => $storeManager,
<<<<<<< HEAD
                    'configReader' => $reader,
                    'productCollectionFactory' => $this->collectionFactory,
=======
                    'productCollectionFactory' => $collectionFactory,
                    'curlFactory' => $this->curlFactory,
                    'decoderInterface' => $this->decoderInterface,
>>>>>>> 968fb3e1
                    'data' => [],
                    'serializer' => $this->serializer,
                ]
            )->getMock();
<<<<<<< HEAD
        $this->soapClient = $this->getMockBuilder(\SoapClient::class)
            ->disableOriginalConstructor()
            ->addMethods(['processShipment', 'getRates', 'track'])
            ->getMock();
        $this->carrier->method('_createSoapClient')
            ->willReturn($this->soapClient);
=======
>>>>>>> 968fb3e1
    }

    public function testRequestToShipmentExceptionNoPackages(): void
    {
        $request = $this->getMockBuilder(Request::class)
            ->disableOriginalConstructor()
            ->addMethods(['getPackages'])
            ->getMock();
        $request->expects($this->once())->method('getPackages')->willReturn(null);
        $this->expectException(LocalizedException::class);

        $this->carrier->requestToShipment($request);
    }

    public function testRequestToShipmentSuccess(): void
    {
        $request = $this->getShipmentRequestMock();
        $customsValue = '100';
        $height = '1';
        $width = '1';
        $length = '1';
        $weightUnits = 'POUND';
        $orderItemId = '2';
        $orderItemPrice = '100';
        $items = [
            $orderItemId => [
                'qty' => 1,
                'customs_value' => $customsValue,
                'price' => '',
                'name' => '',
                'weight' => '',
                'product_id' => '',
                'order_item_id' => ''
            ]
        ];
        $packages = [
            1 => [
                'params' => [
                    'container' => 'YOUR_PACKAGING',
                    'weight' => '100',
                    'customs_value' => '100',
                    'length' => $length,
                    'width' => $width,
                    'height' => $height,
                    'weight_units' => $weightUnits,
                    'dimension_units' => 'INCH',
                    'content_type' => '',
                    'content_type_other' => '',
                    'delivery_confirmation' => 'NO_SIGNATURE_REQUIRED'
                ],
                'items' => $items
            ]
        ];
        $storeId = 1;
        $phoneNumber = '1234567890';
        $request->expects($this->once())->method('getPackages')->willReturn($packages);
        $request->expects($this->exactly(4))->method('getStoreId')->willReturn($storeId);
        $request->expects($this->once())->method('setPackageId');
        $request->expects($this->once())->method('setPackagingType');
        $request->expects($this->once())->method('setPackageWeight');
        $request->expects($this->once())->method('setPackageParams');
        $request->expects($this->once())->method('setPackageItems');
        $request->expects($this->exactly(2))->method('getShipperContactPhoneNumber')->willReturn($phoneNumber);
        $request->expects($this->once())->method('setShipperContactPhoneNumber')->with($phoneNumber);
        $request->expects($this->exactly(2))->method('getRecipientContactPhoneNumber')->willReturn($phoneNumber);
        $request->expects($this->once())->method('setRecipientContactPhoneNumber')->with($phoneNumber);
        $request->expects($this->exactly(2))->method('getReferenceData')->willReturn('Reference data');
        $request->expects($this->once())->method('getPackageItems')->willReturn($items);

        $orderShipment = $this->createMock(\Magento\Sales\Model\Order\Shipment::class);
        $order = $this->createMock(Order::class);
        $orderItem = $this->getMockBuilder(\Magento\Framework\DataObject::class)
            ->disableOriginalConstructor()
            ->addMethods(['getPrice', 'getName', 'getProductId'])
            ->getMock();
        $orderItem->expects($this->once())->method('getPrice')->willReturn($orderItemPrice);
        $orderItem->expects($this->once())->method('getName')->willReturn('Simple product');
        $orderItem->expects($this->once())->method('getProductId')->willReturn(1);
        $order->expects($this->once())->method('getItemById')->with($orderItemId)->willReturn($orderItem);
        $orderShipment->expects($this->once())->method('getOrder')->willReturn($order);
        $request->expects($this->once())->method('getOrderShipment')->willReturn($orderShipment);

        $packageParams = $this->getMockBuilder(\Magento\Framework\DataObject::class)
            ->disableOriginalConstructor()
            ->addMethods(['getCustomsValue', 'getHeight', 'getWidth', 'getLength', 'getWeightUnits'])
            ->getMock();
        $packageParams->expects($this->once())->method('getCustomsValue')->willReturn($customsValue);
        $packageParams->expects($this->once())->method('getHeight')->willReturn($height);
        $packageParams->expects($this->once())->method('getWidth')->willReturn($width);
        $packageParams->expects($this->once())->method('getLength')->willReturn($length);
        $packageParams->expects($this->once())->method('getWeightUnits')->willReturn($weightUnits);
        $request->expects($this->once())->method('getPackageParams')->willReturn($packageParams);

        $this->soapClient->expects($this->once())
            ->method('processShipment')
            ->willReturn($this->getProcessShipmentResponse());
        $this->carrier->expects($this->once())->method('_createSoapClient')->willReturn($this->soapClient);

        $product = $this->getMockBuilder(ProductInterface::class)
            ->disableOriginalConstructor()
            ->addMethods(['getCountryOfManufacture'])
            ->getMockForAbstractClass();
        $product->expects($this->any())->method('getCountryOfManufacture');
        $productCollection = $this->createMock(Collection::class);
        $productCollection->expects($this->once())
            ->method('getIterator')
            ->willReturn(new \ArrayIterator([]));
        $productCollection->expects($this->once())->method('addStoreFilter')->willReturn($productCollection);
        $productCollection->expects($this->once())->method('addFieldToFilter')->willReturn($productCollection);
        $productCollection->expects($this->once())->method('addAttributeToSelect')->willReturn($productCollection);
        $this->collectionFactory->expects($this->once())->method('create')->willReturn($productCollection);

        $this->carrier->requestToShipment($request);
    }

    public function testSetRequestWithoutCity(): void
    {
        $request = $this->getMockBuilder(RateRequest::class)
            ->disableOriginalConstructor()
            ->setMethods(['getDestCity'])
            ->getMock();
        $request->expects($this->once())
            ->method('getDestCity')
            ->willReturn(null);
        $this->carrier->setRequest($request);
    }

    public function testSetRequestWithCity(): void
    {
        $request = $this->getMockBuilder(RateRequest::class)
            ->disableOriginalConstructor()
            ->setMethods(['getDestCity'])
            ->getMock();
        $request->expects($this->exactly(2))
            ->method('getDestCity')
            ->willReturn('Small Town');
        $this->carrier->setRequest($request);
    }

    /**
     * Callback function, emulates getValue function.
     *
     * @param string $path
     * @return int|string|null
     */
<<<<<<< HEAD
    public function scopeConfigGetValue(string $path): ?string
=======
    public function scopeConfigGetValue(string $path): int|string|null
>>>>>>> 968fb3e1
    {
        $pathMap = [
            'carriers/fedex/showmethod' => 1,
            'carriers/fedex/allowed_methods' => 'ServiceType',
            'carriers/fedex/debug' => 1,
            'carriers/fedex/api_key' => 'TestApiKey',
            'carriers/fedex/secret_key' => 'TestSecretKey',
            'carriers/fedex/rest_sandbox_webservices_url' => 'https://rest.sandbox.url/',
            'carriers/fedex/rest_production_webservices_url' => 'https://rest.production.url/',
        ];

        return $pathMap[$path] ?? null;
    }

    /**
     * @param float $amount
     * @param string $currencyCode
     * @param string $baseCurrencyCode
     * @param string $rateType
     * @param float $expected
     * @param int $callNum
     * @dataProvider collectRatesDataProvider
     */
    public function testCollectRatesRateAmountOriginBased(
        $amount,
        $currencyCode,
        $baseCurrencyCode,
        $rateType,
<<<<<<< HEAD
        $expected,
        $callNum = 1
    ): void {
=======
        $expected
    ) {
>>>>>>> 968fb3e1
        $this->scope->expects($this->any())
            ->method('isSetFlag')
            ->willReturn(true);

        $accessTokenResponse = $this->getAccessToken();
        $rateResponse = $this->getRateResponse($amount, $currencyCode, $rateType);

        $this->serializer->method('serialize')
            ->willReturn('CollectRateString' . $amount);

        $rateCurrency = $this->getMockBuilder(Currency::class)
            ->disableOriginalConstructor()
            ->getMock();
        $rateCurrency->method('load')
            ->willReturnSelf();
        $rateCurrency->method('getAnyRate')
            ->willReturnMap(
                [
                    ['USD', 1],
                    ['EUR', 0.75],
                    ['UNKNOWN', false]
                ]
            );

        if ($baseCurrencyCode === 'UNKNOWN') {
            $this->expectException(LocalizedException::class);
        }

        $this->currencyFactory->method('create')
            ->willReturn($rateCurrency);

        $baseCurrency = $this->getMockBuilder(Currency::class)
            ->disableOriginalConstructor()
            ->getMock();
        $baseCurrency->method('getCode')
            ->willReturn($baseCurrencyCode);

        $request = $this->getMockBuilder(RateRequest::class)
            ->setMethods(['getBaseCurrency'])
            ->disableOriginalConstructor()
            ->getMock();
        $request->method('getBaseCurrency')
            ->willReturn($baseCurrency);

        $this->curlFactory->expects($this->any())->method('create')->willReturn($this->curlClient);
        $this->curlClient->expects($this->any())->method('getBody')->willReturnSelf();

        $this->serializer
            ->method('unserialize')
            ->willReturnOnConsecutiveCalls($accessTokenResponse, $rateResponse);

        $allRates1 = $this->carrier->collectRates($request)->getAllRates();
        foreach ($allRates1 as $rate) {
            $this->assertEquals($expected, $rate->getData('cost'));
        }
    }

    /**
     * Get list of rates variations
     * @return array
     */
    public function collectRatesDataProvider(): array
    {
        return [
            [10.0, 'USD', 'EUR', 'RATED_ACCOUNT_PACKAGE', 7.5],
            [10.0, 'USD', 'UNKNOWN', 'RATED_ACCOUNT_PACKAGE', null, 0],
            [10.0, 'USD', 'USD', 'RATED_ACCOUNT_PACKAGE', 10, 0],
            [11.50, 'USD', 'USD', 'PAYOR_ACCOUNT_PACKAGE', 11.5],
            [11.50, 'USD', 'USD', 'PAYOR_ACCOUNT_PACKAGE', 11.5, 0],
            [100.01, 'USD', 'USD', 'RATED_ACCOUNT_SHIPMENT', 100.01],
            [100.01, 'USD', 'USD', 'RATED_ACCOUNT_SHIPMENT', 100.01, 0],
            [32.2, 'USD', 'USD', 'PAYOR_ACCOUNT_SHIPMENT', 32.2],
            [32.2, 'USD', 'USD', 'PAYOR_ACCOUNT_SHIPMENT', 32.2, 0],
            [15.0, 'USD', 'USD', 'RATED_LIST_PACKAGE', 15],
            [15.0, 'USD', 'USD', 'RATED_LIST_PACKAGE', 15, 0],
            [123.25, 'USD', 'USD', 'PAYOR_LIST_PACKAGE', 123.25],
            [123.25, 'USD', 'USD', 'PAYOR_LIST_PACKAGE', 123.25, 0],
            [12.12, 'USD', 'USD', 'RATED_LIST_SHIPMENT', 12.12],
            [12.12, 'USD', 'USD', 'RATED_LIST_SHIPMENT', 12.12, 0],
            [38.9, 'USD', 'USD', 'PAYOR_LIST_SHIPMENT', 38.9],
            [38.9, 'USD', 'USD', 'PAYOR_LIST_SHIPMENT', 38.9, 0],
        ];
    }

    public function testCollectRatesErrorMessage(): void
    {
        $this->scope->expects($this->once())
            ->method('isSetFlag')
            ->willReturn(false);

        $this->error->expects($this->once())
            ->method('setCarrier')
            ->with('fedex');
        $this->error->expects($this->once())
            ->method('setCarrierTitle');
        $this->error->expects($this->once())
            ->method('setErrorMessage');

        $request = new RateRequest();
        $request->setPackageWeight(1);

        $this->assertSame($this->error, $this->carrier->collectRates($request));
    }

    /**
     * @param string $data
     * @param array $maskFields
     * @param string $expected
     * @dataProvider logDataProvider
     * @throws \ReflectionException
     */
    public function testFilterDebugData($data, array $maskFields, $expected): void
    {
        $refClass = new \ReflectionClass(Carrier::class);
        $property = $refClass->getProperty('_debugReplacePrivateDataKeys');
        $property->setAccessible(true);
        $property->setValue($this->carrier, $maskFields);

        $refMethod = $refClass->getMethod('filterDebugData');
        $refMethod->setAccessible(true);
        $result = $refMethod->invoke($this->carrier, $data);
        $this->assertEquals($expected, $result);
    }

    /**
     * Get list of variations
     */
    public function logDataProvider(): array
    {
        return [
            [
                [
                    'client_id' => 'testClientId',
                    'client_secret' => 'testClientSecret'
                ],
                ['client_id', 'client_secret'],
                [
                    'client_id' => '****',
                    'client_secret' => '****'
                ],
            ],
        ];
    }

<<<<<<< HEAD
    public function testGetTrackingErrorResponse(): void
=======
    /**
     * Get Track Request
     * @param string $tracking
     * @return array
     */
    public function getTrackRequest(string $tracking): array
    {
        return [
            'includeDetailedScans' => true,
            'trackingInfo' => [
                [
                    'trackingNumberInfo' => [
                        'trackingNumber'=> $tracking
                    ]
                ]
            ]
        ];
    }

    /**
     * Get Track error response
     * @return array
     */
    public function getTrackErrorResponse(): array
    {
        return [
                'transactionId' => '177a2d98-f68a-4c8e-9008-fc4a8d0aa57f',
                'errors' => [
                                [
                                    'code' => 'SYSTEM.UNEXPECTED.ERROR',
                                    'message' => 'The system has experienced an unexpected problem and is unable
                                                    to complete your request. Please try again later.
                                                     We regret any inconvenience.',
                                ],
                        ],
          ];
    }

    /**
     * Test case for error in Track Response
     */
    public function testGetTrackingErrorResponse()
>>>>>>> 968fb3e1
    {
        $tracking = '123456789012';
        $errorMessage = 'Tracking information is unavailable.';

        $trackRequest = $this->getTrackRequest($tracking);

        $trackResponse = $this->getTrackErrorResponse();
        $accessTokenResponse = $this->getAccessToken();

        $this->serializer->method('serialize')->willReturn(json_encode($trackRequest));
        $this->serializer->expects($this->any())
            ->method('unserialize')
            ->willReturnOnConsecutiveCalls($accessTokenResponse, $trackResponse);

        $error = $this->helper->getObject(Error::class);
        $this->trackErrorFactory->expects($this->once())
            ->method('create')
            ->willReturn($error);

        $this->carrier->getTracking($tracking);

        $tracks = $this->carrier->getResult()->getAllTrackings();

        $this->assertCount(1, $tracks);
        /** @var Error $current */
        $current = $tracks[0];
        $this->assertInstanceOf(Error::class, $current);
        $this->assertEquals(__($errorMessage), $current->getErrorMessage());
    }

    /**
     * Expected Track Response
     *
     * @param string $shipTimeStamp
     * @param string $expectedDate
     * @param string $expectedTime
     * @return array
     */
<<<<<<< HEAD
    public function testGetTracking($tracking, $shipTimeStamp, $expectedDate, $expectedTime, $callNum = 1): void
=======
    public function getTrackResponse($shipTimeStamp, $expectedDate, $expectedTime): array
>>>>>>> 968fb3e1
    {
        $trackResponse = '{"transactionId":"4d37cd0c-f4e8-449f-ac95-d4d3132f0572",
        "output":{"completeTrackResults":[{"trackingNumber":"122816215025810","trackResults":[{"trackingNumberInfo":
        {"trackingNumber":"122816215025810","trackingNumberUniqueId":"12013~122816215025810~FDEG","carrierCode":"FDXG"},
        "additionalTrackingInfo":{"nickname":"","packageIdentifiers":[{"type":"CUSTOMER_REFERENCE","values":
        ["PO#174724"],"trackingNumberUniqueId":"","carrierCode":""}],"hasAssociatedShipments":false},
        "shipperInformation":{"address":{"city":"POST FALLS","stateOrProvinceCode":"ID","countryCode":"US",
        "residential":false,"countryName":"United States"}},"recipientInformation":{"address":{"city":"NORTON",
        "stateOrProvinceCode":"VA","countryCode":"US","residential":false,"countryName":"United States"}},
        "latestStatusDetail":{"code":"DL","derivedCode":"DL","statusByLocale":"Delivered","description":"Delivered",
        "scanLocation":{"city":"Norton","stateOrProvinceCode":"VA","countryCode":"US","residential":false,
        "countryName":"United States"}},"dateAndTimes":[{"type":"ACTUAL_DELIVERY","dateTime":
        "'.$expectedDate.'T'.$expectedTime.'"},{"type":"ACTUAL_PICKUP","dateTime":"2016-08-01T00:00:00-06:00"},
        {"type":"SHIP","dateTime":"'.$shipTimeStamp.'"}],"availableImages":[{"type":"SIGNATURE_PROOF_OF_DELIVERY"}],
        "specialHandlings":[{"type":"DIRECT_SIGNATURE_REQUIRED","description":"Direct Signature Required",
        "paymentType":"OTHER"}],"packageDetails":{"packagingDescription":{"type":"YOUR_PACKAGING","description":
        "Package"},"physicalPackagingType":"PACKAGE","sequenceNumber":"1","count":"1","weightAndDimensions":
        {"weight":[{"value":"21.5","unit":"LB"},{"value":"9.75","unit":"KG"}],"dimensions":[{"length":22,"width":17,
        "height":10,"units":"IN"},{"length":55,"width":43,"height":25,"units":"CM"}]},"packageContent":[]},
        "shipmentDetails":{"possessionStatus":true},"scanEvents":[{"date":"'.$expectedDate.'T'.$expectedTime.'",
        "eventType":"DL","eventDescription":"Delivered","exceptionCode":"","exceptionDescription":"","scanLocation":
        {"streetLines":[""],"city":"Norton","stateOrProvinceCode":"VA","postalCode":"24273","countryCode":"US",
        "residential":false,"countryName":"United States"},"locationType":"DELIVERY_LOCATION","derivedStatusCode":"DL",
        "derivedStatus":"Delivered"},{"date":"2014-01-09T04:18:00-05:00","eventType":"OD","eventDescription":
        "On FedEx vehicle for delivery","exceptionCode":"","exceptionDescription":"","scanLocation":{"streetLines":
        [""],"city":"KINGSPORT","stateOrProvinceCode":"TN","postalCode":"37663","countryCode":"US","residential":false,
        "countryName":"United States"},"locationId":"0376","locationType":"VEHICLE","derivedStatusCode":"IT",
        "derivedStatus":"In transit"},{"date":"2014-01-09T04:09:00-05:00","eventType":"AR","eventDescription":
        "At local FedEx facility","exceptionCode":"","exceptionDescription":"","scanLocation":{"streetLines":[""],
        "city":"KINGSPORT","stateOrProvinceCode":"TN","postalCode":"37663","countryCode":"US","residential":false,
        "countryName":"United States"},"locationId":"0376","locationType":"DESTINATION_FEDEX_FACILITY",
        "derivedStatusCode":"IT","derivedStatus":"In transit"},{"date":"2014-01-08T23:26:00-05:00","eventType":"IT",
        "eventDescription":"In transit","exceptionCode":"","exceptionDescription":"","scanLocation":{"streetLines":[""],
        "city":"KNOXVILLE","stateOrProvinceCode":"TN","postalCode":"37921","countryCode":"US","residential":false,
        "countryName":"United States"},"locationId":"0379","locationType":"FEDEX_FACILITY","derivedStatusCode":"IT",
        "derivedStatus":"In transit"},{"date":"2014-01-08T18:14:07-06:00","eventType":"DP","eventDescription":
        "Departed FedEx location","exceptionCode":"","exceptionDescription":"","scanLocation":{"streetLines":[""],
        "city":"NASHVILLE","stateOrProvinceCode":"TN","postalCode":"37207","countryCode":"US","residential":false,
        "countryName":"United States"},"locationId":"0371","locationType":"FEDEX_FACILITY","derivedStatusCode":"IT",
        "derivedStatus":"In transit"},{"date":"2014-01-08T15:16:00-06:00","eventType":"AR","eventDescription":
        "Arrived at FedEx location","exceptionCode":"","exceptionDescription":"","scanLocation":{"streetLines":[""],
        "city":"NASHVILLE","stateOrProvinceCode":"TN","postalCode":"37207","countryCode":"US","residential":false,
        "countryName":"United States"},"locationId":"0371","locationType":"FEDEX_FACILITY","derivedStatusCode":"IT",
        "derivedStatus":"In transit"},{"date":"2014-01-07T00:29:00-06:00","eventType":"AR","eventDescription":
        "Arrived at FedEx location","exceptionCode":"","exceptionDescription":"","scanLocation":{"streetLines":[""],
        "city":"CHICAGO","stateOrProvinceCode":"IL","postalCode":"60638","countryCode":"US","residential":false,
        "countryName":"United States"},"locationId":"0604","locationType":"FEDEX_FACILITY","derivedStatusCode":"IT",
        "derivedStatus":"In transit"},{"date":"2014-01-03T19:12:30-08:00","eventType":"DP","eventDescription":
        "Left FedEx origin facility","exceptionCode":"","exceptionDescription":"","scanLocation":{"streetLines":[""],
        "city":"SPOKANE","stateOrProvinceCode":"WA","postalCode":"99216","countryCode":"US","residential":false,
        "countryName":"United States"},"locationId":"0992","locationType":"ORIGIN_FEDEX_FACILITY","derivedStatusCode":
        "IT","derivedStatus":"In transit"},{"date":"2014-01-03T18:33:00-08:00","eventType":"AR","eventDescription":
        "Arrived at FedEx location","exceptionCode":"","exceptionDescription":"","scanLocation":{"streetLines":[""],
        "city":"SPOKANE","stateOrProvinceCode":"WA","postalCode":"99216","countryCode":"US","residential":false,
        "countryName":"United States"},"locationId":"0992","locationType":"FEDEX_FACILITY","derivedStatusCode":"IT",
        "derivedStatus":"In transit"},{"date":"2014-01-03T15:00:00-08:00","eventType":"PU","eventDescription":
        "Picked up","exceptionCode":"","exceptionDescription":"","scanLocation":{"streetLines":[""],"city":"SPOKANE",
        "stateOrProvinceCode":"WA","postalCode":"99216","countryCode":"US","residential":false,"countryName":
        "United States"},"locationId":"0992","locationType":"PICKUP_LOCATION","derivedStatusCode":"PU","derivedStatus":
        "Picked up"},{"date":"2014-01-03T14:31:00-08:00","eventType":"OC","eventDescription":
        "Shipment information sent to FedEx","exceptionCode":"","exceptionDescription":"","scanLocation":
        {"streetLines":[""],"postalCode":"83854","countryCode":"US","residential":false,"countryName":"United States"},
        "locationType":"CUSTOMER","derivedStatusCode":"IN","derivedStatus":"Initiated"}],"availableNotifications":
        ["ON_DELIVERY"],"deliveryDetails":{"actualDeliveryAddress":{"city":"Norton","stateOrProvinceCode":"VA",
        "countryCode":"US","residential":false,"countryName":"United States"},"locationType":"SHIPPING_RECEIVING",
        "locationDescription":"Shipping/Receiving","deliveryAttempts":"0","receivedByName":"ROLLINS",
        "deliveryOptionEligibilityDetails":[{"option":"INDIRECT_SIGNATURE_RELEASE","eligibility":"INELIGIBLE"},
        {"option":"REDIRECT_TO_HOLD_AT_LOCATION","eligibility":"INELIGIBLE"},{"option":"REROUTE","eligibility":
        "INELIGIBLE"},{"option":"RESCHEDULE","eligibility":"INELIGIBLE"},{"option":"RETURN_TO_SHIPPER","eligibility":
        "INELIGIBLE"},{"option":"DISPUTE_DELIVERY","eligibility":"INELIGIBLE"},{"option":"SUPPLEMENT_ADDRESS",
        "eligibility":"INELIGIBLE"}]},"originLocation":{"locationContactAndAddress":{"address":{"city":"SPOKANE",
        "stateOrProvinceCode":"WA","countryCode":"US","residential":false,"countryName":"United States"}}},
        "lastUpdatedDestinationAddress":{"city":"Norton","stateOrProvinceCode":"VA","countryCode":"US","residential":
        false,"countryName":"United States"},"serviceDetail":{"type":"FEDEX_GROUND","description":"FedEx Ground",
        "shortDescription":"FG"},"standardTransitTimeWindow":{"window":{"ends":"2016-08-01T00:00:00-06:00"}},
        "estimatedDeliveryTimeWindow":{"window":{}},"goodsClassificationCode":"","returnDetail":{}}]}]}}';

        return json_decode($trackResponse, true);
    }

    /**
     * Expected Rate Response
     *
     * @param string $amount
     * @param string $currencyCode
     * @param string $rateType
     * @return array
     * @SuppressWarnings(PHPMD.ExcessiveMethodLength)
     */
    public function getRateResponse($amount, $currencyCode, $rateType): array
    {
        $rateResponse = '{"transactionId":"9eb0f436-8bb1-4200-b951-ae10442489f3","output":{"alerts":[{"code":
        "ORIGIN.STATEORPROVINCECODE.CHANGED","message":"The origin state/province code has been changed.",
        "alertType":"NOTE"},{"code":"DESTINATION.STATEORPROVINCECODE.CHANGED","message":
        "The destination state/province code has been changed.","alertType":"NOTE"}],"rateReplyDetails":
        [{"serviceType":"FIRST_OVERNIGHT","serviceName":"FedEx First Overnight®","packagingType":"YOUR_PACKAGING",
        "ratedShipmentDetails":[{"rateType":"LIST","ratedWeightMethod":"ACTUAL","totalDiscounts":0.0,"totalBaseCharge"
        :276.19,"totalNetCharge":290.0,"totalNetFedExCharge":290.0,"shipmentRateDetail":{"rateZone":"05",
        "dimDivisor":0,"fuelSurchargePercent":5.0,"totalSurcharges":13.81,"totalFreightDiscount":0.0,"surCharges":
        [{"type":"FUEL","description":"Fuel Surcharge","amount":13.81}],"pricingCode":"PACKAGE","totalBillingWeight":
        {"units":"KG","value":10.0},"currency":"USD","rateScale":"12"},"ratedPackages":[{"groupNumber":0,
        "effectiveNetDiscount":0.0,"packageRateDetail":{"rateType":"PAYOR_LIST_PACKAGE","ratedWeightMethod":"ACTUAL",
        "baseCharge":276.19,"netFreight":276.19,"totalSurcharges":13.81,"netFedExCharge":290.0,"totalTaxes":0.0,
        "netCharge":290.0,"totalRebates":0.0,"billingWeight":{"units":"KG","value":10.0},"totalFreightDiscounts":0.0,
        "surcharges":[{"type":"FUEL","description":"Fuel Surcharge","amount":13.81}],"currency":"USD"}}],
        "currency":"USD"}],"operationalDetail":{"ineligibleForMoneyBackGuarantee":false,"astraDescription":"1ST OVR",
        "airportId":"ELP","serviceCode":"06"},"signatureOptionType":"SERVICE_DEFAULT","serviceDescription":
        {"serviceId":"EP1000000006","serviceType":"FIRST_OVERNIGHT","code":"06","names":[{"type":"long",
        "encoding":"utf-8","value":"FedEx First Overnight®"},{"type":"long","encoding":"ascii","value":
        "FedEx First Overnight"},{"type":"medium","encoding":"utf-8","value":"FedEx First Overnight®"},
        {"type":"medium","encoding":"ascii","value":"FedEx First Overnight"},{"type":"short","encoding":
        "utf-8","value":"FO"},{"type":"short","encoding":"ascii","value":"FO"},{"type":"abbrv","encoding":"ascii",
        "value":"FO"}],"serviceCategory":"parcel","description":"First Overnight","astraDescription":"1ST OVR"}},
        {"serviceType":"PRIORITY_OVERNIGHT","serviceName":"FedEx Priority Overnight®","packagingType":"YOUR_PACKAGING",
        "ratedShipmentDetails":[{"rateType":"LIST","ratedWeightMethod":"ACTUAL","totalDiscounts":0.0,
        "totalBaseCharge":245.19,"totalNetCharge":257.45,"totalNetFedExCharge":257.45,"shipmentRateDetail":
        {"rateZone":"05","dimDivisor":0,"fuelSurchargePercent":5.0,"totalSurcharges":12.26,"totalFreightDiscount":0.0,
        "surCharges":[{"type":"FUEL","description":"Fuel Surcharge","amount":12.26}],"pricingCode":"PACKAGE",
        "totalBillingWeight":{"units":"KG","value":10.0},"currency":"USD","rateScale":"1552"},"ratedPackages":
        [{"groupNumber":0,"effectiveNetDiscount":0.0,"packageRateDetail":{"rateType":"PAYOR_LIST_PACKAGE",
        "ratedWeightMethod":"ACTUAL","baseCharge":245.19,"netFreight":245.19,"totalSurcharges":12.26,"netFedExCharge":
        257.45,"totalTaxes":0.0,"netCharge":257.45,"totalRebates":0.0,"billingWeight":{"units":"KG","value":10.0},
        "totalFreightDiscounts":0.0,"surcharges":[{"type":"FUEL","description":"Fuel Surcharge","amount":12.26}],
        "currency":"USD"}}],"currency":"USD"}],"operationalDetail":{"ineligibleForMoneyBackGuarantee":false,
        "astraDescription":"P1","airportId":"ELP","serviceCode":"01"},"signatureOptionType":"SERVICE_DEFAULT",
        "serviceDescription":{"serviceId":"EP1000000002","serviceType":"PRIORITY_OVERNIGHT","code":"01",
        "names":[{"type":"long","encoding":"utf-8","value":"FedEx Priority Overnight®"},{"type":"long",
        "encoding":"ascii","value":"FedEx Priority Overnight"},{"type":"medium","encoding":"utf-8","value":
        "FedEx Priority Overnight®"},{"type":"medium","encoding":"ascii","value":"FedEx Priority Overnight"},
        {"type":"short","encoding":"utf-8","value":"P-1"},{"type":"short","encoding":"ascii","value":"P-1"},
        {"type":"abbrv","encoding":"ascii","value":"PO"}],"serviceCategory":"parcel","description":
        "Priority Overnight","astraDescription":"P1"}},{"serviceType":"STANDARD_OVERNIGHT","serviceName":
        "FedEx Standard Overnight®","packagingType":"YOUR_PACKAGING","ratedShipmentDetails":[{"rateType":"LIST",
        "ratedWeightMethod":"ACTUAL","totalDiscounts":0.0,"totalBaseCharge":235.26,"totalNetCharge":247.02,
        "totalNetFedExCharge":247.02,"shipmentRateDetail":{"rateZone":"05","dimDivisor":0,"fuelSurchargePercent":5.0,
        "totalSurcharges":11.76,"totalFreightDiscount":0.0,"surCharges":[{"type":"FUEL","description":"Fuel Surcharge",
        "amount":11.76}],"pricingCode":"PACKAGE","totalBillingWeight":{"units":"KG","value":10.0},"currency":"USD",
        "rateScale":"1349"},"ratedPackages":[{"groupNumber":0,"effectiveNetDiscount":0.0,"packageRateDetail":
        {"rateType":"PAYOR_LIST_PACKAGE","ratedWeightMethod":"ACTUAL","baseCharge":235.26,"netFreight":235.26,
        "totalSurcharges":11.76,"netFedExCharge":247.02,"totalTaxes":0.0,"netCharge":247.02,"totalRebates":0.0,
        "billingWeight":{"units":"KG","value":10.0},"totalFreightDiscounts":0.0,"surcharges":[{"type":"FUEL",
        "description":"Fuel Surcharge","amount":11.76}],"currency":"USD"}}],"currency":"USD"}],"operationalDetail":
        {"ineligibleForMoneyBackGuarantee":false,"astraDescription":"STD OVR","airportId":"ELP","serviceCode":"05"},
        "signatureOptionType":"SERVICE_DEFAULT","serviceDescription":{"serviceId":"EP1000000005","serviceType":
        "STANDARD_OVERNIGHT","code":"05","names":[{"type":"long","encoding":"utf-8","value":"FedEx Standard Overnight®"}
        ,{"type":"long","encoding":"ascii","value":"FedEx Standard Overnight"},{"type":"medium","encoding":"utf-8",
        "value":"FedEx Standard Overnight®"},{"type":"medium","encoding":"ascii","value":"FedEx Standard Overnight"},
        {"type":"short","encoding":"utf-8","value":"SOS"},{"type":"short","encoding":"ascii","value":"SOS"},{"type":
        "abbrv","encoding":"ascii","value":"SO"}],"serviceCategory":"parcel","description":"Standard Overnight",
        "astraDescription":"STD OVR"}},{"serviceType":"FEDEX_2_DAY_AM","serviceName":"FedEx 2Day® AM","packagingType":
        "YOUR_PACKAGING","ratedShipmentDetails":[{"rateType":"LIST","ratedWeightMethod":"ACTUAL","totalDiscounts":0.0,
        "totalBaseCharge":142.78,"totalNetCharge":149.92,"totalNetFedExCharge":149.92,"shipmentRateDetail":{"rateZone":
        "05","dimDivisor":0,"fuelSurchargePercent":5.0,"totalSurcharges":7.14,"totalFreightDiscount":0.0,"surCharges":
        [{"type":"FUEL","description":"Fuel Surcharge","amount":7.14}],"pricingCode":"PACKAGE","totalBillingWeight":
        {"units":"KG","value":10.0},"currency":"USD","rateScale":"10"},"ratedPackages":[{"groupNumber":0,
        "effectiveNetDiscount":0.0,"packageRateDetail":{"rateType":"PAYOR_LIST_PACKAGE","ratedWeightMethod":"ACTUAL",
        "baseCharge":142.78,"netFreight":142.78,"totalSurcharges":7.14,"netFedExCharge":149.92,"totalTaxes":0.0,
        "netCharge":149.92,"totalRebates":0.0,"billingWeight":{"units":"KG","value":10.0},"totalFreightDiscounts":0.0,
        "surcharges":[{"type":"FUEL","description":"Fuel Surcharge","amount":7.14}],"currency":"USD"}}],"currency":
        "USD"}],"operationalDetail":{"ineligibleForMoneyBackGuarantee":false,"astraDescription":"2DAY AM","airportId":
        "ELP","serviceCode":"49"},"signatureOptionType":"SERVICE_DEFAULT","serviceDescription":{"serviceId":
        "EP1000000023","serviceType":"FEDEX_2_DAY_AM","code":"49","names":[{"type":"long","encoding":"utf-8","value":
        "FedEx 2Day® AM"},{"type":"long","encoding":"ascii","value":"FedEx 2Day AM"},{"type":"medium","encoding":
        "utf-8","value":"FedEx 2Day® AM"},{"type":"medium","encoding":"ascii","value":"FedEx 2Day AM"},{"type":"short",
        "encoding":"utf-8","value":"E2AM"},{"type":"short","encoding":"ascii","value":"E2AM"},{"type":"abbrv",
        "encoding":"ascii","value":"TA"}],"serviceCategory":"parcel","description":"2DAY AM","astraDescription":
        "2DAY AM"}},{"serviceType":"FEDEX_2_DAY","serviceName":"FedEx 2Day®","packagingType":"YOUR_PACKAGING",
        "ratedShipmentDetails":[{"rateType":"LIST","ratedWeightMethod":"ACTUAL","totalDiscounts":0.0,"totalBaseCharge":
        116.68,"totalNetCharge":122.51,"totalNetFedExCharge":122.51,"shipmentRateDetail":{"rateZone":"05","dimDivisor":
        0,"fuelSurchargePercent":5.0,"totalSurcharges":5.83,"totalFreightDiscount":0.0,"surCharges":[{"type":"FUEL",
        "description":"Fuel Surcharge","amount":5.83}],"pricingCode":"PACKAGE","totalBillingWeight":{"units":"KG",
        "value":10.0},"currency":"USD","rateScale":"6046"},"ratedPackages":[{"groupNumber":0,"effectiveNetDiscount":0.0,
        "packageRateDetail":{"rateType":"PAYOR_LIST_PACKAGE","ratedWeightMethod":"ACTUAL","baseCharge":116.68,
        "netFreight":116.68,"totalSurcharges":5.83,"netFedExCharge":122.51,"totalTaxes":0.0,"netCharge":122.51,
        "totalRebates":0.0,"billingWeight":{"units":"KG","value":10.0},"totalFreightDiscounts":0.0,"surcharges":
        [{"type":"FUEL","description":"Fuel Surcharge","amount":5.83}],"currency":"USD"}}],"currency":"USD"}],
        "operationalDetail":{"ineligibleForMoneyBackGuarantee":false,"astraDescription":"E2","airportId":"ELP",
        "serviceCode":"03"},"signatureOptionType":"SERVICE_DEFAULT","serviceDescription":{"serviceId":"EP1000000003",
        "serviceType":"FEDEX_2_DAY","code":"03","names":[{"type":"long","encoding":"utf-8","value":"FedEx 2Day®"},
        {"type":"long","encoding":"ascii","value":"FedEx 2Day"},{"type":"medium","encoding":"utf-8","value":
        "FedEx 2Day®"},{"type":"medium","encoding":"ascii","value":"FedEx 2Day"},{"type":"short","encoding":"utf-8",
        "value":"P-2"},{"type":"short","encoding":"ascii","value":"P-2"},{"type":"abbrv","encoding":"ascii","value":
        "ES"}],"serviceCategory":"parcel","description":"2Day","astraDescription":"E2"}},{"serviceType":
        "FEDEX_EXPRESS_SAVER","serviceName":"FedEx Express Saver®","packagingType":"YOUR_PACKAGING",
        "ratedShipmentDetails":[{"rateType":"LIST","ratedWeightMethod":"ACTUAL","totalDiscounts":0.0,"totalBaseCharge"
        :90.25,"totalNetCharge":94.76,"totalNetFedExCharge":94.76,"shipmentRateDetail":{"rateZone":"05","dimDivisor":0,
        "fuelSurchargePercent":5.0,"totalSurcharges":4.51,"totalFreightDiscount":0.0,"surCharges":[{"type":"FUEL",
        "description":"Fuel Surcharge","amount":4.51}],"pricingCode":"PACKAGE","totalBillingWeight":{"units":"KG",
        "value":10.0},"currency":"USD","rateScale":"7173"},"ratedPackages":[{"groupNumber":0,"effectiveNetDiscount":0.0,
        "packageRateDetail":{"rateType":"PAYOR_LIST_PACKAGE","ratedWeightMethod":"ACTUAL","baseCharge":90.25,
        "netFreight":90.25,"totalSurcharges":4.51,"netFedExCharge":94.76,"totalTaxes":0.0,"netCharge":94.76,
        "totalRebates":0.0,"billingWeight":{"units":"KG","value":10.0},"totalFreightDiscounts":0.0,"surcharges":
        [{"type":"FUEL","description":"Fuel Surcharge","amount":4.51}],"currency":"USD"}}],"currency":"USD"}],
        "operationalDetail":{"ineligibleForMoneyBackGuarantee":false,"astraDescription":"XS","airportId":"ELP",
        "serviceCode":"20"},"signatureOptionType":"SERVICE_DEFAULT","serviceDescription":{"serviceId":"EP1000000013",
        "serviceType":"FEDEX_EXPRESS_SAVER","code":"20","names":[{"type":"long","encoding":"utf-8","value":
        "FedEx Express Saver®"},{"type":"long","encoding":"ascii","value":"FedEx Express Saver"},{"type":"medium",
        "encoding":"utf-8","value":"FedEx Express Saver®"},{"type":"medium","encoding":"ascii","value":
        "FedEx Express Saver"}],"serviceCategory":"parcel","description":"Express Saver","astraDescription":"XS"}},
        {"serviceType":"ServiceType","serviceName":"FedEx Ground®","packagingType":"YOUR_PACKAGING",
        "ratedShipmentDetails":[{"rateType":"LIST","ratedWeightMethod":"ACTUAL","totalDiscounts":0.0,"totalBaseCharge":
        24.26,"totalNetCharge":'.$amount.',"totalNetFedExCharge":28.75,"shipmentRateDetail":{"rateZone":"5","dimDivisor"
        :0,"fuelSurchargePercent":18.5,"totalSurcharges":4.49,"totalFreightDiscount":0.0,"surCharges":[{"type":"FUEL",
        "description":"Fuel Surcharge","level":"PACKAGE","amount":4.49}],"totalBillingWeight":{"units":"LB","value":
        23.0},"currency":"'.$currencyCode.'"},"ratedPackages":[{"groupNumber":0,"effectiveNetDiscount":0.0,
        "packageRateDetail":{"rateType":"'.$rateType.'","ratedWeightMethod":"ACTUAL","baseCharge":24.26,"netFreight":
        24.26,"totalSurcharges":4.49,"netFedExCharge":28.75,"totalTaxes":0.0,"netCharge":28.75,"totalRebates":0.0,
        "billingWeight":{"units":"KG","value":10.43},"totalFreightDiscounts":0.0,"surcharges":[{"type":"FUEL",
        "description":"Fuel Surcharge","level":"PACKAGE","amount":4.49}],"currency":"USD"}}],"currency":"USD"}],
        "operationalDetail":{"ineligibleForMoneyBackGuarantee":false,"astraDescription":"FXG","airportId":"ELP",
        "serviceCode":"92"},"signatureOptionType":"SERVICE_DEFAULT","serviceDescription":{"serviceId":"EP1000000134",
        "serviceType":"FEDEX_GROUND","code":"92","names":[{"type":"long","encoding":"utf-8","value":"FedEx Ground®"},
        {"type":"long","encoding":"ascii","value":"FedEx Ground"},{"type":"medium","encoding":"utf-8","value":"Ground®"}
        ,{"type":"medium","encoding":"ascii","value":"Ground"},{"type":"short","encoding":"utf-8","value":"FG"},
        {"type":"short","encoding":"ascii","value":"FG"},{"type":"abbrv","encoding":"ascii","value":"SG"}],
        "description":"FedEx Ground","astraDescription":"FXG"}}],"quoteDate":"2023-07-13","encoded":false}}';
        return json_decode($rateResponse, true);
    }

    /**
     * get Access Token for Rest API
     */
    public function getAccessToken(): array
    {
        $accessTokenResponse = [
            'access_token' => 'TestAccessToken',
            'token_type'=>'bearer',
            'expires_in' => 3600,
            'scope'=>'CXS'
        ];

        $this->curlFactory->expects($this->any())->method('create')->willReturn($this->curlClient);
        $this->curlClient->expects($this->any())->method('setHeaders')->willReturnSelf();
        $this->curlClient->expects($this->any())->method('post')->willReturnSelf();
        $this->curlClient->expects($this->any())->method('getBody')->willReturn(json_encode($accessTokenResponse));
        return $accessTokenResponse;
    }

    /**
     * @param string $tracking
     * @param string $shipTimeStamp
     * @param string $expectedDate
     * @param string $expectedTime
     * @dataProvider shipDateDataProvider
     */
    public function testGetTracking($tracking, $shipTimeStamp, $expectedDate, $expectedTime)
    {
        $trackRequest = $this->getTrackRequest($tracking);
        $trackResponse = $this->getTrackResponse($shipTimeStamp, $expectedDate, $expectedTime);
        $accessTokenResponse = $this->getAccessToken();

        $this->serializer->method('serialize')->willReturn(json_encode($trackRequest));
        $this->serializer->expects($this->any())
            ->method('unserialize')
            ->willReturnOnConsecutiveCalls($accessTokenResponse, $trackResponse);

        $status = $this->helper->getObject(Status::class);
        $this->statusFactory->method('create')
            ->willReturn($status);

        $tracks = $this->carrier->getTracking($tracking)->getAllTrackings();
        $this->assertCount(1, $tracks);

        $current = $tracks[0];
        $fields = [
            'signedby',
            'status',
            'service',
            'deliverylocation',
            'weight',
        ];
        array_walk($fields, function ($field) use ($current) {
            $this->assertNotEmpty($current[$field]);
        });

        $this->assertEquals($tracking, $current['tracking']);
        $this->assertEquals($expectedDate, $current['deliverydate']);
        $this->assertEquals($expectedTime, $current['deliverytime']);

        // assert track events
        $this->assertNotEmpty($current['progressdetail']);

        $event = $current['progressdetail'][0];
        $fields = ['activity', 'deliverylocation'];
        array_walk($fields, function ($field) use ($event) {
            $this->assertNotEmpty($event[$field]);
        });
        $this->assertEquals($expectedDate, $event['deliverydate']);
        $this->assertEquals($expectedTime, $event['deliverytime']);
    }

    /**
     * Gets list of variations for testing ship date.
     *
     * @return array
     */
    public function shipDateDataProvider(): array
    {
        return [
            'tracking1' => [
                'tracking1',
                'shipTimestamp' => '2020-08-15T02:06:35+03:00',
                'expectedDate' => '2014-01-09',
                '18:31:00',
                0,
            ],
            'tracking1-again' => [
                'tracking1',
                'shipTimestamp' => '2014-01-09T02:06:35+03:00',
                'expectedDate' => '2014-01-09',
                '18:31:00',
                0,
            ],
            'tracking2' => [
                'tracking2',
                'shipTimestamp' => '2014-01-09T02:06:35+03:00',
                'expectedDate' => '2014-01-09',
                '23:06:35',
            ],
            'tracking3' => [
                'tracking3',
                'shipTimestamp' => '2014-01-09T14:06:35',
                'expectedDate' => '2014-01-09',
                '18:31:00',
            ],
            'tracking4' => [
                'tracking4',
                'shipTimestamp' => '2016-08-05 14:06:35',
                'expectedDate' => null,
                null,
            ],
            'tracking5' => [
                'tracking5',
                'shipTimestamp' => '2016-08-05 14:06:35+00:00',
                'expectedDate' => null,
                null,
            ],
            'tracking6' => [
                'tracking6',
                'shipTimestamp' => '2016-08-05',
                'expectedDate' => null,
                null,
            ],
            'tracking7' => [
                'tracking7',
                'shipTimestamp' => '2016/08/05',
                'expectedDate' => null,
                null
            ],
        ];
    }

    /**
<<<<<<< HEAD
     * @param string $tracking
     * @param string $shipTimeStamp
     * @param string $expectedDate
     * @param string $expectedTime
     * @param int $callNum
     * @dataProvider shipDateDataProvider
     */
    public function testGetTrackingWithEvents(
        $tracking,
        $shipTimeStamp,
        $expectedDate,
        $expectedTime,
        $callNum = 1
    ): void {
        $tracking = $tracking . 'WithEvent';

        // @codingStandardsIgnoreStart
        $response = new \stdClass();
        $response->HighestSeverity = 'SUCCESS';
        $response->CompletedTrackDetails = new \stdClass();

        $event = new \stdClass();
        $event->EventDescription = 'Test';
        $event->Timestamp = $shipTimeStamp;
        $event->Address = new \stdClass();

        $event->Address->City = 'Culver City';
        $event->Address->StateOrProvinceCode = 'CA';
        $event->Address->CountryCode = 'US';

        $trackDetails = new \stdClass();
        $trackDetails->Events = $event;

        $response->CompletedTrackDetails->TrackDetails = $trackDetails;
        // @codingStandardsIgnoreEnd

        $this->soapClient->expects($this->exactly($callNum))
            ->method('track')
            ->willReturn($response);

        $this->serializer->method('serialize')
            ->willReturn('TrackingWithEventsString' . $tracking);

        $status = $this->helper->getObject(Status::class);
        $this->statusFactory->method('create')
            ->willReturn($status);

        $this->carrier->getTracking($tracking);
        $tracks = $this->carrier->getResult()->getAllTrackings();
        $this->assertCount(1, $tracks);

        $current = $tracks[0];
        $this->assertNotEmpty($current['progressdetail']);
        $this->assertCount(1, $current['progressdetail']);

        $event = $current['progressdetail'][0];
        $fields = ['activity', 'deliverylocation'];
        array_walk($fields, function ($field) use ($event) {
            $this->assertNotEmpty($event[$field]);
        });
        $this->assertEquals($expectedDate, $event['deliverydate']);
        $this->assertEquals($expectedTime, $event['deliverytime']);
    }

    /**
=======
>>>>>>> 968fb3e1
     * Init RateErrorFactory and RateResultErrors mocks
     * @return void
     */
    private function initRateErrorFactory(): void
    {
        $this->error = $this->getMockBuilder(RateResultError::class)
            ->disableOriginalConstructor()
            ->setMethods(['setCarrier', 'setCarrierTitle', 'setErrorMessage'])
            ->getMock();
        $this->errorFactory = $this->getMockBuilder(RateErrorFactory::class)
            ->disableOriginalConstructor()
            ->setMethods(['create'])
            ->getMock();
        $this->errorFactory->expects($this->any())
            ->method('create')
            ->willReturn($this->error);
    }

    /**
     * Creates mock rate result factory
     * @return RateResultFactory|MockObject
     */
    private function getRateFactory()
    {
        $rate = $this->getMockBuilder(RateResult::class)
            ->disableOriginalConstructor()
            ->setMethods(['getError'])
            ->getMock();
        $rateFactory = $this->getMockBuilder(RateResultFactory::class)
            ->disableOriginalConstructor()
            ->setMethods(['create'])
            ->getMock();
        $rateFactory->expects($this->any())
            ->method('create')
            ->willReturn($rate);

        return $rateFactory;
    }

    /**
     * Creates mock object for CountryFactory class
     * @return CountryFactory|MockObject
     */
    private function getCountryFactory()
    {
        $country = $this->getMockBuilder(Country::class)
            ->disableOriginalConstructor()
            ->setMethods(['load', 'getData'])
            ->getMock();
        $country->expects($this->any())
            ->method('load')
            ->willReturnSelf();

        $countryFactory = $this->getMockBuilder(CountryFactory::class)
            ->disableOriginalConstructor()
            ->setMethods(['create'])
            ->getMock();
        $countryFactory->expects($this->any())
            ->method('create')
            ->willReturn($country);

        return $countryFactory;
    }

    /**
     * Creates mock object for ResultFactory class
     * @return ResultFactory|MockObject
     */
    private function getResultFactory()
    {
        $resultFactory = $this->getMockBuilder(ResultFactory::class)
            ->disableOriginalConstructor()
            ->setMethods(['create'])
            ->getMock();
        $this->result = $this->helper->getObject(Result::class);
        $resultFactory->expects($this->any())
            ->method('create')
            ->willReturn($this->result);

        return $resultFactory;
    }

    /**
     * Creates mock object for store manager
     * @return StoreManagerInterface|MockObject
     */
    private function getStoreManager()
    {
        $store = $this->getMockBuilder(Store::class)
            ->disableOriginalConstructor()
            ->setMethods(['getBaseCurrencyCode'])
            ->getMock();
        $storeManager = $this->getMockForAbstractClass(StoreManagerInterface::class);
        $storeManager->expects($this->any())
            ->method('getStore')
            ->willReturn($store);

        return $storeManager;
    }

    /**
     * Creates mock object for rate method factory
     * @return MethodFactory|MockObject
     */
    private function getRateMethodFactory()
    {
        $priceCurrency = $this->getMockForAbstractClass(PriceCurrencyInterface::class);
        $rateMethod = $this->getMockBuilder(Method::class)
            ->setConstructorArgs(['priceCurrency' => $priceCurrency])
            ->setMethods(null)
            ->getMock();
        $rateMethodFactory = $this->getMockBuilder(MethodFactory::class)
            ->disableOriginalConstructor()
            ->setMethods(['create'])
            ->getMock();
        $rateMethodFactory->expects($this->any())
            ->method('create')
            ->willReturn($rateMethod);

        return $rateMethodFactory;
    }

    /**
     * @return \stdClass
     */
    private function getProcessShipmentResponse(): \stdClass
    {
        $response = new \stdClass();
        $response->HighestSeverity = 'NORMAL';
        $shipmentDetail = new \stdClass();
        $packageDetail = new \stdClass();
        $label = new \stdClass();
        $image = new \stdClass();
        $parts = new \stdClass();
        $parts->Image = $image;
        $label->Parts = $parts;
        $packageDetail->Label = $label;
        $trackingNumber = new \stdClass();
        $trackingNumber->TrackingNumber = 1;
        $packageDetail->TrackingIds = [$trackingNumber];
        $shipmentDetail->CompletedPackageDetails = $packageDetail;
        $response->CompletedShipmentDetail = $shipmentDetail;

        return $response;
    }

    /**
     * @return Request&MockObject|MockObject
     */
    public function getShipmentRequestMock(): MockObject
    {
        $request = $this->getMockBuilder(Request::class)
            ->disableOriginalConstructor()
            ->addMethods([
                'getPackages',
                'getStoreId',
                'setPackageId',
                'setPackagingType',
                'setPackageWeight',
                'setPackageParams',
                'setPackageItems',
                'getShipperContactPhoneNumber',
                'setShipperContactPhoneNumber',
                'getRecipientContactPhoneNumber',
                'setRecipientContactPhoneNumber',
                'getReferenceData',
                'getPackageItems',
                'getOrderShipment',
                'getPackageParams'
            ])
            ->getMock();

        return $request;
    }
}<|MERGE_RESOLUTION|>--- conflicted
+++ resolved
@@ -112,14 +112,11 @@
     private Result $result;
 
     /**
-<<<<<<< HEAD
      * @var \SoapClient|MockObject
      */
     private \SoapClient $soapClient;
 
     /**
-=======
->>>>>>> 968fb3e1
      * @var Json|MockObject
      */
     private Json $serializer;
@@ -233,7 +230,7 @@
             ->getMock();
 
         $this->carrier = $this->getMockBuilder(Carrier::class)
-            ->setMethods(['rateRequest'])
+            ->setMethods(['rateRequest', '_createSoapClient'])
             ->setConstructorArgs(
                 [
                     'scopeConfig' => $this->scope,
@@ -252,27 +249,18 @@
                     'directoryData' => $data,
                     'stockRegistry' => $stockRegistry,
                     'storeManager' => $storeManager,
-<<<<<<< HEAD
-                    'configReader' => $reader,
                     'productCollectionFactory' => $this->collectionFactory,
-=======
-                    'productCollectionFactory' => $collectionFactory,
-                    'curlFactory' => $this->curlFactory,
                     'decoderInterface' => $this->decoderInterface,
->>>>>>> 968fb3e1
                     'data' => [],
                     'serializer' => $this->serializer,
                 ]
             )->getMock();
-<<<<<<< HEAD
         $this->soapClient = $this->getMockBuilder(\SoapClient::class)
             ->disableOriginalConstructor()
             ->addMethods(['processShipment', 'getRates', 'track'])
             ->getMock();
         $this->carrier->method('_createSoapClient')
             ->willReturn($this->soapClient);
-=======
->>>>>>> 968fb3e1
     }
 
     public function testRequestToShipmentExceptionNoPackages(): void
@@ -418,11 +406,7 @@
      * @param string $path
      * @return int|string|null
      */
-<<<<<<< HEAD
-    public function scopeConfigGetValue(string $path): ?string
-=======
     public function scopeConfigGetValue(string $path): int|string|null
->>>>>>> 968fb3e1
     {
         $pathMap = [
             'carriers/fedex/showmethod' => 1,
@@ -443,7 +427,6 @@
      * @param string $baseCurrencyCode
      * @param string $rateType
      * @param float $expected
-     * @param int $callNum
      * @dataProvider collectRatesDataProvider
      */
     public function testCollectRatesRateAmountOriginBased(
@@ -451,14 +434,8 @@
         $currencyCode,
         $baseCurrencyCode,
         $rateType,
-<<<<<<< HEAD
-        $expected,
-        $callNum = 1
+        $expected
     ): void {
-=======
-        $expected
-    ) {
->>>>>>> 968fb3e1
         $this->scope->expects($this->any())
             ->method('isSetFlag')
             ->willReturn(true);
@@ -603,9 +580,6 @@
         ];
     }
 
-<<<<<<< HEAD
-    public function testGetTrackingErrorResponse(): void
-=======
     /**
      * Get Track Request
      * @param string $tracking
@@ -647,8 +621,7 @@
     /**
      * Test case for error in Track Response
      */
-    public function testGetTrackingErrorResponse()
->>>>>>> 968fb3e1
+    public function testGetTrackingErrorResponse(): void
     {
         $tracking = '123456789012';
         $errorMessage = 'Tracking information is unavailable.';
@@ -687,11 +660,7 @@
      * @param string $expectedTime
      * @return array
      */
-<<<<<<< HEAD
-    public function testGetTracking($tracking, $shipTimeStamp, $expectedDate, $expectedTime, $callNum = 1): void
-=======
     public function getTrackResponse($shipTimeStamp, $expectedDate, $expectedTime): array
->>>>>>> 968fb3e1
     {
         $trackResponse = '{"transactionId":"4d37cd0c-f4e8-449f-ac95-d4d3132f0572",
         "output":{"completeTrackResults":[{"trackingNumber":"122816215025810","trackResults":[{"trackingNumberInfo":
@@ -937,7 +906,7 @@
      * @param string $expectedTime
      * @dataProvider shipDateDataProvider
      */
-    public function testGetTracking($tracking, $shipTimeStamp, $expectedDate, $expectedTime)
+    public function testGetTracking($tracking, $shipTimeStamp, $expectedDate, $expectedTime): void
     {
         $trackRequest = $this->getTrackRequest($tracking);
         $trackResponse = $this->getTrackResponse($shipTimeStamp, $expectedDate, $expectedTime);
@@ -1045,7 +1014,6 @@
     }
 
     /**
-<<<<<<< HEAD
      * @param string $tracking
      * @param string $shipTimeStamp
      * @param string $expectedDate
@@ -1111,8 +1079,6 @@
     }
 
     /**
-=======
->>>>>>> 968fb3e1
      * Init RateErrorFactory and RateResultErrors mocks
      * @return void
      */
