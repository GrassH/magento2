<?php
/**
 * Copyright © 2016 Magento. All rights reserved.
 * See COPYING.txt for license details.
 */
namespace Magento\Fedex\Test\Unit\Model;

use Magento\Catalog\Model\ResourceModel\Product\CollectionFactory;
use Magento\CatalogInventory\Model\StockRegistry;
use Magento\Directory\Helper\Data;
use Magento\Directory\Model\Country;
use Magento\Directory\Model\CountryFactory;
use Magento\Directory\Model\CurrencyFactory;
use Magento\Directory\Model\RegionFactory;
use Magento\Fedex\Model\Carrier;
use Magento\Framework\App\Config\ScopeConfigInterface;
use Magento\Framework\Module\Dir\Reader;
use Magento\Framework\Pricing\PriceCurrencyInterface;
use Magento\Framework\TestFramework\Unit\Helper\ObjectManager;
use Magento\Framework\Xml\Security;
use Magento\Quote\Model\Quote\Address\RateRequest;
use Magento\Quote\Model\Quote\Address\RateResult\Error as RateResultError;
use Magento\Quote\Model\Quote\Address\RateResult\ErrorFactory as RateErrorFactory;
use Magento\Quote\Model\Quote\Address\RateResult\Method;
use Magento\Quote\Model\Quote\Address\RateResult\MethodFactory;
use Magento\Shipping\Model\Rate\Result as RateResult;
use Magento\Shipping\Model\Rate\ResultFactory as RateResultFactory;
use Magento\Shipping\Model\Simplexml\ElementFactory;
use Magento\Shipping\Model\Tracking\Result;
use Magento\Shipping\Model\Tracking\Result\Error;
use Magento\Shipping\Model\Tracking\Result\ErrorFactory;
use Magento\Shipping\Model\Tracking\Result\Status;
use Magento\Shipping\Model\Tracking\Result\StatusFactory;
use Magento\Shipping\Model\Tracking\ResultFactory;
use Magento\Store\Model\Store;
use Magento\Store\Model\StoreManagerInterface;
use PHPUnit_Framework_MockObject_MockObject as MockObject;
use Psr\Log\LoggerInterface;

/**
<<<<<<< HEAD
 * Class CarrierTest
 * @package Magento\Fedex\Model
 * TODO refactor me
=======
 * CarrierTest contains units test for Fedex carrier methods
>>>>>>> ed0c0c43
 *
 * @SuppressWarnings(PHPMD.CouplingBetweenObjects)
 */
class CarrierTest extends \PHPUnit_Framework_TestCase
{
    /**
     * @var ObjectManager
     */
    private $helper;

    /**
     * @var Carrier|MockObject
     */
    private $model;

    /**
     * @var ScopeConfigInterface|MockObject
     */
    private $scope;

    /**
     * @var Error|MockObject
     */
    private $error;

    /**
     * @var ErrorFactory|MockObject
     */
    private $errorFactory;

    /**
     * @var ErrorFactory|MockObject
     */
    private $trackErrorFactory;

    /**
     * @var StatusFactory|MockObject
     */
    private $statusFactory;

    /**
     * @var Result
     */
    private $result;

    /**
     * @inheritdoc
     */
    protected function setUp()
    {
<<<<<<< HEAD
        $this->scope = $this->getMockBuilder(
            \Magento\Framework\App\Config\ScopeConfigInterface::class
        )->disableOriginalConstructor()->getMock();

        $this->scope->expects($this->any())->method('getValue')->willReturnCallback([$this, 'scopeConfiggetValue']);
        $country = $this->getMock(
            \Magento\Directory\Model\Country::class,
            ['load', 'getData', '__wakeup'],
            [],
            '',
            false
        );
        $country->expects($this->any())->method('load')->will($this->returnSelf());
        $countryFactory = $this->getMock(\Magento\Directory\Model\CountryFactory::class, ['create'], [], '', false);
        $countryFactory->expects($this->any())->method('create')->will($this->returnValue($country));

        $rate = $this->getMock(\Magento\Shipping\Model\Rate\Result::class, ['getError'], [], '', false);
        $rateFactory = $this->getMock(\Magento\Shipping\Model\Rate\ResultFactory::class, ['create'], [], '', false);
        $rateFactory->expects($this->any())->method('create')->will($this->returnValue($rate));
        $this->error = $this->getMockBuilder(\Magento\Quote\Model\Quote\Address\RateResult\Error::class)
            ->setMethods(['setCarrier', 'setCarrierTitle', 'setErrorMessage'])->getMock();
        $this->errorFactory = $this->getMockBuilder(\Magento\Quote\Model\Quote\Address\RateResult\ErrorFactory::class)
            ->disableOriginalConstructor()->setMethods(['create'])->getMock();
        $this->errorFactory->expects($this->any())->method('create')->willReturn($this->error);

        $store = $this->getMock(\Magento\Store\Model\Store::class, ['getBaseCurrencyCode', '__wakeup'], [], '', false);
        $storeManager = $this->getMockForAbstractClass(\Magento\Store\Model\StoreManagerInterface::class);
        $storeManager->expects($this->any())->method('getStore')->will($this->returnValue($store));
        $priceCurrency = $this->getMockBuilder(\Magento\Framework\Pricing\PriceCurrencyInterface::class)->getMock();

        $rateMethod = $this->getMock(
            \Magento\Quote\Model\Quote\Address\RateResult\Method::class,
            null,
            ['priceCurrency' => $priceCurrency]
        );
        $rateMethodFactory = $this->getMock(
            \Magento\Quote\Model\Quote\Address\RateResult\MethodFactory::class,
            ['create'],
            [],
            '',
            false
        );
        $rateMethodFactory->expects($this->any())->method('create')->will($this->returnValue($rateMethod));
        $this->_model = $this->getMock(
            \Magento\Fedex\Model\Carrier::class,
            ['_getCachedQuotes', '_debug'],
            [
                'scopeConfig' => $this->scope,
                'rateErrorFactory' => $this->errorFactory,
                'logger' => $this->getMock(\Psr\Log\LoggerInterface::class),
                'xmlSecurity' => new Security(),
                'xmlElFactory' => $this->getMock(
                    \Magento\Shipping\Model\Simplexml\ElementFactory::class,
                    [],
                    [],
                    '',
                    false
                ),
                'rateFactory' => $rateFactory,
                'rateMethodFactory' => $rateMethodFactory,
                'trackFactory' => $this->getMock(
                    \Magento\Shipping\Model\Tracking\ResultFactory::class,
                    [],
                    [],
                    '',
                    false
                ),
                'trackErrorFactory' =>
                    $this->getMock(\Magento\Shipping\Model\Tracking\Result\ErrorFactory::class, [], [], '', false),
                'trackStatusFactory' =>
                    $this->getMock(\Magento\Shipping\Model\Tracking\Result\StatusFactory::class, [], [], '', false),
                'regionFactory' => $this->getMock(\Magento\Directory\Model\RegionFactory::class, [], [], '', false),
                'countryFactory' => $countryFactory,
                'currencyFactory' => $this->getMock(\Magento\Directory\Model\CurrencyFactory::class, [], [], '', false),
                'directoryData' => $this->getMock(\Magento\Directory\Helper\Data::class, [], [], '', false),
                'stockRegistry' => $this->getMock(
                    \Magento\CatalogInventory\Model\StockRegistry::class,
                    [],
                    [],
                    '',
                    false
                ),
                'storeManager' => $storeManager,
                'configReader' => $this->getMock(\Magento\Framework\Module\Dir\Reader::class, [], [], '', false),
                'productCollectionFactory' =>
                    $this->getMock(
                        \Magento\Catalog\Model\ResourceModel\Product\CollectionFactory::class,
                        [],
                        [],
                        '',
                        false
                    ),
                'data' => []
            ]
        );
=======
        $this->helper = new ObjectManager($this);
        $this->scope = $this->getMockBuilder(ScopeConfigInterface::class)
            ->disableOriginalConstructor()
            ->getMock();

        $this->scope->expects(static::any())
            ->method('getValue')
            ->willReturnCallback([$this, 'scopeConfigGetValue']);

        $countryFactory = $this->getCountryFactory();
        $rateFactory = $this->getRateFactory();
        $storeManager = $this->getStoreManager();
        $resultFactory = $this->getResultFactory();
        $this->initRateErrorFactory();

        $rateMethodFactory = $this->getRateMethodFactory();

        $this->trackErrorFactory = $this->getMockBuilder(ErrorFactory::class)
            ->disableOriginalConstructor()
            ->setMethods(['create'])
            ->getMock();

        $this->statusFactory = $this->getMockBuilder(StatusFactory::class)
            ->disableOriginalConstructor()
            ->setMethods(['create'])
            ->getMock();

        $elementFactory = $this->getMockBuilder(ElementFactory::class)
            ->disableOriginalConstructor()
            ->getMock();

        $collectionFactory = $this->getMockBuilder(CollectionFactory::class)
            ->disableOriginalConstructor()
            ->getMock();

        $regionFactory = $this->getMockBuilder(RegionFactory::class)
            ->disableOriginalConstructor()
            ->getMock();

        $currencyFactory = $this->getMockBuilder(CurrencyFactory::class)
            ->disableOriginalConstructor()
            ->getMock();

        $data = $this->getMockBuilder(Data::class)
            ->disableOriginalConstructor()
            ->getMock();

        $stockRegistry = $this->getMockBuilder(StockRegistry::class)
            ->disableOriginalConstructor()
            ->getMock();

        $reader = $this->getMockBuilder(Reader::class)
            ->disableOriginalConstructor()
            ->getMock();

        $this->model = $this->getMockBuilder(Carrier::class)
            ->setMethods(['_getCachedQuotes', '_debug'])
            ->setConstructorArgs(
                [
                    'scopeConfig' => $this->scope,
                    'rateErrorFactory' => $this->errorFactory,
                    'logger' => $this->getMock(LoggerInterface::class),
                    'xmlSecurity' => new Security(),
                    'xmlElFactory' => $elementFactory,
                    'rateFactory' => $rateFactory,
                    'rateMethodFactory' => $rateMethodFactory,
                    'trackFactory' => $resultFactory,
                    'trackErrorFactory' => $this->trackErrorFactory,
                    'trackStatusFactory' => $this->statusFactory,
                    'regionFactory' => $regionFactory,
                    'countryFactory' => $countryFactory,
                    'currencyFactory' => $currencyFactory,
                    'directoryData' => $data,
                    'stockRegistry' => $stockRegistry,
                    'storeManager' => $storeManager,
                    'configReader' => $reader,
                    'productCollectionFactory' => $collectionFactory,
                ]
            )
            ->getMock();
>>>>>>> ed0c0c43
    }

    public function testSetRequestWithoutCity()
    {
        $requestMock = $this->getMockBuilder(\Magento\Quote\Model\Quote\Address\RateRequest::class)
            ->disableOriginalConstructor()
            ->setMethods(['getDestCity'])
            ->getMock();
        $requestMock->expects($this->once())
            ->method('getDestCity')
            ->willReturn(null);
        $this->_model->setRequest($requestMock);
    }

    public function testSetRequestWithCity()
    {
        $requestMock = $this->getMockBuilder(\Magento\Quote\Model\Quote\Address\RateRequest::class)
            ->disableOriginalConstructor()
            ->setMethods(['getDestCity'])
            ->getMock();
        $requestMock->expects($this->exactly(2))
            ->method('getDestCity')
            ->willReturn('Small Town');
        $this->_model->setRequest($requestMock);
    }

    /**
     * Callback function, emulates getValue function
     * @param $path
     * @return null|string
     */
    public function scopeConfigGetValue($path)
    {
        switch ($path) {
            case 'carriers/fedex/showmethod':
                return 1;
                break;
            case 'carriers/fedex/allowed_methods':
                return 'ServiceType';
                break;
        }
        return null;
    }

    /**
     * @param float $amount
     * @param string $rateType
     * @param float $expected
     * @dataProvider collectRatesDataProvider
     */
    public function testCollectRatesRateAmountOriginBased($amount, $rateType, $expected)
    {
        $this->scope->expects(static::any())
            ->method('isSetFlag')
            ->willReturn(true);

        // @codingStandardsIgnoreStart
        $netAmount = new \stdClass();
        $netAmount->Amount = $amount;

        $totalNetCharge = new \stdClass();
        $totalNetCharge->TotalNetCharge = $netAmount;
        $totalNetCharge->RateType = $rateType;

        $ratedShipmentDetail = new \stdClass();
        $ratedShipmentDetail->ShipmentRateDetail = $totalNetCharge;

        $rate = new \stdClass();
        $rate->ServiceType = 'ServiceType';
        $rate->RatedShipmentDetails = [$ratedShipmentDetail];

        $response = new \stdClass();
        $response->HighestSeverity = 'SUCCESS';
        $response->RateReplyDetails = $rate;
        // @codingStandardsIgnoreEnd

        $this->model->expects(static::any())
            ->method('_getCachedQuotes')
            ->willReturn(serialize($response));
        $request = $this->getMockBuilder(RateRequest::class)
            ->disableOriginalConstructor()
            ->getMock();

<<<<<<< HEAD
        $this->_model->expects($this->any())->method('_getCachedQuotes')->will(
            $this->returnValue(serialize($response))
        );
        $request = $this->getMock(
            \Magento\Quote\Model\Quote\Address\RateRequest::class,
            ['getDestCity'],
            [],
            '',
            false
        );
        $request->expects($this->exactly(2))
            ->method('getDestCity')
            ->willReturn('Wonderful City');
        foreach ($this->_model->collectRates($request)->getAllRates() as $allRates) {
=======
        foreach ($this->model->collectRates($request)->getAllRates() as $allRates) {
>>>>>>> ed0c0c43
            $this->assertEquals($expected, $allRates->getData('cost'));
        }
    }

    /**
     * Get list of rates variations
     * @return array
     */
    public function collectRatesDataProvider()
    {
        return [
            [10.0, 'RATED_ACCOUNT_PACKAGE', 10],
            [11.50, 'PAYOR_ACCOUNT_PACKAGE', 11.5],
            [100.01, 'RATED_ACCOUNT_SHIPMENT', 100.01],
            [32.2, 'PAYOR_ACCOUNT_SHIPMENT', 32.2],
            [15.0, 'RATED_LIST_PACKAGE', 15],
            [123.25, 'PAYOR_LIST_PACKAGE', 123.25],
            [12.12, 'RATED_LIST_SHIPMENT', 12.12],
            [38.9, 'PAYOR_LIST_SHIPMENT', 38.9],
        ];
    }

    public function testCollectRatesErrorMessage()
    {
        $this->scope->expects(static::once())
            ->method('isSetFlag')
            ->willReturn(false);

        $this->error->expects(static::once())
            ->method('setCarrier')
            ->with('fedex');
        $this->error->expects(static::once())
            ->method('setCarrierTitle');
        $this->error->expects(static::once())
            ->method('setErrorMessage');

        $request = new RateRequest();
        $request->setPackageWeight(1);

        static::assertSame($this->error, $this->model->collectRates($request));
    }

    /**
     * @param string $data
     * @param array $maskFields
     * @param string $expected
     * @dataProvider logDataProvider
     */
    public function testFilterDebugData($data, array $maskFields, $expected)
    {
        $refClass = new \ReflectionClass(Carrier::class);
        $property = $refClass->getProperty('_debugReplacePrivateDataKeys');
        $property->setAccessible(true);
        $property->setValue($this->model, $maskFields);

        $refMethod = $refClass->getMethod('filterDebugData');
        $refMethod->setAccessible(true);
        $result = $refMethod->invoke($this->model, $data);
        static::assertEquals($expected, $result);
    }

    /**
     * Get list of variations
     */
    public function logDataProvider()
    {
        return [
            [
                [
                    'WebAuthenticationDetail' => [
                        'UserCredential' => [
                            'Key' => 'testKey',
                            'Password' => 'testPassword'
                        ]
                    ],
                    'ClientDetail' => [
                        'AccountNumber' => 4121213,
                        'MeterNumber' => 'testMeterNumber'
                    ]
                ],
                ['Key', 'Password', 'MeterNumber'],
                [
                    'WebAuthenticationDetail' => [
                        'UserCredential' => [
                            'Key' => '****',
                            'Password' => '****'
                        ]
                    ],
                    'ClientDetail' => [
                        'AccountNumber' => 4121213,
                        'MeterNumber' => '****'
                    ]
                ],
            ],
        ];
    }

    /**
     * @covers \Magento\Fedex\Model\Carrier::getTracking
     */
    public function testGetTrackingErrorResponse()
    {
        $tracking = '123456789012';
        $errorMessage = 'Tracking information is unavailable.';

        // @codingStandardsIgnoreStart
        $response = new \stdClass();
        $response->HighestSeverity = 'ERROR';
        $response->Notifications = new \stdClass();
        $response->Notifications->Message = $errorMessage;
        // @codingStandardsIgnoreEnd

        $this->model->expects(static::once())
            ->method('_getCachedQuotes')
            ->willReturn(serialize($response));

        $error = $this->helper->getObject(Error::class);
        $this->trackErrorFactory->expects(static::once())
            ->method('create')
            ->willReturn($error);

        $this->model->getTracking($tracking);
        $tracks = $this->model->getResult()->getAllTrackings();

        static::assertEquals(1, count($tracks));

        /** @var Error $current */
        $current = $tracks[0];
        static::assertInstanceOf(Error::class, $current);
        static::assertEquals(__($errorMessage), $current->getErrorMessage());
    }

    /**
     * @covers \Magento\Fedex\Model\Carrier::getTracking
     * @param string $shipTimestamp
     * @param string $expectedDate
     * @dataProvider shipDateDataProvider
     */
    public function testGetTracking($shipTimestamp, $expectedDate)
    {
        $tracking = '123456789012';

        // @codingStandardsIgnoreStart
        $response = new \stdClass();
        $response->HighestSeverity = 'SUCCESS';
        $response->CompletedTrackDetails = new \stdClass();

        $trackDetails = new \stdClass();
        $trackDetails->ShipTimestamp = $shipTimestamp;
        $trackDetails->DeliverySignatureName = 'signature';

        $trackDetails->StatusDetail = new \stdClass();
        $trackDetails->StatusDetail->Description = 'SUCCESS';

        $trackDetails->Service = new \stdClass();
        $trackDetails->Service->Description = 'ground';
        $trackDetails->EstimatedDeliveryTimestamp = '2016-08-10T10:20:26+00:00';

        $trackDetails->EstimatedDeliveryAddress = new \stdClass();
        $trackDetails->EstimatedDeliveryAddress->City = 'Culver City';
        $trackDetails->EstimatedDeliveryAddress->StateOrProvinceCode = 'CA';
        $trackDetails->EstimatedDeliveryAddress->CountryCode = 'US';

        $trackDetails->PackageWeight = new \stdClass();
        $trackDetails->PackageWeight->Value = 23;
        $trackDetails->PackageWeight->Units = 'LB';

        $response->CompletedTrackDetails->TrackDetails = [$trackDetails];
        // @codingStandardsIgnoreEnd

        $this->model->expects(static::once())
            ->method('_getCachedQuotes')
            ->willReturn(serialize($response));

        $status = $this->helper->getObject(Status::class);
        $this->statusFactory->expects(static::once())
            ->method('create')
            ->willReturn($status);

        $this->model->getTracking($tracking);
        $tracks = $this->model->getResult()->getAllTrackings();
        static::assertEquals(1, count($tracks));

        $current = $tracks[0];
        $fields = [
            'signedby',
            'status',
            'service',
            'deliverydate',
            'deliverytime',
            'deliverylocation',
            'weight',
        ];
        array_walk($fields, function ($field) use ($current) {
            static::assertNotEmpty($current[$field]);
        });

        static::assertEquals('2016-08-10', $current['deliverydate']);
        static::assertEquals('10:20:26', $current['deliverytime']);
        static::assertEquals($expectedDate, $current['shippeddate']);
    }

    /**
     * Get list of variations for testing ship date
     * @return array
     */
    public function shipDateDataProvider()
    {
        return [
            ['shipTimestamp' => '2016-08-05T14:06:35+00:00', 'expectedDate' => '2016-08-05'],
            ['shipTimestamp' => '2016-08-05T14:06:35', 'expectedDate' => null],
            ['shipTimestamp' => '2016-08-05 14:06:35', 'expectedDate' => null],
            ['shipTimestamp' => '2016-08-05 14:06:35+00:00', 'expectedDate' => null],
            ['shipTimestamp' => '2016-08-05', 'expectedDate' => null],
            ['shipTimestamp' => '2016/08/05', 'expectedDate' => null],
        ];
    }

    /**
     * @covers \Magento\Fedex\Model\Carrier::getTracking
     */
    public function testGetTrackingWithEvents()
    {
        $tracking = '123456789012';

        // @codingStandardsIgnoreStart
        $response = new \stdClass();
        $response->HighestSeverity = 'SUCCESS';
        $response->CompletedTrackDetails = new \stdClass();

        $event = new \stdClass();
        $event->EventDescription = 'Test';
        $event->Timestamp = '2016-08-05T19:14:53+00:00';
        $event->Address = new \stdClass();

        $event->Address->City = 'Culver City';
        $event->Address->StateOrProvinceCode = 'CA';
        $event->Address->CountryCode = 'US';

        $trackDetails = new \stdClass();
        $trackDetails->Events = $event;

        $response->CompletedTrackDetails->TrackDetails = $trackDetails;
        // @codingStandardsIgnoreEnd

        $this->model->expects(static::once())
            ->method('_getCachedQuotes')
            ->willReturn(serialize($response));

        $status = $this->helper->getObject(Status::class);
        $this->statusFactory->expects(static::once())
            ->method('create')
            ->willReturn($status);

        $this->model->getTracking($tracking);
        $tracks = $this->model->getResult()->getAllTrackings();
        static::assertEquals(1, count($tracks));

        $current = $tracks[0];
        static::assertNotEmpty($current['progressdetail']);
        static::assertEquals(1, count($current['progressdetail']));

        $event = $current['progressdetail'][0];
        $fields = ['activity', 'deliverydate', 'deliverytime', 'deliverylocation'];
        array_walk($fields, function ($field) use ($event) {
            static::assertNotEmpty($event[$field]);
        });
        static::assertEquals('2016-08-05', $event['deliverydate']);
        static::assertEquals('19:14:53', $event['deliverytime']);
    }

    /**
     * Init RateErrorFactory and RateResultErrors mocks
     * @return void
     */
    private function initRateErrorFactory()
    {
        $this->error = $this->getMockBuilder(RateResultError::class)
            ->disableOriginalConstructor()
            ->setMethods(['setCarrier', 'setCarrierTitle', 'setErrorMessage'])
            ->getMock();
        $this->errorFactory = $this->getMockBuilder(RateErrorFactory::class)
            ->disableOriginalConstructor()
            ->setMethods(['create'])
            ->getMock();
        $this->errorFactory->expects(static::any())
            ->method('create')
            ->willReturn($this->error);
    }

    /**
     * Creates mock rate result factory
     * @return RateResultFactory|MockObject
     */
    private function getRateFactory()
    {
        $rate = $this->getMockBuilder(RateResult::class)
            ->disableOriginalConstructor()
            ->setMethods(['getError'])
            ->getMock();
        $rateFactory = $this->getMockBuilder(RateResultFactory::class)
            ->disableOriginalConstructor()
            ->setMethods(['create'])
            ->getMock();
        $rateFactory->expects(static::any())
            ->method('create')
            ->willReturn($rate);

        return $rateFactory;
    }

    /**
     * Creates mock object for CountryFactory class
     * @return CountryFactory|MockObject
     */
    private function getCountryFactory()
    {
        $country = $this->getMockBuilder(Country::class)
            ->disableOriginalConstructor()
            ->setMethods(['load', 'getData'])
            ->getMock();
        $country->expects(static::any())
            ->method('load')
            ->willReturnSelf();

        $countryFactory = $this->getMockBuilder(CountryFactory::class)
            ->disableOriginalConstructor()
            ->setMethods(['create'])
            ->getMock();
        $countryFactory->expects(static::any())
            ->method('create')
            ->willReturn($country);

        return $countryFactory;
    }

    /**
     * Creates mock object for ResultFactory class
     * @return ResultFactory|MockObject
     */
    private function getResultFactory()
    {
        $resultFactory = $this->getMockBuilder(ResultFactory::class)
            ->disableOriginalConstructor()
            ->setMethods(['create'])
            ->getMock();
        $this->result = $this->helper->getObject(Result::class);
        $resultFactory->expects(static::any())
            ->method('create')
            ->willReturn($this->result);

        return $resultFactory;
    }

    /**
     * Creates mock object for store manager
     * @return StoreManagerInterface|MockObject
     */
    private function getStoreManager()
    {
        $store = $this->getMockBuilder(Store::class)
            ->disableOriginalConstructor()
            ->setMethods(['getBaseCurrencyCode'])
            ->getMock();
        $storeManager = $this->getMock(StoreManagerInterface::class);
        $storeManager->expects(static::any())
            ->method('getStore')
            ->willReturn($store);

        return $storeManager;
    }

    /**
     * Creates mock object for rate method factory
     * @return MethodFactory|MockObject
     */
    private function getRateMethodFactory()
    {
        $priceCurrency = $this->getMock(PriceCurrencyInterface::class);
        $rateMethod = $this->getMockBuilder(Method::class)
            ->setConstructorArgs(['priceCurrency' => $priceCurrency])
            ->setMethods(null)
            ->getMock();
        $rateMethodFactory = $this->getMockBuilder(MethodFactory::class)
            ->disableOriginalConstructor()
            ->setMethods(['create'])
            ->getMock();
        $rateMethodFactory->expects(static::any())
            ->method('create')
            ->willReturn($rateMethod);

        return $rateMethodFactory;
    }
}<|MERGE_RESOLUTION|>--- conflicted
+++ resolved
@@ -38,13 +38,7 @@
 use Psr\Log\LoggerInterface;
 
 /**
-<<<<<<< HEAD
- * Class CarrierTest
- * @package Magento\Fedex\Model
- * TODO refactor me
-=======
  * CarrierTest contains units test for Fedex carrier methods
->>>>>>> ed0c0c43
  *
  * @SuppressWarnings(PHPMD.CouplingBetweenObjects)
  */
@@ -95,103 +89,6 @@
      */
     protected function setUp()
     {
-<<<<<<< HEAD
-        $this->scope = $this->getMockBuilder(
-            \Magento\Framework\App\Config\ScopeConfigInterface::class
-        )->disableOriginalConstructor()->getMock();
-
-        $this->scope->expects($this->any())->method('getValue')->willReturnCallback([$this, 'scopeConfiggetValue']);
-        $country = $this->getMock(
-            \Magento\Directory\Model\Country::class,
-            ['load', 'getData', '__wakeup'],
-            [],
-            '',
-            false
-        );
-        $country->expects($this->any())->method('load')->will($this->returnSelf());
-        $countryFactory = $this->getMock(\Magento\Directory\Model\CountryFactory::class, ['create'], [], '', false);
-        $countryFactory->expects($this->any())->method('create')->will($this->returnValue($country));
-
-        $rate = $this->getMock(\Magento\Shipping\Model\Rate\Result::class, ['getError'], [], '', false);
-        $rateFactory = $this->getMock(\Magento\Shipping\Model\Rate\ResultFactory::class, ['create'], [], '', false);
-        $rateFactory->expects($this->any())->method('create')->will($this->returnValue($rate));
-        $this->error = $this->getMockBuilder(\Magento\Quote\Model\Quote\Address\RateResult\Error::class)
-            ->setMethods(['setCarrier', 'setCarrierTitle', 'setErrorMessage'])->getMock();
-        $this->errorFactory = $this->getMockBuilder(\Magento\Quote\Model\Quote\Address\RateResult\ErrorFactory::class)
-            ->disableOriginalConstructor()->setMethods(['create'])->getMock();
-        $this->errorFactory->expects($this->any())->method('create')->willReturn($this->error);
-
-        $store = $this->getMock(\Magento\Store\Model\Store::class, ['getBaseCurrencyCode', '__wakeup'], [], '', false);
-        $storeManager = $this->getMockForAbstractClass(\Magento\Store\Model\StoreManagerInterface::class);
-        $storeManager->expects($this->any())->method('getStore')->will($this->returnValue($store));
-        $priceCurrency = $this->getMockBuilder(\Magento\Framework\Pricing\PriceCurrencyInterface::class)->getMock();
-
-        $rateMethod = $this->getMock(
-            \Magento\Quote\Model\Quote\Address\RateResult\Method::class,
-            null,
-            ['priceCurrency' => $priceCurrency]
-        );
-        $rateMethodFactory = $this->getMock(
-            \Magento\Quote\Model\Quote\Address\RateResult\MethodFactory::class,
-            ['create'],
-            [],
-            '',
-            false
-        );
-        $rateMethodFactory->expects($this->any())->method('create')->will($this->returnValue($rateMethod));
-        $this->_model = $this->getMock(
-            \Magento\Fedex\Model\Carrier::class,
-            ['_getCachedQuotes', '_debug'],
-            [
-                'scopeConfig' => $this->scope,
-                'rateErrorFactory' => $this->errorFactory,
-                'logger' => $this->getMock(\Psr\Log\LoggerInterface::class),
-                'xmlSecurity' => new Security(),
-                'xmlElFactory' => $this->getMock(
-                    \Magento\Shipping\Model\Simplexml\ElementFactory::class,
-                    [],
-                    [],
-                    '',
-                    false
-                ),
-                'rateFactory' => $rateFactory,
-                'rateMethodFactory' => $rateMethodFactory,
-                'trackFactory' => $this->getMock(
-                    \Magento\Shipping\Model\Tracking\ResultFactory::class,
-                    [],
-                    [],
-                    '',
-                    false
-                ),
-                'trackErrorFactory' =>
-                    $this->getMock(\Magento\Shipping\Model\Tracking\Result\ErrorFactory::class, [], [], '', false),
-                'trackStatusFactory' =>
-                    $this->getMock(\Magento\Shipping\Model\Tracking\Result\StatusFactory::class, [], [], '', false),
-                'regionFactory' => $this->getMock(\Magento\Directory\Model\RegionFactory::class, [], [], '', false),
-                'countryFactory' => $countryFactory,
-                'currencyFactory' => $this->getMock(\Magento\Directory\Model\CurrencyFactory::class, [], [], '', false),
-                'directoryData' => $this->getMock(\Magento\Directory\Helper\Data::class, [], [], '', false),
-                'stockRegistry' => $this->getMock(
-                    \Magento\CatalogInventory\Model\StockRegistry::class,
-                    [],
-                    [],
-                    '',
-                    false
-                ),
-                'storeManager' => $storeManager,
-                'configReader' => $this->getMock(\Magento\Framework\Module\Dir\Reader::class, [], [], '', false),
-                'productCollectionFactory' =>
-                    $this->getMock(
-                        \Magento\Catalog\Model\ResourceModel\Product\CollectionFactory::class,
-                        [],
-                        [],
-                        '',
-                        false
-                    ),
-                'data' => []
-            ]
-        );
-=======
         $this->helper = new ObjectManager($this);
         $this->scope = $this->getMockBuilder(ScopeConfigInterface::class)
             ->disableOriginalConstructor()
@@ -272,7 +169,6 @@
                 ]
             )
             ->getMock();
->>>>>>> ed0c0c43
     }
 
     public function testSetRequestWithoutCity()
@@ -284,7 +180,7 @@
         $requestMock->expects($this->once())
             ->method('getDestCity')
             ->willReturn(null);
-        $this->_model->setRequest($requestMock);
+        $this->model->setRequest($requestMock);
     }
 
     public function testSetRequestWithCity()
@@ -296,7 +192,7 @@
         $requestMock->expects($this->exactly(2))
             ->method('getDestCity')
             ->willReturn('Small Town');
-        $this->_model->setRequest($requestMock);
+        $this->model->setRequest($requestMock);
     }
 
     /**
@@ -356,24 +252,7 @@
             ->disableOriginalConstructor()
             ->getMock();
 
-<<<<<<< HEAD
-        $this->_model->expects($this->any())->method('_getCachedQuotes')->will(
-            $this->returnValue(serialize($response))
-        );
-        $request = $this->getMock(
-            \Magento\Quote\Model\Quote\Address\RateRequest::class,
-            ['getDestCity'],
-            [],
-            '',
-            false
-        );
-        $request->expects($this->exactly(2))
-            ->method('getDestCity')
-            ->willReturn('Wonderful City');
-        foreach ($this->_model->collectRates($request)->getAllRates() as $allRates) {
-=======
         foreach ($this->model->collectRates($request)->getAllRates() as $allRates) {
->>>>>>> ed0c0c43
             $this->assertEquals($expected, $allRates->getData('cost'));
         }
     }
