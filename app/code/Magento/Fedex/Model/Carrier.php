<?php
/************************************************************************
 *
<<<<<<< HEAD
 * Copyright 2014 Adobe
=======
 * Copyright 2023 Adobe
>>>>>>> eb567c46
 * All Rights Reserved.
 *
 * NOTICE: All information contained herein is, and remains
 * the property of Adobe and its suppliers, if any. The intellectual
 * and technical concepts contained herein are proprietary to Adobe
 * and its suppliers and are protected by all applicable intellectual
 * property laws, including trade secret and copyright laws.
 * Dissemination of this information or reproduction of this material
 * is strictly forbidden unless prior written permission is obtained
 * from Adobe.
 ************************************************************************
 */

namespace Magento\Fedex\Model;

use Magento\Framework\App\ObjectManager;
use Magento\Framework\DataObject;
use Magento\Framework\Exception\LocalizedException;
use Magento\Framework\HTTP\Client\CurlFactory;
use Magento\Framework\Measure\Length;
use Magento\Framework\Measure\Weight;
use Magento\Framework\Serialize\Serializer\Json;
use Magento\Framework\Url\DecoderInterface;
use Magento\Framework\Xml\Security;
use Magento\Quote\Model\Quote\Address\RateRequest;
use Magento\Sales\Model\Order;
use Magento\Shipping\Model\Carrier\AbstractCarrier;
use Magento\Shipping\Model\Carrier\AbstractCarrierOnline;
use Magento\Shipping\Model\Rate\Result;

/**
 * Fedex shipping implementation
 *
 * @SuppressWarnings(PHPMD.ExcessiveClassComplexity)
 * @SuppressWarnings(PHPMD.CouplingBetweenObjects)
 * @SuppressWarnings(PHPMD.TooManyFields)
 */
class Carrier extends AbstractCarrierOnline implements \Magento\Shipping\Model\Carrier\CarrierInterface
{
    /**
     * Code of the carrier
     *
     * @var string
     */
    public const CODE = 'fedex';

    /**
     * Purpose of rate request
     *
     * @var string
     */
    public const RATE_REQUEST_GENERAL = 'general';

    /**
     * Purpose of rate request
     *
     * @var string
     */
    public const RATE_REQUEST_SMARTPOST = 'SMART_POST';

    /**
     * Oauth End point to get Access Token
     *
     * @var string
     */
    public const OAUTH_REQUEST_END_POINT = 'oauth/token';

    /**
     * REST end point of Tracking API
     *
     * @var string
     */
    public const TRACK_REQUEST_END_POINT = 'track/v1/trackingnumbers';

    /**
     * REST end point for Rate API
     *
     * @var string
     */
    public const RATE_REQUEST_END_POINT = 'rate/v1/rates/quotes';

    /**
     * REST end point to Create Shipment
     *
     * @var string
     */
    public const SHIPMENT_REQUEST_END_POINT = '/ship/v1/shipments';

    /**
     * REST end point to cancel Shipment
     *
     * @var string
     */
    public const SHIPMENT_CANCEL_END_POINT = '/ship/v1/shipments/cancel';

    /**
     * Authentication Grant Type for REST end point
     *
     * @var string
     */
    public const AUTHENTICATION_GRANT_TYPE = 'client_credentials';

    /**
     * Code of the carrier
     *
     * @var string
     */
    protected $_code = self::CODE;

    /**
     * Types of rates, order is important
     *
     * @var array
     */
    protected $_ratesOrder = [
        'RATED_ACCOUNT_PACKAGE',
        'PAYOR_ACCOUNT_PACKAGE',
        'RATED_ACCOUNT_SHIPMENT',
        'PAYOR_ACCOUNT_SHIPMENT',
        'RATED_LIST_PACKAGE',
        'PAYOR_LIST_PACKAGE',
        'RATED_LIST_SHIPMENT',
        'PAYOR_LIST_SHIPMENT',
    ];

    /**
     * Rate request data
     *
     * @var RateRequest|null
     */
    protected $_request = null;

    /**
     * Rate result data
     *
     * @var Result|null
     */
    protected $_result = null;

    /**
     * Container types that could be customized for FedEx carrier
     *
     * @var string[]
     */
    protected $_customizableContainerTypes = ['YOUR_PACKAGING'];

    /**
     * @var \Magento\Store\Model\StoreManagerInterface
     */
    protected $_storeManager;

    /**
     * @var \Magento\Catalog\Model\ResourceModel\Product\CollectionFactory
     */
    protected $_productCollectionFactory;

    /**
     * @var string[]
     */
    protected $_debugReplacePrivateDataKeys = [
        'client_id', 'client_secret',
    ];

    /**
     * @var Json
     */
    private $serializer;

    /**
     * @var array
     */
    private $baseCurrencyRate;

    /**
     * @var CurlFactory
     */
    private $curlFactory;

    /**
     * @var DecoderInterface
     */
    private $decoderInterface;

    /**
     * @param \Magento\Framework\App\Config\ScopeConfigInterface $scopeConfig
     * @param \Magento\Quote\Model\Quote\Address\RateResult\ErrorFactory $rateErrorFactory
     * @param \Psr\Log\LoggerInterface $logger
     * @param Security $xmlSecurity
     * @param \Magento\Shipping\Model\Simplexml\ElementFactory $xmlElFactory
     * @param \Magento\Shipping\Model\Rate\ResultFactory $rateFactory
     * @param \Magento\Quote\Model\Quote\Address\RateResult\MethodFactory $rateMethodFactory
     * @param \Magento\Shipping\Model\Tracking\ResultFactory $trackFactory
     * @param \Magento\Shipping\Model\Tracking\Result\ErrorFactory $trackErrorFactory
     * @param \Magento\Shipping\Model\Tracking\Result\StatusFactory $trackStatusFactory
     * @param \Magento\Directory\Model\RegionFactory $regionFactory
     * @param \Magento\Directory\Model\CountryFactory $countryFactory
     * @param \Magento\Directory\Model\CurrencyFactory $currencyFactory
     * @param \Magento\Directory\Helper\Data $directoryData
     * @param \Magento\CatalogInventory\Api\StockRegistryInterface $stockRegistry
     * @param \Magento\Store\Model\StoreManagerInterface $storeManager
     * @param \Magento\Catalog\Model\ResourceModel\Product\CollectionFactory $productCollectionFactory
     * @param \Magento\Framework\HTTP\Client\CurlFactory $curlFactory
     * @param \Magento\Framework\Url\DecoderInterface $decoderInterface
     * @param array $data
     * @param Json|null $serializer
     * @SuppressWarnings(PHPMD.ExcessiveParameterList)
     */
    public function __construct(
        \Magento\Framework\App\Config\ScopeConfigInterface $scopeConfig,
        \Magento\Quote\Model\Quote\Address\RateResult\ErrorFactory $rateErrorFactory,
        \Psr\Log\LoggerInterface $logger,
        Security $xmlSecurity,
        \Magento\Shipping\Model\Simplexml\ElementFactory $xmlElFactory,
        \Magento\Shipping\Model\Rate\ResultFactory $rateFactory,
        \Magento\Quote\Model\Quote\Address\RateResult\MethodFactory $rateMethodFactory,
        \Magento\Shipping\Model\Tracking\ResultFactory $trackFactory,
        \Magento\Shipping\Model\Tracking\Result\ErrorFactory $trackErrorFactory,
        \Magento\Shipping\Model\Tracking\Result\StatusFactory $trackStatusFactory,
        \Magento\Directory\Model\RegionFactory $regionFactory,
        \Magento\Directory\Model\CountryFactory $countryFactory,
        \Magento\Directory\Model\CurrencyFactory $currencyFactory,
        \Magento\Directory\Helper\Data $directoryData,
        \Magento\CatalogInventory\Api\StockRegistryInterface $stockRegistry,
        \Magento\Store\Model\StoreManagerInterface $storeManager,
        \Magento\Catalog\Model\ResourceModel\Product\CollectionFactory $productCollectionFactory,
        CurlFactory $curlFactory,
        DecoderInterface $decoderInterface,
        array $data = [],
        Json $serializer = null
    ) {
        $this->_storeManager = $storeManager;
        $this->_productCollectionFactory = $productCollectionFactory;
        parent::__construct(
            $scopeConfig,
            $rateErrorFactory,
            $logger,
            $xmlSecurity,
            $xmlElFactory,
            $rateFactory,
            $rateMethodFactory,
            $trackFactory,
            $trackErrorFactory,
            $trackStatusFactory,
            $regionFactory,
            $countryFactory,
            $currencyFactory,
            $directoryData,
            $stockRegistry,
            $data
        );
        $this->serializer = $serializer ?: ObjectManager::getInstance()->get(Json::class);
        $this->curlFactory = $curlFactory;
        $this->decoderInterface = $decoderInterface;
    }

    /**
     * Collect and get rates
     *
     * @param RateRequest $request
     * @return Result|bool|null
     */
    public function collectRates(RateRequest $request)
    {
        if (!$this->canCollectRates()) {
            return $this->getErrorMessage();
        }

        $this->setRequest($request);
        $this->_getQuotes();
        $this->_updateFreeMethodQuote($request);

        return $this->getResult();
    }

    /**
     * Prepare and set request to this instance
     *
     * @param RateRequest $request
     * @return $this
     * @SuppressWarnings(PHPMD.CyclomaticComplexity)
     * @SuppressWarnings(PHPMD.NPathComplexity)
     */
    public function setRequest(RateRequest $request)
    {
        $this->_request = $request;

        $r = new \Magento\Framework\DataObject();

        if ($request->getLimitMethod()) {
            $r->setService($request->getLimitMethod());
        }

        if ($request->getFedexAccount()) {
            $account = $request->getFedexAccount();
        } else {
            $account = $this->getConfigData('account');
        }
        $r->setAccount($account);

        if ($request->getFedexPackaging()) {
            $packaging = $request->getFedexPackaging();
        } else {
            $packaging = $this->getConfigData('packaging');
        }
        $r->setPackaging($packaging);

        if ($request->getOrigCountry()) {
            $origCountry = $request->getOrigCountry();
        } else {
            $origCountry = $this->_scopeConfig->getValue(
                \Magento\Sales\Model\Order\Shipment::XML_PATH_STORE_COUNTRY_ID,
                \Magento\Store\Model\ScopeInterface::SCOPE_STORE,
                $request->getStoreId()
            );
        }
        $r->setOrigCountry($this->_countryFactory->create()->load($origCountry)->getData('iso2_code'));

        if ($request->getOrigPostcode()) {
            $r->setOrigPostal($request->getOrigPostcode());
        } else {
            $r->setOrigPostal(
                $this->_scopeConfig->getValue(
                    \Magento\Sales\Model\Order\Shipment::XML_PATH_STORE_ZIP,
                    \Magento\Store\Model\ScopeInterface::SCOPE_STORE,
                    $request->getStoreId()
                )
            );
        }

        if ($request->getDestCountryId()) {
            $destCountry = $request->getDestCountryId();
        } else {
            $destCountry = self::USA_COUNTRY_ID;
        }
        $r->setDestCountry($this->_countryFactory->create()->load($destCountry)->getData('iso2_code'));

        if ($request->getDestPostcode()) {
            $r->setDestPostal($request->getDestPostcode());
        }

        if ($request->getDestCity()) {
            $r->setDestCity($request->getDestCity());
        }

        if ($request->getFreeMethodWeight() != $request->getPackageWeight()) {
            $r->setFreeMethodWeight($request->getFreeMethodWeight());
        }

        $r->setWeight($request->getPackageWeight());
        $r->setValue($request->getPackagePhysicalValue());
        $r->setValueWithDiscount($request->getPackageValueWithDiscount());

        $r->setPackages($this->createPackages((float) $request->getPackageWeight(), (array) $request->getPackages()));

        $r->setMeterNumber($this->getConfigData('meter_number'));
        $r->setKey($this->getConfigData('key'));
        $r->setPassword($this->getConfigData('password'));

        $r->setIsReturn($request->getIsReturn());

        $r->setBaseSubtotalInclTax($request->getBaseSubtotalInclTax());

        $this->setRawRequest($r);

        return $this;
    }

    /**
     * Get result of request
     *
     * @return Result|null
     */
    public function getResult()
    {
        if (!$this->_result) {
            $this->_result = $this->_trackFactory->create();
        }
        return $this->_result;
    }

    /**
     * Forming request for rate estimation depending to the purpose
     *
     * @param string $purpose
     * @return array
     */
    protected function _formRateRequest($purpose): array
    {
        $r = $this->_rawRequest;
        $ratesRequest = [
            'accountNumber' => [
                'value' => $r->getAccount()
            ],
            'requestedShipment' => [
                'pickupType' => $this->getConfigData('pickup_type'),
                'packagingType' => $r->getPackaging(),
                'shipper' => [
                    'address' => ['postalCode' => $r->getOrigPostal(), 'countryCode' => $r->getOrigCountry()],
                ],
                'recipient' => [
                    'address' => [
                        'postalCode' => $r->getDestPostal(),
                        'countryCode' => $r->getDestCountry(),
                        'residential' => (bool)$this->getConfigData('residence_delivery'),
                    ],
                ],
                'customsClearanceDetail' => [
                    'dutiesPayment' => [
                        'payor' => [
                            'responsibleParty' => [
                                'accountNumber' => [
                                    'value' => $r->getAccount()
                                ],
                                'address' => [
                                    'countryCode' => $r->getOrigCountry()
                                ]
                            ]
                        ],
                        'paymentType' => 'SENDER',
                    ],
                    'commodities' => [
                        [
                            'customsValue' => ['amount' => $r->getValue(), 'currency' => $this->getCurrencyCode()]
                        ]
                    ]
                ],
                'rateRequestType' => ['LIST']
            ]
        ];

        foreach ($r->getPackages() as $packageNum => $package) {
            $ratesRequest['requestedShipment']['requestedPackageLineItems'][$packageNum]['subPackagingType'] =
                'PACKAGE';
            $ratesRequest['requestedShipment']['requestedPackageLineItems'][$packageNum]['groupPackageCount'] = 1;
            $ratesRequest['requestedShipment']['requestedPackageLineItems'][$packageNum]['weight']['value']
                = (double) $package['weight'];
            $ratesRequest['requestedShipment']['requestedPackageLineItems'][$packageNum]['weight']['units']
                = $this->getConfigData('unit_of_measure');
            if (isset($package['price'])) {
                $ratesRequest['requestedShipment']['requestedPackageLineItems'][$packageNum]['declaredValue']['amount']
                    = (double) $package['price'];
                $ratesRequest['requestedShipment']['requestedPackageLineItems'][$packageNum]['declaredValue']
                ['currency'] = $this->getCurrencyCode();
            }
        }

        $ratesRequest['requestedShipment']['totalPackageCount'] = count($r->getPackages());
        if ($r->getDestCity()) {
            $ratesRequest['requestedShipment']['recipient']['address']['city'] = $r->getDestCity();
        }

        if ($purpose == self::RATE_REQUEST_SMARTPOST) {
            $ratesRequest['requestedShipment']['serviceType'] = self::RATE_REQUEST_SMARTPOST;
            $ratesRequest['requestedShipment']['smartPostInfoDetail'] = [
                'indicia' => (double)$r->getWeight() >= 1 ? 'PARCEL_SELECT' : 'PRESORTED_STANDARD',
                'hubId' => $this->getConfigData('smartpost_hubid'),
            ];
        }

        return $ratesRequest;
    }

    /**
     * Makes remote request to the carrier and returns a response
     *
     * @param string $purpose
     * @return mixed
     */
    protected function _doRatesRequest($purpose): mixed
    {
        $response = null;
        $accessToken = $this->_getAccessToken();
        if (empty($accessToken)) {
            return null;
        }

        $ratesRequest = $this->_formRateRequest($purpose);
        $requestString = $this->serializer->serialize($ratesRequest);
        $response = $this->_getCachedQuotes($requestString);
        $debugData = ['request' => $this->filterDebugData($ratesRequest)];

        if ($response === null) {
            $response = $this->sendRequest(self::RATE_REQUEST_END_POINT, $requestString, $accessToken);
            $this->_setCachedQuotes($requestString, $response);
        }
        $debugData['result'] = $response;
        $this->_debug($debugData);
        return $response;
    }

    /**
     * Do remote request for and handle errors
     *
     * @return Result
     */
    protected function _getQuotes()
    {
        $this->_result = $this->_rateFactory->create();
        // make separate request for Smart Post method
        $allowedMethods = explode(',', $this->getConfigData('allowed_methods'));
        if (in_array(self::RATE_REQUEST_SMARTPOST, $allowedMethods)) {
            $response = $this->_doRatesRequest(self::RATE_REQUEST_SMARTPOST);
            $preparedSmartpost = $this->_prepareRateResponse($response);
            if (!$preparedSmartpost->getError()) {
                $this->_result->append($preparedSmartpost);
            }
        }
        // make general request for all methods
        $response = $this->_doRatesRequest(self::RATE_REQUEST_GENERAL);
        $preparedGeneral = $this->_prepareRateResponse($response);
        if (!$preparedGeneral->getError()
            || $this->_result->getError() && $preparedGeneral->getError()
            || empty($this->_result->getAllRates())
        ) {
            $this->_result->append($preparedGeneral);
        }

        return $this->_result;
    }

    /**
     * Prepare shipping rate result based on response
     *
     * @param mixed $response
     * @return Result
     * @SuppressWarnings(PHPMD.CyclomaticComplexity)
     */
    protected function _prepareRateResponse($response): Result
    {
        $costArr = [];
        $priceArr = [];
        $errorTitle = __('For some reason we can\'t retrieve tracking info right now.');

        if (is_array($response)) {
            if (!empty($response['errors'])) {
                if (is_array($response['errors'])) {
                    $notification = reset($response['errors']);
                    $errorTitle = (string)$notification['message'];
                } else {
                    $errorTitle = (string)$response['errors']['message'];
                }
            } elseif (isset($response['output']['rateReplyDetails'])) {
                $allowedMethods = explode(",", $this->getConfigData('allowed_methods'));
                if (is_array($response['output']['rateReplyDetails'])) {
                    foreach ($response['output']['rateReplyDetails'] as $rate) {
                        $serviceName = (string)$rate['serviceType'];
                        if (in_array($serviceName, $allowedMethods)) {
                            $amount = $this->_getRateAmountOriginBased($rate);
                            $costArr[$serviceName] = $amount;
                            $priceArr[$serviceName] = $this->getMethodPrice($amount, $serviceName);
                        }
                    }
                    asort($priceArr);
                }
            }
        }

        $result = $this->_rateFactory->create();
        if (empty($priceArr)) {
            $error = $this->_rateErrorFactory->create();
            $error->setCarrier($this->_code);
            $error->setCarrierTitle($this->getConfigData('title'));
            $error->setErrorMessage($errorTitle);
            $error->setErrorMessage($this->getConfigData('specificerrmsg'));
            $result->append($error);
        } else {
            foreach ($priceArr as $method => $price) {
                $rate = $this->_rateMethodFactory->create();
                $rate->setCarrier($this->_code);
                $rate->setCarrierTitle($this->getConfigData('title'));
                $rate->setMethod($method);
                $rate->setMethodTitle($this->getCode('method', $method));
                $rate->setCost($costArr[$method]);
                $rate->setPrice($price);
                $result->append($rate);
            }
        }

        return $result;
    }

    /**
     * Get final price for shipping method with handling fee per package
     *
     * @param float $cost
     * @param string $handlingType
     * @param float $handlingFee
     * @return float
     */
    protected function _getPerpackagePrice($cost, $handlingType, $handlingFee)
    {
        if ($handlingType == AbstractCarrier::HANDLING_TYPE_PERCENT) {
            return $cost + $cost * $this->_numBoxes * $handlingFee / 100;
        }

        return $cost + $this->_numBoxes * $handlingFee;
    }

    /**
     * Get final price for shipping method with handling fee per order
     *
     * @param float $cost
     * @param string $handlingType
     * @param float $handlingFee
     * @return float
     */
    protected function _getPerorderPrice($cost, $handlingType, $handlingFee)
    {
        if ($handlingType == self::HANDLING_TYPE_PERCENT) {
            return $cost + $cost * $handlingFee / 100;
        }

        return $cost + $handlingFee;
    }

    /**
     * Get origin based amount form response of rate estimation
     *
     * @param \stdClass $rate
     * @return null|float
     */
    protected function _getRateAmountOriginBased($rate): null|float
    {
        $amount = null;
        $currencyCode = '';
        $rateTypeAmounts = [];

        if (is_array($rate)) {
            // The "RATED..." rates are expressed in the currency of the origin country
            foreach ($rate['ratedShipmentDetails'] as $ratedShipmentDetail) {
                $netAmount = (string)$ratedShipmentDetail['totalNetCharge'];
                $currencyCode = (string)$ratedShipmentDetail['shipmentRateDetail']['currency'];
                if (!empty($ratedShipmentDetail['ratedPackages'])) {
                    $rateType = (string)reset($ratedShipmentDetail['ratedPackages'])
                                            ['packageRateDetail']['rateType'];
                    $rateTypeAmounts[$rateType] = $netAmount;
                }
            }

            foreach ($this->_ratesOrder as $rateType) {
                if (!empty($rateTypeAmounts[$rateType])) {
                    $amount = $rateTypeAmounts[$rateType];
                    break;
                }
            }

            if ($amount === null && !empty($rate['ratedShipmentDetails'][0]['totalNetCharge'])) {
                $amount = (string)$rate['ratedShipmentDetails'][0]['totalNetCharge'];
            }

            $amount = (float)$amount * $this->getBaseCurrencyRate($currencyCode);
        }

        return $amount;
    }

    /**
     * Returns base currency rate.
     *
     * @param string $currencyCode
     * @return float
     * @throws LocalizedException
     */
    private function getBaseCurrencyRate(string $currencyCode): float
    {
        if (!isset($this->baseCurrencyRate[$currencyCode])) {
            $baseCurrencyCode = $this->_request->getBaseCurrency()->getCode();
            $rate = $this->_currencyFactory->create()
                ->load($currencyCode)
                ->getAnyRate($baseCurrencyCode);
            if ($rate === false) {
                $errorMessage = __(
                    'Can\'t convert a shipping cost from "%1-%2" for FedEx carrier.',
                    $currencyCode,
                    $baseCurrencyCode
                );
                $this->_logger->critical($errorMessage);
                throw new LocalizedException($errorMessage);
            }
            $this->baseCurrencyRate[$currencyCode] = (float)$rate;
        }

        return $this->baseCurrencyRate[$currencyCode];
    }

    /**
     * Set free method request
     *
     * @param string $freeMethod
     * @return void
     */
    protected function _setFreeMethodRequest($freeMethod)
    {
        $r = $this->_rawRequest;
        $weight = $this->getTotalNumOfBoxes($r->getFreeMethodWeight());
        $r->setWeight($weight);
        $r->setPackages($this->createPackages((float)$r->getFreeMethodWeight(), []));
        $r->setService($freeMethod);
    }

    /**
     * Get configuration data of carrier
     *
     * @param string $type
     * @param string $code
     * @return \Magento\Framework\Phrase|array|false
     * @SuppressWarnings(PHPMD.ExcessiveMethodLength)
     */
    public function getCode($type, $code = ''): \Magento\Framework\Phrase|array|false
    {
        $codes = [
            'method' => [
                'EUROPE_FIRST_INTERNATIONAL_PRIORITY' => __('Europe First Priority'),
                'FEDEX_1_DAY_FREIGHT' => __('1 Day Freight'),
                'FEDEX_2_DAY_FREIGHT' => __('2 Day Freight'),
                'FEDEX_2_DAY' => __('2 Day'),
                'FEDEX_2_DAY_AM' => __('2 Day AM'),
                'FEDEX_3_DAY_FREIGHT' => __('3 Day Freight'),
                'FEDEX_EXPRESS_SAVER' => __('Express Saver'),
                'FEDEX_GROUND' => __('Ground'),
                'FIRST_OVERNIGHT' => __('First Overnight'),
                'GROUND_HOME_DELIVERY' => __('Home Delivery'),
                'INTERNATIONAL_ECONOMY' => __('International Economy'),
                'INTERNATIONAL_ECONOMY_FREIGHT' => __('Intl Economy Freight'),
                'INTERNATIONAL_FIRST' => __('International First'),
                'INTERNATIONAL_GROUND' => __('International Ground'),
                'INTERNATIONAL_PRIORITY' => __('International Priority'),
                'INTERNATIONAL_PRIORITY_FREIGHT' => __('Intl Priority Freight'),
                'PRIORITY_OVERNIGHT' => __('Priority Overnight'),
                'SMART_POST' => __('Smart Post'),
                'STANDARD_OVERNIGHT' => __('Standard Overnight'),
                'FEDEX_FREIGHT' => __('Freight'),
                'FEDEX_NATIONAL_FREIGHT' => __('National Freight'),
            ],
            'dropoff' => [
                'REGULAR_PICKUP' => __('Regular Pickup'),
                'REQUEST_COURIER' => __('Request Courier'),
                'DROP_BOX' => __('Drop Box'),
                'BUSINESS_SERVICE_CENTER' => __('Business Service Center'),
                'STATION' => __('Station'),
            ],
            'packaging' => [
                'FEDEX_ENVELOPE' => __('FedEx Envelope'),
                'FEDEX_PAK' => __('FedEx Pak'),
                'FEDEX_BOX' => __('FedEx Box'),
                'FEDEX_TUBE' => __('FedEx Tube'),
                'FEDEX_10KG_BOX' => __('FedEx 10kg Box'),
                'FEDEX_25KG_BOX' => __('FedEx 25kg Box'),
                'YOUR_PACKAGING' => __('Your Packaging'),
            ],
            'containers_filter' => [
                [
                    'containers' => ['FEDEX_ENVELOPE', 'FEDEX_PAK'],
                    'filters' => [
                        'within_us' => [
                            'method' => [
                                'FEDEX_EXPRESS_SAVER',
                                'FEDEX_2_DAY',
                                'FEDEX_2_DAY_AM',
                                'STANDARD_OVERNIGHT',
                                'PRIORITY_OVERNIGHT',
                                'FIRST_OVERNIGHT',
                            ],
                        ],
                        'from_us' => [
                            'method' => ['INTERNATIONAL_FIRST', 'INTERNATIONAL_ECONOMY', 'INTERNATIONAL_PRIORITY'],
                        ],
                    ],
                ],
                [
                    'containers' => ['FEDEX_BOX', 'FEDEX_TUBE'],
                    'filters' => [
                        'within_us' => [
                            'method' => [
                                'FEDEX_2_DAY',
                                'FEDEX_2_DAY_AM',
                                'STANDARD_OVERNIGHT',
                                'PRIORITY_OVERNIGHT',
                                'FIRST_OVERNIGHT',
                                'FEDEX_FREIGHT',
                                'FEDEX_1_DAY_FREIGHT',
                                'FEDEX_2_DAY_FREIGHT',
                                'FEDEX_3_DAY_FREIGHT',
                                'FEDEX_NATIONAL_FREIGHT',
                            ],
                        ],
                        'from_us' => [
                            'method' => ['INTERNATIONAL_FIRST', 'INTERNATIONAL_ECONOMY', 'INTERNATIONAL_PRIORITY'],
                        ],
                    ],
                ],
                [
                    'containers' => ['FEDEX_10KG_BOX', 'FEDEX_25KG_BOX'],
                    'filters' => [
                        'within_us' => [],
                        'from_us' => ['method' => ['INTERNATIONAL_PRIORITY']],
                    ],
                ],
                [
                    'containers' => ['YOUR_PACKAGING'],
                    'filters' => [
                        'within_us' => [
                            'method' => [
                                'FEDEX_GROUND',
                                'GROUND_HOME_DELIVERY',
                                'SMART_POST',
                                'FEDEX_EXPRESS_SAVER',
                                'FEDEX_2_DAY',
                                'FEDEX_2_DAY_AM',
                                'STANDARD_OVERNIGHT',
                                'PRIORITY_OVERNIGHT',
                                'FIRST_OVERNIGHT',
                                'FEDEX_FREIGHT',
                                'FEDEX_1_DAY_FREIGHT',
                                'FEDEX_2_DAY_FREIGHT',
                                'FEDEX_3_DAY_FREIGHT',
                                'FEDEX_NATIONAL_FREIGHT',
                            ],
                        ],
                        'from_us' => [
                            'method' => [
                                'INTERNATIONAL_FIRST',
                                'INTERNATIONAL_ECONOMY',
                                'INTERNATIONAL_PRIORITY',
                                'INTERNATIONAL_GROUND',
                                'FEDEX_FREIGHT',
                                'FEDEX_1_DAY_FREIGHT',
                                'FEDEX_2_DAY_FREIGHT',
                                'FEDEX_3_DAY_FREIGHT',
                                'FEDEX_NATIONAL_FREIGHT',
                                'INTERNATIONAL_ECONOMY_FREIGHT',
                                'INTERNATIONAL_PRIORITY_FREIGHT',
                            ],
                        ],
                    ],
                ],
            ],
            'delivery_confirmation_types' => [
                'NO_SIGNATURE_REQUIRED' => __('Not Required'),
                'ADULT' => __('Adult'),
                'DIRECT' => __('Direct'),
                'INDIRECT' => __('Indirect'),
            ],
            'unit_of_measure' => [
                'LB' => __('Pounds'),
                'KG' => __('Kilograms'),
            ],
            'pickup_type' => [
                'CONTACT_FEDEX_TO_SCHEDULE' => __('Contact Fedex to Schedule'),
                'DROPOFF_AT_FEDEX_LOCATION' => __('DropOff at Fedex Location'),
                'USE_SCHEDULED_PICKUP' => __('Use Scheduled Pickup'),
                'ON_CALL' => __('On Call'),
                'PACKAGE_RETURN_PROGRAM' => __('Package Return Program'),
                'REGULAR_STOP' => __('Regular Stop'),
                'TAG' => __('Tag'),
            ]
        ];

        if (!isset($codes[$type])) {
            return false;
        } elseif ('' === $code) {
            return $codes[$type];
        }

        if (!isset($codes[$type][$code])) {
            return false;
        } else {
            return $codes[$type][$code];
        }
    }

    /**
     * Return FeDex currency ISO code by Magento Base Currency Code
     *
     * @return string 3-digit currency code
     * @throws \Magento\Framework\Exception\NoSuchEntityException
     */
    public function getCurrencyCode()
    {
        $codes = [
            'DOP' => 'RDD',
            'XCD' => 'ECD',
            'ARS' => 'ARN',
            'SGD' => 'SID',
            'KRW' => 'WON',
            'JMD' => 'JAD',
            'CHF' => 'SFR',
            'JPY' => 'JYE',
            'KWD' => 'KUD',
            'GBP' => 'UKL',
            'AED' => 'DHS',
            'MXN' => 'NMP',
            'UYU' => 'UYP',
            'CLP' => 'CHP',
            'TWD' => 'NTD',
        ];
        $currencyCode = $this->_storeManager->getStore()->getBaseCurrencyCode();

        return $codes[$currencyCode] ?? $currencyCode;
    }

    /**
     * Get tracking
     *
     * @param string|string[] $trackings
     * @return \Magento\Shipping\Model\Tracking\Result|null
     */
    public function getTracking($trackings): \Magento\Shipping\Model\Tracking\Result|null
    {
        if (!is_array($trackings)) {
            $trackings = [$trackings];
        }

        foreach ($trackings as $tracking) {
            $this->_getTrackingInformation($tracking);
        }

        return $this->_result;
    }

    /**
     * Get Url for REST API
     *
     * @param string|null $endpoint
     * @return string
     */
    protected function _getUrl($endpoint = null): string
    {
        $url = $this->getConfigFlag('sandbox_mode') ? $this->getConfigData('sandbox_webservices_url')
            : $this->getConfigData('production_webservices_url');

        return $endpoint ? $url  . $endpoint : $url;
    }
    /**
     * Get Access Token for Rest API
     *
     * @return string|null
     */
    protected function _getAccessToken(): string|null
    {
        $apiKey = $this->getConfigData('api_key') ?? null;
        $secretKey = $this->getConfigData('secret_key') ?? null;

        if (!$apiKey || !$secretKey) {
            $this->_debug(__('Authentication keys are missing.'));
            return null;
        }

        $requestArray = [
            'grant_type' => self::AUTHENTICATION_GRANT_TYPE,
            'client_id' => $apiKey,
            'client_secret' => $secretKey
        ];

        $request = http_build_query($requestArray);
        $accessToken = null;
        $response = $this->sendRequest(self::OAUTH_REQUEST_END_POINT, $request);

        if (!empty($response['errors'])) {
            $debugData = ['request_type' => 'Access Token Request', 'result' => $response];
            $this->_debug($debugData);
        } elseif (!empty($response['access_token'])) {
            $accessToken = $response['access_token'];
        }
        return $accessToken;
    }

    /**
     * Send Curl Request
     *
     * @param string $endpoint
     * @param string $request
     * @param string|null $accessToken
     * @return array|bool
     */
    protected function sendRequest($endpoint, $request, $accessToken = null): array|bool
    {
        if ($accessToken) {
            $headers = [
                'Content-Type' => 'application/json',
                'Authorization' => 'Bearer '.$accessToken,
                'X-locale' => 'en_US',

            ];
        } else {
            $headers = ['Content-Type' => 'application/x-www-form-urlencoded'];
        }

        $curlClient = $this->curlFactory->create();
        $url = $this->_getUrl($endpoint);
        try {
            $curlClient->setHeaders($headers);
            if ($endpoint == self::SHIPMENT_CANCEL_END_POINT) {
                $curlClient->setOptions([CURLOPT_ENCODING => 'gzip,deflate,sdch', CURLOPT_CUSTOMREQUEST => 'PUT']);
            } else {
                $curlClient->setOptions([CURLOPT_ENCODING => 'gzip,deflate,sdch']);
            }
            $curlClient->post($url, $request);
            $response = $curlClient->getBody();
            $debugData = ['curl_response' => $response];
            $this->_debug($debugData);
            return $this->serializer->unserialize($response);
        } catch (\Exception $e) {
            $this->_logger->critical($e);
        }
        return false;
    }

    /**
     * Send request for tracking
     *
     * @param string $tracking
     * @return void
     */
    protected function _getTrackingInformation($tracking): void
    {
        $accessToken = $this->_getAccessToken();
        if (!empty($accessToken)) {

            $trackRequest = [
                'includeDetailedScans' => true,
                'trackingInfo' => [
                    [
                        'trackingNumberInfo' => [
                            'trackingNumber'=> $tracking
                        ]
                    ]
                ]
            ];

            $requestString = $this->serializer->serialize($trackRequest);
            $response = $this->_getCachedQuotes($requestString);
            $debugData = ['request' => $trackRequest];

            if ($response === null) {
                $response = $this->sendRequest(self::TRACK_REQUEST_END_POINT, $requestString, $accessToken);
                $this->_setCachedQuotes($requestString, $response);
            }
            $debugData['result'] = $response;

            $this->_debug($debugData);
            $this->_parseTrackingResponse($tracking, $response);
        } else {
            $this->appendTrackingError(
                $tracking,
                __('Authorization Error. No Access Token found with given credentials.')
            );
            return;
        }
    }

    /**
     * Parse tracking response
     *
     * @param string $trackingValue
     * @param array $response
     * @return void
     */
    protected function _parseTrackingResponse($trackingValue, $response): void
    {
        if (!is_array($response) || empty($response['output'])) {
            $this->_debug($response);
            $this->appendTrackingError($trackingValue, __('Invalid response from carrier'));
            return;
        } elseif (empty(reset($response['output']['completeTrackResults'])['trackResults'])) {
            $this->_debug('No available tracking items');
            $this->appendTrackingError($trackingValue, __('No available tracking items'));
            return;
        }

        $trackInfo = reset($response['output']['completeTrackResults'])['trackResults'];

        $result = $this->getResult();
        $carrierTitle = $this->getConfigData('title');
        $counter = 0;
        foreach ($trackInfo as $item) {
            $tracking = $this->_trackStatusFactory->create();
            $tracking->setCarrier(self::CODE);
            $tracking->setCarrierTitle($carrierTitle);
            $tracking->setTracking($trackingValue);
            $tracking->addData($this->processTrackingDetails($item));
            $result->append($tracking);
            $counter ++;
        }

        // no available tracking details
        if (!$counter) {
            $this->appendTrackingError(
                $trackingValue,
                __('For some reason we can\'t retrieve tracking info right now.')
            );
        }
    }

    /**
     * Get tracking response
     *
     * @return string
     */
    public function getResponse()
    {
        $statuses = '';
        if ($this->_result instanceof \Magento\Shipping\Model\Tracking\Result) {
            if ($trackings = $this->_result->getAllTrackings()) {
                foreach ($trackings as $tracking) {
                    if ($data = $tracking->getAllData()) {
                        if (!empty($data['status'])) {
                            $statuses .= __($data['status']) . "\n<br/>";
                        } else {
                            $statuses .= __('Empty response') . "\n<br/>";
                        }
                    }
                }
            }
        }
        // phpstan:ignore
        if (empty($statuses)) {
            $statuses = __('Empty response');
        }

        return $statuses;
    }

    /**
     * Get allowed shipping methods
     *
     * @return array
     */
    public function getAllowedMethods()
    {
        $allowed = explode(',', $this->getConfigData('allowed_methods'));
        $arr = [];
        foreach ($allowed as $k) {
            $arr[$k] = $this->getCode('method', $k);
        }

        return $arr;
    }

    /**
     * Form array with appropriate structure for shipment request
     *
     * @param \Magento\Framework\DataObject $request
     * @return array
     * @SuppressWarnings(PHPMD.CyclomaticComplexity)
     * @SuppressWarnings(PHPMD.NPathComplexity)
     * @SuppressWarnings(PHPMD.ExcessiveMethodLength)
     */
    protected function _formShipmentRequest(\Magento\Framework\DataObject $request)
    {
        if ($request->getReferenceData()) {
            $referenceData = $request->getReferenceData() . $request->getPackageId();
        } else {
            $referenceData = 'Order #' .
                $request->getOrderShipment()->getOrder()->getIncrementId() .
                ' P' .
                $request->getPackageId();
        }
        $packageParams = $request->getPackageParams();
        $customsValue = $packageParams->getCustomsValue();
        $height = $packageParams->getHeight();
        $width = $packageParams->getWidth();
        $length = $packageParams->getLength();
        $weightUnits = $packageParams->getWeightUnits() == Weight::POUND ? 'LB' : 'KG';
        $unitPrice = 0;
        $itemsQty = 0;
        $itemsDesc = [];
        $countriesOfManufacture = [];
        $productIds = [];
        $packageItems = $request->getPackageItems();
        /** @var Order $order */
        $order = $request->getOrderShipment()->getOrder();
        foreach ($packageItems as $orderItemId => $itemShipment) {
            if ($item = $order->getItemById($orderItemId)) {
                $unitPrice += $item->getPrice();
                $itemsQty += $itemShipment['qty'];

                $itemsDesc[] = $item->getName();
                $productIds[] = $item->getProductId();
            }
        }

        // get countries of manufacture
        $productCollection = $this->_productCollectionFactory->create()->addStoreFilter(
            $request->getStoreId()
        )->addFieldToFilter(
            'entity_id',
            ['in' => $productIds]
        )->addAttributeToSelect(
            'country_of_manufacture'
        );
        foreach ($productCollection as $product) {
            $countriesOfManufacture[] = $product->getCountryOfManufacture();
        }

        $paymentType = $this->getPaymentType($request);
        $optionType = $request->getShippingMethod() == self::RATE_REQUEST_SMARTPOST
            ? 'SERVICE_DEFAULT' : $packageParams->getDeliveryConfirmation();

        $requestClient = [
            'requestedShipment' => [
                'shipDatestamp' => date('Y-m-d'),
                'pickupType' => $this->getConfigData('pickup_type'),
                'serviceType' => $request->getShippingMethod(),
                'packagingType' => $request->getPackagingType(),
                'shipper' => [
                    'contact' => [
                        'personName' => $request->getShipperContactPersonName(),
                        'companyName' => $request->getShipperContactCompanyName(),
                        'phoneNumber' => $request->getShipperContactPhoneNumber(),
                    ],
                    'address' => [
                        'streetLines' => [$request->getShipperAddressStreet()],
                        'city' => $request->getShipperAddressCity(),
                        'stateOrProvinceCode' => $request->getShipperAddressStateOrProvinceCode(),
                        'postalCode' => $request->getShipperAddressPostalCode(),
                        'countryCode' => $request->getShipperAddressCountryCode(),
                    ]
                ],
                'recipients' => [
                    [
                        'contact' => [
                            'personName' => $request->getRecipientContactPersonName(),
                            'companyName' => $request->getRecipientContactCompanyName(),
                            'phoneNumber' => $request->getRecipientContactPhoneNumber()
                        ],
                        'address' => [
                            'streetLines' => [$request->getRecipientAddressStreet()],
                            'city' => $request->getRecipientAddressCity(),
                            'stateOrProvinceCode' => $request->getRecipientAddressStateOrProvinceCode(),
                            'postalCode' => $request->getRecipientAddressPostalCode(),
                            'countryCode' => $request->getRecipientAddressCountryCode(),
                            'residential' => (bool)$this->getConfigData('residence_delivery'),
                        ]
                    ],
                ],
                'shippingChargesPayment' => [
                    'paymentType' => $paymentType,
                    'payor' => [
                        'responsibleParty' => [
                            'accountNumber' => ['value' => $this->getConfigData('account')]
                        ],
                    ],
                ],
                'labelSpecification' => [
                    'labelFormatType' => 'COMMON2D',
                    'imageType' => 'PNG',
                    'labelStockType' => 'PAPER_85X11_TOP_HALF_LABEL',
                ],
                'rateRequestType' => ['ACCOUNT'],
                'totalPackageCount' => 1
            ],
            'labelResponseOptions' => 'LABEL',
            'accountNumber' => ['value' => $this->getConfigData('account')]
        ];

        // for international shipping
        if ($request->getShipperAddressCountryCode() != $request->getRecipientAddressCountryCode()) {
            $requestClient['requestedShipment']['customsClearanceDetail'] = [
                'totalCustomsValue' => ['currency' => $request->getBaseCurrencyCode(), 'amount' => $customsValue],
                'dutiesPayment' => [
                    'paymentType' => $paymentType,
                    'payor' => [
                        'responsibleParty' => [
                            'accountNumber' => ['value' => $this->getConfigData('account')],
                            'address' => ['countryCode' => $this->_scopeConfig->getValue(
                                \Magento\Sales\Model\Order\Shipment::XML_PATH_STORE_COUNTRY_ID,
                                \Magento\Store\Model\ScopeInterface::SCOPE_STORE,
                                $request->getStoreId()
                            )],
                        ],
                    ],
                ],
                'commodities' => [
                    [
                        'weight' => ['units' => $weightUnits, 'value' => $request->getPackageWeight()],
                        'numberOfPieces' => 1,
                        'countryOfManufacture' => implode(',', array_unique($countriesOfManufacture)),
                        'description' => implode(', ', $itemsDesc),
                        'quantity' => ceil($itemsQty),
                        'quantityUnits' => 'pcs',
                        'unitPrice' => ['currency' => $request->getBaseCurrencyCode(), 'amount' => $unitPrice],
                        'customsValue' => ['currency' => $request->getBaseCurrencyCode(), 'amount' => $customsValue],
                    ]
                ]
            ];
        }

        if ($request->getMasterTrackingId()) {
            $requestClient['requestedShipment']['masterTrackingId']['trackingNumber'] = $request->getMasterTrackingId();
        }

        if ($request->getShippingMethod() == self::RATE_REQUEST_SMARTPOST) {
            $requestClient['requestedShipment']['smartPostInfoDetail'] = [
                'indicia' => (double)$request->getPackageWeight() >= 1 ? 'PARCEL_SELECT' : 'PRESORTED_STANDARD',
                'hubId' => $this->getConfigData('smartpost_hubid'),
            ];
        }

        $requestedPackageLineItems = [
            'sequenceNumber' => '1',
            'weight' => ['units' => $weightUnits, 'value' => $request->getPackageWeight()],
            'customerReferences' => [
                [
                    'customerReferenceType' => 'CUSTOMER_REFERENCE',
                    'value' => $referenceData,
                ]
            ],
            'packageSpecialServices' => [
                'specialServiceTypes' => ['SIGNATURE_OPTION'],
                'signatureOptionType' => $optionType

            ]
        ];

        // set dimensions
        if ($length || $width || $height) {
            $requestedPackageLineItems['dimensions'] = [
                'length' => $length,
                'width' => $width,
                'height' => $height,
                'units' => $packageParams->getDimensionUnits() == Length::INCH ? 'IN' : 'CM',
            ];
        }

        $requestClient['requestedShipment']['requestedPackageLineItems'] = [$requestedPackageLineItems];

        return $requestClient;
    }

    /**
     * Do shipment request to carrier web service, obtain Print Shipping Labels and process errors in response
     *
     * @param \Magento\Framework\DataObject $request
     * @return \Magento\Framework\DataObject
     */
    protected function _doShipmentRequest(\Magento\Framework\DataObject $request): \Magento\Framework\DataObject
    {
        $this->_prepareShipmentRequest($request);
        $result = new \Magento\Framework\DataObject();
        $accessToken = $this->_getAccessToken();
        if (empty($accessToken)) {
            return $result->setErrors(__('Authorization Error. No Access Token found with given credentials.'));
        }

        $requestClient = $this->_formShipmentRequest($request);
        $requestString = $this->serializer->serialize($requestClient);

        $debugData = ['request' => $this->filterDebugData($requestClient)];

        $response = $this->sendRequest(self::SHIPMENT_REQUEST_END_POINT, $requestString, $accessToken);

        $debugData['result'] = $response;

        if (!empty($response['output']['transactionShipments'])) {
            $shippingLabelContent = $this->getPackagingLabel(
                reset($response['output']['transactionShipments'])['pieceResponses']
            );

            $trackingNumber = $this->getTrackingNumber(
                reset($response['output']['transactionShipments'])['pieceResponses']
            );
                    $result->setShippingLabelContent($this->decoderInterface->decode($shippingLabelContent));
                    $result->setTrackingNumber($trackingNumber);
        } else {
            $debugData['result'] = ['error' => '', 'code' => '', 'message' => $response];
            if (is_array($response['errors'])) {
                foreach ($response['errors'] as $notification) {
                    $debugData['result']['code'] .= $notification['code'] . '; ';
                    $debugData['result']['error'] .= $notification['message'] . '; ';
                }
            } else {
                $debugData['result']['code'] = $response['errors']['code'] . ' ';
                $debugData['result']['error'] = $response['errors']['message'] . ' ';
            }

            $result->setErrors($debugData['result']['error'] . $debugData['result']['code']);
        }

        $this->_debug($debugData);
        $result->setGatewayResponse($response);
        return $result;
    }

    /**
     * Return Tracking Number
     *
     * @param array $pieceResponses
     * @return string
     */
    private function getTrackingNumber($pieceResponses): string
    {
        return reset($pieceResponses)['trackingNumber'];
    }

    /**
     * Return Packaging Label
     *
     * @param array|object $pieceResponses
     * @return string
     */
    private function getPackagingLabel($pieceResponses): string
    {
        return reset(reset($pieceResponses)['packageDocuments'])['encodedLabel'];
    }

    /**
     * For multi package shipments. Delete requested shipments if the current shipment request is failed
     *
     * @param array $data
     *
     * @return bool
     */
    public function rollBack($data): bool
    {
        $accessToken = $this->_getAccessToken();
        if (empty($accessToken)) {
            $this->_debug(__('Authorization Error. No Access Token found with given credentials.'));
            return false;
        }

        $requestData['accountNumber'] = ['value' => $this->getConfigData('account')];
        $requestData['deletionControl'] = 'DELETE_ALL_PACKAGES';

        foreach ($data as &$item) {
            $requestData['trackingNumber'] = $item['tracking_number'];
            $requestString = $this->serializer->serialize($requestData);

            $debugData = ['request' => $requestData];
            $response = $this->sendRequest(self::SHIPMENT_CANCEL_END_POINT, $requestString, $accessToken);
            $debugData['result'] = $response;

            $this->_debug($debugData);
        }
        return true;
    }

    /**
     * Return container types of carrier
     *
     * @param \Magento\Framework\DataObject|null $params
     *
     * @return array|bool
     * @SuppressWarnings(PHPMD.CyclomaticComplexity)
     */
    public function getContainerTypes(\Magento\Framework\DataObject $params = null)
    {
        if ($params == null) {
            return $this->_getAllowedContainers($params);
        }
        $method = $params->getMethod();
        $countryShipper = $params->getCountryShipper();
        $countryRecipient = $params->getCountryRecipient();

        if (($countryShipper == self::USA_COUNTRY_ID && $countryRecipient == self::CANADA_COUNTRY_ID ||
            $countryShipper == self::CANADA_COUNTRY_ID &&
            $countryRecipient == self::USA_COUNTRY_ID) &&
            $method == 'FEDEX_GROUND'
        ) {
            return ['YOUR_PACKAGING' => __('Your Packaging')];
        } else {
            if ($method == 'INTERNATIONAL_ECONOMY' || $method == 'INTERNATIONAL_FIRST') {
                $allTypes = $this->getContainerTypesAll();
                $exclude = ['FEDEX_10KG_BOX' => '', 'FEDEX_25KG_BOX' => ''];

                return array_diff_key($allTypes, $exclude);
            } else {
                if ($method == 'EUROPE_FIRST_INTERNATIONAL_PRIORITY') {
                    $allTypes = $this->getContainerTypesAll();
                    $exclude = ['FEDEX_BOX' => '', 'FEDEX_TUBE' => ''];

                    return array_diff_key($allTypes, $exclude);
                } else {
                    if ($countryShipper == self::CANADA_COUNTRY_ID && $countryRecipient == self::CANADA_COUNTRY_ID) {
                        // hack for Canada domestic. Apply the same filter rules as for US domestic
                        $params->setCountryShipper(self::USA_COUNTRY_ID);
                        $params->setCountryRecipient(self::USA_COUNTRY_ID);
                    }
                }
            }
        }

        return $this->_getAllowedContainers($params);
    }

    /**
     * Return all container types of carrier
     *
     * @return array|bool
     */
    public function getContainerTypesAll()
    {
        return $this->getCode('packaging');
    }

    /**
     * Return structured data of containers witch related with shipping methods
     *
     * @return array|bool
     */
    public function getContainerTypesFilter()
    {
        return $this->getCode('containers_filter');
    }

    /**
     * Return delivery confirmation types of carrier
     *
     * @param \Magento\Framework\DataObject|null $params
     *
     * @return array
     * @SuppressWarnings(PHPMD.UnusedFormalParameter)
     */
    public function getDeliveryConfirmationTypes(\Magento\Framework\DataObject $params = null)
    {
        return $this->getCode('delivery_confirmation_types');
    }

    /**
     * Recursive replace sensitive fields in debug data by the mask
     *
     * @param string $data
     * @return string
     */
    protected function filterDebugData($data)
    {
        foreach (array_keys($data) as $key) {
            if (is_array($data[$key])) {
                $data[$key] = $this->filterDebugData($data[$key]);
            } elseif (in_array($key, $this->_debugReplacePrivateDataKeys)) {
                $data[$key] = self::DEBUG_KEYS_MASK;
            }
        }
        return $data;
    }

    /**
     * Parse track details response from Fedex
     *
     * @param array $trackInfo
     * @return array
     * @SuppressWarnings(PHPMD.CyclomaticComplexity)
     * @SuppressWarnings(PHPMD.NPathComplexity)
     */
    private function processTrackingDetails($trackInfo): array
    {
        $result = [
            'shippeddate' => null,
            'deliverydate' => null,
            'deliverytime' => null,
            'deliverylocation' => null,
            'weight' => null,
            'progressdetail' => [],
        ];

        if (!empty($trackInfo['dateAndTimes']) && is_array($trackInfo['dateAndTimes'])) {
            $datetime = null;
            foreach ($trackInfo['dateAndTimes'] as $dateAndTimeInfo) {
                if (!empty($dateAndTimeInfo['type']) && $dateAndTimeInfo['type'] == 'SHIP') {
                    $datetime = $this->parseDate($dateAndTimeInfo['dateTime']);
                    break;
                }
            }

            if ($datetime) {
                $result['shippeddate'] = gmdate('Y-m-d', $datetime->getTimestamp());
            }
        }

        $result['signedby'] = !empty($trackInfo['deliveryDetails']['receivedByName']) ?
            (string) $trackInfo['deliveryDetails']['receivedByName'] :
            null;

        $result['status'] = (!empty($trackInfo['latestStatusDetail']) &&
                                    !empty($trackInfo['latestStatusDetail']['description'])) ?
            (string) $trackInfo['latestStatusDetail']['description'] :
            null;
        $result['service'] = (!empty($trackInfo['serviceDetail']) &&
                                    !empty($trackInfo['serviceDetail']['description'])) ?
            (string) $trackInfo['serviceDetail']['description'] :
            null;

        $datetime = $this->getDeliveryDateTime($trackInfo);
        if ($datetime) {
            $result['deliverydate'] = gmdate('Y-m-d', $datetime->getTimestamp());
            $result['deliverytime'] = gmdate('H:i:s', $datetime->getTimestamp());
        }

        $address = null;
        if (!empty($trackInfo['deliveryDetails']['estimatedDeliveryAddress'])) {
            $address = $trackInfo['deliveryDetails']['estimatedDeliveryAddress'];
        } elseif (!empty($trackInfo['deliveryDetails']['actualDeliveryAddress'])) {
            $address = $trackInfo['deliveryDetails']['actualDeliveryAddress'];
        }

        if (!empty($address)) {
            $result['deliverylocation'] = $this->getDeliveryAddress($address);
        }

        if (!empty($trackInfo['packageDetails']['weightAndDimensions']['weight'])) {
            $weightUnit = $this->getConfigData('unit_of_measure') ?? 'LB';
            $weightValue = null;
            foreach ($trackInfo['packageDetails']['weightAndDimensions']['weight'] as $weightInfo) {
                if ($weightInfo['unit'] == $weightUnit) {
                    $weightValue = $weightInfo['value'];
                    break;
                }
            }

            $result['weight'] = sprintf(
                '%s %s',
                (string) $weightValue,
                (string) $weightUnit
            );
        }

        if (!empty($trackInfo['scanEvents'])) {
            $events = $trackInfo['scanEvents'];
            if (is_object($trackInfo['scanEvents'])) {
                $events = [$trackInfo['scanEvents']];
            }
            $result['progressdetail'] = $this->processTrackDetailsEvents($events);
        }

        return $result;
    }

    /**
     * Parse delivery datetime from tracking details
     *
     * @param array $trackInfo
     * @return \Datetime|null
     */
    private function getDeliveryDateTime($trackInfo): \Datetime|null
    {
        $timestamp = null;
        if (!empty($trackInfo['dateAndTimes']) && is_array($trackInfo['dateAndTimes'])) {
            foreach ($trackInfo['dateAndTimes'] as $dateAndTimeInfo) {
                if (!empty($dateAndTimeInfo['type']) &&
                    ($dateAndTimeInfo['type'] == 'ESTIMATED_DELIVERY' || $dateAndTimeInfo['type'] == 'ACTUAL_DELIVERY')
                    && !empty($dateAndTimeInfo['dateTime'])
                ) {
                    $timestamp = $this->parseDate($dateAndTimeInfo['dateTime']);
                    break;
                }
            }
        }

        return $timestamp ?: null;
    }

    /**
     * Get delivery address details in string representation Return City, State, Country Code
     *
     * @param array $address
     * @return \Magento\Framework\Phrase|string
     */
    private function getDeliveryAddress($address): \Magento\Framework\Phrase|string
    {
        $details = [];

        if (!empty($address['city'])) {
            $details[] = (string) $address['city'];
        }

        if (!empty($address['stateOrProvinceCode'])) {
            $details[] = (string) $address['stateOrProvinceCode'];
        }

        if (!empty($address['countryCode'])) {
            $details[] = (string) $address['countryCode'];
        }

        return implode(', ', $details);
    }

    /**
     * Parse tracking details events from response
     * Return list of items in such format:
     * ['activity', 'deliverydate', 'deliverytime', 'deliverylocation']
     *
     * @param array $events
     * @return array
     */
    private function processTrackDetailsEvents(array $events): array
    {
        $result = [];
        foreach ($events as $event) {
            $item = [
                'activity' => (string) $event['eventDescription'],
                'deliverydate' => null,
                'deliverytime' => null,
                'deliverylocation' => null
            ];

            $datetime = $this->parseDate(!empty($event['date']) ? $event['date'] : null);
            if ($datetime) {
                $item['deliverydate'] = gmdate('Y-m-d', $datetime->getTimestamp());
                $item['deliverytime'] = gmdate('H:i:s', $datetime->getTimestamp());
            }

            if (!empty($event['scanLocation'])) {
                $item['deliverylocation'] = $this->getDeliveryAddress($event['scanLocation']);
            }

            $result[] = $item;
        }

        return $result;
    }

    /**
     * Append error message to rate result instance
     *
     * @param string $trackingValue
     * @param string $errorMessage
     */
    private function appendTrackingError($trackingValue, $errorMessage)
    {
        $error = $this->_trackErrorFactory->create();
        $error->setCarrier('fedex');
        $error->setCarrierTitle($this->getConfigData('title'));
        $error->setTracking($trackingValue);
        $error->setErrorMessage($errorMessage);
        $result = $this->getResult();
        $result->append($error);
    }

    /**
     * Parses datetime string from FedEx response.
     * According to FedEx API, datetime string should be in \DateTime::ATOM format, but
     * sometimes FedEx returns datetime without timezone and in that case timezone will be set as UTC.
     *
     * @param string $timestamp
     * @return bool|\DateTime
     */
    private function parseDate($timestamp)
    {
        if ($timestamp === null) {
            return false;
        }
        $formats = [\DateTime::ATOM, 'Y-m-d\TH:i:s'];
        foreach ($formats as $format) {
            // set UTC timezone for a case if timestamp does not contain any timezone
            $utcTimezone = new \DateTimeZone('UTC');
            $dateTime = \DateTime::createFromFormat($format, $timestamp, $utcTimezone);
            if ($dateTime !== false) {
                return $dateTime;
            }
        }

        return false;
    }

    /**
     * Defines payment type by request. Two values are available: RECIPIENT or SENDER.
     *
     * @param DataObject $request
     * @return string
     */
    private function getPaymentType(DataObject $request): string
    {
        return $request->getIsReturn() && $request->getShippingMethod() !== self::RATE_REQUEST_SMARTPOST
            ? 'RECIPIENT'
            : 'SENDER';
    }

    /**
     * Creates packages for rate request.
     *
     * @param float $totalWeight
     * @param array $packages
     * @return array
     */
    private function createPackages(float $totalWeight, array $packages): array
    {
        if (empty($packages)) {
            $dividedWeight = $this->getTotalNumOfBoxes($totalWeight);
            for ($i=0; $i < $this->_numBoxes; $i++) {
                $packages[$i]['weight'] = $dividedWeight;
            }
        }
        $this->_numBoxes = count($packages);

        return $packages;
    }
}<|MERGE_RESOLUTION|>--- conflicted
+++ resolved
@@ -1,11 +1,7 @@
 <?php
 /************************************************************************
  *
-<<<<<<< HEAD
- * Copyright 2014 Adobe
-=======
  * Copyright 2023 Adobe
->>>>>>> eb567c46
  * All Rights Reserved.
  *
  * NOTICE: All information contained herein is, and remains
