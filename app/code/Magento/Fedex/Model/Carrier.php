<?php
/**
 * Copyright © 2015 Magento. All rights reserved.
 * See COPYING.txt for license details.
 */

// @codingStandardsIgnoreFile

namespace Magento\Fedex\Model;

use Magento\Quote\Model\Quote\Address\RateRequest;
use Magento\Shipping\Model\Carrier\AbstractCarrierOnline;
use Magento\Shipping\Model\Rate\Result;
use Magento\Framework\Xml\Security;

/**
 * Fedex shipping implementation
 *
 * @author     Magento Core Team <core@magentocommerce.com>
 * @SuppressWarnings(PHPMD.ExcessiveClassComplexity)
 * @SuppressWarnings(PHPMD.CouplingBetweenObjects)
 */
class Carrier extends AbstractCarrierOnline implements \Magento\Shipping\Model\Carrier\CarrierInterface
{
    /**
     * Code of the carrier
     *
     * @var string
     */
    const CODE = 'fedex';

    /**
     * Purpose of rate request
     *
     * @var string
     */
    const RATE_REQUEST_GENERAL = 'general';

    /**
     * Purpose of rate request
     *
     * @var string
     */
    const RATE_REQUEST_SMARTPOST = 'SMART_POST';

    /**
     * Code of the carrier
     *
     * @var string
     */
    protected $_code = self::CODE;

    /**
     * Types of rates, order is important
     *
     * @var array
     */
    protected $_ratesOrder = [
        'RATED_ACCOUNT_PACKAGE',
        'PAYOR_ACCOUNT_PACKAGE',
        'RATED_ACCOUNT_SHIPMENT',
        'PAYOR_ACCOUNT_SHIPMENT',
        'RATED_LIST_PACKAGE',
        'PAYOR_LIST_PACKAGE',
        'RATED_LIST_SHIPMENT',
        'PAYOR_LIST_SHIPMENT',
    ];

    /**
     * Rate request data
     *
     * @var RateRequest|null
     */
    protected $_request = null;

    /**
     * Rate result data
     *
     * @var Result|null
     */
    protected $_result = null;

    /**
     * Path to wsdl file of rate service
     *
     * @var string
     */
    protected $_rateServiceWsdl;

    /**
     * Path to wsdl file of ship service
     *
     * @var string
     */
    protected $_shipServiceWsdl = null;

    /**
     * Path to wsdl file of track service
     *
     * @var string
     */
    protected $_trackServiceWsdl = null;

    /**
     * Container types that could be customized for FedEx carrier
     *
     * @var string[]
     */
    protected $_customizableContainerTypes = ['YOUR_PACKAGING'];

    /**
     * @var \Magento\Store\Model\StoreManagerInterface
     */
    protected $_storeManager;

    /**
     * @var \Magento\Catalog\Model\Resource\Product\CollectionFactory
     */
    protected $_productCollectionFactory;

    /**
     * @param \Magento\Framework\App\Config\ScopeConfigInterface $scopeConfig
     * @param \Magento\Quote\Model\Quote\Address\RateResult\ErrorFactory $rateErrorFactory
     * @param \Psr\Log\LoggerInterface $logger
     * @param Security $xmlSecurity
     * @param \Magento\Shipping\Model\Simplexml\ElementFactory $xmlElFactory
     * @param \Magento\Shipping\Model\Rate\ResultFactory $rateFactory
     * @param \Magento\Quote\Model\Quote\Address\RateResult\MethodFactory $rateMethodFactory
     * @param \Magento\Shipping\Model\Tracking\ResultFactory $trackFactory
     * @param \Magento\Shipping\Model\Tracking\Result\ErrorFactory $trackErrorFactory
     * @param \Magento\Shipping\Model\Tracking\Result\StatusFactory $trackStatusFactory
     * @param \Magento\Directory\Model\RegionFactory $regionFactory
     * @param \Magento\Directory\Model\CountryFactory $countryFactory
     * @param \Magento\Directory\Model\CurrencyFactory $currencyFactory
     * @param \Magento\Directory\Helper\Data $directoryData
     * @param \Magento\CatalogInventory\Api\StockRegistryInterface $stockRegistry
     * @param \Magento\Store\Model\StoreManagerInterface $storeManager
     * @param \Magento\Framework\Module\Dir\Reader $configReader
     * @param \Magento\Catalog\Model\Resource\Product\CollectionFactory $productCollectionFactory
     * @param array $data
     *
     * @SuppressWarnings(PHPMD.ExcessiveParameterList)
     */
    public function __construct(
        \Magento\Framework\App\Config\ScopeConfigInterface $scopeConfig,
        \Magento\Quote\Model\Quote\Address\RateResult\ErrorFactory $rateErrorFactory,
        \Psr\Log\LoggerInterface $logger,
        Security $xmlSecurity,
        \Magento\Shipping\Model\Simplexml\ElementFactory $xmlElFactory,
        \Magento\Shipping\Model\Rate\ResultFactory $rateFactory,
        \Magento\Quote\Model\Quote\Address\RateResult\MethodFactory $rateMethodFactory,
        \Magento\Shipping\Model\Tracking\ResultFactory $trackFactory,
        \Magento\Shipping\Model\Tracking\Result\ErrorFactory $trackErrorFactory,
        \Magento\Shipping\Model\Tracking\Result\StatusFactory $trackStatusFactory,
        \Magento\Directory\Model\RegionFactory $regionFactory,
        \Magento\Directory\Model\CountryFactory $countryFactory,
        \Magento\Directory\Model\CurrencyFactory $currencyFactory,
        \Magento\Directory\Helper\Data $directoryData,
        \Magento\CatalogInventory\Api\StockRegistryInterface $stockRegistry,
        \Magento\Store\Model\StoreManagerInterface $storeManager,
        \Magento\Framework\Module\Dir\Reader $configReader,
        \Magento\Catalog\Model\Resource\Product\CollectionFactory $productCollectionFactory,
        array $data = []
    ) {
        $this->_storeManager = $storeManager;
        $this->_productCollectionFactory = $productCollectionFactory;
        parent::__construct(
            $scopeConfig,
            $rateErrorFactory,
            $logger,
            $xmlSecurity,
            $xmlElFactory,
            $rateFactory,
            $rateMethodFactory,
            $trackFactory,
            $trackErrorFactory,
            $trackStatusFactory,
            $regionFactory,
            $countryFactory,
            $currencyFactory,
            $directoryData,
            $stockRegistry,
            $data
        );
        $wsdlBasePath = $configReader->getModuleDir('etc', 'Magento_Fedex') . '/wsdl/';
        $this->_shipServiceWsdl = $wsdlBasePath . 'ShipService_v10.wsdl';
        $this->_rateServiceWsdl = $wsdlBasePath . 'RateService_v10.wsdl';
        $this->_trackServiceWsdl = $wsdlBasePath . 'TrackService_v5.wsdl';
    }

    /**
     * Create soap client with selected wsdl
     *
     * @param string $wsdl
     * @param bool|int $trace
     * @return \SoapClient
     */
    protected function _createSoapClient($wsdl, $trace = false)
    {
        $client = new \SoapClient($wsdl, ['trace' => $trace]);
        $client->__setLocation(
            $this->getConfigFlag(
                'sandbox_mode'
            ) ? $this->getConfigData('sandbox_webservices_url') : $this->getConfigData('production_webservices_url')
        );

        return $client;
    }

    /**
     * Create rate soap client
     *
     * @return \SoapClient
     */
    protected function _createRateSoapClient()
    {
        return $this->_createSoapClient($this->_rateServiceWsdl);
    }

    /**
     * Create ship soap client
     *
     * @return \SoapClient
     */
    protected function _createShipSoapClient()
    {
        return $this->_createSoapClient($this->_shipServiceWsdl, 1);
    }

    /**
     * Create track soap client
     *
     * @return \SoapClient
     */
    protected function _createTrackSoapClient()
    {
        return $this->_createSoapClient($this->_trackServiceWsdl, 1);
    }

    /**
     * Collect and get rates
     *
<<<<<<< HEAD
     * @param RateRequest $request
     * @return Result|bool|null
     */
    public function collectRates(RateRequest $request)
=======
     * @param \Magento\Framework\DataObject $request
     * @return Result|bool|null
     */
    public function collectRates(\Magento\Framework\DataObject $request)
>>>>>>> 607763e6
    {
        if (!$this->canCollectRates()) {
            return $this->getErrorMessage();
        }

        $this->setRequest($request);
        $this->_getQuotes();
        $this->_updateFreeMethodQuote($request);

        return $this->getResult();
    }

    /**
     * Prepare and set request to this instance
     *
     * @param RateRequest $request
     * @return $this
     * @SuppressWarnings(PHPMD.CyclomaticComplexity)
     * @SuppressWarnings(PHPMD.NPathComplexity)
     */
    public function setRequest(RateRequest $request)
    {
        $this->_request = $request;

        $r = new \Magento\Framework\DataObject();

        if ($request->getLimitMethod()) {
            $r->setService($request->getLimitMethod());
        }

        if ($request->getFedexAccount()) {
            $account = $request->getFedexAccount();
        } else {
            $account = $this->getConfigData('account');
        }
        $r->setAccount($account);

        if ($request->getFedexDropoff()) {
            $dropoff = $request->getFedexDropoff();
        } else {
            $dropoff = $this->getConfigData('dropoff');
        }
        $r->setDropoffType($dropoff);

        if ($request->getFedexPackaging()) {
            $packaging = $request->getFedexPackaging();
        } else {
            $packaging = $this->getConfigData('packaging');
        }
        $r->setPackaging($packaging);

        if ($request->getOrigCountry()) {
            $origCountry = $request->getOrigCountry();
        } else {
            $origCountry = $this->_scopeConfig->getValue(
                \Magento\Sales\Model\Order\Shipment::XML_PATH_STORE_COUNTRY_ID,
                \Magento\Store\Model\ScopeInterface::SCOPE_STORE,
                $request->getStoreId()
            );
        }
        $r->setOrigCountry($this->_countryFactory->create()->load($origCountry)->getData('iso2_code'));

        if ($request->getOrigPostcode()) {
            $r->setOrigPostal($request->getOrigPostcode());
        } else {
            $r->setOrigPostal(
                $this->_scopeConfig->getValue(
                    \Magento\Sales\Model\Order\Shipment::XML_PATH_STORE_ZIP,
                    \Magento\Store\Model\ScopeInterface::SCOPE_STORE,
                    $request->getStoreId()
                )
            );
        }

        if ($request->getDestCountryId()) {
            $destCountry = $request->getDestCountryId();
        } else {
            $destCountry = self::USA_COUNTRY_ID;
        }
        $r->setDestCountry($this->_countryFactory->create()->load($destCountry)->getData('iso2_code'));

        if ($request->getDestPostcode()) {
            $r->setDestPostal($request->getDestPostcode());
        } else {
        }

        $weight = $this->getTotalNumOfBoxes($request->getPackageWeight());
        $r->setWeight($weight);
        if ($request->getFreeMethodWeight() != $request->getPackageWeight()) {
            $r->setFreeMethodWeight($request->getFreeMethodWeight());
        }

        $r->setValue($request->getPackagePhysicalValue());
        $r->setValueWithDiscount($request->getPackageValueWithDiscount());

        $r->setMeterNumber($this->getConfigData('meter_number'));
        $r->setKey($this->getConfigData('key'));
        $r->setPassword($this->getConfigData('password'));

        $r->setIsReturn($request->getIsReturn());

        $r->setBaseSubtotalInclTax($request->getBaseSubtotalInclTax());

        $this->setRawRequest($r);

        return $this;
    }

    /**
     * Get result of request
     *
     * @return Result|null
     */
    public function getResult()
    {
        return $this->_result;
    }

    /**
     * Get version of rates request
     *
     * @return array
     */
    public function getVersionInfo()
    {
        return ['ServiceId' => 'crs', 'Major' => '10', 'Intermediate' => '0', 'Minor' => '0'];
    }

    /**
     * Forming request for rate estimation depending to the purpose
     *
     * @param string $purpose
     * @return array
     */
    protected function _formRateRequest($purpose)
    {
        $r = $this->_rawRequest;
        $ratesRequest = [
            'WebAuthenticationDetail' => [
                'UserCredential' => ['Key' => $r->getKey(), 'Password' => $r->getPassword()],
            ],
            'ClientDetail' => ['AccountNumber' => $r->getAccount(), 'MeterNumber' => $r->getMeterNumber()],
            'Version' => $this->getVersionInfo(),
            'RequestedShipment' => [
                'DropoffType' => $r->getDropoffType(),
                'ShipTimestamp' => date('c'),
                'PackagingType' => $r->getPackaging(),
                'TotalInsuredValue' => ['Amount' => $r->getValue(), 'Currency' => $this->getCurrencyCode()],
                'Shipper' => [
                    'Address' => ['PostalCode' => $r->getOrigPostal(), 'CountryCode' => $r->getOrigCountry()],
                ],
                'Recipient' => [
                    'Address' => [
                        'PostalCode' => $r->getDestPostal(),
                        'CountryCode' => $r->getDestCountry(),
                        'Residential' => (bool)$this->getConfigData('residence_delivery'),
                    ],
                ],
                'ShippingChargesPayment' => [
                    'PaymentType' => 'SENDER',
                    'Payor' => ['AccountNumber' => $r->getAccount(), 'CountryCode' => $r->getOrigCountry()],
                ],
                'CustomsClearanceDetail' => [
                    'CustomsValue' => ['Amount' => $r->getValue(), 'Currency' => $this->getCurrencyCode()],
                ],
                'RateRequestTypes' => 'LIST',
                'PackageCount' => '1',
                'PackageDetail' => 'INDIVIDUAL_PACKAGES',
                'RequestedPackageLineItems' => [
                    '0' => [
                        'Weight' => [
                            'Value' => (double)$r->getWeight(),
                            'Units' => $this->getConfigData('unit_of_measure'),
                        ],
                        'GroupPackageCount' => 1,
                    ],
                ],
            ],
        ];

        if ($purpose == self::RATE_REQUEST_GENERAL) {
            $ratesRequest['RequestedShipment']['RequestedPackageLineItems'][0]['InsuredValue'] = [
                'Amount' => $r->getValue(),
                'Currency' => $this->getCurrencyCode(),
            ];
        } else {
            if ($purpose == self::RATE_REQUEST_SMARTPOST) {
                $ratesRequest['RequestedShipment']['ServiceType'] = self::RATE_REQUEST_SMARTPOST;
                $ratesRequest['RequestedShipment']['SmartPostDetail'] = [
                    'Indicia' => (double)$r->getWeight() >= 1 ? 'PARCEL_SELECT' : 'PRESORTED_STANDARD',
                    'HubId' => $this->getConfigData('smartpost_hubid'),
                ];
            }
        }

        return $ratesRequest;
    }

    /**
     * Makes remote request to the carrier and returns a response
     *
     * @param string $purpose
     * @return mixed
     */
    protected function _doRatesRequest($purpose)
    {
        $ratesRequest = $this->_formRateRequest($purpose);
        $requestString = serialize($ratesRequest);
        $response = $this->_getCachedQuotes($requestString);
        $debugData = ['request' => $ratesRequest];
        if ($response === null) {
            try {
                $client = $this->_createRateSoapClient();
                $response = $client->getRates($ratesRequest);
                $this->_setCachedQuotes($requestString, serialize($response));
                $debugData['result'] = $response;
            } catch (\Exception $e) {
                $debugData['result'] = ['error' => $e->getMessage(), 'code' => $e->getCode()];
                $this->_logger->critical($e);
            }
        } else {
            $response = unserialize($response);
            $debugData['result'] = $response;
        }
        $this->_debug($debugData);

        return $response;
    }

    /**
     * Do remote request for and handle errors
     *
     * @return Result
     */
    protected function _getQuotes()
    {
        $this->_result = $this->_rateFactory->create();
        // make separate request for Smart Post method
        $allowedMethods = explode(',', $this->getConfigData('allowed_methods'));
        if (in_array(self::RATE_REQUEST_SMARTPOST, $allowedMethods)) {
            $response = $this->_doRatesRequest(self::RATE_REQUEST_SMARTPOST);
            $preparedSmartpost = $this->_prepareRateResponse($response);
            if (!$preparedSmartpost->getError()) {
                $this->_result->append($preparedSmartpost);
            }
        }
        // make general request for all methods
        $response = $this->_doRatesRequest(self::RATE_REQUEST_GENERAL);
        $preparedGeneral = $this->_prepareRateResponse($response);
        if (!$preparedGeneral->getError() || $this->_result->getError() && $preparedGeneral->getError()) {
            $this->_result->append($preparedGeneral);
        }

        return $this->_result;
    }

    /**
     * Prepare shipping rate result based on response
     *
     * @param mixed $response
     * @return Result
     * @SuppressWarnings(PHPMD.CyclomaticComplexity)
     */
    protected function _prepareRateResponse($response)
    {
        $costArr = [];
        $priceArr = [];
        $errorTitle = 'For some reason we can\'t retrieve tracking info right now.';

        if (is_object($response)) {
            if ($response->HighestSeverity == 'FAILURE' || $response->HighestSeverity == 'ERROR') {
                if (is_array($response->Notifications)) {
                    $notification = array_pop($response->Notifications);
                    $errorTitle = (string)$notification->Message;
                } else {
                    $errorTitle = (string)$response->Notifications->Message;
                }
            } elseif (isset($response->RateReplyDetails)) {
                $allowedMethods = explode(",", $this->getConfigData('allowed_methods'));

                if (is_array($response->RateReplyDetails)) {
                    foreach ($response->RateReplyDetails as $rate) {
                        $serviceName = (string)$rate->ServiceType;
                        if (in_array($serviceName, $allowedMethods)) {
                            $amount = $this->_getRateAmountOriginBased($rate);
                            $costArr[$serviceName] = $amount;
                            $priceArr[$serviceName] = $this->getMethodPrice($amount, $serviceName);
                        }
                    }
                    asort($priceArr);
                } else {
                    $rate = $response->RateReplyDetails;
                    $serviceName = (string)$rate->ServiceType;
                    if (in_array($serviceName, $allowedMethods)) {
                        $amount = $this->_getRateAmountOriginBased($rate);
                        $costArr[$serviceName] = $amount;
                        $priceArr[$serviceName] = $this->getMethodPrice($amount, $serviceName);
                    }
                }
            }
        }

        $result = $this->_rateFactory->create();
        if (empty($priceArr)) {
            $error = $this->_rateErrorFactory->create();
            $error->setCarrier($this->_code);
            $error->setCarrierTitle($this->getConfigData('title'));
            $error->setErrorMessage($errorTitle);
            $error->setErrorMessage($this->getConfigData('specificerrmsg'));
            $result->append($error);
        } else {
            foreach ($priceArr as $method => $price) {
                $rate = $this->_rateMethodFactory->create();
                $rate->setCarrier($this->_code);
                $rate->setCarrierTitle($this->getConfigData('title'));
                $rate->setMethod($method);
                $rate->setMethodTitle($this->getCode('method', $method));
                $rate->setCost($costArr[$method]);
                $rate->setPrice($price);
                $result->append($rate);
            }
        }

        return $result;
    }

    /**
     * Get origin based amount form response of rate estimation
     *
     * @param \stdClass $rate
     * @return null|float
     */
    protected function _getRateAmountOriginBased($rate)
    {
        $amount = null;
        $rateTypeAmounts = [];

        if (is_object($rate)) {
            // The "RATED..." rates are expressed in the currency of the origin country
            foreach ($rate->RatedShipmentDetails as $ratedShipmentDetail) {
                $netAmount = (string)$ratedShipmentDetail->ShipmentRateDetail->TotalNetCharge->Amount;
                $rateType = (string)$ratedShipmentDetail->ShipmentRateDetail->RateType;
                $rateTypeAmounts[$rateType] = $netAmount;
            }

            foreach ($this->_ratesOrder as $rateType) {
                if (!empty($rateTypeAmounts[$rateType])) {
                    $amount = $rateTypeAmounts[$rateType];
                    break;
                }
            }

            if (is_null($amount)) {
                $amount = (string)$rate->RatedShipmentDetails[0]->ShipmentRateDetail->TotalNetCharge->Amount;
            }
        }

        return $amount;
    }

    /**
     * Set free method request
     *
     * @param string $freeMethod
     * @return void
     */
    protected function _setFreeMethodRequest($freeMethod)
    {
        $r = $this->_rawRequest;
        $weight = $this->getTotalNumOfBoxes($r->getFreeMethodWeight());
        $r->setWeight($weight);
        $r->setService($freeMethod);
    }

    /**
     * Get xml quotes
     *
     * @return Result
     */
    protected function _getXmlQuotes()
    {
        $r = $this->_rawRequest;
        $xml = $this->_xmlElFactory->create(
            ['data' => '<?xml version = "1.0" encoding = "UTF-8"?><FDXRateAvailableServicesRequest/>']
        );

        $xml->addAttribute('xmlns:api', 'http://www.fedex.com/fsmapi');
        $xml->addAttribute('xmlns:xsi', 'http://www.w3.org/2001/XMLSchema-instance');
        $xml->addAttribute('xsi:noNamespaceSchemaLocation', 'FDXRateAvailableServicesRequest.xsd');

        $requestHeader = $xml->addChild('RequestHeader');
        $requestHeader->addChild('AccountNumber', $r->getAccount());
        $requestHeader->addChild('MeterNumber', '0');

        $xml->addChild('ShipDate', date('Y-m-d'));
        $xml->addChild('DropoffType', $r->getDropoffType());
        if ($r->hasService()) {
            $xml->addChild('Service', $r->getService());
        }
        $xml->addChild('Packaging', $r->getPackaging());
        $xml->addChild('WeightUnits', 'LBS');
        $xml->addChild('Weight', $r->getWeight());

        $originAddress = $xml->addChild('OriginAddress');
        $originAddress->addChild('PostalCode', $r->getOrigPostal());
        $originAddress->addChild('CountryCode', $r->getOrigCountry());

        $destinationAddress = $xml->addChild('DestinationAddress');
        $destinationAddress->addChild('PostalCode', $r->getDestPostal());
        $destinationAddress->addChild('CountryCode', $r->getDestCountry());

        $payment = $xml->addChild('Payment');
        $payment->addChild('PayorType', 'SENDER');

        $declaredValue = $xml->addChild('DeclaredValue');
        $declaredValue->addChild('Value', $r->getValue());
        $declaredValue->addChild('CurrencyCode', $this->getCurrencyCode());

        if ($this->getConfigData('residence_delivery')) {
            $specialServices = $xml->addChild('SpecialServices');
            $specialServices->addChild('ResidentialDelivery', 'true');
        }

        $xml->addChild('PackageCount', '1');

        $request = $xml->asXML();

        $responseBody = $this->_getCachedQuotes($request);
        if ($responseBody === null) {
            $debugData = ['request' => $request];
            try {
                $url = $this->getConfigData('gateway_url');
                if (!$url) {
                    $url = $this->_defaultGatewayUrl;
                }
                $ch = curl_init();
                curl_setopt($ch, CURLOPT_RETURNTRANSFER, 1);
                curl_setopt($ch, CURLOPT_URL, $url);
                curl_setopt($ch, CURLOPT_SSL_VERIFYPEER, true);
                curl_setopt($ch, CURLOPT_SSL_VERIFYHOST, 2);
                curl_setopt($ch, CURLOPT_POSTFIELDS, $request);
                $responseBody = curl_exec($ch);
                curl_close($ch);

                $debugData['result'] = $responseBody;
                $this->_setCachedQuotes($request, $responseBody);
            } catch (\Exception $e) {
                $debugData['result'] = ['error' => $e->getMessage(), 'code' => $e->getCode()];
                $responseBody = '';
            }
            $this->_debug($debugData);
        }

        return $this->_parseXmlResponse($responseBody);
    }

    /**
     * Prepare shipping rate result based on response
     *
     * @param mixed $response
     * @return Result
     * @SuppressWarnings(PHPMD.CyclomaticComplexity)
     */
    protected function _parseXmlResponse($response)
    {
        $costArr = [];
        $priceArr = [];

        if (strlen(trim($response)) > 0) {
            $xml = $this->parseXml($response, 'Magento\Shipping\Model\Simplexml\Element');
            if (is_object($xml)) {
                if (is_object($xml->Error) && is_object($xml->Error->Message)) {
                    $errorTitle = (string)$xml->Error->Message;
                } elseif (is_object($xml->SoftError) && is_object($xml->SoftError->Message)) {
                    $errorTitle = (string)$xml->SoftError->Message;
                } else {
                    $errorTitle = 'Sorry, something went wrong. Please try again or contact us and we\'ll try to help.';
                }

                $allowedMethods = explode(",", $this->getConfigData('allowed_methods'));

                foreach ($xml->Entry as $entry) {
                    if (in_array((string)$entry->Service, $allowedMethods)) {
                        $costArr[(string)$entry->Service] = (string)$entry
                            ->EstimatedCharges
                            ->DiscountedCharges
                            ->NetCharge;
                        $priceArr[(string)$entry->Service] = $this->getMethodPrice(
                            (string)$entry->EstimatedCharges->DiscountedCharges->NetCharge,
                            (string)$entry->Service
                        );
                    }
                }

                asort($priceArr);
            } else {
                $errorTitle = 'Response is in the wrong format.';
            }
        } else {
            $errorTitle = 'For some reason we can\'t retrieve tracking info right now.';
        }

        $result = $this->_rateFactory->create();
        if (empty($priceArr)) {
            $error = $this->_rateErrorFactory->create();
            $error->setCarrier('fedex');
            $error->setCarrierTitle($this->getConfigData('title'));
            $error->setErrorMessage($this->getConfigData('specificerrmsg'));
            $result->append($error);
        } else {
            foreach ($priceArr as $method => $price) {
                $rate = $this->_rateMethodFactory->create();
                $rate->setCarrier('fedex');
                $rate->setCarrierTitle($this->getConfigData('title'));
                $rate->setMethod($method);
                $rate->setMethodTitle($this->getCode('method', $method));
                $rate->setCost($costArr[$method]);
                $rate->setPrice($price);
                $result->append($rate);
            }
        }

        return $result;
    }

    /**
     * Get configuration data of carrier
     *
     * @param string $type
     * @param string $code
     * @return array|false
     * @SuppressWarnings(PHPMD.ExcessiveMethodLength)
     */
    public function getCode($type, $code = '')
    {
        $codes = [
            'method' => [
                'EUROPE_FIRST_INTERNATIONAL_PRIORITY' => __('Europe First Priority'),
                'FEDEX_1_DAY_FREIGHT' => __('1 Day Freight'),
                'FEDEX_2_DAY_FREIGHT' => __('2 Day Freight'),
                'FEDEX_2_DAY' => __('2 Day'),
                'FEDEX_2_DAY_AM' => __('2 Day AM'),
                'FEDEX_3_DAY_FREIGHT' => __('3 Day Freight'),
                'FEDEX_EXPRESS_SAVER' => __('Express Saver'),
                'FEDEX_GROUND' => __('Ground'),
                'FIRST_OVERNIGHT' => __('First Overnight'),
                'GROUND_HOME_DELIVERY' => __('Home Delivery'),
                'INTERNATIONAL_ECONOMY' => __('International Economy'),
                'INTERNATIONAL_ECONOMY_FREIGHT' => __('Intl Economy Freight'),
                'INTERNATIONAL_FIRST' => __('International First'),
                'INTERNATIONAL_GROUND' => __('International Ground'),
                'INTERNATIONAL_PRIORITY' => __('International Priority'),
                'INTERNATIONAL_PRIORITY_FREIGHT' => __('Intl Priority Freight'),
                'PRIORITY_OVERNIGHT' => __('Priority Overnight'),
                'SMART_POST' => __('Smart Post'),
                'STANDARD_OVERNIGHT' => __('Standard Overnight'),
                'FEDEX_FREIGHT' => __('Freight'),
                'FEDEX_NATIONAL_FREIGHT' => __('National Freight'),
            ],
            'dropoff' => [
                'REGULAR_PICKUP' => __('Regular Pickup'),
                'REQUEST_COURIER' => __('Request Courier'),
                'DROP_BOX' => __('Drop Box'),
                'BUSINESS_SERVICE_CENTER' => __('Business Service Center'),
                'STATION' => __('Station'),
            ],
            'packaging' => [
                'FEDEX_ENVELOPE' => __('FedEx Envelope'),
                'FEDEX_PAK' => __('FedEx Pak'),
                'FEDEX_BOX' => __('FedEx Box'),
                'FEDEX_TUBE' => __('FedEx Tube'),
                'FEDEX_10KG_BOX' => __('FedEx 10kg Box'),
                'FEDEX_25KG_BOX' => __('FedEx 25kg Box'),
                'YOUR_PACKAGING' => __('Your Packaging'),
            ],
            'containers_filter' => [
                [
                    'containers' => ['FEDEX_ENVELOPE', 'FEDEX_PAK'],
                    'filters' => [
                        'within_us' => [
                            'method' => [
                                'FEDEX_EXPRESS_SAVER',
                                'FEDEX_2_DAY',
                                'FEDEX_2_DAY_AM',
                                'STANDARD_OVERNIGHT',
                                'PRIORITY_OVERNIGHT',
                                'FIRST_OVERNIGHT',
                            ],
                        ],
                        'from_us' => [
                            'method' => ['INTERNATIONAL_FIRST', 'INTERNATIONAL_ECONOMY', 'INTERNATIONAL_PRIORITY'],
                        ],
                    ],
                ],
                [
                    'containers' => ['FEDEX_BOX', 'FEDEX_TUBE'],
                    'filters' => [
                        'within_us' => [
                            'method' => [
                                'FEDEX_2_DAY',
                                'FEDEX_2_DAY_AM',
                                'STANDARD_OVERNIGHT',
                                'PRIORITY_OVERNIGHT',
                                'FIRST_OVERNIGHT',
                                'FEDEX_FREIGHT',
                                'FEDEX_1_DAY_FREIGHT',
                                'FEDEX_2_DAY_FREIGHT',
                                'FEDEX_3_DAY_FREIGHT',
                                'FEDEX_NATIONAL_FREIGHT',
                            ],
                        ],
                        'from_us' => [
                            'method' => ['INTERNATIONAL_FIRST', 'INTERNATIONAL_ECONOMY', 'INTERNATIONAL_PRIORITY'],
                        ],
                    ]
                ],
                [
                    'containers' => ['FEDEX_10KG_BOX', 'FEDEX_25KG_BOX'],
                    'filters' => [
                        'within_us' => [],
                        'from_us' => ['method' => ['INTERNATIONAL_PRIORITY']],
                    ]
                ],
                [
                    'containers' => ['YOUR_PACKAGING'],
                    'filters' => [
                        'within_us' => [
                            'method' => [
                                'FEDEX_GROUND',
                                'GROUND_HOME_DELIVERY',
                                'SMART_POST',
                                'FEDEX_EXPRESS_SAVER',
                                'FEDEX_2_DAY',
                                'FEDEX_2_DAY_AM',
                                'STANDARD_OVERNIGHT',
                                'PRIORITY_OVERNIGHT',
                                'FIRST_OVERNIGHT',
                                'FEDEX_FREIGHT',
                                'FEDEX_1_DAY_FREIGHT',
                                'FEDEX_2_DAY_FREIGHT',
                                'FEDEX_3_DAY_FREIGHT',
                                'FEDEX_NATIONAL_FREIGHT',
                            ],
                        ],
                        'from_us' => [
                            'method' => [
                                'INTERNATIONAL_FIRST',
                                'INTERNATIONAL_ECONOMY',
                                'INTERNATIONAL_PRIORITY',
                                'INTERNATIONAL_GROUND',
                                'FEDEX_FREIGHT',
                                'FEDEX_1_DAY_FREIGHT',
                                'FEDEX_2_DAY_FREIGHT',
                                'FEDEX_3_DAY_FREIGHT',
                                'FEDEX_NATIONAL_FREIGHT',
                                'INTERNATIONAL_ECONOMY_FREIGHT',
                                'INTERNATIONAL_PRIORITY_FREIGHT',
                            ],
                        ],
                    ]
                ],
            ],
            'delivery_confirmation_types' => [
                'NO_SIGNATURE_REQUIRED' => __('Not Required'),
                'ADULT' => __('Adult'),
                'DIRECT' => __('Direct'),
                'INDIRECT' => __('Indirect'),
            ],
            'unit_of_measure' => [
                'LB' => __('Pounds'),
                'KG' => __('Kilograms'),
            ],
        ];

        if (!isset($codes[$type])) {
            return false;
        } elseif ('' === $code) {
            return $codes[$type];
        }

        if (!isset($codes[$type][$code])) {
            return false;
        } else {
            return $codes[$type][$code];
        }
    }

    /**
     * Return FeDex currency ISO code by Magento Base Currency Code
     *
     * @return string 3-digit currency code
     */
    public function getCurrencyCode()
    {
        $codes = [
            'DOP' => 'RDD',
            'XCD' => 'ECD',
            'ARS' => 'ARN',
            'SGD' => 'SID',
            'KRW' => 'WON',
            'JMD' => 'JAD',
            'CHF' => 'SFR',
            'JPY' => 'JYE',
            'KWD' => 'KUD',
            'GBP' => 'UKL',
            'AED' => 'DHS',
            'MXN' => 'NMP',
            'UYU' => 'UYP',
            'CLP' => 'CHP',
            'TWD' => 'NTD',
        ];
        $currencyCode = $this->_storeManager->getStore()->getBaseCurrencyCode();

        return isset($codes[$currencyCode]) ? $codes[$currencyCode] : $currencyCode;
    }

    /**
     * Get tracking
     *
     * @param string|string[] $trackings
     * @return Result|null
     */
    public function getTracking($trackings)
    {
        $this->setTrackingReqeust();

        if (!is_array($trackings)) {
            $trackings = [$trackings];
        }

        foreach ($trackings as $tracking) {
            $this->_getXMLTracking($tracking);
        }

        return $this->_result;
    }

    /**
     * Set tracking request
     *
     * @return void
     */
    protected function setTrackingReqeust()
    {
        $r = new \Magento\Framework\DataObject();

        $account = $this->getConfigData('account');
        $r->setAccount($account);

        $this->_rawTrackingRequest = $r;
    }

    /**
     * Send request for tracking
     *
     * @param string[] $tracking
     * @return void
     */
    protected function _getXMLTracking($tracking)
    {
        $trackRequest = [
            'WebAuthenticationDetail' => [
                'UserCredential' => [
                    'Key' => $this->getConfigData('key'),
                    'Password' => $this->getConfigData('password'),
                ],
            ],
            'ClientDetail' => [
                'AccountNumber' => $this->getConfigData('account'),
                'MeterNumber' => $this->getConfigData('meter_number'),
            ],
            'Version' => ['ServiceId' => 'trck', 'Major' => '5', 'Intermediate' => '0', 'Minor' => '0'],
            'PackageIdentifier' => ['Type' => 'TRACKING_NUMBER_OR_DOORTAG', 'Value' => $tracking],
            'IncludeDetailedScans' => 1,
        ];
        $requestString = serialize($trackRequest);
        $response = $this->_getCachedQuotes($requestString);
        $debugData = ['request' => $trackRequest];
        if ($response === null) {
            try {
                $client = $this->_createTrackSoapClient();
                $response = $client->track($trackRequest);
                $this->_setCachedQuotes($requestString, serialize($response));
                $debugData['result'] = $response;
            } catch (\Exception $e) {
                $debugData['result'] = ['error' => $e->getMessage(), 'code' => $e->getCode()];
                $this->_logger->critical($e);
            }
        } else {
            $response = unserialize($response);
            $debugData['result'] = $response;
        }
        $this->_debug($debugData);

        $this->_parseTrackingResponse($tracking, $response);
    }

    /**
     * Parse tracking response
     *
     * @param string[] $trackingValue
     * @param \stdClass $response
     * @return void
     * @SuppressWarnings(PHPMD.CyclomaticComplexity)
     * @SuppressWarnings(PHPMD.NPathComplexity)
     * @SuppressWarnings(PHPMD.ExcessiveMethodLength)
     */
    protected function _parseTrackingResponse($trackingValue, $response)
    {
        if (is_object($response)) {
            if ($response->HighestSeverity == 'FAILURE' || $response->HighestSeverity == 'ERROR') {
                $errorTitle = (string)$response->Notifications->Message;
            } elseif (isset($response->TrackDetails)) {
                $trackInfo = $response->TrackDetails;
                $resultArray['status'] = (string)$trackInfo->StatusDescription;
                $resultArray['service'] = (string)$trackInfo->ServiceInfo;
                $timestamp = isset(
                    $trackInfo->EstimatedDeliveryTimestamp
                ) ? $trackInfo->EstimatedDeliveryTimestamp : $trackInfo->ActualDeliveryTimestamp;
                $timestamp = strtotime((string)$timestamp);
                if ($timestamp) {
                    $resultArray['deliverydate'] = date('Y-m-d', $timestamp);
                    $resultArray['deliverytime'] = date('H:i:s', $timestamp);
                }

                $deliveryLocation = isset(
                    $trackInfo->EstimatedDeliveryAddress
                ) ? $trackInfo->EstimatedDeliveryAddress : $trackInfo->ActualDeliveryAddress;
                $deliveryLocationArray = [];
                if (isset($deliveryLocation->City)) {
                    $deliveryLocationArray[] = (string)$deliveryLocation->City;
                }
                if (isset($deliveryLocation->StateOrProvinceCode)) {
                    $deliveryLocationArray[] = (string)$deliveryLocation->StateOrProvinceCode;
                }
                if (isset($deliveryLocation->CountryCode)) {
                    $deliveryLocationArray[] = (string)$deliveryLocation->CountryCode;
                }
                if ($deliveryLocationArray) {
                    $resultArray['deliverylocation'] = implode(', ', $deliveryLocationArray);
                }

                $resultArray['signedby'] = (string)$trackInfo->DeliverySignatureName;
                $resultArray['shippeddate'] = date('Y-m-d', (int)$trackInfo->ShipTimestamp);
                if (isset($trackInfo->PackageWeight) && isset($trackInfo->Units)) {
                    $weight = (string)$trackInfo->PackageWeight;
                    $unit = (string)$trackInfo->Units;
                    $resultArray['weight'] = "{$weight} {$unit}";
                }

                $packageProgress = [];
                if (isset($trackInfo->Events)) {
                    $events = $trackInfo->Events;
                    if (isset($events->Address)) {
                        $events = [$events];
                    }
                    foreach ($events as $event) {
                        $tempArray = [];
                        $tempArray['activity'] = (string)$event->EventDescription;
                        $timestamp = strtotime((string)$event->Timestamp);
                        if ($timestamp) {
                            $tempArray['deliverydate'] = date('Y-m-d', $timestamp);
                            $tempArray['deliverytime'] = date('H:i:s', $timestamp);
                        }
                        if (isset($event->Address)) {
                            $addressArray = [];
                            $address = $event->Address;
                            if (isset($address->City)) {
                                $addressArray[] = (string)$address->City;
                            }
                            if (isset($address->StateOrProvinceCode)) {
                                $addressArray[] = (string)$address->StateOrProvinceCode;
                            }
                            if (isset($address->CountryCode)) {
                                $addressArray[] = (string)$address->CountryCode;
                            }
                            if ($addressArray) {
                                $tempArray['deliverylocation'] = implode(', ', $addressArray);
                            }
                        }
                        $packageProgress[] = $tempArray;
                    }
                }

                $resultArray['progressdetail'] = $packageProgress;
            }
        }

        if (!$this->_result) {
            $this->_result = $this->_trackFactory->create();
        }

        if (isset($resultArray)) {
            $tracking = $this->_trackStatusFactory->create();
            $tracking->setCarrier('fedex');
            $tracking->setCarrierTitle($this->getConfigData('title'));
            $tracking->setTracking($trackingValue);
            $tracking->addData($resultArray);
            $this->_result->append($tracking);
        } else {
            $error = $this->_trackErrorFactory->create();
            $error->setCarrier('fedex');
            $error->setCarrierTitle($this->getConfigData('title'));
            $error->setTracking($trackingValue);
            $error->setErrorMessage(
                $errorTitle ? $errorTitle : __('For some reason we can\'t retrieve tracking info right now.')
            );
            $this->_result->append($error);
        }
    }

    /**
     * Get tracking response
     *
     * @return string
     */
    public function getResponse()
    {
        $statuses = '';
        if ($this->_result instanceof \Magento\Shipping\Model\Tracking\Result) {
            if ($trackings = $this->_result->getAllTrackings()) {
                foreach ($trackings as $tracking) {
                    if ($data = $tracking->getAllData()) {
                        if (!empty($data['status'])) {
                            $statuses .= __($data['status']) . "\n<br/>";
                        } else {
                            $statuses .= __('Empty response') . "\n<br/>";
                        }
                    }
                }
            }
        }
        if (empty($statuses)) {
            $statuses = __('Empty response');
        }

        return $statuses;
    }

    /**
     * Get allowed shipping methods
     *
     * @return array
     */
    public function getAllowedMethods()
    {
        $allowed = explode(',', $this->getConfigData('allowed_methods'));
        $arr = [];
        foreach ($allowed as $k) {
            $arr[$k] = $this->getCode('method', $k);
        }

        return $arr;
    }

    /**
     * Return array of authenticated information
     *
     * @return array
     */
    protected function _getAuthDetails()
    {
        return [
            'WebAuthenticationDetail' => [
                'UserCredential' => [
                    'Key' => $this->getConfigData('key'),
                    'Password' => $this->getConfigData('password'),
                ],
            ],
            'ClientDetail' => [
                'AccountNumber' => $this->getConfigData('account'),
                'MeterNumber' => $this->getConfigData('meter_number'),
            ],
            'TransactionDetail' => [
                'CustomerTransactionId' => '*** Express Domestic Shipping Request v9 using PHP ***',
            ],
            'Version' => ['ServiceId' => 'ship', 'Major' => '10', 'Intermediate' => '0', 'Minor' => '0']
        ];
    }

    /**
     * Form array with appropriate structure for shipment request
     *
     * @param \Magento\Framework\DataObject $request
     * @return array
     * @SuppressWarnings(PHPMD.CyclomaticComplexity)
     * @SuppressWarnings(PHPMD.NPathComplexity)
     * @SuppressWarnings(PHPMD.ExcessiveMethodLength)
     */
    protected function _formShipmentRequest(\Magento\Framework\DataObject $request)
    {
        if ($request->getReferenceData()) {
            $referenceData = $request->getReferenceData() . $request->getPackageId();
        } else {
            $referenceData = 'Order #' .
                $request->getOrderShipment()->getOrder()->getIncrementId() .
                ' P' .
                $request->getPackageId();
        }
        $packageParams = $request->getPackageParams();
        $customsValue = $packageParams->getCustomsValue();
        $height = $packageParams->getHeight();
        $width = $packageParams->getWidth();
        $length = $packageParams->getLength();
        $weightUnits = $packageParams->getWeightUnits() == \Zend_Measure_Weight::POUND ? 'LB' : 'KG';
        $dimensionsUnits = $packageParams->getDimensionUnits() == \Zend_Measure_Length::INCH ? 'IN' : 'CM';
        $unitPrice = 0;
        $itemsQty = 0;
        $itemsDesc = [];
        $countriesOfManufacture = [];
        $productIds = [];
        $packageItems = $request->getPackageItems();
        foreach ($packageItems as $itemShipment) {
            $item = new \Magento\Framework\DataObject();
            $item->setData($itemShipment);

            $unitPrice += $item->getPrice();
            $itemsQty += $item->getQty();

            $itemsDesc[] = $item->getName();
            $productIds[] = $item->getProductId();
        }

        // get countries of manufacture
        $productCollection = $this->_productCollectionFactory->create()->addStoreFilter(
            $request->getStoreId()
        )->addFieldToFilter(
            'entity_id',
            ['in' => $productIds]
        )->addAttributeToSelect(
            'country_of_manufacture'
        );
        foreach ($productCollection as $product) {
            $countriesOfManufacture[] = $product->getCountryOfManufacture();
        }

        $paymentType = $request->getIsReturn() ? 'RECIPIENT' : 'SENDER';
        $requestClient = [
            'RequestedShipment' => [
                'ShipTimestamp' => time(),
                'DropoffType' => $this->getConfigData('dropoff'),
                'PackagingType' => $request->getPackagingType(),
                'ServiceType' => $request->getShippingMethod(),
                'Shipper' => [
                    'Contact' => [
                        'PersonName' => $request->getShipperContactPersonName(),
                        'CompanyName' => $request->getShipperContactCompanyName(),
                        'PhoneNumber' => $request->getShipperContactPhoneNumber(),
                    ],
                    'Address' => [
                        'StreetLines' => [$request->getShipperAddressStreet()],
                        'City' => $request->getShipperAddressCity(),
                        'StateOrProvinceCode' => $request->getShipperAddressStateOrProvinceCode(),
                        'PostalCode' => $request->getShipperAddressPostalCode(),
                        'CountryCode' => $request->getShipperAddressCountryCode(),
                    ],
                ],
                'Recipient' => [
                    'Contact' => [
                        'PersonName' => $request->getRecipientContactPersonName(),
                        'CompanyName' => $request->getRecipientContactCompanyName(),
                        'PhoneNumber' => $request->getRecipientContactPhoneNumber(),
                    ],
                    'Address' => [
                        'StreetLines' => [$request->getRecipientAddressStreet()],
                        'City' => $request->getRecipientAddressCity(),
                        'StateOrProvinceCode' => $request->getRecipientAddressStateOrProvinceCode(),
                        'PostalCode' => $request->getRecipientAddressPostalCode(),
                        'CountryCode' => $request->getRecipientAddressCountryCode(),
                        'Residential' => (bool)$this->getConfigData('residence_delivery'),
                    ],
                ],
                'ShippingChargesPayment' => [
                    'PaymentType' => $paymentType,
                    'Payor' => [
                        'AccountNumber' => $this->getConfigData('account'),
                        'CountryCode' => $this->_scopeConfig->getValue(
                            \Magento\Sales\Model\Order\Shipment::XML_PATH_STORE_COUNTRY_ID,
                            \Magento\Store\Model\ScopeInterface::SCOPE_STORE,
                            $request->getStoreId()
                        ),
                    ],
                ],
                'LabelSpecification' => [
                    'LabelFormatType' => 'COMMON2D',
                    'ImageType' => 'PNG',
                    'LabelStockType' => 'PAPER_8.5X11_TOP_HALF_LABEL',
                ],
                'RateRequestTypes' => ['ACCOUNT'],
                'PackageCount' => 1,
                'RequestedPackageLineItems' => [
                    'SequenceNumber' => '1',
                    'Weight' => ['Units' => $weightUnits, 'Value' => $request->getPackageWeight()],
                    'CustomerReferences' => [
                        'CustomerReferenceType' => 'CUSTOMER_REFERENCE',
                        'Value' => $referenceData,
                    ],
                    'SpecialServicesRequested' => [
                        'SpecialServiceTypes' => 'SIGNATURE_OPTION',
                        'SignatureOptionDetail' => ['OptionType' => $packageParams->getDeliveryConfirmation()],
                    ],
                ],
            ],
        ];

        // for international shipping
        if ($request->getShipperAddressCountryCode() != $request->getRecipientAddressCountryCode()) {
            $requestClient['RequestedShipment']['CustomsClearanceDetail'] = [
                'CustomsValue' => ['Currency' => $request->getBaseCurrencyCode(), 'Amount' => $customsValue],
                'DutiesPayment' => [
                    'PaymentType' => $paymentType,
                    'Payor' => [
                        'AccountNumber' => $this->getConfigData('account'),
                        'CountryCode' => $this->_scopeConfig->getValue(
                            \Magento\Sales\Model\Order\Shipment::XML_PATH_STORE_COUNTRY_ID,
                            \Magento\Store\Model\ScopeInterface::SCOPE_STORE,
                            $request->getStoreId()
                        ),
                    ],
                ],
                'Commodities' => [
                    'Weight' => ['Units' => $weightUnits, 'Value' => $request->getPackageWeight()],
                    'NumberOfPieces' => 1,
                    'CountryOfManufacture' => implode(',', array_unique($countriesOfManufacture)),
                    'Description' => implode(', ', $itemsDesc),
                    'Quantity' => ceil($itemsQty),
                    'QuantityUnits' => 'pcs',
                    'UnitPrice' => ['Currency' => $request->getBaseCurrencyCode(), 'Amount' => $unitPrice],
                    'CustomsValue' => ['Currency' => $request->getBaseCurrencyCode(), 'Amount' => $customsValue],
                ],
            ];
        }

        if ($request->getMasterTrackingId()) {
            $requestClient['RequestedShipment']['MasterTrackingId'] = $request->getMasterTrackingId();
        }

        // set dimensions
        if ($length || $width || $height) {
            $requestClient['RequestedShipment']['RequestedPackageLineItems']['Dimensions'] = [];
            $dimenssions = &$requestClient['RequestedShipment']['RequestedPackageLineItems']['Dimensions'];
            $dimenssions['Length'] = $length;
            $dimenssions['Width'] = $width;
            $dimenssions['Height'] = $height;
            $dimenssions['Units'] = $dimensionsUnits;
        }

        return $this->_getAuthDetails() + $requestClient;
    }

    /**
     * Do shipment request to carrier web service, obtain Print Shipping Labels and process errors in response
     *
     * @param \Magento\Framework\DataObject $request
     * @return \Magento\Framework\DataObject
     */
    protected function _doShipmentRequest(\Magento\Framework\DataObject $request)
    {
        $this->_prepareShipmentRequest($request);
        $result = new \Magento\Framework\DataObject();
        $client = $this->_createShipSoapClient();
        $requestClient = $this->_formShipmentRequest($request);
        $response = $client->processShipment($requestClient);

        if ($response->HighestSeverity != 'FAILURE' && $response->HighestSeverity != 'ERROR') {
            $shippingLabelContent = $response->CompletedShipmentDetail->CompletedPackageDetails->Label->Parts->Image;
            $trackingNumber = $response->CompletedShipmentDetail->CompletedPackageDetails->TrackingIds->TrackingNumber;
            $result->setShippingLabelContent($shippingLabelContent);
            $result->setTrackingNumber($trackingNumber);
            $debugData = ['request' => $client->__getLastRequest(), 'result' => $client->__getLastResponse()];
            $this->_debug($debugData);
        } else {
            $debugData = [
                'request' => $client->__getLastRequest(),
                'result' => ['error' => '', 'code' => '', 'xml' => $client->__getLastResponse()],
            ];
            if (is_array($response->Notifications)) {
                foreach ($response->Notifications as $notification) {
                    $debugData['result']['code'] .= $notification->Code . '; ';
                    $debugData['result']['error'] .= $notification->Message . '; ';
                }
            } else {
                $debugData['result']['code'] = $response->Notifications->Code . ' ';
                $debugData['result']['error'] = $response->Notifications->Message . ' ';
            }
            $this->_debug($debugData);
            $result->setErrors($debugData['result']['error']);
        }
        $result->setGatewayResponse($client->__getLastResponse());

        return $result;
    }

    /**
     * For multi package shipments. Delete requested shipments if the current shipment
     * request is failed
     *
     * @param array $data
     * @return bool
     */
    public function rollBack($data)
    {
        $requestData = $this->_getAuthDetails();
        $requestData['DeletionControl'] = 'DELETE_ONE_PACKAGE';
        foreach ($data as &$item) {
            $requestData['TrackingId'] = $item['tracking_number'];
            $client = $this->_createShipSoapClient();
            $client->deleteShipment($requestData);
        }

        return true;
    }

    /**
     * Return container types of carrier
     *
     * @param \Magento\Framework\DataObject|null $params
     * @return array|bool
     * @SuppressWarnings(PHPMD.CyclomaticComplexity)
     */
    public function getContainerTypes(\Magento\Framework\DataObject $params = null)
    {
        if ($params == null) {
            return $this->_getAllowedContainers($params);
        }
        $method = $params->getMethod();
        $countryShipper = $params->getCountryShipper();
        $countryRecipient = $params->getCountryRecipient();

        if (($countryShipper == self::USA_COUNTRY_ID && $countryRecipient == self::CANADA_COUNTRY_ID ||
                $countryShipper == self::CANADA_COUNTRY_ID &&
                $countryRecipient == self::USA_COUNTRY_ID) &&
            $method == 'FEDEX_GROUND'
        ) {
            return ['YOUR_PACKAGING' => __('Your Packaging')];
        } else {
            if ($method == 'INTERNATIONAL_ECONOMY' || $method == 'INTERNATIONAL_FIRST') {
                $allTypes = $this->getContainerTypesAll();
                $exclude = ['FEDEX_10KG_BOX' => '', 'FEDEX_25KG_BOX' => ''];

                return array_diff_key($allTypes, $exclude);
            } else {
                if ($method == 'EUROPE_FIRST_INTERNATIONAL_PRIORITY') {
                    $allTypes = $this->getContainerTypesAll();
                    $exclude = ['FEDEX_BOX' => '', 'FEDEX_TUBE' => ''];

                    return array_diff_key($allTypes, $exclude);
                } else {
                    if ($countryShipper == self::CANADA_COUNTRY_ID && $countryRecipient == self::CANADA_COUNTRY_ID) {
                        // hack for Canada domestic. Apply the same filter rules as for US domestic
                        $params->setCountryShipper(self::USA_COUNTRY_ID);
                        $params->setCountryRecipient(self::USA_COUNTRY_ID);
                    }
                }
            }
        }

        return $this->_getAllowedContainers($params);
    }

    /**
     * Return all container types of carrier
     *
     * @return array|bool
     */
    public function getContainerTypesAll()
    {
        return $this->getCode('packaging');
    }

    /**
     * Return structured data of containers witch related with shipping methods
     *
     * @return array|bool
     */
    public function getContainerTypesFilter()
    {
        return $this->getCode('containers_filter');
    }

    /**
     * Return delivery confirmation types of carrier
     *
     * @param \Magento\Framework\DataObject|null $params
     * @return array
     * @SuppressWarnings(PHPMD.UnusedFormalParameter)
     */
    public function getDeliveryConfirmationTypes(\Magento\Framework\DataObject $params = null)
    {
        return $this->getCode('delivery_confirmation_types');
    }
}<|MERGE_RESOLUTION|>--- conflicted
+++ resolved
@@ -240,17 +240,10 @@
     /**
      * Collect and get rates
      *
-<<<<<<< HEAD
      * @param RateRequest $request
      * @return Result|bool|null
      */
     public function collectRates(RateRequest $request)
-=======
-     * @param \Magento\Framework\DataObject $request
-     * @return Result|bool|null
-     */
-    public function collectRates(\Magento\Framework\DataObject $request)
->>>>>>> 607763e6
     {
         if (!$this->canCollectRates()) {
             return $this->getErrorMessage();
@@ -1481,8 +1474,8 @@
         $countryRecipient = $params->getCountryRecipient();
 
         if (($countryShipper == self::USA_COUNTRY_ID && $countryRecipient == self::CANADA_COUNTRY_ID ||
-                $countryShipper == self::CANADA_COUNTRY_ID &&
-                $countryRecipient == self::USA_COUNTRY_ID) &&
+            $countryShipper == self::CANADA_COUNTRY_ID &&
+            $countryRecipient == self::USA_COUNTRY_ID) &&
             $method == 'FEDEX_GROUND'
         ) {
             return ['YOUR_PACKAGING' => __('Your Packaging')];
