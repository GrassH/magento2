--- conflicted
+++ resolved
@@ -1580,15 +1580,9 @@
             'progressdetail' => [],
         ];
 
-<<<<<<< HEAD
-        if (!empty($trackInfo->ShipTimestamp)) {
-            $datetime = new \DateTime($trackInfo->ShipTimestamp);
-            $result['shippeddate'] = $datetime->format('Y-m-d');
-=======
         $datetime = $this->parseDate(!empty($trackInfo->ShipTimestamp) ? $trackInfo->ShipTimestamp : null);
         if ($datetime) {
             $result['shippeddate'] = gmdate('Y-m-d', $datetime->getTimestamp());
->>>>>>> 378ac7a3
         }
 
         $result['signedby'] = !empty($trackInfo->DeliverySignatureName) ?
