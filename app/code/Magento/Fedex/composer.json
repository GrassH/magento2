--- conflicted
+++ resolved
@@ -3,7 +3,6 @@
     "description": "N/A",
     "require": {
         "php": "~5.4.11|~5.5.0|~5.6.0",
-<<<<<<< HEAD
         "magento/module-store": "0.42.0-beta4",
         "magento/module-shipping": "0.42.0-beta4",
         "magento/module-directory": "0.42.0-beta4",
@@ -11,18 +10,8 @@
         "magento/module-catalog": "0.42.0-beta4",
         "magento/module-sales": "0.42.0-beta4",
         "magento/module-catalog-inventory": "0.42.0-beta4",
+        "magento/module-quote": "0.42.0-beta4",
         "magento/framework": "0.42.0-beta4",
-=======
-        "magento/module-store": "0.42.0-beta3",
-        "magento/module-shipping": "0.42.0-beta3",
-        "magento/module-directory": "0.42.0-beta3",
-        "magento/module-core": "0.42.0-beta3",
-        "magento/module-catalog": "0.42.0-beta3",
-        "magento/module-sales": "0.42.0-beta3",
-        "magento/module-catalog-inventory": "0.42.0-beta3",
-        "magento/module-quote": "0.42.0-beta3",
-        "magento/framework": "0.42.0-beta3",
->>>>>>> 52b2e787
         "lib-libxml": "*",
         "magento/magento-composer-installer": "*"
     },
