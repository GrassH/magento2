{
    "name": "magento/module-fedex",
    "description": "N/A",
    "require": {
        "php": "~5.5.0|~5.6.0",
<<<<<<< HEAD
        "magento/module-shipping": "0.42.0-beta6",
        "magento/module-directory": "0.42.0-beta6",
        "magento/module-catalog": "0.42.0-beta6",
        "magento/module-sales": "0.42.0-beta6",
        "magento/module-catalog-inventory": "0.42.0-beta6",
        "magento/module-quote": "0.42.0-beta6",
        "magento/framework": "0.42.0-beta6",
=======
        "magento/module-store": "0.42.0-beta9",
        "magento/module-shipping": "0.42.0-beta9",
        "magento/module-directory": "0.42.0-beta9",
        "magento/module-core": "0.42.0-beta9",
        "magento/module-catalog": "0.42.0-beta9",
        "magento/module-sales": "0.42.0-beta9",
        "magento/module-catalog-inventory": "0.42.0-beta9",
        "magento/module-quote": "0.42.0-beta9",
        "magento/framework": "0.42.0-beta9",
>>>>>>> d9b94678
        "lib-libxml": "*",
        "magento/magento-composer-installer": "*"
    },
    "type": "magento2-module",
    "version": "0.42.0-beta9",
    "license": [
        "OSL-3.0",
        "AFL-3.0"
    ],
    "extra": {
        "map": [
            [
                "*",
                "Magento/Fedex"
            ]
        ]
    }
}<|MERGE_RESOLUTION|>--- conflicted
+++ resolved
@@ -3,25 +3,13 @@
     "description": "N/A",
     "require": {
         "php": "~5.5.0|~5.6.0",
-<<<<<<< HEAD
-        "magento/module-shipping": "0.42.0-beta6",
-        "magento/module-directory": "0.42.0-beta6",
-        "magento/module-catalog": "0.42.0-beta6",
-        "magento/module-sales": "0.42.0-beta6",
-        "magento/module-catalog-inventory": "0.42.0-beta6",
-        "magento/module-quote": "0.42.0-beta6",
-        "magento/framework": "0.42.0-beta6",
-=======
-        "magento/module-store": "0.42.0-beta9",
         "magento/module-shipping": "0.42.0-beta9",
         "magento/module-directory": "0.42.0-beta9",
-        "magento/module-core": "0.42.0-beta9",
         "magento/module-catalog": "0.42.0-beta9",
         "magento/module-sales": "0.42.0-beta9",
         "magento/module-catalog-inventory": "0.42.0-beta9",
         "magento/module-quote": "0.42.0-beta9",
         "magento/framework": "0.42.0-beta9",
->>>>>>> d9b94678
         "lib-libxml": "*",
         "magento/magento-composer-installer": "*"
     },
