{
    "name": "magento/module-fedex",
    "description": "N/A",
    "require": {
        "php": "~5.5.0|~5.6.0",
<<<<<<< HEAD
        "magento/module-store": "0.74.0-beta13",
        "magento/module-shipping": "0.74.0-beta13",
        "magento/module-directory": "0.74.0-beta13",
        "magento/module-catalog": "0.74.0-beta13",
        "magento/module-sales": "0.74.0-beta13",
        "magento/module-catalog-inventory": "0.74.0-beta13",
        "magento/module-quote": "0.74.0-beta13",
        "magento/module-config": "0.74.0-beta13",
        "magento/framework": "0.74.0-beta13",
=======
        "magento/module-store": "1.0.0-beta",
        "magento/module-shipping": "1.0.0-beta",
        "magento/module-directory": "1.0.0-beta",
        "magento/module-catalog": "1.0.0-beta",
        "magento/module-sales": "1.0.0-beta",
        "magento/module-catalog-inventory": "1.0.0-beta",
        "magento/module-quote": "1.0.0-beta",
        "magento/module-config": "1.0.0-beta",
        "magento/framework": "1.0.0-beta",
>>>>>>> b0372d69
        "lib-libxml": "*",
        "magento/magento-composer-installer": "*"
    },
    "type": "magento2-module",
<<<<<<< HEAD
    "version": "0.74.0-beta13",
=======
    "version": "1.0.0-beta",
>>>>>>> b0372d69
    "license": [
        "OSL-3.0",
        "AFL-3.0"
    ],
    "extra": {
        "map": [
            [
                "*",
                "Magento/Fedex"
            ]
        ]
    }
}<|MERGE_RESOLUTION|>--- conflicted
+++ resolved
@@ -3,17 +3,6 @@
     "description": "N/A",
     "require": {
         "php": "~5.5.0|~5.6.0",
-<<<<<<< HEAD
-        "magento/module-store": "0.74.0-beta13",
-        "magento/module-shipping": "0.74.0-beta13",
-        "magento/module-directory": "0.74.0-beta13",
-        "magento/module-catalog": "0.74.0-beta13",
-        "magento/module-sales": "0.74.0-beta13",
-        "magento/module-catalog-inventory": "0.74.0-beta13",
-        "magento/module-quote": "0.74.0-beta13",
-        "magento/module-config": "0.74.0-beta13",
-        "magento/framework": "0.74.0-beta13",
-=======
         "magento/module-store": "1.0.0-beta",
         "magento/module-shipping": "1.0.0-beta",
         "magento/module-directory": "1.0.0-beta",
@@ -23,16 +12,11 @@
         "magento/module-quote": "1.0.0-beta",
         "magento/module-config": "1.0.0-beta",
         "magento/framework": "1.0.0-beta",
->>>>>>> b0372d69
         "lib-libxml": "*",
         "magento/magento-composer-installer": "*"
     },
     "type": "magento2-module",
-<<<<<<< HEAD
-    "version": "0.74.0-beta13",
-=======
     "version": "1.0.0-beta",
->>>>>>> b0372d69
     "license": [
         "OSL-3.0",
         "AFL-3.0"
