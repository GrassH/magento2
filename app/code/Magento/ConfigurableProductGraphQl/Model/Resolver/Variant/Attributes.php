--- conflicted
+++ resolved
@@ -7,12 +7,9 @@
 
 namespace Magento\ConfigurableProductGraphQl\Model\Resolver\Variant;
 
-<<<<<<< HEAD
-use Magento\Catalog\Model\Product;
-=======
->>>>>>> 92118f5d
 use Magento\Framework\GraphQl\Query\Resolver\ContextInterface;
 use Magento\Framework\GraphQl\Query\Resolver\Value;
+use Magento\Catalog\Model\Product;
 use Magento\Framework\GraphQl\Schema\Type\ResolveInfo;
 use Magento\Framework\GraphQl\Config\Element\Field;
 use Magento\Framework\GraphQl\Query\ResolverInterface;
@@ -27,11 +24,6 @@
      *
      * Format product's option data to conform to GraphQL schema
      *
-<<<<<<< HEAD
-     * {@inheritdoc}
-     *
-=======
->>>>>>> 92118f5d
      * @param Field $field
      * @param ContextInterface $context
      * @param ResolveInfo $info
@@ -54,22 +46,14 @@
         $data = [];
         foreach ($value['options'] as $option) {
             $code = $option['attribute_code'];
-<<<<<<< HEAD
             /** @var Product|null $model */
             $model = $value['product']['model'] ?? null;
             if (!$model || !$model->getData($code)) {
-=======
-            if (!isset($value['product']['model'][$code])) {
->>>>>>> 92118f5d
                 continue;
             }
 
             foreach ($option['values'] as $optionValue) {
-<<<<<<< HEAD
                 if ($optionValue['value_index'] != $model->getData($code)) {
-=======
-                if ($optionValue['value_index'] != $value['product']['model'][$code]) {
->>>>>>> 92118f5d
                     continue;
                 }
                 $data[] = [
