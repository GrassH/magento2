--- conflicted
+++ resolved
@@ -7,33 +7,7 @@
 type ConfigurableProduct implements ProductInterface, PhysicalProductInterface, CustomizableProductInterface @doc(description: "ConfigurableProduct defines basic features of a configurable product and its simple product variants") {
     variants: [ConfigurableVariant] @doc(description: "An array of variants of products") @resolver(class: "Magento\\ConfigurableProductGraphQl\\Model\\Resolver\\ConfigurableVariant")
     configurable_options: [ConfigurableProductOptions] @doc(description: "An array of linked simple product items") @resolver(class: "Magento\\ConfigurableProductGraphQl\\Model\\Resolver\\Options")
-<<<<<<< HEAD
-    configurable_product_options_selection(configurableOptionValueUids: [ID!]): ConfigurableProductOptionsSelection @doc(description: "Metadata for the specified configurable options selection") @resolver(class: "Magento\\ConfigurableProductGraphQl\\Model\\Resolver\\OptionsSelectionMetadata")
-=======
     configurable_product_options_selection(configurableOptionValueUids: [ID!]): ConfigurableProductOptionsSelection @doc(description: "Specified configurable product options selection") @resolver(class: "Magento\\ConfigurableProductGraphQl\\Model\\Resolver\\OptionsSelection")
-}
-
-type ConfigurableProductOptionsSelection @doc(description: "Metadata corresponding to the configurable options selection.")
-{
-    configurable_options: [ConfigurableProductOption!] @doc(description: "Configurable options available for further selection based on current selection.")
-    media_gallery: [MediaGalleryInterface!] @doc(description: "Product images and videos corresponding to the specified configurable options selection.") @resolver(class: "Magento\\CatalogGraphQl\\Model\\Resolver\\Product\\MediaGallery")
-    variant: SimpleProduct @doc(description: "Variant represented by the specified configurable options selection. It is expected to be null, until selections are made for each configurable option.")
-}
-
-type ConfigurableProductOption {
-    uid: ID!
-    attribute_code: String!
-    label: String!
-    values: [ConfigurableProductOptionValue!]
-}
-
-type ConfigurableProductOptionValue {
-    uid: ID!
-    is_available: Boolean!
-    is_use_default: Boolean!
-    label: String!
-    swatch: SwatchDataInterface
->>>>>>> b339166f
 }
 
 type ConfigurableVariant @doc(description: "An array containing all the simple product variants of a configurable product") {
@@ -107,9 +81,9 @@
     configurable_options: [SelectedConfigurableOption!] @resolver(class: "\\Magento\\ConfigurableProductGraphQl\\Model\\Wishlist\\ConfigurableOptions") @doc (description: "An array of selected configurable options")
 }
 
-<<<<<<< HEAD
 type ConfigurableProductOptionsSelection @doc(description: "Metadata corresponding to the configurable options selection.") {
     options_available_for_selection: [ConfigurableOptionAvailableForSelection!] @doc(description: "Configurable options available for further selection based on current selection.")
+    configurable_options: [ConfigurableProductOption!] @doc(description: "Configurable options available for further selection based on current selection.")
     media_gallery: [MediaGalleryInterface!] @resolver(class: "Magento\\ConfigurableProductGraphQl\\Model\\Resolver\\SelectionMediaGallery") @doc(description: "Product images and videos corresponding to the specified configurable options selection.")
     variant: SimpleProduct @resolver(class: "Magento\\ConfigurableProductGraphQl\\Model\\Resolver\\Variant\\Variant") @doc(description: "Variant represented by the specified configurable options selection. It is expected to be null, until selections are made for each configurable option.")
 }
@@ -119,8 +93,20 @@
     attribute_code: String! @doc(description: "Attribute code that uniquely identifies configurable option.")
 }
 
-=======
->>>>>>> b339166f
+type ConfigurableProductOption {
+    uid: ID!
+    attribute_code: String!
+    label: String!
+    values: [ConfigurableProductOptionValue!]
+}
+
+type ConfigurableProductOptionValue {
+    uid: ID!
+    is_available: Boolean!
+    is_use_default: Boolean!
+    label: String!
+}
+
 type StoreConfig @doc(description: "The type contains information about a store config") {
     configurable_thumbnail_source : String @doc(description: "The configuration setting determines which thumbnail should be used in the cart for configurable products.")
 }