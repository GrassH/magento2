{
    "name": "magento/module-mysql-mq",
    "description": "N/A",
    "type": "magento2-module",
    "license": [
        "OSL-3.0",
        "AFL-3.0"
    ],
    "config": {
        "sort-packages": true
    },
    "version": "100.4.5-beta2",
    "require": {
        "magento/framework": "103.0.*",
        "magento/framework-message-queue": "100.4.*",
        "magento/magento-composer-installer": "*",
<<<<<<< HEAD
        "magento/module-store": "*",
        "php": "~8.1.0||~8.2.0||~8.3.0"
=======
        "magento/module-store": "101.1.*",
        "php": "~8.1.0||~8.2.0"
>>>>>>> 75f576f6
    },
    "autoload": {
        "files": [
            "registration.php"
        ],
        "psr-4": {
            "Magento\\MysqlMq\\": ""
        }
    }
}
<|MERGE_RESOLUTION|>--- conflicted
+++ resolved
@@ -14,13 +14,8 @@
         "magento/framework": "103.0.*",
         "magento/framework-message-queue": "100.4.*",
         "magento/magento-composer-installer": "*",
-<<<<<<< HEAD
-        "magento/module-store": "*",
+        "magento/module-store": "101.1.*",
         "php": "~8.1.0||~8.2.0||~8.3.0"
-=======
-        "magento/module-store": "101.1.*",
-        "php": "~8.1.0||~8.2.0"
->>>>>>> 75f576f6
     },
     "autoload": {
         "files": [
