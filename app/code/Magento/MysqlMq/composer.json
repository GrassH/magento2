--- conflicted
+++ resolved
@@ -7,13 +7,8 @@
     "require": {
         "magento/framework": "*",
         "magento/magento-composer-installer": "*",
-<<<<<<< HEAD
-        "magento/module-store": "100.3.*",
+        "magento/module-store": "*",
         "php": "~7.1.3||~7.2.0"
-=======
-        "magento/module-store": "*",
-        "php": "7.0.2|7.0.4|~7.0.6|~7.1.0"
->>>>>>> 81b10b7b
     },
     "type": "magento2-module",
     "license": [
