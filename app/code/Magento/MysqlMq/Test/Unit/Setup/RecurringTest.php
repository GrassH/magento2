--- conflicted
+++ resolved
@@ -30,11 +30,7 @@
     private $model;
 
     /**
-<<<<<<< HEAD
-     * @var \Magento\Framework\MessageQueue\ConfigInterface|\PHPUnit\Framework\MockObject\MockObject
-=======
      * @var \Magento\Framework\MessageQueue\ConfigInterface|MockObject
->>>>>>> b2f063af
      */
     private $messageQueueConfig;
 
