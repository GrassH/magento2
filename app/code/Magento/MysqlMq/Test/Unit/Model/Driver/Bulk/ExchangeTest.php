--- conflicted
+++ resolved
@@ -23,20 +23,12 @@
 class ExchangeTest extends TestCase
 {
     /**
-<<<<<<< HEAD
-     * @var \Magento\Framework\MessageQueue\ConfigInterface|\PHPUnit\Framework\MockObject\MockObject
-=======
      * @var \Magento\Framework\MessageQueue\ConfigInterface|MockObject
->>>>>>> b2f063af
      */
     private $messageQueueConfig;
 
     /**
-<<<<<<< HEAD
-     * @var \Magento\MysqlMq\Model\QueueManagement|\PHPUnit\Framework\MockObject\MockObject
-=======
      * @var QueueManagement|MockObject
->>>>>>> b2f063af
      */
     private $queueManagement;
 
@@ -45,11 +37,7 @@
      */
     private $exchange;
     /**
-<<<<<<< HEAD
-     * @var \Magento\MysqlMq\Model\ConnectionTypeResolver|\PHPUnit\Framework\MockObject\MockObject
-=======
      * @var ConnectionTypeResolver|MockObject
->>>>>>> b2f063af
      */
     private $connnectionTypeResolver;
 
