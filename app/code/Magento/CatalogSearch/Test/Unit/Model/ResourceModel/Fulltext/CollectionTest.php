--- conflicted
+++ resolved
@@ -79,17 +79,6 @@
 
         $productLimitationMock = $this->getMock(
             \Magento\Catalog\Model\ResourceModel\Product\Collection\ProductLimitation::class
-<<<<<<< HEAD
-        );
-        $productLimitationFactoryMock = $this->getMock(ProductLimitationFactory::class, ['create']);
-        $productLimitationFactoryMock->method('create')
-            ->willReturn($productLimitationMock);
-        $this->mockObjectManager(
-            [
-                ProductLimitationFactory::class => $productLimitationFactoryMock,
-            ]
-=======
->>>>>>> 592e5919
         );
         $productLimitationFactoryMock = $this->getMock(ProductLimitationFactory::class, ['create']);
         $productLimitationFactoryMock->method('create')
@@ -237,23 +226,4 @@
             ->getMock();
         return $filter;
     }
-
-    /**
-     * Mock application object manager to return configured dependencies.
-     *
-     * @param array $dependencies
-     * @return void
-     */
-    private function mockObjectManager($dependencies)
-    {
-        $dependencyMap = [];
-        foreach ($dependencies as $type => $instance) {
-            $dependencyMap[] = [$type, $instance];
-        }
-        $objectManagerMock = $this->getMock(\Magento\Framework\ObjectManagerInterface::class);
-        $objectManagerMock->expects($this->any())
-            ->method('get')
-            ->will($this->returnValueMap($dependencyMap));
-        \Magento\Framework\App\ObjectManager::setInstance($objectManagerMock);
-    }
 }