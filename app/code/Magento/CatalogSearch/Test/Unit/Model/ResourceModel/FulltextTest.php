--- conflicted
+++ resolved
@@ -21,40 +21,24 @@
 class FulltextTest extends TestCase
 {
     /**
-<<<<<<< HEAD
-     * @var AdapterInterface|\PHPUnit\Framework\MockObject\MockObject
-=======
      * @var AdapterInterface|MockObject
->>>>>>> b2f063af
      */
     private $connection;
 
     /**
-<<<<<<< HEAD
-     * @var Resource|\PHPUnit\Framework\MockObject\MockObject
-=======
      * @var Resource|MockObject
->>>>>>> b2f063af
      */
     private $resource;
 
     /**
-<<<<<<< HEAD
-     * @var Context|\PHPUnit\Framework\MockObject\MockObject
-=======
      * @var Context|MockObject
->>>>>>> b2f063af
      */
     private $context;
 
     /**
      * Holder for MetadataPool mock object.
      *
-<<<<<<< HEAD
-     * @var MetadataPool|\PHPUnit\Framework\MockObject\MockObject
-=======
      * @var MetadataPool|MockObject
->>>>>>> b2f063af
      */
     private $metadataPool;
 
