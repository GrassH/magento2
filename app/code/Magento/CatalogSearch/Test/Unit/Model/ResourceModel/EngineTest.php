--- conflicted
+++ resolved
@@ -21,11 +21,7 @@
     private $target;
 
     /**
-<<<<<<< HEAD
-     * @var \Magento\Framework\DB\Adapter\AdapterInterface|\PHPUnit\Framework\MockObject\MockObject
-=======
      * @var AdapterInterface|MockObject
->>>>>>> b2f063af
      */
     private $connection;
 
@@ -41,11 +37,11 @@
             ->getMock();
         $resource->expects($this->any())
             ->method('getConnection')
-            ->willReturn($this->connection);
+            ->will($this->returnValue($this->connection));
 
         $resource->expects($this->any())
             ->method('getTableName')
-            ->willReturnArgument(0);
+            ->will($this->returnArgument(0));
 
         $objectManager = new ObjectManager($this);
         $this->target = $objectManager->getObject(
