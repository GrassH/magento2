--- conflicted
+++ resolved
@@ -24,29 +24,17 @@
     private $closure;
 
     /**
-<<<<<<< HEAD
-     * @var \Magento\Framework\Model\AbstractModel|\PHPUnit\Framework\MockObject\MockObject
-=======
      * @var AbstractModel|MockObject
->>>>>>> b2f063af
      */
     private $attribute;
 
     /**
-<<<<<<< HEAD
-     * @var \Magento\Framework\Search\Request\Config|\PHPUnit\Framework\MockObject\MockObject
-=======
      * @var Config|MockObject
->>>>>>> b2f063af
      */
     private $config;
 
     /**
-<<<<<<< HEAD
-     * @var \Magento\Catalog\Model\ResourceModel\Attribute|\PHPUnit\Framework\MockObject\MockObject
-=======
      * @var Attribute|MockObject
->>>>>>> b2f063af
      */
     private $attributeResourceModel;
 
