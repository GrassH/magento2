<?php declare(strict_types=1);
/**
 * Copyright © Magento, Inc. All rights reserved.
 * See COPYING.txt for license details.
 */
namespace Magento\CatalogSearch\Test\Unit\Model\Search;

use Magento\Catalog\Model\ResourceModel\Eav\Attribute as AttributeResourceModel;
use Magento\Catalog\Model\ResourceModel\Product\Attribute\Collection;
use Magento\Catalog\Model\ResourceModel\Product\Attribute\CollectionFactory;
use Magento\CatalogSearch\Model\Search\RequestGenerator;
use Magento\CatalogSearch\Model\Search\RequestGenerator\GeneratorInterface;
use Magento\CatalogSearch\Model\Search\RequestGenerator\GeneratorResolver;
use Magento\Framework\TestFramework\Unit\Helper\ObjectManager;
use PHPUnit\Framework\MockObject\MockObject;
use PHPUnit\Framework\TestCase;

/**
 * Test for \Magento\CatalogSearch\Model\Search\RequestGenerator
 */
class RequestGeneratorTest extends TestCase
{
    /** @var ObjectManager  */
    protected $objectManagerHelper;

    /** @var RequestGenerator */
    protected $object;

<<<<<<< HEAD
    /** @var  CollectionFactory | \PHPUnit\Framework\MockObject\MockObject */
=======
    /** @var  CollectionFactory|MockObject */
>>>>>>> b2f063af
    protected $productAttributeCollectionFactory;

    protected function setUp(): void
    {
        $this->productAttributeCollectionFactory =
            $this->getMockBuilder(CollectionFactory::class)
                ->setMethods(['create'])
                ->disableOriginalConstructor()
                ->getMock();
        $generatorResolver = $this->getMockBuilder(GeneratorResolver::class)
            ->disableOriginalConstructor()
            ->setMethods(['getGeneratorForType'])
            ->getMock();
        $generator = $this->getMockBuilder(GeneratorInterface::class)
            ->setMethods(['getFilterData', 'getAggregationData'])
            ->getMockForAbstractClass();
        $generator->expects($this->any())
            ->method('getFilterData')
            ->willReturn(['some filter data goes here']);
        $generator->expects($this->any())
            ->method('getAggregationData')
            ->willReturn(['some aggregation data goes here']);
        $generatorResolver->method('getGeneratorForType')
            ->willReturn($generator);

        $this->objectManagerHelper = new ObjectManager($this);
        $this->object = $this->objectManagerHelper->getObject(
            RequestGenerator::class,
            [
                'productAttributeCollectionFactory' => $this->productAttributeCollectionFactory,
                'generatorResolver' => $generatorResolver
            ]
        );
    }

    /**
     * @return array
     */
    public function attributesProvider()
    {
        return [
            [
                [
                    'quick_search_container' => ['queries' => 1, 'filters' => 0, 'aggregations' => 0],
                    'advanced_search_container' => ['queries' => 0, 'filters' => 0, 'aggregations' => 0],
                    'catalog_view_container' => ['queries' => 0, 'filters' => 0, 'aggregations' => 0]
                ],
                ['sku', 'static', 0, 0, 1 ]
            ],
            [
                [
                    'quick_search_container' => ['queries' => 0, 'filters' => 0, 'aggregations' => 0],
                    'advanced_search_container' => ['queries' => 0, 'filters' => 0, 'aggregations' => 0],
                    'catalog_view_container' => ['queries' => 0, 'filters' => 0, 'aggregations' => 0]
                ],
                ['price', 'static', 1, 0 ,1]
            ],
            [
                [
                    'quick_search_container' => ['queries' => 1, 'filters' => 0, 'aggregations' => 0],
                    'advanced_search_container' => ['queries' => 2, 'filters' => 0, 'aggregations' => 0],
                    'catalog_view_container' => ['queries' => 0, 'filters' => 0, 'aggregations' => 0]
                ],
                ['name', 'text', 0, 0, 1]
            ],
            [
                [
                    'quick_search_container' => ['queries' => 1, 'filters' => 0, 'aggregations' => 0],
                    'advanced_search_container' => ['queries' => 2, 'filters' => 0, 'aggregations' => 0],
                    'catalog_view_container' => ['queries' => 0, 'filters' => 0, 'aggregations' => 0]
                ],
                ['name2', 'text', 0, 0, 1]
            ],
            [
                [
                    'quick_search_container' => ['queries' => 3, 'filters' => 1, 'aggregations' => 1],
                    'advanced_search_container' => ['queries' => 2, 'filters' => 1, 'aggregations' => 0],
                    'catalog_view_container' => ['queries' => 2, 'filters' => 1, 'aggregations' => 1]
                ],
                ['date', 'decimal', 1, 1, 1]
            ],
            [
                [
                    'quick_search_container' => ['queries' => 3, 'filters' => 1, 'aggregations' => 1],
                    'advanced_search_container' => ['queries' => 0, 'filters' => 0, 'aggregations' => 0],
                    'catalog_view_container' => ['queries' => 0, 'filters' => 0, 'aggregations' => 0]
                ],
                ['attr_int', 'int', 0, 1, 0]
            ],
            [
                [
                    'quick_search_container' => ['queries' => 2, 'filters' => 1, 'aggregations' => 1],
                    'advanced_search_container' => ['queries' => 0, 'filters' => 0, 'aggregations' => 0],
                    'catalog_view_container' => ['queries' => 0, 'filters' => 0, 'aggregations' => 0],
                ],
                ['custom_price_attr', 'price', 0, 1, 0],
            ],
        ];
    }

    /**
     * @param array $countResult
     * @param $attributeOptions
     * @dataProvider attributesProvider
     */
    public function testGenerate($countResult, $attributeOptions)
    {
        $collection = $this->getMockBuilder(Collection::class)
            ->disableOriginalConstructor()
            ->getMock();
        $collection->expects($this->any())
            ->method('getIterator')
            ->willReturn(
                new \ArrayIterator(
                    [
                        $this->createAttributeMock($attributeOptions),
                    ]
                )
            );
        $collection->expects($this->any())
            ->method('addFieldToFilter')
            ->with(
                ['is_searchable', 'is_visible_in_advanced_search', 'is_filterable', 'is_filterable_in_search'],
                [1, 1, [1, 2], 1]
            )
            ->willReturnSelf();

        $this->productAttributeCollectionFactory->expects($this->any())
            ->method('create')
            ->willReturn($collection);
        $result = $this->object->generate();

        $this->assertEquals(
            $countResult['quick_search_container']['queries'],
            $this->countVal($result['quick_search_container']['queries']),
            'Queries count for "quick_search_container" doesn\'t match'
        );
        $this->assertEquals(
            $countResult['advanced_search_container']['queries'],
            $this->countVal($result['advanced_search_container']['queries']),
            'Queries count for "advanced_search_container" doesn\'t match'
        );
        $this->assertEquals(
            $countResult['advanced_search_container']['filters'],
            $this->countVal($result['advanced_search_container']['filters']),
            'Filters count for "advanced_search_container" doesn\'t match'
        );
        $this->assertEquals(
            $countResult['catalog_view_container']['queries'],
            $this->countVal($result['catalog_view_container']['queries']),
            'Queries count for "catalog_view_container" doesn\'t match'
        );
        foreach ($result as $key => $value) {
            if (isset($value['queries'][$key]['queryReference'])) {
                foreach ($value['queries'][$key]['queryReference'] as $reference) {
                    $this->assertEquals(
                        'must',
                        $reference['clause']
                    );
                }
            }
        }
    }

    /**
     * Create attribute mock
     *
     * @param $attributeOptions
<<<<<<< HEAD
     * @return \Magento\Catalog\Model\Entity\Attribute|\PHPUnit\Framework\MockObject\MockObject
     */
    private function createAttributeMock($attributeOptions)
    {
        /** @var \Magento\Catalog\Model\Entity\Attribute|\PHPUnit\Framework\MockObject\MockObject $attribute */
        $attribute = $this->getMockBuilder(\Magento\Catalog\Model\ResourceModel\Eav\Attribute::class)
=======
     * @return \Magento\Catalog\Model\Entity\Attribute|MockObject
     */
    private function createAttributeMock($attributeOptions)
    {
        /** @var \Magento\Catalog\Model\Entity\Attribute|MockObject $attribute */
        $attribute = $this->getMockBuilder(AttributeResourceModel::class)
>>>>>>> b2f063af
            ->disableOriginalConstructor()
            ->setMethods(
                [
                    'getAttributeCode',
                    'getBackendType',
                    'getIsVisibleInAdvancedSearch',
                    'getSearchWeight',
                    'getFrontendInput',
                    'getData',
                    'getIsSearchable',
                ]
            )
            ->getMock();
        $attribute->expects($this->any())
            ->method('getAttributeCode')
            ->willReturn($attributeOptions[0]);
        $attribute->expects($this->any())
            ->method('getBackendType')
            ->willReturn($attributeOptions[1]);
        $attribute->expects($this->any())
            ->method('getFrontendInput')
            ->willReturn($attributeOptions[1]);

        $attribute->expects($this->any())
            ->method('getSearchWeight')
            ->willReturn(1);

        $attribute->expects($this->any())
            ->method('getIsVisibleInAdvancedSearch')
            ->willReturn($attributeOptions[4]);

        $attribute->expects($this->any())
            ->method('getData')
            ->willReturnMap(
                [
                    ['is_filterable', null, $attributeOptions[2]],
                    ['is_filterable_in_search', null, $attributeOptions[3]],
                ]
            );

        $attribute->expects($this->any())
            ->method('getIsSearchable')
            ->willReturn(1);

        return $attribute;
    }

    /**
     * @param $value
     * @return int|void
     */
    private function countVal(&$value)
    {
        return !empty($value) ? count($value) : 0;
    }
}<|MERGE_RESOLUTION|>--- conflicted
+++ resolved
@@ -26,11 +26,7 @@
     /** @var RequestGenerator */
     protected $object;
 
-<<<<<<< HEAD
-    /** @var  CollectionFactory | \PHPUnit\Framework\MockObject\MockObject */
-=======
     /** @var  CollectionFactory|MockObject */
->>>>>>> b2f063af
     protected $productAttributeCollectionFactory;
 
     protected function setUp(): void
@@ -156,7 +152,7 @@
                 ['is_searchable', 'is_visible_in_advanced_search', 'is_filterable', 'is_filterable_in_search'],
                 [1, 1, [1, 2], 1]
             )
-            ->willReturnSelf();
+            ->will($this->returnSelf());
 
         $this->productAttributeCollectionFactory->expects($this->any())
             ->method('create')
@@ -199,21 +195,12 @@
      * Create attribute mock
      *
      * @param $attributeOptions
-<<<<<<< HEAD
-     * @return \Magento\Catalog\Model\Entity\Attribute|\PHPUnit\Framework\MockObject\MockObject
-     */
-    private function createAttributeMock($attributeOptions)
-    {
-        /** @var \Magento\Catalog\Model\Entity\Attribute|\PHPUnit\Framework\MockObject\MockObject $attribute */
-        $attribute = $this->getMockBuilder(\Magento\Catalog\Model\ResourceModel\Eav\Attribute::class)
-=======
      * @return \Magento\Catalog\Model\Entity\Attribute|MockObject
      */
     private function createAttributeMock($attributeOptions)
     {
         /** @var \Magento\Catalog\Model\Entity\Attribute|MockObject $attribute */
         $attribute = $this->getMockBuilder(AttributeResourceModel::class)
->>>>>>> b2f063af
             ->disableOriginalConstructor()
             ->setMethods(
                 [
