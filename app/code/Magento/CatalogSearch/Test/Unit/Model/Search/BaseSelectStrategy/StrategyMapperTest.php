<?php declare(strict_types=1);
/**
 * Copyright © Magento, Inc. All rights reserved.
 * See COPYING.txt for license details.
 */

namespace Magento\CatalogSearch\Test\Unit\Model\Search\BaseSelectStrategy;

use Magento\CatalogSearch\Model\Adapter\Mysql\BaseSelectStrategy\BaseSelectAttributesSearchStrategy;
use Magento\CatalogSearch\Model\Adapter\Mysql\BaseSelectStrategy\BaseSelectFullTextSearchStrategy;
use Magento\CatalogSearch\Model\Search\BaseSelectStrategy\StrategyMapper;
use Magento\CatalogSearch\Model\Search\SelectContainer\SelectContainer;
use Magento\Framework\TestFramework\Unit\Helper\ObjectManager;
use PHPUnit\Framework\MockObject\MockObject;
use PHPUnit\Framework\TestCase;

/**
 * @deprecated Implementation class was replaced
 * @see \Magento\ElasticSearch
 */
class StrategyMapperTest extends TestCase
{
<<<<<<< HEAD
    /** @var  BaseSelectAttributesSearchStrategy|\PHPUnit\Framework\MockObject\MockObject */
    private $baseSelectAttributeSearchStrategyMock;

    /** @var  BaseSelectFullTextSearchStrategy|\PHPUnit\Framework\MockObject\MockObject */
    private $baseSelectFullTextSearchStrategyMock;

    /** @var  SelectContainer|\PHPUnit\Framework\MockObject\MockObject */
    private $selectContainerMock;

    /** @var  StrategyMapper|\PHPUnit\Framework\MockObject\MockObject */
=======
    /** @var  BaseSelectAttributesSearchStrategy|MockObject */
    private $baseSelectAttributeSearchStrategyMock;

    /** @var  BaseSelectFullTextSearchStrategy|MockObject */
    private $baseSelectFullTextSearchStrategyMock;

    /** @var  SelectContainer|MockObject */
    private $selectContainerMock;

    /** @var  StrategyMapper|MockObject */
>>>>>>> b2f063af
    private $strategyMapper;

    protected function setUp(): void
    {
        $this->baseSelectAttributeSearchStrategyMock = $this->getMockBuilder(
            BaseSelectAttributesSearchStrategy::class
        )->disableOriginalConstructor()
        ->getMock();

        $this->baseSelectFullTextSearchStrategyMock = $this->getMockBuilder(
            BaseSelectFullTextSearchStrategy::class
        )->disableOriginalConstructor()
        ->getMock();

        $this->selectContainerMock = $this->getMockBuilder(SelectContainer::class)
            ->disableOriginalConstructor()
            ->setMethods(['isFullTextSearchRequired', 'hasCustomAttributesFilters', 'hasVisibilityFilter'])
            ->getMock();

        $objectManagerHelper = new ObjectManager($this);

        $this->strategyMapper = $objectManagerHelper->getObject(
            StrategyMapper::class,
            [
                'baseSelectFullTextSearchStrategy' => $this->baseSelectFullTextSearchStrategyMock,
                'baseSelectAttributesSearchStrategy' => $this->baseSelectAttributeSearchStrategyMock,
            ]
        );
    }

    /**
     * @param $validStrategy
     * @param $isFullTextSearchRequired
     * @param $hasCustomAttributesFilters
     * @param $hasVisibilityFilter
     * @param $errorMsg
     * @dataProvider dataProvider
     */
    public function testBaseSelectFullTextSearchStrategy(
        $validStrategy,
        $isFullTextSearchRequired,
        $hasCustomAttributesFilters,
        $hasVisibilityFilter,
        $errorMsg
    ) {
        $this->selectContainerMock
            ->method('isFullTextSearchRequired')
            ->willReturn($isFullTextSearchRequired);

        $this->selectContainerMock
            ->method('hasCustomAttributesFilters')
            ->willReturn($hasCustomAttributesFilters);

        $this->selectContainerMock
            ->method('hasVisibilityFilter')
            ->willReturn($hasVisibilityFilter);

        $expected = $validStrategy === 'BaseSelectFullTextSearchStrategy'
            ? $this->baseSelectFullTextSearchStrategyMock
            : $this->baseSelectAttributeSearchStrategyMock;

        $this->assertSame(
            $expected,
            $this->strategyMapper->mapSelectContainerToStrategy($this->selectContainerMock),
            $errorMsg
        );
    }

    /**
     * @return array
     */
    public function dataProvider()
    {
        return [
            [
                'validStrategy' => 'BaseSelectFullTextSearchStrategy',
                'isFullTextSearchRequired' => true,
                'hasCustomAttributesFilters' => false,
                'hasVisibilityFilter' => false,
                'errorMsg' => 'BaseSelectFullTextSearchStrategy should be returned for selectContainer '
                    . 'that requires fulltext search and has no custom attributes and no visibility filters.'
            ], [
                'validStrategy' => 'BaseSelectAttributeSearchStrategy',
                'isFullTextSearchRequired' => false,
                'hasCustomAttributesFilters' => false,
                'hasVisibilityFilter' => false,
                'errorMsg' => 'BaseSelectAttributeSearchStrategy should be returned for selectContainer '
                    . 'that does not require fulltext search.'
            ], [
                'validStrategy' => 'BaseSelectAttributeSearchStrategy',
                'isFullTextSearchRequired' => false,
                'hasCustomAttributesFilters' => true,
                'hasVisibilityFilter' => true,
                'errorMsg' => 'BaseSelectAttributeSearchStrategy should be returned for selectContainer '
                    . 'that does not require fulltext search but has both custom and visibility filters.'
            ], [
                'validStrategy' => 'BaseSelectAttributeSearchStrategy',
                'isFullTextSearchRequired' => true,
                'hasCustomAttributesFilters' => true,
                'hasVisibilityFilter' => false,
                'errorMsg' => 'BaseSelectAttributeSearchStrategy should be returned for selectContainer '
                    . 'that requires fulltext search and has custom attributes.'
            ], [
                'validStrategy' => 'BaseSelectAttributeSearchStrategy',
                'isFullTextSearchRequired' => true,
                'hasCustomAttributesFilters' => false,
                'hasVisibilityFilter' => true,
                'errorMsg' => 'BaseSelectAttributeSearchStrategy should be returned for selectContainer '
                    . 'that requires fulltext search and has visibility filters.'
            ], [
                'validStrategy' => 'BaseSelectAttributeSearchStrategy',
                'isFullTextSearchRequired' => true,
                'hasCustomAttributesFilters' => true,
                'hasVisibilityFilter' => true,
                'errorMsg' => 'BaseSelectAttributeSearchStrategy should be returned for selectContainer '
                    . 'that requires fulltext search and has both custom and visibility filters.'
            ],

        ];
    }
}<|MERGE_RESOLUTION|>--- conflicted
+++ resolved
@@ -20,18 +20,6 @@
  */
 class StrategyMapperTest extends TestCase
 {
-<<<<<<< HEAD
-    /** @var  BaseSelectAttributesSearchStrategy|\PHPUnit\Framework\MockObject\MockObject */
-    private $baseSelectAttributeSearchStrategyMock;
-
-    /** @var  BaseSelectFullTextSearchStrategy|\PHPUnit\Framework\MockObject\MockObject */
-    private $baseSelectFullTextSearchStrategyMock;
-
-    /** @var  SelectContainer|\PHPUnit\Framework\MockObject\MockObject */
-    private $selectContainerMock;
-
-    /** @var  StrategyMapper|\PHPUnit\Framework\MockObject\MockObject */
-=======
     /** @var  BaseSelectAttributesSearchStrategy|MockObject */
     private $baseSelectAttributeSearchStrategyMock;
 
@@ -42,7 +30,6 @@
     private $selectContainerMock;
 
     /** @var  StrategyMapper|MockObject */
->>>>>>> b2f063af
     private $strategyMapper;
 
     protected function setUp(): void
