<?php declare(strict_types=1);
/**
 * Copyright © Magento, Inc. All rights reserved.
 * See COPYING.txt for license details.
 */

namespace Magento\CatalogSearch\Test\Unit\Model\Search;

use Magento\Catalog\Model\Product;
use Magento\CatalogSearch\Model\Search\CustomAttributeFilterCheck;
use Magento\Eav\Model\Config;
use Magento\Eav\Model\Entity\Attribute\AbstractAttribute;
use Magento\Framework\Search\Request\Filter\Term;
use Magento\Framework\Search\Request\FilterInterface;
use Magento\Framework\TestFramework\Unit\Helper\ObjectManager;
use PHPUnit\Framework\MockObject\MockObject;
use PHPUnit\Framework\TestCase;

class CustomAttributeFilterCheckTest extends TestCase
{
<<<<<<< HEAD
    /** @var Config|\PHPUnit\Framework\MockObject\MockObject */
=======
    /** @var Config|MockObject */
>>>>>>> b2f063af
    private $eavConfig;

    /** @var CustomAttributeFilterCheck */
    private $customAttributeFilterCheck;

<<<<<<< HEAD
    protected function setUp(): void
=======
    public function setUp(): void
>>>>>>> b2f063af
    {
        $this->eavConfig = $this->getMockBuilder(Config::class)
            ->disableOriginalConstructor()
            ->setMethods(['getAttribute'])
            ->getMock();

        $objectManagerHelper = new ObjectManager($this);
        $this->customAttributeFilterCheck = $objectManagerHelper->getObject(
            CustomAttributeFilterCheck::class,
            [
                'eavConfig' => $this->eavConfig
            ]
        );
    }

    /**
     * @param $attributeFrontEndType
     * @dataProvider dataProviderForIsCustomPositive
     */
    public function testIsCustomPositive($attributeFrontEndType)
    {
        $filterField = 'someField';

        $filter = $this->getMockBuilder(Term::class)
            ->disableOriginalConstructor()
            ->setMethods(['getType', 'getField'])
            ->getMock();

        $filter
            ->method('getField')
            ->willReturn($filterField);

        $filter
            ->method('getType')
            ->willReturn(FilterInterface::TYPE_TERM);

        $attribute = $this->getMockBuilder(AbstractAttribute::class)
            ->disableOriginalConstructor()
            ->setMethods(['getFrontendInput'])
            ->getMockForAbstractClass();

        $attribute
            ->method('getFrontendInput')
            ->willReturn($attributeFrontEndType);

        $this->eavConfig
            ->method('getAttribute')
            ->with(Product::ENTITY, $filterField)
            ->willReturn($attribute);

        $this->assertTrue(
            $this->customAttributeFilterCheck->isCustom($filter),
            'Filter must be custom!'
        );
    }

    /**
     * @return array
     */
    public function dataProviderForIsCustomPositive()
    {
        return [
            ['select'],
            ['multiselect']
        ];
    }

    public function testIsCustomNegative1()
    {
        $filterField = 'someField';

        $filter = $this->getMockBuilder(Term::class)
            ->disableOriginalConstructor()
            ->setMethods(['getType', 'getField'])
            ->getMock();

        $filter
            ->method('getField')
            ->willReturn($filterField);

        $filter
            ->method('getType')
            ->willReturn(FilterInterface::TYPE_TERM);

        $this->eavConfig
            ->method('getAttribute')
            ->with(Product::ENTITY, $filterField)
            ->willReturn(null);

        $this->assertFalse(
            $this->customAttributeFilterCheck->isCustom($filter),
            'Filter must not be custom because attribute is null!'
        );
    }

    public function testIsCustomNegative2()
    {
        $filterField = 'someField';

        $filter = $this->getMockBuilder(Term::class)
            ->disableOriginalConstructor()
            ->setMethods(['getType', 'getField'])
            ->getMock();

        $filter
            ->method('getField')
            ->willReturn($filterField);

        $filter
            ->method('getType')
            ->willReturn(FilterInterface::TYPE_BOOL);

        $attribute = $this->getMockBuilder(AbstractAttribute::class)
            ->disableOriginalConstructor()
            ->setMethods(['getFrontendInput'])
            ->getMockForAbstractClass();

        $attribute
            ->method('getFrontendInput')
            ->willReturn('select');

        $this->eavConfig
            ->method('getAttribute')
            ->with(Product::ENTITY, $filterField)
            ->willReturn($attribute);

        $this->assertFalse(
            $this->customAttributeFilterCheck->isCustom($filter),
            'Filter must not be custom because filter type is not termFilter!'
        );
    }

    public function testIsCustomNegative3()
    {
        $filterField = 'someField';

        $filter = $this->getMockBuilder(Term::class)
            ->disableOriginalConstructor()
            ->setMethods(['getType', 'getField'])
            ->getMock();

        $filter
            ->method('getField')
            ->willReturn($filterField);

        $filter
            ->method('getType')
            ->willReturn(FilterInterface::TYPE_TERM);

        $attribute = $this->getMockBuilder(AbstractAttribute::class)
            ->disableOriginalConstructor()
            ->setMethods(['getFrontendInput'])
            ->getMockForAbstractClass();

        $attribute
            ->method('getFrontendInput')
            ->willReturn('any-random-type');

        $this->eavConfig
            ->method('getAttribute')
            ->with(Product::ENTITY, $filterField)
            ->willReturn($attribute);

        $this->assertFalse(
            $this->customAttributeFilterCheck->isCustom($filter),
            'Filter must not be custom because attribute frontend type is not select or multiselect!'
        );
    }
}<|MERGE_RESOLUTION|>--- conflicted
+++ resolved
@@ -18,21 +18,13 @@
 
 class CustomAttributeFilterCheckTest extends TestCase
 {
-<<<<<<< HEAD
-    /** @var Config|\PHPUnit\Framework\MockObject\MockObject */
-=======
     /** @var Config|MockObject */
->>>>>>> b2f063af
     private $eavConfig;
 
     /** @var CustomAttributeFilterCheck */
     private $customAttributeFilterCheck;
 
-<<<<<<< HEAD
-    protected function setUp(): void
-=======
     public function setUp(): void
->>>>>>> b2f063af
     {
         $this->eavConfig = $this->getMockBuilder(Config::class)
             ->disableOriginalConstructor()
