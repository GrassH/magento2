--- conflicted
+++ resolved
@@ -23,29 +23,17 @@
 class IndexStructureTest extends TestCase
 {
     /**
-<<<<<<< HEAD
-     * @var \Magento\Framework\Indexer\ScopeResolver\IndexScopeResolver|\PHPUnit\Framework\MockObject\MockObject
-=======
      * @var IndexScopeResolver|MockObject
->>>>>>> b2f063af
      */
     private $indexScopeResolver;
 
     /**
-<<<<<<< HEAD
-     * @var \Magento\Framework\App\ResourceConnection|\PHPUnit\Framework\MockObject\MockObject
-=======
      * @var ResourceConnection|MockObject
->>>>>>> b2f063af
      */
     private $resource;
 
     /**
-<<<<<<< HEAD
-     * @var AdapterInterface|\PHPUnit\Framework\MockObject\MockObject
-=======
      * @var AdapterInterface|MockObject
->>>>>>> b2f063af
      */
     private $connection;
 
