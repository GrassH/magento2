--- conflicted
+++ resolved
@@ -23,11 +23,7 @@
     /** @var  Decimal */
     private $decimal;
 
-<<<<<<< HEAD
-    /** @var  Attribute|\PHPUnit\Framework\MockObject\MockObject */
-=======
     /** @var  Attribute|MockObject */
->>>>>>> b2f063af
     private $attribute;
 
     protected function setUp(): void
