--- conflicted
+++ resolved
@@ -26,11 +26,7 @@
 class TermDropdownStrategyTest extends TestCase
 {
     /**
-<<<<<<< HEAD
-     * @var \PHPUnit\Framework\MockObject\MockObject
-=======
      * @var MockObject
->>>>>>> b2f063af
      */
     private $eavConfig;
 
@@ -40,20 +36,12 @@
     private $termDropdownStrategy;
 
     /**
-<<<<<<< HEAD
-     * @var AliasResolver|\PHPUnit\Framework\MockObject\MockObject
-=======
      * @var AliasResolver|MockObject
->>>>>>> b2f063af
      */
     private $aliasResolver;
 
     /**
-<<<<<<< HEAD
-     * SelectBuilder|\PHPUnit\Framework\MockObject\MockObject
-=======
      * @var SelectBuilder|MockObject
->>>>>>> b2f063af
      */
     private $selectBuilder;
 
