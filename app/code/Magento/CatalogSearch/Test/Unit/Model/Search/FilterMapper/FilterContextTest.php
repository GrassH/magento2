--- conflicted
+++ resolved
@@ -29,56 +29,32 @@
 class FilterContextTest extends TestCase
 {
     /**
-<<<<<<< HEAD
-     * @var FilterContext|\PHPUnit\Framework\MockObject\MockObject
-=======
      * @var FilterContext|MockObject
->>>>>>> b2f063af
      */
     private $filterContext;
 
     /**
-<<<<<<< HEAD
-     * @var AliasResolver|\PHPUnit\Framework\MockObject\MockObject
-=======
      * @var AliasResolver|MockObject
->>>>>>> b2f063af
      */
     private $aliasResolver;
 
     /**
-<<<<<<< HEAD
-     * @var \Magento\Eav\Model\Config|\PHPUnit\Framework\MockObject\MockObject
-=======
      * @var Config|MockObject
->>>>>>> b2f063af
      */
     private $eavConfig;
 
     /**
-<<<<<<< HEAD
-     * @var ExclusionStrategy|\PHPUnit\Framework\MockObject\MockObject
-=======
      * @var ExclusionStrategy|MockObject
->>>>>>> b2f063af
      */
     private $exclusionStrategy;
 
     /**
-<<<<<<< HEAD
-     * @var TermDropdownStrategy|\PHPUnit\Framework\MockObject\MockObject
-=======
      * @var TermDropdownStrategy|MockObject
->>>>>>> b2f063af
      */
     private $termDropdownStrategy;
 
     /**
-<<<<<<< HEAD
-     * @var StaticAttributeStrategy|\PHPUnit\Framework\MockObject\MockObject
-=======
      * @var StaticAttributeStrategy|MockObject
->>>>>>> b2f063af
      */
     private $staticAttributeStrategy;
 
@@ -231,11 +207,7 @@
     /**
      * @param string $field
      * @param string $type
-<<<<<<< HEAD
-     * @return FilterInterface|\PHPUnit\Framework\MockObject\MockObject
-=======
      * @return FilterInterface|MockObject
->>>>>>> b2f063af
      */
     private function createFilterMock($field = null, $type = null)
     {
@@ -255,11 +227,7 @@
     /**
      * @param string|null $frontendInput
      * @param string|null $backendType
-<<<<<<< HEAD
-     * @return Attribute|\PHPUnit\Framework\MockObject\MockObject
-=======
      * @return Attribute|MockObject
->>>>>>> b2f063af
      */
     private function createAttributeMock($frontendInput = null, $backendType = null)
     {
