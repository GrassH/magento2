--- conflicted
+++ resolved
@@ -30,65 +30,37 @@
 class SelectContainerBuilderTest extends TestCase
 {
     /**
-<<<<<<< HEAD
-     * @var SelectContainerFactory|\PHPUnit\Framework\MockObject\MockObject
-=======
      * @var SelectContainerFactory|MockObject
->>>>>>> b2f063af
      */
     private $selectContainerFactoryMock;
 
     /**
-<<<<<<< HEAD
-     * @var FullTextSearchCheck|\PHPUnit\Framework\MockObject\MockObject
-=======
      * @var FullTextSearchCheck|MockObject
->>>>>>> b2f063af
      */
     private $fullTextSearchCheckMock;
 
     /**
-<<<<<<< HEAD
-     * @var CustomAttributeFilterCheck|\PHPUnit\Framework\MockObject\MockObject
-=======
      * @var CustomAttributeFilterCheck|MockObject
->>>>>>> b2f063af
      */
     private $customAttributeFilterCheckMock;
 
     /**
-<<<<<<< HEAD
-     * @var FiltersExtractor|\PHPUnit\Framework\MockObject\MockObject
-=======
      * @var FiltersExtractor|MockObject
->>>>>>> b2f063af
      */
     private $filtersExtractorMock;
 
     /**
-<<<<<<< HEAD
-     * @var ScopeConfigInterface|\PHPUnit\Framework\MockObject\MockObject
-=======
      * @var ScopeConfigInterface|MockObject
->>>>>>> b2f063af
      */
     private $scopeConfigInterfaceMock;
 
     /**
-<<<<<<< HEAD
-     * @var ResourceConnection|\PHPUnit\Framework\MockObject\MockObject
-=======
      * @var ResourceConnection|MockObject
->>>>>>> b2f063af
      */
     private $resourceConnectionMock;
 
     /**
-<<<<<<< HEAD
-     * @var RequestInterface|\PHPUnit\Framework\MockObject\MockObject
-=======
      * @var RequestInterface|MockObject
->>>>>>> b2f063af
      */
     private $requestMock;
 
@@ -97,11 +69,7 @@
      */
     private $selectContainerBuilder;
 
-<<<<<<< HEAD
-    protected function setUp(): void
-=======
     public function setUp(): void
->>>>>>> b2f063af
     {
         $this->selectContainerFactoryMock = $this->getMockBuilder(SelectContainerFactory::class)
             ->disableOriginalConstructor()
@@ -226,11 +194,7 @@
     }
 
     /**
-<<<<<<< HEAD
-     * @return \PHPUnit\Framework\MockObject\MockObject
-=======
      * @return MockObject
->>>>>>> b2f063af
      */
     private function mockQuery()
     {
