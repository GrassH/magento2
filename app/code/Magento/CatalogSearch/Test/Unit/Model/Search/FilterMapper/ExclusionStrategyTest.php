--- conflicted
+++ resolved
@@ -36,34 +36,6 @@
     private $model;
 
     /**
-<<<<<<< HEAD
-     * @var \PHPUnit\Framework\MockObject\MockObject
-     */
-    private $resourceConnectionMock;
-
-    /**
-     * @var \PHPUnit\Framework\MockObject\MockObject
-     */
-    private $adapterMock;
-
-    /**
-     * @var \PHPUnit\Framework\MockObject\MockObject
-     */
-    private $storeManagerMock;
-
-    /**
-     * @var \PHPUnit\Framework\MockObject\MockObject
-     */
-    private $aliasResolverMock;
-
-    protected function setUp(): void
-    {
-        $this->resourceConnectionMock = $this->createMock(ResourceConnection::class);
-        $this->adapterMock = $this->getMockForAbstractClass(AdapterInterface::class);
-        $this->resourceConnectionMock->expects($this->any())->method('getConnection')->willReturn($this->adapterMock);
-        $this->storeManagerMock = $this->getMockForAbstractClass(StoreManagerInterface::class);
-        $this->aliasResolverMock = $this->createMock(AliasResolver::class);
-=======
      * @var MockObject
      */
     private $storeManagerMock;
@@ -75,7 +47,6 @@
         $resourceConnectionMock->expects($this->any())->method('getConnection')->willReturn($adapterMock);
         $this->storeManagerMock = $this->createMock(StoreManagerInterface::class);
         $aliasResolverMock = $this->createMock(AliasResolver::class);
->>>>>>> b2f063af
 
         $indexScopeResolverMock = $this->createMock(
             IndexScopeResolverInterface::class
@@ -116,7 +87,7 @@
         $searchFilterMock = $this->createMock(Term::class);
         $searchFilterMock->expects($this->any())->method('getField')->willReturn($attributeCode);
 
-        $websiteMock = $this->getMockForAbstractClass(WebsiteInterface::class);
+        $websiteMock = $this->createMock(WebsiteInterface::class);
         $websiteMock->expects($this->any())->method('getId')->willReturn($websiteId);
         $this->storeManagerMock->expects($this->any())->method('getWebsite')->willReturn($websiteMock);
 
