--- conflicted
+++ resolved
@@ -28,70 +28,37 @@
 class AdvancedTest extends TestCase
 {
     /**
-<<<<<<< HEAD
-     * @var \PHPUnit\Framework\MockObject\MockObject|\Magento\CatalogSearch\Model\ResourceModel\Advanced\Collection
-=======
      * @var MockObject|Collection
->>>>>>> b2f063af
      */
     protected $collection;
 
     /**
-<<<<<<< HEAD
-     * @var \PHPUnit\Framework\MockObject\MockObject|\Magento\CatalogSearch\Model\ResourceModel\Advanced
-=======
      * @var MockObject|Advanced
->>>>>>> b2f063af
      */
     protected $resource;
 
     /**
-<<<<<<< HEAD
-     * @var \PHPUnit\Framework\MockObject\MockObject|\Magento\CatalogSearch\Model\ResourceModel\ResourceProvider
-     */
-    protected $resourceProvider;
-
-    /**
-     * @var \PHPUnit\Framework\MockObject\MockObject[]|\Magento\Catalog\Model\ResourceModel\Eav\Attribute[]
-=======
      * @var MockObject[]|Attribute[]
->>>>>>> b2f063af
      */
     protected $attributes;
 
     /**
-<<<<<<< HEAD
-     * @var \PHPUnit\Framework\MockObject\MockObject|\Magento\Framework\Data\Collection
-=======
      * @var MockObject|\Magento\Framework\Data\Collection
->>>>>>> b2f063af
      */
     protected $dataCollection;
 
     /**
-<<<<<<< HEAD
-     * @var \PHPUnit\Framework\MockObject\MockObject|\Magento\Directory\Model\Currency
-=======
      * @var MockObject|Currency
->>>>>>> b2f063af
      */
     private $currency;
 
     /**
-<<<<<<< HEAD
-     * @var \PHPUnit\Framework\MockObject\MockObject|\Magento\Store\Model\StoreManagerInterface
-=======
      * @var MockObject|StoreManagerInterface
->>>>>>> b2f063af
      */
     private $storeManager;
 
     /**
-<<<<<<< HEAD
-     * @var \PHPUnit\Framework\MockObject\MockObject|\Magento\Store\Model\Store
-=======
      * @var MockObject|Store
->>>>>>> b2f063af
      */
     private $store;
 
@@ -220,23 +187,18 @@
     ) {
         $registry = new Registry();
 
-        $this->collection->expects($this->any())->method('addAttributeToSelect')->willReturnSelf();
-        $this->collection->expects($this->any())->method('setStore')->willReturnSelf();
-        $this->collection->expects($this->any())->method('addMinimalPrice')->willReturnSelf();
-        $this->collection->expects($this->any())->method('addTaxPercents')->willReturnSelf();
-        $this->collection->expects($this->any())->method('addStoreFilter')->willReturnSelf();
-        $this->collection->expects($this->any())->method('setVisibility')->willReturnSelf();
+        $this->collection->expects($this->any())->method('addAttributeToSelect')->will($this->returnSelf());
+        $this->collection->expects($this->any())->method('setStore')->will($this->returnSelf());
+        $this->collection->expects($this->any())->method('addMinimalPrice')->will($this->returnSelf());
+        $this->collection->expects($this->any())->method('addTaxPercents')->will($this->returnSelf());
+        $this->collection->expects($this->any())->method('addStoreFilter')->will($this->returnSelf());
+        $this->collection->expects($this->any())->method('setVisibility')->will($this->returnSelf());
         $this->resource->expects($this->any())->method('prepareCondition')
-            ->willReturn(['like' => '%simple%']);
-        $this->resource->expects($this->any())->method('getIdFieldName')->willReturn('entity_id');
+            ->will($this->returnValue(['like' => '%simple%']));
+        $this->resource->expects($this->any())->method('getIdFieldName')->will($this->returnValue('entity_id'));
         $this->dataCollection->expects($this->any())->method('getIterator')
-<<<<<<< HEAD
-            ->willReturn(new \ArrayIterator($attributes));
-        $objectManager = new \Magento\Framework\TestFramework\Unit\Helper\ObjectManager($this);
-=======
             ->will($this->returnValue(new \ArrayIterator($attributes)));
         $objectManager = new ObjectManager($this);
->>>>>>> b2f063af
 
         $advancedFactory = $this->getMockBuilder(AdvancedFactory::class)
             ->setMethods(['create'])
@@ -299,11 +261,7 @@
 
     /**
      * @param $table
-<<<<<<< HEAD
-     * @return \PHPUnit\Framework\MockObject\MockObject|\Magento\Eav\Model\Entity\Attribute\Backend\AbstractBackend
-=======
      * @return MockObject|AbstractBackend
->>>>>>> b2f063af
      */
     private function createBackend($table)
     {
@@ -319,11 +277,7 @@
 
     /**
      * @param string $optionText
-<<<<<<< HEAD
-     * @return \PHPUnit\Framework\MockObject\MockObject
-=======
      * @return MockObject
->>>>>>> b2f063af
      */
     private function createSource($optionText = 'optionText')
     {
@@ -428,11 +382,7 @@
      * @param null $storeLabel
      * @param null $frontendInput
      * @param null $backendType
-<<<<<<< HEAD
-     * @return \Magento\Catalog\Model\ResourceModel\Eav\Attribute|\PHPUnit\Framework\MockObject\MockObject
-=======
      * @return Attribute|MockObject
->>>>>>> b2f063af
      */
     private function createAttribute(
         $backend,
@@ -453,10 +403,10 @@
             ]);
         $attribute->expects($this->any())->method('getBackend')->willReturn($backend);
         $attribute->expects($this->any())->method('getSource')->willReturn($source);
-        $attribute->expects($this->any())->method('getAttributeCode')->willReturn($attributeCode);
-        $attribute->expects($this->any())->method('getStoreLabel')->willReturn($storeLabel);
-        $attribute->expects($this->any())->method('getFrontendInput')->willReturn($frontendInput);
-        $attribute->expects($this->any())->method('getBackendType')->willReturn($backendType);
+        $attribute->expects($this->any())->method('getAttributeCode')->will($this->returnValue($attributeCode));
+        $attribute->expects($this->any())->method('getStoreLabel')->will($this->returnValue($storeLabel));
+        $attribute->expects($this->any())->method('getFrontendInput')->will($this->returnValue($frontendInput));
+        $attribute->expects($this->any())->method('getBackendType')->will($this->returnValue($backendType));
         return $attribute;
     }
 }