<?php declare(strict_types=1);
/**
 * Copyright © Magento, Inc. All rights reserved.
 * See COPYING.txt for license details.
 */
namespace Magento\CatalogSearch\Test\Unit\Model\Autocomplete;

use Magento\CatalogSearch\Model\Autocomplete\DataProvider;
use Magento\Framework\App\Config\ScopeConfigInterface;
use Magento\Framework\DataObject;
use Magento\Framework\TestFramework\Unit\Helper\ObjectManager;
use Magento\Search\Model\Autocomplete\Item;
use Magento\Search\Model\Autocomplete\ItemFactory;
use Magento\Search\Model\Query;
use Magento\Search\Model\QueryFactory;
use Magento\Search\Model\ResourceModel\Query\Collection;
use PHPUnit\Framework\MockObject\MockObject;
use PHPUnit\Framework\TestCase;

class DataProviderTest extends TestCase
{
    /**
     * @var DataProvider
     */
    private $model;

    /**
<<<<<<< HEAD
     * @var \Magento\Search\Model\Query |\PHPUnit\Framework\MockObject\MockObject
=======
     * @var Query|MockObject
>>>>>>> b2f063af
     */
    private $query;

    /**
<<<<<<< HEAD
     * @var \Magento\Search\Model\Autocomplete\ItemFactory |\PHPUnit\Framework\MockObject\MockObject
=======
     * @var ItemFactory|MockObject
>>>>>>> b2f063af
     */
    private $itemFactory;

    /**
<<<<<<< HEAD
     * @var \Magento\Search\Model\ResourceModel\Query\Collection |\PHPUnit\Framework\MockObject\MockObject
=======
     * @var Collection|MockObject
>>>>>>> b2f063af
     */
    private $suggestCollection;

    /**
     * @var integer
     */
    private $limit = 3;

    protected function setUp(): void
    {
        $helper = new ObjectManager($this);

        $this->suggestCollection = $this->getMockBuilder(Collection::class)
            ->disableOriginalConstructor()
            ->setMethods(['getIterator'])
            ->getMock();

        $this->query = $this->getMockBuilder(Query::class)
            ->disableOriginalConstructor()
            ->setMethods(['getQueryText', 'getSuggestCollection'])
            ->getMock();
        $this->query->expects($this->any())
            ->method('getSuggestCollection')
            ->willReturn($this->suggestCollection);

        $queryFactory = $this->getMockBuilder(QueryFactory::class)
            ->disableOriginalConstructor()
            ->setMethods(['get'])
            ->getMock();
        $queryFactory->expects($this->any())
            ->method('get')
            ->willReturn($this->query);

        $this->itemFactory = $this->getMockBuilder(ItemFactory::class)
            ->disableOriginalConstructor()
            ->setMethods(['create'])
            ->getMock();

        $scopeConfig = $this->getMockBuilder(ScopeConfigInterface::class)
            ->setMethods(['getValue'])
            ->disableOriginalConstructor()
            ->getMockForAbstractClass();
        $scopeConfig->expects($this->any())
            ->method('getValue')
            ->willReturn($this->limit);

        $this->model = $helper->getObject(
            DataProvider::class,
            [
                'queryFactory' => $queryFactory,
                'itemFactory' => $this->itemFactory,
                'scopeConfig' => $scopeConfig
            ]
        );
    }

    public function testGetItems()
    {
        $queryString = 'string';
        $expected = ['title' => $queryString, 'num_results' => 100500];
        $collection = [
            ['query_text' => 'string1', 'num_results' => 1],
            ['query_text' => 'string2', 'num_results' => 2],
            ['query_text' => 'string11', 'num_results' => 11],
            ['query_text' => 'string100', 'num_results' => 100],
            ['query_text' => $queryString, 'num_results' => 100500]
        ];
        $this->buildCollection($collection);
        $this->query->expects($this->once())
            ->method('getQueryText')
            ->willReturn($queryString);

        $itemMock =  $this->getMockBuilder(Item::class)
            ->disableOriginalConstructor()
            ->setMethods(['getTitle', 'toArray'])
            ->getMock();
        $itemMock->expects($this->any())
            ->method('getTitle')
            ->will($this->onConsecutiveCalls(
                $queryString,
                'string1',
                'string2',
                'string11',
                'string100'
            ));
        $itemMock->expects($this->any())
            ->method('toArray')
            ->willReturn($expected);

        $this->itemFactory->expects($this->any())->method('create')->willReturn($itemMock);

        $result = $this->model->getItems();
        $this->assertEquals($expected, $result[0]->toArray());
        $this->assertEquals($this->limit, count($result));
    }

    /**
     * @param array $data
     */
    private function buildCollection(array $data)
    {
        $collectionData = [];
        foreach ($data as $collectionItem) {
            $collectionData[] = new DataObject($collectionItem);
        }
        $this->suggestCollection->expects($this->any())
            ->method('getIterator')
            ->willReturn(new \ArrayIterator($collectionData));
    }
}<|MERGE_RESOLUTION|>--- conflicted
+++ resolved
@@ -25,29 +25,17 @@
     private $model;
 
     /**
-<<<<<<< HEAD
-     * @var \Magento\Search\Model\Query |\PHPUnit\Framework\MockObject\MockObject
-=======
      * @var Query|MockObject
->>>>>>> b2f063af
      */
     private $query;
 
     /**
-<<<<<<< HEAD
-     * @var \Magento\Search\Model\Autocomplete\ItemFactory |\PHPUnit\Framework\MockObject\MockObject
-=======
      * @var ItemFactory|MockObject
->>>>>>> b2f063af
      */
     private $itemFactory;
 
     /**
-<<<<<<< HEAD
-     * @var \Magento\Search\Model\ResourceModel\Query\Collection |\PHPUnit\Framework\MockObject\MockObject
-=======
      * @var Collection|MockObject
->>>>>>> b2f063af
      */
     private $suggestCollection;
 
@@ -135,7 +123,7 @@
             ));
         $itemMock->expects($this->any())
             ->method('toArray')
-            ->willReturn($expected);
+            ->will($this->returnValue($expected));
 
         $this->itemFactory->expects($this->any())->method('create')->willReturn($itemMock);
 
@@ -155,6 +143,6 @@
         }
         $this->suggestCollection->expects($this->any())
             ->method('getIterator')
-            ->willReturn(new \ArrayIterator($collectionData));
+            ->will($this->returnValue(new \ArrayIterator($collectionData)));
     }
 }