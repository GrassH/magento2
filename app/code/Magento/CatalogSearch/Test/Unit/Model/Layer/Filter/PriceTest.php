--- conflicted
+++ resolved
@@ -20,10 +20,7 @@
 use Magento\Framework\Escaper;
 use Magento\Framework\TestFramework\Unit\Helper\ObjectManager as ObjectManagerHelper;
 use PHPUnit\Framework\MockObject\MockObject as MockObject;
-<<<<<<< HEAD
-=======
 use PHPUnit\Framework\TestCase;
->>>>>>> b2f063af
 
 /**
  * Test for \Magento\CatalogSearch\Model\Layer\Filter\Price
@@ -86,7 +83,7 @@
 
         $dataProviderFactory->expects($this->once())
             ->method('create')
-            ->willReturn($this->dataProvider);
+            ->will($this->returnValue($this->dataProvider));
 
         $this->layer = $this->getMockBuilder(Layer::class)
             ->disableOriginalConstructor()
@@ -99,7 +96,7 @@
             ->getMock();
         $this->layer->expects($this->any())
             ->method('getState')
-            ->willReturn($this->state);
+            ->will($this->returnValue($this->state));
 
         $this->fulltextCollection = $this->fulltextCollection = $this->getMockBuilder(
             Collection::class
@@ -110,7 +107,7 @@
 
         $this->layer->expects($this->any())
             ->method('getProductCollection')
-            ->willReturn($this->fulltextCollection);
+            ->will($this->returnValue($this->fulltextCollection));
 
         $this->itemDataBuilder = $this->getMockBuilder(DataBuilder::class)
             ->disableOriginalConstructor()
@@ -132,10 +129,10 @@
             ->getMock();
         $filterItem->expects($this->any())
             ->method($this->anything())
-            ->willReturnSelf();
+            ->will($this->returnSelf());
         $this->filterItemFactory->expects($this->any())
             ->method('create')
-            ->willReturn($filterItem);
+            ->will($this->returnValue($filterItem));
 
         $escaper = $this->getMockBuilder(Escaper::class)
             ->disableOriginalConstructor()
@@ -143,7 +140,7 @@
             ->getMock();
         $escaper->expects($this->any())
             ->method('escapeHtml')
-            ->willReturnArgument(0);
+            ->will($this->returnArgument(0));
 
         $this->attribute = $this->getMockBuilder(Attribute::class)
             ->disableOriginalConstructor()
@@ -178,15 +175,17 @@
         $this->request->expects($this->at(0))
             ->method('getParam')
             ->with($requestField)
-            ->willReturnCallback(
-                function ($field) use ($requestField, $idField, $requestValue, $idValue) {
-                    switch ($field) {
-                        case $requestField:
-                            return $requestValue;
-                        case $idField:
-                            return $idValue;
+            ->will(
+                $this->returnCallback(
+                    function ($field) use ($requestField, $idField, $requestValue, $idValue) {
+                        switch ($field) {
+                            case $requestField:
+                                return $requestValue;
+                            case $idField:
+                                return $idValue;
+                        }
                     }
-                }
+                )
             );
 
         $result = $this->target->apply($this->request);
@@ -225,18 +224,19 @@
         $this->target->setRequestVar($requestVar);
         $this->request->expects($this->exactly(1))
             ->method('getParam')
-            ->willReturnCallback(
-                function ($field) use ($requestVar, $priceId) {
-                    $this->assertTrue(in_array($field, [$requestVar, 'id']));
-
-                    return $priceId;
-                }
+            ->will(
+                $this->returnCallback(
+                    function ($field) use ($requestVar, $priceId) {
+                        $this->assertTrue(in_array($field, [$requestVar, 'id']));
+                        return $priceId;
+                    }
+                )
             );
 
         $this->fulltextCollection->expects($this->once())
             ->method('addFieldToFilter')
             ->with('price')
-            ->willReturnSelf();
+            ->will($this->returnSelf());
 
         $this->target->setCurrencyRate(1);
         $this->target->apply($this->request);
@@ -249,12 +249,12 @@
         $attributeCode = 'attributeCode';
         $this->attribute->expects($this->any())
             ->method('getAttributeCode')
-            ->willReturn($attributeCode);
+            ->will($this->returnValue($attributeCode));
 
         $this->fulltextCollection->expects($this->once())
             ->method('getFacetedData')
             ->with($attributeCode)
-            ->willReturn([]);
+            ->will($this->returnValue([]));
         $this->target->getItems();
     }
 }