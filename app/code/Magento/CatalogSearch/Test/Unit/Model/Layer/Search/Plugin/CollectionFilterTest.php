<?php declare(strict_types=1);
/**
 * Copyright © Magento, Inc. All rights reserved.
 * See COPYING.txt for license details.
 */
namespace Magento\CatalogSearch\Test\Unit\Model\Layer\Search\Plugin;

use Magento\Catalog\Model\Category;
use Magento\Catalog\Model\Layer\Search\CollectionFilter;
use Magento\CatalogSearch\Model\Layer\Search\Plugin\CollectionFilter as CollectionFilterPlugin;
use Magento\CatalogSearch\Model\ResourceModel\Fulltext\Collection;
use Magento\Framework\TestFramework\Unit\Helper\ObjectManager;
use Magento\Search\Model\Query;
use Magento\Search\Model\QueryFactory;
use PHPUnit\Framework\MockObject\MockObject;
use PHPUnit\Framework\TestCase;

class CollectionFilterTest extends TestCase
{
    /**
     * @var CollectionFilterPlugin
     */
    private $plugin;

    /**
<<<<<<< HEAD
     * @var Collection|\PHPUnit\Framework\MockObject\MockObject
=======
     * @var Collection|MockObject
>>>>>>> b2f063af
     */
    private $collectionMock;

    /**
<<<<<<< HEAD
     * @var Category|\PHPUnit\Framework\MockObject\MockObject
=======
     * @var Category|MockObject
>>>>>>> b2f063af
     */
    private $categoryMock;

    /**
<<<<<<< HEAD
     * @var QueryFactory|\PHPUnit\Framework\MockObject\MockObject
=======
     * @var QueryFactory|MockObject
>>>>>>> b2f063af
     */
    private $queryFactoryMock;

    /**
<<<<<<< HEAD
     * @var CollectionFilter|\PHPUnit\Framework\MockObject\MockObject
=======
     * @var CollectionFilter|MockObject
>>>>>>> b2f063af
     */
    private $collectionFilterMock;

    /**
<<<<<<< HEAD
     * @var Query|\PHPUnit\Framework\MockObject\MockObject
=======
     * @var Query|MockObject
>>>>>>> b2f063af
     */
    private $queryMock;

    /***
     * @var ObjectManager
     */
    private $objectManager;

    protected function setUp(): void
    {
        $this->objectManager = new ObjectManager($this);

        $this->collectionMock = $this->getMockBuilder(Collection::class)
            ->disableOriginalConstructor()
            ->setMethods(['addSearchFilter'])
            ->getMock();
        $this->categoryMock = $this->getMockBuilder(Category::class)
            ->disableOriginalConstructor()
            ->getMock();
        $this->queryFactoryMock = $this->getMockBuilder(QueryFactory::class)
            ->disableOriginalConstructor()
            ->setMethods(['get'])
            ->getMock();
        $this->collectionFilterMock = $this->getMockBuilder(CollectionFilter::class)
            ->disableOriginalConstructor()
            ->getMock();
        $this->queryMock = $this->getMockBuilder(Query::class)
            ->disableOriginalConstructor()
            ->setMethods(['isQueryTextShort', 'getQueryText'])
            ->getMock();

        $this->plugin = $this->objectManager->getObject(
            CollectionFilterPlugin::class,
            ['queryFactory' => $this->queryFactoryMock]
        );
    }

    public function testAfterFilter()
    {
        $queryText = 'Test Query';

        $this->queryFactoryMock->expects($this->once())
            ->method('get')
            ->willReturn($this->queryMock);
        $this->queryMock->expects($this->once())
            ->method('isQueryTextShort')
            ->willReturn(false);
        $this->queryMock->expects($this->once())
            ->method('getQueryText')
            ->willReturn($queryText);
        $this->collectionMock->expects($this->once())
            ->method('addSearchFilter')
            ->with($queryText);

        $this->plugin->afterFilter(
            $this->collectionFilterMock,
            null,
            $this->collectionMock,
            $this->categoryMock
        );
    }
}<|MERGE_RESOLUTION|>--- conflicted
+++ resolved
@@ -23,47 +23,27 @@
     private $plugin;
 
     /**
-<<<<<<< HEAD
-     * @var Collection|\PHPUnit\Framework\MockObject\MockObject
-=======
      * @var Collection|MockObject
->>>>>>> b2f063af
      */
     private $collectionMock;
 
     /**
-<<<<<<< HEAD
-     * @var Category|\PHPUnit\Framework\MockObject\MockObject
-=======
      * @var Category|MockObject
->>>>>>> b2f063af
      */
     private $categoryMock;
 
     /**
-<<<<<<< HEAD
-     * @var QueryFactory|\PHPUnit\Framework\MockObject\MockObject
-=======
      * @var QueryFactory|MockObject
->>>>>>> b2f063af
      */
     private $queryFactoryMock;
 
     /**
-<<<<<<< HEAD
-     * @var CollectionFilter|\PHPUnit\Framework\MockObject\MockObject
-=======
      * @var CollectionFilter|MockObject
->>>>>>> b2f063af
      */
     private $collectionFilterMock;
 
     /**
-<<<<<<< HEAD
-     * @var Query|\PHPUnit\Framework\MockObject\MockObject
-=======
      * @var Query|MockObject
->>>>>>> b2f063af
      */
     private $queryMock;
 
