<?php declare(strict_types=1);
/**
 * Copyright © Magento, Inc. All rights reserved.
 * See COPYING.txt for license details.
 */

namespace Magento\CatalogSearch\Test\Unit\Model\Layer\Filter;

use Magento\Catalog\Model\Layer;
use Magento\Catalog\Model\Layer\Filter\Item;
use Magento\Catalog\Model\Layer\Filter\ItemFactory;
use Magento\Catalog\Model\Layer\State;
use Magento\Catalog\Model\ResourceModel\Layer\Filter\DecimalFactory;
use Magento\CatalogSearch\Model\Layer\Filter\Decimal;
use Magento\CatalogSearch\Model\ResourceModel\Fulltext\Collection;
use Magento\Eav\Model\Entity\Attribute;
use Magento\Framework\App\RequestInterface;
use Magento\Framework\TestFramework\Unit\Helper\ObjectManager as ObjectManagerHelper;
use PHPUnit\Framework\MockObject\MockObject as MockObject;
<<<<<<< HEAD
=======
use PHPUnit\Framework\TestCase;
>>>>>>> b2f063af

/**
 * Test for \Magento\CatalogSearch\Model\Layer\Filter\Decimal
 */
class DecimalTest extends TestCase
{
    private $filterItem;

    /**
     * @var Collection|MockObject
     */
    private $fulltextCollection;

    /**
     * @var Layer|MockObject
     */
    private $layer;

    /**
     * @var Decimal
     */
    private $target;

    /** @var RequestInterface|MockObject */
    private $request;

    /** @var  State|MockObject */
    private $state;

    /** @var  ItemFactory|MockObject */
    private $filterItemFactory;

    /** @var  Attribute|MockObject */
    private $attribute;

    protected function setUp(): void
    {
        $this->request = $this->getMockBuilder(RequestInterface::class)
            ->disableOriginalConstructor()
            ->setMethods(['getParam'])
            ->getMockForAbstractClass();

        $this->layer = $this->getMockBuilder(Layer::class)
            ->disableOriginalConstructor()
            ->setMethods(['getState', 'getProductCollection'])
            ->getMock();
        $this->filterItemFactory = $this->getMockBuilder(
            ItemFactory::class
        )
            ->disableOriginalConstructor()
            ->setMethods(['create'])
            ->getMock();

        $this->filterItem = $this->getMockBuilder(
            Item::class
        )
            ->disableOriginalConstructor()
            ->setMethods(['setFilter', 'setLabel', 'setValue', 'setCount'])
            ->getMock();
        $this->filterItem->expects($this->any())
            ->method($this->anything())
            ->willReturnSelf();
        $this->filterItemFactory->expects($this->any())
            ->method('create')
            ->willReturn($this->filterItem);

        $this->fulltextCollection = $this->fulltextCollection = $this->getMockBuilder(
            Collection::class
        )
            ->disableOriginalConstructor()
            ->getMock();

        $this->layer->expects($this->any())
            ->method('getProductCollection')
            ->willReturn($this->fulltextCollection);

        $filterDecimalFactory =
            $this->getMockBuilder(DecimalFactory::class)
            ->disableOriginalConstructor()
            ->setMethods(['create'])
            ->getMock();
        $resource = $this->getMockBuilder(\Magento\Catalog\Model\ResourceModel\Layer\Filter\Decimal::class)
            ->disableOriginalConstructor()
            ->setMethods([])
            ->getMock();
        $filterDecimalFactory->expects($this->once())
            ->method('create')
            ->willReturn($resource);

        $this->attribute = $this->getMockBuilder(Attribute::class)
            ->disableOriginalConstructor()
            ->setMethods(['getAttributeCode', 'getFrontend', 'getIsFilterable'])
            ->getMock();

        $this->state = $this->getMockBuilder(State::class)
            ->disableOriginalConstructor()
            ->setMethods(['addFilter'])
            ->getMock();
        $this->layer->expects($this->any())
            ->method('getState')
            ->willReturn($this->state);

        $objectManagerHelper = new ObjectManagerHelper($this);
        $this->target = $objectManagerHelper->getObject(
            Decimal::class,
            [
                'filterItemFactory' => $this->filterItemFactory,
                'layer' => $this->layer,
                'filterDecimalFactory' => $filterDecimalFactory,
            ]
        );

        $this->target->setAttributeModel($this->attribute);
    }

    /**
     * @param $requestValue
     * @param $idValue
     * @param $isIdUsed
     * @dataProvider applyWithEmptyRequestDataProvider
     */
    public function testApplyWithEmptyRequest($requestValue, $idValue)
    {
        $requestField = 'test_request_var';
        $idField = 'id';

        $this->target->setRequestVar($requestField);

        $this->request->expects($this->at(0))
            ->method('getParam')
            ->with($requestField)
            ->willReturnCallback(
                
                    function ($field) use ($requestField, $idField, $requestValue, $idValue) {
                        switch ($field) {
                            case $requestField:
                                return $requestValue;
                            case $idField:
                                return $idValue;
                        }
                    }
                
            );

        $result = $this->target->apply($this->request);
        $this->assertSame($this->target, $result);
    }

    /**
     * @return array
     */
    public function applyWithEmptyRequestDataProvider()
    {
        return [
            [
                'requestValue' => null,
                'id' => 0,
            ],
            [
                'requestValue' => 0,
                'id' => false,
            ],
            [
                'requestValue' => 0,
                'id' => null,
            ]
        ];
    }

    public function testApply()
    {
        $filter = '10-150';
        $requestVar = 'test_request_var';

        $this->target->setRequestVar($requestVar);
        $this->request->expects($this->exactly(1))
            ->method('getParam')
            ->willReturnCallback(
                
                    function ($field) use ($requestVar, $filter) {
                        $this->assertTrue(in_array($field, [$requestVar, 'id']));
                        return $filter;
                    }
                
            );

        $attributeCode = 'AttributeCode';
        $this->attribute->expects($this->any())
            ->method('getAttributeCode')
            ->willReturn($attributeCode);

        $this->fulltextCollection->expects($this->once())
            ->method('addFieldToFilter')
            ->with($attributeCode)
            ->willReturnSelf();

        $this->target->apply($this->request);
    }

    public function testItemData()
    {
        $this->fulltextCollection->expects($this->any())
            ->method('getSize')
            ->willReturn(5);

        $this->fulltextCollection->expects($this->any())
            ->method('getFacetedData')
            ->willReturn([
                '2_10' => ['count' => 5],
                '*_*' => ['count' => 2]
            ]);
        $this->assertEquals(
            [
                $this->filterItem
            ],
            $this->target->getItems()
        );
    }
}<|MERGE_RESOLUTION|>--- conflicted
+++ resolved
@@ -17,10 +17,7 @@
 use Magento\Framework\App\RequestInterface;
 use Magento\Framework\TestFramework\Unit\Helper\ObjectManager as ObjectManagerHelper;
 use PHPUnit\Framework\MockObject\MockObject as MockObject;
-<<<<<<< HEAD
-=======
 use PHPUnit\Framework\TestCase;
->>>>>>> b2f063af
 
 /**
  * Test for \Magento\CatalogSearch\Model\Layer\Filter\Decimal
@@ -82,10 +79,10 @@
             ->getMock();
         $this->filterItem->expects($this->any())
             ->method($this->anything())
-            ->willReturnSelf();
+            ->will($this->returnSelf());
         $this->filterItemFactory->expects($this->any())
             ->method('create')
-            ->willReturn($this->filterItem);
+            ->will($this->returnValue($this->filterItem));
 
         $this->fulltextCollection = $this->fulltextCollection = $this->getMockBuilder(
             Collection::class
@@ -95,7 +92,7 @@
 
         $this->layer->expects($this->any())
             ->method('getProductCollection')
-            ->willReturn($this->fulltextCollection);
+            ->will($this->returnValue($this->fulltextCollection));
 
         $filterDecimalFactory =
             $this->getMockBuilder(DecimalFactory::class)
@@ -108,7 +105,7 @@
             ->getMock();
         $filterDecimalFactory->expects($this->once())
             ->method('create')
-            ->willReturn($resource);
+            ->will($this->returnValue($resource));
 
         $this->attribute = $this->getMockBuilder(Attribute::class)
             ->disableOriginalConstructor()
@@ -121,7 +118,7 @@
             ->getMock();
         $this->layer->expects($this->any())
             ->method('getState')
-            ->willReturn($this->state);
+            ->will($this->returnValue($this->state));
 
         $objectManagerHelper = new ObjectManagerHelper($this);
         $this->target = $objectManagerHelper->getObject(
@@ -152,8 +149,8 @@
         $this->request->expects($this->at(0))
             ->method('getParam')
             ->with($requestField)
-            ->willReturnCallback(
-                
+            ->will(
+                $this->returnCallback(
                     function ($field) use ($requestField, $idField, $requestValue, $idValue) {
                         switch ($field) {
                             case $requestField:
@@ -162,7 +159,7 @@
                                 return $idValue;
                         }
                     }
-                
+                )
             );
 
         $result = $this->target->apply($this->request);
@@ -198,24 +195,24 @@
         $this->target->setRequestVar($requestVar);
         $this->request->expects($this->exactly(1))
             ->method('getParam')
-            ->willReturnCallback(
-                
+            ->will(
+                $this->returnCallback(
                     function ($field) use ($requestVar, $filter) {
                         $this->assertTrue(in_array($field, [$requestVar, 'id']));
                         return $filter;
                     }
-                
+                )
             );
 
         $attributeCode = 'AttributeCode';
         $this->attribute->expects($this->any())
             ->method('getAttributeCode')
-            ->willReturn($attributeCode);
+            ->will($this->returnValue($attributeCode));
 
         $this->fulltextCollection->expects($this->once())
             ->method('addFieldToFilter')
             ->with($attributeCode)
-            ->willReturnSelf();
+            ->will($this->returnSelf());
 
         $this->target->apply($this->request);
     }
