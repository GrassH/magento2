--- conflicted
+++ resolved
@@ -17,10 +17,7 @@
 use Magento\Framework\Escaper;
 use Magento\Framework\TestFramework\Unit\Helper\ObjectManager as ObjectManagerHelper;
 use PHPUnit\Framework\MockObject\MockObject as MockObject;
-<<<<<<< HEAD
-=======
 use PHPUnit\Framework\TestCase;
->>>>>>> b2f063af
 
 /**
  * Test for \Magento\CatalogSearch\Model\Layer\Filter\Category
@@ -79,7 +76,7 @@
 
         $dataProviderFactory->expects($this->once())
             ->method('create')
-            ->willReturn($this->dataProvider);
+            ->will($this->returnValue($this->dataProvider));
 
         $this->category = $this->getMockBuilder(Category::class)
             ->disableOriginalConstructor()
@@ -88,7 +85,7 @@
 
         $this->dataProvider->expects($this->any())
             ->method('getCategory', 'isValid')
-            ->willReturn($this->category);
+            ->will($this->returnValue($this->category));
 
         $this->layer = $this->getMockBuilder(Layer::class)
             ->disableOriginalConstructor()
@@ -104,7 +101,7 @@
 
         $this->layer->expects($this->any())
             ->method('getProductCollection')
-            ->willReturn($this->fulltextCollection);
+            ->will($this->returnValue($this->fulltextCollection));
 
         $this->itemDataBuilder = $this->getMockBuilder(DataBuilder::class)
             ->disableOriginalConstructor()
@@ -126,10 +123,10 @@
             ->getMock();
         $filterItem->expects($this->any())
             ->method($this->anything())
-            ->willReturnSelf();
+            ->will($this->returnSelf());
         $this->filterItemFactory->expects($this->any())
             ->method('create')
-            ->willReturn($filterItem);
+            ->will($this->returnValue($filterItem));
 
         $escaper = $this->getMockBuilder(Escaper::class)
             ->disableOriginalConstructor()
@@ -137,7 +134,7 @@
             ->getMock();
         $escaper->expects($this->any())
             ->method('escapeHtml')
-            ->willReturnArgument(0);
+            ->will($this->returnArgument(0));
 
         $objectManagerHelper = new ObjectManagerHelper($this);
         $this->target = $objectManagerHelper->getObject(
@@ -168,8 +165,8 @@
         $this->request->expects($this->at(0))
             ->method('getParam')
             ->with($requestField)
-            ->willReturnCallback(
-                
+            ->will(
+                $this->returnCallback(
                     function ($field) use ($requestField, $idField, $requestValue, $idValue) {
                         switch ($field) {
                             case $requestField:
@@ -178,7 +175,7 @@
                                 return $idValue;
                         }
                     }
-                
+                )
             );
 
         $result = $this->target->apply($this->request);
@@ -214,28 +211,28 @@
         $this->target->setRequestVar($requestVar);
         $this->request->expects($this->exactly(2))
             ->method('getParam')
-            ->willReturnCallback(
-                
+            ->will(
+                $this->returnCallback(
                     function ($field) use ($requestVar, $categoryId) {
                         $this->assertTrue(in_array($field, [$requestVar, 'id']));
                         return $categoryId;
                     }
-                
+                )
             );
 
         $this->dataProvider->expects($this->once())
             ->method('setCategoryId')
             ->with($categoryId)
-            ->willReturnSelf();
+            ->will($this->returnSelf());
 
         $this->category->expects($this->once())
             ->method('getId')
-            ->willReturn($categoryId);
+            ->will($this->returnValue($categoryId));
 
         $this->fulltextCollection->expects($this->once())
             ->method('addCategoryFilter')
             ->with($this->category)
-            ->willReturnSelf();
+            ->will($this->returnSelf());
 
         $this->target->apply($this->request);
     }
@@ -247,7 +244,7 @@
     {
         $this->category->expects($this->any())
             ->method('getIsActive')
-            ->willReturn(true);
+            ->will($this->returnValue(true));
 
         $category1 = $this->getMockBuilder(Category::class)
             ->disableOriginalConstructor()
@@ -255,13 +252,13 @@
             ->getMock();
         $category1->expects($this->atLeastOnce())
             ->method('getId')
-            ->willReturn(120);
+            ->will($this->returnValue(120));
         $category1->expects($this->once())
             ->method('getName')
-            ->willReturn('Category 1');
+            ->will($this->returnValue('Category 1'));
         $category1->expects($this->once())
             ->method('getIsActive')
-            ->willReturn(true);
+            ->will($this->returnValue(true));
 
         $category2 = $this->getMockBuilder(Category::class)
             ->disableOriginalConstructor()
@@ -269,13 +266,13 @@
             ->getMock();
         $category2->expects($this->atLeastOnce())
             ->method('getId')
-            ->willReturn(5641);
+            ->will($this->returnValue(5641));
         $category2->expects($this->once())
             ->method('getName')
-            ->willReturn('Category 2');
+            ->will($this->returnValue('Category 2'));
         $category2->expects($this->once())
             ->method('getIsActive')
-            ->willReturn(true);
+            ->will($this->returnValue(true));
 
         $category3 = $this->getMockBuilder(Category::class)
             ->disableOriginalConstructor()
@@ -283,12 +280,12 @@
             ->getMock();
         $category3->expects($this->atLeastOnce())
             ->method('getId')
-            ->willReturn(777);
+            ->will($this->returnValue(777));
         $category3->expects($this->never())
             ->method('getName');
         $category3->expects($this->once())
             ->method('getIsActive')
-            ->willReturn(true);
+            ->will($this->returnValue(true));
 
         $categories = [
             $category1,
@@ -297,7 +294,7 @@
         ];
         $this->category->expects($this->once())
             ->method('getChildrenCategories')
-            ->willReturn($categories);
+            ->will($this->returnValue($categories));
 
         $facetedData = [
             120 => ['count' => 10],
@@ -307,12 +304,12 @@
 
         $this->fulltextCollection->expects($this->once())
             ->method('getSize')
-            ->willReturn(50);
+            ->will($this->returnValue(50));
 
         $this->fulltextCollection->expects($this->once())
             ->method('getFacetedData')
             ->with('category')
-            ->willReturn($facetedData);
+            ->will($this->returnValue($facetedData));
 
         $builtData = [
             [
@@ -334,7 +331,7 @@
                 120,
                 10
             )
-            ->willReturnSelf();
+            ->will($this->returnSelf());
         $this->itemDataBuilder->expects($this->at(1))
             ->method('addItemData')
             ->with(
@@ -342,10 +339,10 @@
                 5641,
                 45
             )
-            ->willReturnSelf();
+            ->will($this->returnSelf());
         $this->itemDataBuilder->expects($this->once())
             ->method('build')
-            ->willReturn($builtData);
+            ->will($this->returnValue($builtData));
 
         $this->target->getItems();
     }
