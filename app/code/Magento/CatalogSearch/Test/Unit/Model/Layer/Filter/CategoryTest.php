<?php
/**
 * Copyright © Magento, Inc. All rights reserved.
 * See COPYING.txt for license details.
 */
declare(strict_types=1);

namespace Magento\CatalogSearch\Test\Unit\Model\Layer\Filter;

use Magento\Catalog\Model\Category;
use Magento\Catalog\Model\Layer;
use Magento\Catalog\Model\Layer\Filter\DataProvider\CategoryFactory;
use Magento\Catalog\Model\Layer\Filter\Item;
use Magento\Catalog\Model\Layer\Filter\Item\DataBuilder;
use Magento\Catalog\Model\Layer\Filter\ItemFactory;
use Magento\CatalogSearch\Model\ResourceModel\Fulltext\Collection;
use Magento\Framework\App\RequestInterface;
use Magento\Framework\Escaper;
use Magento\Framework\TestFramework\Unit\Helper\ObjectManager as ObjectManagerHelper;
use PHPUnit\Framework\MockObject\MockObject;
use PHPUnit\Framework\TestCase;

/**
 * Test for \Magento\CatalogSearch\Model\Layer\Filter\Category
 * @SuppressWarnings(PHPMD.CouplingBetweenObjects)
 */
class CategoryTest extends TestCase
{
    /**
     * @var DataBuilder|MockObject
     */
    private $itemDataBuilder;

    /**
     * @var Category|MockObject
     */
    private $category;

    /**
     * @var Collection|MockObject
     */
    private $fulltextCollection;

    /**
     * @var Layer|MockObject
     */
    private $layer;

    /**
     * @var \Magento\Catalog\Model\Layer\Filter\DataProvider\Category|MockObject
     */
    private $dataProvider;

    /**
     * @var \Magento\CatalogSearch\Model\Layer\Filter\Category
     */
    private $target;

    /**
     * @var RequestInterface|MockObject
     */
    private $request;

    /**
     * @var ItemFactory|MockObject
     */
    private $filterItemFactory;

    /**
     * @inheritDoc
     */
    protected function setUp(): void
    {
        $this->request = $this->getMockBuilder(RequestInterface::class)
            ->disableOriginalConstructor()
            ->onlyMethods(['getParam'])
            ->getMockForAbstractClass();

        $dataProviderFactory = $this->getMockBuilder(CategoryFactory::class)
            ->disableOriginalConstructor()
            ->onlyMethods(['create'])->getMock();

        $this->dataProvider = $this->getMockBuilder(\Magento\Catalog\Model\Layer\Filter\DataProvider\Category::class)
            ->disableOriginalConstructor()
            ->onlyMethods(['setCategoryId', 'getCategory'])
            ->getMock();

        $dataProviderFactory->expects($this->once())
            ->method('create')
            ->willReturn($this->dataProvider);

        $this->category = $this->getMockBuilder(Category::class)
            ->disableOriginalConstructor()
            ->onlyMethods(['getId', 'getChildrenCategories', 'getIsActive'])
            ->getMock();

        $this->dataProvider->expects($this->any())
            ->method('getCategory')
            ->willReturn($this->category);

        $this->layer = $this->getMockBuilder(Layer::class)
            ->disableOriginalConstructor()
            ->onlyMethods(['getState', 'getProductCollection'])
            ->getMock();

        $this->fulltextCollection = $this->getMockBuilder(Collection::class)
            ->disableOriginalConstructor()
            ->onlyMethods(['addCategoryFilter', 'getFacetedData', 'getSize'])
            ->getMock();

        $this->layer->expects($this->any())
            ->method('getProductCollection')
            ->willReturn($this->fulltextCollection);

        $this->itemDataBuilder = $this->getMockBuilder(DataBuilder::class)
            ->disableOriginalConstructor()
            ->onlyMethods(['addItemData', 'build'])
            ->getMock();

        $this->filterItemFactory = $this->getMockBuilder(ItemFactory::class)
            ->disableOriginalConstructor()
            ->onlyMethods(['create'])
            ->getMock();

        $filterItem = $this->getMockBuilder(Item::class)
            ->disableOriginalConstructor()
            ->addMethods(['setFilter', 'setLabel', 'setValue', 'setCount'])
            ->getMock();
        $filterItem->expects($this->any())
            ->method($this->anything())->willReturnSelf();
        $this->filterItemFactory->expects($this->any())
            ->method('create')
            ->willReturn($filterItem);

        $escaper = $this->getMockBuilder(Escaper::class)
            ->disableOriginalConstructor()
            ->onlyMethods(['escapeHtml'])
            ->getMock();
        $escaper->expects($this->any())
            ->method('escapeHtml')
            ->willReturnArgument(0);

        $objectManagerHelper = new ObjectManagerHelper($this);
        $this->target = $objectManagerHelper->getObject(
            \Magento\CatalogSearch\Model\Layer\Filter\Category::class,
            [
                'categoryDataProviderFactory' => $dataProviderFactory,
                'layer' => $this->layer,
                'itemDataBuilder' => $this->itemDataBuilder,
                'filterItemFactory' => $this->filterItemFactory,
                'escaper' => $escaper
            ]
        );
    }

    /**
     * @param $requestValue
     * @param $idValue
     * @param $isIdUsed
     *
     * @return void
     * @dataProvider applyWithEmptyRequestDataProvider
     */
    public function testApplyWithEmptyRequest($requestValue, $idValue): void
    {
        $requestField = 'test_request_var';
        $idField = 'id';

        $this->target->setRequestVar($requestField);

<<<<<<< HEAD
        $this->request
=======
        $this->category->expects($this->once())
            ->method('getChildrenCategories')
            ->willReturn([]);

        $this->request->expects($this->at(0))
>>>>>>> fde9f3f1
            ->method('getParam')
            ->withConsecutive([$requestField]);

        $result = $this->target->apply($this->request);
        $this->assertSame($this->target, $result);
    }

    /**
     * @return array
     */
    public function applyWithEmptyRequestDataProvider(): array
    {
        return [
            [
                'requestValue' => null,
                'id' => 0
            ],
            [
                'requestValue' => 0,
                'id' => false
            ],
            [
                'requestValue' => 0,
                'id' => null
            ]
        ];
    }

    /**
    * @return void
    */
    public function testApply(): void
    {
        $categoryId = 123;
        $requestVar = 'test_request_var';

        $this->target->setRequestVar($requestVar);
        $this->request->expects($this->exactly(2))
            ->method('getParam')
            ->willReturnCallback(
                function ($field) use ($requestVar, $categoryId) {
                    $this->assertContains($field, [$requestVar, 'id']);
                    return $categoryId;
                }
            );

        $this->dataProvider->expects($this->once())
            ->method('setCategoryId')
            ->with($categoryId)->willReturnSelf();

        $this->category->expects($this->once())
            ->method('getId')
            ->willReturn($categoryId);

        $this->category->expects($this->once())
            ->method('getChildrenCategories')
            ->willReturn([]);

        $this->fulltextCollection->expects($this->once())
            ->method('addCategoryFilter')
            ->with($this->category)->willReturnSelf();

        $this->target->apply($this->request);
    }

    /**
     * @return void
     * @SuppressWarnings(PHPMD.ExcessiveMethodLength)
     */
    public function testGetItems(): void
    {
        $this->category->expects($this->any())
            ->method('getIsActive')
            ->willReturn(true);

        $category1 = $this->getMockBuilder(Category::class)
            ->disableOriginalConstructor()
            ->onlyMethods(['getId', 'getName', 'getIsActive'])
            ->getMock();
        $category1->expects($this->atLeastOnce())
            ->method('getId')
            ->willReturn(120);
        $category1->expects($this->once())
            ->method('getName')
            ->willReturn('Category 1');
        $category1->expects($this->once())
            ->method('getIsActive')
            ->willReturn(true);

        $category2 = $this->getMockBuilder(Category::class)
            ->disableOriginalConstructor()
            ->onlyMethods(['getId', 'getName', 'getIsActive'])
            ->getMock();
        $category2->expects($this->atLeastOnce())
            ->method('getId')
            ->willReturn(5641);
        $category2->expects($this->once())
            ->method('getName')
            ->willReturn('Category 2');
        $category2->expects($this->once())
            ->method('getIsActive')
            ->willReturn(true);

        $category3 = $this->getMockBuilder(Category::class)
            ->disableOriginalConstructor()
            ->onlyMethods(['getId', 'getName', 'getIsActive'])
            ->getMock();
        $category3->expects($this->atLeastOnce())
            ->method('getId')
            ->willReturn(777);
        $category3->expects($this->never())
            ->method('getName');
        $category3->expects($this->once())
            ->method('getIsActive')
            ->willReturn(true);

        $categories = [
            $category1,
            $category2,
            $category3
        ];
        $this->category->expects($this->once())
            ->method('getChildrenCategories')
            ->willReturn($categories);

        $facetedData = [
            120 => ['count' => 10],
            5641 => ['count' => 45],
            777 => ['count' => 80],
        ];

        $this->fulltextCollection->expects($this->once())
            ->method('getSize')
            ->willReturn(50);

        $this->fulltextCollection->expects($this->once())
            ->method('getFacetedData')
            ->with('category')
            ->willReturn($facetedData);

        $builtData = [
            [
                'label' => 'Category 1',
                'value' => 120,
                'count' => 10
            ],
            [
                'label' => 'Category 2',
                'value' => 5641,
                'count' => 45
            ]
        ];

        $this->itemDataBuilder
            ->method('addItemData')
            ->withConsecutive(['Category 1', 120, 10], ['Category 2', 5641, 45])
            ->willReturnOnConsecutiveCalls($this->itemDataBuilder, $this->itemDataBuilder);
        $this->itemDataBuilder->expects($this->once())
            ->method('build')
            ->willReturn($builtData);

        $this->target->getItems();
    }
}<|MERGE_RESOLUTION|>--- conflicted
+++ resolved
@@ -168,16 +168,11 @@
 
         $this->target->setRequestVar($requestField);
 
-<<<<<<< HEAD
-        $this->request
-=======
         $this->category->expects($this->once())
             ->method('getChildrenCategories')
             ->willReturn([]);
 
-        $this->request->expects($this->at(0))
->>>>>>> fde9f3f1
-            ->method('getParam')
+        $this->request->method('getParam')
             ->withConsecutive([$requestField]);
 
         $result = $this->target->apply($this->request);
