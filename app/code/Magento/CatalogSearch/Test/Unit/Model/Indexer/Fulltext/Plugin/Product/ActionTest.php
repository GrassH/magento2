<?php declare(strict_types=1);
/**
 * Copyright © Magento, Inc. All rights reserved.
 * See COPYING.txt for license details.
 */
namespace Magento\CatalogSearch\Test\Unit\Model\Indexer\Fulltext\Plugin\Product;

use Magento\Catalog\Model\Product\Action as ProductAction;
use Magento\CatalogSearch\Model\Indexer\Fulltext as FulltextIndexer;
use Magento\CatalogSearch\Model\Indexer\Fulltext\Plugin\Product\Action as ProductActionIndexerPlugin;
use Magento\Framework\Indexer\IndexerInterface;
use Magento\Framework\Indexer\IndexerRegistry;
use Magento\Framework\TestFramework\Unit\Helper\ObjectManager as ObjectManagerHelper;
use PHPUnit\Framework\MockObject\MockObject;
use PHPUnit\Framework\TestCase;

class ActionTest extends TestCase
{
    /**
     * @var ProductActionIndexerPlugin
     */
    private $plugin;

    /**
     * @var ObjectManagerHelper
     */
    private $objectManagerHelper;

    /**
<<<<<<< HEAD
     * @var IndexerRegistry|\PHPUnit\Framework\MockObject\MockObject
=======
     * @var IndexerRegistry|MockObject
>>>>>>> b2f063af
     */
    private $indexerRegistryMock;

    /**
<<<<<<< HEAD
     * @var IndexerInterface|\PHPUnit\Framework\MockObject\MockObject
=======
     * @var IndexerInterface|MockObject
>>>>>>> b2f063af
     */
    private $indexerMock;

    /**
<<<<<<< HEAD
     * @var ProductAction|\PHPUnit\Framework\MockObject\MockObject
=======
     * @var ProductAction|MockObject
>>>>>>> b2f063af
     */
    private $subjectMock;

    protected function setUp(): void
    {
        $this->indexerRegistryMock = $this->getMockBuilder(IndexerRegistry::class)
            ->disableOriginalConstructor()
            ->getMock();
        $this->indexerMock = $this->getMockBuilder(IndexerInterface::class)
            ->getMockForAbstractClass();
        $this->subjectMock = $this->getMockBuilder(ProductAction::class)
            ->disableOriginalConstructor()
            ->getMock();

        $this->indexerRegistryMock->expects(static::once())
            ->method('get')
            ->with(FulltextIndexer::INDEXER_ID)
            ->willReturn($this->indexerMock);

        $this->objectManagerHelper = new ObjectManagerHelper($this);
        $this->plugin = $this->objectManagerHelper->getObject(
            ProductActionIndexerPlugin::class,
            ['indexerRegistry' => $this->indexerRegistryMock]
        );
    }

    public function testAfterUpdateAttributesNonScheduled()
    {
        $productIds = [1, 2, 3];

        $this->indexerMock->expects(static::once())
            ->method('isScheduled')
            ->willReturn(false);
        $this->indexerMock->expects(static::once())
            ->method('reindexList')
            ->with($productIds);

        $this->assertSame(
            $this->subjectMock,
            $this->plugin->afterUpdateAttributes($this->subjectMock, $this->subjectMock, $productIds, [], null)
        );
    }

    public function testAfterUpdateAttributesScheduled()
    {
        $productIds = [1, 2, 3];

        $this->indexerMock->expects(static::once())
            ->method('isScheduled')
            ->willReturn(true);
        $this->indexerMock->expects(static::never())
            ->method('reindexList');

        $this->assertSame(
            $this->subjectMock,
            $this->plugin->afterUpdateAttributes($this->subjectMock, $this->subjectMock, $productIds, [], null)
        );
    }

    public function testAfterUpdateWebsitesNonScheduled()
    {
        $productIds = [1, 2, 3];

        $this->indexerMock->expects(static::once())
            ->method('isScheduled')
            ->willReturn(false);
        $this->indexerMock->expects(static::once())
            ->method('reindexList')
            ->with($productIds);

        $this->plugin->afterUpdateWebsites($this->subjectMock, $this->subjectMock, $productIds, [], null);
    }

    public function testAfterUpdateWebsitesScheduled()
    {
        $productIds = [1, 2, 3];

        $this->indexerMock->expects(static::once())
            ->method('isScheduled')
            ->willReturn(true);
        $this->indexerMock->expects(static::never())
            ->method('reindexList');

        $this->plugin->afterUpdateWebsites($this->subjectMock, $this->subjectMock, $productIds, [], null);
    }
}<|MERGE_RESOLUTION|>--- conflicted
+++ resolved
@@ -27,29 +27,17 @@
     private $objectManagerHelper;
 
     /**
-<<<<<<< HEAD
-     * @var IndexerRegistry|\PHPUnit\Framework\MockObject\MockObject
-=======
      * @var IndexerRegistry|MockObject
->>>>>>> b2f063af
      */
     private $indexerRegistryMock;
 
     /**
-<<<<<<< HEAD
-     * @var IndexerInterface|\PHPUnit\Framework\MockObject\MockObject
-=======
      * @var IndexerInterface|MockObject
->>>>>>> b2f063af
      */
     private $indexerMock;
 
     /**
-<<<<<<< HEAD
-     * @var ProductAction|\PHPUnit\Framework\MockObject\MockObject
-=======
      * @var ProductAction|MockObject
->>>>>>> b2f063af
      */
     private $subjectMock;
 
