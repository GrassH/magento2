<?php declare(strict_types=1);
/**
 * Copyright © Magento, Inc. All rights reserved.
 * See COPYING.txt for license details.
 */
namespace Magento\CatalogSearch\Test\Unit\Model\Indexer;

use Magento\CatalogSearch\Model\Indexer\IndexStructureFactory;
use Magento\Framework\Indexer\IndexStructureInterface;
use Magento\Framework\ObjectManagerInterface;
use Magento\Framework\Search\EngineResolverInterface;
use PHPUnit\Framework\MockObject\MockObject;
use PHPUnit\Framework\TestCase;

class IndexStructureFactoryTest extends TestCase
{
    /** @var IndexStructureFactory */
    private $model;

<<<<<<< HEAD
    /** @var ObjectManagerInterface|\PHPUnit\Framework\MockObject\MockObject */
    private $objectManagerMock;

    /** @var EngineResolverInterface|\PHPUnit\Framework\MockObject\MockObject */
=======
    /** @var ObjectManagerInterface|MockObject */
    private $objectManagerMock;

    /** @var EngineResolverInterface|MockObject */
>>>>>>> b2f063af
    private $engineResolverMock;

    protected function setUp(): void
    {
        $this->objectManagerMock = $this->getMockBuilder(ObjectManagerInterface::class)
            ->getMockForAbstractClass();
        $this->engineResolverMock = $this->getMockBuilder(EngineResolverInterface::class)
            ->getMockForAbstractClass();
    }

    public function testCreate()
    {
        $currentStructure = 'current_structure';
        $currentStructureClass = IndexStructureInterface::class;
        $structures = [
            $currentStructure => $currentStructureClass,
        ];
        $data = ['data'];

        $this->engineResolverMock->expects($this->once())
            ->method('getCurrentSearchEngine')
            ->willReturn($currentStructure);

        $indexerStructureMock = $this->getMockBuilder($currentStructureClass)
            ->getMockForAbstractClass();

        $this->objectManagerMock->expects($this->once())
            ->method('create')
            ->with($currentStructureClass, $data)
            ->willReturn($indexerStructureMock);

        $this->model = new IndexStructureFactory(
            $this->objectManagerMock,
            $this->engineResolverMock,
            $structures
        );

        $this->assertEquals($indexerStructureMock, $this->model->create($data));
    }

<<<<<<< HEAD
    /**
     */
    public function testCreateWithoutStructures()
    {
        $this->expectException(\LogicException::class);
        $this->expectExceptionMessage('There is no such index structure: current_structure');

=======
    public function testCreateWithoutStructures()
    {
        $this->expectException('LogicException');
        $this->expectExceptionMessage('There is no such index structure: current_structure');
>>>>>>> b2f063af
        $currentStructure = 'current_structure';
        $structures = [];
        $data = ['data'];

        $this->engineResolverMock->expects($this->once())
            ->method('getCurrentSearchEngine')
            ->willReturn($currentStructure);

        $this->model = new IndexStructureFactory(
            $this->objectManagerMock,
            $this->engineResolverMock,
            $structures
        );

        $this->model->create($data);
    }

<<<<<<< HEAD
    /**
     */
    public function testCreateWithWrongStructure()
    {
        $this->expectException(\InvalidArgumentException::class);
        $this->expectExceptionMessage('current_structure index structure doesn\'t implement');

=======
    public function testCreateWithWrongStructure()
    {
        $this->expectException('InvalidArgumentException');
        $this->expectExceptionMessage('current_structure index structure doesn\'t implement');
>>>>>>> b2f063af
        $currentStructure = 'current_structure';
        $currentStructureClass = \stdClass::class;
        $structures = [
            $currentStructure => $currentStructureClass,
        ];
        $data = ['data'];

        $this->engineResolverMock->expects($this->once())
            ->method('getCurrentSearchEngine')
            ->willReturn($currentStructure);

        $indexerStructureMock = $this->getMockBuilder($currentStructureClass)
            ->getMockForAbstractClass();

        $this->objectManagerMock->expects($this->once())
            ->method('create')
            ->with($currentStructureClass, $data)
            ->willReturn($indexerStructureMock);

        $this->model = new IndexStructureFactory(
            $this->objectManagerMock,
            $this->engineResolverMock,
            $structures
        );

        $this->model->create($data);
    }
}<|MERGE_RESOLUTION|>--- conflicted
+++ resolved
@@ -17,17 +17,10 @@
     /** @var IndexStructureFactory */
     private $model;
 
-<<<<<<< HEAD
-    /** @var ObjectManagerInterface|\PHPUnit\Framework\MockObject\MockObject */
-    private $objectManagerMock;
-
-    /** @var EngineResolverInterface|\PHPUnit\Framework\MockObject\MockObject */
-=======
     /** @var ObjectManagerInterface|MockObject */
     private $objectManagerMock;
 
     /** @var EngineResolverInterface|MockObject */
->>>>>>> b2f063af
     private $engineResolverMock;
 
     protected function setUp(): void
@@ -68,20 +61,10 @@
         $this->assertEquals($indexerStructureMock, $this->model->create($data));
     }
 
-<<<<<<< HEAD
-    /**
-     */
-    public function testCreateWithoutStructures()
-    {
-        $this->expectException(\LogicException::class);
-        $this->expectExceptionMessage('There is no such index structure: current_structure');
-
-=======
     public function testCreateWithoutStructures()
     {
         $this->expectException('LogicException');
         $this->expectExceptionMessage('There is no such index structure: current_structure');
->>>>>>> b2f063af
         $currentStructure = 'current_structure';
         $structures = [];
         $data = ['data'];
@@ -99,20 +82,10 @@
         $this->model->create($data);
     }
 
-<<<<<<< HEAD
-    /**
-     */
-    public function testCreateWithWrongStructure()
-    {
-        $this->expectException(\InvalidArgumentException::class);
-        $this->expectExceptionMessage('current_structure index structure doesn\'t implement');
-
-=======
     public function testCreateWithWrongStructure()
     {
         $this->expectException('InvalidArgumentException');
         $this->expectExceptionMessage('current_structure index structure doesn\'t implement');
->>>>>>> b2f063af
         $currentStructure = 'current_structure';
         $currentStructureClass = \stdClass::class;
         $structures = [
