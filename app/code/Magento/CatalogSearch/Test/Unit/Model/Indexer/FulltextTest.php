<?php declare(strict_types=1);
/**
 * Copyright © Magento, Inc. All rights reserved.
 * See COPYING.txt for license details.
 */
namespace Magento\CatalogSearch\Test\Unit\Model\Indexer;

use Magento\CatalogSearch\Model\Indexer\Fulltext;
use Magento\CatalogSearch\Model\Indexer\Fulltext\Action\Full;
use Magento\CatalogSearch\Model\Indexer\Fulltext\Action\FullFactory;
use Magento\CatalogSearch\Model\Indexer\IndexerHandler;
use Magento\CatalogSearch\Model\Indexer\IndexerHandlerFactory;
use Magento\CatalogSearch\Model\Indexer\Scope\IndexSwitcher;
use Magento\CatalogSearch\Model\Indexer\Scope\State;
use Magento\Framework\App\ResourceConnection;
use Magento\Framework\Indexer\Dimension;
use Magento\Framework\Indexer\DimensionProviderInterface;
use Magento\Framework\TestFramework\Unit\Helper\ObjectManager as ObjectManagerHelper;
use Magento\Indexer\Model\ProcessManager;
use PHPUnit\Framework\MockObject\MockObject;
use PHPUnit\Framework\TestCase;

/**
 * @SuppressWarnings(PHPMD.CouplingBetweenObjects)
 */
class FulltextTest extends TestCase
{
    /**
     * @var Fulltext
     */
    protected $model;

    /**
<<<<<<< HEAD
     * @var \Magento\CatalogSearch\Model\Indexer\Fulltext\Action\Full|\PHPUnit\Framework\MockObject\MockObject
=======
     * @var Full|MockObject
>>>>>>> b2f063af
     */
    protected $fullAction;

    /**
<<<<<<< HEAD
     * @var \Magento\CatalogSearch\Model\Indexer\IndexerHandler|\PHPUnit\Framework\MockObject\MockObject
=======
     * @var IndexerHandler|MockObject
>>>>>>> b2f063af
     */
    protected $saveHandler;

    /**
<<<<<<< HEAD
     * @var \Magento\CatalogSearch\Model\ResourceModel\Fulltext|\PHPUnit\Framework\MockObject\MockObject
=======
     * @var \Magento\CatalogSearch\Model\ResourceModel\Fulltext|MockObject
>>>>>>> b2f063af
     */
    protected $fulltextResource;

    /**
<<<<<<< HEAD
     * @var \Magento\CatalogSearch\Model\Indexer\Scope\IndexSwitcher|\PHPUnit\Framework\MockObject\MockObject
=======
     * @var IndexSwitcher|MockObject
>>>>>>> b2f063af
     */
    private $indexSwitcher;

    /**
<<<<<<< HEAD
     * @var DimensionProviderInterface|\PHPUnit\Framework\MockObject\MockObject
=======
     * @var DimensionProviderInterface|MockObject
>>>>>>> b2f063af
     */
    private $dimensionProviderMock;

    /**
<<<<<<< HEAD
     * @var \Magento\Indexer\Model\ProcessManager|\PHPUnit\Framework\MockObject\MockObject
=======
     * @var ProcessManager|MockObject
>>>>>>> b2f063af
     */
    private $processManager;

    protected function setUp(): void
    {
        $this->fullAction = $this->getClassMock(Full::class);
        $fullActionFactory = $this->createPartialMock(
            FullFactory::class,
            ['create']
        );
        $fullActionFactory->expects($this->any())->method('create')->willReturn($this->fullAction);
        $this->saveHandler = $this->getClassMock(IndexerHandler::class);
        $indexerHandlerFactory = $this->createPartialMock(
            IndexerHandlerFactory::class,
            ['create']
        );
        $indexerHandlerFactory->expects($this->any())->method('create')->willReturn($this->saveHandler);

        $this->fulltextResource = $this->getClassMock(\Magento\CatalogSearch\Model\ResourceModel\Fulltext::class);

        $this->indexSwitcher = $this->getMockBuilder(IndexSwitcher::class)
            ->disableOriginalConstructor()
            ->setMethods(['switchIndex'])
            ->getMock();

        $this->dimensionProviderMock = $this->getMockBuilder(DimensionProviderInterface::class)->getMock();
        $stateMock = $this->getMockBuilder(State::class)
            ->getMock();
        $objectManagerHelper = new ObjectManagerHelper($this);

        $this->processManager = new ProcessManager(
            $this->getClassMock(ResourceConnection::class)
        );

        $this->model = $objectManagerHelper->getObject(
            Fulltext::class,
            [
                'fullActionFactory' => $fullActionFactory,
                'indexerHandlerFactory' => $indexerHandlerFactory,
                'fulltextResource' => $this->fulltextResource,
                'data' => [],
                'indexSwitcher' => $this->indexSwitcher,
                'dimensionProvider' => $this->dimensionProviderMock,
                'indexScopeState' => $stateMock,
                'processManager' => $this->processManager,
            ]
        );
    }

    /**
     * @param string $className
<<<<<<< HEAD
     * @return \PHPUnit\Framework\MockObject\MockObject
=======
     * @return MockObject
>>>>>>> b2f063af
     */
    private function getClassMock($className)
    {
        return $this->createMock($className);
    }

    public function testExecute()
    {
        $ids = [1, 2, 3];
        $stores = [0 => 'Store 1', 1 => 'Store 2'];
        $this->setupDataProvider($stores);

        $indexData = new \ArrayObject([]);
        $this->fulltextResource->expects($this->exactly(2))
            ->method('getRelationsByChild')
            ->willReturn($ids);
        $this->saveHandler->expects($this->exactly(count($stores)))->method('deleteIndex');
        $this->saveHandler->expects($this->exactly(2))->method('saveIndex');
        $this->saveHandler->expects($this->exactly(2))->method('isAvailable')->willReturn(true);
        $consecutiveStoreRebuildArguments = array_map(
            function ($store) use ($ids) {
                return [$store, $ids];
            },
            $stores
        );
        $this->fullAction->expects($this->exactly(2))
            ->method('rebuildStoreIndex')
            ->withConsecutive(...$consecutiveStoreRebuildArguments)
            ->willReturn(new \ArrayObject([$indexData, $indexData]));

        $this->model->execute($ids);
    }

    /**
     * @param $stores
     */
    private function setupDataProvider($stores)
    {
        $this->dimensionProviderMock->expects($this->once())->method('getIterator')->willReturn(
            (function () use ($stores) {
                foreach ($stores as $storeId) {
                    $dimension = $this->getMockBuilder(Dimension::class)->disableOriginalConstructor()->getMock();
                    $dimension->expects($this->once())
                        ->method('getValue')
                        ->willReturn($storeId);

                    yield ['scope' => $dimension];
                }
            })()
        );
    }

    public function testExecuteFull()
    {
        $stores = [0 => 'Store 1', 1 => 'Store 2'];
        $indexData = new \ArrayObject([new \ArrayObject([]), new \ArrayObject([])]);
        $this->setupDataProvider($stores);

        $this->indexSwitcher->expects($this->exactly(2))->method('switchIndex');

        $this->saveHandler->expects($this->exactly(count($stores)))->method('cleanIndex');
        $this->saveHandler->expects($this->exactly(2))->method('saveIndex');
        $consecutiveStoreRebuildArguments = array_map(
            function ($store) {
                return [$store];
            },
            $stores
        );
        $this->fullAction->expects($this->exactly(2))
            ->method('rebuildStoreIndex')
            ->withConsecutive(...$consecutiveStoreRebuildArguments)
            ->willReturn($indexData);

        $this->fulltextResource->expects($this->exactly(2))->method('resetSearchResultsByStore');

        $this->model->executeFull();
    }

    public function testExecuteList()
    {
        $ids = [1, 2, 3];
        $stores = [0 => 'Store 1', 1 => 'Store 2'];
        $this->setupDataProvider($stores);
        $indexData = new \ArrayObject([]);
        $this->fulltextResource->expects($this->exactly(2))
            ->method('getRelationsByChild')
            ->willReturn($ids);
        $this->saveHandler->expects($this->exactly(count($stores)))->method('deleteIndex');
        $this->saveHandler->expects($this->exactly(2))->method('saveIndex');
        $this->saveHandler->expects($this->exactly(2))->method('isAvailable')->willReturn(true);
        $this->fullAction->expects($this->exactly(2))
            ->method('rebuildStoreIndex')
            ->willReturn(new \ArrayObject([$indexData, $indexData]));

        $this->model->executeList($ids);
    }

    public function testExecuteRow()
    {
        $id = 1;
        $stores = [0 => 'Store 1', 1 => 'Store 2'];
        $this->setupDataProvider($stores);
        $indexData = new \ArrayObject([]);
        $this->fulltextResource->expects($this->exactly(2))
            ->method('getRelationsByChild')
            ->willReturn([$id]);
        $this->saveHandler->expects($this->exactly(count($stores)))->method('deleteIndex');
        $this->saveHandler->expects($this->exactly(2))->method('saveIndex');
        $this->saveHandler->expects($this->exactly(2))->method('isAvailable')->willReturn(true);
        $this->fullAction->expects($this->exactly(2))
            ->method('rebuildStoreIndex')
            ->willReturn(new \ArrayObject([$indexData, $indexData]));

        $this->model->executeRow($id);
    }
}<|MERGE_RESOLUTION|>--- conflicted
+++ resolved
@@ -31,56 +31,32 @@
     protected $model;
 
     /**
-<<<<<<< HEAD
-     * @var \Magento\CatalogSearch\Model\Indexer\Fulltext\Action\Full|\PHPUnit\Framework\MockObject\MockObject
-=======
      * @var Full|MockObject
->>>>>>> b2f063af
      */
     protected $fullAction;
 
     /**
-<<<<<<< HEAD
-     * @var \Magento\CatalogSearch\Model\Indexer\IndexerHandler|\PHPUnit\Framework\MockObject\MockObject
-=======
      * @var IndexerHandler|MockObject
->>>>>>> b2f063af
      */
     protected $saveHandler;
 
     /**
-<<<<<<< HEAD
-     * @var \Magento\CatalogSearch\Model\ResourceModel\Fulltext|\PHPUnit\Framework\MockObject\MockObject
-=======
      * @var \Magento\CatalogSearch\Model\ResourceModel\Fulltext|MockObject
->>>>>>> b2f063af
      */
     protected $fulltextResource;
 
     /**
-<<<<<<< HEAD
-     * @var \Magento\CatalogSearch\Model\Indexer\Scope\IndexSwitcher|\PHPUnit\Framework\MockObject\MockObject
-=======
      * @var IndexSwitcher|MockObject
->>>>>>> b2f063af
      */
     private $indexSwitcher;
 
     /**
-<<<<<<< HEAD
-     * @var DimensionProviderInterface|\PHPUnit\Framework\MockObject\MockObject
-=======
      * @var DimensionProviderInterface|MockObject
->>>>>>> b2f063af
      */
     private $dimensionProviderMock;
 
     /**
-<<<<<<< HEAD
-     * @var \Magento\Indexer\Model\ProcessManager|\PHPUnit\Framework\MockObject\MockObject
-=======
      * @var ProcessManager|MockObject
->>>>>>> b2f063af
      */
     private $processManager;
 
@@ -132,11 +108,7 @@
 
     /**
      * @param string $className
-<<<<<<< HEAD
-     * @return \PHPUnit\Framework\MockObject\MockObject
-=======
      * @return MockObject
->>>>>>> b2f063af
      */
     private function getClassMock($className)
     {
