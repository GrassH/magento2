--- conflicted
+++ resolved
@@ -29,17 +29,10 @@
  */
 class FullTest extends TestCase
 {
-<<<<<<< HEAD
-    /** @var \Magento\Framework\Search\Request\Config|\PHPUnit\Framework\MockObject\MockObject */
-    protected $searchRequestConfig;
-
-    /** @var \Magento\Store\Model\StoreManagerInterface|\PHPUnit\Framework\MockObject\MockObject */
-=======
     /** @var Config|MockObject */
     protected $searchRequestConfig;
 
     /** @var StoreManagerInterface|MockObject */
->>>>>>> b2f063af
     protected $storeManager;
 
     /** @var Full */
