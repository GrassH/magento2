--- conflicted
+++ resolved
@@ -15,11 +15,7 @@
 class OptionsTest extends TestCase
 {
     /**
-<<<<<<< HEAD
-     * @var \Magento\Framework\App\Config\ScopeConfigInterface|\PHPUnit\Framework\MockObject\MockObject
-=======
      * @var ScopeConfigInterface|MockObject
->>>>>>> b2f063af
      */
     private $scopeConfig;
 
