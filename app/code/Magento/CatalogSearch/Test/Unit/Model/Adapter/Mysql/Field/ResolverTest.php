--- conflicted
+++ resolved
@@ -24,20 +24,12 @@
 class ResolverTest extends TestCase
 {
     /**
-<<<<<<< HEAD
-     * @var \Magento\Catalog\Model\ResourceModel\Product\Attribute\Collection|\PHPUnit\Framework\MockObject\MockObject
-=======
      * @var Collection|MockObject
->>>>>>> b2f063af
      */
     private $attributeCollection;
 
     /**
-<<<<<<< HEAD
-     * @var \Magento\Framework\Search\Adapter\Mysql\Field\FieldFactory|\PHPUnit\Framework\MockObject\MockObject
-=======
      * @var FieldFactory|MockObject
->>>>>>> b2f063af
      */
     private $fieldFactory;
 
@@ -76,11 +68,7 @@
      *
      * @param array $fields
      * @param int|null $attributeId
-<<<<<<< HEAD
-     * @param \PHPUnit\Framework\MockObject\MockObject $field
-=======
      * @param MockObject $field
->>>>>>> b2f063af
      * @param array $expectedResult
      * @return void
      * @dataProvider resolveDataProvider
@@ -88,11 +76,7 @@
     public function testResolve(
         array $fields,
         $attributeId,
-<<<<<<< HEAD
-        \PHPUnit\Framework\MockObject\MockObject $field,
-=======
         MockObject $field,
->>>>>>> b2f063af
         array $expectedResult
     ) {
         $item = $this->getMockBuilder(DataObject::class)
