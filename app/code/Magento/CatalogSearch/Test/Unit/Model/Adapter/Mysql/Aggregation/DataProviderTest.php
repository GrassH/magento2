<?php
/**
 * Copyright © Magento, Inc. All rights reserved.
 * See COPYING.txt for license details.
 */

namespace Magento\CatalogSearch\Test\Unit\Model\Adapter\Mysql\Aggregation;

use Magento\CatalogSearch\Model\Adapter\Mysql\Aggregation\DataProvider;
use Magento\Eav\Model\Config;
use Magento\Customer\Model\Session;
use Magento\Framework\App\ResourceConnection;
use Magento\Framework\App\ScopeResolverInterface;
use Magento\Indexer\Model\ResourceModel\FrontendResource;
use Magento\Framework\DB\Select;
use Magento\Store\Model\Store;
use Magento\Framework\Search\Request\BucketInterface;
use Magento\Framework\DB\Adapter\AdapterInterface;
use Magento\Framework\Search\Request\Dimension;
use Magento\Eav\Model\Entity\Attribute;
use Magento\Catalog\Model\Product;
use Magento\Framework\DB\Ddl\Table;

/**
 * @SuppressWarnings(PHPMD.CouplingBetweenObjects)
 */
class DataProviderTest extends \PHPUnit_Framework_TestCase
{
    /**
     * @var DataProvider
     */
    private $model;

    /**
     * @var \PHPUnit_Framework_MockObject_MockObject
     */
    private $eavConfigMock;

    /**
     * @var \PHPUnit_Framework_MockObject_MockObject
     */
    private $sessionMock;

    /**
     * @var \PHPUnit_Framework_MockObject_MockObject
     */
    private $resourceConnectionMock;

    /**
     * @var \PHPUnit_Framework_MockObject_MockObject
     */
    private $scopeResolverMock;

    /**
     * @var \PHPUnit_Framework_MockObject_MockObject
     */
    private $frontendResourceMock;

    /**
     * @var \PHPUnit_Framework_MockObject_MockObject
     */
    private $frontendResourceStockMock;

    /**
     * @var \PHPUnit_Framework_MockObject_MockObject
     */
    private $adapterMock;

    /**
     * @var \Magento\Indexer\Model\Indexer\StateFactory|\PHPUnit_Framework_MockObject_MockObject
     */
    private $stateFactoryMock;

    protected function setUp()
    {
        $this->eavConfigMock = $this->getMock(Config::class, [], [], '', false);
        $this->resourceConnectionMock = $this->getMock(ResourceConnection::class, [], [], '', false);
        $this->scopeResolverMock = $this->getMock(ScopeResolverInterface::class);
        $this->sessionMock = $this->getMock(Session::class, [], [], '', false);
        $this->frontendResourceMock = $this->getMock(FrontendResource::class, [], [], '', false);
        $this->frontendResourceStockMock = $this->getMock(FrontendResource::class, [], [], '', false);
        $this->adapterMock = $this->getMock(AdapterInterface::class);
        $this->resourceConnectionMock->expects($this->once())->method('getConnection')->willReturn($this->adapterMock);
        $this->stateFactoryMock = $this->getMockBuilder(\Magento\Indexer\Model\Indexer\StateFactory::class)
            ->disableOriginalConstructor()
            ->setMethods(['create'])
            ->getMock();

        $this->model = new DataProvider(
            $this->eavConfigMock,
            $this->resourceConnectionMock,
            $this->scopeResolverMock,
            $this->sessionMock,
            $this->frontendResourceMock,
<<<<<<< HEAD
            $this->frontendResourceStockMock
=======
            $this->stateFactoryMock
>>>>>>> e9d894ff
        );
    }

    public function testGetDataSetUsesFrontendPriceIndexerTableIfAttributeIsPrice()
    {
        $storeId = 1;
        $attributeCode = 'price';

        $scopeMock = $this->getMock(Store::class, [], [], '', false);
        $scopeMock->expects($this->any())->method('getId')->willReturn($storeId);
        $dimensionMock = $this->getMock(Dimension::class, [], [], '', false);
        $dimensionMock->expects($this->any())->method('getValue')->willReturn($storeId);
        $this->scopeResolverMock->expects($this->any())->method('getScope')->with($storeId)->willReturn($scopeMock);

        $bucketMock = $this->getMock(BucketInterface::class);
        $bucketMock->expects($this->once())->method('getField')->willReturn($attributeCode);
        $attributeMock = $this->getMock(Attribute::class, [], [], '', false);
        $attributeMock->expects($this->any())->method('getAttributeCode')->willReturn($attributeCode);
        $this->eavConfigMock->expects($this->once())
            ->method('getAttribute')->with(Product::ENTITY, $attributeCode)
            ->willReturn($attributeMock);

        $selectMock = $this->getMock(Select::class, [], [], '', false);
        $selectMock->expects($this->any())->method('from')->willReturnSelf();
        $selectMock->expects($this->any())->method('where')->willReturnSelf();
        $selectMock->expects($this->any())->method('columns')->willReturnSelf();
        $this->adapterMock->expects($this->once())->method('select')->willReturn($selectMock);
        $tableMock = $this->getMock(Table::class);

        // verify that frontend indexer table is used
        $this->frontendResourceMock->expects($this->once())->method('getMainTable');

        $this->model->getDataSet($bucketMock, ['scope' => $dimensionMock], $tableMock);
    }

    public function testGetDataSetUsesFrontendPriceIndexerTableForDecimalAttributes()
    {
        $storeId = 1;
        $attributeCode = 'my_decimal';
        $stateMock = $this->getMock(\Magento\Indexer\Model\Indexer\State::class, [], [], '', false);
        $this->stateFactoryMock->expects($this->once())->method('create')->willReturn($stateMock);
        $stateMock->expects($this->once())
            ->method('loadByIndexer')
            ->with(\Magento\Catalog\Model\Indexer\Product\Eav\Processor::INDEXER_ID)
            ->willReturnSelf();
        // verify that frontend indexer table is used
        $stateMock->expects($this->once())->method('getTableSuffix')->willReturn('_replica');

        $scopeMock = $this->getMock(Store::class, [], [], '', false);
        $scopeMock->expects($this->any())->method('getId')->willReturn($storeId);
        $dimensionMock = $this->getMock(Dimension::class, [], [], '', false);
        $dimensionMock->expects($this->any())->method('getValue')->willReturn($storeId);
        $this->scopeResolverMock->expects($this->any())->method('getScope')->with($storeId)->willReturn($scopeMock);

        $bucketMock = $this->getMock(BucketInterface::class);
        $bucketMock->expects($this->once())->method('getField')->willReturn($attributeCode);
        $attributeMock = $this->getMock(Attribute::class, [], [], '', false);
        $attributeMock->expects($this->any())->method('getAttributeCode')->willReturn($attributeCode);
        $this->eavConfigMock->expects($this->once())
            ->method('getAttribute')->with(Product::ENTITY, $attributeCode)
            ->willReturn($attributeMock);

        $selectMock = $this->getMock(Select::class, [], [], '', false);
        $selectMock->expects($this->any())->method('from')->willReturnSelf();
        $selectMock->expects($this->any())->method('where')->willReturnSelf();
        $selectMock->expects($this->any())->method('columns')->willReturnSelf();
        $selectMock->expects($this->any())->method('joinLeft')->willReturnSelf();
        $selectMock->expects($this->any())->method('group')->willReturnSelf();
        $this->adapterMock->expects($this->any())->method('select')->willReturn($selectMock);
        $tableMock = $this->getMock(Table::class);
        $this->model->getDataSet($bucketMock, ['scope' => $dimensionMock], $tableMock);
    }
}<|MERGE_RESOLUTION|>--- conflicted
+++ resolved
@@ -92,11 +92,8 @@
             $this->scopeResolverMock,
             $this->sessionMock,
             $this->frontendResourceMock,
-<<<<<<< HEAD
+            $this->stateFactoryMock,
             $this->frontendResourceStockMock
-=======
-            $this->stateFactoryMock
->>>>>>> e9d894ff
         );
     }
 
