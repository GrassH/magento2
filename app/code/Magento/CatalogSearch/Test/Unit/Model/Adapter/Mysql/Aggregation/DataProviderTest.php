<?php declare(strict_types=1);
/**
 * Copyright © Magento, Inc. All rights reserved.
 * See COPYING.txt for license details.
 */

namespace Magento\CatalogSearch\Test\Unit\Model\Adapter\Mysql\Aggregation;

use Magento\Catalog\Model\Product;
use Magento\CatalogSearch\Model\Adapter\Mysql\Aggregation\DataProvider;
use Magento\CatalogSearch\Model\Adapter\Mysql\Aggregation\DataProvider\SelectBuilderForAttribute;
use Magento\Customer\Model\Session;
use Magento\Eav\Model\Config;
use Magento\Eav\Model\Entity\Attribute;
use Magento\Framework\App\ResourceConnection;
use Magento\Framework\App\ScopeResolverInterface;
use Magento\Framework\DB\Adapter\AdapterInterface;
use Magento\Framework\DB\Ddl\Table;
use Magento\Framework\DB\Select;
use Magento\Framework\Event\Manager;
use Magento\Framework\Search\Request\BucketInterface;
use Magento\Framework\Search\Request\Dimension;
use Magento\Store\Model\Store;
use PHPUnit\Framework\MockObject\MockObject;
use PHPUnit\Framework\TestCase;

/**
 * @SuppressWarnings(PHPMD.CouplingBetweenObjects)
 *
 * @deprecated Implementation class was replaced
 * @see \Magento\ElasticSearch
 */
class DataProviderTest extends TestCase
{
    /**
     * @var DataProvider
     */
    private $model;

    /**
<<<<<<< HEAD
     * @var \PHPUnit\Framework\MockObject\MockObject
=======
     * @var MockObject
>>>>>>> b2f063af
     */
    private $eavConfigMock;

    /**
<<<<<<< HEAD
     * @var \PHPUnit\Framework\MockObject\MockObject
=======
     * @var MockObject
>>>>>>> b2f063af
     */
    private $sessionMock;

    /**
<<<<<<< HEAD
     * @var \PHPUnit\Framework\MockObject\MockObject
=======
     * @var MockObject
>>>>>>> b2f063af
     */
    private $resourceConnectionMock;

    /**
<<<<<<< HEAD
     * @var \PHPUnit\Framework\MockObject\MockObject
=======
     * @var MockObject
>>>>>>> b2f063af
     */
    private $scopeResolverMock;

    /**
<<<<<<< HEAD
     * @var \PHPUnit\Framework\MockObject\MockObject
=======
     * @var MockObject
>>>>>>> b2f063af
     */
    private $adapterMock;

    /**
<<<<<<< HEAD
     * @var \PHPUnit\Framework\MockObject\MockObject|SelectBuilderForAttribute
=======
     * @var MockObject|SelectBuilderForAttribute
>>>>>>> b2f063af
     */
    private $selectBuilderForAttribute;

    /**
<<<<<<< HEAD
     * @var Manager|\PHPUnit\Framework\MockObject\MockObject
=======
     * @var Manager|MockObject
>>>>>>> b2f063af
     */
    private $eventManager;

    protected function setUp(): void
    {
        $this->eavConfigMock = $this->createMock(Config::class);
        $this->resourceConnectionMock = $this->createMock(ResourceConnection::class);
        $this->scopeResolverMock = $this->getMockForAbstractClass(ScopeResolverInterface::class);
        $this->sessionMock = $this->createMock(Session::class);
        $this->adapterMock = $this->getMockForAbstractClass(AdapterInterface::class);
        $this->resourceConnectionMock->expects($this->once())->method('getConnection')->willReturn($this->adapterMock);
        $this->selectBuilderForAttribute = $this->createMock(SelectBuilderForAttribute::class);
        $this->eventManager = $this->createMock(Manager::class);
        $this->model = new DataProvider(
            $this->eavConfigMock,
            $this->resourceConnectionMock,
            $this->scopeResolverMock,
            $this->sessionMock,
            $this->selectBuilderForAttribute,
            $this->eventManager
        );
    }

    public function testGetDataSetUsesFrontendPriceIndexerTableIfAttributeIsPrice()
    {
        $storeId = 1;
        $attributeCode = 'price';

        $scopeMock = $this->createMock(Store::class);
        $scopeMock->expects($this->atLeastOnce())->method('getId')->willReturn($storeId);
        $dimensionMock = $this->createMock(Dimension::class);
        $dimensionMock->expects($this->atLeastOnce())->method('getValue')->willReturn($storeId);
        $this->scopeResolverMock->expects($this->any())->method('getScope')->with($storeId)->willReturn($scopeMock);

        $bucketMock = $this->getMockForAbstractClass(BucketInterface::class);
        $bucketMock->expects($this->once())->method('getField')->willReturn($attributeCode);
        $attributeMock = $this->createMock(Attribute::class);
        $this->eavConfigMock->expects($this->once())
            ->method('getAttribute')->with(Product::ENTITY, $attributeCode)
            ->willReturn($attributeMock);

        $selectMock = $this->createMock(Select::class);
        $this->adapterMock->expects($this->atLeastOnce())->method('select')->willReturn($selectMock);
        $this->eventManager->expects($this->once())->method('dispatch')->willReturn($selectMock);
        $tableMock = $this->createMock(Table::class);

        $this->model->getDataSet($bucketMock, ['scope' => $dimensionMock], $tableMock);
    }

    public function testGetDataSetUsesFrontendPriceIndexerTableForDecimalAttributes()
    {
        $storeId = 1;
        $attributeCode = 'my_decimal';

        $scopeMock = $this->createMock(Store::class);
        $scopeMock->expects($this->atLeastOnce())->method('getId')->willReturn($storeId);
        $dimensionMock = $this->createMock(Dimension::class);
        $dimensionMock->expects($this->atLeastOnce())->method('getValue')->willReturn($storeId);
        $this->scopeResolverMock->expects($this->atLeastOnce())->method('getScope')->with($storeId)
            ->willReturn($scopeMock);

        $bucketMock = $this->getMockForAbstractClass(BucketInterface::class);
        $bucketMock->expects($this->once())->method('getField')->willReturn($attributeCode);
        $attributeMock = $this->createMock(Attribute::class);
        $this->eavConfigMock->expects($this->once())
            ->method('getAttribute')->with(Product::ENTITY, $attributeCode)
            ->willReturn($attributeMock);

        $selectMock = $this->createMock(Select::class);
        $this->selectBuilderForAttribute->expects($this->once())->method('build')->willReturn($selectMock);
        $this->adapterMock->expects($this->atLeastOnce())->method('select')->willReturn($selectMock);
        $this->eventManager->expects($this->once())->method('dispatch')->willReturn($selectMock);
        $tableMock = $this->createMock(Table::class);
        $this->model->getDataSet($bucketMock, ['scope' => $dimensionMock], $tableMock);
    }
}<|MERGE_RESOLUTION|>--- conflicted
+++ resolved
@@ -38,65 +38,37 @@
     private $model;
 
     /**
-<<<<<<< HEAD
-     * @var \PHPUnit\Framework\MockObject\MockObject
-=======
      * @var MockObject
->>>>>>> b2f063af
      */
     private $eavConfigMock;
 
     /**
-<<<<<<< HEAD
-     * @var \PHPUnit\Framework\MockObject\MockObject
-=======
      * @var MockObject
->>>>>>> b2f063af
      */
     private $sessionMock;
 
     /**
-<<<<<<< HEAD
-     * @var \PHPUnit\Framework\MockObject\MockObject
-=======
      * @var MockObject
->>>>>>> b2f063af
      */
     private $resourceConnectionMock;
 
     /**
-<<<<<<< HEAD
-     * @var \PHPUnit\Framework\MockObject\MockObject
-=======
      * @var MockObject
->>>>>>> b2f063af
      */
     private $scopeResolverMock;
 
     /**
-<<<<<<< HEAD
-     * @var \PHPUnit\Framework\MockObject\MockObject
-=======
      * @var MockObject
->>>>>>> b2f063af
      */
     private $adapterMock;
 
     /**
-<<<<<<< HEAD
-     * @var \PHPUnit\Framework\MockObject\MockObject|SelectBuilderForAttribute
-=======
      * @var MockObject|SelectBuilderForAttribute
->>>>>>> b2f063af
      */
     private $selectBuilderForAttribute;
 
     /**
-<<<<<<< HEAD
-     * @var Manager|\PHPUnit\Framework\MockObject\MockObject
-=======
      * @var Manager|MockObject
->>>>>>> b2f063af
      */
     private $eventManager;
 
@@ -104,9 +76,9 @@
     {
         $this->eavConfigMock = $this->createMock(Config::class);
         $this->resourceConnectionMock = $this->createMock(ResourceConnection::class);
-        $this->scopeResolverMock = $this->getMockForAbstractClass(ScopeResolverInterface::class);
+        $this->scopeResolverMock = $this->createMock(ScopeResolverInterface::class);
         $this->sessionMock = $this->createMock(Session::class);
-        $this->adapterMock = $this->getMockForAbstractClass(AdapterInterface::class);
+        $this->adapterMock = $this->createMock(AdapterInterface::class);
         $this->resourceConnectionMock->expects($this->once())->method('getConnection')->willReturn($this->adapterMock);
         $this->selectBuilderForAttribute = $this->createMock(SelectBuilderForAttribute::class);
         $this->eventManager = $this->createMock(Manager::class);
@@ -131,7 +103,7 @@
         $dimensionMock->expects($this->atLeastOnce())->method('getValue')->willReturn($storeId);
         $this->scopeResolverMock->expects($this->any())->method('getScope')->with($storeId)->willReturn($scopeMock);
 
-        $bucketMock = $this->getMockForAbstractClass(BucketInterface::class);
+        $bucketMock = $this->createMock(BucketInterface::class);
         $bucketMock->expects($this->once())->method('getField')->willReturn($attributeCode);
         $attributeMock = $this->createMock(Attribute::class);
         $this->eavConfigMock->expects($this->once())
@@ -158,7 +130,7 @@
         $this->scopeResolverMock->expects($this->atLeastOnce())->method('getScope')->with($storeId)
             ->willReturn($scopeMock);
 
-        $bucketMock = $this->getMockForAbstractClass(BucketInterface::class);
+        $bucketMock = $this->createMock(BucketInterface::class);
         $bucketMock->expects($this->once())->method('getField')->willReturn($attributeCode);
         $attributeMock = $this->createMock(Attribute::class);
         $this->eavConfigMock->expects($this->once())
