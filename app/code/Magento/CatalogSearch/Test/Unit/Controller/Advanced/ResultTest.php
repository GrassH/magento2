--- conflicted
+++ resolved
@@ -46,17 +46,6 @@
             View::class,
             ['loadLayout', 'renderLayout', 'getPage', 'getLayout']
         );
-<<<<<<< HEAD
-        $update = $this->createPartialMock(\Magento\Framework\View\Model\Layout\Merge::class, ['getHandles']);
-        $update->expects($this->once())->method('getHandles')->willReturn([]);
-        $layout = $this->createPartialMock(\Magento\Framework\View\Result\Layout::class, ['getUpdate']);
-        $layout->expects($this->once())->method('getUpdate')->willReturn($update);
-        $view->expects($this->once())->method('getLayout')->willReturn($layout);
-        $page = $this->createPartialMock(\Magento\Framework\View\Result\Page::class, ['initLayout']);
-        $view->expects($this->once())->method('getPage')->willReturn($page);
-        $view->expects($this->once())->method('loadLayout')->willReturnCallback(
-            
-=======
         $update = $this->createPartialMock(Merge::class, ['getHandles']);
         $update->expects($this->once())->method('getHandles')->will($this->returnValue([]));
         $layout = $this->createPartialMock(Layout::class, ['getUpdate']);
@@ -66,31 +55,25 @@
         $view->expects($this->once())->method('getPage')->will($this->returnValue($page));
         $view->expects($this->once())->method('loadLayout')->will(
             $this->returnCallback(
->>>>>>> b2f063af
                 function () use (&$filters, $expectedQuery) {
                     $this->assertEquals($expectedQuery, $filters);
                 }
-            
-        );
-
-<<<<<<< HEAD
-        $request = $this->createPartialMock(\Magento\Framework\App\Console\Request::class, ['getQueryValue']);
-        $request->expects($this->once())->method('getQueryValue')->willReturn($expectedQuery);
-=======
+            )
+        );
+
         $request = $this->createPartialMock(Request::class, ['getQueryValue']);
         $request->expects($this->once())->method('getQueryValue')->will($this->returnValue($expectedQuery));
->>>>>>> b2f063af
 
         $catalogSearchAdvanced = $this->createPartialMock(
             Advanced::class,
             ['addFilters', '__wakeup']
         );
-        $catalogSearchAdvanced->expects($this->once())->method('addFilters')->willReturnCallback(
-            
+        $catalogSearchAdvanced->expects($this->once())->method('addFilters')->will(
+            $this->returnCallback(
                 function ($added) use (&$filters) {
                     $filters = $added;
                 }
-            
+            )
         );
 
         $objectManager = new ObjectManager($this);
@@ -183,7 +166,7 @@
         $urlFactoryMock = $this->createMock(UrlFactory::class);
         $urlFactoryMock->expects($this->once())
             ->method('create')
-            ->willReturn($urlMock);
+            ->will($this->returnValue($urlMock));
 
         $objectManager = new ObjectManager($this);
 
@@ -208,19 +191,11 @@
     {
         $expectedQuery = 'notExistTerm';
 
-<<<<<<< HEAD
-        $update = $this->createPartialMock(\Magento\Framework\View\Model\Layout\Merge::class, ['getHandles']);
-        $update->expects($this->once())->method('getHandles')->willReturn([]);
-
-        $layout = $this->createPartialMock(\Magento\Framework\View\Result\Layout::class, ['getUpdate']);
-        $layout->expects($this->once())->method('getUpdate')->willReturn($update);
-=======
         $update = $this->createPartialMock(Merge::class, ['getHandles']);
         $update->expects($this->once())->method('getHandles')->will($this->returnValue([]));
 
         $layout = $this->createPartialMock(Layout::class, ['getUpdate']);
         $layout->expects($this->once())->method('getUpdate')->will($this->returnValue($update));
->>>>>>> b2f063af
 
         $page = $this->createPartialMock(Page::class, ['initLayout']);
 
@@ -232,16 +207,11 @@
         $view->expects($this->once())->method('loadLayout')
             ->with([Result::DEFAULT_NO_RESULT_HANDLE]);
 
-        $view->expects($this->once())->method('getPage')->willReturn($page);
-        $view->expects($this->once())->method('getLayout')->willReturn($layout);
-
-<<<<<<< HEAD
-        $request = $this->createPartialMock(\Magento\Framework\App\Console\Request::class, ['getQueryValue']);
-        $request->expects($this->once())->method('getQueryValue')->willReturn($expectedQuery);
-=======
+        $view->expects($this->once())->method('getPage')->will($this->returnValue($page));
+        $view->expects($this->once())->method('getLayout')->will($this->returnValue($layout));
+
         $request = $this->createPartialMock(Request::class, ['getQueryValue']);
         $request->expects($this->once())->method('getQueryValue')->will($this->returnValue($expectedQuery));
->>>>>>> b2f063af
 
         $catalogSearchAdvanced = $this->createPartialMock(
             Advanced::class,
