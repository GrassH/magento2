--- conflicted
+++ resolved
@@ -25,11 +25,7 @@
     private $model;
 
     /**
-<<<<<<< HEAD
-     * @var \Magento\Config\Model\Config|\PHPUnit\Framework\MockObject\MockObject
-=======
      * @var Config|MockObject
->>>>>>> b2f063af
      */
     private $config;
 
