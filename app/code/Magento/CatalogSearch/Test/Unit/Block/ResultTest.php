<?php declare(strict_types=1);
/**
 * Copyright © Magento, Inc. All rights reserved.
 * See COPYING.txt for license details.
 */
namespace Magento\CatalogSearch\Test\Unit\Block;

use Magento\Catalog\Block\Product\ListProduct;
use Magento\Catalog\Model\Layer;
use Magento\Catalog\Model\Layer\Resolver;
use Magento\Catalog\Model\Layer\Search;
use Magento\CatalogSearch\Block\Result;
use Magento\CatalogSearch\Helper\Data;
use Magento\Framework\View\Element\Template\Context;
use Magento\Search\Model\Query;
use Magento\Search\Model\QueryFactory;
use PHPUnit\Framework\MockObject\MockObject;
use PHPUnit\Framework\TestCase;

/**
 * Unit test for \Magento\CatalogSearch\Block\Result
 */
class ResultTest extends TestCase
{
<<<<<<< HEAD
    /** @var  \Magento\Search\Model\Query|\PHPUnit\Framework\MockObject\MockObject */
    private $queryMock;

    /** @var  \Magento\Search\Model\QueryFactory|\PHPUnit\Framework\MockObject\MockObject */
=======
    /** @var  Query|MockObject */
    private $queryMock;

    /** @var  QueryFactory|MockObject */
>>>>>>> b2f063af
    private $queryFactoryMock;

    /** @var Result */
    protected $model;

<<<<<<< HEAD
    /** @var \Magento\Framework\View\Element\Template\Context|\PHPUnit\Framework\MockObject\MockObject */
    protected $contextMock;

    /** @var \Magento\Catalog\Model\Layer|\PHPUnit\Framework\MockObject\MockObject */
    protected $layerMock;

    /** @var \Magento\CatalogSearch\Helper\Data|\PHPUnit\Framework\MockObject\MockObject */
    protected $dataMock;

    /**
     * @var \Magento\Catalog\Block\Product\ListProduct|\PHPUnit\Framework\MockObject\MockObject
=======
    /** @var Context|MockObject */
    protected $contextMock;

    /** @var Layer|MockObject */
    protected $layerMock;

    /** @var Data|MockObject */
    protected $dataMock;

    /**
     * @var ListProduct|MockObject
>>>>>>> b2f063af
     */
    protected $childBlockMock;

    protected function setUp(): void
    {
<<<<<<< HEAD
        $this->contextMock = $this->createMock(\Magento\Framework\View\Element\Template\Context::class);
        $this->layerMock = $this->createMock(\Magento\Catalog\Model\Layer\Search::class);
        /** @var \PHPUnit\Framework\MockObject\MockObject|\Magento\Catalog\Model\Layer\Resolver $layerResolver */
        $layerResolver = $this->getMockBuilder(\Magento\Catalog\Model\Layer\Resolver::class)
=======
        $this->contextMock = $this->createMock(Context::class);
        $this->layerMock = $this->createMock(Search::class);
        /** @var MockObject|Resolver $layerResolver */
        $layerResolver = $this->getMockBuilder(Resolver::class)
>>>>>>> b2f063af
            ->disableOriginalConstructor()
            ->setMethods(['get', 'create'])
            ->getMock();
        $layerResolver->expects($this->any())
            ->method($this->anything())
<<<<<<< HEAD
            ->willReturn($this->layerMock);
        $this->dataMock = $this->createMock(\Magento\CatalogSearch\Helper\Data::class);
        $this->queryMock = $this->getMockBuilder(\Magento\Search\Model\Query::class)
=======
            ->will($this->returnValue($this->layerMock));
        $this->dataMock = $this->createMock(Data::class);
        $this->queryMock = $this->getMockBuilder(Query::class)
>>>>>>> b2f063af
            ->disableOriginalConstructor()
            ->getMock();
        $this->queryFactoryMock = $this->getMockBuilder(QueryFactory::class)
            ->disableOriginalConstructor()
            ->setMethods(['get'])
            ->getMock();
        $this->model = new Result($this->contextMock, $layerResolver, $this->dataMock, $this->queryFactoryMock);
    }

    public function testGetSearchQueryText()
    {
        $this->dataMock->expects($this->once())->method('getEscapedQueryText')->willReturn('query_text');
        $this->assertEquals('Search results for: \'query_text\'', $this->model->getSearchQueryText());
    }

    public function testGetNoteMessages()
    {
        $this->dataMock->expects($this->once())->method('getNoteMessages')->willReturn('SOME-MESSAGE');
        $this->assertEquals('SOME-MESSAGE', $this->model->getNoteMessages());
    }

    /**
     * @param bool $isMinQueryLength
     * @param string $expectedResult
     * @dataProvider getNoResultTextDataProvider
     */
    public function testGetNoResultText($isMinQueryLength, $expectedResult)
    {
        $this->dataMock->expects(
            $this->once()
        )->method(
            'isMinQueryLength'
        )->willReturn(
            $isMinQueryLength
        );
        if ($isMinQueryLength) {
<<<<<<< HEAD
            $queryMock = $this->createMock(\Magento\Search\Model\Query::class);
            $queryMock->expects($this->once())->method('getMinQueryLength')->willReturn('5');
=======
            $queryMock = $this->createMock(Query::class);
            $queryMock->expects($this->once())->method('getMinQueryLength')->will($this->returnValue('5'));
>>>>>>> b2f063af

            $this->queryFactoryMock->expects($this->once())->method('get')->willReturn($queryMock);
        }
        $this->assertEquals($expectedResult, $this->model->getNoResultText());
    }

    /**
     * @return array
     */
    public function getNoResultTextDataProvider()
    {
        return [[true, 'Minimum Search query length is 5'], [false, null]];
    }
}<|MERGE_RESOLUTION|>--- conflicted
+++ resolved
@@ -22,35 +22,15 @@
  */
 class ResultTest extends TestCase
 {
-<<<<<<< HEAD
-    /** @var  \Magento\Search\Model\Query|\PHPUnit\Framework\MockObject\MockObject */
-    private $queryMock;
-
-    /** @var  \Magento\Search\Model\QueryFactory|\PHPUnit\Framework\MockObject\MockObject */
-=======
     /** @var  Query|MockObject */
     private $queryMock;
 
     /** @var  QueryFactory|MockObject */
->>>>>>> b2f063af
     private $queryFactoryMock;
 
     /** @var Result */
     protected $model;
 
-<<<<<<< HEAD
-    /** @var \Magento\Framework\View\Element\Template\Context|\PHPUnit\Framework\MockObject\MockObject */
-    protected $contextMock;
-
-    /** @var \Magento\Catalog\Model\Layer|\PHPUnit\Framework\MockObject\MockObject */
-    protected $layerMock;
-
-    /** @var \Magento\CatalogSearch\Helper\Data|\PHPUnit\Framework\MockObject\MockObject */
-    protected $dataMock;
-
-    /**
-     * @var \Magento\Catalog\Block\Product\ListProduct|\PHPUnit\Framework\MockObject\MockObject
-=======
     /** @var Context|MockObject */
     protected $contextMock;
 
@@ -62,37 +42,23 @@
 
     /**
      * @var ListProduct|MockObject
->>>>>>> b2f063af
      */
     protected $childBlockMock;
 
     protected function setUp(): void
     {
-<<<<<<< HEAD
-        $this->contextMock = $this->createMock(\Magento\Framework\View\Element\Template\Context::class);
-        $this->layerMock = $this->createMock(\Magento\Catalog\Model\Layer\Search::class);
-        /** @var \PHPUnit\Framework\MockObject\MockObject|\Magento\Catalog\Model\Layer\Resolver $layerResolver */
-        $layerResolver = $this->getMockBuilder(\Magento\Catalog\Model\Layer\Resolver::class)
-=======
         $this->contextMock = $this->createMock(Context::class);
         $this->layerMock = $this->createMock(Search::class);
         /** @var MockObject|Resolver $layerResolver */
         $layerResolver = $this->getMockBuilder(Resolver::class)
->>>>>>> b2f063af
             ->disableOriginalConstructor()
             ->setMethods(['get', 'create'])
             ->getMock();
         $layerResolver->expects($this->any())
             ->method($this->anything())
-<<<<<<< HEAD
-            ->willReturn($this->layerMock);
-        $this->dataMock = $this->createMock(\Magento\CatalogSearch\Helper\Data::class);
-        $this->queryMock = $this->getMockBuilder(\Magento\Search\Model\Query::class)
-=======
             ->will($this->returnValue($this->layerMock));
         $this->dataMock = $this->createMock(Data::class);
         $this->queryMock = $this->getMockBuilder(Query::class)
->>>>>>> b2f063af
             ->disableOriginalConstructor()
             ->getMock();
         $this->queryFactoryMock = $this->getMockBuilder(QueryFactory::class)
@@ -104,13 +70,13 @@
 
     public function testGetSearchQueryText()
     {
-        $this->dataMock->expects($this->once())->method('getEscapedQueryText')->willReturn('query_text');
+        $this->dataMock->expects($this->once())->method('getEscapedQueryText')->will($this->returnValue('query_text'));
         $this->assertEquals('Search results for: \'query_text\'', $this->model->getSearchQueryText());
     }
 
     public function testGetNoteMessages()
     {
-        $this->dataMock->expects($this->once())->method('getNoteMessages')->willReturn('SOME-MESSAGE');
+        $this->dataMock->expects($this->once())->method('getNoteMessages')->will($this->returnValue('SOME-MESSAGE'));
         $this->assertEquals('SOME-MESSAGE', $this->model->getNoteMessages());
     }
 
@@ -125,19 +91,14 @@
             $this->once()
         )->method(
             'isMinQueryLength'
-        )->willReturn(
-            $isMinQueryLength
+        )->will(
+            $this->returnValue($isMinQueryLength)
         );
         if ($isMinQueryLength) {
-<<<<<<< HEAD
-            $queryMock = $this->createMock(\Magento\Search\Model\Query::class);
-            $queryMock->expects($this->once())->method('getMinQueryLength')->willReturn('5');
-=======
             $queryMock = $this->createMock(Query::class);
             $queryMock->expects($this->once())->method('getMinQueryLength')->will($this->returnValue('5'));
->>>>>>> b2f063af
 
-            $this->queryFactoryMock->expects($this->once())->method('get')->willReturn($queryMock);
+            $this->queryFactoryMock->expects($this->once())->method('get')->will($this->returnValue($queryMock));
         }
         $this->assertEquals($expectedResult, $this->model->getNoResultText());
     }
