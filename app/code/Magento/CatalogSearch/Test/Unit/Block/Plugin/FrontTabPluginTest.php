--- conflicted
+++ resolved
@@ -32,56 +32,32 @@
     private $objectManagerHelper;
 
     /**
-<<<<<<< HEAD
-     * @var WeightSource|\PHPUnit\Framework\MockObject\MockObject
-=======
      * @var WeightSource|MockObject
->>>>>>> b2f063af
      */
     private $weightSourceMock;
 
     /**
-<<<<<<< HEAD
-     * @var ProductAttributeFrontTabBlock|\PHPUnit\Framework\MockObject\MockObject
-=======
      * @var ProductAttributeFrontTabBlock|MockObject
->>>>>>> b2f063af
      */
     private $subjectMock;
 
     /**
-<<<<<<< HEAD
-     * @var Form|\PHPUnit\Framework\MockObject\MockObject
-=======
      * @var Form|MockObject
->>>>>>> b2f063af
      */
     private $formMock;
 
     /**
-<<<<<<< HEAD
-     * @var Fieldset|\PHPUnit\Framework\MockObject\MockObject
-=======
      * @var Fieldset|MockObject
->>>>>>> b2f063af
      */
     private $fieldsetMock;
 
     /**
-<<<<<<< HEAD
-     * @var AbstractElement|\PHPUnit\Framework\MockObject\MockObject
-=======
      * @var AbstractElement|MockObject
->>>>>>> b2f063af
      */
     private $childElementMock;
 
     /**
-<<<<<<< HEAD
-     * @var AbstractBlock|\PHPUnit\Framework\MockObject\MockObject
-=======
      * @var AbstractBlock|MockObject
->>>>>>> b2f063af
      */
     private $childBlockMock;
 
