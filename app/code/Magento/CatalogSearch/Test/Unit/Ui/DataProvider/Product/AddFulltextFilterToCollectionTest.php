<?php
/**
 * Copyright © Magento, Inc. All rights reserved.
 * See COPYING.txt for license details.
 */
declare(strict_types=1);

namespace Magento\CatalogSearch\Test\Unit\Ui\DataProvider\Product;

use Magento\CatalogSearch\Model\ResourceModel\Search\Collection as SearchCollection;
use Magento\CatalogSearch\Ui\DataProvider\Product\AddFulltextFilterToCollection;
use Magento\Framework\Data\Collection;
use Magento\Framework\TestFramework\Unit\Helper\ObjectManager as ObjectManagerHelper;
use PHPUnit\Framework\MockObject\MockObject;
use PHPUnit\Framework\TestCase;

class AddFulltextFilterToCollectionTest extends TestCase
{
    /**
<<<<<<< HEAD
     * @var SearchCollection|\PHPUnit\Framework\MockObject\MockObject
=======
     * @var SearchCollection|MockObject
>>>>>>> b2f063af
     */
    private $searchCollection;

    /**
<<<<<<< HEAD
     * @var Collection|\PHPUnit\Framework\MockObject\MockObject
=======
     * @var Collection|MockObject
>>>>>>> b2f063af
     */
    private $collection;

    /**
     * @var ObjectManagerHelper
     */
    private $objectManager;

    /**
     * @var AddFulltextFilterToCollection
     */
    private $model;

    protected function setUp(): void
    {
        $this->objectManager = new ObjectManagerHelper($this);

        $this->searchCollection = $this->getMockBuilder(SearchCollection::class)
            ->setMethods(['addBackendSearchFilter', 'load', 'getAllIds'])
            ->disableOriginalConstructor()
            ->getMock();
        $this->searchCollection->expects($this->any())
            ->method('load')
            ->willReturnSelf();
        $this->collection = $this->getMockBuilder(Collection::class)
            ->setMethods(['addIdFilter'])
            ->disableOriginalConstructor()
            ->getMock();

        $this->model = $this->objectManager->getObject(
            AddFulltextFilterToCollection::class,
            [
                'searchCollection' => $this->searchCollection
            ]
        );
    }

    public function testAddFilter()
    {
        $this->searchCollection->expects($this->once())
            ->method('addBackendSearchFilter')
            ->with('test');
        $this->searchCollection->expects($this->once())
            ->method('getAllIds')
            ->willReturn([]);
        $this->collection->expects($this->once())
            ->method('addIdFilter')
            ->with(-1);
        $this->model->addFilter($this->collection, 'test', ['fulltext' => 'test']);
    }
}<|MERGE_RESOLUTION|>--- conflicted
+++ resolved
@@ -17,20 +17,12 @@
 class AddFulltextFilterToCollectionTest extends TestCase
 {
     /**
-<<<<<<< HEAD
-     * @var SearchCollection|\PHPUnit\Framework\MockObject\MockObject
-=======
      * @var SearchCollection|MockObject
->>>>>>> b2f063af
      */
     private $searchCollection;
 
     /**
-<<<<<<< HEAD
-     * @var Collection|\PHPUnit\Framework\MockObject\MockObject
-=======
      * @var Collection|MockObject
->>>>>>> b2f063af
      */
     private $collection;
 
