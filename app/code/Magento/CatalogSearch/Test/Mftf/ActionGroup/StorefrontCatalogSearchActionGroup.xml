<?xml version="1.0" encoding="UTF-8"?>
<!--
 /**
  * Copyright © Magento, Inc. All rights reserved.
  * See COPYING.txt for license details.
  */
-->

<actionGroups xmlns:xsi="http://www.w3.org/2001/XMLSchema-instance"
              xsi:noNamespaceSchemaLocation="urn:magento:mftf:Test/etc/actionGroupSchema.xsd">
    <!-- Quick search the phrase and check if the result page contains correct information -->
    <actionGroup name="StorefrontCheckQuickSearchActionGroup">
        <arguments>
<<<<<<< HEAD
            <argument name="phrase" type="string"/>
        </arguments>
        <fillField stepKey="fillInput" selector="{{StorefrontQuickSearchResultsSection.searchTextBox}}" userInput="{{phrase}}"/>
        <submitForm selector="{{StorefrontQuickSearchResultsSection.searchTextBox}}" parameterArray="[]" stepKey="submitQuickSearch" />
=======
            <argument name="phrase" />
        </arguments>
        <submitForm selector="{{StorefrontQuickSearchSection.searchMiniForm}}" parameterArray="['q' => {{phrase}}]" stepKey="fillQuickSearch" />
>>>>>>> 2e863d64
        <seeInCurrentUrl url="{{StorefrontCatalogSearchPage.url}}" stepKey="checkUrl"/>
        <dontSeeInCurrentUrl url="form_key=" stepKey="checkUrlFormKey"/>
        <seeInTitle userInput="Search results for: '{{phrase}}'" stepKey="assertQuickSearchTitle"/>
        <see userInput="Search results for: '{{phrase}}'" selector="{{StorefrontCatalogSearchMainSection.SearchTitle}}" stepKey="assertQuickSearchName"/>
    </actionGroup>

    <!-- Quick search the phrase and check if the result page contains correct information, usable with type="string" -->
    <actionGroup name="StorefrontCheckQuickSearchStringActionGroup">
        <arguments>
            <argument name="phrase" type="string"/>
        </arguments>
        <fillField stepKey="fillInput" selector="{{StorefrontQuickSearchResultsSection.searchTextBox}}" userInput="{{phrase}}"/>
        <submitForm selector="{{StorefrontQuickSearchResultsSection.searchTextBox}}" parameterArray="[]" stepKey="submitQuickSearch" />
        <seeInCurrentUrl url="{{StorefrontCatalogSearchPage.url}}" stepKey="checkUrl"/>
        <dontSeeInCurrentUrl url="form_key=" stepKey="checkUrlFormKey"/>
        <seeInTitle userInput="Search results for: '{{phrase}}'" stepKey="assertQuickSearchTitle"/>
        <see userInput="Search results for: '{{phrase}}'" selector="{{StorefrontCatalogSearchMainSection.SearchTitle}}" stepKey="assertQuickSearchName"/>
    </actionGroup>

    <!-- Opens product from QuickSearch and performs assertions-->
    <actionGroup name="StorefrontOpenProductFromQuickSearch">
        <arguments>
            <argument name="productName" type="string"/>
            <argument name="productUrlKey" type="string"/>
        </arguments>
        <click stepKey="openProduct" selector="{{StorefrontQuickSearchResultsSection.productByName(productName)}}"/>
        <waitForPageLoad stepKey="waitForProductLoad"/>
        <seeInCurrentUrl url="{{productUrlKey}}" stepKey="checkUrl"/>
        <see stepKey="checkName" selector="{{StorefrontProductInfoMainSection.productName}}" userInput="{{productName}}"/>
    </actionGroup>

    <!-- Adds product from Quicksearch page and perform assertions-->
    <actionGroup name="StorefrontAddToCartFromQuickSearch">
        <arguments>
            <argument name="productName" type="string"/>
        </arguments>
        <moveMouseOver stepKey="hoverOverProduct" selector="{{StorefrontQuickSearchResultsSection.productByIndex('1')}}"/>
        <click selector="{{StorefrontQuickSearchResultsSection.productByName(productName)}} {{StorefrontQuickSearchResultsSection.addToCartBtn}}" stepKey="addToCart"/>
        <waitForElementVisible selector="{{StorefrontQuickSearchResultsSection.messageSection}}" time="30" stepKey="waitForProductAdded"/>
        <see selector="{{StorefrontQuickSearchResultsSection.messageSection}}" userInput="You added {{productName}} to your shopping cart." stepKey="seeAddedToCartMessage"/>
    </actionGroup>

    <actionGroup name="StorefrontQuickSearchCheckProductNameInGrid">
        <arguments>
            <argument name="productName" type="string"/>
            <argument name="index" type="string"/>
        </arguments>
        <see selector="{{StorefrontQuickSearchResultsSection.productByIndex(index)}}" userInput="{{productName}}" stepKey="seeProductName"/>
    </actionGroup>

    <actionGroup name="StorefrontQuickSearchCheckProductNameNotInGrid">
        <arguments>
            <argument name="productName" type="string"/>
        </arguments>
        <dontSee selector="{{StorefrontQuickSearchResultsSection.allResults}}" userInput="{{productName}}" stepKey="dontSeeProductName"/>
    </actionGroup>
    
    <!-- Open advanced search page -->
    <actionGroup name="StorefrontOpenAdvancedSearchActionGroup">
        <click selector="{{StorefrontFooterSection.AdvancedSearch}}" stepKey="clickAdvancedSearchLink" />
        <seeInCurrentUrl url="{{StorefrontCatalogSearchAdvancedFormPage.url}}" stepKey="checkUrl"/>
        <seeInTitle userInput="Advanced Search" stepKey="assertAdvancedSearchTitle1"/>
        <see userInput="Advanced Search" selector="{{StorefrontCatalogSearchAdvancedFormSection.SearchTitle}}" stepKey="assertAdvancedSearchTitle2"/>
    </actionGroup>

    <!-- Check that Advanced Search result page contains correct information -->
    <actionGroup name="StorefrontCheckAdvancedSearchResultActionGroup">
        <seeInCurrentUrl url="{{StorefrontCatalogSearchAdvancedResultPage.url}}" stepKey="checkUrl"/>
        <seeInTitle userInput="Advanced Search Results" stepKey="assertAdvancedSearchTitle"/>
        <see userInput="Catalog Advanced Search" selector="{{StorefrontCatalogSearchMainSection.SearchTitle}}" stepKey="assertAdvancedSearchName"/>
    </actionGroup>

    <!-- Select the category in the filter -->
    <actionGroup name="StorefrontSelectSearchFilterCategoryActionGroup">
        <arguments>
            <argument name="category"/>
        </arguments>
        <click selector="{{StorefrontCategoryFilterSection.CategoryFilter}}" stepKey="clickCategoryFilterTitle" />
        <scrollTo selector="{{StorefrontCategoryFilterSection.CategoryByName(category.name)}}" stepKey="scrollToClickCategoryFilter"/>
        <click selector="{{StorefrontCategoryFilterSection.CategoryByName(category.name)}}" stepKey="clickCategoryFilter"/>
    </actionGroup>

    <!-- Go to store's advanced catalog search page -->
    <actionGroup name="GoToStoreViewAdvancedCatalogSearchActionGroup">
        <amOnPage url="{{StorefrontCatalogSearchAdvancedFormPage.url}}" stepKey="GoToStoreViewAdvancedCatalogSearchActionGroup"/>
        <waitForPageLoad time="90" stepKey="waitForPageLoad"/>
    </actionGroup>

    <!-- Storefront advanced catalog search by product name -->
    <actionGroup name="StorefrontAdvancedCatalogSearchByProductNameActionGroup">
        <arguments>
            <argument name="name" type="string"/>
        </arguments>
        <fillField selector="{{StorefrontCatalogSearchAdvancedFormSection.ProductName}}" userInput="{{name}}" stepKey="fill"/>
        <click selector="{{StorefrontCatalogSearchAdvancedFormSection.SubmitButton}}" stepKey="clickSubmit"/>
        <waitForPageLoad stepKey="waitForPageLoad"/>
    </actionGroup>

    <!-- Storefront advanced catalog search by product sku -->
    <actionGroup name="StorefrontAdvancedCatalogSearchByProductSkuActionGroup">
        <arguments>
            <argument name="sku" type="string"/>
        </arguments>
        <fillField selector="{{StorefrontCatalogSearchAdvancedFormSection.SKU}}" userInput="{{sku}}" stepKey="fill"/>
        <click selector="{{StorefrontCatalogSearchAdvancedFormSection.SubmitButton}}" stepKey="clickSubmit"/>
        <waitForPageLoad stepKey="waitForPageLoad"/>
    </actionGroup>

    <!-- Storefront advanced catalog search by product description -->
    <actionGroup name="StorefrontAdvancedCatalogSearchByDescriptionActionGroup">
        <arguments>
            <argument name="description" type="string"/>
        </arguments>
        <fillField selector="{{StorefrontCatalogSearchAdvancedFormSection.Description}}" userInput="{{description}}" stepKey="fill"/>
        <click selector="{{StorefrontCatalogSearchAdvancedFormSection.SubmitButton}}" stepKey="clickSubmit"/>
        <waitForPageLoad stepKey="waitForPageLoad"/>
    </actionGroup>

    <!-- Storefront advanced catalog search by product short description -->
    <actionGroup name="StorefrontAdvancedCatalogSearchByShortDescriptionActionGroup">
        <arguments>
            <argument name="shortDescription" type="string"/>
        </arguments>
        <fillField selector="{{StorefrontCatalogSearchAdvancedFormSection.ShortDescription}}" userInput="{{shortDescription}}" stepKey="fill"/>
        <click selector="{{StorefrontCatalogSearchAdvancedFormSection.SubmitButton}}" stepKey="clickSubmit"/>
        <waitForPageLoad stepKey="waitForPageLoad"/>
    </actionGroup>

    <!-- Storefront advanced catalog search by product name and price -->
    <actionGroup name="StorefrontAdvancedCatalogSearchByProductNameAndPriceActionGroup">
        <arguments>
            <argument name="name" type="string"/>
            <argument name="priceFrom" type="string"/>
            <argument name="priceTo" type="string"/>
        </arguments>
        <fillField selector="{{StorefrontCatalogSearchAdvancedFormSection.ProductName}}" userInput="{{name}}" stepKey="fillName"/>
        <fillField selector="{{StorefrontCatalogSearchAdvancedFormSection.PriceFrom}}" userInput="{{priceFrom}}" stepKey="fillPriceFrom"/>
        <fillField selector="{{StorefrontCatalogSearchAdvancedFormSection.PriceTo}}" userInput="{{priceTo}}" stepKey="fillPriceTo"/>
        <click selector="{{StorefrontCatalogSearchAdvancedFormSection.SubmitButton}}" stepKey="clickSubmit"/>
        <waitForPageLoad stepKey="waitForPageLoad"/>
    </actionGroup>

    <!-- Storefront advanced catalog search by product name and description -->
    <actionGroup name="StorefrontAdvancedCatalogSearchByProductNameAndDescriptionActionGroup">
        <arguments>
            <argument name="name" type="string"/>
            <argument name="description" type="string"/>
        </arguments>
        <fillField selector="{{StorefrontCatalogSearchAdvancedFormSection.ProductName}}" userInput="{{name}}" stepKey="fillName"/>
        <fillField selector="{{StorefrontCatalogSearchAdvancedFormSection.Description}}" userInput="{{description}}" stepKey="fillDescription"/>
        <click selector="{{StorefrontCatalogSearchAdvancedFormSection.SubmitButton}}" stepKey="clickSubmit"/>
        <waitForPageLoad stepKey="waitForPageLoad"/>
    </actionGroup>

    <!-- Asserts that search results do not contain any results-->
    <actionGroup name="StorefrontCheckSearchIsEmpty">
        <see stepKey="checkEmpty" selector="{{StorefrontQuickSearchResultsSection.messageSection}}" userInput="Your search returned no results"/>
    </actionGroup>
</actionGroups><|MERGE_RESOLUTION|>--- conflicted
+++ resolved
@@ -11,16 +11,9 @@
     <!-- Quick search the phrase and check if the result page contains correct information -->
     <actionGroup name="StorefrontCheckQuickSearchActionGroup">
         <arguments>
-<<<<<<< HEAD
-            <argument name="phrase" type="string"/>
-        </arguments>
-        <fillField stepKey="fillInput" selector="{{StorefrontQuickSearchResultsSection.searchTextBox}}" userInput="{{phrase}}"/>
-        <submitForm selector="{{StorefrontQuickSearchResultsSection.searchTextBox}}" parameterArray="[]" stepKey="submitQuickSearch" />
-=======
             <argument name="phrase" />
         </arguments>
         <submitForm selector="{{StorefrontQuickSearchSection.searchMiniForm}}" parameterArray="['q' => {{phrase}}]" stepKey="fillQuickSearch" />
->>>>>>> 2e863d64
         <seeInCurrentUrl url="{{StorefrontCatalogSearchPage.url}}" stepKey="checkUrl"/>
         <dontSeeInCurrentUrl url="form_key=" stepKey="checkUrlFormKey"/>
         <seeInTitle userInput="Search results for: '{{phrase}}'" stepKey="assertQuickSearchTitle"/>
