--- conflicted
+++ resolved
@@ -23,13 +23,10 @@
     <entity name="SetMinQueryLengthToOne" type="number">
         <data key="value">1</data>
     </entity>
-<<<<<<< HEAD
-=======
     <entity name="SetCatalogSearchEngineToDefault" type="catalog_search_engine_default">
         <requiredEntity type="enable">DefaultCatalogSearchEngine</requiredEntity>
     </entity>
     <entity name="DefaultCatalogSearchEngine" type="enable">
         <data key="inherit">true</data>
     </entity>
->>>>>>> 7ea91198
 </entities>