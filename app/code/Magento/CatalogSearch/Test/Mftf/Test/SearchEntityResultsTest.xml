--- conflicted
+++ resolved
@@ -603,111 +603,4 @@
             <argument name="value" value="$simpleProduct1.name$"/>
         </actionGroup>
     </test>
-<<<<<<< HEAD
-
-    <test name="QuickSearchConfigurableChildren">
-        <annotations>
-            <stories value="Search Product on Storefront"/>
-            <title value="User should be able to use Quick Search to a configurable product's child products"/>
-            <description value="Use Quick Search to find a configurable product with enabled/disable children"/>
-            <severity value="MAJOR"/>
-            <testCaseId value="MC-14798"/>
-            <group value="CatalogSearch"/>
-            <group value="mtf_migrated"/>
-            <skip>
-                <issueId value="MC-15101"/>
-            </skip>
-        </annotations>
-        <before>
-            <!-- Create the category -->
-            <createData entity="ApiCategory" stepKey="createCategory"/>
-
-            <!-- Create blank AttributeSet-->
-            <createData entity="CatalogAttributeSet" stepKey="attributeSet"/>
-
-            <!-- Create an attribute with two options to be used in the first child product -->
-            <createData entity="hiddenDropdownAttributeWithOptions" stepKey="createConfigProductAttribute"/>
-            <createData entity="productAttributeOption1" stepKey="createConfigProductAttributeOption1">
-                <requiredEntity createDataKey="createConfigProductAttribute"/>
-            </createData>
-
-            <!-- Assign attribute to set -->
-            <actionGroup ref="LoginAsAdmin" stepKey="loginAsAdmin"/>
-            <actionGroup ref="goToAttributeGridPage" stepKey="goToPage"/>
-            <actionGroup ref="GoToAttributeSetByNameActionGroup" stepKey="goToSet">
-                <argument name="name" value="$attributeSet.attribute_set_name$"/>
-            </actionGroup>
-            <actionGroup ref="AssignAttributeToGroupActionGroup" stepKey="assignToAttributeSetAndGroup">
-                <argument name="group" value="Product Details"/>
-                <argument name="attribute" value="$createConfigProductAttribute.attribute_code$"/>
-            </actionGroup>
-            <actionGroup ref="SaveAttributeSetActionGroup" stepKey="savePage"/>
-
-            <!-- Get the first option of the attribute we created -->
-            <getData entity="ProductAttributeOptionGetter" index="1" stepKey="getConfigAttributeOption1">
-                <requiredEntity createDataKey="createConfigProductAttribute"/>
-            </getData>
-
-            <!-- Create a simple product,give it the attributeSet and attribute with the first option -->
-            <createData entity="ApiSimpleOneHidden" stepKey="createConfigChildProduct1">
-                <field key="attribute_set_id">$attributeSet.attribute_set_id$</field>
-                <requiredEntity createDataKey="createConfigProductAttribute"/>
-                <requiredEntity createDataKey="getConfigAttributeOption1"/>
-            </createData>
-            <updateData entity="ApiSimpleProductUpdateDescription" stepKey="updateSimpleProduct1" createDataKey="createConfigChildProduct1"/>
-
-            <!-- Create the configurable product, give it the attributeSet and add it to the category -->
-            <createData entity="ApiConfigurableProduct" stepKey="createConfigProduct">
-                <field key="attribute_set_id">$attributeSet.attribute_set_id$</field>
-                <requiredEntity createDataKey="createCategory"/>
-            </createData>
-            <!-- Create the configurable product -->
-            <createData entity="ConfigurableProductOneOption" stepKey="createConfigProductOption">
-                <requiredEntity createDataKey="createConfigProduct"/>
-                <requiredEntity createDataKey="createConfigProductAttribute"/>
-                <requiredEntity createDataKey="getConfigAttributeOption1"/>
-            </createData>
-            <!-- Add the first simple product to the configurable product -->
-            <createData entity="ConfigurableProductAddChild" stepKey="createConfigProductAddChild1">
-                <requiredEntity createDataKey="createConfigProduct"/>
-                <requiredEntity createDataKey="createConfigChildProduct1"/>
-            </createData>
-
-            <!-- Perform reindex and flush cache -->
-            <magentoCLI command="indexer:reindex" stepKey="reindex"/>
-            <magentoCLI command="cache:flush" stepKey="flushCache"/>
-        </before>
-        <after>
-            <deleteData createDataKey="attributeSet" stepKey="deleteAttributeSet"/>
-            <deleteData createDataKey="createConfigProductAttribute" stepKey="deleteConfigProductAttribute"/>
-
-            <!-- Reindex invalidated indices after product attribute has been created/deleted -->
-            <actionGroup ref="CliRunReindexUsingCronJobsActionGroup" stepKey="reindexInvalidatedIndices"/>
-        </after>
-        <amOnPage url="{{StorefrontHomePage.url}}" stepKey="goToFrontPage"/>
-        <actionGroup ref="StorefrontCheckQuickSearchStringActionGroup" stepKey="searchStorefront">
-            <argument name="phrase" value="$createConfigProduct.name$"/>
-        </actionGroup>
-        <actionGroup ref="StorefrontQuickSearchCheckProductNameInGridActionGroup" stepKey="seeProductInGrid">
-            <argument name="productName" value="$createConfigProduct.name$"/>
-            <argument name="index" value="1"/>
-        </actionGroup>
-
-        <!-- Disable Child Product -->
-        <actionGroup ref="GoToProductPageViaIDActionGroup" stepKey="goToChildProduct">
-            <argument name="productId" value="$createConfigChildProduct1.id$"/>
-        </actionGroup>
-        <actionGroup ref="ToggleProductEnabledActionGroup" stepKey="disableProduct"/>
-        <actionGroup ref="SaveProductFormActionGroup" stepKey="saveProduct"/>
-
-        <amOnPage url="{{StorefrontHomePage.url}}" stepKey="goToFrontPageAgain"/>
-        <actionGroup ref="StorefrontCheckQuickSearchStringActionGroup" stepKey="searchStorefrontAgain">
-            <argument name="phrase" value="$createConfigProduct.name$"/>
-        </actionGroup>
-        <actionGroup ref="StorefrontQuickSearchCheckProductNameNotInGridActionGroup" stepKey="dontSeeProductAnymore">
-            <argument name="productName" value="$createConfigProduct.name$"/>
-        </actionGroup>
-    </test>
-=======
->>>>>>> f9a487d1
 </tests>