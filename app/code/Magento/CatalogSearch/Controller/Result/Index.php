--- conflicted
+++ resolved
@@ -16,14 +16,7 @@
 use Magento\Search\Model\PopularSearchTerms;
 
 /**
-<<<<<<< HEAD
- * Catalog search result
- *
- * @deprecated CatalogSearch will be removed in 2.4, and {@see \Magento\ElasticSearch}
- *             will replace it as the default search engine.
-=======
  * Search result.
->>>>>>> 877bffd0
  */
 class Index extends \Magento\Framework\App\Action\Action implements HttpGetActionInterface, HttpPostActionInterface
 {
