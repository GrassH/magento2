--- conflicted
+++ resolved
@@ -10,24 +10,6 @@
     'use strict';
 
     $(function () {
-<<<<<<< HEAD
-        const engineField = $('#catalog_search_engine');
-        const commentContainer = $('#row_catalog_search_engine p');
-
-        const updateCommentText = () => {
-            const engineValue = engineField.val(),
-                defaultText = $.mage.__('If not specified, Default Search Engine will be used.'),
-                unsupportedText = $.mage.__('This search engine option is no longer supported by Adobe. ' +
-                    'It is recommended to use OpenSearch as a search engine instead.'),
-                newCommentText = ['elasticsearch7', 'elasticsearch8'].includes(engineValue) ?
-                    unsupportedText : defaultText;
-
-            if (commentContainer.text() !== newCommentText) {
-                commentContainer.text(newCommentText);
-            }
-        };
-
-=======
         const engineField = $('#catalog_search_engine'),
             commentContainer = $('#row_catalog_search_engine p'),
             defaultText = $.mage.__('If not specified, Default Search Engine will be used.'),
@@ -43,7 +25,6 @@
                 }
             };
 
->>>>>>> 33ea0665
         engineField.change(updateCommentText);
         updateCommentText();
     });
