<?php
/**
 * Copyright © 2015 Magento. All rights reserved.
 * See COPYING.txt for license details.
 */

// @codingStandardsIgnoreFile

 /** @var \Magento\CatalogSearch\Helper\Data $helper */
$helper = $this->helper('Magento\CatalogSearch\Helper\Data');
?>
<div class="nested">
<<<<<<< HEAD
    <a class="action advanced" href="<?php echo $helper->getAdvancedSearchUrl(); ?>" data-action="advanced-search">
        <?php echo __('Advanced Search'); ?>
=======
    <a class="action advanced" href="<?php /* @escapeNotVerified */ echo $helper->getAdvancedSearchUrl(); ?>">
        <?php /* @escapeNotVerified */ echo __('Advanced Search'); ?>
>>>>>>> 2c165639
    </a>
</div><|MERGE_RESOLUTION|>--- conflicted
+++ resolved
@@ -10,12 +10,7 @@
 $helper = $this->helper('Magento\CatalogSearch\Helper\Data');
 ?>
 <div class="nested">
-<<<<<<< HEAD
-    <a class="action advanced" href="<?php echo $helper->getAdvancedSearchUrl(); ?>" data-action="advanced-search">
-        <?php echo __('Advanced Search'); ?>
-=======
-    <a class="action advanced" href="<?php /* @escapeNotVerified */ echo $helper->getAdvancedSearchUrl(); ?>">
+    <a class="action advanced" href="<?php /* @escapeNotVerified */ echo $helper->getAdvancedSearchUrl(); ?>" data-action="advanced-search">
         <?php /* @escapeNotVerified */ echo __('Advanced Search'); ?>
->>>>>>> 2c165639
     </a>
 </div>