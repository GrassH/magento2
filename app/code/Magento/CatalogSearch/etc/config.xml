--- conflicted
+++ resolved
@@ -15,11 +15,8 @@
                 <engine>mysql</engine>
                 <min_query_length>1</min_query_length>
                 <max_query_length>128</max_query_length>
-<<<<<<< HEAD
+                <max_count_cacheable_search_terms>100</max_count_cacheable_search_terms>
                 <autocomplete_limit>8</autocomplete_limit>
-=======
-                <max_count_cacheable_search_terms>100</max_count_cacheable_search_terms>
->>>>>>> 87e96d36
             </search>
         </catalog>
     </default>
