--- conflicted
+++ resolved
@@ -18,10 +18,6 @@
  * This strategy handles attributes which comply with two criteria:
  *   - The filter for dropdown or multi-select attribute
  *   - The filter is Term filter
-<<<<<<< HEAD
- *
-=======
->>>>>>> e9d894ff
  * @SuppressWarnings(PHPMD.CouplingBetweenObjects)
  */
 class TermDropdownStrategy implements FilterStrategyInterface
@@ -54,11 +50,12 @@
     /**
      * @var \Magento\Indexer\Model\ResourceModel\FrontendResource
      */
-<<<<<<< HEAD
+    private $frontendResource;
+
+    /**
+     * @var \Magento\Indexer\Model\ResourceModel\FrontendResource
+     */
     private $indexerStockFrontendResource;
-=======
-    private $frontendResource;
->>>>>>> e9d894ff
 
     /**
      * @param StoreManagerInterface $storeManager
@@ -66,11 +63,9 @@
      * @param EavConfig $eavConfig
      * @param ScopeConfigInterface $scopeConfig
      * @param AliasResolver $aliasResolver
-<<<<<<< HEAD
+     * @param \Magento\Indexer\Model\ResourceModel\FrontendResource|null $frontendResource
      * @param null|\Magento\Indexer\Model\ResourceModel\FrontendResource $indexerStockFrontendResource
-=======
-     * @param \Magento\Indexer\Model\ResourceModel\FrontendResource|null $frontendResource
->>>>>>> e9d894ff
+     * @SuppressWarnings(Magento.TypeDuplication)
      */
     public function __construct(
         StoreManagerInterface $storeManager,
@@ -78,24 +73,18 @@
         EavConfig $eavConfig,
         ScopeConfigInterface $scopeConfig,
         AliasResolver $aliasResolver,
-<<<<<<< HEAD
+        \Magento\Indexer\Model\ResourceModel\FrontendResource $frontendResource = null,
         \Magento\Indexer\Model\ResourceModel\FrontendResource $indexerStockFrontendResource = null
-=======
-        \Magento\Indexer\Model\ResourceModel\FrontendResource $frontendResource = null
->>>>>>> e9d894ff
     ) {
         $this->storeManager = $storeManager;
         $this->resourceConnection = $resourceConnection;
         $this->eavConfig = $eavConfig;
         $this->scopeConfig = $scopeConfig;
         $this->aliasResolver = $aliasResolver;
-<<<<<<< HEAD
+        $this->frontendResource = $frontendResource ?: ObjectManager::getInstance()
+            ->get(\Magento\Catalog\Model\ResourceModel\Product\Indexer\Eav\FrontendResource::class);
         $this->indexerStockFrontendResource = $indexerStockFrontendResource ?: ObjectManager::getInstance()
             ->get(\Magento\CatalogInventory\Model\ResourceModel\Indexer\Stock\FrontendResource::class);
-=======
-        $this->frontendResource = $frontendResource ?: ObjectManager::getInstance()
-            ->get(\Magento\Catalog\Model\ResourceModel\Product\Indexer\Eav\FrontendResource::class);
->>>>>>> e9d894ff
     }
 
     /**
