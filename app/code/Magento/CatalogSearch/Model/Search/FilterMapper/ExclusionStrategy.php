--- conflicted
+++ resolved
@@ -36,34 +36,24 @@
     private $indexerFrontendResource;
 
     /**
-<<<<<<< HEAD
      * @var \Magento\Indexer\Model\ResourceModel\FrontendResource|null
      */
     private $categoryProductIndexerFrontend;
 
     /**
-=======
->>>>>>> ccb91484
      * @param \Magento\Framework\App\ResourceConnection $resourceConnection
      * @param \Magento\Store\Model\StoreManagerInterface $storeManager
      * @param AliasResolver $aliasResolver
      * @param FrontendResource $indexerFrontendResource
-<<<<<<< HEAD
      * @param FrontendResource $categoryProductIndexerFrontend
      * @SuppressWarnings(Magento.TypeDuplication)
-=======
->>>>>>> ccb91484
      */
     public function __construct(
         \Magento\Framework\App\ResourceConnection $resourceConnection,
         \Magento\Store\Model\StoreManagerInterface $storeManager,
         AliasResolver $aliasResolver,
-<<<<<<< HEAD
         FrontendResource $indexerFrontendResource = null,
         FrontendResource $categoryProductIndexerFrontend = null
-=======
-        FrontendResource $indexerFrontendResource = null
->>>>>>> ccb91484
     ) {
         $this->resourceConnection = $resourceConnection;
         $this->storeManager = $storeManager;
@@ -71,12 +61,9 @@
         $this->indexerFrontendResource = $indexerFrontendResource ?: ObjectManager::getInstance()->get(
             \Magento\Catalog\Model\ResourceModel\Product\Indexer\Price\FrontendResource::class
         );
-<<<<<<< HEAD
         $this->categoryProductIndexerFrontend = $categoryProductIndexerFrontend ?: ObjectManager::getInstance()->get(
             \Magento\Catalog\Model\ResourceModel\Product\Indexer\Category\Product\FrontendResource::class
         );
-=======
->>>>>>> ccb91484
     }
 
     /**
