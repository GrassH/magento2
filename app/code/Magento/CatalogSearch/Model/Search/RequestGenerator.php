--- conflicted
+++ resolved
@@ -108,12 +108,7 @@
                     $request['aggregations'][$bucketName] = $generator->getAggregationData($attribute, $bucketName);
                 }
             }
-<<<<<<< HEAD
-            if (!$attribute->getIsSearchable() || in_array($attribute->getAttributeCode(), ['price', 'sku'], true)) {
-=======
-            /** @var $attribute Attribute */
             if (!$attribute->getIsSearchable() || in_array($attribute->getAttributeCode(), ['price'], true)) {
->>>>>>> adee85d5
                 // Some fields have their own specific handlers
                 continue;
             }
