--- conflicted
+++ resolved
@@ -38,14 +38,6 @@
     private $temporaryStorageFactory;
 
     /**
-<<<<<<< HEAD
-     * @var \Magento\Framework\Model\Entity\MetadataPool
-     */
-    protected $metadataPool;
-
-    /**
-=======
->>>>>>> c2c6955d
      * Collection constructor.
      * @param \Magento\Framework\Data\Collection\EntityFactory $entityFactory
      * @param \Psr\Log\LoggerInterface $logger
@@ -69,7 +61,6 @@
      * @param \Magento\CatalogSearch\Model\Advanced\Request\Builder $requestBuilder
      * @param \Magento\Search\Model\SearchEngine $searchEngine
      * @param \Magento\Framework\Search\Adapter\Mysql\TemporaryStorageFactory $temporaryStorageFactory
-     * @param \Magento\Framework\Model\Entity\MetadataPool $metadataPool
      * @param \Zend_Db_Adapter_Abstract $connection
      * @SuppressWarnings(PHPMD.ExcessiveParameterList)
      */
@@ -96,7 +87,6 @@
         \Magento\CatalogSearch\Model\Advanced\Request\Builder $requestBuilder,
         \Magento\Search\Model\SearchEngine $searchEngine,
         \Magento\Framework\Search\Adapter\Mysql\TemporaryStorageFactory $temporaryStorageFactory,
-        \Magento\Framework\Model\Entity\MetadataPool $metadataPool,
         $connection = null
     ) {
         $this->requestBuilder = $requestBuilder;
@@ -122,7 +112,6 @@
             $customerSession,
             $dateTime,
             $groupManagement,
-            $metadataPool,
             $connection
         );
     }
