--- conflicted
+++ resolved
@@ -9,23 +9,20 @@
 use Magento\Catalog\Model\Indexer\Category\Product\TableMaintainer;
 use Magento\Catalog\Model\Indexer\Product\Price\PriceTableResolver;
 use Magento\Catalog\Model\Product;
-<<<<<<< HEAD
 use Magento\CatalogSearch\Model\ResourceModel\Fulltext\Collection\SearchCriteriaResolverInterface;
 use Magento\CatalogSearch\Model\ResourceModel\Fulltext\Collection\SearchResultApplierInterface;
 use Magento\Framework\Search\EngineResolverInterface;
 use Magento\Search\Model\EngineResolver;
 use Magento\CatalogSearch\Model\ResourceModel\Fulltext\Collection\TotalRecordsResolverInterface;
 use Magento\CatalogSearch\Model\ResourceModel\Fulltext\Collection\TotalRecordsResolverFactory;
-=======
-use Magento\Catalog\Model\ResourceModel\Product\Collection\ProductLimitationFactory;
->>>>>>> 697978e6
 use Magento\Framework\Api\FilterBuilder;
 use Magento\Framework\DB\Select;
 use Magento\Framework\Api\Search\SearchCriteriaBuilder;
 use Magento\Framework\Api\Search\SearchResultFactory;
 use Magento\Framework\EntityManager\MetadataPool;
 use Magento\Framework\Exception\LocalizedException;
-<<<<<<< HEAD
+use Magento\Framework\Indexer\DimensionFactory;
+use Magento\Framework\Model\ResourceModel\ResourceModelPoolInterface;
 use Magento\Framework\Search\Request\EmptyRequestDataException;
 use Magento\Framework\Search\Request\NonExistingRequestNameException;
 use Magento\Catalog\Model\ResourceModel\Product\Collection\ProductLimitationFactory;
@@ -33,13 +30,6 @@
 use Magento\CatalogSearch\Model\ResourceModel\Fulltext\Collection\SearchResultApplierFactory;
 use Magento\Framework\App\ObjectManager;
 use Magento\Framework\Api\Search\SearchResultInterface;
-=======
-use Magento\Framework\Indexer\DimensionFactory;
-use Magento\Framework\Model\ResourceModel\ResourceModelPoolInterface;
-use Magento\Framework\Search\Adapter\Mysql\TemporaryStorage;
-use Magento\Framework\Search\Request\EmptyRequestDataException;
-use Magento\Framework\Search\Request\NonExistingRequestNameException;
->>>>>>> 697978e6
 
 /**
  * Advanced search collection
@@ -148,20 +138,16 @@
      * @param \Magento\Framework\DB\Adapter\AdapterInterface|null $connection
      * @param SearchResultFactory|null $searchResultFactory
      * @param ProductLimitationFactory|null $productLimitationFactory
-<<<<<<< HEAD
      * @param MetadataPool|null $metadataPool
+     * @param TableMaintainer|null $tableMaintainer
+     * @param PriceTableResolver|null $priceTableResolver
+     * @param DimensionFactory|null $dimensionFactory
+     * @param ResourceModelPoolInterface|null $resourceModelPool
      * @param string $searchRequestName
      * @param SearchCriteriaResolverFactory|null $searchCriteriaResolverFactory
      * @param SearchResultApplierFactory|null $searchResultApplierFactory
      * @param TotalRecordsResolverFactory|null $totalRecordsResolverFactory
      * @param EngineResolverInterface|null $engineResolver
-=======
-     * @param MetadataPool|null $metadataPool     *
-     * @param TableMaintainer|null $tableMaintainer
-     * @param PriceTableResolver|null $priceTableResolver
-     * @param DimensionFactory|null $dimensionFactory
-     * @param ResourceModelPoolInterface|null $resourceModelPool
->>>>>>> 697978e6
      * @SuppressWarnings(PHPMD.ExcessiveParameterList)
      */
     public function __construct(
@@ -191,18 +177,15 @@
         SearchResultFactory $searchResultFactory = null,
         ProductLimitationFactory $productLimitationFactory = null,
         MetadataPool $metadataPool = null,
-<<<<<<< HEAD
+        TableMaintainer $tableMaintainer = null,
+        PriceTableResolver $priceTableResolver = null,
+        DimensionFactory $dimensionFactory = null,
+        ResourceModelPoolInterface $resourceModelPool = null,
         $searchRequestName = 'advanced_search_container',
         SearchCriteriaResolverFactory $searchCriteriaResolverFactory = null,
         SearchResultApplierFactory $searchResultApplierFactory = null,
         TotalRecordsResolverFactory $totalRecordsResolverFactory = null,
         EngineResolverInterface $engineResolver = null
-=======
-        TableMaintainer $tableMaintainer = null,
-        PriceTableResolver $priceTableResolver = null,
-        DimensionFactory $dimensionFactory = null,
-        ResourceModelPoolInterface $resourceModelPool = null
->>>>>>> 697978e6
     ) {
         $this->requestBuilder = $requestBuilder;
         $this->searchEngine = $searchEngine;
