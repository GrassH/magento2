<?php
/**
 * Copyright © 2015 Magento. All rights reserved.
 * See COPYING.txt for license details.
 */

// @codingStandardsIgnoreFile

namespace Magento\CatalogSearch\Model\ResourceModel\Search;

use Magento\Framework\Model\Entity\MetadataPool;

/**
 * Search collection
 *
 * @SuppressWarnings(PHPMD.CouplingBetweenObjects)
 */
class Collection extends \Magento\Catalog\Model\ResourceModel\Product\Collection implements \Magento\Search\Model\SearchCollectionInterface
{
    /**
     * Attribute collection
     *
     * @var array
     */
    protected $_attributesCollection;

    /**
     * Search query
     *
     * @var string
     */
    protected $_searchQuery;

    /**
     * Attribute collection factory
     *
     * @var \Magento\Catalog\Model\ResourceModel\Product\Attribute\CollectionFactory
     */
    protected $_attributeCollectionFactory;

    /**
<<<<<<< HEAD
     * @var \Magento\Framework\Model\Entity\MetadataPool
     */
    protected $metadataPool;

    /**
=======
     * Collection constructor.
>>>>>>> 472ff904
     * @param \Magento\Framework\Data\Collection\EntityFactory $entityFactory
     * @param \Psr\Log\LoggerInterface $logger
     * @param \Magento\Framework\Data\Collection\Db\FetchStrategyInterface $fetchStrategy
     * @param \Magento\Framework\Event\ManagerInterface $eventManager
     * @param \Magento\Eav\Model\Config $eavConfig
     * @param \Magento\Framework\App\ResourceConnection $resource
     * @param \Magento\Eav\Model\EntityFactory $eavEntityFactory
     * @param \Magento\Catalog\Model\ResourceModel\Helper $resourceHelper
     * @param \Magento\Framework\Validator\UniversalFactory $universalFactory
     * @param \Magento\Store\Model\StoreManagerInterface $storeManager
     * @param \Magento\Framework\Module\Manager $moduleManager
     * @param \Magento\Catalog\Model\Indexer\Product\Flat\State $catalogProductFlatState
     * @param \Magento\Framework\App\Config\ScopeConfigInterface $scopeConfig
     * @param \Magento\Catalog\Model\Product\OptionFactory $productOptionFactory
     * @param \Magento\Catalog\Model\ResourceModel\Url $catalogUrl
     * @param \Magento\Framework\Stdlib\DateTime\TimezoneInterface $localeDate
     * @param \Magento\Customer\Model\Session $customerSession
     * @param \Magento\Framework\Stdlib\DateTime $dateTime
     * @param \Magento\Customer\Api\GroupManagementInterface $groupManagement
     * @param MetadataPool $metadataPool
     * @param \Magento\Catalog\Model\ResourceModel\Product\Attribute\CollectionFactory $attributeCollectionFactory
<<<<<<< HEAD
     * @param \Magento\Framework\Model\Entity\MetadataPool $metadataPool
     * @param \Magento\Framework\DB\Adapter\AdapterInterface $connection
=======
     * @param \Magento\Framework\DB\Adapter\AdapterInterface|null $connection
>>>>>>> 472ff904
     *
     * @SuppressWarnings(PHPMD.ExcessiveParameterList)
     */
    public function __construct(
        \Magento\Framework\Data\Collection\EntityFactory $entityFactory,
        \Psr\Log\LoggerInterface $logger,
        \Magento\Framework\Data\Collection\Db\FetchStrategyInterface $fetchStrategy,
        \Magento\Framework\Event\ManagerInterface $eventManager,
        \Magento\Eav\Model\Config $eavConfig,
        \Magento\Framework\App\ResourceConnection $resource,
        \Magento\Eav\Model\EntityFactory $eavEntityFactory,
        \Magento\Catalog\Model\ResourceModel\Helper $resourceHelper,
        \Magento\Framework\Validator\UniversalFactory $universalFactory,
        \Magento\Store\Model\StoreManagerInterface $storeManager,
        \Magento\Framework\Module\Manager $moduleManager,
        \Magento\Catalog\Model\Indexer\Product\Flat\State $catalogProductFlatState,
        \Magento\Framework\App\Config\ScopeConfigInterface $scopeConfig,
        \Magento\Catalog\Model\Product\OptionFactory $productOptionFactory,
        \Magento\Catalog\Model\ResourceModel\Url $catalogUrl,
        \Magento\Framework\Stdlib\DateTime\TimezoneInterface $localeDate,
        \Magento\Customer\Model\Session $customerSession,
        \Magento\Framework\Stdlib\DateTime $dateTime,
        \Magento\Customer\Api\GroupManagementInterface $groupManagement,
        MetadataPool $metadataPool,
        \Magento\Catalog\Model\ResourceModel\Product\Attribute\CollectionFactory $attributeCollectionFactory,
        \Magento\Framework\Model\Entity\MetadataPool $metadataPool,
        \Magento\Framework\DB\Adapter\AdapterInterface $connection = null
    ) {
        $this->_attributeCollectionFactory = $attributeCollectionFactory;
        parent::__construct(
            $entityFactory,
            $logger,
            $fetchStrategy,
            $eventManager,
            $eavConfig,
            $resource,
            $eavEntityFactory,
            $resourceHelper,
            $universalFactory,
            $storeManager,
            $moduleManager,
            $catalogProductFlatState,
            $scopeConfig,
            $productOptionFactory,
            $catalogUrl,
            $localeDate,
            $customerSession,
            $dateTime,
            $groupManagement,
            $metadataPool,
            $connection
        );
    }

    /**
     * Add search query filter
     *
     * @param string $query
     * @return $this
     */
    public function addSearchFilter($query)
    {
        $this->_searchQuery = $query;
        $this->addFieldToFilter(
            $this->getEntity()->getLinkField(),
            ['in' => new \Zend_Db_Expr($this->_getSearchEntityIdsSql($query))]);
        return $this;
    }

    /**
     * Add backend search query filter (search by all stores)
     *
     * @param string $query
     * @return $this
     */
    public function addBackendSearchFilter($query)
    {
        $this->_searchQuery = $query;
        $this->addFieldToFilter(
            $this->getEntity()->getLinkField(),
            ['in' => new \Zend_Db_Expr($this->_getSearchEntityIdsSql($query, false))]
        );
        return $this;
    }

    /**
     * Retrieve collection of all attributes
     *
     * @return \Magento\Framework\Data\Collection\AbstractDb
     */
    protected function _getAttributesCollection()
    {
        if (!$this->_attributesCollection) {
            $this->_attributesCollection = $this->_attributeCollectionFactory->create()->load();

            foreach ($this->_attributesCollection as $attribute) {
                $attribute->setEntity($this->getEntity());
            }
        }
        return $this->_attributesCollection;
    }

    /**
     * Check attribute is Text and is Searchable
     *
     * @param \Magento\Catalog\Model\Entity\Attribute $attribute
     * @return boolean
     */
    protected function _isAttributeTextAndSearchable($attribute)
    {
        if ($attribute->getIsSearchable() && !in_array(
            $attribute->getFrontendInput(),
            ['select', 'multiselect']
        ) && (in_array(
            $attribute->getBackendType(),
            ['varchar', 'text']
        ) || $attribute->getBackendType() == 'static')
        ) {
            return true;
        }
        return false;
    }

    /**
     * Check attributes has options and searchable
     *
     * @param \Magento\Catalog\Model\Entity\Attribute $attribute
     * @return boolean
     */
    protected function _hasAttributeOptionsAndSearchable($attribute)
    {
        if ($attribute->getIsSearchable() && in_array($attribute->getFrontendInput(), ['select', 'multiselect'])
        ) {
            return true;
        }

        return false;
    }

    /**
     * Retrieve SQL for search entities
     *
     * @param mixed $query
     * @param bool $searchOnlyInCurrentStore Search only in current store or in all stores
     * @return string
     */
    protected function _getSearchEntityIdsSql($query, $searchOnlyInCurrentStore = true)
    {
        $tables = [];
        $selects = [];

        $likeOptions = ['position' => 'any'];

        $linkField = $this->getEntity()->getLinkField();

        /**
         * Collect tables and attribute ids of attributes with string values
         */
        foreach ($this->_getAttributesCollection() as $attribute) {
            /** @var \Magento\Catalog\Model\Entity\Attribute $attribute */
            $attributeCode = $attribute->getAttributeCode();
            if ($this->_isAttributeTextAndSearchable($attribute)) {
                $table = $attribute->getBackendTable();
                if (!isset($tables[$table]) && $attribute->getBackendType() != 'static') {
                    $tables[$table] = [];
                }

                if ($attribute->getBackendType() == 'static') {
                    $selects[] = $this->getConnection()->select()->from(
                        $table,
                        $linkField
                    )->where(
                        $this->_resourceHelper->getCILike($attributeCode, $this->_searchQuery, $likeOptions)
                    );
                } else {
                    $tables[$table][] = $attribute->getId();
                }
            }
        }

        if ($searchOnlyInCurrentStore) {
            $joinCondition = $this->getConnection()->quoteInto(
                "t1.{$linkField} = t2.{$linkField} AND t1.attribute_id = t2.attribute_id AND t2.store_id = ?",
                $this->getStoreId()
            );
        } else {
            $joinCondition = "t1.{$linkField} = t2.{$linkField} AND t1.attribute_id = t2.attribute_id";
        }

        $ifValueId = $this->getConnection()->getIfNullSql('t2.value', 't1.value');
        foreach ($tables as $table => $attributeIds) {
            $selects[] = $this->getConnection()->select()->from(
                ['t1' => $table],
                $linkField
            )->joinLeft(
                ['t2' => $table],
                $joinCondition,
                []
            )->where(
                't1.attribute_id IN (?)',
                $attributeIds
            )->where(
                't1.store_id = ?',
                0
            )->where(
                $this->_resourceHelper->getCILike($ifValueId, $this->_searchQuery, $likeOptions)
            );
        }

        $sql = $this->_getSearchInOptionSql($query);
        if ($sql) {
            $selects[] = "SELECT * FROM ({$sql}) AS inoptionsql"; // inherent unions may be inside
        }

        $sql = $this->getConnection()->select()->union($selects, \Magento\Framework\DB\Select::SQL_UNION_ALL);
        return $sql;
    }

    /**
     * Retrieve SQL for search entities by option
     *
     * @param mixed $query
     * @return string
     * @SuppressWarnings(PHPMD.CyclomaticComplexity)
     * @SuppressWarnings(PHPMD.UnusedFormalParameter)
     */
    protected function _getSearchInOptionSql($query)
    {
        $attributeIds = [];
        $attributeTables = [];
        $storeId = (int)$this->getStoreId();

        /**
         * Collect attributes with options
         */
        foreach ($this->_getAttributesCollection() as $attribute) {
            if ($this->_hasAttributeOptionsAndSearchable($attribute)) {
                $attributeTables[$attribute->getFrontendInput()] = $attribute->getBackend()->getTable();
                $attributeIds[] = $attribute->getId();
            }
        }
        if (empty($attributeIds)) {
            return false;
        }

        $optionTable = $this->_resource->getTableName('eav_attribute_option');
        $optionValueTable = $this->_resource->getTableName('eav_attribute_option_value');
        $attributesTable = $this->_resource->getTableName('eav_attribute');

        /**
         * Select option Ids
         */
        $ifStoreId = $this->getConnection()->getIfNullSql('s.store_id', 'd.store_id');
        $ifValue = $this->getConnection()->getCheckSql('s.value_id > 0', 's.value', 'd.value');
        $select = $this->getConnection()->select()->from(
            ['d' => $optionValueTable],
            ['option_id', 'o.attribute_id', 'store_id' => $ifStoreId, 'a.frontend_input']
        )->joinLeft(
            ['s' => $optionValueTable],
            $this->getConnection()->quoteInto('s.option_id = d.option_id AND s.store_id=?', $storeId),
            []
        )->join(
            ['o' => $optionTable],
            'o.option_id=d.option_id',
            []
        )->join(
            ['a' => $attributesTable],
            'o.attribute_id=a.attribute_id',
            []
        )->where(
            'd.store_id=0'
        )->where(
            'o.attribute_id IN (?)',
            $attributeIds
        )->where(
            $this->_resourceHelper->getCILike($ifValue, $this->_searchQuery, ['position' => 'any'])
        );

        $options = $this->getConnection()->fetchAll($select);
        if (empty($options)) {
            return false;
        }

        // build selects of entity ids for specified options ids by frontend input
        $selects = [];
        foreach (['select' => 'eq', 'multiselect' => 'finset'] as $frontendInput => $condition) {
            if (isset($attributeTables[$frontendInput])) {
                $where = [];
                foreach ($options as $option) {
                    if ($frontendInput === $option['frontend_input']) {
                        $findSet = $this->getConnection()->prepareSqlCondition(
                            'value',
                            [$condition => $option['option_id']]
                        );
                        $whereCond = "(attribute_id=%d AND store_id=%d AND {$findSet})";
                        $where[] = sprintf($whereCond, $option['attribute_id'], $option['store_id']);
                    }
                }
                if ($where) {
                    $selects[$frontendInput] = (string)$this->getConnection()->select()->from(
                        $attributeTables[$frontendInput],
                        $this->getEntity()->getLinkField()
                    )->where(
                        implode(' OR ', $where)
                    );
                }
            }
        }

        $sql = $this->getConnection()->select()->union($selects, \Magento\Framework\DB\Select::SQL_UNION_ALL);
        return (string)$sql;
    }
}<|MERGE_RESOLUTION|>--- conflicted
+++ resolved
@@ -39,15 +39,7 @@
     protected $_attributeCollectionFactory;
 
     /**
-<<<<<<< HEAD
-     * @var \Magento\Framework\Model\Entity\MetadataPool
-     */
-    protected $metadataPool;
-
-    /**
-=======
      * Collection constructor.
->>>>>>> 472ff904
      * @param \Magento\Framework\Data\Collection\EntityFactory $entityFactory
      * @param \Psr\Log\LoggerInterface $logger
      * @param \Magento\Framework\Data\Collection\Db\FetchStrategyInterface $fetchStrategy
@@ -69,12 +61,7 @@
      * @param \Magento\Customer\Api\GroupManagementInterface $groupManagement
      * @param MetadataPool $metadataPool
      * @param \Magento\Catalog\Model\ResourceModel\Product\Attribute\CollectionFactory $attributeCollectionFactory
-<<<<<<< HEAD
-     * @param \Magento\Framework\Model\Entity\MetadataPool $metadataPool
-     * @param \Magento\Framework\DB\Adapter\AdapterInterface $connection
-=======
      * @param \Magento\Framework\DB\Adapter\AdapterInterface|null $connection
->>>>>>> 472ff904
      *
      * @SuppressWarnings(PHPMD.ExcessiveParameterList)
      */
@@ -100,7 +87,6 @@
         \Magento\Customer\Api\GroupManagementInterface $groupManagement,
         MetadataPool $metadataPool,
         \Magento\Catalog\Model\ResourceModel\Product\Attribute\CollectionFactory $attributeCollectionFactory,
-        \Magento\Framework\Model\Entity\MetadataPool $metadataPool,
         \Magento\Framework\DB\Adapter\AdapterInterface $connection = null
     ) {
         $this->_attributeCollectionFactory = $attributeCollectionFactory;
