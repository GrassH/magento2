<?php
/**
 * Copyright © 2015 Magento. All rights reserved.
 * See COPYING.txt for license details.
 */
namespace Magento\CatalogSearch\Model\ResourceModel\Fulltext;

use Magento\Framework\DB\Select;
use Magento\Framework\Exception\StateException;
use Magento\Framework\Search\Adapter\Mysql\TemporaryStorage;
<<<<<<< HEAD
use Magento\Framework\Search\Response\QueryResponse;
=======
>>>>>>> 501f2a55

/**
 * Fulltext Collection
 * @SuppressWarnings(PHPMD.CouplingBetweenObjects)
 */
class Collection extends \Magento\Catalog\Model\ResourceModel\Product\Collection
{
<<<<<<< HEAD
    /** @var  QueryResponse */
    protected $queryResponse;

    /**
     * Catalog search data
     *
     * @var \Magento\Search\Model\QueryFactory
     */
    protected $queryFactory = null;

    /**
     * @var \Magento\Framework\Search\Request\Builder
     */
    private $requestBuilder;

    /**
     * @var \Magento\Search\Model\SearchEngine
     */
    private $searchEngine;

    /**
     * @var string
     */
=======
    /** @var string */
>>>>>>> 501f2a55
    private $queryText;

    /**
     * @var string|null
     */
    private $order = null;

    /**
     * @var string
     */
    private $searchRequestName;

    /**
     * @var \Magento\Framework\Search\Adapter\Mysql\TemporaryStorageFactory
     */
    private $temporaryStorageFactory;

    /**
     * @var \Magento\Search\Api\SearchInterface
     */
    private $search;

    /**
     * @var \Magento\Framework\Api\Search\SearchCriteriaBuilder
     */
    private $searchCriteriaBuilder;

    /**
     * @var \Magento\Framework\Api\Search\SearchResultInterface
     */
    private $searchResult;

    /**
     * @var \Magento\Framework\Api\FilterBuilder
     */
    private $filterBuilder;

    /**
     * @param \Magento\Framework\Data\Collection\EntityFactory $entityFactory
     * @param \Psr\Log\LoggerInterface $logger
     * @param \Magento\Framework\Data\Collection\Db\FetchStrategyInterface $fetchStrategy
     * @param \Magento\Framework\Event\ManagerInterface $eventManager
     * @param \Magento\Eav\Model\Config $eavConfig
     * @param \Magento\Framework\App\ResourceConnection $resource
     * @param \Magento\Eav\Model\EntityFactory $eavEntityFactory
     * @param \Magento\Catalog\Model\ResourceModel\Helper $resourceHelper
     * @param \Magento\Framework\Validator\UniversalFactory $universalFactory
     * @param \Magento\Store\Model\StoreManagerInterface $storeManager
     * @param \Magento\Framework\Module\Manager $moduleManager
     * @param \Magento\Catalog\Model\Indexer\Product\Flat\State $catalogProductFlatState
     * @param \Magento\Framework\App\Config\ScopeConfigInterface $scopeConfig
     * @param \Magento\Catalog\Model\Product\OptionFactory $productOptionFactory
     * @param \Magento\Catalog\Model\ResourceModel\Url $catalogUrl
     * @param \Magento\Framework\Stdlib\DateTime\TimezoneInterface $localeDate
     * @param \Magento\Customer\Model\Session $customerSession
     * @param \Magento\Framework\Stdlib\DateTime $dateTime
     * @param \Magento\Customer\Api\GroupManagementInterface $groupManagement
     * @param \Magento\Framework\Search\Adapter\Mysql\TemporaryStorageFactory $temporaryStorageFactory
     * @param \Magento\Search\Api\SearchInterface $search
     * @param \Magento\Framework\Api\Search\SearchCriteriaBuilder $searchCriteriaBuilder
     * @param \Magento\Framework\Api\FilterBuilder $filterBuilder
     * @param \Magento\Framework\DB\Adapter\AdapterInterface|null $connection
     * @param string $searchRequestName
     * @SuppressWarnings(PHPMD.ExcessiveParameterList)
     */
    public function __construct(
        \Magento\Framework\Data\Collection\EntityFactory $entityFactory,
        \Psr\Log\LoggerInterface $logger,
        \Magento\Framework\Data\Collection\Db\FetchStrategyInterface $fetchStrategy,
        \Magento\Framework\Event\ManagerInterface $eventManager,
        \Magento\Eav\Model\Config $eavConfig,
        \Magento\Framework\App\ResourceConnection $resource,
        \Magento\Eav\Model\EntityFactory $eavEntityFactory,
        \Magento\Catalog\Model\ResourceModel\Helper $resourceHelper,
        \Magento\Framework\Validator\UniversalFactory $universalFactory,
        \Magento\Store\Model\StoreManagerInterface $storeManager,
        \Magento\Framework\Module\Manager $moduleManager,
        \Magento\Catalog\Model\Indexer\Product\Flat\State $catalogProductFlatState,
        \Magento\Framework\App\Config\ScopeConfigInterface $scopeConfig,
        \Magento\Catalog\Model\Product\OptionFactory $productOptionFactory,
        \Magento\Catalog\Model\ResourceModel\Url $catalogUrl,
        \Magento\Framework\Stdlib\DateTime\TimezoneInterface $localeDate,
        \Magento\Customer\Model\Session $customerSession,
        \Magento\Framework\Stdlib\DateTime $dateTime,
        \Magento\Customer\Api\GroupManagementInterface $groupManagement,
        \Magento\Framework\Search\Adapter\Mysql\TemporaryStorageFactory $temporaryStorageFactory,
        \Magento\Search\Api\SearchInterface $search,
        \Magento\Framework\Api\Search\SearchCriteriaBuilder $searchCriteriaBuilder,
        \Magento\Framework\Api\FilterBuilder $filterBuilder,
        \Magento\Framework\DB\Adapter\AdapterInterface $connection = null,
        $searchRequestName = 'catalog_view_container'
    ) {
        parent::__construct(
            $entityFactory,
            $logger,
            $fetchStrategy,
            $eventManager,
            $eavConfig,
            $resource,
            $eavEntityFactory,
            $resourceHelper,
            $universalFactory,
            $storeManager,
            $moduleManager,
            $catalogProductFlatState,
            $scopeConfig,
            $productOptionFactory,
            $catalogUrl,
            $localeDate,
            $customerSession,
            $dateTime,
            $groupManagement,
            $connection
        );
        $this->temporaryStorageFactory = $temporaryStorageFactory;
        $this->searchRequestName = $searchRequestName;
        $this->search = $search;
        $this->searchCriteriaBuilder = $searchCriteriaBuilder;
        $this->filterBuilder = $filterBuilder;
    }

    /**
     * Apply attribute filter to facet collection
     *
     * @param string $field
     * @param null $condition
     * @return $this
     */
    public function addFieldToFilter($field, $condition = null)
    {
        if ($this->searchResult !== null) {
            throw new \RuntimeException('Illegal state');
        }

        if (!is_array($condition) || !in_array(key($condition), ['from', 'to'])) {
            $this->filterBuilder->setField($field);
            $this->filterBuilder->setValue($condition);
            $this->searchCriteriaBuilder->addFilter($this->filterBuilder->create());
        } else {
            if (!empty($condition['from'])) {
                $this->filterBuilder->setField("{$field}.from");
                $this->filterBuilder->setValue($condition['from']);
                $this->searchCriteriaBuilder->addFilter($this->filterBuilder->create());
            }
            if (!empty($condition['to'])) {
                $this->filterBuilder->setField("{$field}.to");
                $this->filterBuilder->setValue($condition['to']);
                $this->searchCriteriaBuilder->addFilter($this->filterBuilder->create());
            }
        }
        return $this;
    }

    /**
     * Add search query filter
     *
     * @param string $query
     * @return $this
     */
    public function addSearchFilter($query)
    {
        $this->queryText = trim($this->queryText . ' ' . $query);
        return $this;
    }

    /**
     * @inheritdoc
     */
    protected function _renderFiltersBefore()
    {
        if ($this->queryText) {
            $this->filterBuilder->setField('search_term');
            $this->filterBuilder->setValue($this->queryText);
            $this->searchCriteriaBuilder->addFilter($this->filterBuilder->create());
        }

        $priceRangeCalculation = $this->_scopeConfig->getValue(
            \Magento\Catalog\Model\Layer\Filter\Dynamic\AlgorithmFactory::XML_PATH_RANGE_CALCULATION,
            \Magento\Store\Model\ScopeInterface::SCOPE_STORE
        );
        if ($priceRangeCalculation) {
            $this->filterBuilder->setField('price_dynamic_algorithm');
            $this->filterBuilder->setValue($priceRangeCalculation);
            $this->searchCriteriaBuilder->addFilter($this->filterBuilder->create());
        }

        $searchCriteria = $this->searchCriteriaBuilder->create();
        $searchCriteria->setRequestName($this->searchRequestName);
        $this->searchResult = $this->search->search($searchCriteria);

        $temporaryStorage = $this->temporaryStorageFactory->create();
        $table = $temporaryStorage->storeApiDocuments($this->searchResult->getItems());

        $this->getSelect()->joinInner(
            [
                'search_result' => $table->getName(),
            ],
            'e.entity_id = search_result.' . TemporaryStorage::FIELD_ENTITY_ID,
            []
        );

        $this->_totalRecords = $this->searchResult->getTotalCount();

        if ($this->order && 'relevance' === $this->order['field']) {
            $this->getSelect()->order('search_result.'. TemporaryStorage::FIELD_SCORE . ' ' . $this->order['dir']);
        }
        return parent::_renderFiltersBefore();
    }

    /**
     * @return $this
     */
    protected function _renderFilters()
    {
        $this->_filters = [];
        return parent::_renderFilters();
    }

    /**
     * Set Order field
     *
     * @param string $attribute
     * @param string $dir
     * @return $this
     */
    public function setOrder($attribute, $dir = Select::SQL_DESC)
    {
        $this->order = ['field' => $attribute, 'dir' => $dir];
        if ($attribute != 'relevance') {
            parent::setOrder($attribute, $dir);
        }
        return $this;
    }

    /**
     * Stub method for compatibility with other search engines
     *
     * @return $this
     */
    public function setGeneralDefaultQuery()
    {
        return $this;
    }

    /**
     * Return field faceted data from faceted search result
     *
     * @param string $field
     * @return array
     * @throws StateException
     */
    public function getFacetedData($field)
    {
        $this->_renderFilters();
        $result = [];
        $aggregations = $this->searchResult->getAggregations();
        $bucket = $aggregations->getBucket($field . '_bucket');
        if ($bucket) {
            foreach ($bucket->getValues() as $value) {
                $metrics = $value->getMetrics();
                $result[$metrics['value']] = $metrics;
            }
        } else {
            throw new StateException(__('Bucket do not exists'));
        }
        return $result;
    }

    /**
     * Specify category filter for product collection
     *
     * @param \Magento\Catalog\Model\Category $category
     * @return $this
     */
    public function addCategoryFilter(\Magento\Catalog\Model\Category $category)
    {
        $this->addFieldToFilter('category_ids', $category->getId());
        return parent::addCategoryFilter($category);
    }

    /**
     * Set product visibility filter for enabled products
     *
     * @param array $visibility
     * @return $this
     */
    public function setVisibility($visibility)
    {
        $this->addFieldToFilter('visibility', $visibility);
        return parent::setVisibility($visibility);
    }
}<|MERGE_RESOLUTION|>--- conflicted
+++ resolved
@@ -8,10 +8,6 @@
 use Magento\Framework\DB\Select;
 use Magento\Framework\Exception\StateException;
 use Magento\Framework\Search\Adapter\Mysql\TemporaryStorage;
-<<<<<<< HEAD
-use Magento\Framework\Search\Response\QueryResponse;
-=======
->>>>>>> 501f2a55
 
 /**
  * Fulltext Collection
@@ -19,33 +15,9 @@
  */
 class Collection extends \Magento\Catalog\Model\ResourceModel\Product\Collection
 {
-<<<<<<< HEAD
-    /** @var  QueryResponse */
-    protected $queryResponse;
-
-    /**
-     * Catalog search data
-     *
-     * @var \Magento\Search\Model\QueryFactory
-     */
-    protected $queryFactory = null;
-
-    /**
-     * @var \Magento\Framework\Search\Request\Builder
-     */
-    private $requestBuilder;
-
-    /**
-     * @var \Magento\Search\Model\SearchEngine
-     */
-    private $searchEngine;
-
-    /**
-     * @var string
-     */
-=======
-    /** @var string */
->>>>>>> 501f2a55
+    /** 
+     * @var string 
+     */
     private $queryText;
 
     /**
