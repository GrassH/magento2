--- conflicted
+++ resolved
@@ -236,11 +236,6 @@
     /**
      * Get search.
      *
-<<<<<<< HEAD
-     * @deprecated 100.1.0
-     * @see Should not be used anymore.
-=======
->>>>>>> cd08acf3
      * @return \Magento\Search\Api\SearchInterface
      */
     private function getSearch()
@@ -255,11 +250,7 @@
      * Test search.
      *
      * @deprecated 100.1.0
-<<<<<<< HEAD
-     * @see Should not be used anymore.
-=======
      * @see __construct
->>>>>>> cd08acf3
      * @param \Magento\Search\Api\SearchInterface $object
      * @return void
      * @since 100.1.0
@@ -272,11 +263,6 @@
     /**
      * Set search criteria builder.
      *
-<<<<<<< HEAD
-     * @deprecated 100.1.0
-     * @see Should not be used anymore.
-=======
->>>>>>> cd08acf3
      * @return \Magento\Framework\Api\Search\SearchCriteriaBuilder
      */
     private function getSearchCriteriaBuilder()
@@ -292,11 +278,7 @@
      * Set search criteria builder.
      *
      * @deprecated 100.1.0
-<<<<<<< HEAD
-     * @see Should not be used anymore.
-=======
      * @see __construct
->>>>>>> cd08acf3
      * @param \Magento\Framework\Api\Search\SearchCriteriaBuilder $object
      * @return void
      * @since 100.1.0
@@ -309,11 +291,6 @@
     /**
      * Get filter builder.
      *
-<<<<<<< HEAD
-     * @deprecated 100.1.0
-     * @see Should not be used anymore.
-=======
->>>>>>> cd08acf3
      * @return \Magento\Framework\Api\FilterBuilder
      */
     private function getFilterBuilder()
@@ -328,11 +305,7 @@
      * Set filter builder.
      *
      * @deprecated 100.1.0
-<<<<<<< HEAD
-     * @see Should not be used anymore.
-=======
      * @see __construct
->>>>>>> cd08acf3
      * @param \Magento\Framework\Api\FilterBuilder $object
      * @return void
      * @since 100.1.0
