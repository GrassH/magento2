<?php
/**
 * Copyright © Magento, Inc. All rights reserved.
 * See COPYING.txt for license details.
 */

namespace Magento\CatalogSearch\Model\ResourceModel\Fulltext;

use Magento\Catalog\Model\Indexer\Category\Product\TableMaintainer;
use Magento\Catalog\Model\Indexer\Product\Price\PriceTableResolver;
<<<<<<< HEAD
use Magento\Catalog\Model\ResourceModel\Product\Collection\ProductLimitationFactory;
use Magento\CatalogSearch\Model\Search\RequestGenerator;
use Magento\Framework\Api\Search\SearchResultFactory;
use Magento\Framework\App\ObjectManager;
=======
use Magento\CatalogSearch\Model\ResourceModel\Fulltext\Collection\TotalRecordsResolverInterface;
use Magento\CatalogSearch\Model\ResourceModel\Fulltext\Collection\TotalRecordsResolverFactory;
use Magento\CatalogSearch\Model\ResourceModel\Fulltext\Collection\SearchCriteriaResolverInterface;
use Magento\CatalogSearch\Model\ResourceModel\Fulltext\Collection\SearchCriteriaResolverFactory;
use Magento\CatalogSearch\Model\ResourceModel\Fulltext\Collection\SearchResultApplierFactory;
use Magento\CatalogSearch\Model\ResourceModel\Fulltext\Collection\SearchResultApplierInterface;
use Magento\Framework\Search\EngineResolverInterface;
use Magento\Framework\Data\Collection\Db\SizeResolverInterfaceFactory;
>>>>>>> bd049307
use Magento\Framework\DB\Select;
use Magento\Framework\Api\Search\SearchResultInterface;
use Magento\CatalogSearch\Model\Search\RequestGenerator;
use Magento\Framework\EntityManager\MetadataPool;
use Magento\Framework\Exception\LocalizedException;
use Magento\Framework\Exception\StateException;
use Magento\Framework\Indexer\DimensionFactory;
use Magento\Framework\Model\ResourceModel\ResourceModelPoolInterface;
<<<<<<< HEAD
use Magento\Framework\Search\Adapter\Mysql\TemporaryStorage;
use Magento\Framework\Search\Request\EmptyRequestDataException;
use Magento\Framework\Search\Request\NonExistingRequestNameException;
use Magento\Framework\Search\Response\QueryResponse;
=======
use Magento\Framework\Search\Response\QueryResponse;
use Magento\Framework\Search\Request\EmptyRequestDataException;
use Magento\Framework\Search\Request\NonExistingRequestNameException;
use Magento\Framework\Api\Search\SearchResultFactory;
use Magento\Framework\Exception\LocalizedException;
use Magento\Framework\App\ObjectManager;
use Magento\Catalog\Model\ResourceModel\Product\Collection\ProductLimitationFactory;
use Magento\Search\Model\EngineResolver;
>>>>>>> bd049307

/**
 * Fulltext Collection
 *
 * This collection should be refactored to not have dependencies on MySQL-specific implementation.
 *
 * @api
 * @since 100.0.2
 * @SuppressWarnings(PHPMD.CouplingBetweenObjects)
 * @SuppressWarnings(PHPMD.TooManyFields)
 */
class Collection extends \Magento\Catalog\Model\ResourceModel\Product\Collection
{
    /**
     * @var  QueryResponse
     * @deprecated 100.1.0
     */
    protected $queryResponse;

    /**
     * Catalog search data
     *
     * @var \Magento\Search\Model\QueryFactory
     * @deprecated 100.1.0
     */
    protected $queryFactory = null;

    /**
     * @var \Magento\Framework\Search\Request\Builder
     * @deprecated 100.1.0
     */
    private $requestBuilder;

    /**
     * @var \Magento\Search\Model\SearchEngine
     * @deprecated 100.1.0
     */
    private $searchEngine;

    /**
     * @var string
     */
    private $queryText;

    /**
     * @var string
     */
    private $searchRequestName;

    /**
     * @var \Magento\Framework\Search\Adapter\Mysql\TemporaryStorageFactory
     * @deprecated There must be no dependencies on specific adapter in generic search implementation
     */
    private $temporaryStorageFactory;

    /**
     * @var \Magento\Search\Api\SearchInterface
     */
    private $search;

    /**
     * @var \Magento\Framework\Api\Search\SearchCriteriaBuilder
     */
    private $searchCriteriaBuilder;

    /**
     * @var \Magento\Framework\Api\Search\SearchResultInterface
     */
    private $searchResult;

    /**
     * @var SearchResultFactory
     */
    private $searchResultFactory;

    /**
     * @var \Magento\Framework\Api\FilterBuilder
     */
    private $filterBuilder;

    /**
     * @var SearchCriteriaResolverFactory
     */
    private $searchCriteriaResolverFactory;

    /**
     * @var SearchResultApplierFactory
     */
    private $searchResultApplierFactory;

    /**
     * @var TotalRecordsResolverFactory
     */
    private $totalRecordsResolverFactory;

    /**
     * @var EngineResolverInterface
     */
    private $engineResolver;

    /**
     * @var array
     */
    private $searchOrders;

    /**
     * Collection constructor
     *
     * @param \Magento\Framework\Data\Collection\EntityFactory $entityFactory
     * @param \Psr\Log\LoggerInterface $logger
     * @param \Magento\Framework\Data\Collection\Db\FetchStrategyInterface $fetchStrategy
     * @param \Magento\Framework\Event\ManagerInterface $eventManager
     * @param \Magento\Eav\Model\Config $eavConfig
     * @param \Magento\Framework\App\ResourceConnection $resource
     * @param \Magento\Eav\Model\EntityFactory $eavEntityFactory
     * @param \Magento\Catalog\Model\ResourceModel\Helper $resourceHelper
     * @param \Magento\Framework\Validator\UniversalFactory $universalFactory
     * @param \Magento\Store\Model\StoreManagerInterface $storeManager
     * @param \Magento\Framework\Module\Manager $moduleManager
     * @param \Magento\Catalog\Model\Indexer\Product\Flat\State $catalogProductFlatState
     * @param \Magento\Framework\App\Config\ScopeConfigInterface $scopeConfig
     * @param \Magento\Catalog\Model\Product\OptionFactory $productOptionFactory
     * @param \Magento\Catalog\Model\ResourceModel\Url $catalogUrl
     * @param \Magento\Framework\Stdlib\DateTime\TimezoneInterface $localeDate
     * @param \Magento\Customer\Model\Session $customerSession
     * @param \Magento\Framework\Stdlib\DateTime $dateTime
     * @param \Magento\Customer\Api\GroupManagementInterface $groupManagement
     * @param \Magento\Search\Model\QueryFactory $catalogSearchData
     * @param \Magento\Framework\Search\Request\Builder $requestBuilder
     * @param \Magento\Search\Model\SearchEngine $searchEngine
     * @param \Magento\Framework\Search\Adapter\Mysql\TemporaryStorageFactory $temporaryStorageFactory
     * @param \Magento\Framework\DB\Adapter\AdapterInterface|null $connection
     * @param string $searchRequestName
     * @param SearchResultFactory|null $searchResultFactory
     * @param ProductLimitationFactory|null $productLimitationFactory
     * @param MetadataPool|null $metadataPool
     * @param TableMaintainer|null $tableMaintainer
     * @param PriceTableResolver|null $priceTableResolver
     * @param DimensionFactory|null $dimensionFactory
     * @param ResourceModelPoolInterface|null $resourceModelPool
<<<<<<< HEAD
=======
     * @param \Magento\Search\Api\SearchInterface|null $search
     * @param \Magento\Framework\Api\Search\SearchCriteriaBuilder|null $searchCriteriaBuilder
     * @param \Magento\Framework\Api\FilterBuilder|null $filterBuilder
     * @param SearchCriteriaResolverFactory|null $searchCriteriaResolverFactory
     * @param SearchResultApplierFactory|null $searchResultApplierFactory
     * @param TotalRecordsResolverFactory|null $totalRecordsResolverFactory
     * @param EngineResolverInterface|null $engineResolver
>>>>>>> bd049307
     * @SuppressWarnings(PHPMD.ExcessiveParameterList)
     * @SuppressWarnings(PHPMD.NPathComplexity)
     */
    public function __construct(
        \Magento\Framework\Data\Collection\EntityFactory $entityFactory,
        \Psr\Log\LoggerInterface $logger,
        \Magento\Framework\Data\Collection\Db\FetchStrategyInterface $fetchStrategy,
        \Magento\Framework\Event\ManagerInterface $eventManager,
        \Magento\Eav\Model\Config $eavConfig,
        \Magento\Framework\App\ResourceConnection $resource,
        \Magento\Eav\Model\EntityFactory $eavEntityFactory,
        \Magento\Catalog\Model\ResourceModel\Helper $resourceHelper,
        \Magento\Framework\Validator\UniversalFactory $universalFactory,
        \Magento\Store\Model\StoreManagerInterface $storeManager,
        \Magento\Framework\Module\Manager $moduleManager,
        \Magento\Catalog\Model\Indexer\Product\Flat\State $catalogProductFlatState,
        \Magento\Framework\App\Config\ScopeConfigInterface $scopeConfig,
        \Magento\Catalog\Model\Product\OptionFactory $productOptionFactory,
        \Magento\Catalog\Model\ResourceModel\Url $catalogUrl,
        \Magento\Framework\Stdlib\DateTime\TimezoneInterface $localeDate,
        \Magento\Customer\Model\Session $customerSession,
        \Magento\Framework\Stdlib\DateTime $dateTime,
        \Magento\Customer\Api\GroupManagementInterface $groupManagement,
        \Magento\Search\Model\QueryFactory $catalogSearchData,
        \Magento\Framework\Search\Request\Builder $requestBuilder,
        \Magento\Search\Model\SearchEngine $searchEngine,
        \Magento\Framework\Search\Adapter\Mysql\TemporaryStorageFactory $temporaryStorageFactory,
        \Magento\Framework\DB\Adapter\AdapterInterface $connection = null,
        $searchRequestName = 'catalog_view_container',
        SearchResultFactory $searchResultFactory = null,
        ProductLimitationFactory $productLimitationFactory = null,
        MetadataPool $metadataPool = null,
        TableMaintainer $tableMaintainer = null,
        PriceTableResolver $priceTableResolver = null,
        DimensionFactory $dimensionFactory = null,
<<<<<<< HEAD
        ResourceModelPoolInterface $resourceModelPool = null
=======
        ResourceModelPoolInterface $resourceModelPool = null,
        \Magento\Search\Api\SearchInterface $search = null,
        \Magento\Framework\Api\Search\SearchCriteriaBuilder $searchCriteriaBuilder = null,
        \Magento\Framework\Api\FilterBuilder $filterBuilder = null,
        SearchCriteriaResolverFactory $searchCriteriaResolverFactory = null,
        SearchResultApplierFactory $searchResultApplierFactory = null,
        TotalRecordsResolverFactory $totalRecordsResolverFactory = null,
        EngineResolverInterface $engineResolver = null
>>>>>>> bd049307
    ) {
        $this->queryFactory = $catalogSearchData;
        if ($searchResultFactory === null) {
            $this->searchResultFactory = \Magento\Framework\App\ObjectManager::getInstance()
                ->get(\Magento\Framework\Api\Search\SearchResultFactory::class);
        }
        parent::__construct(
            $entityFactory,
            $logger,
            $fetchStrategy,
            $eventManager,
            $eavConfig,
            $resource,
            $eavEntityFactory,
            $resourceHelper,
            $universalFactory,
            $storeManager,
            $moduleManager,
            $catalogProductFlatState,
            $scopeConfig,
            $productOptionFactory,
            $catalogUrl,
            $localeDate,
            $customerSession,
            $dateTime,
            $groupManagement,
            $connection,
            $productLimitationFactory,
            $metadataPool,
            $tableMaintainer,
            $priceTableResolver,
            $dimensionFactory,
            $resourceModelPool
        );
        $this->requestBuilder = $requestBuilder;
        $this->searchEngine = $searchEngine;
        $this->temporaryStorageFactory = $temporaryStorageFactory;
        $this->searchRequestName = $searchRequestName;
        $this->search = $search ?: ObjectManager::getInstance()->get(\Magento\Search\Api\SearchInterface::class);
        $this->searchCriteriaBuilder = $searchCriteriaBuilder ?: ObjectManager::getInstance()
            ->get(\Magento\Framework\Api\Search\SearchCriteriaBuilder::class);
        $this->filterBuilder = $filterBuilder ?: ObjectManager::getInstance()
            ->get(\Magento\Framework\Api\FilterBuilder::class);
        $this->searchCriteriaResolverFactory = $searchCriteriaResolverFactory ?: ObjectManager::getInstance()
            ->get(SearchCriteriaResolverFactory::class);
        $this->searchResultApplierFactory = $searchResultApplierFactory ?: ObjectManager::getInstance()
            ->get(SearchResultApplierFactory::class);
        $this->totalRecordsResolverFactory = $totalRecordsResolverFactory ?: ObjectManager::getInstance()
            ->get(TotalRecordsResolverFactory::class);
        $this->engineResolver = $engineResolver ?: ObjectManager::getInstance()
            ->get(EngineResolverInterface::class);
    }

    /**
     * Get search.
     *
     * @deprecated 100.1.0
     * @return \Magento\Search\Api\SearchInterface
     */
    private function getSearch()
    {
        if ($this->search === null) {
            $this->search = ObjectManager::getInstance()->get(\Magento\Search\Api\SearchInterface::class);
        }
        return $this->search;
    }

    /**
     * Test search.
     *
     * @deprecated 100.1.0
     * @param \Magento\Search\Api\SearchInterface $object
     * @return void
     * @since 100.1.0
     */
    public function setSearch(\Magento\Search\Api\SearchInterface $object)
    {
        $this->search = $object;
    }

    /**
     * Set search criteria builder.
     *
     * @deprecated 100.1.0
     * @return \Magento\Framework\Api\Search\SearchCriteriaBuilder
     */
    private function getSearchCriteriaBuilder()
    {
        if ($this->searchCriteriaBuilder === null) {
            $this->searchCriteriaBuilder = ObjectManager::getInstance()
                ->get(\Magento\Framework\Api\Search\SearchCriteriaBuilder::class);
        }
        return $this->searchCriteriaBuilder;
    }

    /**
     * Set search criteria builder.
     *
     * @deprecated 100.1.0
     * @param \Magento\Framework\Api\Search\SearchCriteriaBuilder $object
     * @return void
     * @since 100.1.0
     */
    public function setSearchCriteriaBuilder(\Magento\Framework\Api\Search\SearchCriteriaBuilder $object)
    {
        $this->searchCriteriaBuilder = $object;
    }

    /**
     * Get filter builder.
     *
     * @deprecated 100.1.0
     * @return \Magento\Framework\Api\FilterBuilder
     */
    private function getFilterBuilder()
    {
        if ($this->filterBuilder === null) {
            $this->filterBuilder = ObjectManager::getInstance()->get(\Magento\Framework\Api\FilterBuilder::class);
        }
        return $this->filterBuilder;
    }

    /**
     * Set filter builder.
     *
     * @deprecated 100.1.0
     * @param \Magento\Framework\Api\FilterBuilder $object
     * @return void
     * @since 100.1.0
     */
    public function setFilterBuilder(\Magento\Framework\Api\FilterBuilder $object)
    {
        $this->filterBuilder = $object;
    }

    /**
     * Apply attribute filter to facet collection
     *
     * @param string $field
     * @param mixed|null $condition
     * @return $this
     */
    public function addFieldToFilter($field, $condition = null)
    {
        if ($this->searchResult !== null) {
            throw new \RuntimeException('Illegal state');
        }

        $this->getSearchCriteriaBuilder();
        $this->getFilterBuilder();
        if (!is_array($condition) || !in_array(key($condition), ['from', 'to'], true)) {
            $this->filterBuilder->setField($field);
            $this->filterBuilder->setValue($condition);
            $this->searchCriteriaBuilder->addFilter($this->filterBuilder->create());
        } else {
            if (!empty($condition['from'])) {
                $this->filterBuilder->setField("{$field}.from");
                $this->filterBuilder->setValue($condition['from']);
                $this->searchCriteriaBuilder->addFilter($this->filterBuilder->create());
            }
            if (!empty($condition['to'])) {
                $this->filterBuilder->setField("{$field}.to");
                $this->filterBuilder->setValue($condition['to']);
                $this->searchCriteriaBuilder->addFilter($this->filterBuilder->create());
            }
        }
        return $this;
    }

    /**
     * Add search query filter
     *
     * @param string $query
     * @return $this
     */
    public function addSearchFilter($query)
    {
        $this->queryText = trim($this->queryText . ' ' . $query);
        return $this;
    }

    /**
     * @inheritdoc
     */
    public function setOrder($attribute, $dir = Select::SQL_DESC)
    {
        $this->setSearchOrder($attribute, $dir);
        if ($this->isCurrentEngineMysql()) {
            parent::setOrder($attribute, $dir);
        }

        return $this;
    }

    /**
     * @inheritdoc
     */
    protected function _renderFiltersBefore()
    {
        if ($this->isLoaded()) {
            return;
        }

        $this->prepareSearchTermFilter();
        $this->preparePriceAggregation();

        $searchCriteria = $this->getSearchCriteriaResolver()->resolve();
        try {
            $this->searchResult = $this->getSearch()->search($searchCriteria);
            $this->_totalRecords = $this->getTotalRecordsResolver($this->searchResult)->resolve();
        } catch (EmptyRequestDataException $e) {
            /** @var \Magento\Framework\Api\Search\SearchResultInterface $searchResult */
            $this->searchResult = $this->searchResultFactory->create()->setItems([]);
        } catch (NonExistingRequestNameException $e) {
            $this->_logger->error($e->getMessage());
            throw new LocalizedException(__('An error occurred. For details, see the error log.'));
        }

        $this->getSearchResultApplier($this->searchResult)->apply();
        parent::_renderFiltersBefore();
    }

    /**
     * Set sort order for search query.
     *
     * @param string $field
     * @param string $direction
     * @return void
     */
    private function setSearchOrder($field, $direction)
    {
        $field = (string)$this->_getMappedField($field);
        $direction = strtoupper($direction) == self::SORT_ORDER_ASC ? self::SORT_ORDER_ASC : self::SORT_ORDER_DESC;

<<<<<<< HEAD
        if ($this->relevanceOrderDirection) {
            $this->getSelect()->order(
                'search_result.' . TemporaryStorage::FIELD_SCORE . ' ' . $this->relevanceOrderDirection
            );
        }
        return parent::_renderFiltersBefore();
=======
        $this->searchOrders[$field] = $direction;
    }

    /**
     * Check if current engine is MYSQL.
     *
     * @return bool
     */
    private function isCurrentEngineMysql()
    {
        return $this->engineResolver->getCurrentSearchEngine() === EngineResolver::CATALOG_SEARCH_MYSQL_ENGINE;
    }

    /**
     * Get total records resolver.
     *
     * @param SearchResultInterface $searchResult
     * @return TotalRecordsResolverInterface
     */
    private function getTotalRecordsResolver(SearchResultInterface $searchResult): TotalRecordsResolverInterface
    {
        return $this->totalRecordsResolverFactory->create([
            'searchResult' => $searchResult,
        ]);
    }

    /**
     * Get search criteria resolver.
     *
     * @return SearchCriteriaResolverInterface
     */
    private function getSearchCriteriaResolver(): SearchCriteriaResolverInterface
    {
        return $this->searchCriteriaResolverFactory->create([
            'builder' => $this->getSearchCriteriaBuilder(),
            'collection' => $this,
            'searchRequestName' => $this->searchRequestName,
            'currentPage' => $this->_curPage,
            'size' => $this->getPageSize(),
            'orders' => $this->searchOrders,
        ]);
    }

    /**
     * Get search result applier.
     *
     * @param SearchResultInterface $searchResult
     * @return SearchResultApplierInterface
     */
    private function getSearchResultApplier(SearchResultInterface $searchResult): SearchResultApplierInterface
    {
        return $this->searchResultApplierFactory->create([
            'collection' => $this,
            'searchResult' => $searchResult,
            /** This variable sets by serOrder method, but doesn't have a getter method. */
            'orders' => $this->_orders,
        ]);
>>>>>>> bd049307
    }

    /**
     * @inheritdoc
     */
    protected function _beforeLoad()
    {
        /*
         * This order is required to force search results be the same
         * for the same requests and products with the same relevance
         * NOTE: this does not replace existing orders but ADDs one more
         */
        $this->setOrder('entity_id');
        return parent::_beforeLoad();
    }

    /**
     * Render filters.
     *
     * @return $this
     */
    protected function _renderFilters()
    {
        $this->_filters = [];
        return parent::_renderFilters();
    }

    /**
     * Stub method for compatibility with other search engines
     *
     * @return $this
     */
    public function setGeneralDefaultQuery()
    {
        return $this;
    }

    /**
     * Return field faceted data from faceted search result
     *
     * @param string $field
     * @return array
     * @throws StateException
     */
    public function getFacetedData($field)
    {
        $this->_renderFilters();
        $result = [];
        $aggregations = $this->searchResult->getAggregations();
        // This behavior is for case with empty object when we got EmptyRequestDataException
        if (null !== $aggregations) {
            $bucket = $aggregations->getBucket($field . RequestGenerator::BUCKET_SUFFIX);
            if ($bucket) {
                foreach ($bucket->getValues() as $value) {
                    $metrics = $value->getMetrics();
                    $result[$metrics['value']] = $metrics;
                }
            } else {
                throw new StateException(__("The bucket doesn't exist."));
            }
        }
        return $result;
    }

    /**
     * Specify category filter for product collection
     *
     * @param \Magento\Catalog\Model\Category $category
     * @return $this
     */
    public function addCategoryFilter(\Magento\Catalog\Model\Category $category)
    {
        $this->addFieldToFilter('category_ids', $category->getId());
        /**
         * This changes need in backward compatible reasons for support dynamic improved algorithm
         * for price aggregation process.
         */
        if ($this->isCurrentEngineMysql()) {
            parent::addCategoryFilter($category);
        } else {
            $this->_productLimitationPrice();
        }

        return $this;
    }

    /**
     * Set product visibility filter for enabled products
     *
     * @param array $visibility
     * @return $this
     */
    public function setVisibility($visibility)
    {
        $this->addFieldToFilter('visibility', $visibility);
        /**
         * This changes need in backward compatible reasons for support dynamic improved algorithm
         * for price aggregation process.
         */
        if ($this->isCurrentEngineMysql()) {
            parent::setVisibility($visibility);
        }

        return $this;
    }

    /**
     * Prepare search term filter for text query.
     *
     * @return void
     */
    private function prepareSearchTermFilter(): void
    {
        if ($this->queryText) {
            $this->filterBuilder->setField('search_term');
            $this->filterBuilder->setValue($this->queryText);
            $this->searchCriteriaBuilder->addFilter($this->filterBuilder->create());
        }
    }

    /**
     * Prepare price aggregation algorithm.
     *
     * @return void
     */
    private function preparePriceAggregation(): void
    {
        $priceRangeCalculation = $this->_scopeConfig->getValue(
            \Magento\Catalog\Model\Layer\Filter\Dynamic\AlgorithmFactory::XML_PATH_RANGE_CALCULATION,
            \Magento\Store\Model\ScopeInterface::SCOPE_STORE
        );
        if ($priceRangeCalculation) {
            $this->filterBuilder->setField('price_dynamic_algorithm');
            $this->filterBuilder->setValue($priceRangeCalculation);
            $this->searchCriteriaBuilder->addFilter($this->filterBuilder->create());
        }
    }
}<|MERGE_RESOLUTION|>--- conflicted
+++ resolved
@@ -8,12 +8,6 @@
 
 use Magento\Catalog\Model\Indexer\Category\Product\TableMaintainer;
 use Magento\Catalog\Model\Indexer\Product\Price\PriceTableResolver;
-<<<<<<< HEAD
-use Magento\Catalog\Model\ResourceModel\Product\Collection\ProductLimitationFactory;
-use Magento\CatalogSearch\Model\Search\RequestGenerator;
-use Magento\Framework\Api\Search\SearchResultFactory;
-use Magento\Framework\App\ObjectManager;
-=======
 use Magento\CatalogSearch\Model\ResourceModel\Fulltext\Collection\TotalRecordsResolverInterface;
 use Magento\CatalogSearch\Model\ResourceModel\Fulltext\Collection\TotalRecordsResolverFactory;
 use Magento\CatalogSearch\Model\ResourceModel\Fulltext\Collection\SearchCriteriaResolverInterface;
@@ -22,21 +16,13 @@
 use Magento\CatalogSearch\Model\ResourceModel\Fulltext\Collection\SearchResultApplierInterface;
 use Magento\Framework\Search\EngineResolverInterface;
 use Magento\Framework\Data\Collection\Db\SizeResolverInterfaceFactory;
->>>>>>> bd049307
 use Magento\Framework\DB\Select;
 use Magento\Framework\Api\Search\SearchResultInterface;
 use Magento\CatalogSearch\Model\Search\RequestGenerator;
 use Magento\Framework\EntityManager\MetadataPool;
-use Magento\Framework\Exception\LocalizedException;
 use Magento\Framework\Exception\StateException;
 use Magento\Framework\Indexer\DimensionFactory;
 use Magento\Framework\Model\ResourceModel\ResourceModelPoolInterface;
-<<<<<<< HEAD
-use Magento\Framework\Search\Adapter\Mysql\TemporaryStorage;
-use Magento\Framework\Search\Request\EmptyRequestDataException;
-use Magento\Framework\Search\Request\NonExistingRequestNameException;
-use Magento\Framework\Search\Response\QueryResponse;
-=======
 use Magento\Framework\Search\Response\QueryResponse;
 use Magento\Framework\Search\Request\EmptyRequestDataException;
 use Magento\Framework\Search\Request\NonExistingRequestNameException;
@@ -45,7 +31,6 @@
 use Magento\Framework\App\ObjectManager;
 use Magento\Catalog\Model\ResourceModel\Product\Collection\ProductLimitationFactory;
 use Magento\Search\Model\EngineResolver;
->>>>>>> bd049307
 
 /**
  * Fulltext Collection
@@ -186,8 +171,6 @@
      * @param PriceTableResolver|null $priceTableResolver
      * @param DimensionFactory|null $dimensionFactory
      * @param ResourceModelPoolInterface|null $resourceModelPool
-<<<<<<< HEAD
-=======
      * @param \Magento\Search\Api\SearchInterface|null $search
      * @param \Magento\Framework\Api\Search\SearchCriteriaBuilder|null $searchCriteriaBuilder
      * @param \Magento\Framework\Api\FilterBuilder|null $filterBuilder
@@ -195,7 +178,6 @@
      * @param SearchResultApplierFactory|null $searchResultApplierFactory
      * @param TotalRecordsResolverFactory|null $totalRecordsResolverFactory
      * @param EngineResolverInterface|null $engineResolver
->>>>>>> bd049307
      * @SuppressWarnings(PHPMD.ExcessiveParameterList)
      * @SuppressWarnings(PHPMD.NPathComplexity)
      */
@@ -231,9 +213,6 @@
         TableMaintainer $tableMaintainer = null,
         PriceTableResolver $priceTableResolver = null,
         DimensionFactory $dimensionFactory = null,
-<<<<<<< HEAD
-        ResourceModelPoolInterface $resourceModelPool = null
-=======
         ResourceModelPoolInterface $resourceModelPool = null,
         \Magento\Search\Api\SearchInterface $search = null,
         \Magento\Framework\Api\Search\SearchCriteriaBuilder $searchCriteriaBuilder = null,
@@ -242,7 +221,6 @@
         SearchResultApplierFactory $searchResultApplierFactory = null,
         TotalRecordsResolverFactory $totalRecordsResolverFactory = null,
         EngineResolverInterface $engineResolver = null
->>>>>>> bd049307
     ) {
         $this->queryFactory = $catalogSearchData;
         if ($searchResultFactory === null) {
@@ -477,14 +455,6 @@
         $field = (string)$this->_getMappedField($field);
         $direction = strtoupper($direction) == self::SORT_ORDER_ASC ? self::SORT_ORDER_ASC : self::SORT_ORDER_DESC;
 
-<<<<<<< HEAD
-        if ($this->relevanceOrderDirection) {
-            $this->getSelect()->order(
-                'search_result.' . TemporaryStorage::FIELD_SCORE . ' ' . $this->relevanceOrderDirection
-            );
-        }
-        return parent::_renderFiltersBefore();
-=======
         $this->searchOrders[$field] = $direction;
     }
 
@@ -542,7 +512,6 @@
             /** This variable sets by serOrder method, but doesn't have a getter method. */
             'orders' => $this->_orders,
         ]);
->>>>>>> bd049307
     }
 
     /**
