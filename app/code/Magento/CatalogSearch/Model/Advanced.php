<?php
/**
 * Copyright © 2015 Magento. All rights reserved.
 * See COPYING.txt for license details.
 */
namespace Magento\CatalogSearch\Model;

use Magento\Catalog\Model\Config;
use Magento\Catalog\Model\Product\Visibility;
use Magento\Catalog\Model\ProductFactory;
use Magento\Catalog\Model\Resource\Eav\Attribute;
use Magento\Catalog\Model\Resource\Product\Attribute\CollectionFactory;
use Magento\CatalogSearch\Model\Resource\Advanced\Collection;
use Magento\CatalogSearch\Model\Resource\ResourceProvider;
use Magento\Directory\Model\Currency;
use Magento\Directory\Model\CurrencyFactory;
use Magento\Eav\Model\Entity\Attribute as EntityAttribute;
use Magento\Framework\Model\Context;
use Magento\Framework\Model\Exception;
use Magento\Framework\Registry;
use Magento\Framework\Store\StoreManagerInterface;

/**
 * Catalog advanced search model
 * @method \Magento\CatalogSearch\Model\Resource\Advanced getResource()
 * @method int getEntityTypeId()
 * @method \Magento\CatalogSearch\Model\Advanced setEntityTypeId(int $value)
 * @method int getAttributeSetId()
 * @method \Magento\CatalogSearch\Model\Advanced setAttributeSetId(int $value)
 * @method string getTypeId()
 * @method \Magento\CatalogSearch\Model\Advanced setTypeId(string $value)
 * @method string getSku()
 * @method \Magento\CatalogSearch\Model\Advanced setSku(string $value)
 * @method int getHasOptions()
 * @method \Magento\CatalogSearch\Model\Advanced setHasOptions(int $value)
 * @method int getRequiredOptions()
 * @method \Magento\CatalogSearch\Model\Advanced setRequiredOptions(int $value)
 * @method string getCreatedAt()
 * @method \Magento\CatalogSearch\Model\Advanced setCreatedAt(string $value)
 * @method string getUpdatedAt()
 * @method \Magento\CatalogSearch\Model\Advanced setUpdatedAt(string $value)
 *
 * @author      Magento Core Team <core@magentocommerce.com>
 * @SuppressWarnings(PHPMD.CouplingBetweenObjects)
 */
class Advanced extends \Magento\Framework\Model\AbstractModel
{
    /**
     * User friendly search criteria list
     *
     * @var array
     */
    protected $_searchCriterias = [];

    /**
     * Found products collection
     *
     * @var Collection
     */
    protected $_productCollection;

    /**
     * Initialize dependencies
     *
     * @var Config
     */
    protected $_catalogConfig;

    /**
     * Catalog product visibility
     *
     * @var Visibility
     */
    protected $_catalogProductVisibility;

    /**
     * Attribute collection factory
     *
     * @var CollectionFactory
     */
    protected $_attributeCollectionFactory;

    /**
     * Store manager
     *
     * @var \Magento\Framework\Store\StoreManagerInterface
     */
    protected $_storeManager;

    /**
     * Product factory
     *
     * @var ProductFactory
     */
    protected $_productFactory;

    /**
     * Currency factory
     *
     * @var CurrencyFactory
     */
    protected $_currencyFactory;

    /**
     * Resources factory
     *
     * @var ResourceProvider
     */
    protected $_resourceProvider;

    /**
     * Construct
     *
     * @param Context $context
     * @param Registry $registry
     * @param CollectionFactory $attributeCollectionFactory
     * @param Visibility $catalogProductVisibility
     * @param Config $catalogConfig
     * @param CurrencyFactory $currencyFactory
     * @param ProductFactory $productFactory
<<<<<<< HEAD
     * @param \Magento\Framework\Store\StoreManagerInterface $storeManager
=======
     * @param \Magento\Store\Model\StoreManagerInterface $storeManager
     * @param ResourceProvider $resourceProvider
>>>>>>> 7541ee01
     * @param array $data
     * @SuppressWarnings(PHPMD.ExcessiveParameterList)
     */
    public function __construct(
        Context $context,
        Registry $registry,
        CollectionFactory $attributeCollectionFactory,
        Visibility $catalogProductVisibility,
        Config $catalogConfig,
        CurrencyFactory $currencyFactory,
        ProductFactory $productFactory,
        StoreManagerInterface $storeManager,
        ResourceProvider $resourceProvider,
        array $data = []
    ) {
        $this->_attributeCollectionFactory = $attributeCollectionFactory;
        $this->_catalogProductVisibility = $catalogProductVisibility;
        $this->_catalogConfig = $catalogConfig;
        $this->_currencyFactory = $currencyFactory;
        $this->_productFactory = $productFactory;
        $this->_storeManager = $storeManager;
        $this->_resourceProvider = $resourceProvider;
        parent::__construct(
            $context,
            $registry,
            $this->_resourceProvider->getResource(),
            $this->_resourceProvider->getResourceCollection(),
            $data
        );
    }

    /**
     * Add advanced search filters to product collection
     *
     * @param   array $values
     * @return  $this
     * @throws Exception
     * @SuppressWarnings(PHPMD.CyclomaticComplexity)
     * @SuppressWarnings(PHPMD.NPathComplexity)
     */
    public function addFilters($values)
    {
        $attributes = $this->getAttributes();
        $hasConditions = false;
        $allConditions = [];

        foreach ($attributes as $attribute) {
            /* @var $attribute Attribute */
            if (!isset($values[$attribute->getAttributeCode()])) {
                continue;
            }
            $value = $values[$attribute->getAttributeCode()];
            $this->_addSearchCriteria($attribute, $value);

            if ($attribute->getAttributeCode() == 'price') {
                $rate = 1;
                $store = $this->_storeManager->getStore();
                $currency = $store->getCurrentCurrencyCode();
                if ($currency != $store->getBaseCurrencyCode()) {
                    $rate = $store->getBaseCurrency()->getRate($currency);
                }

                $value['from'] = (isset($value['from']) && is_numeric($value['from']))
                    ? (float)$value['from'] / $rate
                    : '';
                $value['to'] = (isset($value['to']) && is_numeric($value['to']))
                    ? (float)$value['to'] / $rate
                    : '';
            }
            $condition = $this->_getResource()->prepareCondition(
                $attribute,
                $value,
                $this->getProductCollection()
            );
            if ($condition === false) {
                continue;
            }

            $table = $attribute->getBackend()->getTable();
            if ($attribute->getBackendType() == 'static') {
                $attributeId = $attribute->getAttributeCode();
            } else {
                $attributeId = $attribute->getId();
            }
            $allConditions[$table][$attributeId] = $condition;
        }
        if ($allConditions) {
            $this->_registry->register('advanced_search_conditions', $allConditions);
            $this->getProductCollection()->addFieldsToFilter($allConditions);
        } elseif (!$hasConditions) {
            throw new Exception(__('Please specify at least one search term.'));
        }

        return $this;
    }

    /**
     * Retrieve array of attributes used in advanced search
     *
     * @return array|\Magento\Catalog\Model\Resource\Product\Attribute\Collection
     */
    public function getAttributes()
    {
        $attributes = $this->getData('attributes');
        if (is_null($attributes)) {
            $product = $this->_productFactory->create();
            $attributes = $this->_attributeCollectionFactory
                ->create()
                ->addHasOptionsFilter()
                ->addDisplayInAdvancedSearchFilter()
                ->addStoreLabel($this->_storeManager->getStore()->getId())
                ->setOrder('main_table.attribute_id', 'asc')
                ->load();
            foreach ($attributes as $attribute) {
                $attribute->setEntity($product->getResource());
            }
            $this->setData('attributes', $attributes);
        }
        return $attributes;
    }

    /**
     * Retrieve advanced search product collection
     *
     * @return Collection
     */
    public function getProductCollection()
    {
        if (is_null($this->_productCollection)) {
            $collection = $this->_resourceProvider->getAdvancedResultCollection();
            $this->prepareProductCollection($collection);
            if (!$collection) {
                return $collection;
            }
            $this->_productCollection = $collection;
        }

        return $this->_productCollection;
    }

    /**
     * Prepare product collection
     *
     * @param Collection $collection
     * @return $this
     */
    public function prepareProductCollection($collection)
    {
        $collection
            ->addAttributeToSelect($this->_catalogConfig->getProductAttributes())
            ->setStore($this->_storeManager->getStore())
            ->addMinimalPrice()
            ->addTaxPercents()
            ->addStoreFilter()
            ->setVisibility($this->_catalogProductVisibility->getVisibleInSearchIds());

        return $this;
    }

    /**
     * Add data about search criteria to object state
     *
     * @todo: Move this code to block
     *
     * @param   EntityAttribute $attribute
     * @param   mixed $value
     * @return  $this
     * @SuppressWarnings(PHPMD.CyclomaticComplexity)
     * @SuppressWarnings(PHPMD.NPathComplexity)
     */
    protected function _addSearchCriteria($attribute, $value)
    {
        $name = $attribute->getStoreLabel();

        if (is_array($value)) {
            if (isset($value['from']) && isset($value['to'])) {
                if (!empty($value['from']) || !empty($value['to'])) {
                    if (isset($value['currency'])) {
                        /** @var $currencyModel Currency */
                        $currencyModel = $this->_currencyFactory->create()->load($value['currency']);
                        $from = $currencyModel->format($value['from'], [], false);
                        $to = $currencyModel->format($value['to'], [], false);
                    } else {
                        $currencyModel = null;
                    }

                    if (strlen($value['from']) > 0 && strlen($value['to']) > 0) {
                        // -
                        $value = sprintf(
                            '%s - %s',
                            $currencyModel ? $from : $value['from'],
                            $currencyModel ? $to : $value['to']
                        );
                    } elseif (strlen($value['from']) > 0) {
                        // and more
                        $value = __('%1 and greater', $currencyModel ? $from : $value['from']);
                    } elseif (strlen($value['to']) > 0) {
                        // to
                        $value = __('up to %1', $currencyModel ? $to : $value['to']);
                    }
                } else {
                    return $this;
                }
            }
        }

        if (($attribute->getFrontendInput() == 'select' ||
                $attribute->getFrontendInput() == 'multiselect') && is_array($value)
        ) {
            foreach ($value as $key => $val) {
                $value[$key] = $attribute->getSource()->getOptionText($val);

                if (is_array($value[$key])) {
                    $value[$key] = $value[$key]['label'];
                }
            }
            $value = implode(', ', $value);
        } elseif ($attribute->getFrontendInput() == 'select' || $attribute->getFrontendInput() == 'multiselect') {
            $value = $attribute->getSource()->getOptionText($value);
            if (is_array($value)) {
                $value = $value['label'];
            }
        } elseif ($attribute->getFrontendInput() == 'boolean') {
            $value = $value == 1
                ? __('Yes')
                : __('No');
        }
        if (!empty($value)) {
            $this->_searchCriterias[] = ['name' => $name, 'value' => $value];
        }
        return $this;
    }

    /**
     * Returns prepared search criterias in text
     *
     * @return array
     */
    public function getSearchCriterias()
    {
        return $this->_searchCriterias;
    }
}<|MERGE_RESOLUTION|>--- conflicted
+++ resolved
@@ -118,12 +118,8 @@
      * @param Config $catalogConfig
      * @param CurrencyFactory $currencyFactory
      * @param ProductFactory $productFactory
-<<<<<<< HEAD
      * @param \Magento\Framework\Store\StoreManagerInterface $storeManager
-=======
-     * @param \Magento\Store\Model\StoreManagerInterface $storeManager
      * @param ResourceProvider $resourceProvider
->>>>>>> 7541ee01
      * @param array $data
      * @SuppressWarnings(PHPMD.ExcessiveParameterList)
      */
