--- conflicted
+++ resolved
@@ -22,12 +22,10 @@
 /**
  * Attribute query builder
  *
-<<<<<<< HEAD
- * @SuppressWarnings(PHPMD.CouplingBetweenObjects)
-=======
  * @deprecated
  * @see ElasticSearch module is default search engine starting from 2.3. CatalogSearch would be removed in 2.4
->>>>>>> 87a0b634
+ *
+ * @SuppressWarnings(PHPMD.CouplingBetweenObjects)
  */
 class QueryBuilder
 {
