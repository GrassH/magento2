--- conflicted
+++ resolved
@@ -93,7 +93,6 @@
                 $data[] = [
                     'product_id' => (int)$entityId,
                     'attribute_id' =>(int)$attributeId,
-                    'store_id' => (int)$storeId,
                     'data_index' => $indexValue
                 ];
             }
@@ -180,7 +179,6 @@
         return $this->indexScopeResolver->resolve($this->_mainTable, $storeId);
     }
 
-<<<<<<< HEAD
 
     /**
      * @inheritdoc
@@ -190,14 +188,6 @@
         $where = [];
         $entityIds = iterator_to_array($documents);
         if ($entityIds !== null) {
-=======
-        if ($storeId !== null) {
-            $where[] = $this->_getWriteAdapter()
-                ->quoteInto('store_id=?', $storeId);
-        }
-
-        if ($entityId !== null) {
->>>>>>> 05c30768
             $where[] = $this->_getWriteAdapter()
                 ->quoteInto('product_id IN (?)', $entityIds);
         }
