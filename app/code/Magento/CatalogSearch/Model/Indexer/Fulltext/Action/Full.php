<?php
/**
 * Copyright © 2015 Magento. All rights reserved.
 * See COPYING.txt for license details.
 */
namespace Magento\CatalogSearch\Model\Indexer\Fulltext\Action;

use Magento\CatalogSearch\Model\Indexer\Fulltext;
use Magento\Framework\App\ResourceConnection;

/**
 * @SuppressWarnings(PHPMD.TooManyFields)
 * @SuppressWarnings(PHPMD.CouplingBetweenObjects)
 */
class Full
{
    /**
     * Scope identifier
     */
    const SCOPE_FIELD_NAME = 'scope';

    /**
     * Searchable attributes cache
     *
     * @var \Magento\Eav\Model\Entity\Attribute[]
     */
    protected $searchableAttributes;

    /**
     * Index values separator
     *
     * @var string
     */
    protected $separator = ' | ';

    /**
     * Array of \DateTime objects per store
     *
     * @var \DateTime[]
     */
    protected $dates = [];

    /**
     * Product Type Instances cache
     *
     * @var array
     */
    protected $productTypes = [];

    /**
     * Product Emulators cache
     *
     * @var array
     */
    protected $productEmulators = [];

    /**
     * @var \Magento\Catalog\Model\ResourceModel\Product\Attribute\CollectionFactory
     */
    protected $productAttributeCollectionFactory;

    /**
     * Catalog product status
     *
     * @var \Magento\Catalog\Model\Product\Attribute\Source\Status
     */
    protected $catalogProductStatus;

    /**
     * Eav config
     *
     * @var \Magento\Eav\Model\Config
     */
    protected $eavConfig;

    /**
     * Catalog product type
     *
     * @var \Magento\Catalog\Model\Product\Type
     */
    protected $catalogProductType;

    /**
     * Core event manager proxy
     *
     * @var \Magento\Framework\Event\ManagerInterface
     */
    protected $eventManager;

    /**
     * Core store config
     *
     * @var \Magento\Framework\App\Config\ScopeConfigInterface
     */
    protected $scopeConfig;

    /**
     * Store manager
     *
     * @var \Magento\Store\Model\StoreManagerInterface
     */
    protected $storeManager;

    /**
     * @var \Magento\CatalogSearch\Model\ResourceModel\Engine
     */
    protected $engine;

    /**
     * @var \Magento\Framework\Indexer\SaveHandler\IndexerInterface
     */
    protected $indexHandler;

    /**
     * @var \Magento\Framework\Stdlib\DateTime
     */
    protected $dateTime;

    /**
     * @var \Magento\Framework\Locale\ResolverInterface
     */
    protected $localeResolver;

    /**
     * @var \Magento\Framework\Stdlib\DateTime\TimezoneInterface
     */
    protected $localeDate;

    /**
     * @var Resource
     */
    protected $resource;

    /**
     * @var \Magento\CatalogSearch\Model\ResourceModel\Fulltext
     */
    protected $fulltextResource;

    /**
     * @var \Magento\Framework\Search\Request\Config
     */
    protected $searchRequestConfig;

    /**
     * @var \Magento\Framework\Search\Request\DimensionFactory
     */
    private $dimensionFactory;

    /**
     * @var \Magento\Framework\DB\Adapter\AdapterInterface
     */
    protected $connection;

    /**
     * @var \Magento\CatalogSearch\Model\Indexer\Fulltext\Action\IndexIteratorFactory
     */
    private $iteratorFactory;

    /**
     * @param ResourceConnection $resource
     * @param \Magento\Catalog\Model\Product\Type $catalogProductType
     * @param \Magento\Eav\Model\Config $eavConfig
     * @param \Magento\Framework\Search\Request\Config $searchRequestConfig
     * @param \Magento\Catalog\Model\Product\Attribute\Source\Status $catalogProductStatus
     * @param \Magento\Catalog\Model\ResourceModel\Product\Attribute\CollectionFactory $prodAttributeCollectionFactory
     * @param \Magento\CatalogSearch\Model\ResourceModel\EngineProvider $engineProvider
     * @param \Magento\CatalogSearch\Model\Indexer\IndexerHandlerFactory $indexHandlerFactory
     * @param \Magento\Framework\Event\ManagerInterface $eventManager
     * @param \Magento\Framework\App\Config\ScopeConfigInterface $scopeConfig
     * @param \Magento\Store\Model\StoreManagerInterface $storeManager
     * @param \Magento\Framework\Stdlib\DateTime $dateTime
     * @param \Magento\Framework\Locale\ResolverInterface $localeResolver
     * @param \Magento\Framework\Stdlib\DateTime\TimezoneInterface $localeDate
     * @param \Magento\CatalogSearch\Model\ResourceModel\Fulltext $fulltextResource
     * @param \Magento\Framework\Search\Request\DimensionFactory $dimensionFactory
     * @param \Magento\Framework\Indexer\ConfigInterface $indexerConfig
     * @param \Magento\CatalogSearch\Model\Indexer\Fulltext\Action\IndexIteratorFactory $indexIteratorFactory
     * @SuppressWarnings(PHPMD.ExcessiveParameterList)
     */
    public function __construct(
        ResourceConnection $resource,
        \Magento\Catalog\Model\Product\Type $catalogProductType,
        \Magento\Eav\Model\Config $eavConfig,
        \Magento\Framework\Search\Request\Config $searchRequestConfig,
        \Magento\Catalog\Model\Product\Attribute\Source\Status $catalogProductStatus,
        \Magento\Catalog\Model\ResourceModel\Product\Attribute\CollectionFactory $prodAttributeCollectionFactory,
        \Magento\CatalogSearch\Model\ResourceModel\EngineProvider $engineProvider,
        \Magento\CatalogSearch\Model\Indexer\IndexerHandlerFactory $indexHandlerFactory,
        \Magento\Framework\Event\ManagerInterface $eventManager,
        \Magento\Framework\App\Config\ScopeConfigInterface $scopeConfig,
        \Magento\Store\Model\StoreManagerInterface $storeManager,
        \Magento\Framework\Stdlib\DateTime $dateTime,
        \Magento\Framework\Locale\ResolverInterface $localeResolver,
        \Magento\Framework\Stdlib\DateTime\TimezoneInterface $localeDate,
        \Magento\CatalogSearch\Model\ResourceModel\Fulltext $fulltextResource,
        \Magento\Framework\Search\Request\DimensionFactory $dimensionFactory,
        \Magento\Framework\Indexer\ConfigInterface $indexerConfig,
        \Magento\CatalogSearch\Model\Indexer\Fulltext\Action\IndexIteratorFactory $indexIteratorFactory
    ) {
        $this->resource = $resource;
        $this->connection = $resource->getConnection();
        $this->catalogProductType = $catalogProductType;
        $this->eavConfig = $eavConfig;
        $this->searchRequestConfig = $searchRequestConfig;
        $this->catalogProductStatus = $catalogProductStatus;
        $this->productAttributeCollectionFactory = $prodAttributeCollectionFactory;
        $this->eventManager = $eventManager;
        $this->scopeConfig = $scopeConfig;
        $this->storeManager = $storeManager;
        $this->engine = $engineProvider->get();
        $configData = $indexerConfig->getIndexer(Fulltext::INDEXER_ID);
        $this->indexHandler = $indexHandlerFactory->create(['data' => $configData]);
        $this->dateTime = $dateTime;
        $this->localeResolver = $localeResolver;
        $this->localeDate = $localeDate;
        $this->fulltextResource = $fulltextResource;
        $this->dimensionFactory = $dimensionFactory;
        $this->iteratorFactory = $indexIteratorFactory;
    }

    /**
     * Rebuild whole fulltext index for all stores
     *
     * @return void
     */
    public function reindexAll()
    {
        $storeIds = array_keys($this->storeManager->getStores());
        foreach ($storeIds as $storeId) {
            $this->cleanIndex($storeId);
            $this->rebuildStoreIndex($storeId);
        }
        $this->searchRequestConfig->reset();
    }

    /**
     * Return validated table name
     *
     * @param string|string[] $table
     * @return string
     */
    protected function getTable($table)
    {
        return $this->resource->getTableName($table);
    }

    /**
     * Get parents IDs of product IDs to be re-indexed
     *
     * @param int[] $entityIds
     * @return int[]
     */
    protected function getProductIdsFromParents(array $entityIds)
    {
        return $this->connection
            ->select()
            ->from($this->getTable('catalog_product_relation'), 'parent_id')
            ->distinct(true)
            ->where('child_id IN (?)', $entityIds)
            ->where('parent_id NOT IN (?)', $entityIds)
            ->query()
            ->fetchAll(\Zend_Db::FETCH_COLUMN);
    }

    /**
     * Regenerate search index for specific store
     *
     * @param int $storeId Store View Id
     * @param int|array $productIds Product Entity Id
     * @return \Generator
     *
     * @SuppressWarnings(PHPMD.CyclomaticComplexity)
     * @SuppressWarnings(PHPMD.NPathComplexity)
     */
    public function rebuildStoreIndex($storeId, $productIds = null)
    {
        if ($productIds !== null) {
            $productIds = array_unique(array_merge($productIds, $this->getProductIdsFromParents($productIds)));
        }
        // prepare searchable attributes
        $staticFields = [];
        foreach ($this->getSearchableAttributes('static') as $attribute) {
            $staticFields[] = $attribute->getAttributeCode();
        }
        $dynamicFields = [
            'int' => array_keys($this->getSearchableAttributes('int')),
            'varchar' => array_keys($this->getSearchableAttributes('varchar')),
            'text' => array_keys($this->getSearchableAttributes('text')),
            'decimal' => array_keys($this->getSearchableAttributes('decimal')),
            'datetime' => array_keys($this->getSearchableAttributes('datetime')),
        ];

        // status and visibility filter
        $visibility = $this->getSearchableAttribute('visibility');
        $status = $this->getSearchableAttribute('status');
        $statusIds = $this->catalogProductStatus->getVisibleStatusIds();
        $allowedVisibility = $this->engine->getAllowedVisibility();

        return $this->iteratorFactory->create([
            'storeId' => $storeId,
            'productIds' => $productIds,
            'staticFields' => $staticFields,
            'dynamicFields' => $dynamicFields,
            'visibility' => $visibility,
            'allowedVisibility' => $allowedVisibility,
            'status' => $status,
            'statusIds' => $statusIds
        ]);
    }

    /**
     * Clean search index data for store
     *
     * @param int $storeId
     * @return void
     */
    protected function cleanIndex($storeId)
    {
        $dimension = $this->dimensionFactory->create(['name' => self::SCOPE_FIELD_NAME, 'value' => $storeId]);
        $this->indexHandler->cleanIndex([$dimension]);
    }

    /**
     * Retrieve EAV Config Singleton
     *
     * @return \Magento\Eav\Model\Config
     */
    protected function getEavConfig()
    {
        return $this->eavConfig;
    }

    /**
     * Retrieve searchable attributes
     *
     * @param string $backendType
     * @return \Magento\Eav\Model\Entity\Attribute[]
     */
    protected function getSearchableAttributes($backendType = null)
    {
        if (null === $this->searchableAttributes) {
            $this->searchableAttributes = [];

            $productAttributes = $this->productAttributeCollectionFactory->create();
            $productAttributes->addToIndexFilter(true);

            /** @var \Magento\Eav\Model\Entity\Attribute[] $attributes */
            $attributes = $productAttributes->getItems();

            $this->eventManager->dispatch(
                'catelogsearch_searchable_attributes_load_after',
                ['engine' => $this->engine, 'attributes' => $attributes]
            );

            $entity = $this->getEavConfig()->getEntityType(\Magento\Catalog\Model\Product::ENTITY)->getEntity();

            foreach ($attributes as $attribute) {
                $attribute->setEntity($entity);
            }

            $this->searchableAttributes = $attributes;
        }

        if ($backendType !== null) {
            $attributes = [];
            foreach ($this->searchableAttributes as $attributeId => $attribute) {
                if ($attribute->getBackendType() == $backendType) {
                    $attributes[$attributeId] = $attribute;
                }
            }

            return $attributes;
        }

        return $this->searchableAttributes;
    }

    /**
     * Retrieve searchable attribute by Id or code
     *
     * @param int|string $attribute
     * @return \Magento\Eav\Model\Entity\Attribute
     */
    protected function getSearchableAttribute($attribute)
    {
        $attributes = $this->getSearchableAttributes();
        if (is_numeric($attribute)) {
            if (isset($attributes[$attribute])) {
                return $attributes[$attribute];
            }
        } elseif (is_string($attribute)) {
            foreach ($attributes as $attributeModel) {
                if ($attributeModel->getAttributeCode() == $attribute) {
                    return $attributeModel;
                }
            }
        }

        return $this->getEavConfig()->getAttribute(\Magento\Catalog\Model\Product::ENTITY, $attribute);
    }

    /**
     * Returns expression for field unification
     *
     * @param string $field
     * @param string $backendType
     * @return \Zend_Db_Expr
     */
    protected function unifyField($field, $backendType = 'varchar')
    {
        if ($backendType == 'datetime') {
            $expr = $this->connection->getDateFormatSql($field, '%Y-%m-%d %H:%i:%s');
        } else {
            $expr = $field;
        }
        return $expr;
    }

    /**
     * Retrieve Product Type Instance
     *
     * @param string $typeId
     * @return \Magento\Catalog\Model\Product\Type\AbstractType
     */
    protected function getProductTypeInstance($typeId)
    {
        if (!isset($this->productTypes[$typeId])) {
            $productEmulator = $this->getProductEmulator($typeId);

            $this->productTypes[$typeId] = $this->catalogProductType->factory($productEmulator);
        }
        return $this->productTypes[$typeId];
    }

    /**
     * Retrieve Product Emulator (Magento Object)
     *
     * @param string $typeId
     * @return \Magento\Framework\DataObject
     */
    protected function getProductEmulator($typeId)
    {
        if (!isset($this->productEmulators[$typeId])) {
            $productEmulator = new \Magento\Framework\DataObject();
            $productEmulator->setTypeId($typeId);
            $this->productEmulators[$typeId] = $productEmulator;
        }
        return $this->productEmulators[$typeId];
    }
<<<<<<< HEAD

    /**
     * Prepare Fulltext index value for product
     *
     * @param array $indexData
     * @param array $productData
     * @param int $storeId
     * @return string
     * @SuppressWarnings(PHPMD.CyclomaticComplexity)
     * @SuppressWarnings(PHPMD.NPathComplexity)
     */
    protected function prepareProductIndex($indexData, $productData, $storeId)
    {
        $index = [];

        foreach ($this->getSearchableAttributes('static') as $attribute) {
            $attributeCode = $attribute->getAttributeCode();

            if (isset($productData[$attributeCode])) {

                if ('store_id' === $attributeCode) {
                    continue;
                }

                $value = $this->getAttributeValue($attribute->getId(), $productData[$attributeCode], $storeId);
                if ($value) {
                    if (isset($index[$attribute->getId()])) {
                        if (!is_array($index[$attribute->getId()])) {
                            $index[$attribute->getId()] = [$index[$attribute->getId()]];
                        }
                        $index[$attribute->getId()][] = $value;
                    } else {
                        $index[$attribute->getId()] = $value;
                    }
                }
            }
        }

        foreach ($indexData as $entityId => $attributeData) {
            foreach ($attributeData as $attributeId => $attributeValue) {
                $value = $this->getAttributeValue($attributeId, $attributeValue, $storeId);
                if (!empty($value)) {
                    if (isset($index[$attributeId])) {
                        $index[$attributeId][$entityId] = $value;
                    } else {
                        $index[$attributeId] = [$entityId => $value];
                    }
                }
            }
        }

        $product = $this->getProductEmulator(
            $productData['type_id']
        )->setId(
            $productData['entity_id']
        )->setEntityId(
            $productData['entity_id']
        )->setStoreId(
            $storeId
        );
        $typeInstance = $this->getProductTypeInstance($productData['type_id']);
        $data = $typeInstance->getSearchableData($product);
        if ($data) {
            $index['options'] = $data;
        }

        return $this->engine->prepareEntityIndex($index, $this->separator);
    }

    /**
     * Retrieve attribute source value for search
     *
     * @param int $attributeId
     * @param mixed $valueId
     * @param int $storeId
     * @return mixed
     */
    protected function getAttributeValue($attributeId, $valueId, $storeId)
    {
        $attribute = $this->getSearchableAttribute($attributeId);
        $value = $this->engine->processAttributeValue($attribute, $valueId);

        if (false !== $value
            && $attribute->getIsSearchable()
            && $attribute->usesSource()
            && $this->engine->allowAdvancedIndex()
        ) {
            $attribute->setStoreId($storeId);

            $valueText = (array) $attribute->getSource()->getIndexOptionText($valueId);

            $pieces = array_filter(array_merge([$value], $valueText));

            $value = implode($this->separator, $pieces);
        }

        $value = preg_replace('/\\s+/siu', ' ', trim(strip_tags($value)));

        return $value;
    }

    /**
     * Retrieve Date value for store
     *
     * @param int $storeId
     * @param string $date
     * @return string|null
     */
    protected function getStoreDate($storeId, $date = null)
    {
        if (!isset($this->dates[$storeId])) {
            $timezone = $this->scopeConfig->getValue(
                $this->localeDate->getDefaultTimezonePath(),
                \Magento\Store\Model\ScopeInterface::SCOPE_STORE,
                $storeId
            );
            
            $this->localeResolver->emulate($storeId);

            $dateObj = new \DateTime();
            $dateObj->setTimezone(new \DateTimeZone($timezone));
            $this->dates[$storeId] = $dateObj;

            $this->localeResolver->revert();
        }

        if (!$this->dateTime->isEmptyDate($date)) {
            /** @var \DateTime $dateObj */
            $dateObj = $this->dates[$storeId];
            return $this->localeDate->formatDateTime($dateObj, \IntlDateFormatter::MEDIUM, \IntlDateFormatter::NONE);
        }

        return null;
    }

    /**
     * Get iterator
     *
     * @param array $data
     * @return \Generator
     */
    protected function getIterator(array $data)
    {
        foreach ($data as $key => $value) {
            yield $key => $value;
        }
    }

    /**
     * @return string
     */
    protected function getProductIdFieldName()
    {
        $table = $this->getTable('catalog_product_entity');
        $indexList = $this->connection->getIndexList($table);
        return $indexList[$this->connection->getPrimaryKeyName($table)]['COLUMNS_LIST'][0];
    }
=======
>>>>>>> df546753
}<|MERGE_RESOLUTION|>--- conflicted
+++ resolved
@@ -447,164 +447,4 @@
         }
         return $this->productEmulators[$typeId];
     }
-<<<<<<< HEAD
-
-    /**
-     * Prepare Fulltext index value for product
-     *
-     * @param array $indexData
-     * @param array $productData
-     * @param int $storeId
-     * @return string
-     * @SuppressWarnings(PHPMD.CyclomaticComplexity)
-     * @SuppressWarnings(PHPMD.NPathComplexity)
-     */
-    protected function prepareProductIndex($indexData, $productData, $storeId)
-    {
-        $index = [];
-
-        foreach ($this->getSearchableAttributes('static') as $attribute) {
-            $attributeCode = $attribute->getAttributeCode();
-
-            if (isset($productData[$attributeCode])) {
-
-                if ('store_id' === $attributeCode) {
-                    continue;
-                }
-
-                $value = $this->getAttributeValue($attribute->getId(), $productData[$attributeCode], $storeId);
-                if ($value) {
-                    if (isset($index[$attribute->getId()])) {
-                        if (!is_array($index[$attribute->getId()])) {
-                            $index[$attribute->getId()] = [$index[$attribute->getId()]];
-                        }
-                        $index[$attribute->getId()][] = $value;
-                    } else {
-                        $index[$attribute->getId()] = $value;
-                    }
-                }
-            }
-        }
-
-        foreach ($indexData as $entityId => $attributeData) {
-            foreach ($attributeData as $attributeId => $attributeValue) {
-                $value = $this->getAttributeValue($attributeId, $attributeValue, $storeId);
-                if (!empty($value)) {
-                    if (isset($index[$attributeId])) {
-                        $index[$attributeId][$entityId] = $value;
-                    } else {
-                        $index[$attributeId] = [$entityId => $value];
-                    }
-                }
-            }
-        }
-
-        $product = $this->getProductEmulator(
-            $productData['type_id']
-        )->setId(
-            $productData['entity_id']
-        )->setEntityId(
-            $productData['entity_id']
-        )->setStoreId(
-            $storeId
-        );
-        $typeInstance = $this->getProductTypeInstance($productData['type_id']);
-        $data = $typeInstance->getSearchableData($product);
-        if ($data) {
-            $index['options'] = $data;
-        }
-
-        return $this->engine->prepareEntityIndex($index, $this->separator);
-    }
-
-    /**
-     * Retrieve attribute source value for search
-     *
-     * @param int $attributeId
-     * @param mixed $valueId
-     * @param int $storeId
-     * @return mixed
-     */
-    protected function getAttributeValue($attributeId, $valueId, $storeId)
-    {
-        $attribute = $this->getSearchableAttribute($attributeId);
-        $value = $this->engine->processAttributeValue($attribute, $valueId);
-
-        if (false !== $value
-            && $attribute->getIsSearchable()
-            && $attribute->usesSource()
-            && $this->engine->allowAdvancedIndex()
-        ) {
-            $attribute->setStoreId($storeId);
-
-            $valueText = (array) $attribute->getSource()->getIndexOptionText($valueId);
-
-            $pieces = array_filter(array_merge([$value], $valueText));
-
-            $value = implode($this->separator, $pieces);
-        }
-
-        $value = preg_replace('/\\s+/siu', ' ', trim(strip_tags($value)));
-
-        return $value;
-    }
-
-    /**
-     * Retrieve Date value for store
-     *
-     * @param int $storeId
-     * @param string $date
-     * @return string|null
-     */
-    protected function getStoreDate($storeId, $date = null)
-    {
-        if (!isset($this->dates[$storeId])) {
-            $timezone = $this->scopeConfig->getValue(
-                $this->localeDate->getDefaultTimezonePath(),
-                \Magento\Store\Model\ScopeInterface::SCOPE_STORE,
-                $storeId
-            );
-            
-            $this->localeResolver->emulate($storeId);
-
-            $dateObj = new \DateTime();
-            $dateObj->setTimezone(new \DateTimeZone($timezone));
-            $this->dates[$storeId] = $dateObj;
-
-            $this->localeResolver->revert();
-        }
-
-        if (!$this->dateTime->isEmptyDate($date)) {
-            /** @var \DateTime $dateObj */
-            $dateObj = $this->dates[$storeId];
-            return $this->localeDate->formatDateTime($dateObj, \IntlDateFormatter::MEDIUM, \IntlDateFormatter::NONE);
-        }
-
-        return null;
-    }
-
-    /**
-     * Get iterator
-     *
-     * @param array $data
-     * @return \Generator
-     */
-    protected function getIterator(array $data)
-    {
-        foreach ($data as $key => $value) {
-            yield $key => $value;
-        }
-    }
-
-    /**
-     * @return string
-     */
-    protected function getProductIdFieldName()
-    {
-        $table = $this->getTable('catalog_product_entity');
-        $indexList = $this->connection->getIndexList($table);
-        return $indexList[$this->connection->getPrimaryKeyName($table)]['COLUMNS_LIST'][0];
-    }
-=======
->>>>>>> df546753
 }