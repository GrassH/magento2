<?php
/**
 * Copyright © 2015 Magento. All rights reserved.
 * See COPYING.txt for license details.
 */
namespace Magento\CatalogSearch\Model\Indexer\Fulltext\Action;

use Magento\CatalogSearch\Model\Indexer\Fulltext;
use Magento\Framework\App\Resource;

/**
 * @SuppressWarnings(PHPMD.TooManyFields)
 * @SuppressWarnings(PHPMD.CouplingBetweenObjects)
 */
class Full
{
    /**
     * Scope identifier
     */
    const SCOPE_FIELD_NAME = 'scope';

    /**
     * Searchable attributes cache
     *
     * @var \Magento\Eav\Model\Entity\Attribute[]
     */
    protected $searchableAttributes;

    /**
     * Index values separator
     *
     * @var string
     */
    protected $separator = ' | ';

    /**
     * Array of \DateTime objects per store
     *
     * @var \DateTime[]
     */
    protected $dates = [];

    /**
     * Product Type Instances cache
     *
     * @var array
     */
    protected $productTypes = [];

    /**
     * Product Emulators cache
     *
     * @var array
     */
    protected $productEmulators = [];

    /**
     * @var \Magento\Catalog\Model\Resource\Product\Attribute\CollectionFactory
     */
    protected $productAttributeCollectionFactory;

    /**
     * Catalog product status
     *
     * @var \Magento\Catalog\Model\Product\Attribute\Source\Status
     */
    protected $catalogProductStatus;

    /**
     * Eav config
     *
     * @var \Magento\Eav\Model\Config
     */
    protected $eavConfig;

    /**
     * Catalog product type
     *
     * @var \Magento\Catalog\Model\Product\Type
     */
    protected $catalogProductType;

    /**
     * Core event manager proxy
     *
     * @var \Magento\Framework\Event\ManagerInterface
     */
    protected $eventManager;

    /**
     * Core store config
     *
     * @var \Magento\Framework\App\Config\ScopeConfigInterface
     */
    protected $scopeConfig;

    /**
     * Store manager
     *
     * @var \Magento\Store\Model\StoreManagerInterface
     */
    protected $storeManager;

    /**
     * @var \Magento\CatalogSearch\Model\Resource\Engine
     */
    protected $engine;

    /**
     * @var \Magento\Framework\IndexerInterface
     */
    protected $indexHandler;

    /**
     * @var \Magento\Framework\Stdlib\DateTime
     */
    protected $dateTime;

    /**
     * @var \Magento\Framework\Locale\ResolverInterface
     */
    protected $localeResolver;

    /**
     * @var \Magento\Framework\Stdlib\DateTime\TimezoneInterface
     */
    protected $localeDate;

    /**
     * @var Resource
     */
    protected $resource;

    /**
     * @var \Magento\CatalogSearch\Model\Resource\Fulltext
     */
    protected $fulltextResource;

    /**
     * @var \Magento\Framework\Search\Request\Config
     */
    protected $searchRequestConfig;

    /**
     * @var \Magento\Framework\Search\Request\DimensionFactory
     */
    private $dimensionFactory;

    /**
     * @param Resource $resource
     * @param \Magento\Catalog\Model\Product\Type $catalogProductType
     * @param \Magento\Eav\Model\Config $eavConfig
     * @param \Magento\Framework\Search\Request\Config $searchRequestConfig
     * @param \Magento\Catalog\Model\Product\Attribute\Source\Status $catalogProductStatus
     * @param \Magento\Catalog\Model\Resource\Product\Attribute\CollectionFactory $productAttributeCollectionFactory
     * @param \Magento\CatalogSearch\Model\Resource\EngineProvider $engineProvider
     * @param \Magento\CatalogSearch\Model\Indexer\IndexerHandlerFactory $indexHandlerFactory
     * @param \Magento\Framework\Event\ManagerInterface $eventManager
     * @param \Magento\Framework\App\Config\ScopeConfigInterface $scopeConfig
     * @param \Magento\Store\Model\StoreManagerInterface $storeManager
     * @param \Magento\Framework\Stdlib\DateTime $dateTime
     * @param \Magento\Framework\Locale\ResolverInterface $localeResolver
     * @param \Magento\Framework\Stdlib\DateTime\TimezoneInterface $localeDate
     * @param \Magento\CatalogSearch\Model\Resource\Fulltext $fulltextResource
     * @param \Magento\Framework\Search\Request\DimensionFactory $dimensionFactory
     * @param \Magento\Indexer\Model\ConfigInterface $indexerConfig
     * @SuppressWarnings(PHPMD.ExcessiveParameterList)
     */
    public function __construct(
        Resource $resource,
        \Magento\Catalog\Model\Product\Type $catalogProductType,
        \Magento\Eav\Model\Config $eavConfig,
        \Magento\Framework\Search\Request\Config $searchRequestConfig,
        \Magento\Catalog\Model\Product\Attribute\Source\Status $catalogProductStatus,
        \Magento\Catalog\Model\Resource\Product\Attribute\CollectionFactory $productAttributeCollectionFactory,
        \Magento\CatalogSearch\Model\Resource\EngineProvider $engineProvider,
        \Magento\CatalogSearch\Model\Indexer\IndexerHandlerFactory $indexHandlerFactory,
        \Magento\Framework\Event\ManagerInterface $eventManager,
        \Magento\Framework\App\Config\ScopeConfigInterface $scopeConfig,
        \Magento\Store\Model\StoreManagerInterface $storeManager,
        \Magento\Framework\Stdlib\DateTime $dateTime,
        \Magento\Framework\Locale\ResolverInterface $localeResolver,
        \Magento\Framework\Stdlib\DateTime\TimezoneInterface $localeDate,
        \Magento\CatalogSearch\Model\Resource\Fulltext $fulltextResource,
        \Magento\Framework\Search\Request\DimensionFactory $dimensionFactory,
        \Magento\Indexer\Model\ConfigInterface $indexerConfig
    ) {
        $this->resource = $resource;
        $this->catalogProductType = $catalogProductType;
        $this->eavConfig = $eavConfig;
        $this->searchRequestConfig = $searchRequestConfig;
        $this->catalogProductStatus = $catalogProductStatus;
        $this->productAttributeCollectionFactory = $productAttributeCollectionFactory;
        $this->eventManager = $eventManager;
        $this->scopeConfig = $scopeConfig;
        $this->storeManager = $storeManager;
        $this->engine = $engineProvider->get();
        $configData = $indexerConfig->getIndexer(Fulltext::INDEXER_ID);
        $this->indexHandler = $indexHandlerFactory->create(['data' => $configData]);
        $this->dateTime = $dateTime;
        $this->localeResolver = $localeResolver;
        $this->localeDate = $localeDate;
        $this->fulltextResource = $fulltextResource;
        $this->dimensionFactory = $dimensionFactory;
    }

    /**
     * Rebuild whole fulltext index for all stores
     *
     * @return void
     */
    public function reindexAll()
    {
        $storeIds = array_keys($this->storeManager->getStores());
        foreach ($storeIds as $storeId) {
            $this->cleanIndex($storeId);
            $this->rebuildStoreIndex($storeId);
        }
        $this->searchRequestConfig->reset();
    }

    /**
     * Return validated table name
     *
     * @param string|string[] $table
     * @return string
     */
    protected function getTable($table)
    {
        return $this->resource->getTableName($table);
    }

    /**
     * Retrieve connection for write data
     *
     * @return \Magento\Framework\DB\Adapter\AdapterInterface
     */
    protected function getConnection()
    {
        return $this->resource->getConnection(Resource::DEFAULT_CONNECTION);
    }

    /**
     * Regenerate search index for all stores
     *
     * @param int|array|null $productIds
     * @return void
     */
    protected function rebuildIndex($productIds = null)
    {
        $storeIds = array_keys($this->storeManager->getStores());
        foreach ($storeIds as $storeId) {
            $dimension = $this->dimensionFactory->create(['name' => self::SCOPE_FIELD_NAME, 'value' => $storeId]);
            $this->indexHandler->deleteIndex([$dimension], $this->getIterator($productIds));
            $this->indexHandler->saveIndex(
                [$dimension],
                $this->rebuildStoreIndex($storeId, $productIds)
            );
        }
        $this->fulltextResource->resetSearchResults();
        $this->searchRequestConfig->reset();
    }

    /**
     * Get parents IDs of product IDs to be re-indexed
     *
     * @param int[] $entityIds
     * @return int[]
     */
    protected function getProductIdsFromParents(array $entityIds)
    {
        return $this->getConnection()
            ->select()
            ->from($this->getTable('catalog_product_relation'), 'parent_id')
            ->distinct(true)
            ->where('child_id IN (?)', $entityIds)
            ->where('parent_id NOT IN (?)', $entityIds)
            ->query()
            ->fetchAll(\Zend_Db::FETCH_COLUMN);
    }

    /**
     * Regenerate search index for specific store
     *
     * @param int $storeId Store View Id
     * @param int|array $productIds Product Entity Id
     * @return \Generator
     *
     * @SuppressWarnings(PHPMD.CyclomaticComplexity)
     * @SuppressWarnings(PHPMD.NPathComplexity)
     */
    public function rebuildStoreIndex($storeId, $productIds = null)
    {
        if ($productIds !== null) {
            $productIds = array_unique(array_merge($productIds, $this->getProductIdsFromParents($productIds)));
        }
        // prepare searchable attributes
        $staticFields = [];
        foreach ($this->getSearchableAttributes('static') as $attribute) {
            $staticFields[] = $attribute->getAttributeCode();
        }
        $dynamicFields = [
            'int' => array_keys($this->getSearchableAttributes('int')),
            'varchar' => array_keys($this->getSearchableAttributes('varchar')),
            'text' => array_keys($this->getSearchableAttributes('text')),
            'decimal' => array_keys($this->getSearchableAttributes('decimal')),
            'datetime' => array_keys($this->getSearchableAttributes('datetime')),
        ];

        // status and visibility filter
        $visibility = $this->getSearchableAttribute('visibility');
        $status = $this->getSearchableAttribute('status');
        $statusIds = $this->catalogProductStatus->getVisibleStatusIds();
        $allowedVisibility = $this->engine->getAllowedVisibility();

        $lastProductId = 0;
        while (true) {
            $products = $this->getSearchableProducts($storeId, $staticFields, $productIds, $lastProductId);
            if (!$products) {
                break;
            }

            $productAttributes = [];
            $productRelations = [];
            foreach ($products as $productData) {
                $lastProductId = $productData['entity_id'];
                $productAttributes[$productData['entity_id']] = $productData['entity_id'];
                $productChildren = $this->getProductChildIds($productData['entity_id'], $productData['type_id']);
                $productRelations[$productData['entity_id']] = $productChildren;
                if ($productChildren) {
                    foreach ($productChildren as $productChildId) {
                        $productAttributes[$productChildId] = $productChildId;
                    }
                }
            }

            $productAttributes = $this->getProductAttributes($storeId, $productAttributes, $dynamicFields);
            foreach ($products as $productData) {
                if (!isset($productAttributes[$productData['entity_id']])) {
                    continue;
                }

                $productAttr = $productAttributes[$productData['entity_id']];
                if (!isset($productAttr[$visibility->getId()])
                    || !in_array($productAttr[$visibility->getId()], $allowedVisibility)
                ) {
                    continue;
                }
                if (!isset($productAttr[$status->getId()])
                    || !in_array($productAttr[$status->getId()], $statusIds)
                ) {
                    continue;
                }

                $productIndex = [$productData['entity_id'] => $productAttr];

                $hasChildren = false;
                $productChildren = $productRelations[$productData['entity_id']];
                if ($productChildren) {
                    foreach ($productChildren as $productChildId) {
                        if (isset($productAttributes[$productChildId])) {
                            $productChildAttr = $productAttributes[$productChildId];
                            if (!isset($productChildAttr[$status->getId()])
                                || !in_array($productChildAttr[$status->getId()], $statusIds)
                            ) {
                                continue;
                            }

                            $hasChildren = true;
                            $productIndex[$productChildId] = $productChildAttr;
                        }
                    }
                }
                if ($productChildren !== null && !$hasChildren) {
                    continue;
                }

                $index = $this->prepareProductIndex($productIndex, $productData, $storeId);

                yield $productData['entity_id'] => $index;
            }
        }
    }

    /**
     * Retrieve searchable products per store
     *
     * @param int $storeId
     * @param array $staticFields
     * @param array|int $productIds
     * @param int $lastProductId
     * @param int $limit
     * @return array
     */
    protected function getSearchableProducts(
        $storeId,
        array $staticFields,
        $productIds = null,
        $lastProductId = 0,
        $limit = 100
    ) {
        $websiteId = $this->storeManager->getStore($storeId)->getWebsiteId();
        $connection = $this->getConnection();

        $select = $connection->select()
            ->useStraightJoin(true)
            ->from(
                ['e' => $this->getTable('catalog_product_entity')],
                array_merge(['entity_id', 'type_id'], $staticFields)
            )
            ->join(
                ['website' => $this->getTable('catalog_product_website')],
                $connection->quoteInto('website.product_id = e.entity_id AND website.website_id = ?', $websiteId),
                []
            );

        if ($productIds !== null) {
            $select->where('e.entity_id IN (?)', $productIds);
        }

        $select->where('e.entity_id > ?', $lastProductId)->limit($limit)->order('e.entity_id');

        $result = $connection->fetchAll($select);

        return $result;
    }

    /**
     * Clean search index data for store
     *
     * @param int $storeId
     * @return void
     */
    protected function cleanIndex($storeId)
    {
        $dimension = $this->dimensionFactory->create(['name' => self::SCOPE_FIELD_NAME, 'value' => $storeId]);
        $this->indexHandler->cleanIndex([$dimension]);
    }

    /**
     * Delete search index data for store
     *
     * @param int $storeId Store View Id
     * @param array $productIds Product Entity Id
     * @return void
     */
    protected function deleteIndex($storeId = null, $productIds = null)
    {
        $dimension = $this->dimensionFactory->create(['name' => self::SCOPE_FIELD_NAME, 'value' => $storeId]);
        $this->indexHandler->deleteIndex([$dimension], $this->getIterator($productIds));
    }

    /**
     * Retrieve EAV Config Singleton
     *
     * @return \Magento\Eav\Model\Config
     */
    protected function getEavConfig()
    {
        return $this->eavConfig;
    }

    /**
     * Retrieve searchable attributes
     *
     * @param string $backendType
     * @return \Magento\Eav\Model\Entity\Attribute[]
     */
    protected function getSearchableAttributes($backendType = null)
    {
        if (null === $this->searchableAttributes) {
            $this->searchableAttributes = [];

            $productAttributes = $this->productAttributeCollectionFactory->create();
            $productAttributes->addToIndexFilter(true);

            /** @var \Magento\Eav\Model\Entity\Attribute[] $attributes */
            $attributes = $productAttributes->getItems();

            $this->eventManager->dispatch(
                'catelogsearch_searchable_attributes_load_after',
                ['engine' => $this->engine, 'attributes' => $attributes]
            );

            $entity = $this->getEavConfig()->getEntityType(\Magento\Catalog\Model\Product::ENTITY)->getEntity();

            foreach ($attributes as $attribute) {
                $attribute->setEntity($entity);
            }

            $this->searchableAttributes = $attributes;
        }

        if ($backendType !== null) {
            $attributes = [];
            foreach ($this->searchableAttributes as $attributeId => $attribute) {
                if ($attribute->getBackendType() == $backendType) {
                    $attributes[$attributeId] = $attribute;
                }
            }

            return $attributes;
        }

        return $this->searchableAttributes;
    }

    /**
     * Retrieve searchable attribute by Id or code
     *
     * @param int|string $attribute
     * @return \Magento\Eav\Model\Entity\Attribute
     */
    protected function getSearchableAttribute($attribute)
    {
        $attributes = $this->getSearchableAttributes();
        if (is_numeric($attribute)) {
            if (isset($attributes[$attribute])) {
                return $attributes[$attribute];
            }
        } elseif (is_string($attribute)) {
            foreach ($attributes as $attributeModel) {
                if ($attributeModel->getAttributeCode() == $attribute) {
                    return $attributeModel;
                }
            }
        }

        return $this->getEavConfig()->getAttribute(\Magento\Catalog\Model\Product::ENTITY, $attribute);
    }

    /**
     * Returns expression for field unification
     *
     * @param string $field
     * @param string $backendType
     * @return \Zend_Db_Expr
     */
    protected function unifyField($field, $backendType = 'varchar')
    {
        if ($backendType == 'datetime') {
            $expr = $this->getConnection()->getDateFormatSql($field, '%Y-%m-%d %H:%i:%s');
        } else {
            $expr = $field;
        }
        return $expr;
    }

    /**
     * Load product(s) attributes
     *
     * @param int $storeId
     * @param array $productIds
     * @param array $attributeTypes
     * @return array
     */
    protected function getProductAttributes($storeId, array $productIds, array $attributeTypes)
    {
        $result = [];
        $selects = [];
        $connection = $this->getConnection();
        $ifStoreValue = $connection->getCheckSql('t_store.value_id > 0', 't_store.value', 't_default.value');
        foreach ($attributeTypes as $backendType => $attributeIds) {
            if ($attributeIds) {
                $tableName = $this->getTable('catalog_product_entity_' . $backendType);
                $selects[] = $connection->select()->from(
                    ['t_default' => $tableName],
                    ['entity_id', 'attribute_id']
                )->joinLeft(
                    ['t_store' => $tableName],
                    $connection->quoteInto(
                        't_default.entity_id=t_store.entity_id' .
                        ' AND t_default.attribute_id=t_store.attribute_id' .
                        ' AND t_store.store_id = ?',
                        $storeId
                    ),
                    ['value' => $this->unifyField($ifStoreValue, $backendType)]
                )->where(
                    't_default.store_id = ?',
                    0
                )->where(
                    't_default.attribute_id IN (?)',
                    $attributeIds
                )->where(
                    't_default.entity_id IN (?)',
                    $productIds
                );
            }
        }

        if ($selects) {
<<<<<<< HEAD
            $select = $connection->select()->union($selects, \Zend_Db_Select::SQL_UNION_ALL);
            $query = $connection->query($select);
=======
            $select = $adapter->select()->union($selects, \Magento\Framework\DB\Select::SQL_UNION_ALL);
            $query = $adapter->query($select);
>>>>>>> 3219ce16
            while ($row = $query->fetch()) {
                $result[$row['entity_id']][$row['attribute_id']] = $row['value'];
            }
        }

        return $result;
    }

    /**
     * Retrieve Product Type Instance
     *
     * @param string $typeId
     * @return \Magento\Catalog\Model\Product\Type\AbstractType
     */
    protected function getProductTypeInstance($typeId)
    {
        if (!isset($this->productTypes[$typeId])) {
            $productEmulator = $this->getProductEmulator($typeId);

            $this->productTypes[$typeId] = $this->catalogProductType->factory($productEmulator);
        }
        return $this->productTypes[$typeId];
    }

    /**
     * Return all product children ids
     *
     * @param int $productId Product Entity Id
     * @param string $typeId Super Product Link Type
     * @return array|null
     */
    protected function getProductChildIds($productId, $typeId)
    {
        $typeInstance = $this->getProductTypeInstance($typeId);
        $relation = $typeInstance->isComposite(
            $this->getProductEmulator($typeId)
        ) ? $typeInstance->getRelationInfo() : false;

        if ($relation && $relation->getTable() && $relation->getParentFieldName() && $relation->getChildFieldName()) {
            $select = $this->getConnection()->select()->from(
                ['main' => $this->getTable($relation->getTable())],
                [$relation->getChildFieldName()]
            )->where(
                $relation->getParentFieldName() . ' = ?',
                $productId
            );
            if ($relation->getWhere() !== null) {
                $select->where($relation->getWhere());
            }
            return $this->getConnection()->fetchCol($select);
        }

        return null;
    }

    /**
     * Retrieve Product Emulator (Magento Object)
     *
     * @param string $typeId
     * @return \Magento\Framework\Object
     */
    protected function getProductEmulator($typeId)
    {
        if (!isset($this->productEmulators[$typeId])) {
            $productEmulator = new \Magento\Framework\Object();
            $productEmulator->setTypeId($typeId);
            $this->productEmulators[$typeId] = $productEmulator;
        }
        return $this->productEmulators[$typeId];
    }

    /**
     * Prepare Fulltext index value for product
     *
     * @param array $indexData
     * @param array $productData
     * @param int $storeId
     * @return string
     * @SuppressWarnings(PHPMD.CyclomaticComplexity)
     * @SuppressWarnings(PHPMD.NPathComplexity)
     */
    protected function prepareProductIndex($indexData, $productData, $storeId)
    {
        $index = [];

        foreach ($this->getSearchableAttributes('static') as $attribute) {
            $attributeCode = $attribute->getAttributeCode();

            if (isset($productData[$attributeCode])) {

                if ('store_id' === $attributeCode) {
                    continue;
                }

                $value = $this->getAttributeValue($attribute->getId(), $productData[$attributeCode], $storeId);
                if ($value) {
                    if (isset($index[$attribute->getId()])) {
                        if (!is_array($index[$attribute->getId()])) {
                            $index[$attribute->getId()] = [$index[$attribute->getId()]];
                        }
                        $index[$attribute->getId()][] = $value;
                    } else {
                        $index[$attribute->getId()] = $value;
                    }
                }
            }
        }

        foreach ($indexData as $entityId => $attributeData) {
            foreach ($attributeData as $attributeId => $attributeValue) {
                $value = $this->getAttributeValue($attributeId, $attributeValue, $storeId);
                if (!empty($value)) {
                    if (isset($index[$attributeId])) {
                        $index[$attributeId][$entityId] = $value;
                    } else {
                        $index[$attributeId] = [$entityId => $value];
                    }
                }
            }
        }

        $product = $this->getProductEmulator(
            $productData['type_id']
        )->setId(
            $productData['entity_id']
        )->setStoreId(
            $storeId
        );
        $typeInstance = $this->getProductTypeInstance($productData['type_id']);
        $data = $typeInstance->getSearchableData($product);
        if ($data) {
            $index['options'] = $data;
        }

        return $this->engine->prepareEntityIndex($index, $this->separator);
    }

    /**
     * Retrieve attribute source value for search
     *
     * @param int $attributeId
     * @param mixed $valueId
     * @param int $storeId
     * @return mixed
     */
    protected function getAttributeValue($attributeId, $valueId, $storeId)
    {
        $attribute = $this->getSearchableAttribute($attributeId);
        $value = $this->engine->processAttributeValue($attribute, $valueId);

        if ($attribute->getIsSearchable()
            && $attribute->usesSource()
            && $this->engine->allowAdvancedIndex()
        ) {
            $attribute->setStoreId($storeId);
            $valueText = $attribute->getSource()->getIndexOptionText($valueId);

            if (is_array($valueText)) {
                $value .=  $this->separator . implode($this->separator, $valueText);
            } else {
                $value .= $this->separator . $valueText;
            }
        }

        $value = preg_replace('/\\s+/siu', ' ', trim(strip_tags($value)));

        return $value;
    }

    /**
     * Retrieve Date value for store
     *
     * @param int $storeId
     * @param string $date
     * @return string|null
     */
    protected function getStoreDate($storeId, $date = null)
    {
        if (!isset($this->dates[$storeId])) {
            $timezone = $this->scopeConfig->getValue(
                $this->localeDate->getDefaultTimezonePath(),
                \Magento\Store\Model\ScopeInterface::SCOPE_STORE,
                $storeId
            );
            
            $this->localeResolver->emulate($storeId);

            $dateObj = new \DateTime();
            $dateObj->setTimezone(new \DateTimeZone($timezone));
            $this->dates[$storeId] = $dateObj;

            $this->localeResolver->revert();
        }

        if (!$this->dateTime->isEmptyDate($date)) {
            /** @var \DateTime $dateObj */
            $dateObj = $this->dates[$storeId];
            return $this->localeDate->formatDateTime($dateObj, \IntlDateFormatter::MEDIUM, \IntlDateFormatter::NONE);
        }

        return null;
    }

    /**
     * Get iterator
     *
     * @param array $data
     * @return \Generator
     */
    protected function getIterator(array $data)
    {
        foreach ($data as $key => $value) {
            yield $key => $value;
        }
    }
}<|MERGE_RESOLUTION|>--- conflicted
+++ resolved
@@ -589,13 +589,8 @@
         }
 
         if ($selects) {
-<<<<<<< HEAD
-            $select = $connection->select()->union($selects, \Zend_Db_Select::SQL_UNION_ALL);
+            $select = $connection->select()->union($selects, \Magento\Framework\DB\Select::SQL_UNION_ALL);
             $query = $connection->query($select);
-=======
-            $select = $adapter->select()->union($selects, \Magento\Framework\DB\Select::SQL_UNION_ALL);
-            $query = $adapter->query($select);
->>>>>>> 3219ce16
             while ($row = $query->fetch()) {
                 $result[$row['entity_id']][$row['attribute_id']] = $row['value'];
             }
