{
    "name": "magento/module-google-adwords",
    "description": "N/A",
    "require": {
        "php": "~5.4.11|~5.5.0|~5.6.0",
<<<<<<< HEAD
        "magento/module-sales": "0.42.0-beta4",
        "magento/framework": "0.42.0-beta4",
=======
        "magento/module-store": "0.42.0-beta5",
        "magento/module-sales": "0.42.0-beta5",
        "magento/framework": "0.42.0-beta5",
>>>>>>> da342e8b
        "magento/magento-composer-installer": "*"
    },
    "type": "magento2-module",
    "version": "0.42.0-beta5",
    "license": [
        "OSL-3.0",
        "AFL-3.0"
    ],
    "extra": {
        "map": [
            [
                "*",
                "Magento/GoogleAdwords"
            ]
        ]
    }
}<|MERGE_RESOLUTION|>--- conflicted
+++ resolved
@@ -3,14 +3,8 @@
     "description": "N/A",
     "require": {
         "php": "~5.4.11|~5.5.0|~5.6.0",
-<<<<<<< HEAD
-        "magento/module-sales": "0.42.0-beta4",
-        "magento/framework": "0.42.0-beta4",
-=======
-        "magento/module-store": "0.42.0-beta5",
         "magento/module-sales": "0.42.0-beta5",
         "magento/framework": "0.42.0-beta5",
->>>>>>> da342e8b
         "magento/magento-composer-installer": "*"
     },
     "type": "magento2-module",
