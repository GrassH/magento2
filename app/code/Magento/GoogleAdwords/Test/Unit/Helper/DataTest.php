<?php declare(strict_types=1);
/**
 * Copyright © Magento, Inc. All rights reserved.
 * See COPYING.txt for license details.
 */
namespace Magento\GoogleAdwords\Test\Unit\Helper;

use Magento\Framework\App\Helper\Context;
use Magento\Framework\TestFramework\Unit\Helper\ObjectManager;
use Magento\GoogleAdwords\Helper\Data;
use PHPUnit\Framework\MockObject\MockObject;
use PHPUnit\Framework\TestCase;

class DataTest extends TestCase
{
    /**
<<<<<<< HEAD
     * @var \PHPUnit\Framework\MockObject\MockObject
=======
     * @var MockObject
>>>>>>> b2f063af
     */
    protected $_scopeConfigMock;

    /**
<<<<<<< HEAD
     * @var \PHPUnit\Framework\MockObject\MockObject
=======
     * @var MockObject
>>>>>>> b2f063af
     */
    protected $_registryMock;

    /**
     * @var Data
     */
    protected $_helper;

    protected function setUp(): void
    {
        $className = Data::class;
        $objectManager = new ObjectManager($this);
        $arguments = $objectManager->getConstructArguments($className);
        $this->_helper = $objectManager->getObject($className, $arguments);
        /** @var Context $context */
        $context = $arguments['context'];
        $this->_scopeConfigMock = $context->getScopeConfig();
        $this->_registryMock = $arguments['registry'];
    }

    /**
     * @return array
     */
    public function dataProviderForTestIsActive()
    {
        return [
            [true, 1234, true],
            [true, 'conversionId', false],
            [true, '', false],
            [false, '', false]
        ];
    }

    /**
     * @param bool $isActive
     * @param string $returnConfigValue
     * @param bool $returnValue
     * @dataProvider dataProviderForTestIsActive
     */
    public function testIsGoogleAdwordsActive($isActive, $returnConfigValue, $returnValue)
    {
        $this->_scopeConfigMock->expects(
            $this->any()
        )->method(
            'isSetFlag'
        )->with(
<<<<<<< HEAD
            \Magento\GoogleAdwords\Helper\Data::XML_PATH_ACTIVE
        )->willReturn(
            $isActive
=======
            Data::XML_PATH_ACTIVE
        )->will(
            $this->returnValue($isActive)
>>>>>>> b2f063af
        );
        $this->_scopeConfigMock->expects($this->any())->method('getValue')->with($this->isType('string'))->willReturnCallback(
            
                function () use ($returnConfigValue) {
                    return $returnConfigValue;
                }
            
        );

        $this->assertEquals($returnValue, $this->_helper->isGoogleAdwordsActive());
    }

    public function testGetLanguageCodes()
    {
        $languages = ['en', 'ru', 'uk'];
        $this->_scopeConfigMock->expects(
            $this->once()
        )->method(
            'getValue'
        )->with(
            Data::XML_PATH_LANGUAGES,
            'default'
        )->willReturn(
            $languages
        );
        $this->assertEquals($languages, $this->_helper->getLanguageCodes());
    }

    /**
     * @return array
     */
    public function dataProviderForTestConvertLanguage()
    {
        return [
            ['some-language', 'some-language'],
            ['zh_TW', 'zh_Hant'],
            ['zh_CN', 'zh_Hans'],
            ['iw', 'he']
        ];
    }

    /**
     * @param string $language
     * @param string $returnLanguage
     * @dataProvider dataProviderForTestConvertLanguage
     */
    public function testConvertLanguageCodeToLocaleCode($language, $returnLanguage)
    {
        $convertArray = ['zh_TW' => 'zh_Hant', 'iw' => 'he', 'zh_CN' => 'zh_Hans'];
        $this->_scopeConfigMock->expects(
            $this->once()
        )->method(
            'getValue'
        )->with(
            Data::XML_PATH_LANGUAGE_CONVERT,
            'default'
        )->willReturn(
            $convertArray
        );
        $this->assertEquals($returnLanguage, $this->_helper->convertLanguageCodeToLocaleCode($language));
    }

    public function testGetConversionImgSrc()
    {
        $conversionId = 123;
        $label = 'LabEl';
        $imgSrc = sprintf(
            'https://www.googleadservices.com/pagead/conversion/%s/?label=%s&amp;guid=ON&amp;script=0',
            $conversionId,
            $label
        );
        $this->_scopeConfigMock->expects(
            $this->at(0)
        )->method(
            'getValue'
        )->with(
            Data::XML_PATH_CONVERSION_IMG_SRC,
            'default'
        )->willReturn(
            $imgSrc
        );
        $this->assertEquals($imgSrc, $this->_helper->getConversionImgSrc());
    }

    public function testGetConversionJsSrc()
    {
        $jsSrc = 'some-js-src';
        $this->_scopeConfigMock->expects(
            $this->once()
        )->method(
            'getValue'
        )->with(
<<<<<<< HEAD
            \Magento\GoogleAdwords\Helper\Data::XML_PATH_CONVERSION_JS_SRC
        )->willReturn(
            $jsSrc
=======
            Data::XML_PATH_CONVERSION_JS_SRC
        )->will(
            $this->returnValue($jsSrc)
>>>>>>> b2f063af
        );
        $this->assertEquals($jsSrc, $this->_helper->getConversionJsSrc());
    }

    /**
     * @return array
     */
    public function dataProviderForTestStoreConfig()
    {
        return [
            ['getConversionId', Data::XML_PATH_CONVERSION_ID, 123],
            ['getConversionLanguage', Data::XML_PATH_CONVERSION_LANGUAGE, 'en'],
            ['getConversionFormat', Data::XML_PATH_CONVERSION_FORMAT, '2'],
            ['getConversionColor', Data::XML_PATH_CONVERSION_COLOR, 'ffffff'],
            ['getConversionLabel', Data::XML_PATH_CONVERSION_LABEL, 'Label'],
            ['getConversionValueType', Data::XML_PATH_CONVERSION_VALUE_TYPE, '1'],
            ['getConversionValueConstant', Data::XML_PATH_CONVERSION_VALUE, '0'],
        ];
    }

    /**
     * @param string $method
     * @param string $xmlPath
     * @param string $returnValue
     * @dataProvider dataProviderForTestStoreConfig
     */
    public function testGetStoreConfigValue($method, $xmlPath, $returnValue)
    {
        $this->_scopeConfigMock->expects(
            $this->once()
        )->method(
            'getValue'
        )->with(
            $xmlPath
        )->willReturn(
            $returnValue
        );

        $this->assertEquals($returnValue, $this->_helper->{$method}());
    }

    public function testHasSendConversionValueCurrency()
    {
        $this->_scopeConfigMock->expects($this->once())->method('isSetFlag')->willReturn(true);

        $this->assertTrue($this->_helper->hasSendConversionValueCurrency());
    }

    public function testGetConversionValueDynamic()
    {
        $returnValue = 4.1;
        $this->_scopeConfigMock->expects(
            $this->any()
        )->method(
            'getValue'
        )->with(
<<<<<<< HEAD
            \Magento\GoogleAdwords\Helper\Data::XML_PATH_CONVERSION_VALUE_TYPE
        )->willReturn(
            \Magento\GoogleAdwords\Helper\Data::CONVERSION_VALUE_TYPE_DYNAMIC
=======
            Data::XML_PATH_CONVERSION_VALUE_TYPE
        )->will(
            $this->returnValue(Data::CONVERSION_VALUE_TYPE_DYNAMIC)
>>>>>>> b2f063af
        );
        $this->_registryMock->expects(
            $this->once()
        )->method(
            'registry'
        )->with(
<<<<<<< HEAD
            \Magento\GoogleAdwords\Helper\Data::CONVERSION_VALUE_REGISTRY_NAME
        )->willReturn(
            $returnValue
=======
            Data::CONVERSION_VALUE_REGISTRY_NAME
        )->will(
            $this->returnValue($returnValue)
>>>>>>> b2f063af
        );

        $this->assertEquals($returnValue, $this->_helper->getConversionValue());
    }

    public function testGetConversionValueCurrency()
    {
        $returnValueCurrency = 'USD';
        $this->_scopeConfigMock->expects($this->once())->method('isSetFlag')->willReturn(true);
        $this->_registryMock->expects(
            $this->once()
        )->method(
            'registry'
        )->with(
<<<<<<< HEAD
            \Magento\GoogleAdwords\Helper\Data::CONVERSION_VALUE_CURRENCY_REGISTRY_NAME
        )->willReturn(
            $returnValueCurrency
=======
            Data::CONVERSION_VALUE_CURRENCY_REGISTRY_NAME
        )->will(
            $this->returnValue($returnValueCurrency)
>>>>>>> b2f063af
        );

        $this->assertEquals($returnValueCurrency, $this->_helper->getConversionValueCurrency());
    }

    /**
     * @return array
     */
    public function dataProviderForTestConversionValueConstant()
    {
        return [[1.4, 1.4], ['', Data::CONVERSION_VALUE_DEFAULT]];
    }

    /**
     * @param string $conversionValueConst
     * @param string $returnValue
     * @dataProvider dataProviderForTestConversionValueConstant
     */
    public function testGetConversionValueConstant($conversionValueConst, $returnValue)
    {
        $this->_scopeConfigMock->expects(
            $this->at(0)
        )->method(
            'getValue'
        )->with(
<<<<<<< HEAD
            \Magento\GoogleAdwords\Helper\Data::XML_PATH_CONVERSION_VALUE_TYPE
        )->willReturn(
            \Magento\GoogleAdwords\Helper\Data::CONVERSION_VALUE_TYPE_CONSTANT
=======
            Data::XML_PATH_CONVERSION_VALUE_TYPE
        )->will(
            $this->returnValue(Data::CONVERSION_VALUE_TYPE_CONSTANT)
>>>>>>> b2f063af
        );
        $this->_registryMock->expects($this->never())->method('registry');
        $this->_scopeConfigMock->expects(
            $this->at(1)
        )->method(
            'getValue'
        )->with(
<<<<<<< HEAD
            \Magento\GoogleAdwords\Helper\Data::XML_PATH_CONVERSION_VALUE
        )->willReturn(
            $conversionValueConst
=======
            Data::XML_PATH_CONVERSION_VALUE
        )->will(
            $this->returnValue($conversionValueConst)
>>>>>>> b2f063af
        );

        $this->assertEquals($returnValue, $this->_helper->getConversionValue());
    }
}<|MERGE_RESOLUTION|>--- conflicted
+++ resolved
@@ -14,20 +14,12 @@
 class DataTest extends TestCase
 {
     /**
-<<<<<<< HEAD
-     * @var \PHPUnit\Framework\MockObject\MockObject
-=======
      * @var MockObject
->>>>>>> b2f063af
      */
     protected $_scopeConfigMock;
 
     /**
-<<<<<<< HEAD
-     * @var \PHPUnit\Framework\MockObject\MockObject
-=======
      * @var MockObject
->>>>>>> b2f063af
      */
     protected $_registryMock;
 
@@ -74,22 +66,16 @@
         )->method(
             'isSetFlag'
         )->with(
-<<<<<<< HEAD
-            \Magento\GoogleAdwords\Helper\Data::XML_PATH_ACTIVE
-        )->willReturn(
-            $isActive
-=======
             Data::XML_PATH_ACTIVE
         )->will(
             $this->returnValue($isActive)
->>>>>>> b2f063af
-        );
-        $this->_scopeConfigMock->expects($this->any())->method('getValue')->with($this->isType('string'))->willReturnCallback(
-            
+        );
+        $this->_scopeConfigMock->expects($this->any())->method('getValue')->with($this->isType('string'))->will(
+            $this->returnCallback(
                 function () use ($returnConfigValue) {
                     return $returnConfigValue;
                 }
-            
+            )
         );
 
         $this->assertEquals($returnValue, $this->_helper->isGoogleAdwordsActive());
@@ -105,8 +91,8 @@
         )->with(
             Data::XML_PATH_LANGUAGES,
             'default'
-        )->willReturn(
-            $languages
+        )->will(
+            $this->returnValue($languages)
         );
         $this->assertEquals($languages, $this->_helper->getLanguageCodes());
     }
@@ -139,8 +125,8 @@
         )->with(
             Data::XML_PATH_LANGUAGE_CONVERT,
             'default'
-        )->willReturn(
-            $convertArray
+        )->will(
+            $this->returnValue($convertArray)
         );
         $this->assertEquals($returnLanguage, $this->_helper->convertLanguageCodeToLocaleCode($language));
     }
@@ -161,8 +147,8 @@
         )->with(
             Data::XML_PATH_CONVERSION_IMG_SRC,
             'default'
-        )->willReturn(
-            $imgSrc
+        )->will(
+            $this->returnValue($imgSrc)
         );
         $this->assertEquals($imgSrc, $this->_helper->getConversionImgSrc());
     }
@@ -175,15 +161,9 @@
         )->method(
             'getValue'
         )->with(
-<<<<<<< HEAD
-            \Magento\GoogleAdwords\Helper\Data::XML_PATH_CONVERSION_JS_SRC
-        )->willReturn(
-            $jsSrc
-=======
             Data::XML_PATH_CONVERSION_JS_SRC
         )->will(
             $this->returnValue($jsSrc)
->>>>>>> b2f063af
         );
         $this->assertEquals($jsSrc, $this->_helper->getConversionJsSrc());
     }
@@ -218,8 +198,8 @@
             'getValue'
         )->with(
             $xmlPath
-        )->willReturn(
-            $returnValue
+        )->will(
+            $this->returnValue($returnValue)
         );
 
         $this->assertEquals($returnValue, $this->_helper->{$method}());
@@ -240,30 +220,18 @@
         )->method(
             'getValue'
         )->with(
-<<<<<<< HEAD
-            \Magento\GoogleAdwords\Helper\Data::XML_PATH_CONVERSION_VALUE_TYPE
-        )->willReturn(
-            \Magento\GoogleAdwords\Helper\Data::CONVERSION_VALUE_TYPE_DYNAMIC
-=======
             Data::XML_PATH_CONVERSION_VALUE_TYPE
         )->will(
             $this->returnValue(Data::CONVERSION_VALUE_TYPE_DYNAMIC)
->>>>>>> b2f063af
         );
         $this->_registryMock->expects(
             $this->once()
         )->method(
             'registry'
         )->with(
-<<<<<<< HEAD
-            \Magento\GoogleAdwords\Helper\Data::CONVERSION_VALUE_REGISTRY_NAME
-        )->willReturn(
-            $returnValue
-=======
             Data::CONVERSION_VALUE_REGISTRY_NAME
         )->will(
             $this->returnValue($returnValue)
->>>>>>> b2f063af
         );
 
         $this->assertEquals($returnValue, $this->_helper->getConversionValue());
@@ -278,15 +246,9 @@
         )->method(
             'registry'
         )->with(
-<<<<<<< HEAD
-            \Magento\GoogleAdwords\Helper\Data::CONVERSION_VALUE_CURRENCY_REGISTRY_NAME
-        )->willReturn(
-            $returnValueCurrency
-=======
             Data::CONVERSION_VALUE_CURRENCY_REGISTRY_NAME
         )->will(
             $this->returnValue($returnValueCurrency)
->>>>>>> b2f063af
         );
 
         $this->assertEquals($returnValueCurrency, $this->_helper->getConversionValueCurrency());
@@ -312,15 +274,9 @@
         )->method(
             'getValue'
         )->with(
-<<<<<<< HEAD
-            \Magento\GoogleAdwords\Helper\Data::XML_PATH_CONVERSION_VALUE_TYPE
-        )->willReturn(
-            \Magento\GoogleAdwords\Helper\Data::CONVERSION_VALUE_TYPE_CONSTANT
-=======
             Data::XML_PATH_CONVERSION_VALUE_TYPE
         )->will(
             $this->returnValue(Data::CONVERSION_VALUE_TYPE_CONSTANT)
->>>>>>> b2f063af
         );
         $this->_registryMock->expects($this->never())->method('registry');
         $this->_scopeConfigMock->expects(
@@ -328,15 +284,9 @@
         )->method(
             'getValue'
         )->with(
-<<<<<<< HEAD
-            \Magento\GoogleAdwords\Helper\Data::XML_PATH_CONVERSION_VALUE
-        )->willReturn(
-            $conversionValueConst
-=======
             Data::XML_PATH_CONVERSION_VALUE
         )->will(
             $this->returnValue($conversionValueConst)
->>>>>>> b2f063af
         );
 
         $this->assertEquals($returnValue, $this->_helper->getConversionValue());
