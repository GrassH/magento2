--- conflicted
+++ resolved
@@ -8,19 +8,11 @@
     ],
     "version": "100.4.0",
     "require": {
-<<<<<<< HEAD
-        "php": "~7.4.0||~8.1.0",
-        "magento/module-catalog": "*",
-        "magento/module-review": "*",
-        "magento/module-store": "*",
-        "magento/framework": "*"
-=======
         "php": "~7.3.0||~7.4.0",
         "magento/module-catalog": "104.0.*",
         "magento/module-review": "100.4.*",
         "magento/module-store": "101.1.*",
         "magento/framework": "103.0.*"
->>>>>>> 4c36116d
     },
     "suggest": {
         "magento/module-graph-ql": "100.4.*",
