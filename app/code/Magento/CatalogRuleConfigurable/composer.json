{
    "name": "magento/module-catalog-rule-configurable",
    "description": "N/A",
    "require": {
        "php": "~5.6.0|7.0.2|7.0.4|~7.0.6",
        "magento/module-configurable-product": "100.2.*",
        "magento/framework": "100.2.*",
<<<<<<< HEAD
        "magento/magento-composer-installer": "*",
        "magento/module-catalog": "101.1.*"
=======
        "magento/module-catalog-rule": "100.2.*",
        "magento/module-store": "100.2.*",
        "magento/module-customer": "100.2.*",
        "magento/magento-composer-installer": "*"
>>>>>>> bcdd65fd
    },
    "suggest": {
        "magento/module-catalog-rule": "100.2.*"
    },
    "type": "magento2-module",
    "version": "100.2.0-dev",
    "license": [
        "OSL-3.0",
        "AFL-3.0"
    ],
    "autoload": {
        "files": [
            "registration.php"
        ],
        "psr-4": {
            "Magento\\CatalogRuleConfigurable\\": ""
        }
    }
}<|MERGE_RESOLUTION|>--- conflicted
+++ resolved
@@ -5,15 +5,10 @@
         "php": "~5.6.0|7.0.2|7.0.4|~7.0.6",
         "magento/module-configurable-product": "100.2.*",
         "magento/framework": "100.2.*",
-<<<<<<< HEAD
-        "magento/magento-composer-installer": "*",
-        "magento/module-catalog": "101.1.*"
-=======
         "magento/module-catalog-rule": "100.2.*",
         "magento/module-store": "100.2.*",
         "magento/module-customer": "100.2.*",
         "magento/magento-composer-installer": "*"
->>>>>>> bcdd65fd
     },
     "suggest": {
         "magento/module-catalog-rule": "100.2.*"
