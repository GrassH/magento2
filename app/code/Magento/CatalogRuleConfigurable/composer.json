{
    "name": "magento/module-catalog-rule-configurable",
    "description": "N/A",
    "config": {
        "sort-packages": true
    },
    "require": {
<<<<<<< HEAD
        "php": "~7.1.3||~7.2.0",
        "magento/framework": "100.3.*",
=======
        "php": "7.0.2|7.0.4|~7.0.6|~7.1.0",
        "magento/framework": "*",
>>>>>>> 81b10b7b
        "magento/magento-composer-installer": "*",
        "magento/module-catalog": "*",
        "magento/module-catalog-rule": "*",
        "magento/module-configurable-product": "*"
    },
    "suggest": {
        "magento/module-catalog-rule": "*"
    },
    "type": "magento2-module",
    "license": [
        "OSL-3.0",
        "AFL-3.0"
    ],
    "autoload": {
        "files": [
            "registration.php"
        ],
        "psr-4": {
            "Magento\\CatalogRuleConfigurable\\": ""
        }
    }
}<|MERGE_RESOLUTION|>--- conflicted
+++ resolved
@@ -5,13 +5,8 @@
         "sort-packages": true
     },
     "require": {
-<<<<<<< HEAD
         "php": "~7.1.3||~7.2.0",
-        "magento/framework": "100.3.*",
-=======
-        "php": "7.0.2|7.0.4|~7.0.6|~7.1.0",
         "magento/framework": "*",
->>>>>>> 81b10b7b
         "magento/magento-composer-installer": "*",
         "magento/module-catalog": "*",
         "magento/module-catalog-rule": "*",
