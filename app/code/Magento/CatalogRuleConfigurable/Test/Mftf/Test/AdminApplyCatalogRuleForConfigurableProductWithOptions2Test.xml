<?xml version="1.0" encoding="UTF-8"?>
<!--
 /**
  * Copyright © Magento, Inc. All rights reserved.
  * See COPYING.txt for license details.
  */
-->

<tests xmlns:xsi="http://www.w3.org/2001/XMLSchema-instance" xsi:noNamespaceSchemaLocation="urn:magento:mftf:Test/etc/testSchema.xsd">
    <test name="AdminApplyCatalogRuleForConfigurableProductWithOptions2Test">
        <annotations>
            <features value="CatalogRuleConfigurable"/>
            <stories value="Apply catalog price rule"/>
            <title value="Apply catalog price rule for configurable product with options"/>
            <description value="Admin should be able to apply the catalog rule for configurable product with options"/>
            <severity value="CRITICAL"/>
            <testCaseId value="MC-27707"/>
            <group value="catalog"/>
            <group value="configurable_product"/>
            <group value="catalog_rule_configurable"/>
            <group value="mtf_migrated"/>
        </annotations>
        <before>
            <!-- Create category -->
            <createData entity="SimpleSubCategory" stepKey="simpleCategory"/>

            <!-- Create configurable product with three options -->
            <createData entity="ApiConfigurableProduct" stepKey="createConfigProduct">
                <requiredEntity createDataKey="simpleCategory"/>
            </createData>

            <createData entity="productAttributeWithTwoOptions" stepKey="createConfigProductAttribute"/>
            <createData entity="productAttributeOption1" stepKey="createConfigProductAttributeFirstOption">
                <requiredEntity createDataKey="createConfigProductAttribute"/>
            </createData>
            <createData entity="productAttributeOption2" stepKey="createConfigProductAttributeSecondOption">
                <requiredEntity createDataKey="createConfigProductAttribute"/>
            </createData>
            <createData entity="productAttributeOption3" stepKey="createConfigProductAttributeThirdOption">
                <requiredEntity createDataKey="createConfigProductAttribute"/>
            </createData>

            <createData entity="AddToDefaultSet" stepKey="createConfigAddToAttributeSet">
                <requiredEntity createDataKey="createConfigProductAttribute"/>
            </createData>

            <getData entity="ProductAttributeOptionGetter" index="1" stepKey="getConfigAttributeFirstOption">
                <requiredEntity createDataKey="createConfigProductAttribute"/>
            </getData>
            <getData entity="ProductAttributeOptionGetter" index="2" stepKey="getConfigAttributeSecondOption">
                <requiredEntity createDataKey="createConfigProductAttribute"/>
            </getData>
            <getData entity="ProductAttributeOptionGetter" index="3" stepKey="getConfigAttributeThirdOption">
                <requiredEntity createDataKey="createConfigProductAttribute"/>
            </getData>

            <!-- Create three child products -->
            <createData entity="ApiSimpleOne" stepKey="createConfigFirstChildProduct">
                <requiredEntity createDataKey="createConfigProductAttribute"/>
                <requiredEntity createDataKey="getConfigAttributeFirstOption"/>
            </createData>

            <createData entity="ApiSimpleOne" stepKey="createConfigSecondChildProduct">
                <requiredEntity createDataKey="createConfigProductAttribute"/>
                <requiredEntity createDataKey="getConfigAttributeSecondOption"/>
            </createData>

            <createData entity="ApiSimpleOne" stepKey="createConfigThirdChildProduct">
                <requiredEntity createDataKey="createConfigProductAttribute"/>
                <requiredEntity createDataKey="getConfigAttributeThirdOption"/>
            </createData>

            <createData entity="ConfigurableProductTwoOptions" stepKey="createConfigProductOption">
                <requiredEntity createDataKey="createConfigProduct"/>
                <requiredEntity createDataKey="createConfigProductAttribute"/>
                <requiredEntity createDataKey="getConfigAttributeFirstOption"/>
                <requiredEntity createDataKey="getConfigAttributeSecondOption"/>
                <requiredEntity createDataKey="getConfigAttributeThirdOption"/>
            </createData>

            <createData entity="ConfigurableProductAddChild" stepKey="createConfigProductAddFirstChild">
                <requiredEntity createDataKey="createConfigProduct"/>
                <requiredEntity createDataKey="createConfigFirstChildProduct"/>
            </createData>
            <createData entity="ConfigurableProductAddChild" stepKey="createConfigProductAddSecondChild">
                <requiredEntity createDataKey="createConfigProduct"/>
                <requiredEntity createDataKey="createConfigSecondChildProduct"/>
            </createData>
            <createData entity="ConfigurableProductAddChild" stepKey="createConfigProductAddThirdChild">
                <requiredEntity createDataKey="createConfigProduct"/>
                <requiredEntity createDataKey="createConfigThirdChildProduct"/>
            </createData>

            <!-- Login as Admin -->
            <actionGroup ref="LoginAsAdmin" stepKey="loginToAdminPanel"/>
        </before>
        <after>
            <!-- Delete created data -->
            <deleteData createDataKey="createConfigProduct" stepKey="deleteConfigProduct"/>
            <deleteData createDataKey="createConfigFirstChildProduct" stepKey="deleteFirstSimpleProduct"/>
            <deleteData createDataKey="createConfigSecondChildProduct" stepKey="deleteSecondSimpleProduct"/>
            <deleteData createDataKey="createConfigThirdChildProduct" stepKey="deleteThirdSimpleProduct"/>
            <deleteData createDataKey="createConfigProductAttribute" stepKey="deleteConfigProductAttribute"/>
            <deleteData createDataKey="simpleCategory" stepKey="deleteCategory"/>

<<<<<<< HEAD
            <!-- Delete created price rules -->
            <actionGroup ref="RemoveCatalogPriceRuleActionGroup" stepKey="deleteFirstCatalogPriceRule">
                <argument name="ruleName" value="{{CatalogRuleToFixed.name}}"/>
            </actionGroup>
            <actionGroup ref="RemoveCatalogPriceRuleActionGroup" stepKey="deleteSecondCatalogPriceRule">
                <argument name="ruleName" value="{{CatalogRuleWithoutDiscount.name}}"/>
            </actionGroup>
            <actionGroup ref="RemoveCatalogPriceRuleActionGroup" stepKey="deleteThirdCatalogPriceRule">
                <argument name="ruleName" value="{{_defaultCatalogRule.name}}"/>
            </actionGroup>
            <actionGroup ref="logout" stepKey="logoutFromAdmin"/>
=======
            <actionGroup ref="AdminCatalogPriceRuleDeleteAllActionGroup" stepKey="deleteAllCatalogPriceRule"/>
            <actionGroup ref="AdminLogoutActionGroup" stepKey="logoutFromAdmin"/>
>>>>>>> 6bcc25b6

            <!-- Reindex invalidated indices after product attribute has been created/deleted -->
            <actionGroup ref="CliRunReindexUsingCronJobsActionGroup" stepKey="reindexInvalidatedIndices"/>
        </after>

        <!-- Create price rule for first configurable product option -->
        <actionGroup ref="AdminOpenNewCatalogPriceRuleFormPageActionGroup" stepKey="startCreatingFirstPriceRule"/>
        <actionGroup ref="AdminCatalogPriceRuleFillMainInfoActionGroup" stepKey="fillMainInfoForFirstPriceRule">
            <argument name="name" value="{{CatalogRuleToFixed.name}}"/>
            <argument name="description" value="{{CatalogRuleToFixed.description}}"/>
            <argument name="groups" value="'NOT LOGGED IN'"/>
        </actionGroup>
        <actionGroup ref="CreateCatalogPriceRuleConditionWithAttributeAndOptionActionGroup" stepKey="fillConditionsForFirstPriceRule">
            <argument name="attributeName" value="$$createConfigProductAttribute.attribute[frontend_labels][0][label]$$"/>
            <argument name="targetSelectValue" value="$$createConfigProductAttributeFirstOption.option[store_labels][1][label]$$"/>
            <argument name="indexA" value="1"/>
            <argument name="indexB" value="1"/>
        </actionGroup>
        <actionGroup ref="AdminCatalogPriceRuleFillActionsActionGroup" stepKey="fillActionsForFirstPriceRule">
            <argument name="apply" value="{{CatalogRuleToFixed.simple_action}}"/>
            <argument name="discountAmount" value="{{CatalogRuleToFixed.discount_amount}}"/>
        </actionGroup>
        <actionGroup ref="AdminCatalogPriceRuleSaveAndApplyActionGroup" stepKey="saveAndApplyFirstPriceRule"/>

        <!-- Create price rule for second configurable product option -->
        <actionGroup ref="AdminOpenNewCatalogPriceRuleFormPageActionGroup" stepKey="startCreatingThirdPriceRule"/>
        <actionGroup ref="AdminCatalogPriceRuleFillMainInfoActionGroup" stepKey="fillMainInfoForThirdPriceRule">
            <argument name="name" value="{{_defaultCatalogRule.name}}"/>
            <argument name="description" value="{{_defaultCatalogRule.description}}"/>
            <argument name="groups" value="'NOT LOGGED IN'"/>
        </actionGroup>
        <actionGroup ref="CreateCatalogPriceRuleConditionWithAttributeAndOptionActionGroup" stepKey="fillConditionsForThirdPriceRule">
            <argument name="attributeName" value="$$createConfigProductAttribute.attribute[frontend_labels][0][label]$$"/>
            <argument name="targetSelectValue" value="$$createConfigProductAttributeSecondOption.option[store_labels][1][label]$$"/>
            <argument name="indexA" value="1"/>
            <argument name="indexB" value="1"/>
        </actionGroup>
        <actionGroup ref="AdminCatalogPriceRuleFillActionsActionGroup" stepKey="fillActionsForThirdPriceRule"/>
        <actionGroup ref="AdminCatalogPriceRuleSaveAndApplyActionGroup" stepKey="saveAndApplyThirdPriceRule"/>

        <!-- Create price rule for third configurable product option -->
        <actionGroup ref="AdminOpenNewCatalogPriceRuleFormPageActionGroup" stepKey="startCreatingSecondPriceRule"/>
        <actionGroup ref="AdminCatalogPriceRuleFillMainInfoActionGroup" stepKey="fillMainInfoForSecondPriceRule">
            <argument name="name" value="{{CatalogRuleWithoutDiscount.name}}"/>
            <argument name="description" value="{{CatalogRuleWithoutDiscount.description}}"/>
            <argument name="groups" value="'NOT LOGGED IN'"/>
        </actionGroup>
        <actionGroup ref="CreateCatalogPriceRuleConditionWithAttributeAndOptionActionGroup" stepKey="fillConditionsForSecondPriceRule">
            <argument name="attributeName" value="$$createConfigProductAttribute.attribute[frontend_labels][0][label]$$"/>
            <argument name="targetSelectValue" value="$$createConfigProductAttributeThirdOption.option[store_labels][1][label]$$"/>
            <argument name="indexA" value="1"/>
            <argument name="indexB" value="1"/>
        </actionGroup>
        <actionGroup ref="AdminCatalogPriceRuleFillActionsActionGroup" stepKey="fillActionsForSecondPriceRule">
            <argument name="apply" value="{{CatalogRuleWithoutDiscount.simple_action}}"/>
            <argument name="discountAmount" value="{{CatalogRuleWithoutDiscount.discount_amount}}"/>
        </actionGroup>
        <actionGroup ref="AdminCatalogPriceRuleSaveAndApplyActionGroup" stepKey="saveAndApplySecondPriceRule"/>

        <actionGroup ref="AdminReindexAndFlushCache" stepKey="reindexAndFlushCache"/>

        <!-- Assert product in storefront product page -->
        <amOnPage url="{{StorefrontProductPage.url($$createConfigProduct.custom_attributes[url_key]$$)}}" stepKey="amOnProductPage"/>
        <waitForPageLoad stepKey="waitForProductPageLoad"/>
        <actionGroup ref="StorefrontAssertUpdatedProductPriceInStorefrontProductPageActionGroup" stepKey="assertUpdatedProductPriceInStorefrontProductPage">
            <argument name="productName" value="$$createConfigProduct.name$$"/>
            <argument name="expectedPrice" value="As low as ${{CatalogRuleToFixed.discount_amount}}"/>
        </actionGroup>

        <executeJS function="return '$' + ({{CatalogRuleToFixed.discount_amount}}).toFixed(2);" stepKey="firstOptionPrice"/>
        <executeJS function="return '$' + ({{ApiConfigurableProduct.price}} * (100 - {{_defaultCatalogRule.discount_amount}})/100).toFixed(2);" stepKey="secondOptionPrice"/>

        <!-- Assert product options price in storefront product page -->
        <actionGroup ref="StorefrontAssertCatalogPriceRuleAppliedToProductOptionActionGroup" stepKey="assertCatalogPriceRuleAppliedToFirstProductOption">
            <argument name="option" value="$$createConfigProductAttributeFirstOption.option[store_labels][1][label]$$"/>
            <argument name="expectedPrice" value="{$firstOptionPrice} Regular Price &#36;{{ApiConfigurableProduct.price}}"/>
        </actionGroup>

        <actionGroup ref="StorefrontAssertCatalogPriceRuleAppliedToProductOptionActionGroup" stepKey="assertCatalogPriceRuleAppliedToSecondProductOption">
            <argument name="option" value="$$createConfigProductAttributeSecondOption.option[store_labels][1][label]$$"/>
            <argument name="expectedPrice" value="{$secondOptionPrice} Regular Price &#36;{{ApiConfigurableProduct.price}}"/>
        </actionGroup>

        <actionGroup ref="StorefrontAssertCatalogPriceRuleAppliedToProductOptionActionGroup" stepKey="assertCatalogPriceRuleAppliedToThirdProductOption">
            <argument name="option" value="$$createConfigProductAttributeThirdOption.option[store_labels][1][label]$$"/>
            <argument name="expectedPrice" value="{{ApiConfigurableProduct.price}}"/>
        </actionGroup>

        <!-- Add product with selected option to the cart -->
        <actionGroup ref="StorefrontProductPageSelectDropDownOptionValueActionGroup" stepKey="selectFirstOptionValue">
            <argument name="attributeLabel" value="$$createConfigProductAttribute.default_frontend_label$$"/>
            <argument name="optionLabel" value="$$createConfigProductAttributeFirstOption.option[store_labels][1][label]$$"/>
        </actionGroup>
        <actionGroup ref="AddToCartFromStorefrontProductPageActionGroup" stepKey="addFirstOptionToCart">
            <argument name="productName" value="$$createConfigProduct.name$$"/>
        </actionGroup>

        <actionGroup ref="StorefrontProductPageSelectDropDownOptionValueActionGroup" stepKey="selectSecondOptionValue">
            <argument name="attributeLabel" value="$$createConfigProductAttribute.default_frontend_label$$"/>
            <argument name="optionLabel" value="$$createConfigProductAttributeSecondOption.option[store_labels][1][label]$$"/>
        </actionGroup>
        <actionGroup ref="AddToCartFromStorefrontProductPageActionGroup" stepKey="addSecondOptionToCart">
            <argument name="productName" value="$$createConfigProduct.name$$"/>
        </actionGroup>

        <actionGroup ref="StorefrontProductPageSelectDropDownOptionValueActionGroup" stepKey="selectThirdOptionValue">
            <argument name="attributeLabel" value="$$createConfigProductAttribute.default_frontend_label$$"/>
            <argument name="optionLabel" value="$$createConfigProductAttributeThirdOption.option[store_labels][1][label]$$"/>
        </actionGroup>
        <actionGroup ref="AddToCartFromStorefrontProductPageActionGroup" stepKey="addThirdOptionToCart">
            <argument name="productName" value="$$createConfigProduct.name$$"/>
        </actionGroup>

        <!--Assert product price in the cart -->
        <actionGroup ref="StorefrontOpenCartFromMinicartActionGroup" stepKey="openCartPage"/>
        <waitForElementVisible selector="{{CheckoutCartProductSection.ProductPriceByOption($$createConfigProductAttributeFirstOption.option[store_labels][1][label]$$)}}" stepKey="waitForPriceAppears"/>
        <see userInput="{$firstOptionPrice}" selector="{{CheckoutCartProductSection.ProductPriceByOption($$createConfigProductAttributeFirstOption.option[store_labels][1][label]$$)}}" stepKey="assertProductPriceForFirstProductOption"/>
        <see userInput="{$secondOptionPrice}" selector="{{CheckoutCartProductSection.ProductPriceByOption($$createConfigProductAttributeSecondOption.option[store_labels][1][label]$$)}}" stepKey="assertProductPriceForSecondProductOption"/>
        <see userInput="{{ApiConfigurableProduct.price}}" selector="{{CheckoutCartProductSection.ProductPriceByOption($$createConfigProductAttributeThirdOption.option[store_labels][1][label]$$)}}" stepKey="assertProductPriceForThirdProductOption"/>
    </test>
</tests><|MERGE_RESOLUTION|>--- conflicted
+++ resolved
@@ -103,7 +103,6 @@
             <deleteData createDataKey="createConfigProductAttribute" stepKey="deleteConfigProductAttribute"/>
             <deleteData createDataKey="simpleCategory" stepKey="deleteCategory"/>
 
-<<<<<<< HEAD
             <!-- Delete created price rules -->
             <actionGroup ref="RemoveCatalogPriceRuleActionGroup" stepKey="deleteFirstCatalogPriceRule">
                 <argument name="ruleName" value="{{CatalogRuleToFixed.name}}"/>
@@ -114,11 +113,7 @@
             <actionGroup ref="RemoveCatalogPriceRuleActionGroup" stepKey="deleteThirdCatalogPriceRule">
                 <argument name="ruleName" value="{{_defaultCatalogRule.name}}"/>
             </actionGroup>
-            <actionGroup ref="logout" stepKey="logoutFromAdmin"/>
-=======
-            <actionGroup ref="AdminCatalogPriceRuleDeleteAllActionGroup" stepKey="deleteAllCatalogPriceRule"/>
             <actionGroup ref="AdminLogoutActionGroup" stepKey="logoutFromAdmin"/>
->>>>>>> 6bcc25b6
 
             <!-- Reindex invalidated indices after product attribute has been created/deleted -->
             <actionGroup ref="CliRunReindexUsingCronJobsActionGroup" stepKey="reindexInvalidatedIndices"/>
