--- conflicted
+++ resolved
@@ -24,28 +24,16 @@
     private $configurableProductHandler;
 
     /**
-<<<<<<< HEAD
-     * @var Configurable|\PHPUnit\Framework\MockObject\MockObject
-=======
      * @var Configurable|MockObject
->>>>>>> b2f063af
      */
     private $configurableMock;
 
     /**
-<<<<<<< HEAD
-     * @var ConfigurableProductsProvider|\PHPUnit\Framework\MockObject\MockObject
-     */
-    private $configurableProductsProviderMock;
-
-    /** @var \Magento\CatalogRule\Model\Rule||\PHPUnit\Framework\MockObject\MockObject */
-=======
      * @var ConfigurableProductsProvider|MockObject
      */
     private $configurableProductsProviderMock;
 
     /** @var Rule|MockObject */
->>>>>>> b2f063af
     private $ruleMock;
 
     /**
