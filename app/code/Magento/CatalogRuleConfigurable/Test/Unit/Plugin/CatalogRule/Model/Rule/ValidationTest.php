--- conflicted
+++ resolved
@@ -25,19 +25,6 @@
     private $validation;
 
     /**
-<<<<<<< HEAD
-     * @var \Magento\ConfigurableProduct\Model\Product\Type\Configurable|\PHPUnit\Framework\MockObject\MockObject
-     */
-    private $configurableMock;
-
-    /** @var \Magento\CatalogRule\Model\Rule|\PHPUnit\Framework\MockObject\MockObject */
-    private $ruleMock;
-
-    /** @var \Magento\Rule\Model\Condition\Combine|\PHPUnit\Framework\MockObject\MockObject */
-    private $ruleConditionsMock;
-
-    /** @var \Magento\Framework\DataObject|\PHPUnit\Framework\MockObject\MockObject */
-=======
      * @var Configurable|MockObject
      */
     private $configurableMock;
@@ -49,7 +36,6 @@
     private $ruleConditionsMock;
 
     /** @var DataObject|MockObject */
->>>>>>> b2f063af
     private $productMock;
 
     /**
