# Magento_Admin_Adobe_Ims module

The Magento_Admin_Adobe_Ims module contains integration with Adobe IMS for backend authentication.

For information about module installation in Magento 2, see [Enable or disable modules](https://devdocs.magento.com/guides/v2.4/install-gde/install/cli/install-cli-subcommands-enable.html).

<<<<<<< HEAD
#CLI command usage:
##bin/magento admin:adobe-ims:enable
Enables the AdminAdobeIMS Module. \
Required values are `Organization ID`, `Client ID` and `Client Secret`

### Argument Validation
On enabling the AdminAdobeIMS Module, the input arguments will be validated. \
The pattern for the validation are configured in the di.xml
=======
CLI command usage:
bin/magento admin:adobe-ims info
>>>>>>> d58940c0

```xml
<type name="Magento\AdminAdobeIms\Service\ImsCommandValidationService">
    <arguments>
        <argument name="organizationIdRegex" xsi:type="string"><![CDATA[/^([A-Z0-9]{24})(@AdobeOrg)?$/i]]></argument>
        <argument name="clientIdRegex" xsi:type="string"><![CDATA[/[^a-z_\-0-9]/i]]></argument>
        <argument name="clientSecretRegex" xsi:type="string"><![CDATA[/[^a-z_\-0-9]/i]]></argument>
    </arguments>
</type>
```

We check if the arguments are not empty, as they are all required. 

For the Organization ID, Client ID and Client Secret, we check if they contain only alphanumeric characters. \
Additionally for the Organization ID, we check if it matches 24 characters and optional has the suffix `@AdobeOrg`. But we only store the ID and ignore the suffix.

##bin/magento admin:adobe-ims:disable
Disables the AdminAdobeIMS Module.
When disabling, the `Organization ID`, `Client ID` and `Client Secret` values will be deleted from the config.

##bin/magento admin:adobe-ims:status
Shows if the AdminAdobeIMS Module is enabled or disabled

##bin/magento admin:adobe-ims:info
Example of getting data if Admin Adobe Ims module is enabled:\
Client ID: 1234567890a \
Organization ID: 1234567890@org \
Client Secret configured

If Admin Adobe Ims module is disabled, cli command will show message "Module is disabled"

# Admin Login design

The admin login design changes when the AdminAdobeIms module is enabled and configured correctly via the CLI command.
We have added the customer layout handle `adobe_ims_login` to deal with all the design changes.
This handle is added via `\Magento\AdminAdobeIms\Plugin\AddAdobeImsLayoutHandlePlugin::afterAddDefaultHandle`.

The layout file `view/adminhtml/layout/adobe_ims_login.xml` adds:
* The bundled [Adobe Spectrum CSS](https://opensource.adobe.com/spectrum-css/).
* New classes to current Magento html items,
* Our new "Login with Adobe ID" button template,
* A custom error message wrapper,

We have included the minified css and the used svgs from Spectrum CSS with our module, but you can also use npm to install the latest versions.
To rebuild the minified css run the command `./node_modules/.bin/postcss -o dist/index.min.css index.css` after npm install from inside the web directory.<|MERGE_RESOLUTION|>--- conflicted
+++ resolved
@@ -4,19 +4,14 @@
 
 For information about module installation in Magento 2, see [Enable or disable modules](https://devdocs.magento.com/guides/v2.4/install-gde/install/cli/install-cli-subcommands-enable.html).
 
-<<<<<<< HEAD
-#CLI command usage:
-##bin/magento admin:adobe-ims:enable
+# CLI command usage:
+## bin/magento admin:adobe-ims:enable
 Enables the AdminAdobeIMS Module. \
 Required values are `Organization ID`, `Client ID` and `Client Secret`
 
 ### Argument Validation
 On enabling the AdminAdobeIMS Module, the input arguments will be validated. \
 The pattern for the validation are configured in the di.xml
-=======
-CLI command usage:
-bin/magento admin:adobe-ims info
->>>>>>> d58940c0
 
 ```xml
 <type name="Magento\AdminAdobeIms\Service\ImsCommandValidationService">
@@ -33,14 +28,14 @@
 For the Organization ID, Client ID and Client Secret, we check if they contain only alphanumeric characters. \
 Additionally for the Organization ID, we check if it matches 24 characters and optional has the suffix `@AdobeOrg`. But we only store the ID and ignore the suffix.
 
-##bin/magento admin:adobe-ims:disable
+## bin/magento admin:adobe-ims:disable
 Disables the AdminAdobeIMS Module.
 When disabling, the `Organization ID`, `Client ID` and `Client Secret` values will be deleted from the config.
 
-##bin/magento admin:adobe-ims:status
+## bin/magento admin:adobe-ims:status
 Shows if the AdminAdobeIMS Module is enabled or disabled
 
-##bin/magento admin:adobe-ims:info
+## bin/magento admin:adobe-ims:info
 Example of getting data if Admin Adobe Ims module is enabled:\
 Client ID: 1234567890a \
 Organization ID: 1234567890@org \
