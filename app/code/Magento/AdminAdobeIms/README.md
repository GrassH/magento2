--- conflicted
+++ resolved
@@ -201,7 +201,14 @@
 curl -X GET "{domain}/rest/V1/customers/2" -H "Authorization: Bearer AddAdobeImsAccessToken"
 curl -X GET "{domain}/rest/V1/products/24-MB01" -H "Authorization: Bearer AddAdobeImsAccessToken"
 
-<<<<<<< HEAD
+###Two-factor authentication.
+
+During CLI enablement of the module, the admin user is asked, whether 2FA is enabled for him on Adobe side.
+If the answer is yes, Magento TFA module (if it's present in the code base), should be disable.
+
+For this purpose the additional config value was added, this config value is read by Magento_TwoFactorAuth module.
+If the config value is not there, the Magento_TwoFactorAuth functionality works by default.
+
 # Updated Current User Identity Verification
 The AdobeAdminIms Module updates the handling of the current user identity verification.
 
@@ -215,13 +222,4 @@
 Here the existens of the `AdobeAccessToken` and `AdobeReAuthToken` will be checked.
 The reauth_token will be used to call the AdobeIms validateToken Endpoint.
 
-When this call is successfull, the form will be submitted, otherwise we update the Message of the thrown `AuthenticationException` to return a matching error message, done by the `Magento/AdminAdobeIms/Plugin/PerformIdentityCheckMessagePlugin.php` Plugin.
-=======
-###Two-factor authentication.
-
-During CLI enablement of the module, the admin user is asked, whether 2FA is enabled for him on Adobe side.
-If the answer is yes, Magento TFA module (if it's present in the code base), should be disable.
-
-For this purpose the additional config value was added, this config value is read by Magento_TwoFactorAuth module.
-If the config value is not there, the Magento_TwoFactorAuth functionality works by default.
->>>>>>> 6947a88f
+When this call is successfull, the form will be submitted, otherwise we update the Message of the thrown `AuthenticationException` to return a matching error message, done by the `Magento/AdminAdobeIms/Plugin/PerformIdentityCheckMessagePlugin.php` Plugin.