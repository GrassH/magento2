<?php
/**
 * Copyright © Magento, Inc. All rights reserved.
 * See COPYING.txt for license details.
 */
declare(strict_types=1);

namespace Magento\AdminAdobeIms\Test\Unit\Model\Authorization;

use Magento\AdminAdobeIms\Exception\AdobeImsAuthorizationException;
use Magento\AdminAdobeIms\Model\Authorization\AdobeImsAdminTokenUserService;
use Magento\AdminAdobeIms\Service\AdminLoginProcessService;
use Magento\AdminAdobeIms\Service\AdminReauthProcessService;
use Magento\AdminAdobeIms\Service\ImsConfig;
use Magento\AdobeImsApi\Api\Data\TokenResponseInterface;
use Magento\AdobeImsApi\Api\Data\TokenResponseInterfaceFactory;
use Magento\AdobeImsApi\Api\GetProfileInterface;
use Magento\AdobeImsApi\Api\GetTokenInterface;
use Magento\AdobeImsApi\Api\OrganizationMembershipInterface;
use Magento\Framework\App\RequestInterface;
use Magento\Framework\Exception\AuthenticationException;
use PHPUnit\Framework\TestCase;
use Magento\AdminAdobeIms\Service\AdminReauthProcessService;
use Magento\AdminAdobeIms\Api\SaveImsUserInterface;

/**
 * Tests Magento\AdminAdobeIms\Model\Authorization\AdobeImsAdminTokenUserService
 *
 * @SuppressWarnings(PHPMD.CouplingBetweenObjects)
 */
class AdobeImsAdminTokenUserServiceTest extends TestCase
{
    private const CODE = 'Test Code';

    /**
     * @var AdobeImsAdminTokenUserService
     */
    protected $adobeImsAdminTokenUserService;

    /**
     * @var ImsConfig
     */
    private $adminImsConfigMock;

    /**
     * @var GetTokenInterface
     */
    private $token;

    /**
     * @var GetProfileInterface
     */
    private $profile;

    /**
     * @var OrganizationMembershipInterface
     */
    private $organizationMembership;

    /**
     * @var AdminLoginProcessService
     */
    private $adminLoginProcessService;

    /**
     * @var RequestInterface
     */
    private $requestInterfaceMock;

    /**
     * @var AdminReauthProcessService
     */
    private $adminReauthProcessService;

    /**
<<<<<<< HEAD
     * @var TokenResponseInterfaceFactory
     */
    private $tokenResponseFactoryMock;
=======
     * @var SaveImsUserInterface
     */
    private $saveImsUser;
>>>>>>> fa3d6ec8

    protected function setUp(): void
    {
        $this->adminImsConfigMock = $this->createMock(ImsConfig::class);
        $this->token = $this->createMock(GetTokenInterface::class);
        $this->profile = $this->createMock(GetProfileInterface::class);
        $this->organizationMembership = $this->createMock(OrganizationMembershipInterface::class);
        $this->adminLoginProcessService = $this->createMock(AdminLoginProcessService::class);
<<<<<<< HEAD
        $this->requestInterfaceMock = $this->getMockBuilder(RequestInterface::class)
            ->setMethods(['getHeader','getParam'])
            ->disableOriginalConstructor()
            ->getMockForAbstractClass();
        $this->adminReauthProcessService = $this->createMock(AdminReauthProcessService::class);
        $this->tokenResponseFactoryMock = $this->createMock(TokenResponseInterfaceFactory::class);
=======
        $this->requestInterfaceMock = $this->createMock(RequestInterface::class);
        $this->adminReauthProcessService = $this->createMock(AdminReauthProcessService::class);
        $this->saveImsUser = $this->createMock(SaveImsUserInterface::class);
>>>>>>> fa3d6ec8

        $this->adminImsConfigMock->expects($this->any())
            ->method('enabled')
            ->willReturn(true);

<<<<<<< HEAD
        $this->adobeImsAdminTokenUserService = new AdobeImsAdminTokenUserService(
            $this->adminImsConfigMock,
            $this->organizationMembership,
            $this->adminLoginProcessService,
            $this->adminReauthProcessService,
            $this->requestInterfaceMock,
            $this->token,
            $this->profile,
            $this->tokenResponseFactoryMock
=======
        $this->adobeImsAdminTokenUserService = $this->objectManager->getObject(
            AdobeImsAdminTokenUserService::class,
            [
                'adminImsConfig' => $this->adminImsConfigMock,
                'organizationMembership' => $this->organizationMembership,
                'adminLoginProcessService' => $this->adminLoginProcessService,
                'adminReauthProcessService' => $this->adminReauthProcessService,
                'request' => $this->requestInterfaceMock,
                'token' => $this->token,
                'profile' => $this->profile,
                'saveImsUser' => $this->saveImsUser
            ]
>>>>>>> fa3d6ec8
        );
    }

    /**
     * Test Process Login Request
     *
     * @return void
     * @param array $responseData
     * @dataProvider responseDataProvider
     */
    public function testProcessLoginRequest(array $responseData): void
    {
        $this->requestInterfaceMock->expects($this->exactly(2))
            ->method('getParam')->with('code')->willReturn(self::CODE);

        $this->requestInterfaceMock->expects($this->once())
            ->method('getModuleName')->willReturn('adobe_ims_auth');

        $tokenResponse = $this->createMock(TokenResponseInterface::class);
        $tokenResponse->expects($this->any())
            ->method('getAccessToken')
            ->willReturn($responseData['access_token']);

        $this->token->expects($this->once())
            ->method('getTokenResponse')
            ->with(self::CODE)
            ->willReturn($tokenResponse);

        $this->profile->expects($this->once())
            ->method('getProfile')
            ->with($responseData['access_token'])
            ->willReturn($responseData);

        $this->organizationMembership->expects($this->once())
            ->method('checkOrganizationMembership')
            ->with($responseData['access_token']);

<<<<<<< HEAD
=======
        $this->saveImsUser->expects($this->once())
            ->method('save')
            ->with($responseData);

>>>>>>> fa3d6ec8
        $this->adminLoginProcessService->expects($this->once())
            ->method('execute')
            ->with($tokenResponse, $responseData);

        $this->adobeImsAdminTokenUserService->processLoginRequest();
    }

    /**
     * Test Process Login Request
     *
     * @return void
     * @param array $responseData
     * @dataProvider responseDataProvider
     */
    public function testProcessLoginRequestWithAuthorizationHeader(array $responseData): void
    {
        $this->requestInterfaceMock->expects($this->once())
            ->method('getModuleName')->willReturn('adobe_ims_auth');

        $this->requestInterfaceMock->expects($this->exactly(2))
            ->method('getHeader')
            ->with('Authorization')
            ->willReturn('Bearer kladjflakdjf3423rfzddsf');

        $data = ['access_token' => 'kladjflakdjf3423rfzddsf'];

        $tokenResponse = $this->createMock(TokenResponseInterface::class);
        $this->tokenResponseFactoryMock->expects($this->once())
            ->method('create')
            ->with(['data' => $data])
            ->willReturn($tokenResponse);

        $tokenResponse->expects($this->any())
            ->method('getAccessToken')
            ->willReturn($responseData['access_token']);

        $this->profile->expects($this->once())
            ->method('getProfile')
            ->with($data['access_token'])
            ->willReturn($responseData);

        $this->organizationMembership->expects($this->once())
            ->method('checkOrganizationMembership')
            ->with($responseData['access_token']);

        $this->adminLoginProcessService->expects($this->once())
            ->method('execute')
            ->with($tokenResponse, $responseData);

        $this->adobeImsAdminTokenUserService->processLoginRequest();
    }

    /**
     * Test exception when tried to access from other module
     *
     * @return void
     * @throws AuthenticationException
     */
    public function testExceptionWhenTriedToAccessFromOtherModule(): void
    {
        $this->requestInterfaceMock->expects($this->once())
            ->method('getModuleName')->willReturn('Test Module');

        $this->expectException(AuthenticationException::class);
        $this->expectExceptionMessage('An authentication error occurred. Verify and try again.');

        $this->adobeImsAdminTokenUserService->processLoginRequest();
    }

    /**
     * Test exception when profile not found
     *
     * @return void
     * @param array $responseData
     * @dataProvider responseDataProvider
     * @throws AuthenticationException
     */
    public function testExceptionWhenProfileNotFoundBasedOnAccessToken(array $responseData): void
    {
        $this->requestInterfaceMock->expects($this->exactly(2))
            ->method('getParam')->with('code')->willReturn(self::CODE);

        $this->requestInterfaceMock->expects($this->once())
            ->method('getModuleName')->willReturn('adobe_ims_auth');

        $tokenResponse = $this->createMock(TokenResponseInterface::class);
        $tokenResponse->expects($this->any())
            ->method('getAccessToken')
            ->willReturn($responseData['access_token']);

        $this->token->expects($this->once())
            ->method('getTokenResponse')
            ->with(self::CODE)
            ->willReturn($tokenResponse);

        $this->profile->expects($this->once())
            ->method('getProfile')
            ->with($responseData['access_token'])
            ->willReturn('');

        $this->expectException(AuthenticationException::class);
        $this->expectExceptionMessage('An authentication error occurred. Verify and try again.');

        $this->adobeImsAdminTokenUserService->processLoginRequest();
    }

    /**
     * Test exception when admin login provided with wrong info
     *
     * @return void
     * @param array $responseData
     * @dataProvider responseDataProvider
     * @throws AdobeImsAuthorizationException
     */
    public function testExceptionWhenAdminLoginProcessCalledWithWrongInfo(array $responseData): void
    {
        $this->requestInterfaceMock->expects($this->exactly(2))
            ->method('getParam')->with('code')->willReturn(self::CODE);

        $this->requestInterfaceMock->expects($this->once())
            ->method('getModuleName')->willReturn('adobe_ims_auth');

        $tokenResponse = $this->createMock(TokenResponseInterface::class);
        $tokenResponse->expects($this->any())
            ->method('getAccessToken')
            ->willReturn($responseData['access_token']);

        $this->token->expects($this->once())
            ->method('getTokenResponse')
            ->with(self::CODE)
            ->willReturn($tokenResponse);

        $this->profile->expects($this->once())
            ->method('getProfile')
            ->with($responseData['access_token'])
            ->willReturn($responseData);

        $this->adminLoginProcessService->expects($this->once())
            ->method('execute')
            ->with($tokenResponse, $responseData)
            ->willThrowException(new AdobeImsAuthorizationException(
                __('You don\'t have access to this Commerce instance')
            ));

        $this->expectException(AdobeImsAuthorizationException::class);
        $this->expectExceptionMessage('You don\'t have access to this Commerce instance');

        $this->adobeImsAdminTokenUserService->processLoginRequest();
    }

    /**
     * Data provider for response.
     *
     * @return array
     */
    public function responseDataProvider(): array
    {
        return
            [
                [
                    'tokenResponse' => [
                        'name' => 'Test User',
                        'email' => 'user@test.com',
                        'access_token' => 'kladjflakdjf3423rfzddsf',
                        'refresh_token' => 'kladjflakdjf3423rfzddsf',
                        'expires_in' => 1642259230998,
                        'first_name' => 'Test',
                        'last_name' => 'User'
                    ]
                ]
            ];
    }
}<|MERGE_RESOLUTION|>--- conflicted
+++ resolved
@@ -7,6 +7,7 @@
 
 namespace Magento\AdminAdobeIms\Test\Unit\Model\Authorization;
 
+use Magento\AdminAdobeIms\Api\SaveImsUserInterface;
 use Magento\AdminAdobeIms\Exception\AdobeImsAuthorizationException;
 use Magento\AdminAdobeIms\Model\Authorization\AdobeImsAdminTokenUserService;
 use Magento\AdminAdobeIms\Service\AdminLoginProcessService;
@@ -20,8 +21,6 @@
 use Magento\Framework\App\RequestInterface;
 use Magento\Framework\Exception\AuthenticationException;
 use PHPUnit\Framework\TestCase;
-use Magento\AdminAdobeIms\Service\AdminReauthProcessService;
-use Magento\AdminAdobeIms\Api\SaveImsUserInterface;
 
 /**
  * Tests Magento\AdminAdobeIms\Model\Authorization\AdobeImsAdminTokenUserService
@@ -73,15 +72,14 @@
     private $adminReauthProcessService;
 
     /**
-<<<<<<< HEAD
      * @var TokenResponseInterfaceFactory
      */
     private $tokenResponseFactoryMock;
-=======
+
+    /**
      * @var SaveImsUserInterface
      */
     private $saveImsUser;
->>>>>>> fa3d6ec8
 
     protected function setUp(): void
     {
@@ -90,24 +88,17 @@
         $this->profile = $this->createMock(GetProfileInterface::class);
         $this->organizationMembership = $this->createMock(OrganizationMembershipInterface::class);
         $this->adminLoginProcessService = $this->createMock(AdminLoginProcessService::class);
-<<<<<<< HEAD
         $this->requestInterfaceMock = $this->getMockBuilder(RequestInterface::class)
             ->setMethods(['getHeader','getParam'])
             ->disableOriginalConstructor()
             ->getMockForAbstractClass();
         $this->adminReauthProcessService = $this->createMock(AdminReauthProcessService::class);
         $this->tokenResponseFactoryMock = $this->createMock(TokenResponseInterfaceFactory::class);
-=======
-        $this->requestInterfaceMock = $this->createMock(RequestInterface::class);
-        $this->adminReauthProcessService = $this->createMock(AdminReauthProcessService::class);
         $this->saveImsUser = $this->createMock(SaveImsUserInterface::class);
->>>>>>> fa3d6ec8
-
         $this->adminImsConfigMock->expects($this->any())
             ->method('enabled')
             ->willReturn(true);
 
-<<<<<<< HEAD
         $this->adobeImsAdminTokenUserService = new AdobeImsAdminTokenUserService(
             $this->adminImsConfigMock,
             $this->organizationMembership,
@@ -116,21 +107,8 @@
             $this->requestInterfaceMock,
             $this->token,
             $this->profile,
-            $this->tokenResponseFactoryMock
-=======
-        $this->adobeImsAdminTokenUserService = $this->objectManager->getObject(
-            AdobeImsAdminTokenUserService::class,
-            [
-                'adminImsConfig' => $this->adminImsConfigMock,
-                'organizationMembership' => $this->organizationMembership,
-                'adminLoginProcessService' => $this->adminLoginProcessService,
-                'adminReauthProcessService' => $this->adminReauthProcessService,
-                'request' => $this->requestInterfaceMock,
-                'token' => $this->token,
-                'profile' => $this->profile,
-                'saveImsUser' => $this->saveImsUser
-            ]
->>>>>>> fa3d6ec8
+            $this->tokenResponseFactoryMock,
+            $this->saveImsUser
         );
     }
 
@@ -168,13 +146,10 @@
             ->method('checkOrganizationMembership')
             ->with($responseData['access_token']);
 
-<<<<<<< HEAD
-=======
         $this->saveImsUser->expects($this->once())
             ->method('save')
             ->with($responseData);
 
->>>>>>> fa3d6ec8
         $this->adminLoginProcessService->expects($this->once())
             ->method('execute')
             ->with($tokenResponse, $responseData);
@@ -219,6 +194,10 @@
         $this->organizationMembership->expects($this->once())
             ->method('checkOrganizationMembership')
             ->with($responseData['access_token']);
+
+        $this->saveImsUser->expects($this->once())
+            ->method('save')
+            ->with($responseData);
 
         $this->adminLoginProcessService->expects($this->once())
             ->method('execute')
