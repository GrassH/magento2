<?php
/**
 * Copyright © Magento, Inc. All rights reserved.
 * See COPYING.txt for license details.
 */
declare(strict_types=1);

namespace Magento\AdminAdobeIms\Console\Command;

<<<<<<< HEAD
use Magento\AdminAdobeIms\Model\ImsConnection;
use Magento\AdminAdobeIms\Service\ImsCommandOptionService;
use Magento\AdminAdobeIms\Service\ImsConfig;
use Magento\AdminAdobeIms\Service\UpdateTokensService;
use Magento\Authorization\Model\Acl\Role\Group;
use Magento\Authorization\Model\ResourceModel\Role\CollectionFactory;
use Magento\Authorization\Model\Role;
use Magento\Authorization\Model\UserContextInterface;
=======
use Magento\AdminAdobeIms\Service\ImsCommandOptionService;
use Magento\AdminAdobeIms\Service\ImsConfig;
use Magento\AdminAdobeIms\Service\UpdateTokensService;
use Magento\AdobeImsApi\Api\AuthorizationInterface;
>>>>>>> bcb0fea6
use Magento\Framework\App\Cache\Type\Config;
use Magento\Framework\App\Cache\TypeListInterface;
use Magento\Framework\App\ObjectManager;
use Magento\Framework\Console\Cli;
use Magento\Framework\Exception\InvalidArgumentException;
use Magento\Framework\Exception\LocalizedException;
use Symfony\Component\Console\Command\Command;
use Symfony\Component\Console\Input\InputInterface;
use Symfony\Component\Console\Input\InputOption;
use Symfony\Component\Console\Output\OutputInterface;

/**
 * Command to set Admin Adobe IMS Module mode
 * @SuppressWarnings(PHPMD.CouplingBetweenObjects)
 */
class AdminAdobeImsEnableCommand extends Command
{
    /**
     * Name of "organization-id" input option
     */
    private const ORGANIZATION_ID_ARGUMENT = 'organization-id';

    /**
     * Name of "client-id" input option
     */
    private const CLIENT_ID_ARGUMENT = 'client-id';

    /**
     * Name of "client-secret" input option
     */
    private const CLIENT_SECRET_ARGUMENT = 'client-secret';

    /**
     * Name of "two-factor-auth" input option
     */
    private const TWO_FACTOR_AUTH_ARGUMENT = '2fa';

    /**
     * @var ImsConfig
     */
    private ImsConfig $adminImsConfig;

    /**
     * @var ImsCommandOptionService
     */
    private ImsCommandOptionService $imsCommandOptionService;

    /**
     * @var TypeListInterface
     */
    private TypeListInterface $cacheTypeList;

    /**
     * @var UpdateTokensService
     */
    private UpdateTokensService $updateTokensService;

    /**
<<<<<<< HEAD
     * @var Role
     */
    private Role $role;

    /**
     * @var CollectionFactory
     */
    private CollectionFactory $roleCollection;
=======
     * @var AuthorizationInterface
     */
    private AuthorizationInterface $authorization;
>>>>>>> bcb0fea6

    /**
     * @param ImsConfig $adminImsConfig
     * @param ImsCommandOptionService $imsCommandOptionService
     * @param TypeListInterface $cacheTypeList
     * @param UpdateTokensService $updateTokensService
<<<<<<< HEAD
     * @param Role|null $role
     * @param CollectionFactory|null $roleCollection
=======
     * @param AuthorizationInterface $authorization
>>>>>>> bcb0fea6
     */
    public function __construct(
        ImsConfig $adminImsConfig,
        ImsCommandOptionService $imsCommandOptionService,
        TypeListInterface $cacheTypeList,
        UpdateTokensService $updateTokensService,
<<<<<<< HEAD
        Role $role = null,
        CollectionFactory $roleCollection = null
=======
        AuthorizationInterface $authorization
>>>>>>> bcb0fea6
    ) {
        parent::__construct();
        $this->adminImsConfig = $adminImsConfig;
        $this->imsCommandOptionService = $imsCommandOptionService;
        $this->cacheTypeList = $cacheTypeList;
        $this->updateTokensService = $updateTokensService;
<<<<<<< HEAD
        $this->role = $role ?: ObjectManager::getInstance()->get(Role::class);
        $this->roleCollection = $roleCollection ?: ObjectManager::getInstance()->get(CollectionFactory::class);
=======
        $this->authorization = $authorization;
>>>>>>> bcb0fea6

        $this->setName('admin:adobe-ims:enable')
            ->setDescription('Enable Adobe IMS Module.')
            ->setDefinition([
                new InputOption(
                    self::ORGANIZATION_ID_ARGUMENT,
                    'o',
                    InputOption::VALUE_OPTIONAL,
                    'Set Organization ID for Adobe IMS configuration. Required when enabling the module'
                ),
                new InputOption(
                    self::CLIENT_ID_ARGUMENT,
                    'c',
                    InputOption::VALUE_OPTIONAL,
                    'Set the client ID for Adobe IMS configuration. Required when enabling the module'
                ),
                new InputOption(
                    self::CLIENT_SECRET_ARGUMENT,
                    's',
                    InputOption::VALUE_OPTIONAL,
                    'Set the client Secret for Adobe IMS configuration. Required when enabling the module'
                ),
                new InputOption(
                    self::TWO_FACTOR_AUTH_ARGUMENT,
                    't',
                    InputOption::VALUE_OPTIONAL,
                    'Check if 2FA is enabled for Organization in Adobe Admin Console. ' .
                    'Required when enabling the module'
                )
            ]);
    }

    /**
     * @inheritdoc
     */
    protected function execute(InputInterface $input, OutputInterface $output): ?int
    {
        try {
            $helper = $this->getHelper('question');

            $organizationId = $this->imsCommandOptionService->getOrganizationId(
                $input,
                $output,
                $helper,
                self::ORGANIZATION_ID_ARGUMENT
            );

            $clientId = $this->imsCommandOptionService->getClientId(
                $input,
                $output,
                $helper,
                self::CLIENT_ID_ARGUMENT
            );

            $clientSecret = $this->imsCommandOptionService->getClientSecret(
                $input,
                $output,
                $helper,
                self::CLIENT_SECRET_ARGUMENT
            );

            $isTwoFactorAuthEnabled = $this->imsCommandOptionService->isTwoFactorAuthEnabled(
                $input,
                $output,
                $helper,
                self::TWO_FACTOR_AUTH_ARGUMENT
            );

            if ($clientId && $clientSecret && $organizationId && $isTwoFactorAuthEnabled) {
                $enabled = $this->enableModule($clientId, $clientSecret, $organizationId, $isTwoFactorAuthEnabled);
                if ($enabled) {
                    $this->saveImsAuthorizationRole();
                    $output->writeln(__('Admin Adobe IMS integration is enabled'));
                    return Cli::RETURN_SUCCESS;
                }
            }

            throw new LocalizedException(
                __('The Client ID, Client Secret, Organization ID and 2FA are required ' .
                    'when enabling the Admin Adobe IMS Module')
            );
        } catch (\Exception $e) {
            $output->writeln('<error>' . $e->getMessage() . '</error>');
            if ($output->getVerbosity() >= OutputInterface::VERBOSITY_VERBOSE) {
                $output->writeln($e->getTraceAsString());
            }
            return Cli::RETURN_FAILURE;
        }
    }

    /**
     * Save new Adobe IMS role
     *
     * @return bool
     * @throws \Exception
     */
    private function saveImsAuthorizationRole(): bool
    {
        $roleCollection = $this->roleCollection->create()->addFieldToFilter('role_name', 'Adobe Ims');
        if (!$roleCollection->getSize()) {
            $this->role->setRoleName('Adobe Ims')
                ->setUserType((string)UserContextInterface::USER_TYPE_ADMIN)
                ->setUserId(0)
                ->setRoleType(Group::ROLE_TYPE)
                ->setParentId(0)
                ->save();
        }

        return true;
    }

    /**
     * Enable Admin Adobe IMS Module when testConnection was successfully
     *
     * @param string $clientId
     * @param string $clientSecret
     * @param string $organizationId
     * @param bool $isTwoFactorAuthEnabled
     * @return bool
     * @throws LocalizedException
     * @throws InvalidArgumentException
     */
    private function enableModule(
        string $clientId,
        string $clientSecret,
        string $organizationId,
        bool $isTwoFactorAuthEnabled
    ): bool {
        $testAuth = $this->authorization->testAuth($clientId);
        if ($testAuth) {
            $this->adminImsConfig->enableModule($clientId, $clientSecret, $organizationId, $isTwoFactorAuthEnabled);
            $this->cacheTypeList->cleanType(Config::TYPE_IDENTIFIER);
            $this->updateTokensService->execute();

            return true;
        }

        return false;
    }
}<|MERGE_RESOLUTION|>--- conflicted
+++ resolved
@@ -7,21 +7,14 @@
 
 namespace Magento\AdminAdobeIms\Console\Command;
 
-<<<<<<< HEAD
-use Magento\AdminAdobeIms\Model\ImsConnection;
 use Magento\AdminAdobeIms\Service\ImsCommandOptionService;
 use Magento\AdminAdobeIms\Service\ImsConfig;
 use Magento\AdminAdobeIms\Service\UpdateTokensService;
+use Magento\AdobeImsApi\Api\AuthorizationInterface;
 use Magento\Authorization\Model\Acl\Role\Group;
 use Magento\Authorization\Model\ResourceModel\Role\CollectionFactory;
 use Magento\Authorization\Model\Role;
 use Magento\Authorization\Model\UserContextInterface;
-=======
-use Magento\AdminAdobeIms\Service\ImsCommandOptionService;
-use Magento\AdminAdobeIms\Service\ImsConfig;
-use Magento\AdminAdobeIms\Service\UpdateTokensService;
-use Magento\AdobeImsApi\Api\AuthorizationInterface;
->>>>>>> bcb0fea6
 use Magento\Framework\App\Cache\Type\Config;
 use Magento\Framework\App\Cache\TypeListInterface;
 use Magento\Framework\App\ObjectManager;
@@ -80,7 +73,6 @@
     private UpdateTokensService $updateTokensService;
 
     /**
-<<<<<<< HEAD
      * @var Role
      */
     private Role $role;
@@ -89,47 +81,38 @@
      * @var CollectionFactory
      */
     private CollectionFactory $roleCollection;
-=======
+
+    /**
      * @var AuthorizationInterface
      */
     private AuthorizationInterface $authorization;
->>>>>>> bcb0fea6
 
     /**
      * @param ImsConfig $adminImsConfig
      * @param ImsCommandOptionService $imsCommandOptionService
      * @param TypeListInterface $cacheTypeList
      * @param UpdateTokensService $updateTokensService
-<<<<<<< HEAD
+     * @param AuthorizationInterface $authorization
      * @param Role|null $role
      * @param CollectionFactory|null $roleCollection
-=======
-     * @param AuthorizationInterface $authorization
->>>>>>> bcb0fea6
      */
     public function __construct(
         ImsConfig $adminImsConfig,
         ImsCommandOptionService $imsCommandOptionService,
         TypeListInterface $cacheTypeList,
         UpdateTokensService $updateTokensService,
-<<<<<<< HEAD
+        AuthorizationInterface $authorization,
         Role $role = null,
         CollectionFactory $roleCollection = null
-=======
-        AuthorizationInterface $authorization
->>>>>>> bcb0fea6
     ) {
         parent::__construct();
         $this->adminImsConfig = $adminImsConfig;
         $this->imsCommandOptionService = $imsCommandOptionService;
         $this->cacheTypeList = $cacheTypeList;
         $this->updateTokensService = $updateTokensService;
-<<<<<<< HEAD
+        $this->authorization = $authorization;
         $this->role = $role ?: ObjectManager::getInstance()->get(Role::class);
         $this->roleCollection = $roleCollection ?: ObjectManager::getInstance()->get(CollectionFactory::class);
-=======
-        $this->authorization = $authorization;
->>>>>>> bcb0fea6
 
         $this->setName('admin:adobe-ims:enable')
             ->setDescription('Enable Adobe IMS Module.')
