--- conflicted
+++ resolved
@@ -8,17 +8,14 @@
         "php": "~7.4.0||~8.1.0",
         "magento/framework": "*",
         "magento/module-adobe-ims": "*",
-<<<<<<< HEAD
         "magento/module-adobe-ims-api": "*",
         "magento/module-config": "*",
         "magento/module-backend": "*",
         "magento/module-user": "*",
         "magento/module-captcha": "*"
-=======
         "magento/module-config": "*",
         "magento/module-user": "*",
         "magento/module-backend": "*"
->>>>>>> d58940c0
     },
     "suggest": {
         "magento/module-theme": "*"
