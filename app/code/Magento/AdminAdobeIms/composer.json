--- conflicted
+++ resolved
@@ -9,12 +9,8 @@
         "magento/framework": "*",
         "magento/module-adobe-ims": "*",
         "magento/module-config": "*",
-<<<<<<< HEAD
-        "magento/module-user": "*"
-=======
         "magento/module-user": "*",
         "magento/module-backend": "*"
->>>>>>> d58940c0
     },
     "suggest": {
         "magento/module-theme": "*"
