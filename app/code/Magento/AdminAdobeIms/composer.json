{
    "name": "magento/module-admin-adobe-ims",
    "description": "N/A",
    "config": {
        "sort-packages": true
    },
    "require": {
        "php": "~7.4.0||~8.1.0",
        "magento/framework": "*",
        "magento/module-adobe-ims": "*",
        "magento/module-adobe-ims-api": "*",
        "magento/module-config": "*",
        "magento/module-backend": "*",
        "magento/module-user": "*",
        "magento/module-captcha": "*",
        "magento/module-authorization": "*",
        "magento/module-store": "*",
<<<<<<< HEAD
        "magento/module-email": "*"
=======
        "magento/module-email": "*",
        "magento/module-security": "*",
        "magento/module-integration": "*"
>>>>>>> 4d40ca42
    },
    "suggest": {
        "magento/module-theme": "*"
    },
    "type": "magento2-module",
    "license": [
        "OSL-3.0",
        "AFL-3.0"
    ],
    "autoload": {
        "files": [
            "registration.php"
        ],
        "psr-4": {
            "Magento\\Backend\\": ""
        }
    }
}<|MERGE_RESOLUTION|>--- conflicted
+++ resolved
@@ -15,13 +15,9 @@
         "magento/module-captcha": "*",
         "magento/module-authorization": "*",
         "magento/module-store": "*",
-<<<<<<< HEAD
-        "magento/module-email": "*"
-=======
-        "magento/module-email": "*",
+        "magento/module-email": "*,
         "magento/module-security": "*",
         "magento/module-integration": "*"
->>>>>>> 4d40ca42
     },
     "suggest": {
         "magento/module-theme": "*"
