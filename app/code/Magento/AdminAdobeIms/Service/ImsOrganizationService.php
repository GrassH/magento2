--- conflicted
+++ resolved
@@ -41,18 +41,7 @@
      */
     public function checkOrganizationAllocation(array $profile): bool
     {
-<<<<<<< HEAD
-        $configuredOrganization = $this->imsConfig->getOrganizationId();
-=======
-        if (empty($profile['roles'])) {
-            throw new AdobeImsOrganizationAuthorizationException(
-                __('No roles assigned for profile.')
-            );
-        }
-
-        $customerOrganizations = $this->getCustomerOrganizationList($profile['roles']);
         $configuredOrganization = $this->adminImsConfig->getOrganizationId();
->>>>>>> 1bf83951
 
         //@TODO CABPI-324: Change Org check to use new endpoint
         if (!$configuredOrganization) {
