<?xml version="1.0"?>
<!--
/**
 * Copyright © Magento, Inc. All rights reserved.
 * See COPYING.txt for license details.
 */
-->
<config xmlns:xsi="http://www.w3.org/2001/XMLSchema-instance" xsi:noNamespaceSchemaLocation="urn:magento:framework:Module/etc/module.xsd">
    <module name="Magento_AdminAdobeIms">
        <sequence>
            <module name="Magento_AdobeIms"/>
            <module name="Magento_AdobeImsApi"/>
            <module name="Magento_Config"/>
            <module name="Magento_Backend"/>
            <module name="Magento_User"/>
            <module name="Magento_Captcha"/>
            <module name="Magento_Authorization"/>
            <module name="Magento_Store"/>
            <module name="Magento_Email"/>
<<<<<<< HEAD
=======
            <module name="Magento_Security"/>
            <module name="Magento_Integration"/>
>>>>>>> 4d40ca42
        </sequence>
    </module>
</config><|MERGE_RESOLUTION|>--- conflicted
+++ resolved
@@ -17,11 +17,8 @@
             <module name="Magento_Authorization"/>
             <module name="Magento_Store"/>
             <module name="Magento_Email"/>
-<<<<<<< HEAD
-=======
             <module name="Magento_Security"/>
             <module name="Magento_Integration"/>
->>>>>>> 4d40ca42
         </sequence>
     </module>
 </config>