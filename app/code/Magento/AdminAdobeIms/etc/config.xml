<?xml version="1.0"?>
<!--
/**
 * Copyright © Magento, Inc. All rights reserved.
 * See COPYING.txt for license details.
 */
-->
<config xmlns:xsi="http://www.w3.org/2001/XMLSchema-instance" xsi:noNamespaceSchemaLocation="urn:magento:module:Magento_Store:etc/config.xsd">
    <default>
        <adobe_ims>
            <integration>
                <admin_enabled>0</admin_enabled>
                <admin>
<<<<<<< HEAD
                    <enabled>0</enabled>
                    <auth_url_pattern><![CDATA[https://ims-na1.adobelogin.com/ims/authorize/v2?client_id=#{client_id}&redirect_uri=#{redirect_uri}&locale=#{locale}&scope=#{scope}&response_type=code]]></auth_url_pattern>
                    <reauth_url_pattern><![CDATA[https://ims-na1.adobelogin.com/ims/authorize/v2?client_id=#{client_id}&redirect_uri=#{redirect_uri}&locale=#{locale}&scope=#{scope}&response_type=code&reauth=check]]></reauth_url_pattern>
=======
                    <auth_url_pattern><![CDATA[https://ims-na1-stg1.adobelogin.com/ims/authorize/v2?client_id=#{client_id}&redirect_uri=#{redirect_uri}&locale=#{locale}&scope=#{scope}&response_type=code]]></auth_url_pattern>
                    <reauth_url_pattern><![CDATA[https://ims-na1-stg1.adobelogin.com/ims/authorize/v2?client_id=#{client_id}&redirect_uri=#{redirect_uri}&locale=#{locale}&scope=#{scope}&response_type=code&reauth=check]]></reauth_url_pattern>
>>>>>>> 1bf83951
                    <scopes>
                        <AdobeID>AdobeID</AdobeID>
                        <openid>openid</openid>
                        <email>email</email>
                        <profile>profile</profile>
                    </scopes>
                </admin>
                <logging_enabled>0</logging_enabled>
                <organization_id backend_model="Magento\Config\Model\Config\Backend\Encrypted"/>
                <auth_url_pattern><![CDATA[https://ims-na1.adobelogin.com/ims/authorize/v2?client_id=#{client_id}&amp;redirect_uri=#{redirect_uri}&amp;locale=#{locale}&amp;scope=openid,creative_sdk,email,profile&amp;response_type=code]]></auth_url_pattern>
                <token_url>https://ims-na1.adobelogin.com/ims/token</token_url>
                <profile_url><![CDATA[https://ims-na1.adobelogin.com/ims/profile/v1?client_id=#{client_id}]]></profile_url>
                <logout_url><![CDATA[https://ims-na1.adobelogin.com/ims/logout/v1?access_token=#{access_token}&amp;client_id=#{client_id}&amp;client_secret=#{client_secret}]]></logout_url>
                <certificate_path><![CDATA[https://static.adobelogin.com/keys/prod/]]></certificate_path>
                <validate_token_url><![CDATA[https://ims-na1.adobelogin.com/ims/validate_token/v1?token=#{token}&client_id=#{client_id}&type=#{token_type}]]></validate_token_url>
            </integration>
            <email>
                <header_template>admin_adobe_ims_email_header_template</header_template>
                <footer_template>admin_adobe_ims_email_footer_template</footer_template>
                <content_template>admin_emails_new_user_created_template</content_template>
                <new_user_email_identity>general</new_user_email_identity>
            </email>
        </adobe_ims>
    </default>
</config><|MERGE_RESOLUTION|>--- conflicted
+++ resolved
@@ -11,14 +11,8 @@
             <integration>
                 <admin_enabled>0</admin_enabled>
                 <admin>
-<<<<<<< HEAD
-                    <enabled>0</enabled>
                     <auth_url_pattern><![CDATA[https://ims-na1.adobelogin.com/ims/authorize/v2?client_id=#{client_id}&redirect_uri=#{redirect_uri}&locale=#{locale}&scope=#{scope}&response_type=code]]></auth_url_pattern>
                     <reauth_url_pattern><![CDATA[https://ims-na1.adobelogin.com/ims/authorize/v2?client_id=#{client_id}&redirect_uri=#{redirect_uri}&locale=#{locale}&scope=#{scope}&response_type=code&reauth=check]]></reauth_url_pattern>
-=======
-                    <auth_url_pattern><![CDATA[https://ims-na1-stg1.adobelogin.com/ims/authorize/v2?client_id=#{client_id}&redirect_uri=#{redirect_uri}&locale=#{locale}&scope=#{scope}&response_type=code]]></auth_url_pattern>
-                    <reauth_url_pattern><![CDATA[https://ims-na1-stg1.adobelogin.com/ims/authorize/v2?client_id=#{client_id}&redirect_uri=#{redirect_uri}&locale=#{locale}&scope=#{scope}&response_type=code&reauth=check]]></reauth_url_pattern>
->>>>>>> 1bf83951
                     <scopes>
                         <AdobeID>AdobeID</AdobeID>
                         <openid>openid</openid>
