<?xml version="1.0"?>
    <!--
    /**
     * Copyright © Magento, Inc. All rights reserved.
     * See COPYING.txt for license details.
     */
    -->
<config xmlns:xsi="http://www.w3.org/2001/XMLSchema-instance" xsi:noNamespaceSchemaLocation="urn:magento:framework:ObjectManager/etc/config.xsd">
    <type name="Magento\Framework\Console\CommandListInterface">
        <arguments>
            <argument name="commands" xsi:type="array">
                <item name="adminAdobeEnableImsCommand" xsi:type="object">Magento\AdminAdobeIms\Console\Command\AdminAdobeImsEnableCommand</item>
                <item name="adminAdobeDisableImsCommand" xsi:type="object">Magento\AdminAdobeIms\Console\Command\AdminAdobeImsDisableCommand</item>
                <item name="adminAdobeInfoImsCommand" xsi:type="object">Magento\AdminAdobeIms\Console\Command\AdminAdobeImsInfoCommand</item>
                <item name="adminAdobeStatusImsCommand" xsi:type="object">Magento\AdminAdobeIms\Console\Command\AdminAdobeImsStatusCommand</item>
            </argument>
        </arguments>
    </type>

    <type name="Magento\User\Controller\Adminhtml\Auth\Forgotpassword">
        <plugin name="admin_forgot_password_plugin" type="Magento\AdminAdobeIms\Plugin\AdminForgotPasswordPlugin" sortOrder="1"/>
    </type>

<<<<<<< HEAD
    <type name="Magento\AdminAdobeIms\Service\ImsCommandValidationService">
        <arguments>
            <argument name="organizationIdRegex" xsi:type="string"><![CDATA[/^([A-Z0-9]{24})(@AdobeOrg)?$/i]]></argument>
            <argument name="clientIdRegex" xsi:type="string"><![CDATA[/[^a-z_\-0-9]/i]]></argument>
            <argument name="clientSecretRegex" xsi:type="string"><![CDATA[/[^a-z_\-0-9]/i]]></argument>
        </arguments>
    </type>
=======
    <type name="Magento\Captcha\Observer\CheckUserLoginBackendObserver">
        <plugin name="captcha_check_user_login_backend_observer_plugin"
                type="Magento\AdminAdobeIms\Plugin\CheckUserLoginBackendObserverPlugin"/>
    </type>

    <type name="Magento\Captcha\Observer\ResetAttemptForBackendObserver">
        <plugin name="captcha_reset_attempt_for_backend_observer_plugin"
                type="Magento\AdminAdobeIms\Plugin\ResetAttemptForBackendObserverPlugin"/>
    </type>

>>>>>>> 3db739c8
</config><|MERGE_RESOLUTION|>--- conflicted
+++ resolved
@@ -21,7 +21,6 @@
         <plugin name="admin_forgot_password_plugin" type="Magento\AdminAdobeIms\Plugin\AdminForgotPasswordPlugin" sortOrder="1"/>
     </type>
 
-<<<<<<< HEAD
     <type name="Magento\AdminAdobeIms\Service\ImsCommandValidationService">
         <arguments>
             <argument name="organizationIdRegex" xsi:type="string"><![CDATA[/^([A-Z0-9]{24})(@AdobeOrg)?$/i]]></argument>
@@ -29,7 +28,7 @@
             <argument name="clientSecretRegex" xsi:type="string"><![CDATA[/[^a-z_\-0-9]/i]]></argument>
         </arguments>
     </type>
-=======
+
     <type name="Magento\Captcha\Observer\CheckUserLoginBackendObserver">
         <plugin name="captcha_check_user_login_backend_observer_plugin"
                 type="Magento\AdminAdobeIms\Plugin\CheckUserLoginBackendObserverPlugin"/>
@@ -39,6 +38,4 @@
         <plugin name="captcha_reset_attempt_for_backend_observer_plugin"
                 type="Magento\AdminAdobeIms\Plugin\ResetAttemptForBackendObserverPlugin"/>
     </type>
-
->>>>>>> 3db739c8
 </config>