<?xml version="1.0"?>
    <!--
    /**
     * Copyright © Magento, Inc. All rights reserved.
     * See COPYING.txt for license details.
     */
    -->
<config xmlns:xsi="http://www.w3.org/2001/XMLSchema-instance" xsi:noNamespaceSchemaLocation="urn:magento:framework:ObjectManager/etc/config.xsd">
    <type name="Magento\Framework\Console\CommandListInterface">
        <arguments>
            <argument name="commands" xsi:type="array">
                <item name="adminAdobeImsCommand" xsi:type="object">Magento\AdminAdobeIms\Console\Command\AdminAdobeImsCommand</item>
            </argument>
        </arguments>
    </type>
<<<<<<< HEAD

    <type name="Magento\AdobeIms\Model\Config">
        <plugin name="ims_config_plugin"
                type="Magento\AdminAdobeIms\Plugin\ConfigPlugin"/>
    </type>

    <type name="Magento\User\Controller\Adminhtml\Auth\Forgotpassword">
        <plugin name="admin_forgot_password_plugin" type="Magento\AdminAdobeIms\Plugin\AdminForgotPasswordPlugin" sortOrder="1"/>
    </type>
=======
>>>>>>> 910d4e52
</config><|MERGE_RESOLUTION|>--- conflicted
+++ resolved
@@ -13,16 +13,8 @@
             </argument>
         </arguments>
     </type>
-<<<<<<< HEAD
-
-    <type name="Magento\AdobeIms\Model\Config">
-        <plugin name="ims_config_plugin"
-                type="Magento\AdminAdobeIms\Plugin\ConfigPlugin"/>
-    </type>
 
     <type name="Magento\User\Controller\Adminhtml\Auth\Forgotpassword">
         <plugin name="admin_forgot_password_plugin" type="Magento\AdminAdobeIms\Plugin\AdminForgotPasswordPlugin" sortOrder="1"/>
     </type>
-=======
->>>>>>> 910d4e52
 </config>