<?php
/**
 * Copyright © Magento, Inc. All rights reserved.
 * See COPYING.txt for license details.
 */
declare(strict_types=1);

namespace Magento\LoginAsCustomerAdminUi\Controller\Adminhtml\Login;

use Magento\Backend\App\Action;
use Magento\Backend\App\Action\Context;
use Magento\Backend\Model\Auth\Session;
use Magento\Customer\Api\CustomerRepositoryInterface;
<<<<<<< HEAD
use Magento\Framework\App\Action\HttpPostActionInterface;
=======
use Magento\Customer\Model\Config\Share;
use Magento\Framework\App\Action\HttpGetActionInterface;
>>>>>>> f4725367
use Magento\Framework\App\ObjectManager;
use Magento\Framework\Controller\Result\Json as JsonResult;
use Magento\Framework\Controller\ResultFactory;
use Magento\Framework\Controller\ResultInterface;
use Magento\Framework\Exception\LocalizedException;
use Magento\Framework\Exception\NoSuchEntityException;
use Magento\Framework\Url;
use Magento\LoginAsCustomerApi\Api\ConfigInterface;
use Magento\LoginAsCustomerApi\Api\Data\AuthenticationDataInterface;
use Magento\LoginAsCustomerApi\Api\Data\AuthenticationDataInterfaceFactory;
use Magento\LoginAsCustomerApi\Api\DeleteAuthenticationDataForUserInterface;
use Magento\LoginAsCustomerApi\Api\IsLoginAsCustomerEnabledForCustomerInterface;
use Magento\LoginAsCustomerApi\Api\SaveAuthenticationDataInterface;
use Magento\LoginAsCustomerApi\Api\SetLoggedAsCustomerCustomerIdInterface;
use Magento\LoginAsCustomerApi\Api\GenerateAuthenticationSecretInterface;
use Magento\Store\Model\StoreManagerInterface;
use Magento\Store\Model\StoreSwitcher\ManageStoreCookie;

/**
 * Login as customer action
 * Generate secret key and forward to the storefront action
 *
 * @SuppressWarnings(PHPMD.CouplingBetweenObjects)
 */
class Login extends Action implements HttpPostActionInterface
{
    /**
     * Authorization level of a basic admin session
     *
     * @see _isAllowed()
     */
    const ADMIN_RESOURCE = 'Magento_LoginAsCustomer::login';

    /**
     * @var Session
     */
    private $authSession;

    /**
     * @var StoreManagerInterface
     */
    private $storeManager;

    /**
     * @var CustomerRepositoryInterface
     */
    private $customerRepository;

    /**
     * @var ConfigInterface
     */
    private $config;

    /**
     * @var AuthenticationDataInterfaceFactory
     */
    private $authenticationDataFactory;

    /**
     * @var SaveAuthenticationDataInterface
     */
    private $saveAuthenticationData;

    /**
     * @var DeleteAuthenticationDataForUserInterface
     */
    private $deleteAuthenticationDataForUser;

    /**
     * @var Url
     */
    private $url;

    /**
     * @var Share
     */
    private $share;

    /**
     * @var ManageStoreCookie
     */
    private $manageStoreCookie;

    /**
     * @var SetLoggedAsCustomerCustomerIdInterface
     */
    private $setLoggedAsCustomerCustomerId;

    /**
     * @var IsLoginAsCustomerEnabledForCustomerInterface
     */
    private $isLoginAsCustomerEnabled;

    /**
     * @var GenerateAuthenticationSecretInterface
     */
    private $generateAuthenticationSecret;

    /**
     * @param Context $context
     * @param Session $authSession
     * @param StoreManagerInterface $storeManager
     * @param CustomerRepositoryInterface $customerRepository
     * @param ConfigInterface $config
     * @param AuthenticationDataInterfaceFactory $authenticationDataFactory
     * @param SaveAuthenticationDataInterface $saveAuthenticationData
     * @param DeleteAuthenticationDataForUserInterface $deleteAuthenticationDataForUser
     * @param Url $url
<<<<<<< HEAD
     * @param SetLoggedAsCustomerCustomerIdInterface|null $setLoggedAsCustomerCustomerId
     * @param IsLoginAsCustomerEnabledForCustomerInterface|null $isLoginAsCustomerEnabled
     * @param GenerateAuthenticationSecretInterface|null $generateAuthenticationSecret
=======
     * @param Share $share
     * @param ManageStoreCookie $manageStoreCookie
     * @param SetLoggedAsCustomerCustomerIdInterface $setLoggedAsCustomerCustomerId
     * @param IsLoginAsCustomerEnabledForCustomerInterface $isLoginAsCustomerEnabled
     *
>>>>>>> f4725367
     * @SuppressWarnings(PHPMD.ExcessiveParameterList)
     */
    public function __construct(
        Context $context,
        Session $authSession,
        StoreManagerInterface $storeManager,
        CustomerRepositoryInterface $customerRepository,
        ConfigInterface $config,
        AuthenticationDataInterfaceFactory $authenticationDataFactory,
        SaveAuthenticationDataInterface $saveAuthenticationData,
        DeleteAuthenticationDataForUserInterface $deleteAuthenticationDataForUser,
        Url $url,
        ?Share $share = null,
        ?ManageStoreCookie $manageStoreCookie = null,
        ?SetLoggedAsCustomerCustomerIdInterface $setLoggedAsCustomerCustomerId = null,
        ?IsLoginAsCustomerEnabledForCustomerInterface $isLoginAsCustomerEnabled = null,
        ?GenerateAuthenticationSecretInterface $generateAuthenticationSecret = null
    ) {
        parent::__construct($context);

        $this->authSession = $authSession;
        $this->storeManager = $storeManager;
        $this->customerRepository = $customerRepository;
        $this->config = $config;
        $this->authenticationDataFactory = $authenticationDataFactory;
        $this->saveAuthenticationData = $saveAuthenticationData;
        $this->deleteAuthenticationDataForUser = $deleteAuthenticationDataForUser;
        $this->url = $url;
        $this->share = $share ?? ObjectManager::getInstance()->get(Share::class);
        $this->manageStoreCookie = $manageStoreCookie ?? ObjectManager::getInstance()->get(ManageStoreCookie::class);
        $this->setLoggedAsCustomerCustomerId = $setLoggedAsCustomerCustomerId
            ?? ObjectManager::getInstance()->get(SetLoggedAsCustomerCustomerIdInterface::class);
        $this->isLoginAsCustomerEnabled = $isLoginAsCustomerEnabled
            ?? ObjectManager::getInstance()->get(IsLoginAsCustomerEnabledForCustomerInterface::class);
        $this->generateAuthenticationSecret = $generateAuthenticationSecret
            ?? ObjectManager::getInstance()->get(GenerateAuthenticationSecretInterface::class);
    }

    /**
     * Login as customer
     *
     * @return ResultInterface
     * @throws NoSuchEntityException
     * @throws LocalizedException
     */
    public function execute(): ResultInterface
    {
        $messages = [];

        $customerId = (int)$this->_request->getParam('customer_id');
        if (!$customerId) {
            $customerId = (int)$this->_request->getParam('entity_id');
        }

        $isLoginAsCustomerEnabled = $this->isLoginAsCustomerEnabled->execute($customerId);
        if (!$isLoginAsCustomerEnabled->isEnabled()) {
            foreach ($isLoginAsCustomerEnabled->getMessages() as $message) {
                $messages[] = __($message);
            }

            return $this->prepareJsonResult($messages);
        }

        try {
            $customer = $this->customerRepository->getById($customerId);
        } catch (NoSuchEntityException $e) {
            $messages[] = __('Customer with this ID no longer exists.');
            return $this->prepareJsonResult($messages);
        }

        if ($this->config->isStoreManualChoiceEnabled()) {
            $storeId = (int)$this->_request->getParam('store_id');
            if (empty($storeId)) {
<<<<<<< HEAD
                $messages[] = __('Please select a Store View to login in.');
                return $this->prepareJsonResult($messages);
=======
                $this->messageManager->addNoticeMessage(__('Please select a Store to login in.'));
                return $resultRedirect->setPath('customer/index/edit', ['id' => $customerId]);
>>>>>>> f4725367
            }
        } elseif ($this->share->isGlobalScope()) {
            $storeId = (int)$this->storeManager->getDefaultStoreView()->getId();
        } else {
            $storeId = (int)$customer->getStoreId();
        }

        $adminUser = $this->authSession->getUser();
        $userId = (int)$adminUser->getId();

        /** @var AuthenticationDataInterface $authenticationData */
        $authenticationData = $this->authenticationDataFactory->create(
            [
                'customerId' => $customerId,
                'adminId' => $userId,
                'extensionAttributes' => null,
            ]
        );

        $this->deleteAuthenticationDataForUser->execute($userId);
        $this->saveAuthenticationData->execute($authenticationData);
        $this->setLoggedAsCustomerCustomerId->execute($customerId);

        $secret = $this->generateAuthenticationSecret->execute($authenticationData);
        $redirectUrl = $this->getLoginProceedRedirectUrl($secret, $storeId);

        return $this->prepareJsonResult($messages, $redirectUrl);
    }

    /**
     * Get login proceed redirect url
     *
     * @param string $secret
     * @param int $storeId
     * @return string
     * @throws NoSuchEntityException
     */
    private function getLoginProceedRedirectUrl(string $secret, int $storeId): string
    {
<<<<<<< HEAD
        $store = $this->storeManager->getStore($storeId);
        $queryParameters = ['secret' => $secret];
        return $this->url
            ->setScope($store)
            ->getUrl('loginascustomer/login/index', ['_query' => $queryParameters, '_nosid' => true]);
    }

    /**
     * Prepare JSON result
     *
     * @param array $messages
     * @param string|null $redirectUrl
     * @return JsonResult
     */
    private function prepareJsonResult(array $messages, ?string $redirectUrl = null)
    {
        /** @var JsonResult $jsonResult */
        $jsonResult = $this->resultFactory->create(ResultFactory::TYPE_JSON);

        $jsonResult->setData([
            'redirectUrl' => $redirectUrl,
            'messages' => $messages,
        ]);

        return $jsonResult;
=======
        $targetStore = $this->storeManager->getStore($storeId);

        $redirectUrl = $this->url
            ->setScope($targetStore)
            ->getUrl('loginascustomer/login/index', ['secret' => $secret, '_nosid' => true]);

        if (!$targetStore->isUseStoreInUrl()) {
            $fromStore = $this->storeManager->getStore();
            $redirectUrl = $this->manageStoreCookie->switch($fromStore, $targetStore, $redirectUrl);
        }

        return $redirectUrl;
>>>>>>> f4725367
    }
}<|MERGE_RESOLUTION|>--- conflicted
+++ resolved
@@ -11,12 +11,9 @@
 use Magento\Backend\App\Action\Context;
 use Magento\Backend\Model\Auth\Session;
 use Magento\Customer\Api\CustomerRepositoryInterface;
-<<<<<<< HEAD
 use Magento\Framework\App\Action\HttpPostActionInterface;
-=======
 use Magento\Customer\Model\Config\Share;
 use Magento\Framework\App\Action\HttpGetActionInterface;
->>>>>>> f4725367
 use Magento\Framework\App\ObjectManager;
 use Magento\Framework\Controller\Result\Json as JsonResult;
 use Magento\Framework\Controller\ResultFactory;
@@ -125,17 +122,11 @@
      * @param SaveAuthenticationDataInterface $saveAuthenticationData
      * @param DeleteAuthenticationDataForUserInterface $deleteAuthenticationDataForUser
      * @param Url $url
-<<<<<<< HEAD
+     * @param Share|null $share
+     * @param ManageStoreCookie|null $manageStoreCookie
      * @param SetLoggedAsCustomerCustomerIdInterface|null $setLoggedAsCustomerCustomerId
      * @param IsLoginAsCustomerEnabledForCustomerInterface|null $isLoginAsCustomerEnabled
      * @param GenerateAuthenticationSecretInterface|null $generateAuthenticationSecret
-=======
-     * @param Share $share
-     * @param ManageStoreCookie $manageStoreCookie
-     * @param SetLoggedAsCustomerCustomerIdInterface $setLoggedAsCustomerCustomerId
-     * @param IsLoginAsCustomerEnabledForCustomerInterface $isLoginAsCustomerEnabled
-     *
->>>>>>> f4725367
      * @SuppressWarnings(PHPMD.ExcessiveParameterList)
      */
     public function __construct(
@@ -209,13 +200,8 @@
         if ($this->config->isStoreManualChoiceEnabled()) {
             $storeId = (int)$this->_request->getParam('store_id');
             if (empty($storeId)) {
-<<<<<<< HEAD
                 $messages[] = __('Please select a Store View to login in.');
                 return $this->prepareJsonResult($messages);
-=======
-                $this->messageManager->addNoticeMessage(__('Please select a Store to login in.'));
-                return $resultRedirect->setPath('customer/index/edit', ['id' => $customerId]);
->>>>>>> f4725367
             }
         } elseif ($this->share->isGlobalScope()) {
             $storeId = (int)$this->storeManager->getDefaultStoreView()->getId();
@@ -255,12 +241,18 @@
      */
     private function getLoginProceedRedirectUrl(string $secret, int $storeId): string
     {
-<<<<<<< HEAD
-        $store = $this->storeManager->getStore($storeId);
+        $targetStore = $this->storeManager->getStore($storeId);
         $queryParameters = ['secret' => $secret];
-        return $this->url
-            ->setScope($store)
+        $redirectUrl = $this->url
+            ->setScope($targetStore)
             ->getUrl('loginascustomer/login/index', ['_query' => $queryParameters, '_nosid' => true]);
+
+        if (!$targetStore->isUseStoreInUrl()) {
+            $fromStore = $this->storeManager->getStore();
+            $redirectUrl = $this->manageStoreCookie->switch($fromStore, $targetStore, $redirectUrl);
+        }
+
+        return $redirectUrl;
     }
 
     /**
@@ -281,19 +273,5 @@
         ]);
 
         return $jsonResult;
-=======
-        $targetStore = $this->storeManager->getStore($storeId);
-
-        $redirectUrl = $this->url
-            ->setScope($targetStore)
-            ->getUrl('loginascustomer/login/index', ['secret' => $secret, '_nosid' => true]);
-
-        if (!$targetStore->isUseStoreInUrl()) {
-            $fromStore = $this->storeManager->getStore();
-            $redirectUrl = $this->manageStoreCookie->switch($fromStore, $targetStore, $redirectUrl);
-        }
-
-        return $redirectUrl;
->>>>>>> f4725367
     }
 }