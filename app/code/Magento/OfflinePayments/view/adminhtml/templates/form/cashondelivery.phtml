<?php
/**
 * Copyright © 2015 Magento. All rights reserved.
 * See COPYING.txt for license details.
 */

// @codingStandardsIgnoreFile

/**
 * @var $block \Magento\OfflinePayments\Block\Form\Cashondelivery
 */
$instructions = $block->getInstructions();
?>
<?php if ($instructions): ?>
    <?php $methodCode = $block->escapeHtml($block->getMethodCode());?>
    <ul class="form-list checkout-agreements" id="payment_form_<?php /* @noEscape */ echo $methodCode ?>" style="display:none;">
        <li>
<<<<<<< HEAD
            <div class="<?php /* @escapeNotVerified */ echo $block->getMethodCode() ?>-instructions-content checkout-agreement-item-content">
                <?php /* @escapeNotVerified */ echo nl2br($block->getInstructions()) ?>
=======
            <div class="<?php /* @noEscape */ echo $methodCode ?>-instructions-content checkout-agreement-item-content">
                <?php /* @noEscape */ echo nl2br($block->escapeHtml($instructions)) ?>
>>>>>>> 3e23f2bf
            </div>
        </li>
    </ul>
<?php endif; ?><|MERGE_RESOLUTION|>--- conflicted
+++ resolved
@@ -15,13 +15,8 @@
     <?php $methodCode = $block->escapeHtml($block->getMethodCode());?>
     <ul class="form-list checkout-agreements" id="payment_form_<?php /* @noEscape */ echo $methodCode ?>" style="display:none;">
         <li>
-<<<<<<< HEAD
-            <div class="<?php /* @escapeNotVerified */ echo $block->getMethodCode() ?>-instructions-content checkout-agreement-item-content">
-                <?php /* @escapeNotVerified */ echo nl2br($block->getInstructions()) ?>
-=======
             <div class="<?php /* @noEscape */ echo $methodCode ?>-instructions-content checkout-agreement-item-content">
                 <?php /* @noEscape */ echo nl2br($block->escapeHtml($instructions)) ?>
->>>>>>> 3e23f2bf
             </div>
         </li>
     </ul>
