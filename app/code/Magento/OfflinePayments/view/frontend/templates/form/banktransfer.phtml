--- conflicted
+++ resolved
@@ -10,15 +10,9 @@
  */
 $instructions = $block->getInstructions();
 ?>
-<<<<<<< HEAD
-<?php if ($instructions = $block->getInstructions()): ?>
-    <div class="items <?php /* @escapeNotVerified */ echo $block->getMethodCode() ?> instructions checkout-agreement-item-content" id="payment_form_<?php /* @escapeNotVerified */ echo $block->getMethodCode() ?>" style="display: none;">
-        <?php /* @escapeNotVerified */ echo nl2br($instructions) ?>
-=======
 <?php if ($instructions): ?>
     <?php $methodCode = $block->escapeHtml($block->getMethodCode());?>
     <div class="items <?php /* @noEscape */ echo $methodCode ?> instructions agreement checkout-agreement-item-content" id="payment_form_<?php /* @noEscape */ echo $methodCode ?>" style="display: none;">
         <?php /* @noEscape */ echo nl2br($block->escapeHtml($instructions)) ?>
->>>>>>> 3e23f2bf
     </div>
 <?php endif; ?>