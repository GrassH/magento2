--- conflicted
+++ resolved
@@ -8,12 +8,7 @@
 
 ?>
 <?php if ($instructions = $block->getInstructions()): ?>
-<<<<<<< HEAD
-    <div class="items <?php echo $block->getMethodCode() ?> instructions checkout-agreement-item-content" id="payment_form_<?php echo $block->getMethodCode() ?>" style="display: none;">
-        <?php echo nl2br($instructions) ?>
-=======
-    <div class="items <?php /* @escapeNotVerified */ echo $block->getMethodCode() ?> instructions agreement content" id="payment_form_<?php /* @escapeNotVerified */ echo $block->getMethodCode() ?>" style="display: none;">
+    <div class="items <?php /* @escapeNotVerified */ echo $block->getMethodCode() ?> instructions checkout-agreement-item-content" id="payment_form_<?php /* @escapeNotVerified */ echo $block->getMethodCode() ?>" style="display: none;">
         <?php /* @escapeNotVerified */ echo nl2br($instructions) ?>
->>>>>>> b2cbffb8
     </div>
 <?php endif; ?>