<!--
/**
 * Copyright © 2015 Magento. All rights reserved.
 * See COPYING.txt for license details.
 */
-->
<div class="payment-method" data-bind="css: {'_active': isEnabled(item.code)}">
    <form id="purchaseorder-form" class="form form-purchase-order">

        <div class="payment-method-title field choice">
            <input type="radio"
                   name="payment"
                   class="radio"
                   data-bind="attr: {'id': item.code}, value: item.code, checked: isChecked, click: selectPaymentMethod"/>
            <label data-bind="attr: {'for': item.code}" class="label">
                <span data-bind="text: getTitle()"></span>
            </label>
        </div>
<<<<<<< HEAD

        <div class="payment-method-content">
            <div class="payment-method-billing-address">
                <!-- ko foreach: $parent.getRegion(getBillingAddressFormName()) -->
                <!-- ko template: getTemplate() --><!-- /ko -->
                <!--/ko-->
=======
        <div class="actions-toolbar" id="review-buttons-container">
            <div class="primary">
                <button data-role="review-save" type="submit"
                        data-bind="click: placeOrder, attr: {title: $t('Place Order')}, enable: (item.code == isEnabled)"
                        class="button action primary checkout"><span data-bind="text: $t('Place Order')"></span></button>
>>>>>>> 2b2db8d0
            </div>

            <fieldset class="fieldset payment method" data-bind='attr: {id: "payment_form_" + getCode()}'>
                <div class="field field-number required">
                    <label for="po_number" class="label">
                        <span><!-- ko text: $t('Purchase Order Number')--><!-- /ko --></span>
                    </label>
                    <div class="control">
                        <input type="text"
                               id="po_number"
                               name="payment[po_number]"
                               data-validate="{required:true}"
                               data-bind='
                                attr: {title: $t("Purchase Order Number")},
                                value: purchaseOrderNumber'
                               class="input-text"/>
                    </div>
                </div>
                <div class="actions-toolbar" id="review-buttons-container">
                    <div class="primary">
                        <button class="action primary checkout"
                                type="submit"
                                data-bind="click: placeOrder, attr: {title: $t('Place Order')}, enable: isEnabled(item.code)"
                                data-role="review-save">
                            <span data-bind="text: $t('Place Order')"></span>
                        </button>
                    </div>
                </div>
            </fieldset>
        </div>
    </form>
</div>
        <|MERGE_RESOLUTION|>--- conflicted
+++ resolved
@@ -4,7 +4,7 @@
  * See COPYING.txt for license details.
  */
 -->
-<div class="payment-method" data-bind="css: {'_active': isEnabled(item.code)}">
+<div class="payment-method" data-bind="css: {'_active': (item.code == isEnabled())}">
     <form id="purchaseorder-form" class="form form-purchase-order">
 
         <div class="payment-method-title field choice">
@@ -16,20 +16,12 @@
                 <span data-bind="text: getTitle()"></span>
             </label>
         </div>
-<<<<<<< HEAD
 
         <div class="payment-method-content">
             <div class="payment-method-billing-address">
                 <!-- ko foreach: $parent.getRegion(getBillingAddressFormName()) -->
                 <!-- ko template: getTemplate() --><!-- /ko -->
                 <!--/ko-->
-=======
-        <div class="actions-toolbar" id="review-buttons-container">
-            <div class="primary">
-                <button data-role="review-save" type="submit"
-                        data-bind="click: placeOrder, attr: {title: $t('Place Order')}, enable: (item.code == isEnabled)"
-                        class="button action primary checkout"><span data-bind="text: $t('Place Order')"></span></button>
->>>>>>> 2b2db8d0
             </div>
 
             <fieldset class="fieldset payment method" data-bind='attr: {id: "payment_form_" + getCode()}'>
@@ -52,7 +44,7 @@
                     <div class="primary">
                         <button class="action primary checkout"
                                 type="submit"
-                                data-bind="click: placeOrder, attr: {title: $t('Place Order')}, enable: isEnabled(item.code)"
+                                data-bind="click: placeOrder, attr: {title: $t('Place Order')}, enable: (item.code == isEnabled())"
                                 data-role="review-save">
                             <span data-bind="text: $t('Place Order')"></span>
                         </button>
