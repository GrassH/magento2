--- conflicted
+++ resolved
@@ -4,7 +4,7 @@
  * See COPYING.txt for license details.
  */
 -->
-<div class="payment-method" data-bind="css: {'_active': isEnabled(item.code)}">
+<div class="payment-method" data-bind="css: {'_active': (item.code == isEnabled())}">
     <div class="payment-method-title field choice">
         <input type="radio"
                name="payment"
@@ -12,12 +12,11 @@
                data-bind="attr: {'id': item.code}, value: item.code, checked: isChecked, click: selectPaymentMethod"/>
         <label data-bind="attr: {'for': item.code}" class="label"><span data-bind="text: getTitle()"></span></label>
     </div>
-<<<<<<< HEAD
 
     <div class="payment-method-content">
         <div class="payment-method-billing-address">
             <!-- ko foreach: $parent.getRegion(getBillingAddressFormName()) -->
-                <!-- ko template: getTemplate() --><!-- /ko -->
+            <!-- ko template: getTemplate() --><!-- /ko -->
             <!--/ko-->
         </div>
         <p data-bind="text: getInstructions()"></p>
@@ -25,18 +24,11 @@
             <div class="primary">
                 <button class="action primary checkout"
                         type="submit"
-                        data-bind="click: placeOrder, attr: {title: $t('Place Order')}, enable: isEnabled(item.code)"
+                        data-bind="click: placeOrder, attr: {title: $t('Place Order')}, enable: (item.code == isEnabled())"
                         disabled>
                     <span data-bind="text: $t('Place Order')"></span>
                 </button>
             </div>
-=======
-    <div>
-        <input type="radio" name="payment" style="margin-right: 20px" data-bind="id: item.code, value: item.code, checked: isChecked, click:selectPaymentMethod" /><span data-bind="text: getTitle()"></span>
-        <p data-bind="text: getInstructions()" style="margin-left: 35px"></p>
-        <div class="primary" style="margin-left: 35px">
-            <button data-bind="click: placeOrder, text: $t('Place Order'), enable: (item.code == isEnabled)" class="button action primary checkout" disabled></button>
->>>>>>> 2b2db8d0
         </div>
     </div>
 </div>
