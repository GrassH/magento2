{
    "name": "magento/module-offline-payments",
    "description": "N/A",
    "require": {
        "php": "~5.5.0|~5.6.0",
<<<<<<< HEAD
        "magento/module-payment": "0.74.0-beta9",
        "magento/framework": "0.74.0-beta9",
        "magento/magento-composer-installer": "*"
=======
        "magento/module-checkout": "0.74.0-beta8",
        "magento/module-payment": "0.74.0-beta8",
        "magento/framework": "0.74.0-beta8",
        "magento/magento-composer-installer": "*",
        "magento/module-checkout": "0.74.0-beta8"
>>>>>>> fb8412de
    },
    "type": "magento2-module",
    "version": "0.74.0-beta9",
    "license": [
        "OSL-3.0",
        "AFL-3.0"
    ],
    "extra": {
        "map": [
            [
                "*",
                "Magento/OfflinePayments"
            ]
        ]
    }
}<|MERGE_RESOLUTION|>--- conflicted
+++ resolved
@@ -3,17 +3,10 @@
     "description": "N/A",
     "require": {
         "php": "~5.5.0|~5.6.0",
-<<<<<<< HEAD
+        "magento/module-checkout": "0.74.0-beta9",
         "magento/module-payment": "0.74.0-beta9",
         "magento/framework": "0.74.0-beta9",
         "magento/magento-composer-installer": "*"
-=======
-        "magento/module-checkout": "0.74.0-beta8",
-        "magento/module-payment": "0.74.0-beta8",
-        "magento/framework": "0.74.0-beta8",
-        "magento/magento-composer-installer": "*",
-        "magento/module-checkout": "0.74.0-beta8"
->>>>>>> fb8412de
     },
     "type": "magento2-module",
     "version": "0.74.0-beta9",
