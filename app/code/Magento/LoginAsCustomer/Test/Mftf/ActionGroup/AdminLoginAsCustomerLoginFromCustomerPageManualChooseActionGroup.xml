<?xml version="1.0" encoding="UTF-8"?>
<!--
 /**
  * Copyright © Magento, Inc. All rights reserved.
  * See COPYING.txt for license details.
  */
-->

<actionGroups xmlns:xsi="http://www.w3.org/2001/XMLSchema-instance"
              xsi:noNamespaceSchemaLocation="urn:magento:mftf:Test/etc/actionGroupSchema.xsd">
    <actionGroup name="AdminLoginAsCustomerLoginFromCustomerPageManualChooseActionGroup">
        <annotations>
            <description>Verify Login as Customer Login action is works properly from Customer page with manual Store View choose.</description>
        </annotations>
        <arguments>
            <argument name="customerId" type="string"/>
            <argument name="storeName" type="string" defaultValue="default"/>
        </arguments>

        <amOnPage url="{{AdminEditCustomerPage.url(customerId)}}" stepKey="gotoCustomerPage"/>
        <waitForPageLoad stepKey="waitForCustomerPageLoad"/>
        <click selector="{{AdminCustomerMainActionsSection.loginAsCustomer}}" stepKey="clickLoginAsCustomerLink"/>
<<<<<<< HEAD
        <see selector="{{AdminConfirmationModalSection.title}}" userInput="Login as Customer: Select Store View" stepKey="seeModal"/>
        <see selector="{{AdminConfirmationModalSection.message}}" userInput="Actions taken while in &quot;Login as Customer&quot; will affect actual customer data." stepKey="seeModalMessage"/>
        <selectOption selector="{{AdminLoginAsCustomerConfirmationModalSection.storeView}}" userInput="{{storeViewName}}" stepKey="selectStoreView"/>
=======
        <see selector="{{AdminConfirmationModalSection.title}}" userInput="Login as Customer: Select Store" stepKey="seeModal"/>
        <see selector="{{AdminConfirmationModalSection.message}}" userInput="Actions taken while in &quot;Login as Customer&quot; will affect actual customer data." stepKey="seeModalMessage"/>
        <selectOption selector="{{AdminLoginAsCustomerConfirmationModalSection.store}}" userInput="{{storeName}}" stepKey="selectStore"/>
>>>>>>> f4725367
        <click selector="{{AdminConfirmationModalSection.ok}}" stepKey="clickLogin"/>
        <waitForPageLoad stepKey="waitForLoadingMaskToDisappear" />
        <switchToNextTab stepKey="switchToNewTab"/>
        <waitForPageLoad stepKey="waitForPageLoad"/>
    </actionGroup>
</actionGroups><|MERGE_RESOLUTION|>--- conflicted
+++ resolved
@@ -20,15 +20,9 @@
         <amOnPage url="{{AdminEditCustomerPage.url(customerId)}}" stepKey="gotoCustomerPage"/>
         <waitForPageLoad stepKey="waitForCustomerPageLoad"/>
         <click selector="{{AdminCustomerMainActionsSection.loginAsCustomer}}" stepKey="clickLoginAsCustomerLink"/>
-<<<<<<< HEAD
-        <see selector="{{AdminConfirmationModalSection.title}}" userInput="Login as Customer: Select Store View" stepKey="seeModal"/>
-        <see selector="{{AdminConfirmationModalSection.message}}" userInput="Actions taken while in &quot;Login as Customer&quot; will affect actual customer data." stepKey="seeModalMessage"/>
-        <selectOption selector="{{AdminLoginAsCustomerConfirmationModalSection.storeView}}" userInput="{{storeViewName}}" stepKey="selectStoreView"/>
-=======
         <see selector="{{AdminConfirmationModalSection.title}}" userInput="Login as Customer: Select Store" stepKey="seeModal"/>
         <see selector="{{AdminConfirmationModalSection.message}}" userInput="Actions taken while in &quot;Login as Customer&quot; will affect actual customer data." stepKey="seeModalMessage"/>
         <selectOption selector="{{AdminLoginAsCustomerConfirmationModalSection.store}}" userInput="{{storeName}}" stepKey="selectStore"/>
->>>>>>> f4725367
         <click selector="{{AdminConfirmationModalSection.ok}}" stepKey="clickLogin"/>
         <waitForPageLoad stepKey="waitForLoadingMaskToDisappear" />
         <switchToNextTab stepKey="switchToNewTab"/>
