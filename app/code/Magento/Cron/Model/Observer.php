<?php
/**
 * Copyright © 2015 Magento. All rights reserved.
 * See COPYING.txt for license details.
 */

/**
 * Handling cron jobs
 */
namespace Magento\Cron\Model;

use Magento\Framework\App\Filesystem\DirectoryList;

/**
 * @SuppressWarnings(PHPMD.CouplingBetweenObjects)
 */
class Observer
{
    /**#@+
     * Cache key values
     */
    const CACHE_KEY_LAST_SCHEDULE_GENERATE_AT = 'cron_last_schedule_generate_at';

    const CACHE_KEY_LAST_HISTORY_CLEANUP_AT = 'cron_last_history_cleanup_at';

    /**#@-*/

    /**#@+
     * List of configurable constants used to calculate and validate during handling cron jobs
     */
    const XML_PATH_SCHEDULE_GENERATE_EVERY = 'schedule_generate_every';

    const XML_PATH_SCHEDULE_AHEAD_FOR = 'schedule_ahead_for';

    const XML_PATH_SCHEDULE_LIFETIME = 'schedule_lifetime';

    const XML_PATH_HISTORY_CLEANUP_EVERY = 'history_cleanup_every';

    const XML_PATH_HISTORY_SUCCESS = 'history_success_lifetime';

    const XML_PATH_HISTORY_FAILURE = 'history_failure_lifetime';

    /**#@-*/

    /**
     * Value of seconds in one minute
     */
    const SECONDS_IN_MINUTE = 60;

    /**
     * @var \Magento\Cron\Model\Resource\Schedule\Collection
     */
    protected $_pendingSchedules;

    /**
     * @var \Magento\Cron\Model\ConfigInterface
     */
    protected $_config;

    /**
     * @var \Magento\Framework\App\ObjectManager
     */
    protected $_objectManager;

    /**
     * @var \Magento\Framework\App\CacheInterface
     */
    protected $_cache;

    /**
     * @var \Magento\Framework\App\Config\ScopeConfigInterface
     */
    protected $_scopeConfig;

    /**
     * @var ScheduleFactory
     */
    protected $_scheduleFactory;

    /**
     * @var \Magento\Framework\App\Console\Request
     */
    protected $_request;

    /**
     * @var \Magento\Framework\ShellInterface
     */
    protected $_shell;

    /**
     * @var \Magento\Framework\Stdlib\DateTime\TimezoneInterface
     */
    protected $timezone;

    /**
     * @param \Magento\Framework\ObjectManagerInterface $objectManager
     * @param ScheduleFactory $scheduleFactory
     * @param \Magento\Framework\App\CacheInterface $cache
     * @param ConfigInterface $config
     * @param \Magento\Framework\App\Config\ScopeConfigInterface $scopeConfig
     * @param \Magento\Framework\App\Console\Request $request
     * @param \Magento\Framework\ShellInterface $shell
     * @param \Magento\Framework\Stdlib\DateTime\TimezoneInterface $timezone
     */
    public function __construct(
        \Magento\Framework\ObjectManagerInterface $objectManager,
        \Magento\Cron\Model\ScheduleFactory $scheduleFactory,
        \Magento\Framework\App\CacheInterface $cache,
        \Magento\Cron\Model\ConfigInterface $config,
        \Magento\Framework\App\Config\ScopeConfigInterface $scopeConfig,
        \Magento\Framework\App\Console\Request $request,
        \Magento\Framework\ShellInterface $shell,
        \Magento\Framework\Stdlib\DateTime\TimezoneInterface $timezone
    ) {
        $this->_objectManager = $objectManager;
        $this->_scheduleFactory = $scheduleFactory;
        $this->_cache = $cache;
        $this->_config = $config;
        $this->_scopeConfig = $scopeConfig;
        $this->_request = $request;
        $this->_shell = $shell;
        $this->timezone = $timezone;
    }

    /**
     * Process cron queue
     * Generate tasks schedule
     * Cleanup tasks schedule
     *
     * @param \Magento\Framework\Event\Observer $observer
     * @return void
     * @SuppressWarnings(PHPMD.CyclomaticComplexity)
     * @SuppressWarnings(PHPMD.NPathComplexity)
     * @SuppressWarnings(PHPMD.UnusedFormalParameter)
     */
    public function dispatch($observer)
    {
        $pendingJobs = $this->_getPendingSchedules();
        $currentTime = $this->timezone->scopeTimeStamp();
        $jobGroupsRoot = $this->_config->getJobs();

        foreach ($jobGroupsRoot as $groupId => $jobsRoot) {
            if ($this->_request->getParam('group') !== null && $this->_request->getParam('group') != $groupId) {
                continue;
            }
            if (($this->_request->getParam('standaloneProcessStarted') !== '1') && (
                    $this->_scopeConfig->getValue(
                        'system/cron/' . $groupId . '/use_separate_process',
                        \Magento\Store\Model\ScopeInterface::SCOPE_STORE
                    ) == 1
                )) {
                $this->_shell->execute(
                    'php -f %s -- --group=%s --standaloneProcessStarted=%s',
                    [
                        BP . '/' . DirectoryList::PUB . '/cron.php',
                        $groupId,
                        '1'
                    ]
                );
                continue;
            }

            foreach ($pendingJobs as $schedule) {
                $jobConfig = isset($jobsRoot[$schedule->getJobCode()]) ? $jobsRoot[$schedule->getJobCode()] : null;
                if (!$jobConfig) {
                    continue;
                }

                $scheduledTime = strtotime($schedule->getScheduledAt());
                if ($scheduledTime > $currentTime) {
                    continue;
                }

                try {
                    if ($schedule->tryLockJob()) {
                        $this->_runJob($scheduledTime, $currentTime, $jobConfig, $schedule, $groupId);
                    }
                } catch (\Exception $e) {
                    $schedule->setMessages($e->getMessage());
                }
                $schedule->save();
            }

            $this->_generate($groupId);
            $this->_cleanup($groupId);
        }
    }

    /**
     * Execute job by calling specific class::method
     *
     * @param int $scheduledTime
     * @param int $currentTime
     * @param string[] $jobConfig
     * @param Schedule $schedule
     * @param string $groupId
     * @return void
     * @throws \Exception
     */
    protected function _runJob($scheduledTime, $currentTime, $jobConfig, $schedule, $groupId)
    {
        $scheduleLifetime = (int)$this->_scopeConfig->getValue(
            'system/cron/' . $groupId . '/' . self::XML_PATH_SCHEDULE_LIFETIME,
            \Magento\Store\Model\ScopeInterface::SCOPE_STORE
        );
        $scheduleLifetime = $scheduleLifetime * self::SECONDS_IN_MINUTE;
        if ($scheduledTime < $currentTime - $scheduleLifetime) {
            $schedule->setStatus(Schedule::STATUS_MISSED);
            throw new \Exception('Too late for the schedule');
        }

        if (!isset($jobConfig['instance'], $jobConfig['method'])) {
            $schedule->setStatus(Schedule::STATUS_ERROR);
            throw new \Exception('No callbacks found');
        }
        $model = $this->_objectManager->create($jobConfig['instance']);
        $callback = [$model, $jobConfig['method']];
        if (!is_callable($callback)) {
            $schedule->setStatus(Schedule::STATUS_ERROR);
            throw new \Exception(
                sprintf('Invalid callback: %s::%s can\'t be called', $jobConfig['instance'], $jobConfig['method'])
            );
        }

        $schedule->setExecutedAt(strftime('%Y-%m-%d %H:%M:%S', $this->timezone->scopeTimeStamp()))->save();

        call_user_func_array($callback, [$schedule]);

        $schedule->setStatus(Schedule::STATUS_SUCCESS)->setFinishedAt(strftime(
            '%Y-%m-%d %H:%M:%S',
            $this->timezone->scopeTimeStamp()
        ));
    }

    /**
     * Return job collection from data base with status 'pending'
     *
     * @return \Magento\Cron\Model\Resource\Schedule\Collection
     */
    protected function _getPendingSchedules()
    {
        if (!$this->_pendingSchedules) {
            $this->_pendingSchedules = $this->_scheduleFactory->create()->getCollection()->addFieldToFilter(
                'status',
                Schedule::STATUS_PENDING
            )->load();
        }
        return $this->_pendingSchedules;
    }

    /**
     * Generate cron schedule
     *
     * @param string $groupId
     * @return $this
     */
    protected function _generate($groupId)
    {
        /**
         * check if schedule generation is needed
         */
        $lastRun = (int)$this->_cache->load(self::CACHE_KEY_LAST_SCHEDULE_GENERATE_AT . $groupId);
        $rawSchedulePeriod = (int)$this->_scopeConfig->getValue(
            'system/cron/' . $groupId . '/' . self::XML_PATH_SCHEDULE_GENERATE_EVERY,
            \Magento\Store\Model\ScopeInterface::SCOPE_STORE
        );
        $schedulePeriod = $rawSchedulePeriod * self::SECONDS_IN_MINUTE;
        if ($lastRun > $this->timezone->scopeTimeStamp() - $schedulePeriod) {
            return $this;
        }

        $schedules = $this->_getPendingSchedules();
        $exists = [];
        /** @var Schedule $schedule */
        foreach ($schedules as $schedule) {
            $exists[$schedule->getJobCode() . '/' . $schedule->getScheduledAt()] = 1;
        }

        /**
         * generate global crontab jobs
         */
        $jobs = $this->_config->getJobs();
        $this->_generateJobs($jobs[$groupId], $exists, $groupId);

        /**
         * save time schedules generation was ran with no expiration
         */
        $this->_cache->save(
            $this->timezone->scopeTimeStamp(),
            self::CACHE_KEY_LAST_SCHEDULE_GENERATE_AT . $groupId,
            ['crontab'],
            null
        );

        return $this;
    }

    /**
     * Generate jobs for config information
     *
     * @param   array $jobs
     * @param   array $exists
     * @param   string $groupId
     * @return  $this
     */
    protected function _generateJobs($jobs, $exists, $groupId)
    {
        foreach ($jobs as $jobCode => $jobConfig) {
            $cronExpression = null;
            if (isset($jobConfig['config_path'])) {
                $cronExpression = $this->getConfigSchedule($jobConfig) ?: null;
            }

            if (!$cronExpression) {
                if (isset($jobConfig['schedule'])) {
                    $cronExpression = $jobConfig['schedule'];
                }
            }

            if (!$cronExpression) {
                continue;
            }

            $timeInterval = $this->getScheduleTimeInterval($groupId);
            $this->saveSchedule($jobCode, $cronExpression, $timeInterval, $exists);
        }
        return $this;
    }

    /**
     * Clean existed jobs
     *
     * @param string $groupId
     * @return $this
     */
    protected function _cleanup($groupId)
    {
        // check if history cleanup is needed
        $lastCleanup = (int)$this->_cache->load(self::CACHE_KEY_LAST_HISTORY_CLEANUP_AT . $groupId);
        $historyCleanUp = (int)$this->_scopeConfig->getValue(
            'system/cron/' . $groupId . '/' . self::XML_PATH_HISTORY_CLEANUP_EVERY,
            \Magento\Store\Model\ScopeInterface::SCOPE_STORE
        );
<<<<<<< HEAD
        if ($lastCleanup > $this->timezone->scopeTimeStamp() - $historyCleanUp * self::SECONDS_IN_MINUTE) {
=======

        if ($lastCleanup > time() - $historyCleanUp * self::SECONDS_IN_MINUTE) {
>>>>>>> 4c7b2a59
            return $this;
        }

        // check how long the record should stay unprocessed before marked as MISSED
        $scheduleLifetime = (int)$this->_scopeConfig->getValue(
            'system/cron/' . $groupId . '/' . self::XML_PATH_SCHEDULE_LIFETIME,
            \Magento\Store\Model\ScopeInterface::SCOPE_STORE
        );
        $scheduleLifetime = $scheduleLifetime * self::SECONDS_IN_MINUTE;

        /**
         * @var \Magento\Cron\Model\Resource\Schedule\Collection $history
         */
        $history = $this->_scheduleFactory->create()->getCollection()->addFieldToFilter(
            'status',
            ['in' => [Schedule::STATUS_SUCCESS, Schedule::STATUS_MISSED, Schedule::STATUS_ERROR]]
        )->load();

        $historySuccess = (int)$this->_scopeConfig->getValue(
            'system/cron/' . $groupId . '/' . self::XML_PATH_HISTORY_SUCCESS,
            \Magento\Store\Model\ScopeInterface::SCOPE_STORE
        );
        $historyFailure = (int)$this->_scopeConfig->getValue(
            'system/cron/' . $groupId . '/' . self::XML_PATH_HISTORY_FAILURE,
            \Magento\Store\Model\ScopeInterface::SCOPE_STORE
        );
        $historyLifetimes = [
            Schedule::STATUS_SUCCESS => $historySuccess * self::SECONDS_IN_MINUTE,
            Schedule::STATUS_MISSED => $historyFailure * self::SECONDS_IN_MINUTE,
            Schedule::STATUS_ERROR => $historyFailure * self::SECONDS_IN_MINUTE,
        ];

        $now = $this->timezone->scopeTimeStamp();
        /** @var Schedule $record */
        foreach ($history as $record) {
            $checkTime = $record->getExecutedAt() ? strtotime($record->getExecutedAt()) :
                strtotime($record->getScheduledAt()) + $scheduleLifetime;
            if ($checkTime < $now - $historyLifetimes[$record->getStatus()]) {
                $record->delete();
            }
        }

        // save time history cleanup was ran with no expiration
        $this->_cache->save(
            $this->timezone->scopeTimeStamp(),
            self::CACHE_KEY_LAST_HISTORY_CLEANUP_AT . $groupId,
            ['crontab'],
            null
        );

        return $this;
    }

    /**
     * @param array $jobConfig
     * @return mixed
     */
    protected function getConfigSchedule($jobConfig)
    {
        $cronExpr = $this->_scopeConfig->getValue(
            $jobConfig['config_path'],
            \Magento\Store\Model\ScopeInterface::SCOPE_STORE
        );

        return $cronExpr;
    }

    /**
     * @param string $jobCode
     * @param string $cronExpression
     * @param int $timeInterval
     * @param array $exists
     * @return void
     */
    protected function saveSchedule($jobCode, $cronExpression, $timeInterval, $exists)
    {
        $currentTime = $this->timezone->scopeTimeStamp();
        $timeAhead = $currentTime + $timeInterval;
        for ($time = $currentTime; $time < $timeAhead; $time += self::SECONDS_IN_MINUTE) {
            $ts = strftime('%Y-%m-%d %H:%M:00', $time);
            if (!empty($exists[$jobCode . '/' . $ts])) {
                // already scheduled
                continue;
            }
            $schedule = $this->generateSchedule($jobCode, $cronExpression, $time);
            if ($schedule->trySchedule()) {
                // time matches cron expression
                $schedule->save();
                return;
            }
        }
    }

    /**
     * @param string $jobCode
     * @param string $cronExpression
     * @param int $time
     * @return Schedule
     */
    protected function generateSchedule($jobCode, $cronExpression, $time)
    {
        $schedule = $this->_scheduleFactory->create()
            ->setCronExpr($cronExpression)
            ->setJobCode($jobCode)
            ->setStatus(Schedule::STATUS_PENDING)
            ->setCreatedAt(strftime('%Y-%m-%d %H:%M:%S', $this->timezone->scopeTimeStamp()))
            ->setScheduledAt(strftime('%Y-%m-%d %H:%M', $time));

        return $schedule;
    }

    /**
     * @param string $groupId
     * @return int
     */
    protected function getScheduleTimeInterval($groupId)
    {
        $scheduleAheadFor = (int)$this->_scopeConfig->getValue(
            'system/cron/' . $groupId . '/' . self::XML_PATH_SCHEDULE_AHEAD_FOR,
            \Magento\Store\Model\ScopeInterface::SCOPE_STORE
        );
        $scheduleAheadFor = $scheduleAheadFor * self::SECONDS_IN_MINUTE;

        return $scheduleAheadFor;
    }
}<|MERGE_RESOLUTION|>--- conflicted
+++ resolved
@@ -341,12 +341,7 @@
             'system/cron/' . $groupId . '/' . self::XML_PATH_HISTORY_CLEANUP_EVERY,
             \Magento\Store\Model\ScopeInterface::SCOPE_STORE
         );
-<<<<<<< HEAD
         if ($lastCleanup > $this->timezone->scopeTimeStamp() - $historyCleanUp * self::SECONDS_IN_MINUTE) {
-=======
-
-        if ($lastCleanup > time() - $historyCleanUp * self::SECONDS_IN_MINUTE) {
->>>>>>> 4c7b2a59
             return $this;
         }
 
