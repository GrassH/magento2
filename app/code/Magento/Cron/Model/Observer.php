<?php
/**
 * Copyright © 2015 Magento. All rights reserved.
 * See COPYING.txt for license details.
 */

/**
 * Handling cron jobs
 */
namespace Magento\Cron\Model;

use Magento\Framework\App\Filesystem\DirectoryList;

/**
 * @SuppressWarnings(PHPMD.CouplingBetweenObjects)
 */
class Observer
{
    /**#@+
     * Cache key values
     */
    const CACHE_KEY_LAST_SCHEDULE_GENERATE_AT = 'cron_last_schedule_generate_at';

    const CACHE_KEY_LAST_HISTORY_CLEANUP_AT = 'cron_last_history_cleanup_at';

    /**#@-*/

    /**#@+
     * List of configurable constants used to calculate and validate during handling cron jobs
     */
    const XML_PATH_SCHEDULE_GENERATE_EVERY = 'schedule_generate_every';

    const XML_PATH_SCHEDULE_AHEAD_FOR = 'schedule_ahead_for';

    const XML_PATH_SCHEDULE_LIFETIME = 'schedule_lifetime';

    const XML_PATH_HISTORY_CLEANUP_EVERY = 'history_cleanup_every';

    const XML_PATH_HISTORY_SUCCESS = 'history_success_lifetime';

    const XML_PATH_HISTORY_FAILURE = 'history_failure_lifetime';

    /**#@-*/

    /**
     * Value of seconds in one minute
     */
    const SECONDS_IN_MINUTE = 60;

    /**
     * @var \Magento\Cron\Model\Resource\Schedule\Collection
     */
    protected $_pendingSchedules;

    /**
     * @var \Magento\Cron\Model\ConfigInterface
     */
    protected $_config;

    /**
     * @var \Magento\Framework\App\ObjectManager
     */
    protected $_objectManager;

    /**
     * @var \Magento\Framework\App\CacheInterface
     */
    protected $_cache;

    /**
     * @var \Magento\Framework\App\Config\ScopeConfigInterface
     */
    protected $_scopeConfig;

    /**
     * @var ScheduleFactory
     */
    protected $_scheduleFactory;

    /**
     * @var \Magento\Framework\App\Console\Request
     */
    protected $_request;

    /**
     * @var \Magento\Framework\ShellInterface
     */
    protected $_shell;

    /**
     * @var \Magento\Framework\Stdlib\DateTime\TimezoneInterface
     */
    protected $timezone;

    /**
     * @param \Magento\Framework\ObjectManagerInterface $objectManager
     * @param ScheduleFactory $scheduleFactory
     * @param \Magento\Framework\App\CacheInterface $cache
     * @param ConfigInterface $config
     * @param \Magento\Framework\App\Config\ScopeConfigInterface $scopeConfig
     * @param \Magento\Framework\App\Console\Request $request
     * @param \Magento\Framework\ShellInterface $shell
     * @param \Magento\Framework\Stdlib\DateTime\TimezoneInterface $timezone
     */
    public function __construct(
        \Magento\Framework\ObjectManagerInterface $objectManager,
        \Magento\Cron\Model\ScheduleFactory $scheduleFactory,
        \Magento\Framework\App\CacheInterface $cache,
        \Magento\Cron\Model\ConfigInterface $config,
        \Magento\Framework\App\Config\ScopeConfigInterface $scopeConfig,
        \Magento\Framework\App\Console\Request $request,
        \Magento\Framework\ShellInterface $shell,
        \Magento\Framework\Stdlib\DateTime\TimezoneInterface $timezone
    ) {
        $this->_objectManager = $objectManager;
        $this->_scheduleFactory = $scheduleFactory;
        $this->_cache = $cache;
        $this->_config = $config;
        $this->_scopeConfig = $scopeConfig;
        $this->_request = $request;
        $this->_shell = $shell;
        $this->timezone = $timezone;
    }

    /**
     * Process cron queue
     * Generate tasks schedule
     * Cleanup tasks schedule
     *
     * @param \Magento\Framework\Event\Observer $observer
     * @return void
     * @SuppressWarnings(PHPMD.CyclomaticComplexity)
     * @SuppressWarnings(PHPMD.NPathComplexity)
     * @SuppressWarnings(PHPMD.UnusedFormalParameter)
     */
    public function dispatch($observer)
    {
        $pendingJobs = $this->_getPendingSchedules();
        $currentTime = $this->timezone->scopeTimeStamp();
        $jobGroupsRoot = $this->_config->getJobs();

        foreach ($jobGroupsRoot as $groupId => $jobsRoot) {
            if ($this->_request->getParam('group') !== null && $this->_request->getParam('group') != $groupId) {
                continue;
            }
            if (($this->_request->getParam('standaloneProcessStarted') !== '1') && (
                    $this->_scopeConfig->getValue(
                        'system/cron/' . $groupId . '/use_separate_process',
                        \Magento\Store\Model\ScopeInterface::SCOPE_STORE
                    ) == 1
                )) {
                $this->_shell->execute(
                    'php -f %s -- --group=%s --standaloneProcessStarted=%s',
                    [
                        BP . '/' . DirectoryList::PUB . '/cron.php',
                        $groupId,
                        '1'
                    ]
                );
                continue;
            }

            foreach ($pendingJobs as $schedule) {
                $jobConfig = isset($jobsRoot[$schedule->getJobCode()]) ? $jobsRoot[$schedule->getJobCode()] : null;
                if (!$jobConfig) {
                    continue;
                }

                $scheduledTime = strtotime($schedule->getScheduledAt());
                if ($scheduledTime > $currentTime) {
                    continue;
                }

                try {
                    if ($schedule->tryLockJob()) {
                        $this->_runJob($scheduledTime, $currentTime, $jobConfig, $schedule, $groupId);
                    }
                } catch (\Exception $e) {
                    $schedule->setMessages($e->getMessage());
                }
                $schedule->save();
            }

            $this->_generate($groupId);
            $this->_cleanup($groupId);
        }
    }

    /**
     * Execute job by calling specific class::method
     *
     * @param int $scheduledTime
     * @param int $currentTime
     * @param string[] $jobConfig
     * @param Schedule $schedule
     * @param string $groupId
     * @return void
     * @throws \Exception
     */
    protected function _runJob($scheduledTime, $currentTime, $jobConfig, $schedule, $groupId)
    {
        $scheduleLifetime = (int)$this->_scopeConfig->getValue(
            'system/cron/' . $groupId . '/' . self::XML_PATH_SCHEDULE_LIFETIME,
            \Magento\Store\Model\ScopeInterface::SCOPE_STORE
        );
        $scheduleLifetime = $scheduleLifetime * self::SECONDS_IN_MINUTE;
        if ($scheduledTime < $currentTime - $scheduleLifetime) {
            $schedule->setStatus(Schedule::STATUS_MISSED);
            throw new \Exception('Too late for the schedule');
        }

        if (!isset($jobConfig['instance'], $jobConfig['method'])) {
            $schedule->setStatus(Schedule::STATUS_ERROR);
            throw new \Exception('No callbacks found');
        }
        $model = $this->_objectManager->create($jobConfig['instance']);
        $callback = [$model, $jobConfig['method']];
        if (!is_callable($callback)) {
            $schedule->setStatus(Schedule::STATUS_ERROR);
            throw new \Exception(
                sprintf('Invalid callback: %s::%s can\'t be called', $jobConfig['instance'], $jobConfig['method'])
            );
        }

        $schedule->setExecutedAt(strftime('%Y-%m-%d %H:%M:%S', $this->timezone->scopeTimeStamp()))->save();

        call_user_func_array($callback, [$schedule]);

        $schedule->setStatus(Schedule::STATUS_SUCCESS)->setFinishedAt(strftime(
            '%Y-%m-%d %H:%M:%S',
            $this->timezone->scopeTimeStamp()
        ));
    }

    /**
     * Return job collection from data base with status 'pending'
     *
     * @return \Magento\Cron\Model\Resource\Schedule\Collection
     */
    protected function _getPendingSchedules()
    {
        if (!$this->_pendingSchedules) {
            $this->_pendingSchedules = $this->_scheduleFactory->create()->getCollection()->addFieldToFilter(
                'status',
                Schedule::STATUS_PENDING
            )->load();
        }
        return $this->_pendingSchedules;
    }

    /**
     * Generate cron schedule
     *
     * @param string $groupId
     * @return $this
     */
    protected function _generate($groupId)
    {
        /**
         * check if schedule generation is needed
         */
        $lastRun = (int)$this->_cache->load(self::CACHE_KEY_LAST_SCHEDULE_GENERATE_AT . $groupId);
        $rawSchedulePeriod = (int)$this->_scopeConfig->getValue(
            'system/cron/' . $groupId . '/' . self::XML_PATH_SCHEDULE_GENERATE_EVERY,
            \Magento\Store\Model\ScopeInterface::SCOPE_STORE
        );
        $schedulePeriod = $rawSchedulePeriod * self::SECONDS_IN_MINUTE;
        if ($lastRun > $this->timezone->scopeTimeStamp() - $schedulePeriod) {
            return $this;
        }

        $schedules = $this->_getPendingSchedules();
        $exists = [];
        /** @var Schedule $schedule */
        foreach ($schedules as $schedule) {
            $exists[$schedule->getJobCode() . '/' . $schedule->getScheduledAt()] = 1;
        }

        /**
         * generate global crontab jobs
         */
        $jobs = $this->_config->getJobs();
        $this->_generateJobs($jobs[$groupId], $exists, $groupId);

        /**
         * save time schedules generation was ran with no expiration
         */
        $this->_cache->save(
            $this->timezone->scopeTimeStamp(),
            self::CACHE_KEY_LAST_SCHEDULE_GENERATE_AT . $groupId,
            ['crontab'],
            null
        );

        return $this;
    }

    /**
     * Generate jobs for config information
     *
     * @param   array $jobs
     * @param   array $exists
     * @param   string $groupId
     * @return  $this
     */
    protected function _generateJobs($jobs, $exists, $groupId)
    {
        foreach ($jobs as $jobCode => $jobConfig) {
            $cronExpression = null;
            if (isset($jobConfig['config_path'])) {
                $cronExpression = $this->getConfigSchedule($jobConfig) ?: null;
            }

            if (!$cronExpression) {
                if (isset($jobConfig['schedule'])) {
                    $cronExpression = $jobConfig['schedule'];
                }
            }

            if (!$cronExpression) {
                continue;
            }

            $timeInterval = $this->getScheduleTimeInterval($groupId);
            $this->saveSchedule($jobCode, $cronExpression, $timeInterval, $exists);
        }
        return $this;
    }

    /**
     * Clean existed jobs
     *
     * @param string $groupId
     * @return $this
     */
    protected function _cleanup($groupId)
    {
        // check if history cleanup is needed
        $lastCleanup = (int)$this->_cache->load(self::CACHE_KEY_LAST_HISTORY_CLEANUP_AT . $groupId);
        $historyCleanUp = (int)$this->_scopeConfig->getValue(
            'system/cron/' . $groupId . '/' . self::XML_PATH_HISTORY_CLEANUP_EVERY,
            \Magento\Store\Model\ScopeInterface::SCOPE_STORE
        );
        if ($lastCleanup > $this->timezone->scopeTimeStamp() - $historyCleanUp * self::SECONDS_IN_MINUTE) {
            return $this;
        }

        // check how long the record should stay unprocessed before marked as MISSED
        $scheduleLifetime = (int)$this->_scopeConfig->getValue(
            'system/cron/' . $groupId . '/' . self::XML_PATH_SCHEDULE_LIFETIME,
            \Magento\Store\Model\ScopeInterface::SCOPE_STORE
        );
        $scheduleLifetime = $scheduleLifetime * self::SECONDS_IN_MINUTE;

        /**
         * @var \Magento\Cron\Model\Resource\Schedule\Collection $history
         */
        $history = $this->_scheduleFactory->create()->getCollection()->addFieldToFilter(
            'status',
            ['in' => [Schedule::STATUS_SUCCESS, Schedule::STATUS_MISSED, Schedule::STATUS_ERROR]]
        )->load();

        $historySuccess = (int)$this->_scopeConfig->getValue(
            'system/cron/' . $groupId . '/' . self::XML_PATH_HISTORY_SUCCESS,
            \Magento\Store\Model\ScopeInterface::SCOPE_STORE
        );
        $historyFailure = (int)$this->_scopeConfig->getValue(
            'system/cron/' . $groupId . '/' . self::XML_PATH_HISTORY_FAILURE,
            \Magento\Store\Model\ScopeInterface::SCOPE_STORE
        );
        $historyLifetimes = [
            Schedule::STATUS_SUCCESS => $historySuccess * self::SECONDS_IN_MINUTE,
            Schedule::STATUS_MISSED => $historyFailure * self::SECONDS_IN_MINUTE,
            Schedule::STATUS_ERROR => $historyFailure * self::SECONDS_IN_MINUTE,
        ];

        $now = $this->timezone->scopeTimeStamp();
        /** @var Schedule $record */
        foreach ($history as $record) {
<<<<<<< HEAD
            $checkTime = strtotime($record->getExecutedAt() ? $record->getExecutedAt() : $record->getScheduledAt());
=======
            $checkTime = $record->getExecutedAt() ? strtotime($record->getExecutedAt()) :
                strtotime($record->getScheduledAt()) + $scheduleLifetime;
>>>>>>> 08b6497c
            if ($checkTime < $now - $historyLifetimes[$record->getStatus()]) {
                $record->delete();
            }
        }

        // save time history cleanup was ran with no expiration
        $this->_cache->save(
            $this->timezone->scopeTimeStamp(),
            self::CACHE_KEY_LAST_HISTORY_CLEANUP_AT . $groupId,
            ['crontab'],
            null
        );

        return $this;
    }

    /**
     * @param array $jobConfig
     * @return mixed
     */
    protected function getConfigSchedule($jobConfig)
    {
        $cronExpr = $this->_scopeConfig->getValue(
            $jobConfig['config_path'],
            \Magento\Store\Model\ScopeInterface::SCOPE_STORE
        );

        return $cronExpr;
    }

    /**
     * @param string $jobCode
     * @param string $cronExpression
     * @param int $timeInterval
     * @param array $exists
     * @return void
     */
    protected function saveSchedule($jobCode, $cronExpression, $timeInterval, $exists)
    {
        $currentTime = $this->timezone->scopeTimeStamp();
        $timeAhead = $currentTime + $timeInterval;
        for ($time = $currentTime; $time < $timeAhead; $time += self::SECONDS_IN_MINUTE) {
            $ts = strftime('%Y-%m-%d %H:%M:00', $time);
            if (!empty($exists[$jobCode . '/' . $ts])) {
                // already scheduled
                continue;
            }
            $schedule = $this->generateSchedule($jobCode, $cronExpression, $time);
            if ($schedule->trySchedule()) {
                // time matches cron expression
                $schedule->save();
                return;
            }
        }
    }

    /**
     * @param string $jobCode
     * @param string $cronExpression
     * @param int $time
     * @return Schedule
     */
    protected function generateSchedule($jobCode, $cronExpression, $time)
    {
        $schedule = $this->_scheduleFactory->create()
            ->setCronExpr($cronExpression)
            ->setJobCode($jobCode)
            ->setStatus(Schedule::STATUS_PENDING)
            ->setCreatedAt(strftime('%Y-%m-%d %H:%M:%S', $this->timezone->scopeTimeStamp()))
            ->setScheduledAt(strftime('%Y-%m-%d %H:%M', $time));

        return $schedule;
    }

    /**
     * @param string $groupId
     * @return int
     */
    protected function getScheduleTimeInterval($groupId)
    {
        $scheduleAheadFor = (int)$this->_scopeConfig->getValue(
            'system/cron/' . $groupId . '/' . self::XML_PATH_SCHEDULE_AHEAD_FOR,
            \Magento\Store\Model\ScopeInterface::SCOPE_STORE
        );
        $scheduleAheadFor = $scheduleAheadFor * self::SECONDS_IN_MINUTE;

        return $scheduleAheadFor;
    }
}<|MERGE_RESOLUTION|>--- conflicted
+++ resolved
@@ -377,12 +377,8 @@
         $now = $this->timezone->scopeTimeStamp();
         /** @var Schedule $record */
         foreach ($history as $record) {
-<<<<<<< HEAD
-            $checkTime = strtotime($record->getExecutedAt() ? $record->getExecutedAt() : $record->getScheduledAt());
-=======
             $checkTime = $record->getExecutedAt() ? strtotime($record->getExecutedAt()) :
                 strtotime($record->getScheduledAt()) + $scheduleLifetime;
->>>>>>> 08b6497c
             if ($checkTime < $now - $historyLifetimes[$record->getStatus()]) {
                 $record->delete();
             }
