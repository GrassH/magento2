<?php
/**
 * Copyright © Magento, Inc. All rights reserved.
 * See COPYING.txt for license details.
 */

/**
 * Backend Model for Currency import options
 *
 * @author     Magento Core Team <core@magentocommerce.com>
 */
namespace Magento\Cron\Model\Config\Backend;

use Magento\Framework\Exception\LocalizedException;

/**
 * Sitemap configuration
 */
class Sitemap extends \Magento\Framework\App\Config\Value
{
    /**
<<<<<<< HEAD
     * Cron expression path
=======
     * Cron string path for product alerts
>>>>>>> be9b1fe5
     */
    const CRON_STRING_PATH = 'crontab/default/jobs/sitemap_generate/schedule/cron_expr';

    /**
     * Cron mode path
     */
    const CRON_MODEL_PATH = 'crontab/default/jobs/sitemap_generate/run/model';

    /**
     * @var \Magento\Framework\App\Config\ValueFactory
     */
    protected $_configValueFactory;

    /**
     * @var string
     */
    protected $_runModelPath = '';

    /**
     * @param \Magento\Framework\Model\Context $context
     * @param \Magento\Framework\Registry $registry
     * @param \Magento\Framework\App\Config\ScopeConfigInterface $config
     * @param \Magento\Framework\App\Cache\TypeListInterface $cacheTypeList
     * @param \Magento\Framework\App\Config\ValueFactory $configValueFactory
     * @param \Magento\Framework\Model\ResourceModel\AbstractResource $resource
     * @param \Magento\Framework\Data\Collection\AbstractDb $resourceCollection
     * @param string $runModelPath
     * @param array $data
     */
    public function __construct(
        \Magento\Framework\Model\Context $context,
        \Magento\Framework\Registry $registry,
        \Magento\Framework\App\Config\ScopeConfigInterface $config,
        \Magento\Framework\App\Cache\TypeListInterface $cacheTypeList,
        \Magento\Framework\App\Config\ValueFactory $configValueFactory,
        \Magento\Framework\Model\ResourceModel\AbstractResource $resource = null,
        \Magento\Framework\Data\Collection\AbstractDb $resourceCollection = null,
        $runModelPath = '',
        array $data = []
    ) {
        $this->_runModelPath = $runModelPath;
        $this->_configValueFactory = $configValueFactory;
        parent::__construct($context, $registry, $config, $cacheTypeList, $resource, $resourceCollection, $data);
    }

    /**
     * After save handler
     *
     * @return $this
     * @throws LocalizedException
     */
    public function afterSave()
    {
        $time = $this->getData('groups/generate/fields/time/value') ?:
            explode(
                ',',
                $this->_config->getValue('sitemap/generate/time', $this->getScope(), $this->getScopeId()) ?: '0,0,0'
            );
        $frequency = $this->getValue();

        $cronExprArray = [
            (int)($time[1] ?? 0), //Minute
            (int)($time[0] ?? 0), //Hour
            $frequency == \Magento\Cron\Model\Config\Source\Frequency::CRON_MONTHLY ? '1' : '*', //Day of the Month
            '*', //Month of the Year
            $frequency == \Magento\Cron\Model\Config\Source\Frequency::CRON_WEEKLY ? '1' : '*', //# Day of the Week
        ];

        $cronExprString = join(' ', $cronExprArray);

        try {
            $this->_configValueFactory->create()->load(
                self::CRON_STRING_PATH,
                'path'
            )->setValue(
                $cronExprString
            )->setPath(
                self::CRON_STRING_PATH
            )->save();
            $this->_configValueFactory->create()->load(
                self::CRON_MODEL_PATH,
                'path'
            )->setValue(
                $this->_runModelPath
            )->setPath(
                self::CRON_MODEL_PATH
            )->save();
        } catch (\Exception $e) {
<<<<<<< HEAD
            // phpcs:ignore Magento2.Exceptions.DirectThrow
            throw new \Exception(__('We can\'t save the cron expression.'));
=======
            throw new LocalizedException(__('We can\'t save the cron expression.'));
>>>>>>> be9b1fe5
        }
        return parent::afterSave();
    }
}<|MERGE_RESOLUTION|>--- conflicted
+++ resolved
@@ -19,11 +19,7 @@
 class Sitemap extends \Magento\Framework\App\Config\Value
 {
     /**
-<<<<<<< HEAD
-     * Cron expression path
-=======
      * Cron string path for product alerts
->>>>>>> be9b1fe5
      */
     const CRON_STRING_PATH = 'crontab/default/jobs/sitemap_generate/schedule/cron_expr';
 
@@ -112,12 +108,7 @@
                 self::CRON_MODEL_PATH
             )->save();
         } catch (\Exception $e) {
-<<<<<<< HEAD
-            // phpcs:ignore Magento2.Exceptions.DirectThrow
-            throw new \Exception(__('We can\'t save the cron expression.'));
-=======
             throw new LocalizedException(__('We can\'t save the cron expression.'));
->>>>>>> be9b1fe5
         }
         return parent::afterSave();
     }
